--- conflicted
+++ resolved
@@ -20,13 +20,8 @@
     {
       "cell_type": "code",
       "source": [
-<<<<<<< HEAD
-        "from qiskit import QuantumCircuit, execute, transpile\n",
-        "from qiskit.providers.basicaer import UnitarySimulatorPy\n",
-=======
         "from qiskit import QuantumCircuit, transpile\n",
         "from qiskit.quantum_info import Operator\n",
->>>>>>> fd5f0909
         "\n",
         "import numpy as np\n",
         "import numpy.random as random\n",

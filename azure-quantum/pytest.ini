[pytest]
markers =
    live_test: mark a test as a live test that requires recordings. 
    ionq: mark a test as requiring access to ionq.
    quantinuum: mark a test as requiring access to quantinuum.
    rigetti: mark a test as requiring access to Rigetti targets.
    qci: mark a test as requiring access to QCI targets.
    microsoft_qc: mark a test as requiring access to microsoft-qc targets.
    qsharp: mark a test as requiring dependency of the qsharp package.
    session: mark a test as requiring access to session feature.
    cirq: mark a test as requiring Cirq
    qiskit: mark a test as requiring Qiskit
    qir: mark a test as requiring QIR 
    echo_targets: mark a test as requiring access to Microsoft test echo targets.
<<<<<<< HEAD
log_cli = True
log_cli_level = ERROR
=======
    pasqal:  mark a test as requiring access to Pasqal targets.
    microsoft_elements_dft: mark a test as requiring access to microsoft.dft targets.
>>>>>>> 3c866c64
<|MERGE_RESOLUTION|>--- conflicted
+++ resolved
@@ -12,10 +12,7 @@
     qiskit: mark a test as requiring Qiskit
     qir: mark a test as requiring QIR 
     echo_targets: mark a test as requiring access to Microsoft test echo targets.
-<<<<<<< HEAD
-log_cli = True
-log_cli_level = ERROR
-=======
     pasqal:  mark a test as requiring access to Pasqal targets.
     microsoft_elements_dft: mark a test as requiring access to microsoft.dft targets.
->>>>>>> 3c866c64
+log_cli = True
+log_cli_level = ERROR
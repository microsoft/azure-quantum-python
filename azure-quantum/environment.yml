name: azurequantum
channels:
  - quantum-engineering
  - conda-forge
dependencies:
  - python=3.9
  - pip>=22.3.1
  - pytest>=7.1.2
  - pytest-asyncio>=0.20.3
  - pip:
<<<<<<< HEAD
    - cirq-core>=1.0.0
    - cirq-ionq>=1.0.0
    - qiskit-ionq>=0.3.3
    - qiskit-terra>=0.19.1
    - qiskit-qir>=0.3.1,<0.4
    - azure-devtools>=1.2.0
    - asyncmock>=0.4.0
    - Markdown>=3.4.1
    - python-markdown-math>=0.8
=======
    - -e .[all]
>>>>>>> 7ebdd72f
<|MERGE_RESOLUTION|>--- conflicted
+++ resolved
@@ -8,16 +8,4 @@
   - pytest>=7.1.2
   - pytest-asyncio>=0.20.3
   - pip:
-<<<<<<< HEAD
-    - cirq-core>=1.0.0
-    - cirq-ionq>=1.0.0
-    - qiskit-ionq>=0.3.3
-    - qiskit-terra>=0.19.1
-    - qiskit-qir>=0.3.1,<0.4
-    - azure-devtools>=1.2.0
-    - asyncmock>=0.4.0
-    - Markdown>=3.4.1
-    - python-markdown-math>=0.8
-=======
-    - -e .[all]
->>>>>>> 7ebdd72f
+    - -e .[all]
--- conflicted
+++ resolved
@@ -21,9 +21,6 @@
     #- cirq-ionq>=0.12.0
     - qiskit-ionq>=0.1.4
     - qiskit-terra>=0.18.0
-<<<<<<< HEAD
     - protobuf==3.14.0
-=======
     - asyncmock>=0.4.0
-    - aiofile>=3.7.2
->>>>>>> 463db2fa
+    - aiofile>=3.7.2
--- conflicted
+++ resolved
@@ -81,15 +81,9 @@
     install_requires=requirements,
     extras_require={
         "qiskit": [
-<<<<<<< HEAD
-            "qiskit-ionq>=0.1.4",
-            "qiskit-terra>=0.19.1",
-            "qiskit-qir"
-=======
             "qiskit-ionq>=0.3.3",
             "qiskit-terra>=0.19.1",
             "qiskit-qir>=0.1.0b12"
->>>>>>> 56fcb03c
         ],
         "cirq": [
             "cirq-core==0.15.0",

--- conflicted
+++ resolved
@@ -188,9 +188,6 @@
             target=target,
             input_params=input_params
         )
-<<<<<<< HEAD
-        return cls(workspace, details, **kwargs)
-=======
         job = cls(workspace, details, **kwargs)
 
         logger.info(
@@ -202,7 +199,6 @@
         job.submit()
 
         return job
->>>>>>> 0fe90afa
 
     @staticmethod
     def upload_input_data(

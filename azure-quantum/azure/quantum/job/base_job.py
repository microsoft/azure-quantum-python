--- conflicted
+++ resolved
@@ -214,13 +214,9 @@
         input_data: bytes,
         content_type: str,
         blob_name: str = "inputData",
-<<<<<<< HEAD
-        encoding = "",
+        encoding: str = "",
         #serialization_type: Optional[str] = "application/json",
         serialization_type: str = "application/json",
-=======
-        encoding: str = "",
->>>>>>> 463db2fa
         return_sas_token: bool = False
     ) -> str:
         """Upload input data file

--- conflicted
+++ resolved
@@ -103,12 +103,7 @@
         :param timeout_secs: Timeout in seconds, defaults to 300
         :type timeout_secs: int
         :raises RuntimeError: Raises RuntimeError if job execution failed
-<<<<<<< HEAD
-        :return: Results dictionary with histogram shots
-        :rtype: dict
-=======
         :return: Results dictionary with histogram shots, or raw results if not a json object.
->>>>>>> 56fcb03c
         """
         if self.results is not None:
             return self.results
@@ -124,16 +119,9 @@
             )
 
         payload = self.download_data(self.details.output_data_uri)
-<<<<<<< HEAD
-        payload = payload.decode("utf8")
-        try:
-            return json.loads(payload)
-        except json.JSONDecodeError:
-=======
         try:
             payload = payload.decode("utf8")
             return json.loads(payload)
         except:
             # If errors decoding the data, return the raw payload:
->>>>>>> 56fcb03c
             return payload
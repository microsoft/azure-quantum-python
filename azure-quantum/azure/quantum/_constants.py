--- conflicted
+++ resolved
@@ -75,7 +75,6 @@
         f"Workspaces/{workspace_name}"
     )
 
-<<<<<<< HEAD
     VALID_CONNECTION_STRING = (
         lambda subscription_id, resource_group, workspace_name, api_key, quantum_endpoint:
         f"SubscriptionId={subscription_id};" +
@@ -86,8 +85,7 @@
     )
 
     QUANTUM_API_KEY_HEADER = "x-ms-quantum-api-key"
-=======
+
 GUID_REGEX_PATTERN = (
     r"[0-9a-f]{8}-[0-9a-f]{4}-[0-9a-f]{4}-[0-9a-f]{4}-[0-9a-f]{12}"
-)
->>>>>>> c26f2d10
+)
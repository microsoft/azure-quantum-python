##
# Copyright (c) Microsoft Corporation.
# Licensed under the MIT License.
##
try:
    from qiskit.providers import JobV1, JobStatus
    from qiskit.result import Result
except ImportError:
    raise ImportError(
        "Missing optional 'qiskit' dependencies. \
To install run: pip install azure-quantum[qiskit]"
    )

import json
from azure.quantum import Job

import logging
logger = logging.getLogger(__name__)

AzureJobStatusMap = {
    "Succeeded": JobStatus.DONE,
    "Waiting": JobStatus.QUEUED,
    "Executing": JobStatus.RUNNING,
    "Failed": JobStatus.ERROR,
    "Cancelled": JobStatus.CANCELLED,
    "Finishing": JobStatus.RUNNING
}

# Constants for output data format:
MICROSOFT_OUTPUT_DATA_FORMAT = "microsoft.quantum-results.v1"
IONQ_OUTPUT_DATA_FORMAT = "ionq.quantum-results.v1"
HONEYWELL_OUTPUT_DATA_FORMAT = "honeywell.quantum-results.v1"

class AzureQuantumJob(JobV1):
    def __init__(
        self,
        backend,
        azure_job=None,
        **kwargs
    ) -> None:
        """
            A Job running on Azure Quantum
        """
        if azure_job is None:
            azure_job = Job.from_input_data(
                workspace=backend.provider().get_workspace(),
                **kwargs
            )

        self._azure_job = azure_job
        self._workspace = backend.provider().get_workspace()

        super().__init__(backend, self._azure_job.id, **kwargs)

    def job_id(self):
        """ This job's id."""
        return self._azure_job.id

    def id(self):
        """ This job's id."""
        return self._azure_job.id

    def refresh(self):
        """ Refreshes the job metadata from the server."""
        return self._azure_job.refresh()

    def submit(self):
        """ Submits the job for execution. """
        self._azure_job.submit()
        return

    def result(self, timeout=None):
        """Return the results of the job."""
        self._azure_job.wait_until_completed(timeout_secs=timeout)

        success = self._azure_job.details.status == "Succeeded"
        results = self._format_results()

        return Result.from_dict(
            {
                "results" : [results],
                "job_id" : self._azure_job.details.id,
                "backend_name" : self._backend.name(),
                "backend_version" : self._backend.version,
                "qobj_id" : self._azure_job.details.name,
                "success" : success,
            }
        )

    def cancel(self):
        """Attempt to cancel the job."""
        self._workspace.cancel_job(self._azure_job)

    def status(self):
        """Return the status of the job, among the values of ``JobStatus``."""
        self._azure_job.refresh()
        return AzureJobStatusMap[self._azure_job.details.status]

    def queue_position(self):
        """Return the position of the job in the queue. Currently not supported."""
        return None

    def _format_results(self):
        """ Populates the results datastructures in a format that is compatible with qiskit libraries. """
        success = self._azure_job.details.status == "Succeeded"
        shots_key = "shots"

        job_result = {
            "data": {},
            "success": success,
            "header": {},
        }

        if success:
            if (self._azure_job.details.output_data_format == MICROSOFT_OUTPUT_DATA_FORMAT):
                job_result["data"] = self._format_microsoft_results()
                job_result["header"] = { "name": self._azure_job.details.name }
                
            elif (self._azure_job.details.output_data_format == IONQ_OUTPUT_DATA_FORMAT):
                job_result["data"] = self._format_ionq_results()
                job_result["header"] = self._azure_job.details.metadata

            elif (self._azure_job.details.output_data_format == HONEYWELL_OUTPUT_DATA_FORMAT):
                job_result["data"] = self._format_honeywell_results()
                job_result["header"] = {"name": self._azure_job.details.name}
                shots_key = "count"

            else:
                job_result["data"] = self._format_unknown_results()
                job_result["header"] = { "name": self._azure_job.details.name }

        shots = self._azure_job.details.input_params[shots_key] if shots_key in self._azure_job.details.input_params else self._backend.options.get(shots_key)
        job_result["shots"] = shots
        return job_result

    def _format_ionq_results(self):
        """ Translate IonQ's histogram data into a format that can be consumed by qiskit libraries. """
        az_result = self._azure_job.get_results()
        shots = int(self._azure_job.details.input_params['shots']) if 'shots' in self._azure_job.details.input_params else self._backend.options.get('shots')
<<<<<<< HEAD
        meas_map = json.loads(self._azure_job.details.metadata["meas_map"])
        num_qubits = self._azure_job.details.metadata["num_qubits"]
=======
        if "meas_map" not in self._azure_job.details.metadata or "num_qubits" not in self._azure_job.details.metadata:
            raise ValueError(f"Job with ID {self.id()} does not have the required metadata to format IonQ results.")
        meas_map = json.loads(self._azure_job.details.metadata.get("meas_map"))
        num_qubits = self._azure_job.details.metadata.get("num_qubits")
>>>>>>> e16f8b1e

        if not 'histogram' in az_result:
            raise "Histogram missing from IonQ Job results"

        def _to_bitstring(k):
            # flip bitstring to convert to little Endian
            bitstring = format(int(k), f"0{num_qubits}b")[::-1]
            # flip bitstring to convert back to big Endian
            return "".join([bitstring[n] for n in meas_map])[::-1]

        counts = {}
        histogram = {}
        for key, value in az_result['histogram'].items():
            bitstring = _to_bitstring(key)
            counts[bitstring] = int(shots * value)
            histogram[bitstring] = value

        return {"counts": counts, "probabilities": histogram}

    def _format_microsoft_results(self):
        """ Translate Microsoft's job results histogram into a format that can be consumed by qiskit libraries. """
        az_result = self._azure_job.get_results()
        shots = int(self._azure_job.details.input_params['shots']) if 'shots' in self._azure_job.details.input_params else self._backend.options.get('shots')

        if not 'Histogram' in az_result:
            raise "Histogram missing from Job results"

        histogram = az_result['Histogram']
        counts = {}
        probabilities = {}
        # The Histogram serialization is odd entries are key and even entries values
        # Make sure we have even entries
        if (len(histogram) % 2) == 0:
            items = range(0, len(histogram), 2)
            for i in items:
                key = histogram[i]
                value = histogram[i + 1]
                probabilities[key] = value
                counts[key] = int(shots * value)
        else:
            raise "Invalid number of items in Job results' histogram."

        return {"counts": counts, "probabilities": histogram}
    
    def _format_honeywell_results(self):
        """ Translate IonQ's histogram data into a format that can be consumed by qiskit libraries. """
        az_result = self._azure_job.get_results()
        all_bitstrings = [
            bitstrings for classical_register, bitstrings 
            in az_result.items() if classical_register != "access_token"
        ]
        counts = {}
        combined_bitstrings = ["".join(bitstrings) for bitstrings in zip(*all_bitstrings)]
        shots = len(combined_bitstrings)

        for bitstring in set(combined_bitstrings):
            counts[bitstring] = combined_bitstrings.count(bitstring)

        histogram = {bitstring: count/shots for bitstring, count in counts.items()}

        return {"counts": counts, "probabilities": histogram}

    def _format_unknown_results(self):
        """ This method is called to format Job results data when the job output is in an unknown format."""
        az_result = self._azure_job.get_results()
        return az_result<|MERGE_RESOLUTION|>--- conflicted
+++ resolved
@@ -137,15 +137,10 @@
         """ Translate IonQ's histogram data into a format that can be consumed by qiskit libraries. """
         az_result = self._azure_job.get_results()
         shots = int(self._azure_job.details.input_params['shots']) if 'shots' in self._azure_job.details.input_params else self._backend.options.get('shots')
-<<<<<<< HEAD
-        meas_map = json.loads(self._azure_job.details.metadata["meas_map"])
-        num_qubits = self._azure_job.details.metadata["num_qubits"]
-=======
         if "meas_map" not in self._azure_job.details.metadata or "num_qubits" not in self._azure_job.details.metadata:
             raise ValueError(f"Job with ID {self.id()} does not have the required metadata to format IonQ results.")
         meas_map = json.loads(self._azure_job.details.metadata.get("meas_map"))
         num_qubits = self._azure_job.details.metadata.get("num_qubits")
->>>>>>> e16f8b1e
 
         if not 'histogram' in az_result:
             raise "Histogram missing from IonQ Job results"

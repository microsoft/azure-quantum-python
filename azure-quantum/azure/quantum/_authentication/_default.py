# ------------------------------------
# Copyright (c) Microsoft Corporation.
# Licensed under the MIT License.
# ------------------------------------
import logging
import re
from typing import Optional
import urllib3
from azure.core.credentials import AccessToken
from azure.identity import (
    AzurePowerShellCredential,
    EnvironmentCredential,
    ManagedIdentityCredential,
    AzureCliCredential,
    VisualStudioCodeCredential,
    InteractiveBrowserCredential,
    DeviceCodeCredential,
    _internal as AzureIdentityInternals,
)
from ._chained import _ChainedTokenCredential
from ._token import _TokenFileCredential
from azure.quantum._constants import ConnectionConstants

_LOGGER = logging.getLogger(__name__)
WWW_AUTHENTICATE_REGEX = re.compile(
    r"""
        ^
        Bearer\sauthorization_uri="
            https://(?P<authority>[^/]*)/
            (?P<tenant_id>[0-9a-f]{8}-[0-9a-f]{4}-[0-9a-f]{4}-[0-9a-f]{4}-[0-9a-f]{12})
        "
    """,
    re.VERBOSE | re.IGNORECASE)
WWW_AUTHENTICATE_HEADER_NAME = "WWW-Authenticate"


class _DefaultAzureCredential(_ChainedTokenCredential):
    """
    Based on Azure.Identity.DefaultAzureCredential from:
    https://github.com/Azure/azure-sdk-for-python/blob/master/sdk/identity/azure-identity/azure/identity/_credentials/default.py

    The three key differences are:
    1) Inherit from _ChainedTokenCredential, which has 
       more aggressive error handling than ChainedTokenCredential
    2) Instantiate the internal credentials the first time the get_token gets called
       such that we can get the tenant_id if it was not passed by the user (but we don't
       want to do that in the constructor).
       We automatically identify the user's tenant_id for a given subscription 
       so that users with MSA accounts don't need to pass it.
       This is a mitigation for bug https://github.com/Azure/azure-sdk-for-python/issues/18975
       We need the following parameters to enable auto-detection of tenant_id
       - subscription_id
       - arm_endpoint (defaults to the production url "https://management.azure.com/")
    3) Add custom TokenFileCredential as first method to attempt,
       which will look for a local access token.
    """
    def __init__(
        self,
        arm_endpoint: str,
        subscription_id: str,
        client_id: Optional[str] = None,
        tenant_id: Optional[str] = None,
        authority: Optional[str] = None,
    ):
        if arm_endpoint is None:
            raise ValueError("arm_endpoint is mandatory parameter")
        if subscription_id is None:
            raise ValueError("subscription_id is mandatory parameter")

        self.authority = self._authority_or_default(
            authority=authority,
            arm_endpoint=arm_endpoint)
        self.tenant_id = tenant_id
        self.subscription_id = subscription_id
        self.arm_endpoint = arm_endpoint
        self.client_id = client_id
        # credentials will be created lazy on the first call to get_token
        super(_DefaultAzureCredential, self).__init__()

    def _authority_or_default(self, authority: str, arm_endpoint: str):
        if authority:
            return AzureIdentityInternals.normalize_authority(authority)
        if arm_endpoint == ConnectionConstants.ARM_DOGFOOD_ENDPOINT:
            return ConnectionConstants.DOGFOOD_AUTHORITY
        return ConnectionConstants.AUTHORITY

    def _initialize_credentials(self):
        self._discover_tenant_id_(
            arm_endpoint=self.arm_endpoint,
            subscription_id=self.subscription_id)
        credentials = []
        credentials.append(_TokenFileCredential())
<<<<<<< HEAD
        # we set "send_certificate_chain=True" to specify X5C header required to support SNI authentication
=======
>>>>>>> 919673ed
        credentials.append(EnvironmentCredential())
        if self.client_id:
            credentials.append(ManagedIdentityCredential(client_id=self.client_id))
        if self.authority and self.tenant_id:
            credentials.append(VisualStudioCodeCredential(authority=self.authority, tenant_id=self.tenant_id))
            credentials.append(AzureCliCredential(tenant_id=self.tenant_id))
            credentials.append(AzurePowerShellCredential(tenant_id=self.tenant_id))
            credentials.append(InteractiveBrowserCredential(authority=self.authority, tenant_id=self.tenant_id))
            if self.client_id:
                credentials.append(DeviceCodeCredential(authority=self.authority, client_id=self.client_id, tenant_id=self.tenant_id))
        self.credentials = credentials

    def get_token(self, *scopes: str, **kwargs) -> AccessToken:
        """
        Request an access token for `scopes`.
        This method is called automatically by Azure SDK clients.
        
        :param str scopes: desired scopes for the access token.
        This method requires at least one scope.
        
        :raises ~azure.core.exceptions.ClientAuthenticationError:authentication failed.
            The exception has a `message` attribute listing each authentication
            attempt and its error message.
        """
        # lazy-initialize the credentials
        if self.credentials is None or len(self.credentials) == 0:
            self._initialize_credentials()

        return super(_DefaultAzureCredential, self).get_token(*scopes, **kwargs)

    def _discover_tenant_id_(self, arm_endpoint:str, subscription_id:str):
        """
        If the tenant_id was not given, try to obtain it
        by calling the management endpoint for the subscription_id,
        or by applying default values.
        """
        if self.tenant_id:
            return

        try:
            url = (
                f"{arm_endpoint.rstrip('/')}/subscriptions/"
                + f"{subscription_id}?api-version=2018-01-01"
                + "&discover-tenant-id"  # used by the test recording infrastructure
            )
            http = urllib3.PoolManager()
            response = http.request(
                method="GET",
                url=url,
            )
            if WWW_AUTHENTICATE_HEADER_NAME in response.headers:
                www_authenticate = response.headers[WWW_AUTHENTICATE_HEADER_NAME]
                match = re.search(WWW_AUTHENTICATE_REGEX, www_authenticate)
                if match:
                    self.tenant_id = match.group("tenant_id")
        # pylint: disable=broad-exception-caught
        except Exception as ex:
            _LOGGER.error(ex)

        # apply default values
        self.tenant_id = self.tenant_id or ConnectionConstants.MSA_TENANT_ID<|MERGE_RESOLUTION|>--- conflicted
+++ resolved
@@ -90,10 +90,6 @@
             subscription_id=self.subscription_id)
         credentials = []
         credentials.append(_TokenFileCredential())
-<<<<<<< HEAD
-        # we set "send_certificate_chain=True" to specify X5C header required to support SNI authentication
-=======
->>>>>>> 919673ed
         credentials.append(EnvironmentCredential())
         if self.client_id:
             credentials.append(ManagedIdentityCredential(client_id=self.client_id))

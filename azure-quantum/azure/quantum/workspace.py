--- conflicted
+++ resolved
@@ -88,11 +88,7 @@
 
     :param credential:
         The credential to use to connect to Azure services.
-<<<<<<< HEAD
-        Normally one of the credential types from `Azure.Identity` (https://docs.microsoft.com/python/api/overview/azure/identity-readme?view=azure-python#credential-classes).
-=======
         Normally one of the credential types from Azure.Identity (https://learn.microsoft.com/python/api/overview/azure/identity-readme?view=azure-python#credential-classes).
->>>>>>> c4d65fb9
 
         Defaults to \"DefaultAzureCredential\", which will attempt multiple
         forms of authentication.

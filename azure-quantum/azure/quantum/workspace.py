##
# Copyright (c) Microsoft Corporation. All rights reserved.
# Licensed under the MIT License.
##
from datetime import datetime
import logging
import os
import re

from typing import Any, Dict, Iterable, List, Optional, TYPE_CHECKING, Tuple, Union
from deprecated import deprecated

# Temporarily replacing the DefaultAzureCredential with
# a custom _DefaultAzureCredential
#   from azure.identity import DefaultAzureCredential
from azure.quantum._authentication import _DefaultAzureCredential

from azure.quantum._client import QuantumClient
from azure.quantum._client.operations import (
    JobsOperations,
    StorageOperations,
    QuotasOperations
)
from azure.quantum._client.models import BlobDetails, JobStatus
from azure.quantum import Job
from azure.quantum.storage import create_container_using_client, get_container_uri, ContainerClient

from .version import __version__

if TYPE_CHECKING:
    from azure.quantum._client.models import TargetStatus
    from azure.quantum.target import Target

logger = logging.getLogger(__name__)

__all__ = ["Workspace"]

DEFAULT_CONTAINER_NAME_FORMAT = "job-{job_id}"
USER_AGENT_APPID_ENV_VAR_NAME = "AZURE_QUANTUM_PYTHON_APPID"


def sdk_environment(name):
    return (
        "AZURE_QUANTUM_ENV" in os.environ
        and os.environ["AZURE_QUANTUM_ENV"] == name
    )


# Settings based on environment variables:
BASE_URL_FROM_ENV = (
    os.environ["AZURE_QUANTUM_BASEURL"]
    if "AZURE_QUANTUM_BASEURL" in os.environ
    else None
)
if sdk_environment("dogfood"):
    logger.info("Using DOGFOOD configuration.")
    BASE_URL = (
        lambda location: BASE_URL_FROM_ENV
        or f"https://{location}.quantum-test.azure.com/"
    )
    ARM_BASE_URL = "https://api-dogfood.resources.windows-int.net/"
else:
    if sdk_environment("canary"):
        logger.info("Using CANARY configuration.")
        BASE_URL = (
            lambda location: BASE_URL_FROM_ENV
            or f'{"https://eastus2euap.quantum.azure.com/"}'
        )
    else:
        logger.debug("Using production configuration.")
        BASE_URL = (
            lambda location: BASE_URL_FROM_ENV
            or f"https://{location}.quantum.azure.com/"
        )
    ARM_BASE_URL = "https://management.azure.com/"


class Workspace:
    """Represents an Azure Quantum workspace.

    When creating a Workspace object, callers have two options for identifying
    the Azure Quantum workspace:
    1. specify a valid resource ID, or
    2. specify a valid subscription ID, resource group, and workspace name.

    If the Azure Quantum workspace does not have linked storage, the caller
    must also pass a valid Azure storage account connection string.

    :param subscription_id:
        The Azure subscription ID. Ignored if resource_id is specified.

    :param resource_group:
        The Azure resource group name. Ignored if resource_id is specified.

    :param name:
        The Azure Quantum workspace name. Ignored if resource_id is specified.

    :param storage:
        The Azure storage account connection string.
        Required only if the specified Azure Quantum
        workspace does not have linked storage.

    :param resource_id:
        The resource ID of the Azure Quantum workspace.

    :param location:
        The Azure region where the Azure Quantum workspace is provisioned.
        This may be specified as a region name such as
        \"East US\" or a location name such as \"eastus\".

    :param credential:
        The credential to use to connect to Azure services.
        Normally one of the credential types from Azure.Identity (https://docs.microsoft.com/en-us/python/api/overview/azure/identity-readme?view=azure-python#credential-classes).

        Defaults to \"DefaultAzureCredential\", which will attempt multiple 
        forms of authentication.

    :param user_agent:
        Add the specified value as a prefix to the HTTP User-Agent header when communicating to the Azure Quantum service.
    """

    credentials = None

    def __init__(
        self,
        subscription_id: Optional[str] = None,
        resource_group: Optional[str] = None,
        name: Optional[str] = None,
        storage: Optional[str] = None,
        resource_id: Optional[str] = None,
        location: Optional[str] = None,
        credential: Optional[object] = None,
        user_agent: Optional[str] = None,
    ):
        if resource_id is not None:
            # A valid resource ID looks like:
            # /subscriptions/f846b2bd-d0e2-4a1d-8141-4c6944a9d387/resourceGroups/
            # RESOURCE_GROUP_NAME/providers/Microsoft.Quantum/Workspaces/WORKSPACE_NAME
            regex = r"^/subscriptions/([a-fA-F0-9-]*)/resourceGroups/([^\s/]*)/providers/Microsoft\.Quantum/Workspaces/([^\s/]*)$"
            match = re.search(regex, resource_id, re.IGNORECASE)
            if match:
                # match should contain four groups:
                # -> match.group(0):
                # The full resource ID for the Azure Quantum workspace
                # -> match.group(1): The Azure subscription ID
                # -> match.group(2): The Azure resource group name
                # -> match.group(3): The Azure Quantum workspace name
                subscription_id = match.group(1)
                resource_group = match.group(2)
                name = match.group(3)

        if not subscription_id or not resource_group or not name:
            raise ValueError(
                "Azure Quantum workspace not fully specified."
                + "Please specify either a valid resource ID "
                + "or a valid combination of subscription ID,"
                + "resource group name, and workspace name."
            )

        if not location:
            raise ValueError(
                "Azure Quantum workspace does not have an associated location. " +
                "Please specify the location associated with your workspace.")

        # Temporarily using a custom _DefaultAzureCredential
        # instead of Azure.Identity.DefaultAzureCredential
        # See _DefaultAzureCredential documentation for more info.
        if credential is None:
            credential = _DefaultAzureCredential(exclude_interactive_browser_credential=False,
                                                 exclude_shared_token_cache_credential=True,
                                                 subscription_id=subscription_id,
                                                 arm_base_url=ARM_BASE_URL)

        self.credentials = credential
        self.name = name
        self.resource_group = resource_group
        self.subscription_id = subscription_id
        self.storage = storage
<<<<<<< HEAD
        self.user_agent = user_agent

        if self.user_agent is None:
            self.user_agent = os.environ.get("AZURE_QUANTUM_PYTHON_APPID")
=======
        self._user_agent = user_agent
>>>>>>> 6e2f540d

        # Convert user-provided location into names
        # recognized by Azure resource manager.
        # For example, a customer-provided value of
        # "West US" should be converted to "westus".
        self.location = "".join(location.split()).lower()

        # Create QuantumClient
        self._client = self._create_client()

    def _create_client(self) -> QuantumClient:
        base_url = BASE_URL(self.location)
        logger.debug(
            f"Creating client for: subs:{self.subscription_id},"
            + f"rg={self.resource_group}, ws={self.name}, frontdoor={base_url}"
        )

        client = QuantumClient(
            credential=self.credentials,
            subscription_id=self.subscription_id,
            resource_group_name=self.resource_group,
            workspace_name=self.name,
            base_url=base_url,
            user_agent=self.user_agent
        )
        return client

    @property
    def user_agent(self):
        """
        Get the Workspace's UserAgent that is sent to the service via the header.
        Uses the value specified during initialization and appends the environment
        variable AZURE_QUANTUM_PYTHON_APPID if specified.
        """
        full_user_agent = self._user_agent
        env_app_id = os.environ.get(USER_AGENT_APPID_ENV_VAR_NAME)
        if env_app_id:
            full_user_agent = f"{full_user_agent}-{env_app_id}" if full_user_agent else env_app_id
        return full_user_agent

    def append_user_agent(self, value: str):
        """
        Append a new value to the Workspace's UserAgent and re-initialize the
        QuantumClient. The values are appended using a dash.
        
        :param value: UserAgent value to add, e.g. "azure-quantum-<plugin>"
        """
        if value not in (self._user_agent or ""):
            new_user_agent = f"{self._user_agent}-{value}" if self._user_agent else value
            if new_user_agent != self._user_agent:
                self._user_agent = new_user_agent
                # We need to recreate the client for it to
                # pick the new UserAgent
                if self._client is not None:
                    self._client = self._create_client()

    def _get_jobs_client(self) -> JobsOperations:
        return self._client.jobs

    def _get_workspace_storage_client(self) -> StorageOperations:
        return self._client.storage

    def _get_quotas_client(self) -> QuotasOperations:
        return self._client.quotas

    def _custom_headers(self):
        return {"x-ms-azurequantum-sdk-version": __version__}

    def _get_linked_storage_sas_uri(
        self, container_name: str, blob_name: str = None
    ) -> str:
        """
        Calls the service and returns a container sas url
        """
        client = self._get_workspace_storage_client()
        blob_details = BlobDetails(
            container_name=container_name, blob_name=blob_name
        )
        container_uri = client.sas_uri(blob_details=blob_details)

        logger.debug(f"Container URI from service: {container_uri}")
        return container_uri.sas_uri

    def submit_job(self, job: Job) -> Job:
        client = self._get_jobs_client()
        details = client.create(
            job.details.id, job.details
        )
        return Job(self, details)

    def cancel_job(self, job: Job) -> Job:
        client = self._get_jobs_client()
        client.cancel(job.details.id)
        details = client.get(job.id)
        return Job(self, details)

    def get_job(self, job_id: str) -> Job:
        """Returns the job corresponding to the given id."""
        client = self._get_jobs_client()
        details = client.get(job_id)
        return Job(self, details)

    def list_jobs(
        self,
        name_match: str = None,
        status: Optional[JobStatus] = None,
        created_after: Optional[datetime] = None
    ) -> List[Job]:
        """Returns list of jobs that meet optional (limited) filter criteria. 
            :param name_match: regex expression for job name matching
            :param status: filter by job status
            :param created_after: filter jobs after time of job creation
        """
        client = self._get_jobs_client()
        jobs = client.list()

        result = []
        for j in jobs:
            deserialized_job = Job(self, j)
            if deserialized_job.matches_filter(name_match, status, created_after):
                result.append(deserialized_job)

        return result

    def _get_target_status(self, name: str, provider_id: str) -> List[Tuple[str, "TargetStatus"]]:
        """Get provider ID and status for targets"""
        return [
            (provider.id, target)
            for provider in self._client.providers.get_status()
            for target in provider.targets
            if (provider_id is None or provider.id.lower() == provider_id.lower())
                and (name is None or target.id.lower() == name.lower())
        ]

    def get_targets(
        self, 
        name: str = None, 
        provider_id: str = None,
        **kwargs
    ) -> Union["Target", Iterable["Target"]]:
        """Returns all available targets for this workspace filtered by name and provider ID.
        
        :param name: Optional target name to filter by, defaults to None
        :type name: str, optional
        :param provider_id: Optional provider Id to filter by, defaults to None
        :type provider_id: str, optional
        :return: Targets
        :rtype: Iterable[Target]
        """
        from azure.quantum.target.target_factory import TargetFactory
        from azure.quantum.target import Target

        target_factory = TargetFactory(
            base_cls=Target,
            workspace=self
        )

        return target_factory.get_targets(
            name=name,
            provider_id=provider_id
        )

    def get_quotas(self) -> List[Dict[str, Any]]:
        """Get a list of job quotas for the given workspace.

        :return: Job quotas
        :rtype: List[Dict[str, Any]]
        """
        client = self._get_quotas_client()
        return [q.as_dict() for q in client.list()]

    @deprecated(version='0.17.2105', reason="This method is deprecated and no longer necessary to be called")
    def login(self, refresh: bool = False) -> object:
        """DEPRECATED. 
        This method is deprecated and no longer necessary to be called.
        It will simply return self.credentials.

        :param refresh:
            the refresh parameter has no effect and is ignored

        :returns:
            the self.credentials
        """
        return self.credentials
    
    def get_container_uri(
        self,
        job_id: str = None,
        container_name: str = None,
        container_name_format: str = DEFAULT_CONTAINER_NAME_FORMAT
    ) -> str:
        """Get container URI based on job ID or container name.
        Creates a new container if it does not yet exist.

        :param job_id: Job ID, defaults to None
        :type job_id: str, optional
        :param container_name: Container name, defaults to None
        :type container_name: str, optional
        :param container_name_format: Container name format, defaults to "job-{job_id}"
        :type container_name_format: str, optional
        :return: Container URI
        :rtype: str
        """
        if container_name is None:
            if job_id is not None:
                container_name = container_name_format.format(job_id=job_id)
            elif job_id is None:
                container_name = f"{self.name}-data"
        # Create container URI and get container client
        if self.storage is None:
            # Get linked storage account from the service, create
            # a new container if it does not yet exist
            container_uri = self._get_linked_storage_sas_uri(
                container_name
            )
            container_client = ContainerClient.from_container_url(
                container_uri
            )
            create_container_using_client(container_client)
        else:
            # Use the storage acount specified to generate container URI,
            # create a new container if it does not yet exist
            container_uri = get_container_uri(
                self.storage, container_name
            )
        return container_uri
<|MERGE_RESOLUTION|>--- conflicted
+++ resolved
@@ -176,14 +176,7 @@
         self.resource_group = resource_group
         self.subscription_id = subscription_id
         self.storage = storage
-<<<<<<< HEAD
-        self.user_agent = user_agent
-
-        if self.user_agent is None:
-            self.user_agent = os.environ.get("AZURE_QUANTUM_PYTHON_APPID")
-=======
         self._user_agent = user_agent
->>>>>>> 6e2f540d
 
         # Convert user-provided location into names
         # recognized by Azure resource manager.
@@ -409,4 +402,4 @@
             container_uri = get_container_uri(
                 self.storage, container_name
             )
-        return container_uri
+        return container_uri
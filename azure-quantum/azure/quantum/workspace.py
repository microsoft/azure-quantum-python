--- conflicted
+++ resolved
@@ -1,520 +1,509 @@
-##
-# Copyright (c) Microsoft Corporation. All rights reserved.
-# Licensed under the MIT License.
-##
-import json
-import logging
-import msal
-import os
-import re
-import sys
-import requests
-
-from pathlib import Path
-from typing import List, Optional
-
-from msrest.authentication import Authentication, BasicTokenAuthentication
-from azure.quantum._client import QuantumClient
-from azure.quantum._client.operations import JobsOperations, StorageOperations
-from azure.quantum._client.models import BlobDetails
-from azure.quantum import Job
-
-from .version import __version__
-
-logger = logging.getLogger(__name__)
-
-__all__ = ["Workspace"]
-
-
-def sdk_environment(name):
-    return (
-        "AZURE_QUANTUM_ENV" in os.environ
-        and os.environ["AZURE_QUANTUM_ENV"] == name
-    )
-
-
-# Settings based on environment variables:
-BASE_URL_FROM_ENV = (
-    os.environ["AZURE_QUANTUM_BASEURL"]
-    if "AZURE_QUANTUM_BASEURL" in os.environ
-    else None
-)
-if sdk_environment("dogfood"):
-    logger.info("Using DOGFOOD configuration.")
-    BASE_URL = (
-        lambda location: BASE_URL_FROM_ENV
-        or f"https://{location}.quantum-test.azure.com/"
-    )
-    ARM_BASE_URL = "https://api-dogfood.resources.windows-int.net/"
-    # Microsoft Quantum Development Kit
-    AAD_CLIENT_ID = "46a998aa-43d0-4281-9cbb-5709a507ac36"
-    AAD_SCOPES = ["api://dogfood.azure-quantum/Jobs.ReadWrite"]
-
-else:
-    if sdk_environment("canary"):
-        logger.info("Using CANARY configuration.")
-        BASE_URL = (
-            lambda location: BASE_URL_FROM_ENV
-            or f'{"https://eastus2euap.quantum.azure.com/"}'
-        )
-    else:
-        logger.debug("Using production configuration.")
-        BASE_URL = (
-            lambda location: BASE_URL_FROM_ENV
-            or f"https://{location}.quantum.azure.com/"
-        )
-    ARM_BASE_URL = "https://management.azure.com/"
-    # Microsoft Quantum Development Kit
-    AAD_CLIENT_ID = "84ba0947-6c53-4dd2-9ca9-b3694761521b"
-    AAD_SCOPES = ["https://quantum.microsoft.com/Jobs.ReadWrite"]
-
-TOKEN_CACHE = (
-    os.environ["AZURE_QUANTUM_TOKEN_CACHE"]
-    if "AZURE_QUANTUM_TOKEN_CACHE" in os.environ
-    else os.path.join(Path.home(), ".azure-quantum", "aad.bin")
-)
-
-# Keeps track of the account name the current
-# token is associated, so we only show
-# a log message about acquiring a new token if the account changes.
-_last_account = None
-
-# Caches the MSAL Apps based on the subscription id
-_msal_apps = {}
-
-
-class TokenCacheWrapper:
-    def __init__(self):
-        self.cache_path = TOKEN_CACHE
-        self.initialize_cache()
-
-    def initialize_cache(self):
-        logger.debug(f"Using path '{self.cache_path}' for AAD token cache")
-
-        self.token_cache = msal.SerializableTokenCache()
-        if os.path.exists(self.cache_path):
-            with open(self.cache_path, "r") as cache:
-                self.token_cache.deserialize(cache.read())
-
-    def write_out_cache(self):
-        logger.debug(f"Updating AAD token cache at '{self.cache_path}'")
-
-        cache_folder = os.path.dirname(self.cache_path)
-        if not os.path.isdir(cache_folder):
-            os.makedirs(cache_folder)
-
-        with open(self.cache_path, "w") as afile:
-            afile.write(self.token_cache.serialize())
-
-
-class MsalWrapper:
-    def __init__(self, subscription_id: str, refresh: bool):
-        self.subscription_id = subscription_id
-        self.refresh = refresh
-        self.client_id = AAD_CLIENT_ID
-        self.scopes = AAD_SCOPES
-        self.token_cache_wrapper = TokenCacheWrapper()
-
-    def get_tenant_authorization_uri(self):
-        try:
-            uri = (
-                f"{ARM_BASE_URL}/subscriptions/" +
-                f"{self.subscription_id}?api-version=2018-01-01"
-            )
-            response = requests.get(uri)
-
-<<<<<<< HEAD
-            # This gnarly piece of code is how we get the guest
-            # tenant authority associated with the subscription.
-            # We make a unauthenticated request to ARM and
-            # extract the tenant authority from the
-            # WWW-Authenticate header in the response.
-            # The header is of the form -
-            # Bearer authoritization_uri
-            # =https://login.microsoftonline.com/tenantId, key1=value1
-=======
-            # This gnarly piece of code is how we get the guest tenant
-            # authority associated with the subscription.
-            # We make a unauthenticated request to ARM and extract the tenant
-            # authority from the WWW-Authenticate header in the response.
-            # The header is of the form:
-            # Bearer authorization_uri=https://login.microsoftonline.com/tenantId, key1=value1s
->>>>>>> 1b9c6f93
-            auth_header = response.headers["WWW-Authenticate"]
-            logger.debug(
-                f'{"got the following auth header from"}'
-                f"the management endpoint: {auth_header}"
-            )
-
-            trimmed_auth_header = auth_header[
-                len("Bearer "):
-            ]  # trim the leading 'Bearer '
-            trimmed_auth_header_parts = trimmed_auth_header.split(
-                ","
-            )  # get the various k=v parts
-            key_value_pairs = dict(
-                map(lambda s: tuple(s.split("=")), trimmed_auth_header_parts)
-            )  # make the parts into a dictionary
-            quoted_tenant_uri = key_value_pairs[
-                "authorization_uri"
-            ]  # get the value of the 'authorization_uri' key
-            tenant_uri = quoted_tenant_uri[
-                1:-1
-            ]  # strip it of surrounding quotes
-
-            logger.debug(
-                f'{"got the following tenant uri from"}' +
-                f"the authentication header: {tenant_uri}"
-            )
-
-            return tenant_uri
-
-        except Exception as e:
-            logger.debug(
-                f"Failed to get tenant authority for subscription: {e}"
-            )
-            return None
-
-    def get_app(self):
-        if self.subscription_id not in _msal_apps:
-            authority = self.get_tenant_authorization_uri()
-            if authority is None:
-                raise ValueError(
-                    f'{"Failed to get tenant authority for subscription"}'
-                    f"{self.subscription_id}." +
-                    f'{"Make sure the subscription id is correct."}'
-                )
-
-            try:
-                _msal_apps[
-                    self.subscription_id
-                ] = msal.PublicClientApplication(
-                    self.client_id,
-                    authority=authority,
-                    token_cache=self.token_cache_wrapper.token_cache,
-                )
-                logger.debug(
-                    f"Created a new app with the authority: {authority}"
-                )
-            except Exception as e:
-                raise ValueError(
-                    f'{"Failed to create PublicClientApplication"}' +
-                    f"with tenant authority: {e}"
-                )
-        return _msal_apps[self.subscription_id]
-
-    def clear_accounts(self):
-        accounts = self.get_app().get_accounts()
-        for account in accounts:
-            self.get_app().remove_account(account)
-
-    def get_token_from_device_flow(self):
-        # Clear accounts before doing device flow to make sure that we are
-        # left with a single account after the user completes the device flow.
-        # We use that account is subsequent silent token acquisitions.
-        self.clear_accounts()
-
-        flow = self.get_app().initiate_device_flow(scopes=self.scopes)
-        if "user_code" not in flow:
-            raise ValueError(
-                "Fail to create device flow. Err: %s"
-                % json.dumps(flow, indent=4)
-            )
-
-        # Print a message for users to login via browser
-        print(flow["message"])
-        sys.stdout.flush()
-        # Some terminal needs this to ensure the message is shown
-
-        result = self.get_app().acquire_token_by_device_flow(
-            flow
-        )  # Block until user has logged in and we're ready to continue:
-
-        return result
-
-    def try_get_token_silently(self):
-        def try_get_account_from_app(app):
-            accounts = app.get_accounts()
-            if len(accounts) > 0:
-                return accounts[0]
-            else:
-                return None
-
-        account = try_get_account_from_app(self.get_app())
-
-        if not account:
-            return None
-
-        # extract the tenant id from the home_account_id.
-        # The home_account_id is of the form "<oid>.<tenantId>"
-        if "home_account_id" not in account:
-            logger.debug("No home_account_id in account")
-
-        tid = None
-        account_parts = account["home_account_id"].split(".")
-        if len(account_parts) < 2:
-            logger.debug("No tenantId in account")
-        else:
-            tid = account_parts[1]
-
-        global _last_account
-        if _last_account != account["username"]:
-            _last_account = account["username"]
-            logger.info(
-                f'{"Account(s) exists in aad token cache."}' +
-                f'{"Getting token for"}' +
-                f"(userName: {account['username']}, tenantId: {tid})"
-            )
-
-        return self.get_app().acquire_token_silent(self.scopes, account)
-
-    def acquire_auth_token(self):
-        """Returns an AAD token, either from a local cache or from AAD.
-
-        It will first try to retrieve the token from a local cache
-        (the location of the cache can be specified via the
-        AZURE_QUANTUM_TOKEN_CACHE environent variable).
-        If it the cache is empty or expired, then it uses the device token
-        flow from MSAL
-        (https://github.com/AzureAD/microsoft-authentication-library-for-python)
-        to acquire the token from AAD.
-
-        Once a token is received, it is inspected to see
-        if it is a token for an MSA account.
-        If so, the guest tenant id for that account is acquired,
-        and a token is reaquired with that authority.
-
-        If successful, it stores the acquired token in
-        the cache for future calls.
-
-        :param refresh:
-            if true, by-passes the cache and fetches a fresh token from AAD.
-        """
-        result = None
-
-        if self.refresh:
-            logger.debug(
-                "Refresh forced. Skipping getting token from cache..."
-            )
-            self.clear_accounts()
-        else:
-            logger.debug("Trying to get token from cache...")
-            result = self.try_get_token_silently()
-
-        if not result:
-            logger.debug(
-                "...and trying to get a token from the device flow..."
-            )
-            result = self.get_token_from_device_flow()
-            logger.debug(f"...device flow returned: {result}")
-
-        # At this point, there should be an access token; raise otherwise:
-        if result and ("access_token" in result):
-            logger.debug(f"Token:\n{result['access_token']}")
-
-            # Store token back in cache:
-            self.token_cache_wrapper.write_out_cache()
-            return result
-        else:
-            raise ValueError("Failed to acquire AAD token.")
-
-
-class Workspace:
-    """Represents an Azure Quantum workspace.
-
-    When creating a Workspace object, callers have two options for identifying
-    the Azure Quantum workspace:
-    1. specify a valid resource ID, or
-    2. specify a valid subscription ID, resource group, and workspace name.
-
-    If the Azure Quantum workspace does not have linked storage, the caller
-    must also pass a valid Azure storage account connection string.
-
-    :param subscription_id:
-        The Azure subscription ID. Ignored if resource_id is specified.
-
-    :param resource_group:
-        The Azure resource group name. Ignored if resource_id is specified.
-
-    :param name:
-        The Azure Quantum workspace name. Ignored if resource_id is specified.
-
-    :param storage:
-        The Azure storage account connection string.
-        Required only if the specified Azure Quantum
-        workspace does not have linked storage.
-
-    :param resource_id:
-        The resource ID of the Azure Quantum workspace.
-
-    :param location:
-        The Azure region where the Azure Quantum workspace is provisioned.
-        This may be specified as a region name such as
-        \"East US\" or a location name such as \"eastus\".
-        If no valid value is specified, defaults to \"westus\".
-    """
-
-    credentials = None
-
-    def __init__(
-        self,
-        subscription_id: Optional[str] = None,
-        resource_group: Optional[str] = None,
-        name: Optional[str] = None,
-        storage: Optional[str] = None,
-        resource_id: Optional[str] = None,
-        location: Optional[str] = None,
-    ):
-
-        if resource_id is not None:
-            # A valid resource ID looks like:
-            # /subscriptions/f846b2bd-d0e2-4a1d-8141-4c6944a9d387/resourceGroups/
-            # RESOURCE_GROUP_NAME/providers/Microsoft.Quantum/Workspaces/WORKSPACE_NAME
-            regex = r"^/subscriptions/([a-fA-F0-9-]*)/resourceGroups/([^\s/]*)/providers/Microsoft\.Quantum/Workspaces/([^\s/]*)$"
-            match = re.search(regex, resource_id, re.IGNORECASE)
-            if match:
-                # match should contain four groups:
-                # -> match.group(0):
-                # The full resource ID for the Azure Quantum workspace
-                # -> match.group(1): The Azure subscription ID
-                # -> match.group(2): The Azure resource group name
-                # -> match.group(3): The Azure Quantum workspace name
-                subscription_id = match.group(1)
-                resource_group = match.group(2)
-                name = match.group(3)
-
-        if not subscription_id or not resource_group or not name:
-            raise ValueError(
-                "Azure Quantum workspace not fully specified." +
-                "Please specify either a valid resource ID " +
-                "or a valid combination of subscription ID," +
-                "resource group name, and workspace name."
-            )
-
-        self.name = name
-        self.resource_group = resource_group
-        self.subscription_id = subscription_id
-        self.storage = storage
-
-        # Convert user-provided location into names
-        # recognized by Azure resource manager.
-        # For example, a customer-provided value of
-        # "West US" should be converted to "westus".
-        self.location = (
-            "".join(location.split()).lower()
-            if location and location.split()
-            else "westus"
-        )
-
-    def _create_client(self) -> QuantumClient:
-        auth = self.login()
-        base_url = BASE_URL(self.location)
-        logger.debug(
-            f"Creating client for: subs:{self.subscription_id}," +
-            f"rg={self.resource_group}, ws={self.name}, frontdoor={base_url}"
-        )
-        client = QuantumClient(
-            auth,
-            self.subscription_id,
-            self.resource_group,
-            self.name,
-            base_url,
-        )
-        return client
-
-    def _create_jobs_client(self) -> JobsOperations:
-        client = self._create_client().jobs
-        return client
-
-    def _create_workspace_storage_client(self) -> StorageOperations:
-        client = self._create_client().storage
-        return client
-
-    def _custom_headers(self):
-        return {"x-ms-azurequantum-sdk-version": __version__}
-
-    def _get_linked_storage_sas_uri(
-        self, container_name: str, blob_name: str = None
-    ) -> str:
-        """
-        Calls the service and returns a container sas url
-        """
-        client = self._create_workspace_storage_client()
-        blob_details = BlobDetails(
-            container_name=container_name, blob_name=blob_name
-        )
-        container_uri = client.sas_uri(blob_details=blob_details)
-
-        logger.debug(f"Container URI from service: {container_uri}")
-        return container_uri.sas_uri
-
-    def submit_job(self, job: Job) -> Job:
-        client = self._create_jobs_client()
-        details = client.create(
-            job.details.id, job.details, custom_headers=self._custom_headers()
-        )
-        return Job(self, details)
-
-    def cancel_job(self, job: Job) -> Job:
-        client = self._create_jobs_client()
-        client.cancel(job.details.id, custom_headers=self._custom_headers())
-        details = client.get(job.id, custom_headers=self._custom_headers())
-        return Job(self, details)
-
-    def get_job(self, job_id: str) -> Job:
-        """Returns the job corresponding to the given id."""
-        client = self._create_jobs_client()
-        details = client.get(job_id, custom_headers=self._custom_headers())
-        return Job(self, details)
-
-    def list_jobs(self) -> List[Job]:
-        client = self._create_jobs_client()
-        jobs = client.list(custom_headers=self._custom_headers())
-
-        result = []
-        for j in jobs:
-            result.append(Job(self, j))
-
-        return result
-
-    def login(self, refresh: bool = False) -> Authentication:
-        """Creates user credentials to authenticate with Azure Quantum
-
-        It will first try to read the credentials from a secure local cache
-        (the location of the cache can be specified via the
-        AZURE_QUANTUM_TOKEN_CACHE environent variable).
-        If it the cache is empty or expired, then it uses the device token flow
-        from MSAL
-        (https://github.com/AzureAD/microsoft-authentication-library-for-python)
-        to acquire a token from AAD.
-
-        If successful, it stores the acquired token
-        in the cache for future calls.
-
-        :param refresh:
-            if true, by-passes the cache and fetches a fresh token from AAD.
-
-        :returns:
-            the user credentials to authenticate with Azure Quantum
-        """
-
-        # We only clear the credentials
-        # if they are of type BasicTokenAuthentication
-        if refresh and isinstance(self.credentials, BasicTokenAuthentication):
-            self.credentials = None
-
-        if self.credentials is None:
-            msal_wrapper = MsalWrapper(
-                subscription_id=self.subscription_id, refresh=refresh
-            )
-
-            auth_token = msal_wrapper.acquire_auth_token()
-            return BasicTokenAuthentication(token=auth_token)
-
-        # When we already have an object of type Authentication, like
-        # the ServicePrincipalCredentials,
-        # we should NOT wrap it in a BasicTokenAuthentication
-        if not isinstance(self.credentials, Authentication):
-            return BasicTokenAuthentication(token=self.credentials)
-
-        return self.credentials
+##
+# Copyright (c) Microsoft Corporation. All rights reserved.
+# Licensed under the MIT License.
+##
+import json
+import logging
+import msal
+import os
+import re
+import sys
+import requests
+
+from pathlib import Path
+from typing import List, Optional
+
+from msrest.authentication import Authentication, BasicTokenAuthentication
+from azure.quantum._client import QuantumClient
+from azure.quantum._client.operations import JobsOperations, StorageOperations
+from azure.quantum._client.models import BlobDetails
+from azure.quantum import Job
+
+from .version import __version__
+
+logger = logging.getLogger(__name__)
+
+__all__ = ["Workspace"]
+
+
+def sdk_environment(name):
+    return (
+        "AZURE_QUANTUM_ENV" in os.environ
+        and os.environ["AZURE_QUANTUM_ENV"] == name
+    )
+
+
+# Settings based on environment variables:
+BASE_URL_FROM_ENV = (
+    os.environ["AZURE_QUANTUM_BASEURL"]
+    if "AZURE_QUANTUM_BASEURL" in os.environ
+    else None
+)
+if sdk_environment("dogfood"):
+    logger.info("Using DOGFOOD configuration.")
+    BASE_URL = (
+        lambda location: BASE_URL_FROM_ENV
+        or f"https://{location}.quantum-test.azure.com/"
+    )
+    ARM_BASE_URL = "https://api-dogfood.resources.windows-int.net/"
+    # Microsoft Quantum Development Kit
+    AAD_CLIENT_ID = "46a998aa-43d0-4281-9cbb-5709a507ac36"
+    AAD_SCOPES = ["api://dogfood.azure-quantum/Jobs.ReadWrite"]
+
+else:
+    if sdk_environment("canary"):
+        logger.info("Using CANARY configuration.")
+        BASE_URL = (
+            lambda location: BASE_URL_FROM_ENV
+            or f'{"https://eastus2euap.quantum.azure.com/"}'
+        )
+    else:
+        logger.debug("Using production configuration.")
+        BASE_URL = (
+            lambda location: BASE_URL_FROM_ENV
+            or f"https://{location}.quantum.azure.com/"
+        )
+    ARM_BASE_URL = "https://management.azure.com/"
+    # Microsoft Quantum Development Kit
+    AAD_CLIENT_ID = "84ba0947-6c53-4dd2-9ca9-b3694761521b"
+    AAD_SCOPES = ["https://quantum.microsoft.com/Jobs.ReadWrite"]
+
+TOKEN_CACHE = (
+    os.environ["AZURE_QUANTUM_TOKEN_CACHE"]
+    if "AZURE_QUANTUM_TOKEN_CACHE" in os.environ
+    else os.path.join(Path.home(), ".azure-quantum", "aad.bin")
+)
+
+# Keeps track of the account name the current
+# token is associated, so we only show
+# a log message about acquiring a new token if the account changes.
+_last_account = None
+
+# Caches the MSAL Apps based on the subscription id
+_msal_apps = {}
+
+
+class TokenCacheWrapper:
+    def __init__(self):
+        self.cache_path = TOKEN_CACHE
+        self.initialize_cache()
+
+    def initialize_cache(self):
+        logger.debug(f"Using path '{self.cache_path}' for AAD token cache")
+
+        self.token_cache = msal.SerializableTokenCache()
+        if os.path.exists(self.cache_path):
+            with open(self.cache_path, "r") as cache:
+                self.token_cache.deserialize(cache.read())
+
+    def write_out_cache(self):
+        logger.debug(f"Updating AAD token cache at '{self.cache_path}'")
+
+        cache_folder = os.path.dirname(self.cache_path)
+        if not os.path.isdir(cache_folder):
+            os.makedirs(cache_folder)
+
+        with open(self.cache_path, "w") as afile:
+            afile.write(self.token_cache.serialize())
+
+
+class MsalWrapper:
+    def __init__(self, subscription_id: str, refresh: bool):
+        self.subscription_id = subscription_id
+        self.refresh = refresh
+        self.client_id = AAD_CLIENT_ID
+        self.scopes = AAD_SCOPES
+        self.token_cache_wrapper = TokenCacheWrapper()
+
+    def get_tenant_authorization_uri(self):
+        try:
+            uri = (
+                f"{ARM_BASE_URL}/subscriptions/" +
+                f"{self.subscription_id}?api-version=2018-01-01"
+            )
+            response = requests.get(uri)
+
+            # This gnarly piece of code is how we get the guest tenant
+            # authority associated with the subscription.
+            # We make a unauthenticated request to ARM and extract the tenant
+            # authority from the WWW-Authenticate header in the response.
+            # The header is of the form:
+            # Bearer authorization_uri=https://login.microsoftonline.com/tenantId, key1=value1s
+            auth_header = response.headers["WWW-Authenticate"]
+            logger.debug(
+                f'{"got the following auth header from"}'
+                f"the management endpoint: {auth_header}"
+            )
+
+            trimmed_auth_header = auth_header[
+                len("Bearer "):
+            ]  # trim the leading 'Bearer '
+            trimmed_auth_header_parts = trimmed_auth_header.split(
+                ","
+            )  # get the various k=v parts
+            key_value_pairs = dict(
+                map(lambda s: tuple(s.split("=")), trimmed_auth_header_parts)
+            )  # make the parts into a dictionary
+            quoted_tenant_uri = key_value_pairs[
+                "authorization_uri"
+            ]  # get the value of the 'authorization_uri' key
+            tenant_uri = quoted_tenant_uri[
+                1:-1
+            ]  # strip it of surrounding quotes
+
+            logger.debug(
+                f'{"got the following tenant uri from"}' +
+                f"the authentication header: {tenant_uri}"
+            )
+
+            return tenant_uri
+
+        except Exception as e:
+            logger.debug(
+                f"Failed to get tenant authority for subscription: {e}"
+            )
+            return None
+
+    def get_app(self):
+        if self.subscription_id not in _msal_apps:
+            authority = self.get_tenant_authorization_uri()
+            if authority is None:
+                raise ValueError(
+                    f'{"Failed to get tenant authority for subscription"}'
+                    f"{self.subscription_id}." +
+                    f'{"Make sure the subscription id is correct."}'
+                )
+
+            try:
+                _msal_apps[
+                    self.subscription_id
+                ] = msal.PublicClientApplication(
+                    self.client_id,
+                    authority=authority,
+                    token_cache=self.token_cache_wrapper.token_cache,
+                )
+                logger.debug(
+                    f"Created a new app with the authority: {authority}"
+                )
+            except Exception as e:
+                raise ValueError(
+                    f'{"Failed to create PublicClientApplication"}' +
+                    f"with tenant authority: {e}"
+                )
+        return _msal_apps[self.subscription_id]
+
+    def clear_accounts(self):
+        accounts = self.get_app().get_accounts()
+        for account in accounts:
+            self.get_app().remove_account(account)
+
+    def get_token_from_device_flow(self):
+        # Clear accounts before doing device flow to make sure that we are
+        # left with a single account after the user completes the device flow.
+        # We use that account is subsequent silent token acquisitions.
+        self.clear_accounts()
+
+        flow = self.get_app().initiate_device_flow(scopes=self.scopes)
+        if "user_code" not in flow:
+            raise ValueError(
+                "Fail to create device flow. Err: %s"
+                % json.dumps(flow, indent=4)
+            )
+
+        # Print a message for users to login via browser
+        print(flow["message"])
+        sys.stdout.flush()
+        # Some terminal needs this to ensure the message is shown
+
+        result = self.get_app().acquire_token_by_device_flow(
+            flow
+        )  # Block until user has logged in and we're ready to continue:
+
+        return result
+
+    def try_get_token_silently(self):
+        def try_get_account_from_app(app):
+            accounts = app.get_accounts()
+            if len(accounts) > 0:
+                return accounts[0]
+            else:
+                return None
+
+        account = try_get_account_from_app(self.get_app())
+
+        if not account:
+            return None
+
+        # extract the tenant id from the home_account_id.
+        # The home_account_id is of the form "<oid>.<tenantId>"
+        if "home_account_id" not in account:
+            logger.debug("No home_account_id in account")
+
+        tid = None
+        account_parts = account["home_account_id"].split(".")
+        if len(account_parts) < 2:
+            logger.debug("No tenantId in account")
+        else:
+            tid = account_parts[1]
+
+        global _last_account
+        if _last_account != account["username"]:
+            _last_account = account["username"]
+            logger.info(
+                f'{"Account(s) exists in aad token cache."}' +
+                f'{"Getting token for"}' +
+                f"(userName: {account['username']}, tenantId: {tid})"
+            )
+
+        return self.get_app().acquire_token_silent(self.scopes, account)
+
+    def acquire_auth_token(self):
+        """Returns an AAD token, either from a local cache or from AAD.
+
+        It will first try to retrieve the token from a local cache
+        (the location of the cache can be specified via the
+        AZURE_QUANTUM_TOKEN_CACHE environent variable).
+        If it the cache is empty or expired, then it uses the device token
+        flow from MSAL
+        (https://github.com/AzureAD/microsoft-authentication-library-for-python)
+        to acquire the token from AAD.
+
+        Once a token is received, it is inspected to see
+        if it is a token for an MSA account.
+        If so, the guest tenant id for that account is acquired,
+        and a token is reaquired with that authority.
+
+        If successful, it stores the acquired token in
+        the cache for future calls.
+
+        :param refresh:
+            if true, by-passes the cache and fetches a fresh token from AAD.
+        """
+        result = None
+
+        if self.refresh:
+            logger.debug(
+                "Refresh forced. Skipping getting token from cache..."
+            )
+            self.clear_accounts()
+        else:
+            logger.debug("Trying to get token from cache...")
+            result = self.try_get_token_silently()
+
+        if not result:
+            logger.debug(
+                "...and trying to get a token from the device flow..."
+            )
+            result = self.get_token_from_device_flow()
+            logger.debug(f"...device flow returned: {result}")
+
+        # At this point, there should be an access token; raise otherwise:
+        if result and ("access_token" in result):
+            logger.debug(f"Token:\n{result['access_token']}")
+
+            # Store token back in cache:
+            self.token_cache_wrapper.write_out_cache()
+            return result
+        else:
+            raise ValueError("Failed to acquire AAD token.")
+
+
+class Workspace:
+    """Represents an Azure Quantum workspace.
+
+    When creating a Workspace object, callers have two options for identifying
+    the Azure Quantum workspace:
+    1. specify a valid resource ID, or
+    2. specify a valid subscription ID, resource group, and workspace name.
+
+    If the Azure Quantum workspace does not have linked storage, the caller
+    must also pass a valid Azure storage account connection string.
+
+    :param subscription_id:
+        The Azure subscription ID. Ignored if resource_id is specified.
+
+    :param resource_group:
+        The Azure resource group name. Ignored if resource_id is specified.
+
+    :param name:
+        The Azure Quantum workspace name. Ignored if resource_id is specified.
+
+    :param storage:
+        The Azure storage account connection string.
+        Required only if the specified Azure Quantum
+        workspace does not have linked storage.
+
+    :param resource_id:
+        The resource ID of the Azure Quantum workspace.
+
+    :param location:
+        The Azure region where the Azure Quantum workspace is provisioned.
+        This may be specified as a region name such as
+        \"East US\" or a location name such as \"eastus\".
+        If no valid value is specified, defaults to \"westus\".
+    """
+
+    credentials = None
+
+    def __init__(
+        self,
+        subscription_id: Optional[str] = None,
+        resource_group: Optional[str] = None,
+        name: Optional[str] = None,
+        storage: Optional[str] = None,
+        resource_id: Optional[str] = None,
+        location: Optional[str] = None,
+    ):
+
+        if resource_id is not None:
+            # A valid resource ID looks like:
+            # /subscriptions/f846b2bd-d0e2-4a1d-8141-4c6944a9d387/resourceGroups/
+            # RESOURCE_GROUP_NAME/providers/Microsoft.Quantum/Workspaces/WORKSPACE_NAME
+            regex = r"^/subscriptions/([a-fA-F0-9-]*)/resourceGroups/([^\s/]*)/providers/Microsoft\.Quantum/Workspaces/([^\s/]*)$"
+            match = re.search(regex, resource_id, re.IGNORECASE)
+            if match:
+                # match should contain four groups:
+                # -> match.group(0):
+                # The full resource ID for the Azure Quantum workspace
+                # -> match.group(1): The Azure subscription ID
+                # -> match.group(2): The Azure resource group name
+                # -> match.group(3): The Azure Quantum workspace name
+                subscription_id = match.group(1)
+                resource_group = match.group(2)
+                name = match.group(3)
+
+        if not subscription_id or not resource_group or not name:
+            raise ValueError(
+                "Azure Quantum workspace not fully specified." +
+                "Please specify either a valid resource ID " +
+                "or a valid combination of subscription ID," +
+                "resource group name, and workspace name."
+            )
+
+        self.name = name
+        self.resource_group = resource_group
+        self.subscription_id = subscription_id
+        self.storage = storage
+
+        # Convert user-provided location into names
+        # recognized by Azure resource manager.
+        # For example, a customer-provided value of
+        # "West US" should be converted to "westus".
+        self.location = (
+            "".join(location.split()).lower()
+            if location and location.split()
+            else "westus"
+        )
+
+    def _create_client(self) -> QuantumClient:
+        auth = self.login()
+        base_url = BASE_URL(self.location)
+        logger.debug(
+            f"Creating client for: subs:{self.subscription_id}," +
+            f"rg={self.resource_group}, ws={self.name}, frontdoor={base_url}"
+        )
+        client = QuantumClient(
+            auth,
+            self.subscription_id,
+            self.resource_group,
+            self.name,
+            base_url,
+        )
+        return client
+
+    def _create_jobs_client(self) -> JobsOperations:
+        client = self._create_client().jobs
+        return client
+
+    def _create_workspace_storage_client(self) -> StorageOperations:
+        client = self._create_client().storage
+        return client
+
+    def _custom_headers(self):
+        return {"x-ms-azurequantum-sdk-version": __version__}
+
+    def _get_linked_storage_sas_uri(
+        self, container_name: str, blob_name: str = None
+    ) -> str:
+        """
+        Calls the service and returns a container sas url
+        """
+        client = self._create_workspace_storage_client()
+        blob_details = BlobDetails(
+            container_name=container_name, blob_name=blob_name
+        )
+        container_uri = client.sas_uri(blob_details=blob_details)
+
+        logger.debug(f"Container URI from service: {container_uri}")
+        return container_uri.sas_uri
+
+    def submit_job(self, job: Job) -> Job:
+        client = self._create_jobs_client()
+        details = client.create(
+            job.details.id, job.details, custom_headers=self._custom_headers()
+        )
+        return Job(self, details)
+
+    def cancel_job(self, job: Job) -> Job:
+        client = self._create_jobs_client()
+        client.cancel(job.details.id, custom_headers=self._custom_headers())
+        details = client.get(job.id, custom_headers=self._custom_headers())
+        return Job(self, details)
+
+    def get_job(self, job_id: str) -> Job:
+        """Returns the job corresponding to the given id."""
+        client = self._create_jobs_client()
+        details = client.get(job_id, custom_headers=self._custom_headers())
+        return Job(self, details)
+
+    def list_jobs(self) -> List[Job]:
+        client = self._create_jobs_client()
+        jobs = client.list(custom_headers=self._custom_headers())
+
+        result = []
+        for j in jobs:
+            result.append(Job(self, j))
+
+        return result
+
+    def login(self, refresh: bool = False) -> Authentication:
+        """Creates user credentials to authenticate with Azure Quantum
+
+        It will first try to read the credentials from a secure local cache
+        (the location of the cache can be specified via the
+        AZURE_QUANTUM_TOKEN_CACHE environent variable).
+        If it the cache is empty or expired, then it uses the device token flow
+        from MSAL
+        (https://github.com/AzureAD/microsoft-authentication-library-for-python)
+        to acquire a token from AAD.
+
+        If successful, it stores the acquired token
+        in the cache for future calls.
+
+        :param refresh:
+            if true, by-passes the cache and fetches a fresh token from AAD.
+
+        :returns:
+            the user credentials to authenticate with Azure Quantum
+        """
+
+        # We only clear the credentials
+        # if they are of type BasicTokenAuthentication
+        if refresh and isinstance(self.credentials, BasicTokenAuthentication):
+            self.credentials = None
+
+        if self.credentials is None:
+            msal_wrapper = MsalWrapper(
+                subscription_id=self.subscription_id, refresh=refresh
+            )
+
+            auth_token = msal_wrapper.acquire_auth_token()
+            return BasicTokenAuthentication(token=auth_token)
+
+        # When we already have an object of type Authentication, like
+        # the ServicePrincipalCredentials,
+        # we should NOT wrap it in a BasicTokenAuthentication
+        if not isinstance(self.credentials, Authentication):
+            return BasicTokenAuthentication(token=self.credentials)
+
+        return self.credentials
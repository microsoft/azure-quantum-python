##
# Copyright (c) Microsoft Corporation.
# Licensed under the MIT License.
##
import warnings

from typing import TYPE_CHECKING, Union, List
from azure.quantum.version import __version__
from azure.quantum.qiskit.job import AzureQuantumJob

from .backend import AzureBackend

from qiskit import QuantumCircuit
from qiskit.providers.models import BackendConfiguration
from qiskit.providers import Options

if TYPE_CHECKING:
    from azure.quantum.qiskit import AzureQuantumProvider

import logging
logger = logging.getLogger(__name__)

__all__ = [
    "QuantinuumBackend",
    "QuantinuumQPUBackend",
    "QuantinuumAPIValidatorBackend",
    "QuantinuumSimulatorBackend"
]

QUANTINUUM_BASIS_GATES = [
    "x",
    "y",
    "z",
    "rx",
    "ry",
    "rz",
    "h",
    "cx",
    "ccx",
    "cz",
    "s",
    "sdg",
    "t",
    "tdg",
    "v",
    "vdg",
    "zz",
    "measure",
    "reset"
]

QUANTINUUM_PROVIDER_ID = "quantinuum"
QUANTINUUM_PROVIDER_NAME = "Quantinuum"

HONEYWELL_PROVIDER_ID = "honeywell"
HONEYWELL_PROVIDER_NAME = "Honeywell"

class QuantinuumBackend(AzureBackend):
    """Base class for interfacing with a Quantinuum (formerly Quantinuum) backend in Azure Quantum"""

    def __init__(self, **kwargs):
        self._provider_id = QUANTINUUM_PROVIDER_ID
        self._provider_name = QUANTINUUM_PROVIDER_NAME
        if kwargs.pop("provider_id", None) == HONEYWELL_PROVIDER_ID:
            self._provider_id = HONEYWELL_PROVIDER_ID
            self._provider_name = HONEYWELL_PROVIDER_NAME
        super().__init__(**kwargs)

    @classmethod
    def _default_options(cls):
        return Options(count=500, targetCapability="openqasm")

    def _azure_config(self):
        return {
            "blob_name": "inputData",
            "content_type": "application/qasm",
            "provider_id": self._provider_id,
            "input_data_format": "honeywell.openqasm.v1",
            "output_data_format": "honeywell.quantum-results.v1",
        }

    def _translate_input(self, circuit, data_format, input_params):
        """ Translates the input values to the format expected by the AzureBackend. """
<<<<<<< HEAD
        if input_params["targetCapability"] != "openqasm":
            data_format = "qir.v1"

        if data_format == "honeywell.openqasm.v1":
            return (circuit.qasm(), data_format, input_params)
        else:
            return super()._translate_input(circuit, data_format, input_params)
=======
        if data_format == "honeywell.openqasm.v1":
            return (circuit.qasm(), data_format, input_params)
        else:
            super()._translate_input(circuit, data_format, input_params)
>>>>>>> 56fcb03c
        

    def estimate_cost(self, circuit: QuantumCircuit, shots: int = None, count: int = None):
        """Estimate cost for running this circuit

        :param circuit: Qiskit quantum circuit
        :type circuit: QuantumCircuit
        :param shots: Shot count
        :type shots: int
        :param count: Shot count (alternative to 'shots')
        :type count: int
        """
        if count is not None:
            shots = count

        if shots is None:
            raise ValueError("Missing input argument 'shots'.")

        input_data = circuit.qasm()
        workspace = self.provider().get_workspace()
        target = workspace.get_targets(self.name())
        return target.estimate_cost(input_data, num_shots=shots)


class QuantinuumAPIValidatorBackend(QuantinuumBackend):
    backend_names = (
        "quantinuum.hqs-lt-s1-apival",
        "quantinuum.hqs-lt-s2-apival"
    )

    def __init__(
        self,
        name: str,
        provider: "AzureQuantumProvider",
        **kwargs
    ):
        self._provider_id = QUANTINUUM_PROVIDER_ID
        self._provider_name = QUANTINUUM_PROVIDER_NAME
        if kwargs.pop("provider_id", None) == "honeywell":
            self._provider_id = HONEYWELL_PROVIDER_ID
            self._provider_name = HONEYWELL_PROVIDER_NAME

        default_config = BackendConfiguration.from_dict(
            {
                "backend_name": name,
                "backend_version": __version__,
                "simulator": True,
                "local": False,
                "coupling_map": None,
                "description": f"Quantinuum (formerly Honeywell) API validator on Azure Quantum",
                "basis_gates": QUANTINUUM_BASIS_GATES,
                "memory": False,
                "n_qubits": 10,
                "conditional": False,
                "max_shots": None,
                "max_experiments": 1,
                "open_pulse": False,
                "gates": [{"name": "TODO", "parameters": [], "qasm_def": "TODO"}],
                "azure": self._azure_config(),
            }
        )
        configuration: BackendConfiguration = kwargs.pop("configuration", default_config)
        logger.info(f"Initializing {self._provider_name}APIValidatorBackend")
        super().__init__(configuration=configuration,
                         provider=provider,
                         provider_id=self._provider_id,
                         **kwargs)


class QuantinuumSimulatorBackend(QuantinuumBackend):
    backend_names = (
        "quantinuum.hqs-lt-s1-sim",
        "quantinuum.hqs-lt-s2-sim"
    )

    def __init__(
        self,
        name: str,
        provider: "AzureQuantumProvider",
        **kwargs
    ):
        self._provider_id = QUANTINUUM_PROVIDER_ID
        self._provider_name = QUANTINUUM_PROVIDER_NAME
        if kwargs.pop("provider_id", None) == "honeywell":
            self._provider_id = HONEYWELL_PROVIDER_ID
            self._provider_name = HONEYWELL_PROVIDER_NAME

        configuration: BackendConfiguration = kwargs.pop("configuration", None)
        default_config = BackendConfiguration.from_dict(
            {
                "backend_name": name,
                "backend_version": __version__,
                "simulator": True,
                "local": False,
                "coupling_map": None,
                "description": f"Quantinuum (formerly Honeywell) simulator on Azure Quantum",
                "basis_gates": QUANTINUUM_BASIS_GATES,
                "memory": False,
                "n_qubits": 10,
                "conditional": False,
                "max_shots": None,
                "max_experiments": 1,
                "open_pulse": False,
                "gates": [{"name": "TODO", "parameters": [], "qasm_def": "TODO"}],
                "azure": self._azure_config(),
            }
        )
        configuration: BackendConfiguration = kwargs.pop("configuration", default_config)
        logger.info(f"Initializing {self._provider_name}APIValidatorBackend")
        super().__init__(configuration=configuration,
                         provider=provider,
                         provider_id=self._provider_id,
                         **kwargs)


class QuantinuumQPUBackend(QuantinuumBackend):
    backend_names = (
        "quantinuum.hqs-lt-s1",
        "quantinuum.hqs-lt-s2"
    )

    def __init__(
        self,
        name: str,
        provider: "AzureQuantumProvider",
        **kwargs
    ):
        self._provider_id = QUANTINUUM_PROVIDER_ID
        self._provider_name = QUANTINUUM_PROVIDER_NAME
        if kwargs.pop("provider_id", None) == "honeywell":
            self._provider_id = HONEYWELL_PROVIDER_ID
            self._provider_name = HONEYWELL_PROVIDER_NAME

        default_config = BackendConfiguration.from_dict(
            {
                "backend_name": name,
                "backend_version": __version__,
                "simulator": False,
                "local": False,
                "coupling_map": None,
                "description": f"Quantinuum (formerly Honeywell) QPU on Azure Quantum",
                "basis_gates": QUANTINUUM_BASIS_GATES,
                "memory": False,
                "n_qubits": 10,
                "conditional": False,
                "max_shots": 10000,
                "max_experiments": 1,
                "open_pulse": False,
                "gates": [{"name": "TODO", "parameters": [], "qasm_def": "TODO"}],
                "azure": self._azure_config(),
            }
        )
        configuration: BackendConfiguration = kwargs.pop("configuration", default_config)
        logger.info(f"Initializing {self._provider_name}QPUBackend")
        super().__init__(configuration=configuration,
                         provider=provider, 
                         provider_id=self._provider_id,
                         **kwargs)<|MERGE_RESOLUTION|>--- conflicted
+++ resolved
@@ -81,20 +81,10 @@
 
     def _translate_input(self, circuit, data_format, input_params):
         """ Translates the input values to the format expected by the AzureBackend. """
-<<<<<<< HEAD
-        if input_params["targetCapability"] != "openqasm":
-            data_format = "qir.v1"
-
-        if data_format == "honeywell.openqasm.v1":
-            return (circuit.qasm(), data_format, input_params)
-        else:
-            return super()._translate_input(circuit, data_format, input_params)
-=======
         if data_format == "honeywell.openqasm.v1":
             return (circuit.qasm(), data_format, input_params)
         else:
             super()._translate_input(circuit, data_format, input_params)
->>>>>>> 56fcb03c
         
 
     def estimate_cost(self, circuit: QuantumCircuit, shots: int = None, count: int = None):

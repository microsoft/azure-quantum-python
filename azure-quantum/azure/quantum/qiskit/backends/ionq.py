##
# Copyright (c) Microsoft Corporation.
# Licensed under the MIT License.
##
from typing import TYPE_CHECKING
from azure.quantum import __version__
from azure.quantum.qiskit.job import AzureQuantumJob
from azure.quantum.target.ionq import IonQ
import json

from .backend import AzureBackend

from qiskit.providers.models import BackendConfiguration
from qiskit.providers import Options
from qiskit.qobj import Qobj, QasmQobj

from qiskit_ionq.helpers import GATESET_MAP, qiskit_circ_to_ionq_circ

if TYPE_CHECKING:
    from azure.quantum.qiskit import AzureQuantumProvider

import logging
logger = logging.getLogger(__name__)

__all__ = ["IonQBackend", "IonQQPUBackend", "IonQSimulatorBackend", "IonQAriaBackend"]


class IonQBackend(AzureBackend):
    """Base class for interfacing with an IonQ backend in Azure Quantum"""
    backend_name = None

    @classmethod
    def _default_options(cls):
        return Options(shots=500)

    @classmethod
    def _azure_config(cls):
        return {
            "blob_name": "inputData",
            "content_type": "application/json",
            "provider_id": "ionq",
            "input_data_format": "ionq.circuit.v1",
            "output_data_format": "ionq.quantum-results.v1",
        }

    def _prepare_job_metadata(self, circuit, **kwargs):
<<<<<<< HEAD
        _, _, meas_map = qiskit_circ_to_ionq_circ(circuit)
=======
        _, _, meas_map = qiskit_circ_to_ionq_circ(circuit, gateset=self.gateset())
>>>>>>> 56fcb03c
        
        metadata = super()._prepare_job_metadata(circuit, **kwargs);
        metadata["meas_map"] = meas_map
        
        return metadata

    def _translate_input(self, circuit, data_format, input_params):
        """ Translates the input values to the format expected by the AzureBackend. """
        if data_format == "ionq.circuit.v1":
<<<<<<< HEAD
            ionq_circ, _, _ = qiskit_circ_to_ionq_circ(circuit)
            input_data = {
=======
            ionq_circ, _, _ = qiskit_circ_to_ionq_circ(circuit, gateset=self.gateset())
            input_data = {
                "gateset": self.gateset(),
>>>>>>> 56fcb03c
                "qubits": circuit.num_qubits,
                "circuit": ionq_circ,
            }
            return (IonQ._encode_input_data(input_data), data_format, input_params)
        else:
            return super()._translate_input(circuit, data_format, input_params)
<<<<<<< HEAD
=======

    def gateset(self):
        return self._gateset
>>>>>>> 56fcb03c

    def estimate_cost(self, circuit, shots):
        """Estimate the cost for the given circuit."""
        ionq_circ, _, _ = qiskit_circ_to_ionq_circ(circuit, gateset=self.gateset())
        input_data = {
            "qubits": circuit.num_qubits,
            "circuit": ionq_circ,
        }
        workspace = self.provider().get_workspace()
        target = workspace.get_targets(self.name())
        return target.estimate_cost(input_data, num_shots=shots)


class IonQSimulatorBackend(IonQBackend):
    backend_names = ("ionq.simulator",)

    def __init__(
        self,
        name: str,
        provider: "AzureQuantumProvider",
        **kwargs
    ):
        """Base class for interfacing with an IonQ Simulator backend"""
        self._gateset = kwargs.pop("gateset", "qis")

        default_config = BackendConfiguration.from_dict(
            {
                "backend_name": name,
                "backend_version": __version__,
                "simulator": True,
                "local": False,
                "coupling_map": None,
                "description": "IonQ simulator on Azure Quantum",
                "basis_gates": GATESET_MAP[self._gateset],
                "memory": False,
                "n_qubits": 29,
                "conditional": False,
                "max_shots": None,
                "max_experiments": 1,
                "open_pulse": False,
                "gates": [{"name": "TODO", "parameters": [], "qasm_def": "TODO"}],
                "azure": self._azure_config(),
            }
        )
        logger.info("Initializing IonQSimulatorBackend")
        configuration: BackendConfiguration = kwargs.pop("configuration", default_config)
        super().__init__(configuration=configuration, provider=provider, **kwargs)


class IonQQPUBackend(IonQBackend):
    backend_names = ("ionq.qpu",)

    def __init__(
        self,
        name: str,
        provider: "AzureQuantumProvider",
        **kwargs
    ):
        """Base class for interfacing with an IonQ QPU backend"""
        self._gateset = kwargs.pop("gateset", "qis")

        default_config = BackendConfiguration.from_dict(
            {
                "backend_name": name,
                "backend_version": __version__,
                "simulator": False,
                "local": False,
                "coupling_map": None,
                "description": "IonQ QPU on Azure Quantum",
                "basis_gates": GATESET_MAP[self._gateset],
                "memory": False,
                "n_qubits": 11,
                "conditional": False,
                "max_shots": 10000,
                "max_experiments": 1,
                "open_pulse": False,
                "gates": [{"name": "TODO", "parameters": [], "qasm_def": "TODO"}],
                "azure": self._azure_config(),
            }
        )
        logger.info("Initializing IonQQPUBackend")
        configuration: BackendConfiguration = kwargs.pop("configuration", default_config)
        super().__init__(configuration=configuration, provider=provider, **kwargs)


class IonQAriaBackend(IonQBackend):
    backend_names = ("ionq.qpu.aria-1",)

    def __init__(
        self,
        name: str,
        provider: "AzureQuantumProvider",
        **kwargs
    ):
        """Base class for interfacing with an IonQ Aria QPU backend"""
        self._gateset = kwargs.pop("gateset", "qis")

        default_config = BackendConfiguration.from_dict(
            {
                "backend_name": name,
                "backend_version": __version__,
                "simulator": False,
                "local": False,
                "coupling_map": None,
                "description": "IonQ Aria QPU on Azure Quantum",
                "basis_gates": GATESET_MAP[self._gateset],
                "memory": False,
                "n_qubits": 23,
                "conditional": False,
                "max_shots": 10000,
                "max_experiments": 1,
                "open_pulse": False,
                "gates": [{"name": "TODO", "parameters": [], "qasm_def": "TODO"}],
                "azure": self._azure_config(),
            }
        )
        logger.info("Initializing IonQAriaQPUBackend")
        configuration: BackendConfiguration = kwargs.pop("configuration", default_config)
        super().__init__(configuration=configuration, provider=provider, **kwargs)<|MERGE_RESOLUTION|>--- conflicted
+++ resolved
@@ -44,11 +44,7 @@
         }
 
     def _prepare_job_metadata(self, circuit, **kwargs):
-<<<<<<< HEAD
-        _, _, meas_map = qiskit_circ_to_ionq_circ(circuit)
-=======
         _, _, meas_map = qiskit_circ_to_ionq_circ(circuit, gateset=self.gateset())
->>>>>>> 56fcb03c
         
         metadata = super()._prepare_job_metadata(circuit, **kwargs);
         metadata["meas_map"] = meas_map
@@ -58,26 +54,18 @@
     def _translate_input(self, circuit, data_format, input_params):
         """ Translates the input values to the format expected by the AzureBackend. """
         if data_format == "ionq.circuit.v1":
-<<<<<<< HEAD
-            ionq_circ, _, _ = qiskit_circ_to_ionq_circ(circuit)
-            input_data = {
-=======
             ionq_circ, _, _ = qiskit_circ_to_ionq_circ(circuit, gateset=self.gateset())
             input_data = {
                 "gateset": self.gateset(),
->>>>>>> 56fcb03c
                 "qubits": circuit.num_qubits,
                 "circuit": ionq_circ,
             }
             return (IonQ._encode_input_data(input_data), data_format, input_params)
         else:
             return super()._translate_input(circuit, data_format, input_params)
-<<<<<<< HEAD
-=======
 
     def gateset(self):
         return self._gateset
->>>>>>> 56fcb03c
 
     def estimate_cost(self, circuit, shots):
         """Estimate the cost for the given circuit."""

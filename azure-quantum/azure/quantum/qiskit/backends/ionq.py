##
# Copyright (c) Microsoft Corporation.
# Licensed under the MIT License.
##
from typing import TYPE_CHECKING
from azure.quantum import __version__
from azure.quantum.qiskit.job import AzureQuantumJob
from azure.quantum.target.ionq import IonQ

try:
    from qiskit.providers import BackendV1 as Backend
    from qiskit.providers.models import BackendConfiguration
    from qiskit.providers import Options
    from qiskit.qobj import Qobj, QasmQobj

    from qiskit_ionq.helpers import ionq_basis_gates, qiskit_circ_to_ionq_circ
except ImportError:
    raise ImportError(
    "Missing optional 'qiskit' dependencies. \
To install run: pip install azure-quantum[qiskit]"
)

if TYPE_CHECKING:
    from azure.quantum.qiskit import AzureQuantumProvider

import logging
logger = logging.getLogger(__name__)

__all__ = ["IonQBackend", "IonQQPUBackend", "IonQSimulatorBackend"]


class IonQBackend(Backend):
    """Base class for interfacing with an IonQ backend in Azure Quantum"""
    backend_name = None

    @classmethod
    def _default_options(cls):
        return Options(shots=500)

    def _job_metadata(self, circuit, meas_map):
        return {
            "qiskit": True,
            "name": circuit.name,
            "num_qubits": circuit.num_qubits,
            "meas_map": meas_map,
        }

    @staticmethod
    def _translate_circuit(circuit, **kwargs):
        ionq_circ, _, meas_map = qiskit_circ_to_ionq_circ(circuit)
        input_data = {
            "qubits": circuit.num_qubits,
            "circuit": ionq_circ,
        }

        return input_data, meas_map

    def estimate_price(self, circuit, shots):
        """Estimate the price for the given circuit."""
        input_data, _ = self._translate_circuit(circuit)
        workspace = self.provider().get_workspace()
        target = workspace.get_targets(self.name())
        return target.estimate_price(input_data, num_shots=shots)

    def run(self, circuit, **kwargs):
<<<<<<< HEAD
        """Submits the given circuit to run on an IonQ target."""
=======
        """Submits the given circuit to run on an IonQ target."""        
        # Some Qiskit features require passing lists of circuits, so unpack those here.
        # We currently only support single-experiment jobs.
        if isinstance(circuit, (list, tuple)):
            if len(circuit) > 1:
                raise NotImplementedError("Multi-experiment jobs are not supported!")
            circuit = circuit[0]

>>>>>>> a788470d
        # If the circuit was created using qiskit.assemble,
        # disassemble into QASM here
        if isinstance(circuit, QasmQobj) or isinstance(circuit, Qobj):
            from qiskit.assembler import disassemble
            circuits, run, _ = disassemble(circuit)
            circuit = circuits[0]
            if kwargs.get("shots") is None:
                # Note that the default number of shots for QObj is 1024
                # unless the user specifies the backend.
                kwargs["shots"] = run["shots"]

        input_data, meas_map = self._translate_circuit(circuit, **kwargs)
        input_data = IonQ._encode_input_data(input_data)

        # Options are mapped to input_params
        # Take also into consideration options passed in the kwargs, as the take precedence
        # over default values:
        input_params = vars(self.options)
        for opt in kwargs.copy():
            if opt in input_params:
                input_params[opt] = kwargs.pop(opt)

        logger.info(f"Submitting new job for basckend {self.name()}")
        job = AzureQuantumJob(
            backend=self,
            name=circuit.name,
            target=self.name(),
            input_data=input_data,
            blob_name="inputData",
            content_type="application/json",
            provider_id="ionq",
            input_data_format="ionq.circuit.v1",
            output_data_format="ionq.quantum-results.v1",
            input_params = input_params,
            metadata= self._job_metadata(circuit=circuit, meas_map=meas_map),
            **kwargs
        )

        logger.info(f"Submitted job with id '{job.id()}' for circuit '{circuit.name}':")
        logger.info(input_data)

        return job

    def retrieve_job(self, job_id) -> AzureQuantumJob:
        """ Returns the Job instance associated with the given id."""
        return self._provider.get_job(job_id)


class IonQSimulatorBackend(IonQBackend):
    backend_names = ("ionq.simulator",)

    def __init__(
        self,
        name: str,
        provider: "AzureQuantumProvider",
        **kwargs
    ):
        """Base class for interfacing with an IonQ Simulator backend"""
        default_config = BackendConfiguration.from_dict(
            {
                "backend_name": name,
                "backend_version": __version__,
                "simulator": True,
                "local": False,
                "coupling_map": None,
                "description": "IonQ simulator on Azure Quantum",
                "basis_gates": ionq_basis_gates,
                "memory": False,
                "n_qubits": 29,
                "conditional": False,
                "max_shots": 1,
                "max_experiments": 1,
                "open_pulse": False,
                "gates": [{"name": "TODO", "parameters": [], "qasm_def": "TODO"}],
            }
        )
        logger.info("Initializing IonQSimulatorBackend")
        configuration: BackendConfiguration = kwargs.pop("configuration", default_config)
        super().__init__(configuration=configuration, provider=provider, **kwargs)


class IonQQPUBackend(IonQBackend):
    backend_names = ("ionq.qpu",)

    def __init__(
        self,
        name: str,
        provider: "AzureQuantumProvider",
        **kwargs
    ):
        """Base class for interfacing with an IonQ QPU backend"""
        default_config = BackendConfiguration.from_dict(
            {
                "backend_name": name,
                "backend_version": __version__,
                "simulator": False,
                "local": False,
                "coupling_map": None,
                "description": "IonQ QPU on Azure Quantum",
                "basis_gates": ionq_basis_gates,
                "memory": False,
                "n_qubits": 11,
                "conditional": False,
                "max_shots": 10000,
                "max_experiments": 1,
                "open_pulse": False,
                "gates": [{"name": "TODO", "parameters": [], "qasm_def": "TODO"}],
            }
        )
        logger.info("Initializing IonQQPUBackend")
        configuration: BackendConfiguration = kwargs.pop("configuration", default_config)
        super().__init__(configuration=configuration, provider=provider, **kwargs)<|MERGE_RESOLUTION|>--- conflicted
+++ resolved
@@ -63,9 +63,6 @@
         return target.estimate_price(input_data, num_shots=shots)
 
     def run(self, circuit, **kwargs):
-<<<<<<< HEAD
-        """Submits the given circuit to run on an IonQ target."""
-=======
         """Submits the given circuit to run on an IonQ target."""        
         # Some Qiskit features require passing lists of circuits, so unpack those here.
         # We currently only support single-experiment jobs.
@@ -74,7 +71,6 @@
                 raise NotImplementedError("Multi-experiment jobs are not supported!")
             circuit = circuit[0]
 
->>>>>>> a788470d
         # If the circuit was created using qiskit.assemble,
         # disassemble into QASM here
         if isinstance(circuit, QasmQobj) or isinstance(circuit, Qobj):

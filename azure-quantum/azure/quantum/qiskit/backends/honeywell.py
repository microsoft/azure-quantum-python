##
# Copyright (c) Microsoft Corporation.
# Licensed under the MIT License.
##
from typing import TYPE_CHECKING, Union, List
from azure.quantum.version import __version__
from azure.quantum.qiskit.job import AzureQuantumJob

try:
    from qiskit import QuantumCircuit
    from qiskit.providers import BackendV1 as Backend
    from qiskit.providers.models import BackendConfiguration
    from qiskit.providers import Options
    from qiskit.qobj import Qobj, QasmQobj

except ImportError:
    raise ImportError(
    "Missing optional 'qiskit' dependencies. \
To install run: pip install azure-quantum[qiskit]"
)

if TYPE_CHECKING:
    from azure.quantum.qiskit import AzureQuantumProvider

import logging
logger = logging.getLogger(__name__)

__all__ = [
    "HoneywellBackend",
    "HoneywellQPUBackend",
    "HoneywellAPIValidatorBackend",
    "HoneywellSimulatorBackend"
]

HONEYWELL_BASIS_GATES = [
    "x",
    "y",
    "z",
    "rx",
    "ry",
    "rz",
    "h",
    "cx",
    "ccx",
    "cz",
    "s",
    "sdg",
    "t",
    "tdg",
    "v",
    "vdg",
    "zz",
    "measure",
    "reset"
]


class HoneywellBackend(Backend):
    """Base class for interfacing with a Honeywell backend in Azure Quantum"""

    @classmethod
    def _default_options(cls):
        return Options(count=500)

<<<<<<< HEAD
    def estimate_price(self, circuit: QuantumCircuit, count: int):
        """Estimate price for running this circuit

        :param circuit: Qiskit quantum circuit
        :type circuit: QuantumCircuit
        :param count: Shot count
        :type count: int
        """
        input_data = circuit.qasm()
        workspace = self.provider().get_workspace()
        target = workspace.get_targets(self.name())
        return target.estimate_price(input_data, num_shots=count)


    def run(self, circuit: QuantumCircuit, **kwargs):
        """Submits the given circuit for execution on an Honeywell target."""
=======
    def run(self, circuit: Union[QuantumCircuit, List[QuantumCircuit]], **kwargs):
        """Submits the given circuit for execution on a Honeywell target."""
        # Some Qiskit features require passing lists of circuits, so unpack those here.
        # We currently only support single-experiment jobs.
        if isinstance(circuit, (list, tuple)):
            if len(circuit) > 1:
                raise NotImplementedError("Multi-experiment jobs are not supported!")
            circuit = circuit[0]

>>>>>>> a788470d
        # If the circuit was created using qiskit.assemble,
        # disassemble into QASM here
        if isinstance(circuit, QasmQobj) or isinstance(circuit, Qobj):
            from qiskit.assembler import disassemble
            circuits, run, _ = disassemble(circuit)
            circuit = circuits[0]
            if kwargs.get("count") is None:
                # Note that the default number of shots for QObj is 1024
                # unless the user specifies the backend.
                kwargs["count"] = run["shots"]

        input_data = circuit.qasm()

        # Options are mapped to input_params
        # Take also into consideration options passed in the kwargs, as the take precedence
        # over default values:
        input_params = vars(self.options)
        for opt in kwargs.copy():
            if opt in input_params:
                input_params[opt] = kwargs.pop(opt)

        logger.info(f"Submitting new job for backend {self.name()}")
        job = AzureQuantumJob(
            backend=self,
            name=circuit.name,
            target=self.name(),
            input_data=input_data,
            blob_name="inputData",
            content_type="application/qasm",
            provider_id="honeywell",
            input_data_format="honeywell.openqasm.v1",
            output_data_format="honeywell.quantum-results.v1",
            input_params = input_params,
            metadata={ "qubits": str(circuit.num_qubits) },
            **kwargs
        )
        
        logger.info(f"Submitted job with id '{job.id()}' for circuit '{circuit.name}':")
        logger.info(input_data)

        return job


class HoneywellAPIValidatorBackend(HoneywellBackend):
    backend_names = (
        "honeywell.hqs-lt-s1-apival",
        "honeywell.hqs-lt-s2-apival"
    )

    def __init__(
        self,
        name: str,
        provider: "AzureQuantumProvider",
        **kwargs
    ):
        default_config = BackendConfiguration.from_dict(
            {
                "backend_name": name,
                "backend_version": __version__,
                "simulator": True,
                "local": False,
                "coupling_map": None,
                "description": "Honeywell API validator on Azure Quantum",
                "basis_gates": HONEYWELL_BASIS_GATES,
                "memory": False,
                "n_qubits": 10,
                "conditional": False,
                "max_shots": 1,
                "max_experiments": 1,
                "open_pulse": False,
                "gates": [{"name": "TODO", "parameters": [], "qasm_def": "TODO"}],
            }
        )
        configuration: BackendConfiguration = kwargs.pop("configuration", default_config)
        logger.info("Initializing HoneywellAPIValidatorBackend")
        super().__init__(configuration=configuration, provider=provider, **kwargs)


class HoneywellSimulatorBackend(HoneywellBackend):
    backend_names = (
        "honeywell.hqs-lt-s1-sim",
        "honeywell.hqs-lt-s2-sim"
    )

    def __init__(
        self,
        name: str,
        provider: "AzureQuantumProvider",
        **kwargs
    ):
        configuration: BackendConfiguration = kwargs.pop("configuration", None)
        default_config = BackendConfiguration.from_dict(
            {
                "backend_name": name,
                "backend_version": __version__,
                "simulator": True,
                "local": False,
                "coupling_map": None,
                "description": "Honeywell simulator on Azure Quantum",
                "basis_gates": HONEYWELL_BASIS_GATES,
                "memory": False,
                "n_qubits": 10,
                "conditional": False,
                "max_shots": 1,
                "max_experiments": 1,
                "open_pulse": False,
                "gates": [{"name": "TODO", "parameters": [], "qasm_def": "TODO"}],
            }
        )
        configuration: BackendConfiguration = kwargs.pop("configuration", default_config)
        logger.info("Initializing HoneywellAPIValidatorBackend")
        super().__init__(configuration=configuration, provider=provider, **kwargs)


class HoneywellQPUBackend(HoneywellBackend):
    backend_names = (
        "honeywell.hqs-lt-s1",
        "honeywell.hqs-lt-s2"
    )

    def __init__(
        self,
        name: str,
        provider: "AzureQuantumProvider",
        **kwargs
    ):
        default_config = BackendConfiguration.from_dict(
            {
                "backend_name": name,
                "backend_version": __version__,
                "simulator": False,
                "local": False,
                "coupling_map": None,
                "description": "Honeywell QPU on Azure Quantum",
                "basis_gates": HONEYWELL_BASIS_GATES,
                "memory": False,
                "n_qubits": 10,
                "conditional": False,
                "max_shots": 10000,
                "max_experiments": 1,
                "open_pulse": False,
                "gates": [{"name": "TODO", "parameters": [], "qasm_def": "TODO"}],
            }
        )
        configuration: BackendConfiguration = kwargs.pop("configuration", default_config)
        logger.info("Initializing HoneywellQPUBackend")
        super().__init__(configuration=configuration, provider=provider, **kwargs)<|MERGE_RESOLUTION|>--- conflicted
+++ resolved
@@ -62,7 +62,6 @@
     def _default_options(cls):
         return Options(count=500)
 
-<<<<<<< HEAD
     def estimate_price(self, circuit: QuantumCircuit, count: int):
         """Estimate price for running this circuit
 
@@ -76,10 +75,6 @@
         target = workspace.get_targets(self.name())
         return target.estimate_price(input_data, num_shots=count)
 
-
-    def run(self, circuit: QuantumCircuit, **kwargs):
-        """Submits the given circuit for execution on an Honeywell target."""
-=======
     def run(self, circuit: Union[QuantumCircuit, List[QuantumCircuit]], **kwargs):
         """Submits the given circuit for execution on a Honeywell target."""
         # Some Qiskit features require passing lists of circuits, so unpack those here.
@@ -89,7 +84,6 @@
                 raise NotImplementedError("Multi-experiment jobs are not supported!")
             circuit = circuit[0]
 
->>>>>>> a788470d
         # If the circuit was created using qiskit.assemble,
         # disassemble into QASM here
         if isinstance(circuit, QasmQobj) or isinstance(circuit, Qobj):

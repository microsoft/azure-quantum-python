--- conflicted
+++ resolved
@@ -23,28 +23,6 @@
 To install run: pip install azure-quantum[qiskit]"
 )
 
-<<<<<<< HEAD
-# Set of gates supported by QIR targets.
-QIR_BASIS_GATES = [
-    "x",
-    "y",
-    "z",
-    "rx",
-    "ry",
-    "rz",
-    "h",
-    "cx",
-    "cz",
-    "s",
-    "sdg",
-    "t",
-    "tdg",
-    "measure",
-    "reset"
-]
-
-=======
->>>>>>> 56fcb03c
 class AzureBackend(Backend):
     """Base class for interfacing with an IonQ backend in Azure Quantum"""
     backend_name = None
@@ -67,18 +45,6 @@
         logger.info(f"Using QIR as the job's payload format.")
         from qiskit_qir import to_qir_bitcode, to_qir
 
-<<<<<<< HEAD
-        capability = input_params["targetCapability"] if "targetCapability" in input_params else "AdaptiveProfileExecution"
-
-        if logger.isEnabledFor(logging.DEBUG):
-            logger.debug(f"QIR:\n{to_qir(circuit, capability)}")
-
-        # all qir payload needs to define an entryPoint and arguments:
-        if not "entryPoint" in input_params:
-            input_params["entryPoint"] = "main"
-        if not "arguments" in input_params:
-            input_params["arguments"] = []
-=======
         # Set of gates supported by QIR targets.
         from qiskit_qir import SUPPORTED_INSTRUCTIONS as qir_supported_instructions
 
@@ -100,7 +66,6 @@
             # We'll only log the QIR again if we performed a transpilation.
             if logger.isEnabledFor(logging.DEBUG):
                 logger.debug(f"QIR (Post-transpilation):\n{to_qir(circuit, capability)}")
->>>>>>> 56fcb03c
 
         qir = bytes(to_qir_bitcode(circuit, capability))
         return (qir, data_format, input_params)
@@ -162,15 +127,8 @@
             if opt in input_params:
                 input_params[opt] = kwargs.pop(opt)
 
-<<<<<<< HEAD
-        # Some providers refer as 'shots' the 'count' parameter,
-        # Remove this once all providers accept "count":
-        if "shots" in input_params:
-            input_params["count"] = input_params["shots"]
-=======
         input_params["count"] = shots_count
         input_params["shots"] = shots_count
->>>>>>> 56fcb03c
 
         # translate
         (input_data, input_data_format, input_params) = self._translate_input(circuit, input_data_format, input_params)

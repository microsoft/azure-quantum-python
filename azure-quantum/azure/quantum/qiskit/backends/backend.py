--- conflicted
+++ resolved
@@ -17,10 +17,7 @@
     AzureQuantumJob,
 )
 from abc import abstractmethod
-<<<<<<< HEAD
-=======
 from azure.quantum.job.session import SessionHost
->>>>>>> 7ebdd72f
 
 try:
     from qiskit import QuantumCircuit, transpile
@@ -39,11 +36,7 @@
     )
 
 
-<<<<<<< HEAD
-class AzureBackendBase(Backend):
-=======
 class AzureBackendBase(Backend, SessionHost):
->>>>>>> 7ebdd72f
     @abstractmethod
     def __init__(
         self, configuration: BackendConfiguration, provider: Provider = None, **fields
@@ -170,20 +163,18 @@
         # we don't have run_input
         # we know we have circuit parameter, but it may be empty
         circuit = options.get("circuit")
-        
+
         if circuit:
             return circuit
         else:
             raise ValueError("No input provided.")
 
-<<<<<<< HEAD
-=======
     def _get_azure_workspace(self) -> "Workspace":
         return self.provider().get_workspace()
 
     def _get_azure_target_id(self) -> str:
         return self.name()
->>>>>>> 7ebdd72f
+
 
 class AzureQirBackend(AzureBackendBase):
     @abstractmethod

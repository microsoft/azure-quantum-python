##
# Copyright (c) Microsoft Corporation.
# Licensed under the MIT License.
##
import warnings
import json

import logging
logger = logging.getLogger(__name__)

from typing import TYPE_CHECKING, Union, List
from azure.quantum.version import __version__
from azure.quantum.qiskit.job import AzureQuantumJob

try:
    from qiskit import QuantumCircuit, transpile
    from qiskit.providers import BackendV1 as Backend
    from qiskit.qobj import Qobj, QasmQobj

except ImportError:
    raise ImportError(
    "Missing optional 'qiskit' dependencies. \
To install run: pip install azure-quantum[qiskit]"
)

<<<<<<< HEAD
# Set of gates supported by QIR targets.
QIR_BASIS_GATES = [
    "x",
    "y",
    "z",
    "rx",
    "ry",
    "rz",
    "h",
    "cx",
    "cz",
    "s",
    "sdg",
    "t",
    "tdg",
    "measure",
    "reset"
]

=======
>>>>>>> 37942c44
class AzureBackend(Backend):
    """Base class for interfacing with an IonQ backend in Azure Quantum"""
    backend_name = None

    def _prepare_job_metadata(self, circuit):
        """ Returns the metadata relative to the given circuit that will be attached to the Job"""
        return {
            "qiskit": True,
            "name": circuit.name,
            "num_qubits": circuit.num_qubits,
            "metadata": json.dumps(circuit.metadata),
        }

    def _translate_input(self, circuit, data_format, input_params):
        """ Translates the input values to the format expected by the AzureBackend. """
        if data_format != "qir.v1":
            target = self.name()
            raise ValueError(f"{data_format} is not a supported data format for target {target}.")

        logger.info(f"Using QIR as the job's payload format.")
        from qiskit_qir import to_qir_bitcode, to_qir

<<<<<<< HEAD
=======
        # Set of gates supported by QIR targets.
        from qiskit_qir import SUPPORTED_INSTRUCTIONS as qir_supported_instructions

>>>>>>> 37942c44
        capability = input_params["targetCapability"] if "targetCapability" in input_params else "AdaptiveProfileExecution"

        if logger.isEnabledFor(logging.DEBUG):
            logger.debug(f"QIR:\n{to_qir(circuit, capability)}")

        # all qir payload needs to define an entryPoint and arguments:
        if not "entryPoint" in input_params:
            input_params["entryPoint"] = "main"
        if not "arguments" in input_params:
            input_params["arguments"] = []

<<<<<<< HEAD
=======
        # We'll transpile automatically to the supported gates in QIR unless explicitly skipped.
        if not input_params.get("skipTranspile", False):
            circuit = transpile(circuit, basis_gates = qir_supported_instructions)

            # We'll only log the QIR again if we performed a transpilation.
            if logger.isEnabledFor(logging.DEBUG):
                logger.debug(f"QIR (Post-transpilation):\n{to_qir(circuit, capability)}")

>>>>>>> 37942c44
        qir = bytes(to_qir_bitcode(circuit, capability))
        return (qir, data_format, input_params)

    def run(self, circuit, **kwargs):
        """Submits the given circuit to run on an Azure Quantum backend."""        

        # Some Qiskit features require passing lists of circuits, so unpack those here.
        # We currently only support single-experiment jobs.
        if isinstance(circuit, (list, tuple)):
            if len(circuit) > 1:
                raise NotImplementedError("Multi-experiment jobs are not supported!")
            circuit = circuit[0]

        # If the circuit was created using qiskit.assemble,
        # disassemble into QASM here
        if isinstance(circuit, QasmQobj) or isinstance(circuit, Qobj):
            from qiskit.assembler import disassemble
            circuits, run, _ = disassemble(circuit)
            circuit = circuits[0]
            if kwargs.get("shots") is None:
                # Note that the default number of shots for QObj is 1024
                # unless the user specifies the backend.
                kwargs["shots"] = run["shots"]
        
        # The default of these job parameters come from the AzureBackend configuration:
        config = self.configuration()
        blob_name = kwargs.pop("blob_name", config.azure["blob_name"])
        content_type = kwargs.pop("content_type", config.azure["content_type"])
        provider_id = kwargs.pop("provider_id", config.azure["provider_id"])
        input_data_format = kwargs.pop("input_data_format", config.azure["input_data_format"])
        output_data_format = kwargs.pop("output_data_format", config.azure["output_data_format"])

        # If not provided as kwargs, the values of these parameters 
        # are calculated from the circuit itself:
        job_name = kwargs.pop("job_name", circuit.name)
        metadata = kwargs.pop("metadata") if "metadata" in kwargs else self._prepare_job_metadata(circuit)

        # Backend options are mapped to input_params.
        # Take also into consideration options passed in the kwargs, as the take precedence
        # over default values:
        input_params = vars(self.options)
        for opt in kwargs.copy():
            if opt in input_params:
                input_params[opt] = kwargs.pop(opt)

        # Some providers refer as 'shots' the 'count' parameter,
        # Remove this once all providers accept "count":
        if "shots" in input_params:
            input_params["count"] = input_params["shots"]

        # translate
        (input_data, input_data_format, input_params) = self._translate_input(circuit, input_data_format, input_params)

        logger.info(f"Submitting new job for backend {self.name()}")
        job = AzureQuantumJob(
            backend=self,
            target=self.name(),
            name=job_name,
            input_data=input_data,
            blob_name=blob_name,
            content_type=content_type,
            provider_id=provider_id,
            input_data_format=input_data_format,
            output_data_format=output_data_format,
            input_params = input_params,
            metadata=metadata,
            **kwargs
        )

        logger.info(f"Submitted job with id '{job.id()}' for circuit '{circuit.name}':")
        logger.info(input_data)

        return job

    def retrieve_job(self, job_id) -> AzureQuantumJob:
        """ Returns the Job instance associated with the given id."""
        return self._provider.get_job(job_id)<|MERGE_RESOLUTION|>--- conflicted
+++ resolved
@@ -23,28 +23,6 @@
 To install run: pip install azure-quantum[qiskit]"
 )
 
-<<<<<<< HEAD
-# Set of gates supported by QIR targets.
-QIR_BASIS_GATES = [
-    "x",
-    "y",
-    "z",
-    "rx",
-    "ry",
-    "rz",
-    "h",
-    "cx",
-    "cz",
-    "s",
-    "sdg",
-    "t",
-    "tdg",
-    "measure",
-    "reset"
-]
-
-=======
->>>>>>> 37942c44
 class AzureBackend(Backend):
     """Base class for interfacing with an IonQ backend in Azure Quantum"""
     backend_name = None
@@ -67,12 +45,9 @@
         logger.info(f"Using QIR as the job's payload format.")
         from qiskit_qir import to_qir_bitcode, to_qir
 
-<<<<<<< HEAD
-=======
         # Set of gates supported by QIR targets.
         from qiskit_qir import SUPPORTED_INSTRUCTIONS as qir_supported_instructions
 
->>>>>>> 37942c44
         capability = input_params["targetCapability"] if "targetCapability" in input_params else "AdaptiveProfileExecution"
 
         if logger.isEnabledFor(logging.DEBUG):
@@ -84,8 +59,6 @@
         if not "arguments" in input_params:
             input_params["arguments"] = []
 
-<<<<<<< HEAD
-=======
         # We'll transpile automatically to the supported gates in QIR unless explicitly skipped.
         if not input_params.get("skipTranspile", False):
             circuit = transpile(circuit, basis_gates = qir_supported_instructions)
@@ -94,7 +67,6 @@
             if logger.isEnabledFor(logging.DEBUG):
                 logger.debug(f"QIR (Post-transpilation):\n{to_qir(circuit, capability)}")
 
->>>>>>> 37942c44
         qir = bytes(to_qir_bitcode(circuit, capability))
         return (qir, data_format, input_params)
 

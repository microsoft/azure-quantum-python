--- conflicted
+++ resolved
@@ -500,51 +500,6 @@
 
         return str(module).encode("utf-8")
 
-<<<<<<< HEAD
-=======
-    def _estimate_cost_qir(
-        self, circuits: Union[QuantumCircuit, List[QuantumCircuit]], shots, options={}
-    ):
-        """Estimate the cost for the given circuit."""
-        input_params = self._get_input_params(options, shots=shots)
-
-        if not (isinstance(circuits, list)):
-            circuits = [circuits]
-
-        skip_transpilation = input_params.pop("skipTranspile", False)
-        target_profile = self._get_target_profile(input_params)
-        module = self._generate_qir(
-            circuits, target_profile, skip_transpilation=skip_transpilation
-        )
-
-        workspace = self.provider().get_workspace()
-        target = workspace.get_targets(self.name())
-        return target.estimate_cost(module, shots=shots)
-
-    def _get_target_profile(self, input_params) -> TargetProfile:
-        # Default to Adaptive_RI if not specified on the backend
-        # this is really just a safeguard in case the backend doesn't have a default
-        default_profile = self.options.get("target_profile", TargetProfile.Adaptive_RI)
-
-        # If the user is using the old targetCapability parameter, we'll warn them
-        # and use that value for now. This will be removed in the future.
-        if "targetCapability" in input_params:
-            warnings.warn(
-                "The 'targetCapability' parameter is deprecated and will be ignored in the future. "
-                "Please, use 'target_profile' parameter instead.",
-                category=DeprecationWarning,
-            )
-            cap = input_params.pop("targetCapability")
-            if cap == "AdaptiveExecution":
-                default_profile = TargetProfile.Adaptive_RI
-            else:
-                default_profile = TargetProfile.Base
-        # If the user specifies a target profile, use that.
-        # Otherwise, use the profile we got from the backend/targetCapability.
-        return input_params.pop("target_profile", default_profile)
-
-
->>>>>>> 46c47f8e
 class AzureBackend(AzureBackendBase):
     """Base class for interfacing with a backend in Azure Quantum"""
 

--- conflicted
+++ resolved
@@ -23,17 +23,10 @@
     QuantinuumSimulatorBackend
 )
 
-<<<<<<< HEAD
-from azure.quantum.qiskit.backends.qci import (
-    QCIBackend,
-    QCIQPUBackend,
-    QCISimulatorBackend
-=======
 from azure.quantum.qiskit.backends.rigetti import (
     RigettiBackend,
     RigettiQPUBackend,
     RigettiSimulatorBackend
->>>>>>> af665fdc
 )
 
 # Default targets to use when there is no target class

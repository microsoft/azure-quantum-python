##
# Copyright (c) Microsoft Corporation.
# Licensed under the MIT License.
##

import warnings
import inspect
from itertools import groupby
from typing import Dict, List, Tuple, Type
from azure.quantum import Workspace

try:
    from qiskit.providers import ProviderV1 as Provider
    from qiskit.providers.exceptions import QiskitBackendNotFoundError
    from qiskit.providers import BackendV1 as Backend
    from qiskit.exceptions import QiskitError
except ImportError:
    raise ImportError(
        "Missing optional 'qiskit' dependencies. \
To install run: pip install azure-quantum[qiskit]"
    )

from azure.quantum.qiskit.backends.backend import AzureBackendBase
from azure.quantum.qiskit.job import AzureQuantumJob
from azure.quantum.qiskit.backends import *

# Target ID keyword for parameter-free solvers
PARAMETER_FREE = "parameterfree"

QISKIT_USER_AGENT = "azure-quantum-qiskit"


class AzureQuantumProvider(Provider):
<<<<<<< HEAD

    """Azure Quantum Qiskit Provider"""

    def __init__(self, workspace=None, **kwargs):
=======
    """
    Class for interfacing with the Azure Quantum service
    using Qiskit quantum circuits
    """
    def __init__(self, workspace: Workspace=None, **kwargs):
        """AzureQuantumService class

        :param workspace: Azure Quantum workspace. If missing it will create a new Workspace passing `kwargs` to the constructor. Defaults to None. 
        :type workspace: Workspace, optional
        """
        if kwargs is not None and len(kwargs) > 0:
            from warnings import warn
            warn(f"""Consider passing \"workspace\" argument explicitly. 
                 The ability to initialize AzureQuantumProvider with arguments {', '.join(f'"{argName}"' for argName in kwargs)} is going to be deprecated in future versions.""", 
                 DeprecationWarning, 
                 stacklevel=2)

>>>>>>> 977cee92
        if workspace is None:
            workspace = Workspace(**kwargs)

        workspace.append_user_agent(QISKIT_USER_AGENT)

        self._workspace = workspace
        self._backends = None

    def get_workspace(self) -> Workspace:
        return self._workspace

    def get_backend(self, name=None, **kwargs) -> AzureBackendBase:
        """Return a single backend matching the specified filtering.
        Args:
            name (str): name of the backend.
            **kwargs: dict used for filtering.
        Returns:
            Backend: a backend matching the filtering.
        Raises:
            QiskitBackendNotFoundError: if no backend could be found or
                more than one backend matches the filtering criteria.
        """

        backends = self.backends(name=name, **kwargs)

        if len(backends) > 1:
            def all_same(iterable):
                group_iter = groupby(iterable)
                return next(group_iter, True) and not next(group_iter, False)

            # If all backends have the same name, filter for default backend
            if all_same(backend.name() for backend in backends):
                backends = list(
                    filter(
                        lambda backend: self._match_all(
                            backend.configuration().to_dict(), {"is_default": True}
                        ),
                        backends,
                    )
                )

        if len(backends) > 1:
            raise QiskitBackendNotFoundError(
                "More than one backend matches the criteria"
            )
        if not backends:
            raise QiskitBackendNotFoundError(
                f"Could not find target '{name}'. \
Please make sure the target name is valid and that the associated provider is added to your Workspace. \
To add a provider to your quantum workspace on the Azure Portal, \
see https://aka.ms/AQ/Docs/AddProvider"
            )
        return backends[0]

    def backends(self, name=None, **kwargs):
        """Return a list of backends matching the specified filtering.
        Args:
            name (str): name of the backend.
            **kwargs: dict used for filtering.
        Returns:
            list[Backend]: a list of Backends that match the filtering
                criteria.
        """

        # Lazy load backends
        if self._backends is None:
            self._backends = self._init_backends()

        if name:
            if name not in self._backends:
                raise QiskitBackendNotFoundError(
                    f"The '{name}' backend is not installed in your system."
                )

        provider_id = kwargs.get("provider_id", None)

        allowed_targets = self._get_allowed_targets_from_workspace(name, provider_id)

        workspace_allowed = lambda backend: self._is_available_in_ws(
            allowed_targets, backend
        )

        # flatten the available backends
        backend_list = [x for v in self._backends.values() for x in v]

        # filter by properties specified in the kwargs and filter function
        backends: List[Backend] = self._filter_backends(
            backend_list, filters=workspace_allowed, **kwargs
        )

        return backends

    def get_job(self, job_id) -> AzureQuantumJob:
        """Returns the Job instance associated with the given id."""
        azure_job = self._workspace.get_job(job_id)
        backend = self.get_backend(azure_job.details.target)
        return AzureQuantumJob(backend, azure_job)

    def _is_available_in_ws(
        self, allowed_targets: List[Tuple[str, str]], backend: Backend
    ):
        for name, provider in allowed_targets:
            if backend.name() == name:
                config = backend.configuration().to_dict()
                if "azure" in config and "provider_id" in config["azure"]:
                    if config["azure"]["provider_id"] == provider:
                        return True
        return False

    def _get_allowed_targets_from_workspace(
        self, name: str, provider_id: str
    ) -> List[Tuple[str, str]]:
        target_statuses = self._workspace._get_target_status(name, provider_id)
        candidates: List[Tuple[str, str]] = []
        for provider_id, status in target_statuses:
            candidates.append((status.id, provider_id))
        return candidates

    def _get_candidate_subclasses(self, subtype: Type[Backend]):
        if not inspect.isabstract(subtype):
            yield subtype

        subclasses = subtype.__subclasses__()
        if subclasses:
            for subclass in subclasses:
                for leaf in self._get_candidate_subclasses(subclass):
                    yield leaf


    def _init_backends(self) -> Dict[str, List[Backend]]:
        instances: Dict[str, List[Backend]] = {}
        subclasses = list(self._get_candidate_subclasses(subtype=AzureBackendBase))

        for backend_cls in subclasses:
            backend_names = self._backend_names(backend_cls)
            if backend_names is None:
                continue

            for name in backend_names:
                backend_instance: Backend = self._get_backend_instance(
                    backend_cls, name
                )
                backend_name: str = backend_instance.name()
                instances.setdefault(backend_name, []).append(backend_instance)

        return instances

    def _backend_names(self, backend_cls: Type[Backend]) -> List[str]:
        if hasattr(backend_cls, "backend_names"):
            return list(backend_cls.backend_names)
        return None

    def _get_backend_instance(self, backend_cls: Type[Backend], name: str) -> Backend:
        try:
            return backend_cls(name=name, provider=self)
        except Exception as err:
            raise QiskitError(
                f"Backend {backend_cls} could not be instantiated: {err}"
            ) from err

    def _match_all(self, obj, criteria):
        """Return True if all items in criteria matches items in obj."""
        return all(
            self._match_config(obj, key_, value_) for key_, value_ in criteria.items()
        )

    def _match_config(self, obj, key, value):
        """Return True if the criteria matches the base config or azure config."""
        return obj.get(key, None) == value or self._match_azure_config(
            obj, key, value
        )

    def _match_azure_config(self, obj, key, value):
        """Return True if the criteria matches the azure config."""
        azure_config = obj.get("azure", {})
        return azure_config.get(key, None) == value

    def _has_config_value(self, obj, key):
        """Return True if the key is found in the root config or azure config."""
        return key in obj or key in obj.get("azure", {})

    def _filter_backends(
        self, backends: List[Backend], filters=None, **kwargs
    ) -> List[Backend]:
        """Return the backends matching the specified filtering.
        Filter the `backends` list by their `configuration` attributes,
        or from a boolean callable. The criteria for filtering can
        be specified via `**kwargs` or as a callable via `filters`, and the
        backends must fulfill all specified conditions.
        Args:
            backends (list[Backend]): list of backends.
            filters (callable): filtering conditions as a callable.
            **kwargs: dict of criteria.
        Returns:
            list[Backend]: a list of backend instances matching the
                conditions.
        """

        configuration_filters = {}
        unknown_filters = {}
        for key, value in kwargs.items():
            # If `any` of the backends has the key in its configuration, filter by it.
            # qiskit API for this requires `all` backends to have the key in
            # their configuration to be considered for filtering
            print(f"Looking for {key} with {value}")
            if any(
                self._has_config_value(backend.configuration().to_dict(), key) for backend in backends
            ):
                configuration_filters[key] = value
            else:
                unknown_filters[key] = value

        if configuration_filters:
            backends = list(
                filter(
                    lambda backend: self._match_all(
                        backend.configuration().to_dict(), configuration_filters
                    ),
                    backends,
                )
            )

        if unknown_filters:
            warnings.warn(
                f"Specified filters {unknown_filters} are not supported by the available backends."
            )

        backends = list(filter(filters, backends))
        
        return backends<|MERGE_RESOLUTION|>--- conflicted
+++ resolved
@@ -31,12 +31,6 @@
 
 
 class AzureQuantumProvider(Provider):
-<<<<<<< HEAD
-
-    """Azure Quantum Qiskit Provider"""
-
-    def __init__(self, workspace=None, **kwargs):
-=======
     """
     Class for interfacing with the Azure Quantum service
     using Qiskit quantum circuits
@@ -54,7 +48,6 @@
                  DeprecationWarning, 
                  stacklevel=2)
 
->>>>>>> 977cee92
         if workspace is None:
             workspace = Workspace(**kwargs)
 

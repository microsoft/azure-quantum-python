##
# Copyright (c) Microsoft Corporation. All rights reserved.
# Licensed under the MIT License.
##
import logging
import azure.quantum

from typing import List, Union, Any, Optional
from enum import Enum
from azure.quantum import Workspace, Job
from azure.quantum._client.models import JobDetails
from azure.quantum.optimization import Problem
from azure.quantum.storage import (
    ContainerClient,
    create_container_using_client,
    remove_sas_token,
)

logger = logging.getLogger(__name__)

__all__ = [
    "RangeSchedule",
    "Solver",
    "ParallelTempering",
    "SimulatedAnnealing",
    "HardwarePlatform",
    "Tabu",
    "QuantumMonteCarlo",
    "PopulationAnnealing",
    "SubstochasticMonteCarlo",
]


class RangeSchedule:
    def __init__(self, schedule_type: str, initial: float, final: float):
        """The constructor of Range Scheduler for solver.

        :param schedule_type:
            specifies schedule_type of range scheduler,
            currently only support 'linear' and 'geometric'.
        :param initial:
            initial value of range schedule.
        :param final:
            stop value of range schedule
        """
        self.schedule_type = schedule_type
        self.initial = initial
        self.final = final
        if not (
            self.schedule_type == "linear" or self.schedule_type == "geometric"
        ):
            raise ValueError(
                '"schedule_type" can only be "linear" or "geometric"!'
            )


class Solver:
    def __init__(
        self,
        workspace: Workspace,
        provider: str,
        target: str,
        input_data_format: str,
        output_data_format: str,
        nested_params: bool = True,
        force_str_params: bool = False,
    ):
        self.workspace = workspace
        self.target = target
        self.provider = provider
        self.input_data_format = input_data_format
        self.output_data_format = output_data_format
        self.nested_params = nested_params
        self.force_str_params = force_str_params
        self.params = {"params": {}} if nested_params else {}

    """Constants that define thresholds for submission warnings
    """
    SWEEPS_WARNING = 10000
    TIMEOUT_WARNING = 600

    def submit(
        self, problem: Union[str, Problem], compress: bool = True
    ) -> Job:
        """Submits a job to execution to the associated
        Azure Quantum Workspace.

        :param problem:
            The Problem to solve. It can be an instance of a Problem,
            or the URL of an Azure Storage Blob where the serialized version
            of a Problem has been uploaded.
        :param compress:
            Whether or not to compress the problem when uploading it
            the Blob Storage.
        """
<<<<<<< HEAD
        # Create a container URL:
        job_id = Job.create_job_id()
        logger.info(f"Submitting job with id: {job_id}")
        container_name = f"job-{job_id}"
        container_uri = Job.create_container(self.workspace, container_name)

        if isinstance(problem, str):
            name = "Optimization problem"
            problem_uri = problem
        elif isinstance(problem, Problem):
=======
        if isinstance(problem, Problem):
            # Create job from input data
>>>>>>> d331b239
            name = problem.name
            blob = problem.to_blob(compress=compress)
            job = Job.from_input_data(
                workspace=self.workspace,
                name=name,
                target=self.target,
                input_data=blob,
                blob_name="inputData",
<<<<<<< HEAD
                container_uri=container_uri
=======
                content_type="application/json",
                provider_id=self.provider,
                input_data_format=self.input_data_format,
                output_data_format=self.output_data_format,
                input_params=self.params,
>>>>>>> d331b239
            )
        
        else:
            if hasattr(problem, "uploaded_blob_uri"):
                name = problem.name
                problem_uri = problem.uploaded_blob_uri

            elif isinstance(problem, str):
                name = "Optimization problem"
                problem_uri = problem
            
            else:
                raise ValueError("Cannot submit problem: should be of type str, Problem or have uploaded_blob_uri attribute.")

            # Create job from storage URI
            job = Job.from_storage_uri(
                workspace=self.workspace,
                name=name,
                target=self.target,
                input_data_uri=problem_uri,
                provider_id=self.provider,
                input_data_format=self.input_data_format,
                output_data_format=self.output_data_format,
                input_params=self.params
            )

        logger.info(
            f"Submitting problem '{name}'. \
                Using payload from: '{job.details.input_data_uri}'"
        )
        container_uri = remove_sas_token(
            container_uri
        )

<<<<<<< HEAD
        job = Job.from_uri(
            workspace=self.workspace,
            job_id=job_id,
            target=self.target,
            name=name,
            container_uri=container_uri,
            input_data_format=self.input_data_format,
            output_data_format=self.output_data_format,
            input_data_uri=problem_uri,
            provider_id=self.provider,
            input_params=self.params,
        )

=======
>>>>>>> d331b239
        logger.debug(f"==> submitting: {job.details}")
        job.submit()
        return job

    def optimize(self, problem: Union[str, Problem]):
        """Submits the Problem to the associated
            Azure Quantum Workspace and get the results.

        :param problem:
            The Problem to solve. It can be an instance of a Problem,
            or the URL of an Azure Storage Blob where the serialized version
            of a Problem has been uploaded.
        """
        if not isinstance(problem, str):
            self.check_submission_warnings(problem)

        job = self.submit(problem)
        logger.info(f"Submitted job: '{job.id}'")

        return job.get_results()

    def set_one_param(self, name: str, value: Any):
        if value is not None:
            params = (
                self.params["params"] if self.nested_params else self.params
            )
            params[name] = str(value) if self.force_str_params else value

    def set_number_of_solutions(self, number_of_solutions: int):
        """Sets the number of solutions to return. Applies to all solvers. Default 1 if not supplied.
        
        :param number_of_solutions:
            Number of solutions to return. Must be a positive integer.
        """
        self.set_one_param("number_of_solutions", number_of_solutions)

    def check_submission_warnings(self, problem: Problem):
        # print a warning if we suspect the job
        # may take long based on its configured properties.
        is_large_problem = problem.is_large()
        if is_large_problem:
            if self.nested_params and "sweeps" in self.params["params"]:
                sweeps = int(self.params["params"]["sweeps"])
                # if problem is large and sweeps is large, warn.
                if sweeps >= Solver.SWEEPS_WARNING:
                    logger.warning(
                        f"There is a large problem submitted and \
                        a large number of sweeps ({sweeps}) configured. \
                        This submission could result in a long runtime."
                    )

        # do a timeout check if param-free, to warn
        # new users who accidentally set high timeout values.
        if self.nested_params and "timeout" in self.params["params"]:
            timeout = int(self.params["params"]["timeout"])
            if timeout >= Solver.TIMEOUT_WARNING:
                logger.warning(
                    f"A large timeout has been set for this submission \
                        ({timeout}). \
                        If this is intended, disregard this warning. \
                        Otherwise, consider cancelling the job \
                        and resubmitting with a lower timeout."
                )

    def check_set_schedule(self, schedule: RangeSchedule, schedule_name: str):
        """Check whether the schedule parameter is set well from RangeSchedule.
        :param schedule:
            schedule paramter to be checked whether is from RangeSchedule.
        :param schedule_name:
            name of the schedule parameter.
        """
        if not (schedule is None):
            if not isinstance(schedule, RangeSchedule):
                raise ValueError(
                    f'{schedule_name} can only be from class "RangeSchedule"!'
                )
            schedule_param = {
                "type": schedule.schedule_type,
                "initial": schedule.initial,
                "final": schedule.final,
            }
            self.set_one_param(schedule_name, schedule_param)

    def check_set_positive_int(self, var: int, var_name: str):
        """Check whether the var parameter is a positive integer.
        :param var:
            var paramter to be checked whether is a positive integer.
        :param var_name:
            name of the variable.
        """
        if not (var is None):
            if not isinstance(var, int):
                raise ValueError(f"{var_name} shall be int!")
            if var <= 0:
                raise ValueError(f"{var_name} must be positive!")
            self.set_one_param(var_name, var)

    def check_set_float_limit(
        self, var: float, var_name: str, var_limit: float
    ):
        """Check whether the var parameter is a float larger than var_limit.
        :param var:
            var paramter to be checked
            whether is a float larger than var_limit.
        :param var_name:
            name of the variable.
        :var_limit:
            limit value of the variable to be checked.
        """
        if not (var is None):
            if not (isinstance(var, float) or isinstance(var, int)):
                raise ValueError(f"{var_name} shall be float!")
            if var <= var_limit:
                raise ValueError(
                    f"{var_name} can not be smaller than {var_limit}!"
                )
            self.set_one_param(var_name, var)


class HardwarePlatform(Enum):
    CPU = 1
    FPGA = 2


class ParallelTempering(Solver):
    def __init__(
        self,
        workspace: Workspace,
        sweeps: Optional[int] = None,
        replicas: Optional[int] = None,
        all_betas: Optional[List[int]] = None,
        timeout: Optional[int] = None,
        seed: Optional[int] = None,
    ):
        """The constructor of a Parallel Tempering solver.

        Multi-core Parallel Tempering solver for binary
        optimization problems with k-local interactions on an all-to-all
        graph topology with double precision support for the coupler weights.

        :param sweeps:
            specifies the number of sweeps.
        :param replicas:
            specifies the number of replicas.
        :param all_betas:
            a list of floats specifying the list of inverse temperatures.
            > Note: this list must be equal in
            length to the number of replicas.
        :param timeout:
            specifies maximum number of seconds to run the core solver
            loop. initialization time does not respect this value, so the
            solver may run longer than the value specified.
        :param seed:
            specifies a random seed value.
        """
        param_free = sweeps is None and replicas is None and all_betas is None
        platform = HardwarePlatform.CPU
        if platform == HardwarePlatform.FPGA:
            target = "microsoft.paralleltempering.fpga"
        else:
            target = (
                "microsoft.paralleltempering-parameterfree.cpu"
                if param_free
                else "microsoft.paralleltempering.cpu"
            )

        super().__init__(
            workspace=workspace,
            provider="Microsoft",
            target=target,
            input_data_format="microsoft.qio.v2",
            output_data_format="microsoft.qio-results.v2",
        )

        self.set_one_param("sweeps", sweeps)
        self.set_one_param("replicas", replicas)
        self.set_one_param("all_betas", all_betas)
        self.set_one_param("seed", seed)
        self.set_one_param("timeout", timeout)
        self.set_one_param("seed", seed)

        # Check parameters:
        if all_betas is not None:
            if replicas is None:
                self.set_one_param("replicas", len(all_betas))
            elif len(all_betas) != replicas:
                raise ValueError(
                    "Parameter 'replicas' must equal the"
                    + "length of the 'all_betas' parameters."
                )


class SimulatedAnnealing(Solver):
    def __init__(
        self,
        workspace: Workspace,
        beta_start: Optional[float] = None,
        beta_stop: Optional[float] = None,
        sweeps: Optional[int] = None,
        restarts: Optional[int] = None,
        timeout: Optional[int] = None,
        seed: Optional[int] = None,
        platform: Optional[HardwarePlatform] = HardwarePlatform.CPU,
    ):
        """The constructor of an Simulated Annealing solver.

        Multi-core Simulated Annealing solver for binary optimization problems
        with k-local interactions on an all-to-all graph topology with double
        precision support for the coupler weights.

        :param beta_start:
            specifies the starting inverse temperature.
        :param beta_stop:
            specifies the stopping inverse temperature.
        :param sweeps:
            specifies the number of sweeps.
        :param restarts:
            specifies the number of restarts.
        :param timeout:
            specifies maximum number of seconds to run the core solver
            loop. initialization time does not respect this value, so the
            solver may run longer than the value specified.
        :param seed:
            specifies a random seed value.
        :platform:
            specifies hardware platform
            HardwarePlatform.CPU or HardwarePlatform.FPGA.
        """
        param_free = (
            beta_start is None
            and beta_stop is None
            and sweeps is None
            and restarts is None
        )

        if platform == HardwarePlatform.FPGA:
            target = (
                "microsoft.simulatedannealing-parameterfree.fpga"
                if param_free
                else "microsoft.simulatedannealing.fpga"
            )
        else:
            target = (
                "microsoft.simulatedannealing-parameterfree.cpu"
                if param_free
                else "microsoft.simulatedannealing.cpu"
            )

        super().__init__(
            workspace=workspace,
            provider="Microsoft",
            target=target,
            input_data_format="microsoft.qio.v2",
            output_data_format="microsoft.qio-results.v2",
        )

        self.set_one_param("beta_start", beta_start)
        self.set_one_param("beta_stop", beta_stop)
        self.set_one_param("sweeps", sweeps)
        self.set_one_param("restarts", restarts)
        self.set_one_param("timeout", timeout)
        self.set_one_param("seed", seed)


class Tabu(Solver):
    def __init__(
        self,
        workspace: Workspace,
        sweeps: Optional[int] = None,
        tabu_tenure: Optional[int] = None,
        timeout: Optional[int] = None,
        seed: Optional[int] = None,
        restarts: Optional[int] = None,
    ):
        """The constructor of an Tabu Search solver.

        Multi-core Tabu Search solver for binary optimization problems
        with k-local interactions on an all-to-all graph topology with double
        precision support for the coupler weights.

        This solver is CPU only.

        :param sweeps:
            specifies the number of sweeps.
        :param tabu_tenure:
            specifies the tabu tenure.
        :param restarts:
            specifies how many runs the solver will execute.
        :param timeout:
            specifies maximum number of seconds to run the core solver
            loop. initialization time does not respect this value, so the
            solver may run longer than the value specified.
        :param seed:
            specifies a random seed value.
        """
        param_free = (
            sweeps is None and tabu_tenure is None and restarts is None
        )

        target = (
            "microsoft.tabu-parameterfree.cpu"
            if param_free
            else "microsoft.tabu.cpu"
        )

        super().__init__(
            workspace=workspace,
            provider="Microsoft",
            target=target,
            input_data_format="microsoft.qio.v2",
            output_data_format="microsoft.qio-results.v2",
        )

        self.set_one_param("sweeps", sweeps)
        self.set_one_param("tabu_tenure", tabu_tenure)
        self.set_one_param("timeout", timeout)
        self.set_one_param("seed", seed)
        self.set_one_param("restarts", restarts)


class QuantumMonteCarlo(Solver):
    def __init__(
        self,
        workspace: Workspace,
        trotter_number: Optional[int] = None,
        seed: Optional[int] = None,
        transverse_field_start: Optional[float] = None,
        transverse_field_stop: Optional[float] = None,
        restarts: Optional[int] = None,
        sweeps: Optional[int] = None,
        beta_start: Optional[float] = None,
    ):
        """The constructor of Simulated Qunatum Annelaing Search solver.

        Simulated Quantum Search solver for binary optimization problems
        with k-local interactions on an all-to-all graph topology with double
        precision support for the coupler weights.

        This solver is CPU only.

        :param trotter_number:
            specifies the number of trotter time slices
            i.e. number of copies of each variable.
        :param seed:
            specifies a random seed value.
        :param sweeps:
            Number of monte carlo sweeps
        :param transverse_field_start:
            starting strength of the external field
        :param transverse_field_end:
            ending strength of the external field
        :param beta_start:
            Low starting temp i.e. beta start
        :param restarts:
            Number of simulation runs
        """

        target = "microsoft.qmc.cpu"
        super().__init__(
            workspace=workspace,
            provider="Microsoft",
            target=target,
            input_data_format="microsoft.qio.v2",
            output_data_format="microsoft.qio-results.v2",
        )
        self.set_one_param("sweeps", sweeps)
        self.set_one_param("trotter_number", trotter_number)
        self.set_one_param("seed", seed)
        self.set_one_param("transverse_field_start", transverse_field_start)
        self.set_one_param("transverse_field_stop", transverse_field_stop)
        self.set_one_param("beta_start", beta_start)
        self.set_one_param("restarts", restarts)


class PopulationAnnealing(Solver):
    def __init__(
        self,
        workspace: Workspace,
        alpha: Optional[float] = None,
        seed: Optional[int] = None,
        population: Optional[int] = None,
        sweeps: Optional[int] = None,
        beta: Optional[RangeSchedule] = None,
        culling_fraction: Optional[float] = None,
    ):
        """The constructor of Population Annealing Search solver.

        Population Annealing Search solver for binary optimization problems
        with k-local interactions on an all-to-all graph topology with double
        precision support for the coupler weights.

        This solver is CPU only, and not support parameter free now.

        :param alpha:
            ratio to trigger a restart, must be larger than 1
        :param seed:
            specifies a random seed value.
        :population:
            size of target population, must be positive
        :param sweeps:
            Number of monte carlo sweeps
        :param beta:
            beta value to control the annealing temperatures,
            it must be a object of RangeSchedule
        :param culling_fraction:
            constant culling rate, must be larger than 0
        """

        target = "microsoft.populationannealing.cpu"
        super().__init__(
            workspace=workspace,
            provider="Microsoft",
            target=target,
            input_data_format="microsoft.qio.v2",
            output_data_format="microsoft.qio-results.v2",
        )

        self.check_set_float_limit(alpha, "alpha", 1.0)
        self.set_one_param("seed", seed)
        self.check_set_positive_int(population, "population")
        self.check_set_positive_int(sweeps, "sweeps")
        self.check_set_schedule(beta, "beta")
        self.check_set_float_limit(culling_fraction, "culling_fraction", 0.0)


class SubstochasticMonteCarlo(Solver):
    def __init__(
        self,
        workspace: Workspace,
        alpha: Optional[RangeSchedule] = None,
        seed: Optional[int] = None,
        target_population: Optional[int] = None,
        step_limit: Optional[int] = None,
        beta: Optional[RangeSchedule] = None,
        steps_per_walker: Optional[int] = None,
        timeout: Optional[int] = None,
    ):
        """The constructor of Substochastic Monte Carlo solver.

        Substochastic Monte Carlo solver for binary optimization problems
        with k-local interactions on an all-to-all graph topology with double
        precision support for the coupler weights.

        This solver is CPU only, and not support parameter free now.

        :param alpha:
            alpha (chance to step) values evolve over time
        :param seed:
            specifies a random seed value.
        :target_population:
            size of target population, must be positive
        :param step_limit:
            number of monte carlo steps, must be positive
        :param beta:
            beta (resampling factor) values evolve over time
        :param steps_per_walker:
            number of steps to attempt for each walker, must be postive
        :param timeout:
            specifies maximum number of seconds to run the core solver
            loop. Initialization time does not respect this value, so the
            solver may run longer than the value specified. Setting this value
            will trigger the parameter free substochastic monte carlo solver.
        """

        if timeout is None:
            target = "microsoft.substochasticmontecarlo.cpu" 
        else:
            target = "microsoft.substochasticmontecarlo-parameterfree.cpu"
        super().__init__(
            workspace=workspace,
            provider="Microsoft",
            target=target,
            input_data_format="microsoft.qio.v2",
            output_data_format="microsoft.qio-results.v2",
        )
        self.set_one_param("seed", seed)
        self.check_set_schedule(beta, "beta")
        self.check_set_schedule(alpha, "alpha")
        self.check_set_positive_int(target_population, "target_population")
        self.check_set_positive_int(steps_per_walker, "steps_per_walker")
        self.check_set_positive_int(step_limit, "step_limit")
        self.check_set_positive_int(timeout, "timeout")<|MERGE_RESOLUTION|>--- conflicted
+++ resolved
@@ -93,21 +93,8 @@
             Whether or not to compress the problem when uploading it
             the Blob Storage.
         """
-<<<<<<< HEAD
-        # Create a container URL:
-        job_id = Job.create_job_id()
-        logger.info(f"Submitting job with id: {job_id}")
-        container_name = f"job-{job_id}"
-        container_uri = Job.create_container(self.workspace, container_name)
-
-        if isinstance(problem, str):
-            name = "Optimization problem"
-            problem_uri = problem
-        elif isinstance(problem, Problem):
-=======
         if isinstance(problem, Problem):
             # Create job from input data
->>>>>>> d331b239
             name = problem.name
             blob = problem.to_blob(compress=compress)
             job = Job.from_input_data(
@@ -116,15 +103,11 @@
                 target=self.target,
                 input_data=blob,
                 blob_name="inputData",
-<<<<<<< HEAD
-                container_uri=container_uri
-=======
                 content_type="application/json",
                 provider_id=self.provider,
                 input_data_format=self.input_data_format,
                 output_data_format=self.output_data_format,
                 input_params=self.params,
->>>>>>> d331b239
             )
         
         else:
@@ -155,26 +138,7 @@
             f"Submitting problem '{name}'. \
                 Using payload from: '{job.details.input_data_uri}'"
         )
-        container_uri = remove_sas_token(
-            container_uri
-        )
-
-<<<<<<< HEAD
-        job = Job.from_uri(
-            workspace=self.workspace,
-            job_id=job_id,
-            target=self.target,
-            name=name,
-            container_uri=container_uri,
-            input_data_format=self.input_data_format,
-            output_data_format=self.output_data_format,
-            input_data_uri=problem_uri,
-            provider_id=self.provider,
-            input_params=self.params,
-        )
-
-=======
->>>>>>> d331b239
+
         logger.debug(f"==> submitting: {job.details}")
         job.submit()
         return job

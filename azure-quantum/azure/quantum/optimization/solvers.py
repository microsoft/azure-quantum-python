--- conflicted
+++ resolved
@@ -639,11 +639,7 @@
         population: Optional[int] = None,
         sweeps: Optional[int] = None,
         beta: Optional[RangeSchedule] = None,
-<<<<<<< HEAD
-        culling_fraction: Optional[float] = None,
         timeout: Optional[int] = None,
-=======
->>>>>>> 94e7fa47
     ):
         """Constructor of the Population Annealing solver.
 
@@ -663,21 +659,14 @@
         :param sweeps:
             Number of Monte Carlo sweeps. Must be positive.
         :param beta:
-<<<<<<< HEAD
-            beta value to control the annealing temperatures,
-            it must be a object of RangeSchedule
-        :param culling_fraction:
-            constant culling rate, must be larger than 0
+            Evolution of the inverse annealing temperature.
+            Must be an object of type RangeSchedule describing
+            an increasing evolution (0 < initial < final).
         :param timeout:
             specifies maximum number of seconds to run the core solver
             loop. initialization time does not respect this value, so the
             solver may run longer than the value specified. Setting this value
             will trigger the parameter free population annealing solver.
-=======
-            Evolution of the inverse annealing temperature.
-            Must be an object of type RangeSchedule describing
-            an increasing evolution (0 < initial < final).
->>>>>>> 94e7fa47
         """
         parameter_free = False if timeout is None else True
         target = "microsoft.populationannealing.cpu" if not parameter_free else "microsoft.populationannealing-parameterfree.cpu"
@@ -691,19 +680,12 @@
 
         self.check_set_float("alpha", alpha, lower_bound_exclusive=1.0)
         self.set_one_param("seed", seed)
-<<<<<<< HEAD
-        self.check_set_positive_int(population, "population")
-        self.check_set_positive_int(sweeps, "sweeps")
-        self.check_set_schedule(beta, "beta")
-        self.check_set_float_limit(culling_fraction, "culling_fraction", 0.0)
-        self.check_set_positive_int(timeout, "timeout")
-=======
         self.check_set_positive_int("population", population)
         self.check_set_positive_int("sweeps", sweeps)
         self.check_set_schedule(
                 "beta", beta, evolution=self.ScheduleEvolution.INCREASING,
                 lower_bound_exclusive=0)
->>>>>>> 94e7fa47
+        self.check_set_positive_int(timeout, "timeout")
 
 
 class SubstochasticMonteCarlo(Solver):
@@ -742,17 +724,6 @@
             Must be an object of type RangeSchedule describing
             an increasing evolution (0 < initial < final)
         :param steps_per_walker:
-<<<<<<< HEAD
-            number of steps to attempt for each walker, must be postive
-        :param timeout:
-            specifies maximum number of seconds to run the core solver
-            loop. initialization time does not respect this value, so the
-            solver may run longer than the value specified. Setting this value
-            will trigger the parameter free substochastic monte carlo solver.
-        """
-        parameter_free = False if timeout is None else True
-        target = "microsoft.substochasticmontecarlo.cpu" if not parameter_free else "microsoft.substochasticmontecarlo-parameterfree.cpu"
-=======
             Number of steps to attempt for each walker. Must be positive.
         :param timeout:
             Specifies maximum number of seconds to run the core solver
@@ -765,7 +736,6 @@
             target = "microsoft.substochasticmontecarlo.cpu"
         else:
             target = "microsoft.substochasticmontecarlo-parameterfree.cpu"
->>>>>>> 94e7fa47
         super().__init__(
             workspace=workspace,
             provider="Microsoft",
@@ -774,14 +744,6 @@
             output_data_format="microsoft.qio-results.v2",
         )
         self.set_one_param("seed", seed)
-<<<<<<< HEAD
-        self.check_set_schedule(beta, "beta")
-        self.check_set_schedule(alpha, "alpha")
-        self.check_set_positive_int(target_population, "target_population")
-        self.check_set_positive_int(steps_per_walker, "steps_per_walker")
-        self.check_set_positive_int(step_limit, "step_limit")
-        self.check_set_positive_int(timeout, "timeout")
-=======
         self.check_set_positive_int("steps_per_walker", steps_per_walker)
         self.check_set_positive_int("target_population", target_population)
         self.check_set_positive_int("step_limit", step_limit)
@@ -791,5 +753,4 @@
         self.check_set_schedule(
                 "beta", beta, evolution=self.ScheduleEvolution.INCREASING,
                 lower_bound_exclusive=0)
-        self.check_set_positive_int("timeout", timeout)
->>>>>>> 94e7fa47
+        self.check_set_positive_int("timeout", timeout)
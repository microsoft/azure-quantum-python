##
# Copyright (c) Microsoft Corporation. All rights reserved.
# Licensed under the MIT License.
##

from __future__ import annotations
import logging
import io
import gzip
import json
import numpy
import os

from typing import List, Tuple, Union, Dict, Optional, TYPE_CHECKING
from enum import Enum
from azure.quantum.optimization import TermBase, Term, GroupType, SlcTerm
from azure.quantum.storage import (
    ContainerClient,
    download_blob,
    BlobClient,
)
from azure.quantum.job.job import Job

logger = logging.getLogger(__name__)

__all__ = ["Problem", "ProblemType"]

if TYPE_CHECKING:
    from azure.quantum.workspace import Workspace


class ProblemType(str, Enum):
    pubo = 0
    ising = 1
    pubo_grouped = 2
    ising_grouped = 3


class Problem:
    """Problem to submit to the service.

    :param name: Problem name
    :type name: str
    :param terms: Problem terms, depending on solver.
        Defaults to None
    :type terms: Optional[List[TermBase]], optional
    :param init_config: Optional configuration details, depending on solver.
        Defaults to None
    :type init_config: Optional[Dict[str,int]], optional
    :param problem_type: Problem type (ProblemType.pubo or
        ProblemType.ising), defaults to ProblemType.ising
    :type problem_type: ProblemType, optional
    """

    def __init__(
        self,
        name: str,
        terms: Optional[List[TermBase]] = None,
        init_config: Optional[Dict[str, int]] = None,
        problem_type: ProblemType = ProblemType.ising,
    ):
        self.name = name
        self.problem_type = problem_type
        self.init_config = init_config
        self.uploaded_blob_uri = None
        self.uploaded_blob_params = None

        # each type of term has its own section for quicker serialization
        self.terms = []
        self.terms_slc = []

        # set the terms
        if terms:
            for term in terms:
                if isinstance(term, SlcTerm):
                    self.terms_slc.append(term)
                else:
                    self.terms.append(term)

        self.check_for_grouped_term()

    """
    Constant thresholds used to determine if a problem is "large".
    """
    NUM_VARIABLES_LARGE = 2500
    NUM_TERMS_LARGE = 1e6

    def serialize(self) -> str:
        """Serializes the problem to a JSON string"""
        result = {
            "metadata": {
                "name": self.name,
            },
            "cost_function": {
                "version": "1.1" if self.init_config else "1.0",
                "type": self.problem_type.name,
                "terms": [term.to_dict() for term in self.terms]
            }
        }

        if len(self.terms_slc) > 0:
            result["cost_function"]["terms_slc"] = [term.to_dict() for term in self.terms_slc]

        if self.init_config:
            result["cost_function"]["initial_configuration"] = self.init_config

        return json.dumps(result)

    @classmethod
    def deserialize(
            cls, 
            problem_as_json: str, 
            name: Optional[str] = None
        ):
        """Deserializes the problem from a
            JSON string serialized with Problem.serialize()

        :param problem_as_json:
            The string to be deserialized to a `Problem` instance
        :type problem_as_json: str
        :param name: 
            The name of the problem is optional, since it will try 
            to read the serialized name from the json payload.
            If this parameter is not empty, it will use it as the
            problem name ignoring the serialized value.
        :type name: Optional[str]
        """
        result = json.loads(problem_as_json)
<<<<<<< HEAD
        
        if (name == None):
            metadata = result.get("metadata")
            if (metadata != None):
                name = metadata.get("name")
            
=======

        terms = [Term.from_dict(t) for t in result["cost_function"]["terms"]] if "terms" in result["cost_function"] else []
        if "terms_slc" in result["cost_function"]:
            terms.append([SlcTerm.from_dict(t) for t in result["cost_function"]["terms_slc"]])

>>>>>>> 32086006
        problem = Problem(
            name=name,
            terms=terms,
            problem_type=ProblemType[result["cost_function"]["type"]],
        )

        if "initial_configuration" in result["cost_function"]:
            problem.init_config = result["cost_function"]["initial_configuration"]

        return problem

    def add_term(self, c: Union[int, float], indices: List[int]):
        """Adds a single monomial term to the `Problem` representation

        :param c: The cost or weight of this term
        :type c: int, float
        :param indices: The variable indices that are in this term
        :type indices: List[int]
        """
        self.terms.append(Term(indices=indices, c=c))
        self.uploaded_blob_uri = None

    def add_terms(
        self, 
        terms: List[Term],
        term_type: GroupType=GroupType.combination,
        c: Union[int, float]=1
    ):
        """Adds an optionally grouped list of monomial terms 
        to the `Problem` representation

        :param terms: The list of terms to add to the problem
        :param term_type: Type of grouped term being added
            If GroupType.combination, terms will be added as ungrouped monomials.
        :param c: Weight of grouped term, only applicable for grouped terms that support it.
        """
        if term_type is GroupType.combination:
            # Default type is a group of monomials
            self.terms += terms
        else:
            # Slc term
            self.terms_slc.append(SlcTerm(terms=terms, c=c))
            self.problem_type_to_grouped()
        self.uploaded_blob_uri = None
    
    def add_slc_term(
        self,
        terms: Union[List[Tuple[Union[int, float], Optional[int]]],
                     List[Term]],
        c: Union[int, float] = 1
    ):
        """Adds a squared linear combination term
        to the `Problem` representation. Helper function to construct terms list.
        
        :param terms: List of monomial terms, with each represented by a pair.
            The first entry represents the monomial term weight.
            The second entry is the monomial term variable index or None.
            Alternatively, a list of Term objects may be input.
        :param c: Weight of SLC term
        """
        if all(isinstance(term, Term) for term in terms):
            gterms = terms
        else:
            gterms = [Term([index], c=tc) if index is not None else Term([], c=tc)
                      for tc,index in terms]
        self.terms_slc.append(
            SlcTerm(gterms, c=c)
        )
        self.problem_type_to_grouped()
        self.uploaded_blob_uri = None

    def check_for_grouped_term(self):
        if len(self.terms_slc) != 0:
            self.problem_type_to_grouped()
    
    def problem_type_to_grouped(self):
        if self.problem_type == ProblemType.pubo:
            self.problem_type = ProblemType.pubo_grouped
        elif self.problem_type == ProblemType.ising:
            self.problem_type = ProblemType.ising_grouped
            
    def to_blob(self, compress: bool = False) -> bytes:
        """Convert problem data to a binary blob.

        :param compress: Compress the blob using gzip, defaults to None
        :type compress: bool, optional
        :return: Blob data
        :rtype: bytes
        """
        problem_json = self.serialize()
        logger.debug("Problem json: " + problem_json)
        data = io.BytesIO()

        if compress:
            with gzip.GzipFile(fileobj=data, mode="w") as fo:
                fo.write(problem_json.encode())
        else:
            data.write(problem_json.encode())

        return data.getvalue()
    
    def _blob_name(self):
        import uuid
        return "{}-{}".format(self.name, uuid.uuid1())

    def upload(
        self,
        workspace: "Workspace",
        container_name: str = "qio-problems",
        blob_name: str = "inputData",
        compress: bool = True,
        container_uri: str = None
    ):
        """Uploads an optimization problem instance to
        the cloud storage linked with the Workspace.

        :param workspace: interaction terms of the problem.
        :type workspace: Workspace
        :param container_name: Container name, defaults to "qio-problems"
        :type container_name: str, optional
        :param blob_name: Blob name, defaults to None
        :type blob_name: str, optional
        :param compress: Flag to compress the payload, defaults to True
        :type compress: bool, optional
        :param container_uri: Optional container URI
        :type container_uri: str
        :return: uri of the uploaded problem
        :rtype: str
        """
        blob_params = [workspace, container_name, blob_name, compress]
        if self.uploaded_blob_uri and self.uploaded_blob_params == blob_params:
            return self.uploaded_blob_uri

        if blob_name is None:
            blob_name = self._blob_name()

        encoding = "gzip" if compress else ""
        blob = self.to_blob(compress=compress)
        if container_uri is None:
            container_uri = workspace.get_container_uri(
                container_name=container_name
            )
        input_data_uri = Job.upload_input_data(
            input_data=blob,
            blob_name=blob_name,
            container_uri=container_uri,
            encoding=encoding,
            content_type="application/json"
        )
        self.uploaded_blob_params = blob_params
        self.uploaded_blob_uri = input_data_uri
        return input_data_uri

    def set_fixed_variables(
        self, fixed_variables: Union[Dict[int, int], Dict[str, int]]
    ) -> Problem:
        """Transforms the current problem with a set of fixed
        variables and returns the new modified problem.
        The original Problem instance is untouched.

        :param fixed_variables:
            The dictionary of variable ids and their fixed state
        """
        if len(fixed_variables) == 0:
            raise RuntimeError(
                "Error: fixed_variables is empty - \
                please specify at least one fixed variable"
            )

        fixed_transformed = {
            int(k): fixed_variables[k] for k in fixed_variables
        }  # if ids are given in string form, convert them to int
        new_terms = []

        constant = 0
        for terms in [self.terms, self.terms_slc]:
            for term in terms:
                reduced_term = term.reduce_by_variable_state(fixed_transformed)
                if reduced_term:
                    if not isinstance(reduced_term, Term) or len(reduced_term.ids) > 0:
                        new_terms.append(reduced_term)
                    else:
                        # reduced to a constant term
                        constant += reduced_term.c

        if constant:
            new_terms.append(Term(c=constant, indices=[]))

        new_init_config = None
        if self.init_config:
            new_init_config = {
                k: self.init_config[k]
                for k in self.init_config
                if int(k) not in fixed_transformed
            }

        return Problem(
            self.name,
            terms=new_terms,
            init_config=new_init_config,
            problem_type=self.problem_type,
        )

    def _evaluate(self, configuration, term_list):
        total = 0
        if term_list:
            for term in term_list:
                total += term.evaluate(configuration)
        return total

    def evaluate(self, configuration: Union[Dict[int, int], Dict[str, int]]) -> float:
        """Given a configuration/variable assignment,
        return the cost function value of this problem.

        :param configuration: The dictionary of
         variable ids to their assigned value
        """
        configuration_transformed = {
            int(k): configuration[k] for k in configuration
        }  # if ids are given in string form, convert them to int

        total_cost = 0
        for terms in [self.terms, self.terms_slc]:
            total_cost += self._evaluate(configuration_transformed, terms)

        return total_cost

    def is_large(self) -> bool:
        """Determines if the current problem is large.
        "large" is an arbitrary threshold and can be easily changed.
        Based on usage data, we have defined a
        large problem to be NUM_VARIABLES_LARGE+
        variables AND NUM_TERMS_LARGE+ terms.
        """

        set_vars = set()
        total_term_count = 0
        for terms in [self.terms, self.terms_slc]:
            for term in terms:
                if isinstance(term, Term):
                    set_vars.update(term.ids)
                    total_term_count += 1
                elif isinstance(term, SlcTerm):
                    for subterm in term.terms:
                        set_vars.update(subterm.ids)
                        total_term_count += 1
        
        return (
            len(set_vars) >= Problem.NUM_VARIABLES_LARGE
            and total_term_count >= Problem.NUM_TERMS_LARGE
        )

    def download(self, workspace: "Workspace"):
        """Downloads the uploaded problem as an instance of `Problem`"""
        if not self.uploaded_blob_uri:
            raise Exception("Problem may not be downloaded before it is uploaded")
        blob_client = BlobClient.from_blob_url(self.uploaded_blob_uri)
        container_client = ContainerClient.from_container_url(
            workspace._get_linked_storage_sas_uri(blob_client.container_name)
        )
        blob_name = blob_client.blob_name
        blob = container_client.get_blob_client(blob_name)
        contents = download_blob(blob.url)
        return Problem.deserialize(contents, self.name)

    def get_terms(self, id: int) -> List[TermBase]:
        """Given an index the function will return
        a list of terms with that index
        """
        terms = []
        if self.terms != [] or self.terms_slc != []:
            for all_terms in [self.terms, self.terms_slc]:
                for term in all_terms:
                    if isinstance(term, Term):
                        if id in term.ids:
                            terms.append(term)
                    elif isinstance(term, SlcTerm):
                        for subterm in term.terms:
                            if id in subterm.ids:
                                terms.append(term)
                                break
            return terms
        else:
            raise Exception(
                "There are currently no terms in this problem. \
                Please download the problem on the client or add terms to the \
                    problem to perform this operation"
            )

    def is_valid_npz(
        self,
        files: List[str],
        indices_column_names: List[str] = ["arr_0", "arr_1"],
        c_column_name: str = "arr_2",
    ) -> bool:
        """Determines if the supplied npz has expected column names.
        If none are supplied, checks default naming.
        Otherwise, it checks user-supplied naming.

        :param files: the associated column names of an npz file
        :type: List[str]
        :param indices_column_names: the names of the indices columns
        :type indices_column_names: List[str], optional
        :param c_column_name: the name of the coefficient column
        :type c_column_name: str, optional
        """

        all_columns = indices_column_names + [c_column_name]

        if len(files) != len(all_columns):
            return False

        if sorted(files) != sorted(all_columns):
            return False

        return True

    def terms_from_npz(
        self,
        file_path=str,
        indices_column_names: List[str] = ["arr_0", "arr_1"],
        c_column_name: str = "arr_2",
    ) -> List[Term]:
        """Reads a user supplied npz file and converts it to a list of `Term`.
        An NPZ file contains several arrays (or columns), which can specify
        the indices of a problem term, along with the coefficient.
        Default naming for these columns is used unless specified by the user.

        :param file_path: file path of the NPZ file to be converted
        :type file_name: str
        :param indices_column_names: the names of the indices columns
        :type indices_column_names: List[str], optional
        :param c_column_name: the name of the coefficient column
        :type c_column_name: str, optional
        """

        terms = []

        if os.path.isfile(file_path):
            problem_file = numpy.load(file_path)

            # Check the default or user-supplied columns are present
            if not (
                self.is_valid_npz(
                    problem_file.files, indices_column_names, c_column_name
                )
            ):
                raise Exception(
                    "Error in validating NPZ file. \
                    Please check that the names of the arrays match the default \
                        or user-supplied namings."
                )

            # For each of the indices column names, extract the associated indices column data
            problem_ids = [list(problem_file[id]) for id in indices_column_names]

            # Unpack the problem indices and zip with the coefficient column data
            # to produce problem terms
            for term in zip(*problem_ids, problem_file[c_column_name]):
                ids = list(term[:-1])
                indices = list(map(int, ids))

                c = float(term[-1])
                terms.append(Term(c=c, indices=indices))
            return terms
        else:
            raise Exception(
                "Unable to read NPZ file. \
                Please check the file path supplied is correct."
            )<|MERGE_RESOLUTION|>--- conflicted
+++ resolved
@@ -126,20 +126,16 @@
         :type name: Optional[str]
         """
         result = json.loads(problem_as_json)
-<<<<<<< HEAD
         
         if (name == None):
             metadata = result.get("metadata")
             if (metadata != None):
                 name = metadata.get("name")
             
-=======
-
         terms = [Term.from_dict(t) for t in result["cost_function"]["terms"]] if "terms" in result["cost_function"] else []
         if "terms_slc" in result["cost_function"]:
             terms.append([SlcTerm.from_dict(t) for t in result["cost_function"]["terms_slc"]])
 
->>>>>>> 32086006
         problem = Problem(
             name=name,
             terms=terms,

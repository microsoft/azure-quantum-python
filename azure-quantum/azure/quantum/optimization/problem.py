--- conflicted
+++ resolved
@@ -196,10 +196,7 @@
             content_type="application/json"
         )
         self.uploaded_blob_params = blob_params
-<<<<<<< HEAD
-=======
         self.uploaded_blob_uri = input_data_uri
->>>>>>> d98e0e70
         return input_data_uri
 
     def set_fixed_variables(

##
# Copyright (c) Microsoft Corporation. All rights reserved.
# Licensed under the MIT License.
##

from __future__ import annotations
import logging
import io
import gzip
import json
import numpy
import os

from typing import List, Tuple, Union, Dict, Optional, TYPE_CHECKING
from enum import Enum
from azure.quantum.optimization import TermBase, Term, GroupType, SlcTerm
from azure.quantum.storage import (
    ContainerClient,
    download_blob,
    BlobClient,
)
from azure.quantum.job.job import Job

logger = logging.getLogger(__name__)

__all__ = ["Problem", "ProblemType"]

if TYPE_CHECKING:
    from azure.quantum.workspace import Workspace


class ProblemType(str, Enum):
    pubo = 0
    ising = 1
    pubo_grouped = 2
    ising_grouped = 3


class Problem:
    """Problem to submit to the service.

    :param name: Problem name
    :type name: str
        When passing None, it will default to "Optimization problem"
    :param terms: Problem terms, depending on solver.
        Defaults to None
    :type terms: Optional[List[TermBase]], optional
    :param init_config: Optional configuration details, depending on solver.
        Defaults to None
    :type init_config: Optional[Dict[str,int]], optional
    :param problem_type: Problem type (ProblemType.pubo or
        ProblemType.ising), defaults to ProblemType.ising
    :type problem_type: ProblemType, optional
    """

    def __init__(
        self,
        name: str,
        terms: Optional[List[TermBase]] = None,
        init_config: Optional[Dict[str, int]] = None,
        problem_type: ProblemType = ProblemType.ising,
    ):
        self.name = name or "Optimization problem"
        self.problem_type = problem_type
        self.init_config = init_config
        self.uploaded_blob_uri = None
        self.uploaded_blob_params = None

        # each type of term has its own section for quicker serialization
        self.terms = []
        self.terms_slc = []

        # set the terms
        if terms:
            for term in terms:
                if isinstance(term, SlcTerm):
                    self.terms_slc.append(term)
                else:
                    self.terms.append(term)

        self.check_for_grouped_term()

    """
    Constant thresholds used to determine if a problem is "large".
    """
    NUM_VARIABLES_LARGE = 2500
    NUM_TERMS_LARGE = 1e6

    def serialize(self) -> str:
        """Serializes the problem to a JSON string"""
        result = {
            "metadata": {
                "name": self.name,
            },
            "cost_function": {
                "version": "1.1" if self.init_config else "1.0",
                "type": self.problem_type.name,
                "terms": [term.to_dict() for term in self.terms]
            }
        }

        if len(self.terms_slc) > 0:
            result["cost_function"]["terms_slc"] = [term.to_dict() for term in self.terms_slc]

        if self.init_config:
            result["cost_function"]["initial_configuration"] = self.init_config

        return json.dumps(result)

    @classmethod
    def deserialize(
            cls, 
            problem_as_json: str, 
            name: Optional[str] = None
        ):
        """Deserializes the problem from a
            JSON string serialized with Problem.serialize()

        :param problem_as_json:
            The string to be deserialized to a `Problem` instance
        :type problem_as_json: str
        :param name: 
            The name of the problem is optional, since it will try 
            to read the serialized name from the json payload.
            If this parameter is not empty, it will use it as the
            problem name ignoring the serialized value.
        :type name: Optional[str]
        """
        result = json.loads(problem_as_json)

<<<<<<< HEAD
        problem = cls(
=======
        if name is None:
            metadata = result.get("metadata")
            if metadata is not None:
                name = metadata.get("name")

        terms = [Term.from_dict(t) for t in result["cost_function"]["terms"]] if "terms" in result["cost_function"] else []
        if "terms_slc" in result["cost_function"]:
            terms.append([SlcTerm.from_dict(t) for t in result["cost_function"]["terms_slc"]])

        problem = Problem(
>>>>>>> d0a87fda
            name=name,
            terms=terms,
            problem_type=ProblemType[result["cost_function"]["type"]],
        )

        if "initial_configuration" in result["cost_function"]:
            problem.init_config = result["cost_function"]["initial_configuration"]

        return problem

    def add_term(self, c: Union[int, float], indices: List[int]):
        """Adds a single monomial term to the `Problem` representation

        :param c: The cost or weight of this term
        :type c: int, float
        :param indices: The variable indices that are in this term
        :type indices: List[int]
        """
        self.terms.append(Term(indices=indices, c=c))
        self.uploaded_blob_uri = None

    def add_terms(
        self, 
        terms: List[Term],
        term_type: GroupType=GroupType.combination,
        c: Union[int, float]=1
    ):
        """Adds an optionally grouped list of monomial terms 
        to the `Problem` representation

        :param terms: The list of terms to add to the problem
        :param term_type: Type of grouped term being added
            If GroupType.combination, terms will be added as ungrouped monomials.
        :param c: Weight of grouped term, only applicable for grouped terms that support it.
        """
        if term_type is GroupType.combination:
            # Default type is a group of monomials
            self.terms += terms
        else:
            # Slc term
            self.terms_slc.append(SlcTerm(terms=terms, c=c))
            self.problem_type_to_grouped()
        self.uploaded_blob_uri = None
    
    def add_slc_term(
        self,
        terms: Union[List[Tuple[Union[int, float], Optional[int]]],
                     List[Term]],
        c: Union[int, float] = 1
    ):
        """Adds a squared linear combination term
        to the `Problem` representation. Helper function to construct terms list.
        
        :param terms: List of monomial terms, with each represented by a pair.
            The first entry represents the monomial term weight.
            The second entry is the monomial term variable index or None.
            Alternatively, a list of Term objects may be input.
        :param c: Weight of SLC term
        """
        if all(isinstance(term, Term) for term in terms):
            gterms = terms
        else:
            gterms = [Term([index], c=tc) if index is not None else Term([], c=tc)
                      for tc,index in terms]
        self.terms_slc.append(
            SlcTerm(gterms, c=c)
        )
        self.problem_type_to_grouped()
        self.uploaded_blob_uri = None

    def check_for_grouped_term(self):
        if len(self.terms_slc) != 0:
            self.problem_type_to_grouped()
    
    def problem_type_to_grouped(self):
        if self.problem_type == ProblemType.pubo:
            self.problem_type = ProblemType.pubo_grouped
        elif self.problem_type == ProblemType.ising:
            self.problem_type = ProblemType.ising_grouped
            
    def to_blob(self, compress: bool = False) -> bytes:
        """Convert problem data to a binary blob.

        :param compress: Compress the blob using gzip, defaults to None
        :type compress: bool, optional
        :return: Blob data
        :rtype: bytes
        """
        problem_json = self.serialize()
        logger.debug("Problem json: " + problem_json)
        data = io.BytesIO()

        if compress:
            with gzip.GzipFile(fileobj=data, mode="w") as fo:
                fo.write(problem_json.encode())
        else:
            data.write(problem_json.encode())

        return data.getvalue()
    
    def _blob_name(self):
        import uuid
        return "{}-{}".format(self.name, uuid.uuid1())

    def upload(
        self,
        workspace: "Workspace",
        container_name: str = "qio-problems",
        blob_name: str = "inputData",
        compress: bool = True,
        container_uri: str = None
    ):
        """Uploads an optimization problem instance to
        the cloud storage linked with the Workspace.

        :param workspace: interaction terms of the problem.
        :type workspace: Workspace
        :param container_name: Container name, defaults to "qio-problems"
        :type container_name: str, optional
        :param blob_name: Blob name, defaults to None
        :type blob_name: str, optional
        :param compress: Flag to compress the payload, defaults to True
        :type compress: bool, optional
        :param container_uri: Optional container URI
        :type container_uri: str
        :return: uri of the uploaded problem
        :rtype: str
        """
        blob_params = [workspace, container_name, blob_name, compress]
        if self.uploaded_blob_uri and self.uploaded_blob_params == blob_params:
            return self.uploaded_blob_uri

        if blob_name is None:
            blob_name = self._blob_name()

        encoding = "gzip" if compress else ""
        blob = self.to_blob(compress=compress)
        if container_uri is None:
            container_uri = workspace.get_container_uri(
                container_name=container_name
            )
        input_data_uri = Job.upload_input_data(
            input_data=blob,
            blob_name=blob_name,
            container_uri=container_uri,
            encoding=encoding,
            content_type="application/json"
        )
        self.uploaded_blob_params = blob_params
        self.uploaded_blob_uri = input_data_uri
        return input_data_uri

    def set_fixed_variables(
        self, fixed_variables: Union[Dict[int, int], Dict[str, int]]
    ) -> Problem:
        """Transforms the current problem with a set of fixed
        variables and returns the new modified problem.
        The original Problem instance is untouched.

        :param fixed_variables:
            The dictionary of variable ids and their fixed state
        """
        if len(fixed_variables) == 0:
            raise RuntimeError(
                "Error: fixed_variables is empty - \
                please specify at least one fixed variable"
            )

        fixed_transformed = {
            int(k): fixed_variables[k] for k in fixed_variables
        }  # if ids are given in string form, convert them to int
        new_terms = []

        constant = 0
        for terms in [self.terms, self.terms_slc]:
            for term in terms:
                reduced_term = term.reduce_by_variable_state(fixed_transformed)
                if reduced_term:
                    if not isinstance(reduced_term, Term) or len(reduced_term.ids) > 0:
                        new_terms.append(reduced_term)
                    else:
                        # reduced to a constant term
                        constant += reduced_term.c

        if constant:
            new_terms.append(Term(c=constant, indices=[]))

        new_init_config = None
        if self.init_config:
            new_init_config = {
                k: self.init_config[k]
                for k in self.init_config
                if int(k) not in fixed_transformed
            }

        return Problem(
            self.name,
            terms=new_terms,
            init_config=new_init_config,
            problem_type=self.problem_type,
        )

    def _evaluate(self, configuration, term_list):
        total = 0
        if term_list:
            for term in term_list:
                total += term.evaluate(configuration)
        return total

    def evaluate(self, configuration: Union[Dict[int, int], Dict[str, int]]) -> float:
        """Given a configuration/variable assignment,
        return the cost function value of this problem.

        :param configuration: The dictionary of
         variable ids to their assigned value
        """
        configuration_transformed = {
            int(k): configuration[k] for k in configuration
        }  # if ids are given in string form, convert them to int

        total_cost = 0
        for terms in [self.terms, self.terms_slc]:
            total_cost += self._evaluate(configuration_transformed, terms)

        return total_cost

    def is_large(self) -> bool:
        """Determines if the current problem is large.
        "large" is an arbitrary threshold and can be easily changed.
        Based on usage data, we have defined a
        large problem to be NUM_VARIABLES_LARGE+
        variables AND NUM_TERMS_LARGE+ terms.
        """

        set_vars = set()
        total_term_count = 0
        for terms in [self.terms, self.terms_slc]:
            for term in terms:
                if isinstance(term, Term):
                    set_vars.update(term.ids)
                    total_term_count += 1
                elif isinstance(term, SlcTerm):
                    for subterm in term.terms:
                        set_vars.update(subterm.ids)
                        total_term_count += 1
        
        return (
            len(set_vars) >= Problem.NUM_VARIABLES_LARGE
            and total_term_count >= Problem.NUM_TERMS_LARGE
        )

    def download(self, workspace: "Workspace"):
        """Downloads the uploaded problem as an instance of `Problem`"""
        if not self.uploaded_blob_uri:
            raise Exception("Problem may not be downloaded before it is uploaded")
        blob_client = BlobClient.from_blob_url(self.uploaded_blob_uri)
        container_client = ContainerClient.from_container_url(
            workspace._get_linked_storage_sas_uri(blob_client.container_name)
        )
        blob_name = blob_client.blob_name
        blob = container_client.get_blob_client(blob_name)
        contents = download_blob(blob.url)
        return Problem.deserialize(contents, self.name)

    def get_terms(self, id: int) -> List[TermBase]:
        """Given an index the function will return
        a list of terms with that index
        """
        terms = []
        if self.terms != [] or self.terms_slc != []:
            for all_terms in [self.terms, self.terms_slc]:
                for term in all_terms:
                    if isinstance(term, Term):
                        if id in term.ids:
                            terms.append(term)
                    elif isinstance(term, SlcTerm):
                        for subterm in term.terms:
                            if id in subterm.ids:
                                terms.append(term)
                                break
            return terms
        else:
            raise Exception(
                "There are currently no terms in this problem. \
                Please download the problem on the client or add terms to the \
                    problem to perform this operation"
            )

    def is_valid_npz(
        self,
        files: List[str],
        indices_column_names: List[str] = ["arr_0", "arr_1"],
        c_column_name: str = "arr_2",
    ) -> bool:
        """Determines if the supplied npz has expected column names.
        If none are supplied, checks default naming.
        Otherwise, it checks user-supplied naming.

        :param files: the associated column names of an npz file
        :type: List[str]
        :param indices_column_names: the names of the indices columns
        :type indices_column_names: List[str], optional
        :param c_column_name: the name of the coefficient column
        :type c_column_name: str, optional
        """

        all_columns = indices_column_names + [c_column_name]

        if len(files) != len(all_columns):
            return False

        if sorted(files) != sorted(all_columns):
            return False

        return True

    def terms_from_npz(
        self,
        file_path=str,
        indices_column_names: List[str] = ["arr_0", "arr_1"],
        c_column_name: str = "arr_2",
    ) -> List[Term]:
        """Reads a user supplied npz file and converts it to a list of `Term`.
        An NPZ file contains several arrays (or columns), which can specify
        the indices of a problem term, along with the coefficient.
        Default naming for these columns is used unless specified by the user.

        :param file_path: file path of the NPZ file to be converted
        :type file_name: str
        :param indices_column_names: the names of the indices columns
        :type indices_column_names: List[str], optional
        :param c_column_name: the name of the coefficient column
        :type c_column_name: str, optional
        """

        terms = []

        if os.path.isfile(file_path):
            problem_file = numpy.load(file_path)

            # Check the default or user-supplied columns are present
            if not (
                self.is_valid_npz(
                    problem_file.files, indices_column_names, c_column_name
                )
            ):
                raise Exception(
                    "Error in validating NPZ file. \
                    Please check that the names of the arrays match the default \
                        or user-supplied namings."
                )

            # For each of the indices column names, extract the associated indices column data
            problem_ids = [list(problem_file[id]) for id in indices_column_names]

            # Unpack the problem indices and zip with the coefficient column data
            # to produce problem terms
            for term in zip(*problem_ids, problem_file[c_column_name]):
                ids = list(term[:-1])
                indices = list(map(int, ids))

                c = float(term[-1])
                terms.append(Term(c=c, indices=indices))
            return terms
        else:
            raise Exception(
                "Unable to read NPZ file. \
                Please check the file path supplied is correct."
            )<|MERGE_RESOLUTION|>--- conflicted
+++ resolved
@@ -128,9 +128,6 @@
         """
         result = json.loads(problem_as_json)
 
-<<<<<<< HEAD
-        problem = cls(
-=======
         if name is None:
             metadata = result.get("metadata")
             if metadata is not None:
@@ -140,8 +137,7 @@
         if "terms_slc" in result["cost_function"]:
             terms.append([SlcTerm.from_dict(t) for t in result["cost_function"]["terms_slc"]])
 
-        problem = Problem(
->>>>>>> d0a87fda
+        problem = cls(
             name=name,
             terms=terms,
             problem_type=ProblemType[result["cost_function"]["type"]],

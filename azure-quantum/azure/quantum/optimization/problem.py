##
# Copyright (c) Microsoft Corporation. All rights reserved.
# Licensed under the MIT License.
##

from __future__ import annotations
import logging
import io
import gzip
import json
import numpy
import os

from typing import List, Tuple, Union, Dict, Optional, TYPE_CHECKING
from enum import Enum
from azure.quantum.optimization import Term
from azure.quantum.storage import (
    ContainerClient,
    download_blob,
    BlobClient,
)
from azure.quantum.job.job import Job

logger = logging.getLogger(__name__)

__all__ = ["Problem", "ProblemType"]

if TYPE_CHECKING:
    from azure.quantum.workspace import Workspace


class ProblemType(str, Enum):
    pubo = 0
    ising = 1


class Problem:
    """Problem to submit to the service.

    :param name: Problem name
    :type name: str
    :param terms: Problem terms, depending on solver.
        Defaults to None
    :type terms: Optional[List[Term]], optional
    :param init_config: Optional configuration details, depending on solver.
        Defaults to None
    :type init_config: Optional[Dict[str,int]], optional
    :param problem_type: Problem type (ProblemType.pubo or
        ProblemType.ising), defaults to ProblemType.ising
    :type problem_type: ProblemType, optional
    """

    def __init__(
        self,
        name: str,
        terms: Optional[List[Term]] = None,
        init_config: Optional[Dict[str, int]] = None,
        problem_type: ProblemType = ProblemType.ising,
    ):
        self.name = name
        self.terms = terms.copy() if terms is not None else []
        self.problem_type = problem_type
        self.init_config = init_config
        self.uploaded_blob_uri = None
        self.uploaded_blob_params = None

    """
    Constant thresholds used to determine if a problem is "large".
    """
    NUM_VARIABLES_LARGE = 2500
    NUM_TERMS_LARGE = 1e6

    def serialize(self) -> str:
        """Serializes the problem to a JSON string"""
        result = {
            "cost_function": {
                "version": "1.1" if self.init_config else "1.0",
                "type": self.problem_type.name,
                "terms": [term.to_dict() for term in self.terms],
            }
        }

        if self.init_config:
            result["cost_function"]["initial_configuration"] = self.init_config

        return json.dumps(result)

    @classmethod
    def deserialize(cls, problem_as_json: str, name: str):
        """Deserializes the problem from a
            JSON string serialized with Problem.serialize()

        :param problem_as_json:
            The string to be deserialized to a `Problem` instance
        :type problem_as_json: str
        :param name: The name of the problem
        :type name: str
        """
        result = json.loads(problem_as_json)
        problem = Problem(
            name=name,
            terms=[Term.from_dict(t) for t in result["cost_function"]["terms"]],
            problem_type=ProblemType[result["cost_function"]["type"]],
        )

        if "initial_configuration" in result["cost_function"]:
            problem.init_config = result["cost_function"]["initial_configuration"]

        return problem

    def add_term(self, c: Union[int, float], indices: List[int]):
        """Adds a single term to the `Problem` representation

        :param c: The cost or weight of this term
        :type c: int, float
        :param indices: The variable indices that are in this term
        :type indices: List[int]
        """
        self.terms.append(Term(indices=indices, c=c))
        self.uploaded_blob_uri = None

    def add_terms(self, terms: List[Term]):
        """Adds a list of terms to the `Problem` representation

        :param terms: The list of terms to add to the problem
        """
        self.terms += terms
        self.uploaded_blob_uri = None

    def to_blob(self, compress: bool = False) -> Tuple[bytes, str]:
        """Convert problem data to a binary blob.

        :param compress: Compress the blob using gzip, defaults to None
        :type compress: bool, optional
        :return: Blob data
        :rtype: bytes
        """
        problem_json = self.serialize()
        logger.debug("Problem json: " + problem_json)
        data = io.BytesIO()

        if compress:
            with gzip.GzipFile(fileobj=data, mode="w") as fo:
                fo.write(problem_json.encode())
        else:
            data.write(problem_json.encode())

        return data.getvalue()
    
    def _blob_name(self):
        return "{}-{}".format(self.name, uuid.uuid1())

    def upload(
        self,
        workspace: "Workspace",
        container_name: str = "qio-problems",
        blob_name: str = "inputData",
        compress: bool = True,
        container_uri: str = None
    ):
        """Uploads an optimization problem instance to
        the cloud storage linked with the Workspace.

        :param workspace: interaction terms of the problem.
        :type workspace: Workspace
        :param container_name: Container name, defaults to "qio-problems"
        :type container_name: str, optional
        :param blob_name: Blob name, defaults to None
        :type blob_name: str, optional
        :param compress: Flag to compress the payload, defaults to True
        :type compress: bool, optional
        :param container_uri: Optional container URI
        :type container_uri: str
        :return: uri of the uploaded problem
        :rtype: str
        """
        blob_params = [workspace, container_name, blob_name, compress]
        if self.uploaded_blob_uri and self.uploaded_blob_params == blob_params:
            return self.uploaded_blob_uri

        if blob_name is None:
            blob_name = self._blob_name()

<<<<<<< HEAD
        encoding = "gzip" if compress else ""
        blob = self.to_blob(compress=compress)
        if container_uri is None:
            container_uri = workspace.get_container_uri(
                container_name=container_name
            )
        input_data_uri = Job.upload_input_data(
            input_data=blob,
            blob_name=blob_name,
            container_uri=container_uri,
            encoding=encoding,
            content_type="application/json"
        )
=======
        if not workspace.storage:
            # No storage account is passed, use the linked one
            container_uri = workspace._get_linked_storage_sas_uri(container_name)
            container_client = ContainerClient.from_container_url(container_uri)
            self.uploaded_blob_uri = upload_blob(
                container_client,
                blob_name,
                content_type,
                encoding,
                data.getvalue(),
                return_sas_token=False,
            )
        else:
            # Use the specified storage account
            container_client = ContainerClient.from_connection_string(
                workspace.storage, container_name
            )
            self.uploaded_blob_uri = upload_blob(
                container_client,
                blob_name,
                content_type,
                encoding,
                data.getvalue(),
                return_sas_token=True,
            )

>>>>>>> 1ed79885
        self.uploaded_blob_params = blob_params
        return input_data_uri

    def set_fixed_variables(
        self, fixed_variables: Union[Dict[int, int], Dict[str, int]]
    ) -> Problem:
        """Transforms the current problem with a set of fixed
        variables and returns the new modified problem.
        The original Problem instance is untouched.

        :param fixed_variables:
            The dictionary of variable ids and their fixed state
        """
        if len(fixed_variables) == 0:
            raise RuntimeError(
                "Error: fixed_variables is empty - \
                please specify at least one fixed variable"
            )

        fixed_transformed = {
            int(k): fixed_variables[k] for k in fixed_variables
        }  # if ids are given in string form, convert them to int
        new_terms = []

        constant = 0
        for term in self.terms:
            reduced_term = term.reduce_by_variable_state(fixed_transformed)
            if reduced_term:
                if len(reduced_term.ids) > 0:
                    new_terms.append(reduced_term)
                else:
                    # reduced to a constant term
                    constant += reduced_term.c

        if constant:
            new_terms.append(Term(c=constant, indices=[]))

        new_init_config = None
        if self.init_config:
            new_init_config = {
                k: self.init_config[k]
                for k in self.init_config
                if int(k) not in fixed_transformed
            }

        return Problem(
            self.name,
            terms=new_terms,
            init_config=new_init_config,
            problem_type=self.problem_type,
        )

    def evaluate(self, configuration: Union[Dict[int, int], Dict[str, int]]) -> float:
        """Given a configuration/variable assignment,
        return the cost function value of this problem.

        :param configuration: The dictionary of
         variable ids to their assigned value
        """
        configuration_transformed = {
            int(k): configuration[k] for k in configuration
        }  # if ids are given in string form, convert them to int
        total_cost = 0
        if self.terms:
            for term in self.terms:
                total_cost += term.evaluate(configuration_transformed)

        return total_cost

    def is_large(self) -> bool:
        """Determines if the current problem is large.
        "large" is an arbitrary threshold and can be easily changed.
        Based on usage data, we have defined a
        large problem to be NUM_VARIABLES_LARGE+
        variables AND NUM_TERMS_LARGE+ terms.
        """

        set_vars = set()
        for term in self.terms:
            set_vars.update(term.ids)

        return (
            len(set_vars) >= Problem.NUM_VARIABLES_LARGE
            and len(self.terms) >= Problem.NUM_TERMS_LARGE
        )

    def download(self, workspace: "Workspace"):
        """Downloads the uploaded problem as an instance of `Problem`"""
        if not self.uploaded_blob_uri:
            raise Exception("Problem may not be downloaded before it is uploaded")
        blob_client = BlobClient.from_blob_url(self.uploaded_blob_uri)
        container_client = ContainerClient.from_container_url(
            workspace._get_linked_storage_sas_uri(blob_client.container_name)
        )
        blob_name = blob_client.blob_name
        blob = container_client.get_blob_client(blob_name)
        contents = download_blob(blob.url)
        return Problem.deserialize(contents, self.name)

    def get_terms(self, id: int) -> List[Term]:
        """Given an index the function will return
        a list of terms with that index
        """
        terms = []
        if self.terms != []:
            for term in self.terms:
                if id in term.ids:
                    terms.append(term)
            return terms
        else:
            raise Exception(
                "There are currently no terms in this problem. \
                Please download the problem on the client or add terms to the \
                    problem to perform this operation"
            )

    def is_valid_npz(
        self,
        files: List[str],
        indices_column_names: List[str] = ["arr_0", "arr_1"],
        c_column_name: str = "arr_2",
    ) -> bool:
        """Determines if the supplied npz has expected column names.
        If none are supplied, checks default naming.
        Otherwise, it checks user-supplied naming.

        :param files: the associated column names of an npz file
        :type: List[str]
        :param indices_column_names: the names of the indices columns
        :type indices_column_names: List[str], optional
        :param c_column_name: the name of the coefficient column
        :type c_column_name: str, optional
        """

        all_columns = indices_column_names + [c_column_name]

        if len(files) != len(all_columns):
            return False

        if sorted(files) != sorted(all_columns):
            return False

        return True

    def terms_from_npz(
        self,
        file_path=str,
        indices_column_names: List[str] = ["arr_0", "arr_1"],
        c_column_name: str = "arr_2",
    ) -> List[Term]:
        """Reads a user supplied npz file and converts it to a list of `Term`.
        An NPZ file contains several arrays (or columns), which can specify
        the indices of a problem term, along with the coefficient.
        Default naming for these columns is used unless specified by the user.

        :param file_path: file path of the NPZ file to be converted
        :type file_name: str
        :param indices_column_names: the names of the indices columns
        :type indices_column_names: List[str], optional
        :param c_column_name: the name of the coefficient column
        :type c_column_name: str, optional
        """

        terms = []

        if os.path.isfile(file_path):
            problem_file = numpy.load(file_path)

            # Check the default or user-supplied columns are present
            if not (
                self.is_valid_npz(
                    problem_file.files, indices_column_names, c_column_name
                )
            ):
                raise Exception(
                    "Error in validating NPZ file. \
                    Please check that the names of the arrays match the default \
                        or user-supplied namings."
                )

            # For each of the indices column names, extract the associated indices column data
            problem_ids = [list(problem_file[id]) for id in indices_column_names]

            # Unpack the problem indices and zip with the coefficient column data
            # to produce problem terms
            for term in zip(*problem_ids, problem_file[c_column_name]):
                ids = list(term[:-1])
                indices = list(map(int, ids))

                c = float(term[-1])
                terms.append(Term(c=c, indices=indices))
            return terms
        else:
            raise Exception(
                "Unable to read NPZ file. \
                Please check the file path supplied is correct."
            )<|MERGE_RESOLUTION|>--- conflicted
+++ resolved
@@ -148,6 +148,7 @@
         return data.getvalue()
     
     def _blob_name(self):
+        import uuid
         return "{}-{}".format(self.name, uuid.uuid1())
 
     def upload(
@@ -181,7 +182,6 @@
         if blob_name is None:
             blob_name = self._blob_name()
 
-<<<<<<< HEAD
         encoding = "gzip" if compress else ""
         blob = self.to_blob(compress=compress)
         if container_uri is None:
@@ -195,34 +195,6 @@
             encoding=encoding,
             content_type="application/json"
         )
-=======
-        if not workspace.storage:
-            # No storage account is passed, use the linked one
-            container_uri = workspace._get_linked_storage_sas_uri(container_name)
-            container_client = ContainerClient.from_container_url(container_uri)
-            self.uploaded_blob_uri = upload_blob(
-                container_client,
-                blob_name,
-                content_type,
-                encoding,
-                data.getvalue(),
-                return_sas_token=False,
-            )
-        else:
-            # Use the specified storage account
-            container_client = ContainerClient.from_connection_string(
-                workspace.storage, container_name
-            )
-            self.uploaded_blob_uri = upload_blob(
-                container_client,
-                blob_name,
-                content_type,
-                encoding,
-                data.getvalue(),
-                return_sas_token=True,
-            )
-
->>>>>>> 1ed79885
         self.uploaded_blob_params = blob_params
         return input_data_uri
 

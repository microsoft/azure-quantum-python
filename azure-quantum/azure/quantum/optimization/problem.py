--- conflicted
+++ resolved
@@ -193,20 +193,12 @@
                 workspace=workspace,
                 container_name=container_name
             )
-<<<<<<< HEAD
-        input_data_uri = Job.upload_blob(
-            blob=blob,
-            blob_name=blob_name,
-            container_uri=container_uri,
-            encoding=encoding
-=======
         input_data_uri = Job.upload_input_data(
             input_data=blob,
             blob_name=blob_name,
             container_uri=container_uri,
             encoding=encoding,
             content_type="application/json"
->>>>>>> d331b239
         )
         self.uploaded_blob_params = blob_params
         return input_data_uri

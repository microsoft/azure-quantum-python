--- conflicted
+++ resolved
@@ -29,11 +29,6 @@
     QVM = "rigetti.sim.qvm"
     """A simulator target for Quil. See https://github.com/quil-lang/qvm for more info."""
 
-<<<<<<< HEAD
-    ASPEN_11 = "rigetti.qpu.aspen-11"
-    ASPEN_M_2 = "rigetti.qpu.aspen-m-2"
-=======
->>>>>>> 68a3fd28
     ASPEN_M_3 = "rigetti.qpu.aspen-m-3"
 
     def simulators() -> List[str]:
@@ -45,11 +40,6 @@
     def qpus() -> List[str]:
         """Returns a list of QPU targets"""
         return [
-<<<<<<< HEAD
-            RigettiTarget.ASPEN_11.value,
-            RigettiTarget.ASPEN_M_2.value,
-=======
->>>>>>> 68a3fd28
             RigettiTarget.ASPEN_M_3.value,
         ]
 

--- conflicted
+++ resolved
@@ -1,4 +1,3 @@
-<<<<<<< HEAD
 from .target import Target
 from .quantum_computing.ionq import IonQ
 from .quantum_computing.honeywell import Honeywell
@@ -19,6 +18,8 @@
 from .optimization.toshiba import (
     SimulatedBifurcationMachine
 )
+from .fleet_management import MicrosoftFleetManagement
+
 
 # Default targets to use when there is no target class
 # associated with a given target ID
@@ -26,10 +27,4 @@
     "ionq": IonQ,
     "honeywell": Honeywell,
     "Microsoft": Solver
-}
-=======
-from azure.quantum.target.ionq import IonQ
-from azure.quantum.target.honeywell import Honeywell
-from azure.quantum.target.fleet_management import MicrosoftFleetManagement
-from azure.quantum.target.target import Target
->>>>>>> 44301d80
+}
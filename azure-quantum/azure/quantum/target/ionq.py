--- conflicted
+++ resolved
@@ -5,11 +5,7 @@
 import io
 import json
 
-<<<<<<< HEAD
 from typing import Any, Dict, List
-=======
-from typing import Any, Dict
->>>>>>> 778f9f2b
 
 from azure.quantum.target.target import Target
 from azure.quantum.job.job import Job

--- conflicted
+++ resolved
@@ -164,7 +164,6 @@
         plt.show()
 
     @property
-<<<<<<< HEAD
     def call_graph(self):
         """
         Shows the call graph of a simple resource estimation result with
@@ -248,7 +247,8 @@
             """
 
         return HTMLWrapper(self._profile)
-=======
+
+    @property
     def json(self):
         """
         Returns a JSON representation of the resource estimation result data.
@@ -258,7 +258,6 @@
             self._json = json.dumps(self._data)
 
         return self._json
->>>>>>> 8ac4f55b
 
     def _summary_data_frame(self, **kwargs):
         try:

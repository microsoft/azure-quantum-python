--- conflicted
+++ resolved
@@ -40,11 +40,7 @@
             super().__init__(data)
 
             self._is_simple = True
-<<<<<<< HEAD
             if is_succeeded(self):
-=======
-            if self._is_succeeded():
->>>>>>> 4908b198
                 self._repr = self._item_result_table()
                 self.summary = HTMLWrapper(self._item_result_summary_table())
                 self.diagram = EstimatorResultDiagram(self.data().copy())
@@ -285,11 +281,7 @@
         labels = labels[:len(self)]
 
         def get_row(result):
-<<<<<<< HEAD
             if is_succeeded(result):
-=======
-            if self._is_succeeded():
->>>>>>> 4908b198
                 formatted = result["physicalCountsFormatted"]
 
                 return (
@@ -419,11 +411,8 @@
         return html
 
     def _batch_result_table(self, indices):
-<<<<<<< HEAD
         succeeded_item_indices = [i for i in indices if is_succeeded(self[i])]
-=======
-        succeeded_item_indices = [i for i in indices if self[i]._is_succeeded()]
->>>>>>> 4908b198
+
         if len(succeeded_item_indices) == 0:
             print("None of the jobs succeeded")
             return ""

##
# Copyright (c) Microsoft Corporation. All rights reserved.
# Licensed under the MIT License.
##
import abc
<<<<<<< HEAD
from typing import TYPE_CHECKING, Any, Dict
=======
import io
import json
from typing import Any, Dict
>>>>>>> 70219010

from azure.quantum._client.models import TargetStatus
from azure.quantum.job.job import Job

if TYPE_CHECKING:
    from azure.quantum import Workspace


class Target:
    """Azure Quantum Target."""
    # Target IDs that are compatible with this Target class.
    # This variable is used by TargetFactory. To set the default
    # target class for a given provider, specify the
    # default_targets constructor argument.
    target_names = ()

    def __init__(
        self,
        workspace: "Workspace",
        name: str,
        input_data_format: str = "",
        output_data_format: str = "",
        provider_id: str = "",
        content_type: str = "",
        encoding: str = "",
        average_queue_time: float = None,
        current_availability: str = ""
    ):
        if not provider_id and "." in name:
            provider_id = name.split(".")[0]
        self.workspace = workspace
        self.name = name
        self.input_data_format = input_data_format
        self.output_data_format = output_data_format
        self.provider_id = provider_id
        self.content_type = content_type
        self.encoding = encoding
        self._average_queue_time = average_queue_time
        self._current_availability = current_availability

    def __repr__(self):
        return f"<Target name=\"{self.name}\", \
avg. queue time={self._average_queue_time} s, {self._current_availability}>"

    @classmethod
    def from_target_status(
        cls, workspace: "Workspace", status: TargetStatus, **kwargs
    ):
        """Create a Target instance from a given workspace and target status.

        :param workspace: Associated workspace
        :type workspace: Workspace
        :param status: Target status with availability and current queue time
        :type status: TargetStatus
        :return: Target instance
        :rtype: Target
        """
        return cls(
            workspace=workspace,
            name=status.id,
            average_queue_time=status.average_queue_time,
            current_availability=status.current_availability,
            **kwargs
        )
    
    def refresh(self):
        """Update the target availability and queue time"""
        targets = self.workspace._get_target_status(self.name, self.provider_id)
        if len(targets) > 0:
            _, target_status = targets[0]
            self._current_availability = target_status.current_availability
            self._average_queue_time = target_status.average_queue_time
        else:
            raise ValueError(
                f"Cannot refresh the Target status: \
target '{self.name}' of provider '{self.provider_id}' not found."
            )

    @property
    def current_availability(self):
        return self._current_availability
    
    @property
    def average_queue_time(self):
        return self._average_queue_time

    @staticmethod
    def _encode_input_data(data: Any) -> bytes:
        """Encode input data to bytes.
        If the data is already in bytes format, return it.

        :param data: Input data
        :type data: Any
        :return: Encoded input data
        :rtype: bytes
        """
        if isinstance(data, bytes):
            return data
        else:
            stream = io.BytesIO()
            if isinstance(data, dict):
                data = json.dumps(data)
            stream.write(data.encode())
            return stream.getvalue()

    def submit(
        self,
        input_data: Any,
        name: str = "azure-quantum-job",
        input_params: Dict[str, Any] = None,
        **kwargs
    ) -> Job:
        """Submit input data and return Job.

        Provide input_data_format, output_data_format and content_type
        keyword arguments to override default values.

        :param input_data: Input data
        :type input_data: Any
        :param name: Job name
        :type name: str
        :param input_params: Input parameters
        :type input_params: Dict[str, Any]
        :return: Azure Quantum job
        :rtype: Job
        """
        input_params = input_params or {}
        input_data_format = kwargs.pop("input_data_format", self.input_data_format)
        output_data_format = kwargs.pop("output_data_format", self.output_data_format)
        content_type = kwargs.pop("content_type", self.content_type)
        encoding = kwargs.pop("encoding", self.encoding)
        blob = self._encode_input_data(data=input_data)

        return Job.from_input_data(
            workspace=self.workspace,
            name=name,
            target=self.name,
            input_data=blob,
            content_type=content_type,
            encoding=encoding,
            provider_id=self.provider_id,
            input_data_format=input_data_format,
            output_data_format=output_data_format,
            input_params=input_params,
            **kwargs
        )<|MERGE_RESOLUTION|>--- conflicted
+++ resolved
@@ -3,13 +3,10 @@
 # Licensed under the MIT License.
 ##
 import abc
-<<<<<<< HEAD
 from typing import TYPE_CHECKING, Any, Dict
-=======
 import io
 import json
 from typing import Any, Dict
->>>>>>> 70219010
 
 from azure.quantum._client.models import TargetStatus
 from azure.quantum.job.job import Job

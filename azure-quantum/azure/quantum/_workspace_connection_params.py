--- conflicted
+++ resolved
@@ -519,33 +519,7 @@
         Initialize the WorkspaceConnectionParams from values found
         in the environment variables.
         """
-<<<<<<< HEAD
-        return WorkspaceConnectionParams(
-            subscription_id=(
-                os.environ.get(EnvironmentVariables.QUANTUM_SUBSCRIPTION_ID)
-                or os.environ.get(EnvironmentVariables.SUBSCRIPTION_ID)),
-            resource_group=(
-                os.environ.get(EnvironmentVariables.QUANTUM_RESOURCE_GROUP)
-                or os.environ.get(EnvironmentVariables.RESOURCE_GROUP)),
-            workspace_name=(
-                os.environ.get(EnvironmentVariables.WORKSPACE_NAME)),
-            location=(
-                os.environ.get(EnvironmentVariables.QUANTUM_LOCATION)
-                or os.environ.get(EnvironmentVariables.LOCATION)),
-            environment=os.environ.get(EnvironmentVariables.QUANTUM_ENV),
-            base_url=os.environ.get(EnvironmentVariables.QUANTUM_BASE_URL),
-            user_agent_app_id=os.environ.get(EnvironmentVariables.USER_AGENT_APPID),
-            tenant_id=os.environ.get(EnvironmentVariables.AZURE_TENANT_ID),
-            client_id=os.environ.get(EnvironmentVariables.AZURE_CLIENT_ID),
-            client_secret=os.environ.get(EnvironmentVariables.AZURE_CLIENT_SECRET),
-        )._merge_connection_params(
-            WorkspaceConnectionParams(
-                connection_string=os.environ.get(EnvironmentVariables.CONNECTION_STRING)),
-            merge_default_mode=True,
-        )
-=======
         return WorkspaceConnectionParams().default_from_env_vars()
->>>>>>> d8bcc1b2
 
     def _merge_re_match(self, re_match: Match[str]):
         def get_value(group_name):

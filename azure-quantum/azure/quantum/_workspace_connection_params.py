--- conflicted
+++ resolved
@@ -76,28 +76,6 @@
         self._environment = None
         self._base_url = None
         self._arm_base_url = None
-<<<<<<< HEAD
-
-        # connection_string is set first as it
-        # should be overridden by other parameters
-        self.apply_connection_string(connection_string)
-
-        self.subscription_id = subscription_id
-        self.resource_group = resource_group
-        self.workspace_name = workspace_name
-        self.location = location
-        self.base_url = base_url
-        self.arm_base_url = arm_base_url
-        self.environment = environment
-        self.credential = credential
-        self.user_agent = user_agent
-        self.user_agent_app_id = user_agent_app_id
-        self.client_id = client_id
-        self.client_secret = client_secret
-        self.tenant_id = tenant_id
-        self.api_version = api_version
-        self.api_key = api_key
-=======
         # regular connection properties
         self.subscription_id = None
         self.resource_group = None
@@ -111,9 +89,11 @@
         self.api_version = None
         # callback to create a new client if needed
         # for example, when changing the user agent
->>>>>>> bdca7a56
         self.on_new_client_request = on_new_client_request
         # merge the connection parameters passed
+        # connection_string is set first as it
+        # should be overridden by other parameters
+        self.apply_connection_string(connection_string)
         self.merge(
             api_version=api_version,
             arm_base_url=arm_base_url,

#!/bin/env python
# -*- coding: utf-8 -*-
##
# test_optimization.py: Checks correctness of azure.quantum.optimization module.
##
# Copyright (c) Microsoft Corporation. All rights reserved.
# Licensed under the MIT License.
##

import json
import unittest
<<<<<<< HEAD
from azure.quantum.optimization import Problem, ProblemType, Term, GroupType, SlcTerm
from azure.quantum.optimization.solvers import (
=======
from azure.quantum.optimization import Problem, ProblemType, Term, GroupType, GroupedTerm
from azure.quantum.target.solvers import HardwarePlatform, RangeSchedule
from azure.quantum.target import (
>>>>>>> 5b59f0ef
    ParallelTempering,
    PopulationAnnealing,
    SimulatedAnnealing,
    QuantumMonteCarlo,
    SubstochasticMonteCarlo,
)
from common import QuantumTestBase


class TestProblem(QuantumTestBase):
    def test_add_terms(self):
        problem = Problem(name="test")
        count = 4

        for i in range(count):
            problem.add_term(c=i, indices=[i, i + 1])
        self.assertEqual(ProblemType.ising, problem.problem_type)
        self.assertEqual(count, len(problem.terms))
        self.assertEqual(Term(w=1, indices=[1, 2]), problem.terms[1])

        more = []
        for i in range(count + 1):
            more.append(Term(w=i, indices=[i, i - 1]))
        problem.add_terms(more)
        self.assertEqual((count * 2) + 1, len(problem.terms))
        self.assertEqual(
            Term(w=count, indices=[count, count - 1]), problem.terms[count * 2]
        )

    def test_provide_terms(self):
        count = 4
        terms = []
        for i in range(count):
            terms.append(Term(w=i, indices=[i, i + 1]))
        problem = Problem(
            name="test", terms=terms, problem_type=ProblemType.pubo
        )

        self.assertEqual(ProblemType.pubo, problem.problem_type)
        self.assertEqual(count, len(problem.terms))
        self.assertEqual(Term(c=1, indices=[1, 2]), problem.terms[1])

    def test_add_terms_cterms(self):
        problem = Problem(name="test")
        count = 4

        for i in range(count):
            problem.add_term(c=i, indices=[i, i + 1])
        self.assertEqual(ProblemType.ising, problem.problem_type)
        self.assertEqual(count, len(problem.terms))
        self.assertEqual(Term(c=1, indices=[1, 2]), problem.terms[1])

        more = []
        for i in range(1,count+1):
            more.append(Term(c=i, indices=[i-1, i]))
        problem.add_terms(more)
        self.assertEqual(2*count, len(problem.terms))
        self.assertEqual(
            Term(c=count, indices=[count-1, count]), problem.terms[-1]
        )

        subterms = [Term(c=1, indices=[i]) for i in range(count)]
        subterms.append(Term(c=-5, indices=[]))
        problem.add_slc_term(terms=[(1, i) for i in range(count)] + [(-5, None)], c=2)
        self.assertEqual(2*count, len(problem.terms))
        self.assertEqual(1, len(problem.terms_slc))
        self.assertEqual(
            SlcTerm(subterms, c=2),
            problem.terms_slc[-1]
        )

        problem.add_terms(subterms, term_type=GroupType.squared_linear_combination, c=2)
        self.assertEqual(2*count, len(problem.terms))
        self.assertEqual(2, len(problem.terms_slc))
        self.assertEqual(
            SlcTerm(subterms, c=2),
            problem.terms_slc[-1]
        )

        problem.add_terms(subterms, term_type=GroupType.combination, c=0.5)
        self.assertEqual(3*count + 1, len(problem.terms))
        self.assertEqual(
            [Term(subterm.ids, c=subterm.c) for subterm in subterms],
            problem.terms[-len(subterms):]
        )

        problem.add_slc_term(subterms, c=3)
        self.assertEqual(3*count + 1, len(problem.terms))
        self.assertEqual(3, len(problem.terms_slc))
        self.assertEqual(
            SlcTerm(subterms, c=3),
            problem.terms_slc[-1]
        )

    def test_provide_cterms(self):
        count = 4
        terms = []
        for i in range(count):
            terms.append(Term(c=i, indices=[i, i + 1]))
        terms.append(SlcTerm(
            [Term(c=i/2, indices=[i+2]) for i in range(count)] + [Term(c=5, indices=[])],
            c=1)
        )
        problem = Problem(
            name="test", terms=terms, problem_type=ProblemType.pubo
        )

        self.assertEqual(ProblemType.pubo_grouped, problem.problem_type)
        self.assertEqual(count, len(problem.terms))
        self.assertEqual(1, len(problem.terms_slc))
        self.assertEqual(Term(c=1, indices=[1, 2]), problem.terms[1])

    def test_errant_grouped_terms(self):
        with self.assertRaises(ValueError):
            _ = SlcTerm(
                [Term(c=i+2, indices=[i%2]) for i in range(3)], c=1
            )
        with self.assertRaises(ValueError):
            _ = SlcTerm(
                [Term(c=i+1, indices=[i, i+1]) for i in range(2)], c=1
            )
        with self.assertRaises(ValueError):
            _ = SlcTerm(
                [Term(c=i, indices=[]) for i in range(1,3)], c=1
            )
        

    def test_serialization_cterms(self):
        count = 2
        terms = []
        for i in range(count):
            terms.append(Term(c=i, indices=[i, i + 1]))
        terms.append(
            SlcTerm(
                [Term(c=0, indices=[0]), Term(c=1, indices=[1]), Term(c=-5, indices=[])],
                c=1
            )
        )
        problem = Problem(name="test", terms=terms)

        expected = json.dumps(
            {
                "cost_function": {
                    "version": "1.0",
                    "type": "ising_grouped",
                    "terms": [
                        {"c": 0, "ids": [0, 1]},
                        {"c": 1, "ids": [1, 2]}
                    ],
                    "terms_slc":[
                        {"c": 1, "terms": [
                            {"c": 0, "ids": [0]},
                            {"c": 1, "ids": [1]},
                            {"c": -5, "ids": []}
                        ]}
                    ]
                }
            }
        )
        actual = problem.serialize()
        self.assertEqual(expected, actual)

    def test_serialization_init_config(self):
        count = 2
        terms = []
        for i in range(count):
            terms.append(Term(c=i, indices=[i, i + 1]))
        init_config = {"0": -1, "1": 1, "2": -1}
        problem = Problem(name="test", terms=terms, init_config=init_config)

        expected = json.dumps(
            {
                "cost_function": {
                    "version": "1.1",
                    "type": "ising",
                    "terms": [
                        {"c": 0, "ids": [0, 1]},
                        {"c": 1, "ids": [1, 2]},
                    ],
                    "initial_configuration": {"0": -1, "1": 1, "2": -1},
                }
            }
        )
        actual = problem.serialize()
        self.assertEqual(expected, actual)

    def test_deserialize(self):
        count = 2
        terms = []
        for i in range(count):
            terms.append(Term(c=i, indices=[i, i + 1]))
        subterms = [Term(c=1, indices=[i]) for i in range(3)]
        subterms.append(Term(c=-2, indices=[]))
        terms.append(
            SlcTerm(subterms, c=1)
        )
        problem = Problem(name="test", terms=terms)
        deserialized = Problem.deserialize(problem.serialize(), problem.name)
        self.assertEqual(problem.name, deserialized.name)
        self.assertEqual(problem.problem_type, deserialized.problem_type)
        self.assertEqual(count + 1, len(deserialized.terms))
        self.assertEqual(problem.init_config, deserialized.init_config)
        self.assertEqual(Term(c=0, indices=[0, 1]), problem.terms[0])
        self.assertEqual(Term(c=1, indices=[1, 2]), problem.terms[1])
        self.assertEqual(
            SlcTerm(subterms, c=1),
            problem.terms_slc[-1]
        )

    def test_deserialize_init_config(self):
        count = 2
        terms = []
        for i in range(count):
            terms.append(Term(c=i, indices=[i, i + 1]))
        init_config = {"0": -1, "1": 1, "2": -1}
        problem = Problem(name="test", terms=terms, init_config=init_config)
        deserialized = Problem.deserialize(problem.serialize(), problem.name)
        self.assertEqual(problem.name, deserialized.name)
        self.assertEqual(problem.problem_type, deserialized.problem_type)
        self.assertEqual(count, len(deserialized.terms))
        self.assertEqual(problem.init_config, deserialized.init_config)
        self.assertEqual(Term(c=0, indices=[0, 1]), problem.terms[0])
        self.assertEqual(Term(c=1, indices=[1, 2]), problem.terms[1])

    def test_problem_evaluate(self):
        terms = []
        problem = Problem(
            name="test", terms=terms, problem_type=ProblemType.pubo
        )
        self.assertEqual(0, problem.evaluate({}))
        self.assertEqual(0, problem.evaluate({"0": 1}))

        terms = [Term(c=10, indices=[0, 1, 2])]
        problem = Problem(
            name="test", terms=terms, problem_type=ProblemType.pubo
        )
        self.assertEqual(0, problem.evaluate({"0": 0, "1": 1, "2": 1}))
        self.assertEqual(10, problem.evaluate({"0": 1, "1": 1, "2": 1}))

        problem = Problem(
            name="test", terms=terms, problem_type=ProblemType.ising
        )
        self.assertEqual(-10, problem.evaluate({"0": -1, "1": 1, "2": 1}))
        self.assertEqual(10, problem.evaluate({"0": -1, "1": -1, "2": 1}))

        terms = [Term(c=10, indices=[0, 1, 2]), Term(c=-5, indices=[1, 2])]
        problem = Problem(
            name="test", terms=terms, problem_type=ProblemType.pubo
        )
        self.assertEqual(-5, problem.evaluate({"0": 0, "1": 1, "2": 1}))
        self.assertEqual(5, problem.evaluate({"0": 1, "1": 1, "2": 1}))

        terms = [Term(c=10, indices=[])]  # constant term
        problem = Problem(
            name="test", terms=terms, problem_type=ProblemType.pubo
        )
        self.assertEqual(10, problem.evaluate({}))

        terms = [
            Term(c=2, indices=[0, 1, 2]),
            SlcTerm(terms=[
                Term(c=1, indices=[0]),
                Term(c=1, indices=[1]),
                Term(c=1, indices=[2]),
                Term(c=-5, indices=[])
            ], c=3)
        ]
        problem = Problem(
            name="test", terms=terms, problem_type=ProblemType.pubo
        )
        self.assertEqual(27, problem.evaluate({"0": 0, "1": 1, "2": 1}))
        self.assertEqual(14, problem.evaluate({"0": 1, "1": 1, "2": 1}))


    def test_problem_fixed_variables(self):
        terms = []
        problem = Problem(
            name="test", terms=terms, problem_type=ProblemType.pubo
        )
        problem_new = problem.set_fixed_variables({"0": 1})
        self.assertEqual([], problem_new.terms)

        # test small cases
        terms = [Term(c=10, indices=[0, 1, 2]), Term(c=-5, indices=[1, 2])]
        problem = Problem(
            name="test", terms=terms, problem_type=ProblemType.pubo
        )
        self.assertEqual([], problem.set_fixed_variables({"1": 0}).terms)
        self.assertEqual(
            [Term(c=10, indices=[0]), Term(c=-5, indices=[])],
            problem.set_fixed_variables({"1": 1, "2": 1}).terms,
        )

        # test all const terms get merged
        self.assertEqual(
            [Term(c=5, indices=[])],
            problem.set_fixed_variables({"0": 1, "1": 1, "2": 1}).terms,
        )

        # test grouped terms
        terms = [
            Term(c=1, indices=[]),
            Term(c=2, indices=[0, 1, 2]),
            SlcTerm(terms=[
                Term(c=1, indices=[0]),
                Term(c=1, indices=[1]),
                Term(c=-5, indices=[])
            ], c=3)
        ]
        problem = Problem(
            name="test", terms=terms, problem_type=ProblemType.pubo
        )
        self.assertEqual(
            [Term(c=30, indices=[])],
            problem.set_fixed_variables({"0": 1, "1": 1, "2": 1}).terms,
        )

        self.assertEqual(
            [
                Term(c=2, indices=[1]),
                Term(c=1, indices=[])
            ],
            problem.set_fixed_variables({"0": 1, "2": 1}).terms,
        )

        self.assertEqual(
            [SlcTerm(terms=[
                Term(c=-4, indices=[]),
                Term(c=1, indices=[1])
            ], c=3)],
            problem.set_fixed_variables({"0": 1, "2": 1}).terms_slc,
        )

        # test init_config gets transferred
        problem = Problem(
            "My Problem", terms=terms, init_config={"0": 1, "1": 1, "2": 1}
        )
        problem2 = problem.set_fixed_variables({"0": 0})
        self.assertEqual({"1": 1, "2": 1}, problem2.init_config)

    def test_problem_large(self):
        problem = Problem(name="test", terms=[], problem_type=ProblemType.pubo)
        self.assertTrue(not problem.is_large())

        problem.add_term(5.0, [])
        self.assertTrue(not problem.is_large())

        problem.add_term(6.0, list(range(3000)))
        self.assertTrue(not problem.is_large())

        problem.add_terms(
            [Term(indices=[9999], c=1.0)] * int(1e6)
        )  # create 1mil dummy terms
        self.assertTrue(problem.is_large())

        problem = Problem(name="test", terms=[SlcTerm(
            terms=[Term(indices=[9999], c=1)], c=1
        ) for i in range(int(1e6))], problem_type=ProblemType.pubo)
        self.assertTrue(not problem.is_large())

        problem.add_slc_term([(1.0, i) for i in range(3000)])
        self.assertTrue(problem.is_large())


class TestSolvers(QuantumTestBase):
    def test_available_solvers(self):
        ws = self.create_workspace()

        self.assertIsNotNone(SimulatedAnnealing(ws))
        self.assertIsNotNone(ParallelTempering(ws))

    def test_input_params(self):
        ws = self.create_workspace()

        s2_params = SimulatedAnnealing(ws).params
        self.assertEqual({}, s2_params["params"])

        s2_params = SimulatedAnnealing(ws, timeout=1010).params
        self.assertEqual({"timeout": 1010}, s2_params["params"])

        p3_params = ParallelTempering(
            ws, sweeps=2024, all_betas=[3, 4, 5]
        ).params
        self.assertEqual(
            {"all_betas": [3, 4, 5], "replicas": 3, "sweeps": 2024},
            p3_params["params"],
        )

        s3_params = SimulatedAnnealing(ws, beta_start=3.2, sweeps=12).params
        self.assertEqual(
            {"beta_start": 3.2, "sweeps": 12}, s3_params["params"]
        )

    def test_ParallelTempering_input_params(self):
        ws = self.create_workspace()

        good = ParallelTempering(ws, timeout=1011)
        self.assertIsNotNone(good)
        self.assertEqual(
            "microsoft.paralleltempering-parameterfree.cpu", good.name
        )
        self.assertEqual({"timeout": 1011}, good.params["params"])

        good = ParallelTempering(ws, seed=20)
        self.assertIsNotNone(good)
        self.assertEqual(
            "microsoft.paralleltempering-parameterfree.cpu", good.name
        )
        self.assertEqual({"seed": 20}, good.params["params"])

        good = ParallelTempering(
            ws, sweeps=20, replicas=3, all_betas=[3, 5, 9]
        )
        self.assertIsNotNone(good)
        self.assertEqual("microsoft.paralleltempering.cpu", good.name)
        self.assertEqual(
            {"sweeps": 20, "replicas": 3, "all_betas": [3, 5, 9]},
            good.params["params"],
        )

        good = ParallelTempering(ws, sweeps=20, all_betas=[3, 9])
        self.assertIsNotNone(good)
        self.assertEqual("microsoft.paralleltempering.cpu", good.name)
        self.assertEqual(
            {"sweeps": 20, "replicas": 2, "all_betas": [3, 9]},
            good.params["params"],
        )

        with self.assertRaises(ValueError):
            _ = ParallelTempering(
                ws, sweeps=20, replicas=3, all_betas=[1, 3, 5, 7, 9]
            )

    def test_SimulatedAnnealing_input_params(self):
        ws = self.create_workspace()

        good = SimulatedAnnealing(ws, timeout=1011, seed=4321)
        self.assertIsNotNone(good)
        self.assertEqual(
            "microsoft.simulatedannealing-parameterfree.cpu", good.name
        )
        self.assertEqual(
            {"timeout": 1011, "seed": 4321}, good.params["params"]
        )

        good = SimulatedAnnealing(
            ws, timeout=1011, seed=4321, platform=HardwarePlatform.FPGA
        )
        self.assertIsNotNone(good)
        self.assertEqual(
            "microsoft.simulatedannealing-parameterfree.fpga", good.name
        )
        self.assertEqual(
            {"timeout": 1011, "seed": 4321}, good.params["params"]
        )

        good = SimulatedAnnealing(ws, beta_start=21)
        self.assertIsNotNone(good)
        self.assertEqual("microsoft.simulatedannealing.cpu", good.name)
        self.assertEqual({"beta_start": 21}, good.params["params"])

        good = SimulatedAnnealing(
            ws, beta_start=21, platform=HardwarePlatform.FPGA
        )
        self.assertIsNotNone(good)
        self.assertEqual("microsoft.simulatedannealing.fpga", good.name)
        self.assertEqual({"beta_start": 21}, good.params["params"])

    def test_QuantumMonteCarlo_input_params(self):
        ws = self.create_workspace()
        good = QuantumMonteCarlo(ws, trotter_number=100, seed=4321)
        self.assertIsNotNone(good)
        self.assertEqual("microsoft.qmc.cpu", good.name)
        self.assertEqual(
            {"trotter_number": 100, "seed": 4321}, good.params["params"]
        )

    def test_PopulationAnnealing_input_params(self):
        ws = self.create_workspace()
        beta = RangeSchedule("linear", 0.8, 5.8)
        good = PopulationAnnealing(
            ws,
            alpha=100,
            seed=8888,
            population=300,
            sweeps=1000,
            beta=beta,
        )
        self.assertIsNotNone(good)
        self.assertEqual("microsoft.populationannealing.cpu", good.name)
        self.assertEqual(8888, good.params["params"]["seed"])
        self.assertEqual(100.0, good.params["params"]["alpha"])
        self.assertEqual(300, good.params["params"]["population"])
        self.assertEqual(1000, good.params["params"]["sweeps"])
        self.assertEqual(
            {"type": "linear", "initial": 0.8, "final": 5.8},
            good.params["params"]["beta"],
        )

    def test_SubstochasticMonteCarlo_input_params(self):
        ws = self.create_workspace()
        beta = RangeSchedule("linear", 2.8, 15.8)
        alpha = RangeSchedule("geometric", 2.8, 1.8)
        good = SubstochasticMonteCarlo(
            ws,
            alpha=alpha,
            seed=1888,
            target_population=3000,
            step_limit=1000,
            steps_per_walker=5,
            beta=beta,
        )
        self.assertIsNotNone(good)
        self.assertEqual("microsoft.substochasticmontecarlo.cpu", good.name)
        self.assertEqual(1888, good.params["params"]["seed"])
        self.assertEqual(
            {"type": "geometric", "initial": 2.8, "final": 1.8},
            good.params["params"]["alpha"],
        )
        self.assertEqual(3000, good.params["params"]["target_population"])
        self.assertEqual(1000, good.params["params"]["step_limit"])
        self.assertEqual(5, good.params["params"]["steps_per_walker"])
        self.assertEqual(
            {"type": "linear", "initial": 2.8, "final": 15.8},
            good.params["params"]["beta"],
        )
    
    def test_SubstochasticMonteCarlo_parameter_free(self):
        ws = self.create_workspace()
        good = SubstochasticMonteCarlo(
            ws,
            timeout=10,
        )
        self.assertIsNotNone(good)
        self.assertEqual("microsoft.substochasticmontecarlo-parameterfree.cpu", good.name)
        self.assertEqual(10, good.params["params"]["timeout"])

    def test_SSMC_bad_input_params(self):
        bad_range = None
        with self.assertRaises(ValueError) as context:
            bad_range = RangeSchedule("nothing", 2.8, 15.8)
        self.assertTrue(
            '"schedule_type" must be' in str(context.exception)
        )
        self.assertTrue(bad_range is None)
        beta = 1
        alpha = 2
        ws = self.create_workspace()
        bad_solver = None
        with self.assertRaises(ValueError) as context:
            bad_solver = SubstochasticMonteCarlo(
                ws,
                alpha=alpha,
                seed=1888,
                target_population=3000,
                step_limit=1000,
                steps_per_walker=5,
                beta=beta,
            )
        print(str(context.exception))
        self.assertTrue(
            ('alpha must be of type RangeSchedule; '
             'found type(alpha)=int') in str(context.exception)
        )
        self.assertTrue(bad_solver is None)

        with self.assertRaises(ValueError) as context:
            bad_solver = SubstochasticMonteCarlo(
                ws,
                seed=1888,
                target_population=3000,
                step_limit=1000,
                steps_per_walker=-1,
            )
        self.assertTrue(
                ("steps_per_walker must be positive; "
                 "found steps_per_walker=-1") in str(context.exception))
        self.assertTrue(bad_solver is None)

        alpha_increasing = RangeSchedule("linear", 1.0, 2.0)
        with self.assertRaises(ValueError) as context:
            bad_solver = SubstochasticMonteCarlo(
                ws,
                seed=1888,
                target_population=3000,
                step_limit=1000,
                alpha=alpha_increasing,
                beta=beta,
            )
        self.assertTrue(
                ("alpha must be decreasing; "
                 "found alpha.initial=1.0 < 2.0=alpha.final.")
                in str(context.exception))
        self.assertTrue(bad_solver is None)

        alpha_negative = RangeSchedule("linear", 1.0, -1.0)
        with self.assertRaises(ValueError) as context:
            bad_solver = SubstochasticMonteCarlo(
                ws,
                seed=1888,
                target_population=3000,
                step_limit=1000,
                alpha=alpha_negative,
                beta=beta,
            )
        self.assertTrue(
                ("alpha.final must be greater equal 0; "
                 "found alpha.final=-1.") in str(context.exception))
        self.assertTrue(bad_solver is None)

        alpha_strictly_negative = RangeSchedule("linear", -1.0, -2.0)
        with self.assertRaises(ValueError) as context:
            bad_solver = SubstochasticMonteCarlo(
                ws,
                seed=1888,
                target_population=3000,
                step_limit=1000,
                alpha=alpha_strictly_negative,
                beta=beta,
            )
        self.assertTrue(
                ("alpha.initial must be greater equal 0; "
                 "found alpha.initial=-1.") in str(context.exception))
        self.assertTrue(bad_solver is None)

        alpha = RangeSchedule("linear", 1.0, 0.0)
        beta_decreasing = RangeSchedule("linear", 2.0, 1.0)
        with self.assertRaises(ValueError) as context:
            bad_solver = SubstochasticMonteCarlo(
                ws,
                seed=1888,
                target_population=3000,
                step_limit=1000,
                alpha=alpha,
                beta=beta_decreasing,
            )
        self.assertTrue(
                ("beta must be increasing; "
                 "found beta.initial=2.0 > 1.0=beta.final.")
                in str(context.exception))
        self.assertTrue(bad_solver is None)

        beta_zero = RangeSchedule("linear", 0.0, 1.0)
        with self.assertRaises(ValueError) as context:
            bad_solver = SubstochasticMonteCarlo(
                ws,
                seed=1888,
                target_population=3000,
                step_limit=1000,
                alpha=alpha,
                beta=beta_zero,
            )
        self.assertTrue(
                ("beta.initial must be greater than 0; "
                 "found beta.initial=0.") in str(context.exception))
        self.assertTrue(bad_solver is None)

        beta_negative = RangeSchedule("linear", -1.0, 1.0)
        with self.assertRaises(ValueError) as context:
            bad_solver = SubstochasticMonteCarlo(
                ws,
                seed=1888,
                target_population=3000,
                step_limit=1000,
                alpha=alpha,
                beta=beta_negative,
            )
        self.assertTrue(
                ("beta.initial must be greater than 0; "
                 "found beta.initial=-1.0") in str(context.exception))
        self.assertTrue(bad_solver is None)

        beta_strictly_negative = RangeSchedule("linear", -2.0, -1.0)
        with self.assertRaises(ValueError) as context:
            bad_solver = SubstochasticMonteCarlo(
                ws,
                seed=1888,
                target_population=3000,
                step_limit=1000,
                alpha=alpha,
                beta=beta_strictly_negative,
            )
        self.assertTrue(
                ("beta.initial must be greater than 0; "
                 "found beta.initial=-2.0") in str(context.exception))
        self.assertTrue(bad_solver is None)

    def test_PopulationAnnealing_parameter_free(self):
        ws = self.create_workspace()
        good = PopulationAnnealing(
            ws,
            timeout=8,
        )
        self.assertIsNotNone(good)
        self.assertEqual("microsoft.populationannealing-parameterfree.cpu", good.name)
        self.assertEqual(8, good.params["params"]["timeout"])

    def test_PA_bad_input_params(self):
        beta = 1
        ws = self.create_workspace()
        bad_solver = None
        with self.assertRaises(ValueError) as context:
            bad_solver = PopulationAnnealing(
                ws,
                alpha=100,
                seed=8888,
                population=300,
                sweeps=1000,
                beta=beta,
            )
        self.assertTrue(
            ("beta must be of type RangeSchedule; "
             "found type(beta)=int.") in str(context.exception)
        )
        self.assertTrue(bad_solver is None)

        with self.assertRaises(ValueError) as context:
            bad_solver = PopulationAnnealing(
                ws,
                alpha=100,
                seed=8888,
                population=-300,
                sweeps=1000,
            )
        self.assertTrue("must be positive" in str(context.exception))
        self.assertTrue(bad_solver is None)

        with self.assertRaises(ValueError) as context:
            bad_solver = PopulationAnnealing(
                ws, alpha=0.2, seed=8888, sweeps=1000,
            )
        self.assertTrue(
                ("alpha must be greater than 1.0; "
                 "found alpha=0.2.") in str(context.exception))
        self.assertTrue(bad_solver is None)

        beta_decreasing = RangeSchedule("linear", 2.0, 1.0)
        with self.assertRaises(ValueError) as context:
            bad_solver = PopulationAnnealing(
                ws,
                alpha=100,
                seed=8888,
                population=300,
                sweeps=1000,
                beta=beta_decreasing,
            )
        self.assertTrue(
                ("beta must be increasing; "
                 "found beta.initial=2.0 > 1.0=beta.final.")
                in str(context.exception))
        self.assertTrue(bad_solver is None)

        beta_zero = RangeSchedule("linear", 0.0, 1.0)
        with self.assertRaises(ValueError) as context:
            bad_solver = PopulationAnnealing(
                ws,
                alpha=100,
                seed=8888,
                population=300,
                sweeps=1000,
                beta=beta_zero,
            )
        self.assertTrue(
                ("beta.initial must be greater than 0; "
                 "found beta.initial=0.") in str(context.exception))
        self.assertTrue(bad_solver is None)

        beta_negative = RangeSchedule("linear", -1.0, 1.0)
        with self.assertRaises(ValueError) as context:
            bad_solver = PopulationAnnealing(
                ws,
                alpha=100,
                seed=8888,
                population=300,
                sweeps=1000,
                beta=beta_negative,
            )
        self.assertTrue(
                ("beta.initial must be greater than 0; "
                 "found beta.initial=-1.0") in str(context.exception))
        self.assertTrue(bad_solver is None)

        beta_strictly_negative = RangeSchedule("linear", -2.0, -1.0)
        with self.assertRaises(ValueError) as context:
            bad_solver = PopulationAnnealing(
                ws,
                alpha=100,
                seed=8888,
                population=300,
                sweeps=1000,
                beta=beta_strictly_negative,
            )
        self.assertTrue(
                ("beta.initial must be greater than 0; "
                 "found beta.initial=-2.0") in str(context.exception))
        self.assertTrue(bad_solver is None)


if __name__ == "__main__":
    unittest.main()<|MERGE_RESOLUTION|>--- conflicted
+++ resolved
@@ -9,14 +9,10 @@
 
 import json
 import unittest
-<<<<<<< HEAD
+
 from azure.quantum.optimization import Problem, ProblemType, Term, GroupType, SlcTerm
-from azure.quantum.optimization.solvers import (
-=======
-from azure.quantum.optimization import Problem, ProblemType, Term, GroupType, GroupedTerm
 from azure.quantum.target.solvers import HardwarePlatform, RangeSchedule
 from azure.quantum.target import (
->>>>>>> 5b59f0ef
     ParallelTempering,
     PopulationAnnealing,
     SimulatedAnnealing,

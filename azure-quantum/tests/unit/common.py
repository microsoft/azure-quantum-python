#!/bin/env python
# -*- coding: utf-8 -*-
##
# common.py: Contain base class and helper functions for unit tests
##
# Copyright (c) Microsoft Corporation. All rights reserved.
# Licensed under the MIT License.
##

import os
import re

import six
import pytest
<<<<<<< HEAD

from azure.quantum import Workspace
from azure.identity import ClientSecretCredential
from azure.quantum.aio import Workspace as AsyncWorkspace
from azure.identity.aio import ClientSecretCredential as AsyncClientSecretCredential
=======
import asyncio

from azure.quantum import Workspace
from azure.identity import ClientSecretCredential
>>>>>>> e02ae66f
from azure_devtools.scenario_tests.base import ReplayableTest
from azure_devtools.scenario_tests.recording_processors import (
    RecordingProcessor,
    is_text_payload,
    AccessTokenReplacer,
    SubscriptionRecordingProcessor,
    OAuthRequestResponsesFilter,
    RequestUrlNormalizer,
)
from azure_devtools.scenario_tests.utilities import _get_content_type
import json

ZERO_UID = "00000000-0000-0000-0000-000000000000"
TENANT_ID = "72f988bf-86f1-41af-91ab-2d7cd011db47"
PLACEHOLDER = "PLACEHOLDER"
RESOURCE_GROUP = "myresourcegroup"
WORKSPACE = "myworkspace"
LOCATION = "eastus"
STORAGE = "mystorage"

@pytest.mark.usefixtures("event_loop_instance")
class QuantumTestBase(ReplayableTest):
    """QuantumTestBase

    During init, gets Azure Credentials and
    Azure Quantum Workspace parameters from OS environment variables.
    """

    def __init__(self, method_name):
        self._client_id = os.environ.get("AZURE_CLIENT_ID", ZERO_UID)
        self._client_secret = os.environ.get("AZURE_CLIENT_SECRET", PLACEHOLDER)
        self._tenant_id = os.environ.get("AZURE_TENANT_ID", TENANT_ID)
        self._resource_group = os.environ.get("AZUREQUANTUM_WORKSPACE_RG", os.environ.get("RESOURCE_GROUP", RESOURCE_GROUP))
        self._subscription_id = os.environ.get("AZUREQUANTUM_SUBSCRIPTION_ID", os.environ.get("SUBSCRIPTION_ID", ZERO_UID))
        self._workspace_name = os.environ.get("AZUREQUANTUM_WORKSPACE_NAME")
        self._location = os.environ.get("AZUREQUANTUM_WORKSPACE_LOCATION", os.environ.get("LOCATION", LOCATION))

        regex_replacer = CustomRecordingProcessor()
        recording_processors = [
            regex_replacer,
            AccessTokenReplacer(),
            InteractiveAccessTokenReplacer(),
            SubscriptionRecordingProcessor(ZERO_UID),     
            AuthenticationMetadataFilter(),
            OAuthRequestResponsesFilter(),
            RequestUrlNormalizer()
        ]

        replay_processors = [
            AuthenticationMetadataFilter(),
            OAuthRequestResponsesFilter(),
            RequestUrlNormalizer(),
            OAuthResponsesFilter(),
        ]

        super(QuantumTestBase, self).__init__(
            method_name,
            recording_processors=recording_processors,
            replay_processors=replay_processors,
        )

        if self.is_playback:
            self._client_id = ZERO_UID
            self._client_secret = PLACEHOLDER
            self._tenant_id = TENANT_ID
            self._resource_group = RESOURCE_GROUP
            self._subscription_id = ZERO_UID
            self._workspace_name = WORKSPACE
            self._location = LOCATION

        regex_replacer.register_regex(self.client_id, ZERO_UID)
        regex_replacer.register_regex(
            self.client_secret, PLACEHOLDER
        )
        regex_replacer.register_regex(self.tenant_id, ZERO_UID)
        regex_replacer.register_regex(self.subscription_id, ZERO_UID)
        regex_replacer.register_regex(self.workspace_name, WORKSPACE)
        regex_replacer.register_regex(self.location, LOCATION)
        regex_replacer.register_regex(self.resource_group, RESOURCE_GROUP)
        regex_replacer.register_regex(
            r"/subscriptions/([a-f0-9]+[-]){4}[a-f0-9]+",
            "/subscriptions/" + ZERO_UID,
        )
        regex_replacer.register_regex(
            r"job-([a-f0-9]+[-]){4}[a-f0-9]+", "job-" + ZERO_UID
        )
        regex_replacer.register_regex(
            r"jobs/([a-f0-9]+[-]){4}[a-f0-9]+", "jobs/" + ZERO_UID
        )
        regex_replacer.register_regex(
            r"job-([a-f0-9]+[-]){4}[a-f0-9]+", "job-" + ZERO_UID
        )
        regex_replacer.register_regex(
            r"\d{8}-\d{6}", "20210101-000000"
        )        
        regex_replacer.register_regex(
            r'"id":\s*"([a-f0-9]+[-]){4}[a-f0-9]+"',
            '"id": "{}"'.format(ZERO_UID),
        )
        regex_replacer.register_regex(
            r"/resourceGroups/[a-z0-9-]+/", f'/resourceGroups/{RESOURCE_GROUP}/'
        )
        regex_replacer.register_regex(
            r"/workspaces/[a-z0-9-]+/", f'/workspaces/{WORKSPACE}/'
        )
        regex_replacer.register_regex(
            r"https://[^\.]+.blob.core.windows.net/", f'https://{STORAGE}.blob.core.windows.net/'
        )
        regex_replacer.register_regex(
            r"https://[^\.]+.quantum.azure.com/", f'https://{LOCATION}.quantum.azure.com/'
        )
        regex_replacer.register_regex(
            r"/workspaces/[a-z0-9-]+/", f'/workspaces/{WORKSPACE}/'
        )

        regex_replacer.register_regex(r"sig=[^&]+\&", "sig=PLACEHOLDER&")
        regex_replacer.register_regex(r"sv=[^&]+\&", "sv=PLACEHOLDER&")
        regex_replacer.register_regex(r"se=[^&]+\&", "se=PLACEHOLDER&")
        regex_replacer.register_regex(r"client_id=[^&]+\&", "client_id=PLACEHOLDER&")
        regex_replacer.register_regex(r"claims=[^&]+\&", "claims=PLACEHOLDER&")
        regex_replacer.register_regex(r"code_verifier=[^&]+\&", "code_verifier=PLACEHOLDER&")
        regex_replacer.register_regex(r"code=[^&]+\&", "code_verifier=PLACEHOLDER&")
        regex_replacer.register_regex(r"code=[^&]+\&", "code_verifier=PLACEHOLDER&")
        
    def setUp(self):
        super(QuantumTestBase, self).setUp()
        # mitigation for issue https://github.com/kevin1024/vcrpy/issues/533
        self.cassette.allow_playback_repeats = True

    @property
    def is_playback(self):
        return self.subscription_id == ZERO_UID or \
               (not (self.in_recording or self.is_live))

    @property
    def client_id(self):
        return self._client_id

    @property
    def client_secret(self):
        return self._client_secret

    @property
    def tenant_id(self):
        return self._tenant_id

    @property
    def resource_group(self):
        return self._resource_group

    @property
    def location(self):
        return self._location

    @property
    def subscription_id(self):
        return self._subscription_id

    @property
    def workspace_name(self):
        return self._workspace_name

    def create_workspace(self) -> Workspace:
        """Create workspace using credentials passed via OS Environment Variables
        described in the README.md documentation, or when in playback mode use
        a placeholder credential.

        :return: Workspace
        :rtype: Workspace
        """

        playback_credential = ClientSecretCredential(self.tenant_id,
                                                     self.client_id,
                                                     self.client_secret)
        default_credential = playback_credential if self.is_playback \
                             else None

        workspace = Workspace(
            credential=default_credential,
            subscription_id=self.subscription_id,
            resource_group=self.resource_group,
            name=self.workspace_name,
            location=self.location,
        )

        return workspace

    def get_async_result(self, coro):
<<<<<<< HEAD
        return self.event_loop.run_until_complete(coro)

    def create_async_workspace(self) -> AsyncWorkspace:
        """Create workspace using credentials passed via OS Environment Variables
        described in the README.md documentation, or when in playback mode use
        a placeholder credential.

        :return: AsyncWorkspace
        :rtype: AsyncWorkspace
        """

        playback_credential = AsyncClientSecretCredential(self.tenant_id,
                                                     self.client_id,
                                                     self.client_secret)
        default_credential = playback_credential if self.is_playback \
                             else None

        workspace = AsyncWorkspace(
            credential=default_credential,
            subscription_id=self.subscription_id,
            resource_group=self.resource_group,
            name=self.workspace_name,
            location=self.location,
        )

        return workspace
=======
        return asyncio.get_event_loop().run_until_complete(coro)

>>>>>>> e02ae66f


class CustomRecordingProcessor(RecordingProcessor):

    ALLOW_HEADERS = [
        "connection",
        "content-length",
        "content-range",
        "content-type",
        "accept",
        "accept-encoding",
        "accept-charset",
        "accept-ranges",
        "transfer-encoding",
        "x-ms-blob-content-md5",
        "x-ms-blob-type",
        "x-ms-creation-time",
        "x-ms-date",
        "x-ms-encryption-algorithm",
        "x-ms-lease-state",
        "x-ms-lease-status",
        "x-ms-meta-avg_coupling",
        "x-ms-meta-max_coupling",
        "x-ms-meta-min_coupling",
        "x-ms-meta-num_terms",
        "x-ms-meta-type",
        "x-ms-range",
        "x-ms-server-encrypted",
        "x-ms-version",
        "x-client-cpu",
        "x-client-current-telemetry",
        "x-client-os",
        "x-client-sku",
        "x-client-ver",
        "user-agent",
    ]

    def __init__(self):
        self._regexes = []

    def register_regex(self, old_regex, new):
        self._regexes.append((re.compile(pattern=old_regex, 
                                         flags=re.IGNORECASE | re.MULTILINE),
                             new))

    def regex_replace_all(self, value: str):
        for oldRegex, new in self._regexes:
            value = oldRegex.sub(new, value)
        return value

    def process_request(self, request):
        headers = {}
        for key in request.headers:
            if key.lower() in self.ALLOW_HEADERS:
                headers[key] = self.regex_replace_all(request.headers[key])
        request.headers = headers

        request.uri = self.regex_replace_all(request.uri)
        content_type = self._get_content_type(request)

        body = request.body
        if body is not None:
            if ((content_type == "application/x-www-form-urlencoded") and
                (isinstance(body, bytes) or isinstance(body, bytearray))):
                body = body.decode("utf-8")
                body = self.regex_replace_all(body)
                request.body = body.encode("utf-8")
            else:
                body = str(body)
                body = self.regex_replace_all(body)
                request.body = body

        return request

    def _get_content_type(self, entity):
        # 'headers' is a field of 'request', but it is a dict-key in 'response'
        if hasattr(entity, "headers"):
            headers = getattr(entity, "headers")
        else:
            headers = entity.get('headers')

        content_type = None
        if headers is not None:
            content_type = headers.get('content-type')
            if content_type is not None:
                # content-type could be an array from response, let us extract it out
                if isinstance(content_type, list):
                    content_type = content_type[0]
                content_type = content_type.split(";")[0].lower()
        return content_type

    def process_response(self, response):
        headers = {}
        for key in response["headers"]:
            if key.lower() in self.ALLOW_HEADERS:
                new_header_values = []
                for old_header_value in response["headers"][key]:
                    new_header_value = self.regex_replace_all(old_header_value)
                    new_header_values.append(new_header_value)
                headers[key] = new_header_values
        response["headers"] = headers

        if "url" in response:
            response["url"] = self.regex_replace_all(response["url"])

        content_type = self._get_content_type(response)
        if is_text_payload(response) or "application/octet-stream" == content_type:
            body = response["body"]["string"]
            if body is not None:
                if not isinstance(body, six.string_types):
                    body = body.decode("utf-8")
                if body:
                    body = self.regex_replace_all(body)
                    response["body"]["string"] = body

        return response


class OAuthResponsesFilter(RecordingProcessor):
    def process_request(self, request):
        request.uri = re.sub('https://login.microsoftonline.com/([0-9a-f]{8}-[0-9a-f]{4}-[0-9a-f]{4}-[0-9a-f]{4}-[0-9a-f]{12})',
                        f'https://login.microsoftonline.com/{ZERO_UID}',
                        request.uri,
                        flags=re.IGNORECASE)
        return request


class AuthenticationMetadataFilter(RecordingProcessor):
    """Remove authority and tenant discovery requests and responses from recordings.
    MSAL sends these requests to obtain non-secret metadata about the token authority. Recording them is unnecessary
    because tests use fake credentials during playback that don't invoke MSAL.
    """

    def process_request(self, request):
        if "/.well-known/openid-configuration" in request.uri or "/common/discovery/instance" in request.uri:
            return None
        return request


class InteractiveAccessTokenReplacer(RecordingProcessor):
    """Replace the access token for interactive authentication in a response body."""

    def __init__(self, replacement='fake_token'):
        self._replacement = replacement

    def process_response(self, response):
        import json
        try:
            body = json.loads(response['body']['string'])
            if 'access_token' in body:
                body['access_token'] = self._replacement
                for property in ('scope', 'refresh_token',
                                'foci', 'client_info',
                                'id_token'):
                    if property in body:
                        del body[property]
        except (KeyError, ValueError):
            return response
        response['body']['string'] = json.dumps(body)
        return response


def expected_terms():
    expected = json.dumps(
        {
            "cost_function": {
                "version": "1.1",
                "type": "ising",
                "terms": [{"c": 3, "ids": [1, 0]}, {"c": 5, "ids": [2, 0]}],
                "initial_configuration": {"0": -1, "1": 1, "2": -1},
            }
        }
    )
    return expected<|MERGE_RESOLUTION|>--- conflicted
+++ resolved
@@ -12,18 +12,13 @@
 
 import six
 import pytest
-<<<<<<< HEAD
+import asyncio
 
 from azure.quantum import Workspace
 from azure.identity import ClientSecretCredential
 from azure.quantum.aio import Workspace as AsyncWorkspace
 from azure.identity.aio import ClientSecretCredential as AsyncClientSecretCredential
-=======
-import asyncio
-
-from azure.quantum import Workspace
-from azure.identity import ClientSecretCredential
->>>>>>> e02ae66f
+
 from azure_devtools.scenario_tests.base import ReplayableTest
 from azure_devtools.scenario_tests.recording_processors import (
     RecordingProcessor,
@@ -212,8 +207,7 @@
         return workspace
 
     def get_async_result(self, coro):
-<<<<<<< HEAD
-        return self.event_loop.run_until_complete(coro)
+        return asyncio.get_event_loop().run_until_complete(coro)
 
     def create_async_workspace(self) -> AsyncWorkspace:
         """Create workspace using credentials passed via OS Environment Variables
@@ -239,10 +233,6 @@
         )
 
         return workspace
-=======
-        return asyncio.get_event_loop().run_until_complete(coro)
-
->>>>>>> e02ae66f
 
 
 class CustomRecordingProcessor(RecordingProcessor):

--- conflicted
+++ resolved
@@ -80,7 +80,11 @@
             assert "histogram" in results
             assert results["histogram"]["0"] == 0.5
             assert results["histogram"]["7"] == 0.5
-<<<<<<< HEAD
+
+            if num_shots:
+                assert job.details.input_params.get("shots") == num_shots
+            else:
+                assert job.details.input_params.get("shots") is None
 
 
 class TestHoneywell(QuantumTestBase):
@@ -142,10 +146,4 @@
                 job = workspace.get_job(job.id)
                 self.assertEqual(True, job.has_completed())
 
-            results = job.get_results()
-=======
-            if num_shots:
-                assert job.details.input_params.get("shots") == num_shots
-            else:
-                assert job.details.input_params.get("shots") is None
->>>>>>> 0634607e
+            results = job.get_results()
interactions:
- request:
    body: null
    headers:
      Accept:
      - '*/*'
      Accept-Encoding:
      - gzip, deflate
      Connection:
      - keep-alive
      User-Agent:
      - azsdk-python-identity/1.17.1 Python/3.9.19 (Windows-10-10.0.22631-SP0)
    method: GET
    uri: https://login.microsoftonline.com/00000000-0000-0000-0000-000000000000/v2.0/.well-known/openid-configuration
  response:
    body:
      string: '{"token_endpoint": "https://login.microsoftonline.com/00000000-0000-0000-0000-000000000000/oauth2/v2.0/token",
        "token_endpoint_auth_methods_supported": ["client_secret_post", "private_key_jwt",
        "client_secret_basic"], "jwks_uri": "https://login.microsoftonline.com/00000000-0000-0000-0000-000000000000/discovery/v2.0/keys",
        "response_modes_supported": ["query", "fragment", "form_post"], "subject_types_supported":
        ["pairwise"], "id_token_signing_alg_values_supported": ["RS256"], "response_types_supported":
        ["code", "id_token", "code id_token", "id_token token"], "scopes_supported":
        ["openid", "profile", "email", "offline_access"], "issuer": "https://login.microsoftonline.com/00000000-0000-0000-0000-000000000000/v2.0",
        "request_uri_parameter_supported": false, "userinfo_endpoint": "https://graph.microsoft.com/oidc/userinfo",
        "authorization_endpoint": "https://login.microsoftonline.com/00000000-0000-0000-0000-000000000000/oauth2/v2.0/authorize",
        "device_authorization_endpoint": "https://login.microsoftonline.com/00000000-0000-0000-0000-000000000000/oauth2/v2.0/devicecode",
        "http_logout_supported": true, "frontchannel_logout_supported": true, "end_session_endpoint":
        "https://login.microsoftonline.com/00000000-0000-0000-0000-000000000000/oauth2/v2.0/logout",
        "claims_supported": ["sub", "iss", "cloud_instance_name", "cloud_instance_host_name",
        "cloud_graph_host_name", "msgraph_host", "aud", "exp", "iat", "auth_time",
        "acr", "nonce", "preferred_username", "name", "tid", "ver", "at_hash", "c_hash",
        "email"], "kerberos_endpoint": "https://login.microsoftonline.com/00000000-0000-0000-0000-000000000000/kerberos",
        "tenant_region_scope": "WW", "cloud_instance_name": "microsoftonline.com",
        "cloud_graph_host_name": "graph.windows.net", "msgraph_host": "graph.microsoft.com",
        "rbac_url": "https://pas.windows.net"}'
    headers:
      content-length:
      - '1826'
      content-type:
      - application/json; charset=utf-8
    status:
      code: 200
      message: OK
- request:
    body: client_id=PLACEHOLDER&grant_type=client_credentials&client_assertion=PLACEHOLDER&client_info=1&client_assertion_type=PLACEHOLDER&scope=https%3A%2F%2Fquantum.microsoft.com%2F.default
    headers:
      Accept:
      - application/json
      Accept-Encoding:
      - gzip, deflate
      Connection:
      - keep-alive
      Content-Length:
      - '181'
      Content-Type:
      - application/x-www-form-urlencoded
      User-Agent:
      - azsdk-python-identity/1.17.1 Python/3.9.19 (Windows-10-10.0.22631-SP0)
      x-client-current-telemetry:
      - 4|730,2|
      x-client-os:
      - win32
      x-client-sku:
      - MSAL.Python
      x-client-ver:
<<<<<<< HEAD
      - 1.29.0
=======
      - 1.30.0
>>>>>>> b43e1017
    method: POST
    uri: https://login.microsoftonline.com/00000000-0000-0000-0000-000000000000/oauth2/v2.0/token
  response:
    body:
<<<<<<< HEAD
      string: '{"token_type": "Bearer", "expires_in": 1755298220, "ext_expires_in":
        1755298220, "refresh_in": 31536000, "access_token": "PLACEHOLDER"}'
=======
      string: '{"token_type": "Bearer", "expires_in": 1756413833, "ext_expires_in":
        1756413833, "refresh_in": 31536000, "access_token": "PLACEHOLDER"}'
>>>>>>> b43e1017
    headers:
      content-length:
      - '135'
      content-type:
      - application/json; charset=utf-8
    status:
      code: 200
      message: OK
- request:
    body: 'b''{"containerName": "job-00000000-0000-0000-0000-000000000001"}'''
    headers:
      Accept:
      - application/json
      Accept-Encoding:
      - gzip, deflate
      Connection:
      - keep-alive
      Content-Length:
      - '64'
      Content-Type:
      - application/json
      User-Agent:
      - azsdk-python-quantum/1.2.4 Python/3.9.19 (Windows-10-10.0.22631-SP0)
    method: POST
    uri: https://eastus.quantum.azure.com/subscriptions/00000000-0000-0000-0000-000000000000/resourceGroups/myresourcegroup/providers/Microsoft.Quantum/workspaces/myworkspace/storage/sasUri?api-version=2022-09-12-preview&test-sequence-id=1
  response:
    body:
<<<<<<< HEAD
      string: '{"sasUri": "https://mystorage.blob.core.windows.net/job-00000000-0000-0000-0000-000000000001?sv=PLACEHOLDER&ss=b&srt=co&spr=https&st=2024-08-15T22%3A50%3A21Z&se=2050-01-01T00%3A00%3A00Z&sp=rwlac&sig=Vg%2FkFQ9lHv%2BBOe1WvXZHyx%2FBnoJ27EL07NfCdyEtj%2BA%3D"}'
=======
      string: '{"sasUri": "https://mystorage.blob.core.windows.net/job-00000000-0000-0000-0000-000000000001?sv=PLACEHOLDER&ss=b&srt=co&spr=https&st=2000-01-01T00%3A00%3A00Z&se=2050-01-01T00%3A00%3A00Z&sp=rwlac&sig=PLACEHOLDER"}'
>>>>>>> b43e1017
    headers:
      connection:
      - keep-alive
      content-length:
<<<<<<< HEAD
      - '255'
=======
      - '212'
>>>>>>> b43e1017
      content-type:
      - application/json; charset=utf-8
      transfer-encoding:
      - chunked
    status:
      code: 200
      message: OK
- request:
    body: null
    headers:
      Accept:
      - application/xml
      Accept-Encoding:
      - gzip, deflate
      Connection:
      - keep-alive
      User-Agent:
      - azsdk-python-storage-blob/12.20.0 Python/3.9.19 (Windows-10-10.0.22631-SP0)
      x-ms-date:
<<<<<<< HEAD
      - Thu, 15 Aug 2024 22:50:20 GMT
      x-ms-version:
      - '2024-05-04'
    method: GET
    uri: https://mystorage.blob.core.windows.net/job-00000000-0000-0000-0000-000000000001?restype=container&sv=PLACEHOLDER&ss=b&srt=co&spr=https&st=2024-08-15T22%3A50%3A21Z&se=2050-01-01T00%3A00%3A00Z&sp=rwlac&sig=Vg%2FkFQ9lHv%2BBOe1WvXZHyx%2FBnoJ27EL07NfCdyEtj%2BA%3D
  response:
    body:
      string: "\uFEFF<?xml version=\"1.0\" encoding=\"utf-8\"?><Error><Code>ContainerNotFound</Code><Message>The
        specified container does not exist.\nRequestId:feea262e-a01e-0018-1f65-ef9c0d000000\nTime:2024-08-15T22:50:21.5551030Z</Message></Error>"
=======
      - Wed, 28 Aug 2024 20:43:53 GMT
      x-ms-version:
      - '2024-05-04'
    method: GET
    uri: https://mystorage.blob.core.windows.net/job-00000000-0000-0000-0000-000000000001?restype=container&sv=PLACEHOLDER&ss=b&srt=co&spr=https&st=2000-01-01T00%3A00%3A00Z&se=2050-01-01T00%3A00%3A00Z&sp=rwlac&sig=PLACEHOLDER
  response:
    body:
      string: "\uFEFF<?xml version=\"1.0\" encoding=\"utf-8\"?><Error><Code>ContainerNotFound</Code><Message>The
        specified container does not exist.\nRequestId:f5ab8de9-a01e-0027-2f8a-f954ae000000\nTime:2024-08-28T20:43:54.7891478Z</Message></Error>"
>>>>>>> b43e1017
    headers:
      content-length:
      - '223'
      content-type:
      - application/xml
      x-ms-version:
      - '2024-05-04'
    status:
      code: 404
      message: The specified container does not exist.
- request:
    body: null
    headers:
      Accept:
      - application/xml
      Accept-Encoding:
      - gzip, deflate
      Connection:
      - keep-alive
      Content-Length:
      - '0'
      User-Agent:
      - azsdk-python-storage-blob/12.20.0 Python/3.9.19 (Windows-10-10.0.22631-SP0)
      x-ms-date:
<<<<<<< HEAD
      - Thu, 15 Aug 2024 22:50:20 GMT
      x-ms-version:
      - '2024-05-04'
    method: PUT
    uri: https://mystorage.blob.core.windows.net/job-00000000-0000-0000-0000-000000000001?restype=container&sv=PLACEHOLDER&ss=b&srt=co&spr=https&st=2024-08-15T22%3A50%3A21Z&se=2050-01-01T00%3A00%3A00Z&sp=rwlac&sig=Vg%2FkFQ9lHv%2BBOe1WvXZHyx%2FBnoJ27EL07NfCdyEtj%2BA%3D
=======
      - Wed, 28 Aug 2024 20:43:54 GMT
      x-ms-version:
      - '2024-05-04'
    method: PUT
    uri: https://mystorage.blob.core.windows.net/job-00000000-0000-0000-0000-000000000001?restype=container&sv=PLACEHOLDER&ss=b&srt=co&spr=https&st=2000-01-01T00%3A00%3A00Z&se=2050-01-01T00%3A00%3A00Z&sp=rwlac&sig=PLACEHOLDER
>>>>>>> b43e1017
  response:
    body:
      string: ''
    headers:
      content-length:
      - '0'
      x-ms-version:
      - '2024-05-04'
    status:
      code: 201
      message: Created
- request:
    body: null
    headers:
      Accept:
      - application/xml
      Accept-Encoding:
      - gzip, deflate
      Connection:
      - keep-alive
      User-Agent:
      - azsdk-python-storage-blob/12.20.0 Python/3.9.19 (Windows-10-10.0.22631-SP0)
      x-ms-date:
<<<<<<< HEAD
      - Thu, 15 Aug 2024 22:50:20 GMT
      x-ms-version:
      - '2024-05-04'
    method: GET
    uri: https://mystorage.blob.core.windows.net/job-00000000-0000-0000-0000-000000000001?restype=container&sv=PLACEHOLDER&ss=b&srt=co&spr=https&st=2024-08-15T22%3A50%3A21Z&se=2050-01-01T00%3A00%3A00Z&sp=rwlac&sig=Vg%2FkFQ9lHv%2BBOe1WvXZHyx%2FBnoJ27EL07NfCdyEtj%2BA%3D
=======
      - Wed, 28 Aug 2024 20:43:54 GMT
      x-ms-version:
      - '2024-05-04'
    method: GET
    uri: https://mystorage.blob.core.windows.net/job-00000000-0000-0000-0000-000000000001?restype=container&sv=PLACEHOLDER&ss=b&srt=co&spr=https&st=2000-01-01T00%3A00%3A00Z&se=2050-01-01T00%3A00%3A00Z&sp=rwlac&sig=PLACEHOLDER
>>>>>>> b43e1017
  response:
    body:
      string: ''
    headers:
      content-length:
      - '0'
      x-ms-lease-state:
      - available
      x-ms-lease-status:
      - unlocked
      x-ms-version:
      - '2024-05-04'
    status:
      code: 200
      message: OK
- request:
    body: b'\nDECLARE ro BIT[2]\n\nH 0\nCNOT 0 1\n\nMEASURE 0 ro[0]\nMEASURE 1 ro[1]\n'
    headers:
      Accept:
      - application/xml
      Accept-Encoding:
      - gzip, deflate
      Connection:
      - keep-alive
      Content-Length:
      - '77'
      Content-Type:
      - application/octet-stream
      User-Agent:
      - azsdk-python-storage-blob/12.20.0 Python/3.9.19 (Windows-10-10.0.22631-SP0)
      x-ms-blob-type:
      - BlockBlob
      x-ms-date:
<<<<<<< HEAD
      - Thu, 15 Aug 2024 22:50:21 GMT
      x-ms-version:
      - '2024-05-04'
    method: PUT
    uri: https://mystorage.blob.core.windows.net/job-00000000-0000-0000-0000-000000000001/inputData?sv=PLACEHOLDER&ss=b&srt=co&spr=https&st=2024-08-15T22%3A50%3A21Z&se=2050-01-01T00%3A00%3A00Z&sp=rwlac&sig=Vg%2FkFQ9lHv%2BBOe1WvXZHyx%2FBnoJ27EL07NfCdyEtj%2BA%3D
=======
      - Wed, 28 Aug 2024 20:43:54 GMT
      x-ms-version:
      - '2024-05-04'
    method: PUT
    uri: https://mystorage.blob.core.windows.net/job-00000000-0000-0000-0000-000000000001/inputData?sv=PLACEHOLDER&ss=b&srt=co&spr=https&st=2000-01-01T00%3A00%3A00Z&se=2050-01-01T00%3A00%3A00Z&sp=rwlac&sig=PLACEHOLDER
>>>>>>> b43e1017
  response:
    body:
      string: ''
    headers:
      content-length:
      - '0'
      x-ms-version:
      - '2024-05-04'
    status:
      code: 201
      message: Created
- request:
    body: 'b''{"id": "00000000-0000-0000-0000-000000000001", "name": "qdk-python-test",
      "providerId": "rigetti", "target": "rigetti.sim.qvm", "itemType": "Job", "containerUri":
<<<<<<< HEAD
      "https://mystorage.blob.core.windows.net/job-00000000-0000-0000-0000-000000000001?sv=PLACEHOLDER&ss=b&srt=co&spr=https&st=2024-08-15T22%3A50%3A21Z&se=2050-01-01T00%3A00%3A00Z&sp=rwlac&sig=Vg%2FkFQ9lHv%2BBOe1WvXZHyx%2FBnoJ27EL07NfCdyEtj%2BA%3D",
=======
      "https://mystorage.blob.core.windows.net/job-00000000-0000-0000-0000-000000000001?sv=PLACEHOLDER&ss=b&srt=co&spr=https&st=2000-01-01T00%3A00%3A00Z&se=2050-01-01T00%3A00%3A00Z&sp=rwlac&sig=PLACEHOLDER",
>>>>>>> b43e1017
      "inputDataUri": "https://mystorage.blob.core.windows.net/job-00000000-0000-0000-0000-000000000001/inputData",
      "inputDataFormat": "rigetti.quil.v1", "inputParams": {"skipQuilc": false, "count":
      5}, "outputDataFormat": "rigetti.quil-results.v1"}'''
    headers:
      Accept:
      - application/json
      Accept-Encoding:
      - gzip, deflate
      Connection:
      - keep-alive
      Content-Length:
<<<<<<< HEAD
      - '654'
=======
      - '611'
>>>>>>> b43e1017
      Content-Type:
      - application/json
      User-Agent:
      - azsdk-python-quantum/1.2.4 Python/3.9.19 (Windows-10-10.0.22631-SP0)
    method: PUT
    uri: https://eastus.quantum.azure.com/subscriptions/00000000-0000-0000-0000-000000000000/resourceGroups/myresourcegroup/providers/Microsoft.Quantum/workspaces/myworkspace/jobs/00000000-0000-0000-0000-000000000001?api-version=2022-09-12-preview&test-sequence-id=1
  response:
    body:
<<<<<<< HEAD
      string: '{"containerUri": "https://mystorage.blob.core.windows.net/job-00000000-0000-0000-0000-000000000001?sv=PLACEHOLDER&ss=b&srt=co&spr=https&st=2024-08-15T22%3A50%3A21Z&se=2050-01-01T00%3A00%3A00Z&sp=rwlac&sig=PLACEHOLDER&st=2024-08-15T22%3A50%3A22Z&se=2050-01-01T00%3A00%3A00Z&sr=b&sp=rcw&sig=PLACEHOLDER&ss=b&srt=co&spr=https&st=2024-08-15T22%3A50%3A21Z&se=2050-01-01T00%3A00%3A00Z&sp=rwlac&sig=Vg%2FkFQ9lHv%2BBOe1WvXZHyx%2FBnoJ27EL07NfCdyEtj%2BA%3D",
        "beginExecutionTime": null, "cancellationTime": null, "quantumComputingData":
        null, "errorData": null, "isCancelling": false, "tags": [], "name": "qdk-python-test",
        "id": "00000000-0000-0000-0000-000000000001", "providerId": "rigetti", "target":
        "rigetti.sim.qvm", "creationTime": "2024-08-15T22:50:22.1150945+00:00", "endExecutionTime":
=======
      string: '{"containerUri": "https://mystorage.blob.core.windows.net/job-00000000-0000-0000-0000-000000000001?sv=PLACEHOLDER&ss=b&srt=co&spr=https&st=2000-01-01T00%3A00%3A00Z&se=2050-01-01T00%3A00%3A00Z&sp=rwlac&sig=PLACEHOLDER",
        "inputDataUri": "https://mystorage.blob.core.windows.net/job-00000000-0000-0000-0000-000000000001/inputData?sv=PLACEHOLDER&st=2000-01-01T00%3A00%3A00Z&se=2050-01-01T00%3A00%3A00Z&sr=b&sp=rcw&sig=PLACEHOLDER",
        "inputDataFormat": "rigetti.quil.v1", "inputParams": {"skipQuilc": false,
        "count": 5}, "metadata": null, "sessionId": null, "status": "Waiting", "jobType":
        "QuantumComputing", "outputDataFormat": "rigetti.quil-results.v1", "outputDataUri":
        "https://mystorage.blob.core.windows.net:443/job-00000000-0000-0000-0000-000000000001/outputData?sv=PLACEHOLDER&ss=b&srt=co&spr=https&st=2000-01-01T00%3A00%3A00Z&se=2050-01-01T00%3A00%3A00Z&sp=rwlac&sig=PLACEHOLDER",
        "beginExecutionTime": null, "cancellationTime": null, "quantumComputingData":
        null, "errorData": null, "isCancelling": false, "tags": [], "name": "qdk-python-test",
        "id": "00000000-0000-0000-0000-000000000001", "providerId": "rigetti", "target":
        "rigetti.sim.qvm", "creationTime": "2024-08-28T20:43:55.1911033+00:00", "endExecutionTime":
>>>>>>> b43e1017
        null, "costEstimate": null, "itemType": "Job"}'
    headers:
      connection:
      - keep-alive
      content-length:
<<<<<<< HEAD
      - '833'
=======
      - '1269'
>>>>>>> b43e1017
      content-type:
      - application/json; charset=utf-8
      transfer-encoding:
      - chunked
    status:
      code: 200
      message: OK
- request:
    body: null
    headers:
      Accept:
      - application/json
      Accept-Encoding:
      - gzip, deflate
      Connection:
      - keep-alive
      User-Agent:
      - azsdk-python-quantum/1.2.4 Python/3.9.19 (Windows-10-10.0.22631-SP0)
    method: GET
    uri: https://eastus.quantum.azure.com/subscriptions/00000000-0000-0000-0000-000000000000/resourceGroups/myresourcegroup/providers/Microsoft.Quantum/workspaces/myworkspace/jobs/00000000-0000-0000-0000-000000000001?api-version=2022-09-12-preview&test-sequence-id=1
  response:
    body:
<<<<<<< HEAD
      string: '{"containerUri": "https://mystorage.blob.core.windows.net/job-00000000-0000-0000-0000-000000000001?sv=PLACEHOLDER&st=2024-08-15T22%3A50%3A22Z&se=2050-01-01T00%3A00%3A00Z&sr=c&sp=rcwl&sig=PLACEHOLDER&st=2024-08-15T22%3A50%3A22Z&se=2050-01-01T00%3A00%3A00Z&sr=b&sp=r&rscd=attachment%3B+filename%3Dqdk-python-test-00000000-0000-0000-0000-000000000001.input.json&sig=PLACEHOLDER&st=2024-08-15T22%3A50%3A22Z&se=2050-01-01T00%3A00%3A00Z&sr=b&sp=r&rscd=attachment%3B+filename%3Dqdk-python-test-00000000-0000-0000-0000-000000000001.output.json&sig=fR%2BW8wxD8%2FDoORU8lNgOtBWRae7tPpZWsSHV8UbJJ7Y%3D",
        "beginExecutionTime": null, "cancellationTime": null, "quantumComputingData":
        null, "errorData": null, "isCancelling": false, "tags": [], "name": "qdk-python-test",
        "id": "00000000-0000-0000-0000-000000000001", "providerId": "rigetti", "target":
        "rigetti.sim.qvm", "creationTime": "2024-08-15T22:50:22.1150945+00:00", "endExecutionTime":
=======
      string: '{"containerUri": "https://mystorage.blob.core.windows.net/job-00000000-0000-0000-0000-000000000001?sv=PLACEHOLDER&st=2000-01-01T00%3A00%3A00Z&se=2050-01-01T00%3A00%3A00Z&sr=c&sp=rcwl&sig=PLACEHOLDER",
        "inputDataUri": "https://mystorage.blob.core.windows.net/job-00000000-0000-0000-0000-000000000001/inputData?sv=PLACEHOLDER&st=2000-01-01T00%3A00%3A00Z&se=2050-01-01T00%3A00%3A00Z&sr=b&sp=r&rscd=attachment%3B+filename%3Dqdk-python-test-00000000-0000-0000-0000-000000000001.input.json&sig=PLACEHOLDER",
        "inputDataFormat": "rigetti.quil.v1", "inputParams": {"skipQuilc": false,
        "count": 5}, "metadata": null, "sessionId": null, "status": "Waiting", "jobType":
        "QuantumComputing", "outputDataFormat": "rigetti.quil-results.v1", "outputDataUri":
        "https://mystorage.blob.core.windows.net/job-00000000-0000-0000-0000-000000000001/outputData?sv=PLACEHOLDER&st=2000-01-01T00%3A00%3A00Z&se=2050-01-01T00%3A00%3A00Z&sr=b&sp=r&rscd=attachment%3B+filename%3Dqdk-python-test-00000000-0000-0000-0000-000000000001.output.json&sig=PLACEHOLDER",
        "beginExecutionTime": null, "cancellationTime": null, "quantumComputingData":
        null, "errorData": null, "isCancelling": false, "tags": [], "name": "qdk-python-test",
        "id": "00000000-0000-0000-0000-000000000001", "providerId": "rigetti", "target":
        "rigetti.sim.qvm", "creationTime": "2024-08-28T20:43:55.1911033+00:00", "endExecutionTime":
>>>>>>> b43e1017
        null, "costEstimate": null, "itemType": "Job"}'
    headers:
      connection:
      - keep-alive
      content-length:
<<<<<<< HEAD
      - '977'
=======
      - '1413'
>>>>>>> b43e1017
      content-type:
      - application/json; charset=utf-8
      transfer-encoding:
      - chunked
    status:
      code: 200
      message: OK
- request:
    body: null
    headers:
      Accept:
      - application/json
      Accept-Encoding:
      - gzip, deflate
      Connection:
      - keep-alive
      User-Agent:
      - azsdk-python-quantum/1.2.4 Python/3.9.19 (Windows-10-10.0.22631-SP0)
    method: GET
    uri: https://eastus.quantum.azure.com/subscriptions/00000000-0000-0000-0000-000000000000/resourceGroups/myresourcegroup/providers/Microsoft.Quantum/workspaces/myworkspace/jobs/00000000-0000-0000-0000-000000000001?api-version=2022-09-12-preview&test-sequence-id=2
  response:
    body:
<<<<<<< HEAD
      string: '{"containerUri": "https://mystorage.blob.core.windows.net/job-00000000-0000-0000-0000-000000000001?sv=PLACEHOLDER&st=2024-08-15T22%3A50%3A22Z&se=2050-01-01T00%3A00%3A00Z&sr=c&sp=rcwl&sig=PLACEHOLDER&st=2024-08-15T22%3A50%3A22Z&se=2050-01-01T00%3A00%3A00Z&sr=b&sp=r&rscd=attachment%3B+filename%3Dqdk-python-test-00000000-0000-0000-0000-000000000001.input.json&sig=PLACEHOLDER&st=2024-08-15T22%3A50%3A22Z&se=2050-01-01T00%3A00%3A00Z&sr=b&sp=r&rscd=attachment%3B+filename%3Dqdk-python-test-00000000-0000-0000-0000-000000000001.output.json&sig=fR%2BW8wxD8%2FDoORU8lNgOtBWRae7tPpZWsSHV8UbJJ7Y%3D",
        "beginExecutionTime": null, "cancellationTime": null, "quantumComputingData":
        {"count": 1}, "errorData": null, "isCancelling": false, "tags": [], "name":
        "qdk-python-test", "id": "00000000-0000-0000-0000-000000000001", "providerId":
        "rigetti", "target": "rigetti.sim.qvm", "creationTime": "2024-08-15T22:50:22.1150945+00:00",
=======
      string: '{"containerUri": "https://mystorage.blob.core.windows.net/job-00000000-0000-0000-0000-000000000001?sv=PLACEHOLDER&st=2000-01-01T00%3A00%3A00Z&se=2050-01-01T00%3A00%3A00Z&sr=c&sp=rcwl&sig=PLACEHOLDER",
        "inputDataUri": "https://mystorage.blob.core.windows.net/job-00000000-0000-0000-0000-000000000001/inputData?sv=PLACEHOLDER&st=2000-01-01T00%3A00%3A00Z&se=2050-01-01T00%3A00%3A00Z&sr=b&sp=r&rscd=attachment%3B+filename%3Dqdk-python-test-00000000-0000-0000-0000-000000000001.input.json&sig=PLACEHOLDER",
        "inputDataFormat": "rigetti.quil.v1", "inputParams": {"skipQuilc": false,
        "count": 5}, "metadata": null, "sessionId": null, "status": "Waiting", "jobType":
        "QuantumComputing", "outputDataFormat": "rigetti.quil-results.v1", "outputDataUri":
        "https://mystorage.blob.core.windows.net/job-00000000-0000-0000-0000-000000000001/outputData?sv=PLACEHOLDER&st=2000-01-01T00%3A00%3A00Z&se=2050-01-01T00%3A00%3A00Z&sr=b&sp=r&rscd=attachment%3B+filename%3Dqdk-python-test-00000000-0000-0000-0000-000000000001.output.json&sig=PLACEHOLDER",
        "beginExecutionTime": null, "cancellationTime": null, "quantumComputingData":
        {"count": 1}, "errorData": null, "isCancelling": false, "tags": [], "name":
        "qdk-python-test", "id": "00000000-0000-0000-0000-000000000001", "providerId":
        "rigetti", "target": "rigetti.sim.qvm", "creationTime": "2024-08-28T20:43:55.1911033+00:00",
>>>>>>> b43e1017
        "endExecutionTime": null, "costEstimate": null, "itemType": "Job"}'
    headers:
      connection:
      - keep-alive
      content-length:
<<<<<<< HEAD
      - '985'
=======
      - '1421'
>>>>>>> b43e1017
      content-type:
      - application/json; charset=utf-8
      transfer-encoding:
      - chunked
    status:
      code: 200
      message: OK
- request:
    body: null
    headers:
      Accept:
      - application/json
      Accept-Encoding:
      - gzip, deflate
      Connection:
      - keep-alive
      User-Agent:
      - azsdk-python-quantum/1.2.4 Python/3.9.19 (Windows-10-10.0.22631-SP0)
    method: GET
    uri: https://eastus.quantum.azure.com/subscriptions/00000000-0000-0000-0000-000000000000/resourceGroups/myresourcegroup/providers/Microsoft.Quantum/workspaces/myworkspace/jobs/00000000-0000-0000-0000-000000000001?api-version=2022-09-12-preview&test-sequence-id=3
  response:
    body:
<<<<<<< HEAD
      string: '{"containerUri": "https://mystorage.blob.core.windows.net/job-00000000-0000-0000-0000-000000000001?sv=PLACEHOLDER&st=2024-08-15T22%3A50%3A22Z&se=2050-01-01T00%3A00%3A00Z&sr=c&sp=rcwl&sig=PLACEHOLDER&st=2024-08-15T22%3A50%3A22Z&se=2050-01-01T00%3A00%3A00Z&sr=b&sp=r&rscd=attachment%3B+filename%3Dqdk-python-test-00000000-0000-0000-0000-000000000001.input.json&sig=PLACEHOLDER&st=2024-08-15T22%3A50%3A22Z&se=2050-01-01T00%3A00%3A00Z&sr=b&sp=r&rscd=attachment%3B+filename%3Dqdk-python-test-00000000-0000-0000-0000-000000000001.output.json&sig=fR%2BW8wxD8%2FDoORU8lNgOtBWRae7tPpZWsSHV8UbJJ7Y%3D",
        "beginExecutionTime": null, "cancellationTime": null, "quantumComputingData":
        {"count": 1}, "errorData": null, "isCancelling": false, "tags": [], "name":
        "qdk-python-test", "id": "00000000-0000-0000-0000-000000000001", "providerId":
        "rigetti", "target": "rigetti.sim.qvm", "creationTime": "2024-08-15T22:50:22.1150945+00:00",
=======
      string: '{"containerUri": "https://mystorage.blob.core.windows.net/job-00000000-0000-0000-0000-000000000001?sv=PLACEHOLDER&st=2000-01-01T00%3A00%3A00Z&se=2050-01-01T00%3A00%3A00Z&sr=c&sp=rcwl&sig=PLACEHOLDER",
        "inputDataUri": "https://mystorage.blob.core.windows.net/job-00000000-0000-0000-0000-000000000001/inputData?sv=PLACEHOLDER&st=2000-01-01T00%3A00%3A00Z&se=2050-01-01T00%3A00%3A00Z&sr=b&sp=r&rscd=attachment%3B+filename%3Dqdk-python-test-00000000-0000-0000-0000-000000000001.input.json&sig=PLACEHOLDER",
        "inputDataFormat": "rigetti.quil.v1", "inputParams": {"skipQuilc": false,
        "count": 5}, "metadata": null, "sessionId": null, "status": "Waiting", "jobType":
        "QuantumComputing", "outputDataFormat": "rigetti.quil-results.v1", "outputDataUri":
        "https://mystorage.blob.core.windows.net/job-00000000-0000-0000-0000-000000000001/outputData?sv=PLACEHOLDER&st=2000-01-01T00%3A00%3A00Z&se=2050-01-01T00%3A00%3A00Z&sr=b&sp=r&rscd=attachment%3B+filename%3Dqdk-python-test-00000000-0000-0000-0000-000000000001.output.json&sig=PLACEHOLDER",
        "beginExecutionTime": null, "cancellationTime": null, "quantumComputingData":
        {"count": 1}, "errorData": null, "isCancelling": false, "tags": [], "name":
        "qdk-python-test", "id": "00000000-0000-0000-0000-000000000001", "providerId":
        "rigetti", "target": "rigetti.sim.qvm", "creationTime": "2024-08-28T20:43:55.1911033+00:00",
>>>>>>> b43e1017
        "endExecutionTime": null, "costEstimate": null, "itemType": "Job"}'
    headers:
      connection:
      - keep-alive
      content-length:
<<<<<<< HEAD
      - '985'
=======
      - '1421'
>>>>>>> b43e1017
      content-type:
      - application/json; charset=utf-8
      transfer-encoding:
      - chunked
    status:
      code: 200
      message: OK
- request:
    body: null
    headers:
      Accept:
      - application/json
      Accept-Encoding:
      - gzip, deflate
      Connection:
      - keep-alive
      User-Agent:
      - azsdk-python-quantum/1.2.4 Python/3.9.19 (Windows-10-10.0.22631-SP0)
    method: GET
    uri: https://eastus.quantum.azure.com/subscriptions/00000000-0000-0000-0000-000000000000/resourceGroups/myresourcegroup/providers/Microsoft.Quantum/workspaces/myworkspace/jobs/00000000-0000-0000-0000-000000000001?api-version=2022-09-12-preview&test-sequence-id=4
  response:
    body:
<<<<<<< HEAD
      string: '{"containerUri": "https://mystorage.blob.core.windows.net/job-00000000-0000-0000-0000-000000000001?sv=PLACEHOLDER&st=2024-08-15T22%3A50%3A23Z&se=2050-01-01T00%3A00%3A00Z&sr=c&sp=rcwl&sig=PLACEHOLDER&st=2024-08-15T22%3A50%3A23Z&se=2050-01-01T00%3A00%3A00Z&sr=b&sp=r&rscd=attachment%3B+filename%3Dqdk-python-test-00000000-0000-0000-0000-000000000001.input.json&sig=PLACEHOLDER&st=2024-08-15T22%3A50%3A23Z&se=2050-01-01T00%3A00%3A00Z&sr=b&sp=r&rscd=attachment%3B+filename%3Dqdk-python-test-00000000-0000-0000-0000-000000000001.output.json&sig=TLKkw2Bze2uLVjh60SoKYl9gYC2ohdJFqi09T3sNYS8%3D",
        "beginExecutionTime": null, "cancellationTime": null, "quantumComputingData":
        {"count": 1}, "errorData": null, "isCancelling": false, "tags": [], "name":
        "qdk-python-test", "id": "00000000-0000-0000-0000-000000000001", "providerId":
        "rigetti", "target": "rigetti.sim.qvm", "creationTime": "2024-08-15T22:50:22.1150945+00:00",
=======
      string: '{"containerUri": "https://mystorage.blob.core.windows.net/job-00000000-0000-0000-0000-000000000001?sv=PLACEHOLDER&st=2000-01-01T00%3A00%3A00Z&se=2050-01-01T00%3A00%3A00Z&sr=c&sp=rcwl&sig=PLACEHOLDER",
        "inputDataUri": "https://mystorage.blob.core.windows.net/job-00000000-0000-0000-0000-000000000001/inputData?sv=PLACEHOLDER&st=2000-01-01T00%3A00%3A00Z&se=2050-01-01T00%3A00%3A00Z&sr=b&sp=r&rscd=attachment%3B+filename%3Dqdk-python-test-00000000-0000-0000-0000-000000000001.input.json&sig=PLACEHOLDER",
        "inputDataFormat": "rigetti.quil.v1", "inputParams": {"skipQuilc": false,
        "count": 5}, "metadata": null, "sessionId": null, "status": "Waiting", "jobType":
        "QuantumComputing", "outputDataFormat": "rigetti.quil-results.v1", "outputDataUri":
        "https://mystorage.blob.core.windows.net/job-00000000-0000-0000-0000-000000000001/outputData?sv=PLACEHOLDER&st=2000-01-01T00%3A00%3A00Z&se=2050-01-01T00%3A00%3A00Z&sr=b&sp=r&rscd=attachment%3B+filename%3Dqdk-python-test-00000000-0000-0000-0000-000000000001.output.json&sig=PLACEHOLDER",
        "beginExecutionTime": null, "cancellationTime": null, "quantumComputingData":
        {"count": 1}, "errorData": null, "isCancelling": false, "tags": [], "name":
        "qdk-python-test", "id": "00000000-0000-0000-0000-000000000001", "providerId":
        "rigetti", "target": "rigetti.sim.qvm", "creationTime": "2024-08-28T20:43:55.1911033+00:00",
>>>>>>> b43e1017
        "endExecutionTime": null, "costEstimate": null, "itemType": "Job"}'
    headers:
      connection:
      - keep-alive
      content-length:
<<<<<<< HEAD
      - '981'
=======
      - '1421'
>>>>>>> b43e1017
      content-type:
      - application/json; charset=utf-8
      transfer-encoding:
      - chunked
    status:
      code: 200
      message: OK
- request:
    body: null
    headers:
      Accept:
      - application/json
      Accept-Encoding:
      - gzip, deflate
      Connection:
      - keep-alive
      User-Agent:
      - azsdk-python-quantum/1.2.4 Python/3.9.19 (Windows-10-10.0.22631-SP0)
    method: GET
    uri: https://eastus.quantum.azure.com/subscriptions/00000000-0000-0000-0000-000000000000/resourceGroups/myresourcegroup/providers/Microsoft.Quantum/workspaces/myworkspace/jobs/00000000-0000-0000-0000-000000000001?api-version=2022-09-12-preview&test-sequence-id=5
  response:
    body:
<<<<<<< HEAD
      string: '{"containerUri": "https://mystorage.blob.core.windows.net/job-00000000-0000-0000-0000-000000000001?sv=PLACEHOLDER&st=2024-08-15T22%3A50%3A24Z&se=2050-01-01T00%3A00%3A00Z&sr=c&sp=rcwl&sig=PLACEHOLDER&st=2024-08-15T22%3A50%3A24Z&se=2050-01-01T00%3A00%3A00Z&sr=b&sp=r&rscd=attachment%3B+filename%3Dqdk-python-test-00000000-0000-0000-0000-000000000001.input.json&sig=PLACEHOLDER&st=2024-08-15T22%3A50%3A24Z&se=2050-01-01T00%3A00%3A00Z&sr=b&sp=r&rscd=attachment%3B+filename%3Dqdk-python-test-00000000-0000-0000-0000-000000000001.output.json&sig=m%2FnNvnOhIo6FTBURK26hNLdwLGr3EiEk6ZyZ6DsMWV4%3D",
        "beginExecutionTime": null, "cancellationTime": null, "quantumComputingData":
        {"count": 1}, "errorData": null, "isCancelling": false, "tags": [], "name":
        "qdk-python-test", "id": "00000000-0000-0000-0000-000000000001", "providerId":
        "rigetti", "target": "rigetti.sim.qvm", "creationTime": "2024-08-15T22:50:22.1150945+00:00",
=======
      string: '{"containerUri": "https://mystorage.blob.core.windows.net/job-00000000-0000-0000-0000-000000000001?sv=PLACEHOLDER&st=2000-01-01T00%3A00%3A00Z&se=2050-01-01T00%3A00%3A00Z&sr=c&sp=rcwl&sig=PLACEHOLDER",
        "inputDataUri": "https://mystorage.blob.core.windows.net/job-00000000-0000-0000-0000-000000000001/inputData?sv=PLACEHOLDER&st=2000-01-01T00%3A00%3A00Z&se=2050-01-01T00%3A00%3A00Z&sr=b&sp=r&rscd=attachment%3B+filename%3Dqdk-python-test-00000000-0000-0000-0000-000000000001.input.json&sig=PLACEHOLDER",
        "inputDataFormat": "rigetti.quil.v1", "inputParams": {"skipQuilc": false,
        "count": 5}, "metadata": null, "sessionId": null, "status": "Waiting", "jobType":
        "QuantumComputing", "outputDataFormat": "rigetti.quil-results.v1", "outputDataUri":
        "https://mystorage.blob.core.windows.net/job-00000000-0000-0000-0000-000000000001/outputData?sv=PLACEHOLDER&st=2000-01-01T00%3A00%3A00Z&se=2050-01-01T00%3A00%3A00Z&sr=b&sp=r&rscd=attachment%3B+filename%3Dqdk-python-test-00000000-0000-0000-0000-000000000001.output.json&sig=PLACEHOLDER",
        "beginExecutionTime": null, "cancellationTime": null, "quantumComputingData":
        {"count": 1}, "errorData": null, "isCancelling": false, "tags": [], "name":
        "qdk-python-test", "id": "00000000-0000-0000-0000-000000000001", "providerId":
        "rigetti", "target": "rigetti.sim.qvm", "creationTime": "2024-08-28T20:43:55.1911033+00:00",
>>>>>>> b43e1017
        "endExecutionTime": null, "costEstimate": null, "itemType": "Job"}'
    headers:
      connection:
      - keep-alive
      content-length:
<<<<<<< HEAD
      - '983'
=======
      - '1421'
>>>>>>> b43e1017
      content-type:
      - application/json; charset=utf-8
      transfer-encoding:
      - chunked
    status:
      code: 200
      message: OK
- request:
    body: null
    headers:
      Accept:
      - application/json
      Accept-Encoding:
      - gzip, deflate
      Connection:
      - keep-alive
      User-Agent:
      - azsdk-python-quantum/1.2.4 Python/3.9.19 (Windows-10-10.0.22631-SP0)
    method: GET
    uri: https://eastus.quantum.azure.com/subscriptions/00000000-0000-0000-0000-000000000000/resourceGroups/myresourcegroup/providers/Microsoft.Quantum/workspaces/myworkspace/jobs/00000000-0000-0000-0000-000000000001?api-version=2022-09-12-preview&test-sequence-id=6
  response:
    body:
<<<<<<< HEAD
      string: '{"containerUri": "https://mystorage.blob.core.windows.net/job-00000000-0000-0000-0000-000000000001?sv=PLACEHOLDER&st=2024-08-15T22%3A50%3A25Z&se=2050-01-01T00%3A00%3A00Z&sr=c&sp=rcwl&sig=PLACEHOLDER&st=2024-08-15T22%3A50%3A25Z&se=2050-01-01T00%3A00%3A00Z&sr=b&sp=r&rscd=attachment%3B+filename%3Dqdk-python-test-00000000-0000-0000-0000-000000000001.input.json&sig=PLACEHOLDER&st=2024-08-15T22%3A50%3A25Z&se=2050-01-01T00%3A00%3A00Z&sr=b&sp=r&rscd=attachment%3B+filename%3Dqdk-python-test-00000000-0000-0000-0000-000000000001.output.json&sig=Vr8VMcTpFU5%2FKro9QGX9mQ1vv2CMKnwVO6wme2s5O%2FI%3D",
        "beginExecutionTime": "2024-08-15T22:50:24.333047Z", "cancellationTime": null,
        "quantumComputingData": {"count": 1}, "errorData": null, "isCancelling": false,
        "tags": [], "name": "qdk-python-test", "id": "00000000-0000-0000-0000-000000000001",
        "providerId": "rigetti", "target": "rigetti.sim.qvm", "creationTime": "2024-08-15T22:50:22.1150945+00:00",
=======
      string: '{"containerUri": "https://mystorage.blob.core.windows.net/job-00000000-0000-0000-0000-000000000001?sv=PLACEHOLDER&st=2000-01-01T00%3A00%3A00Z&se=2050-01-01T00%3A00%3A00Z&sr=c&sp=rcwl&sig=PLACEHOLDER",
        "inputDataUri": "https://mystorage.blob.core.windows.net/job-00000000-0000-0000-0000-000000000001/inputData?sv=PLACEHOLDER&st=2000-01-01T00%3A00%3A00Z&se=2050-01-01T00%3A00%3A00Z&sr=b&sp=r&rscd=attachment%3B+filename%3Dqdk-python-test-00000000-0000-0000-0000-000000000001.input.json&sig=PLACEHOLDER",
        "inputDataFormat": "rigetti.quil.v1", "inputParams": {"skipQuilc": false,
        "count": 5}, "metadata": null, "sessionId": null, "status": "Waiting", "jobType":
        "QuantumComputing", "outputDataFormat": "rigetti.quil-results.v1", "outputDataUri":
        "https://mystorage.blob.core.windows.net/job-00000000-0000-0000-0000-000000000001/outputData?sv=PLACEHOLDER&st=2000-01-01T00%3A00%3A00Z&se=2050-01-01T00%3A00%3A00Z&sr=b&sp=r&rscd=attachment%3B+filename%3Dqdk-python-test-00000000-0000-0000-0000-000000000001.output.json&sig=PLACEHOLDER",
        "beginExecutionTime": null, "cancellationTime": null, "quantumComputingData":
        {"count": 1}, "errorData": null, "isCancelling": false, "tags": [], "name":
        "qdk-python-test", "id": "00000000-0000-0000-0000-000000000001", "providerId":
        "rigetti", "target": "rigetti.sim.qvm", "creationTime": "2024-08-28T20:43:55.1911033+00:00",
        "endExecutionTime": null, "costEstimate": null, "itemType": "Job"}'
    headers:
      connection:
      - keep-alive
      content-length:
      - '1421'
      content-type:
      - application/json; charset=utf-8
      transfer-encoding:
      - chunked
    status:
      code: 200
      message: OK
- request:
    body: null
    headers:
      Accept:
      - application/json
      Accept-Encoding:
      - gzip, deflate
      Connection:
      - keep-alive
      User-Agent:
      - azsdk-python-quantum/0.0.1 Python/3.9.19 (Windows-10-10.0.22631-SP0)
    method: GET
    uri: https://eastus.quantum.azure.com/subscriptions/00000000-0000-0000-0000-000000000000/resourceGroups/myresourcegroup/providers/Microsoft.Quantum/workspaces/myworkspace/jobs/00000000-0000-0000-0000-000000000001?api-version=2022-09-12-preview&test-sequence-id=7
  response:
    body:
      string: '{"containerUri": "https://mystorage.blob.core.windows.net/job-00000000-0000-0000-0000-000000000001?sv=PLACEHOLDER&st=2000-01-01T00%3A00%3A00Z&se=2050-01-01T00%3A00%3A00Z&sr=c&sp=rcwl&sig=PLACEHOLDER",
        "inputDataUri": "https://mystorage.blob.core.windows.net/job-00000000-0000-0000-0000-000000000001/inputData?sv=PLACEHOLDER&st=2000-01-01T00%3A00%3A00Z&se=2050-01-01T00%3A00%3A00Z&sr=b&sp=r&rscd=attachment%3B+filename%3Dqdk-python-test-00000000-0000-0000-0000-000000000001.input.json&sig=PLACEHOLDER",
        "inputDataFormat": "rigetti.quil.v1", "inputParams": {"skipQuilc": false,
        "count": 5}, "metadata": null, "sessionId": null, "status": "Executing", "jobType":
        "QuantumComputing", "outputDataFormat": "rigetti.quil-results.v1", "outputDataUri":
        "https://mystorage.blob.core.windows.net/job-00000000-0000-0000-0000-000000000001/outputData?sv=PLACEHOLDER&st=2000-01-01T00%3A00%3A00Z&se=2050-01-01T00%3A00%3A00Z&sr=b&sp=r&rscd=attachment%3B+filename%3Dqdk-python-test-00000000-0000-0000-0000-000000000001.output.json&sig=PLACEHOLDER",
        "beginExecutionTime": "2024-08-28T20:43:58.1197613Z", "cancellationTime":
        null, "quantumComputingData": {"count": 1}, "errorData": null, "isCancelling":
        false, "tags": [], "name": "qdk-python-test", "id": "00000000-0000-0000-0000-000000000001",
        "providerId": "rigetti", "target": "rigetti.sim.qvm", "creationTime": "2024-08-28T20:43:55.1911033+00:00",
>>>>>>> b43e1017
        "endExecutionTime": null, "costEstimate": null, "itemType": "Job"}'
    headers:
      connection:
      - keep-alive
      content-length:
<<<<<<< HEAD
      - '1010'
=======
      - '1449'
>>>>>>> b43e1017
      content-type:
      - application/json; charset=utf-8
      transfer-encoding:
      - chunked
    status:
      code: 200
      message: OK
- request:
    body: null
    headers:
      Accept:
      - application/json
      Accept-Encoding:
      - gzip, deflate
      Connection:
      - keep-alive
      User-Agent:
      - azsdk-python-quantum/1.2.4 Python/3.9.19 (Windows-10-10.0.22631-SP0)
    method: GET
    uri: https://eastus.quantum.azure.com/subscriptions/00000000-0000-0000-0000-000000000000/resourceGroups/myresourcegroup/providers/Microsoft.Quantum/workspaces/myworkspace/jobs/00000000-0000-0000-0000-000000000001?api-version=2022-09-12-preview&test-sequence-id=8
  response:
    body:
<<<<<<< HEAD
      string: '{"containerUri": "https://mystorage.blob.core.windows.net/job-00000000-0000-0000-0000-000000000001?sv=PLACEHOLDER&st=2024-08-15T22%3A50%3A26Z&se=2050-01-01T00%3A00%3A00Z&sr=c&sp=rcwl&sig=PLACEHOLDER&st=2024-08-15T22%3A50%3A26Z&se=2050-01-01T00%3A00%3A00Z&sr=b&sp=r&rscd=attachment%3B+filename%3Dqdk-python-test-00000000-0000-0000-0000-000000000001.input.json&sig=PLACEHOLDER&st=2024-08-15T22%3A50%3A26Z&se=2050-01-01T00%3A00%3A00Z&sr=b&sp=r&rscd=attachment%3B+filename%3Dqdk-python-test-00000000-0000-0000-0000-000000000001.output.json&sig=Z79C%2FihCga2VaMFbAQ7qCoEOPtVli%2BPe3BLWkbDb8x4%3D",
        "beginExecutionTime": "2024-08-15T22:50:24.333047Z", "cancellationTime": null,
        "quantumComputingData": {"count": 1}, "errorData": null, "isCancelling": false,
        "tags": [], "name": "qdk-python-test", "id": "00000000-0000-0000-0000-000000000001",
        "providerId": "rigetti", "target": "rigetti.sim.qvm", "creationTime": "2024-08-15T22:50:22.1150945+00:00",
        "endExecutionTime": "2024-08-15T22:50:25.1033619Z", "costEstimate": {"currencyCode":
=======
      string: '{"containerUri": "https://mystorage.blob.core.windows.net/job-00000000-0000-0000-0000-000000000001?sv=PLACEHOLDER&st=2000-01-01T00%3A00%3A00Z&se=2050-01-01T00%3A00%3A00Z&sr=c&sp=rcwl&sig=PLACEHOLDER",
        "inputDataUri": "https://mystorage.blob.core.windows.net/job-00000000-0000-0000-0000-000000000001/inputData?sv=PLACEHOLDER&st=2000-01-01T00%3A00%3A00Z&se=2050-01-01T00%3A00%3A00Z&sr=b&sp=r&rscd=attachment%3B+filename%3Dqdk-python-test-00000000-0000-0000-0000-000000000001.input.json&sig=PLACEHOLDER",
        "inputDataFormat": "rigetti.quil.v1", "inputParams": {"skipQuilc": false,
        "count": 5}, "metadata": null, "sessionId": null, "status": "Succeeded", "jobType":
        "QuantumComputing", "outputDataFormat": "rigetti.quil-results.v1", "outputDataUri":
        "https://mystorage.blob.core.windows.net/job-00000000-0000-0000-0000-000000000001/rawOutputData?sv=PLACEHOLDER&st=2000-01-01T00%3A00%3A00Z&se=2050-01-01T00%3A00%3A00Z&sr=b&sp=r&rscd=attachment%3B+filename%3Dqdk-python-test-00000000-0000-0000-0000-000000000001.output.json&sig=PLACEHOLDER",
        "beginExecutionTime": "2024-08-28T20:43:58.1197613Z", "cancellationTime":
        null, "quantumComputingData": {"count": 1}, "errorData": null, "isCancelling":
        false, "tags": [], "name": "qdk-python-test", "id": "00000000-0000-0000-0000-000000000001",
        "providerId": "rigetti", "target": "rigetti.sim.qvm", "creationTime": "2024-08-28T20:43:55.1911033+00:00",
        "endExecutionTime": "2024-08-28T20:43:58.8823248Z", "costEstimate": {"currencyCode":
>>>>>>> b43e1017
        "USD", "events": [{"dimensionId": "qpu_time_centiseconds", "dimensionName":
        "QPU Execution Time", "measureUnit": "10ms (rounded up)", "amountBilled":
        0.0, "amountConsumed": 0.0, "unitPrice": 0.0}], "estimatedTotal": 0.0}, "itemType":
        "Job"}'
    headers:
      connection:
      - keep-alive
      content-length:
<<<<<<< HEAD
      - '1269'
=======
      - '1711'
>>>>>>> b43e1017
      content-type:
      - application/json; charset=utf-8
      transfer-encoding:
      - chunked
    status:
      code: 200
      message: OK
- request:
    body: null
    headers:
      Accept:
      - application/json
      Accept-Encoding:
      - gzip, deflate
      Connection:
      - keep-alive
      User-Agent:
      - azsdk-python-quantum/1.2.4 Python/3.9.19 (Windows-10-10.0.22631-SP0)
    method: GET
    uri: https://eastus.quantum.azure.com/subscriptions/00000000-0000-0000-0000-000000000000/resourceGroups/myresourcegroup/providers/Microsoft.Quantum/workspaces/myworkspace/jobs/00000000-0000-0000-0000-000000000001?api-version=2022-09-12-preview&test-sequence-id=9
  response:
    body:
<<<<<<< HEAD
      string: '{"containerUri": "https://mystorage.blob.core.windows.net/job-00000000-0000-0000-0000-000000000001?sv=PLACEHOLDER&st=2024-08-15T22%3A50%3A27Z&se=2050-01-01T00%3A00%3A00Z&sr=c&sp=rcwl&sig=PLACEHOLDER&st=2024-08-15T22%3A50%3A27Z&se=2050-01-01T00%3A00%3A00Z&sr=b&sp=r&rscd=attachment%3B+filename%3Dqdk-python-test-00000000-0000-0000-0000-000000000001.input.json&sig=PLACEHOLDER&st=2024-08-15T22%3A50%3A27Z&se=2050-01-01T00%3A00%3A00Z&sr=b&sp=r&rscd=attachment%3B+filename%3Dqdk-python-test-00000000-0000-0000-0000-000000000001.output.json&sig=UI8s7zdpZLK4C6glz0HmXLZ576vFU2aqvmUVoPU%2Fsms%3D",
        "beginExecutionTime": "2024-08-15T22:50:24.333047Z", "cancellationTime": null,
        "quantumComputingData": {"count": 1}, "errorData": null, "isCancelling": false,
        "tags": [], "name": "qdk-python-test", "id": "00000000-0000-0000-0000-000000000001",
        "providerId": "rigetti", "target": "rigetti.sim.qvm", "creationTime": "2024-08-15T22:50:22.1150945+00:00",
        "endExecutionTime": "2024-08-15T22:50:25.1033619Z", "costEstimate": {"currencyCode":
=======
      string: '{"containerUri": "https://mystorage.blob.core.windows.net/job-00000000-0000-0000-0000-000000000001?sv=PLACEHOLDER&st=2000-01-01T00%3A00%3A00Z&se=2050-01-01T00%3A00%3A00Z&sr=c&sp=rcwl&sig=PLACEHOLDER",
        "inputDataUri": "https://mystorage.blob.core.windows.net/job-00000000-0000-0000-0000-000000000001/inputData?sv=PLACEHOLDER&st=2000-01-01T00%3A00%3A00Z&se=2050-01-01T00%3A00%3A00Z&sr=b&sp=r&rscd=attachment%3B+filename%3Dqdk-python-test-00000000-0000-0000-0000-000000000001.input.json&sig=PLACEHOLDER",
        "inputDataFormat": "rigetti.quil.v1", "inputParams": {"skipQuilc": false,
        "count": 5}, "metadata": null, "sessionId": null, "status": "Succeeded", "jobType":
        "QuantumComputing", "outputDataFormat": "rigetti.quil-results.v1", "outputDataUri":
        "https://mystorage.blob.core.windows.net/job-00000000-0000-0000-0000-000000000001/rawOutputData?sv=PLACEHOLDER&st=2000-01-01T00%3A00%3A00Z&se=2050-01-01T00%3A00%3A00Z&sr=b&sp=r&rscd=attachment%3B+filename%3Dqdk-python-test-00000000-0000-0000-0000-000000000001.output.json&sig=PLACEHOLDER",
        "beginExecutionTime": "2024-08-28T20:43:58.1197613Z", "cancellationTime":
        null, "quantumComputingData": {"count": 1}, "errorData": null, "isCancelling":
        false, "tags": [], "name": "qdk-python-test", "id": "00000000-0000-0000-0000-000000000001",
        "providerId": "rigetti", "target": "rigetti.sim.qvm", "creationTime": "2024-08-28T20:43:55.1911033+00:00",
        "endExecutionTime": "2024-08-28T20:43:58.8823248Z", "costEstimate": {"currencyCode":
>>>>>>> b43e1017
        "USD", "events": [{"dimensionId": "qpu_time_centiseconds", "dimensionName":
        "QPU Execution Time", "measureUnit": "10ms (rounded up)", "amountBilled":
        0.0, "amountConsumed": 0.0, "unitPrice": 0.0}], "estimatedTotal": 0.0}, "itemType":
        "Job"}'
    headers:
      connection:
      - keep-alive
      content-length:
<<<<<<< HEAD
      - '1267'
=======
      - '1711'
>>>>>>> b43e1017
      content-type:
      - application/json; charset=utf-8
      transfer-encoding:
      - chunked
    status:
      code: 200
      message: OK
- request:
    body: null
    headers:
      Accept:
      - application/json
      Accept-Encoding:
      - gzip, deflate
      Connection:
      - keep-alive
      User-Agent:
      - azsdk-python-quantum/1.2.4 Python/3.9.19 (Windows-10-10.0.22631-SP0)
    method: GET
    uri: https://eastus.quantum.azure.com/subscriptions/00000000-0000-0000-0000-000000000000/resourceGroups/myresourcegroup/providers/Microsoft.Quantum/workspaces/myworkspace/jobs/00000000-0000-0000-0000-000000000001?api-version=2022-09-12-preview&test-sequence-id=10
  response:
    body:
<<<<<<< HEAD
      string: '{"containerUri": "https://mystorage.blob.core.windows.net/job-00000000-0000-0000-0000-000000000001?sv=PLACEHOLDER&st=2024-08-15T22%3A50%3A27Z&se=2050-01-01T00%3A00%3A00Z&sr=c&sp=rcwl&sig=PLACEHOLDER&st=2024-08-15T22%3A50%3A27Z&se=2050-01-01T00%3A00%3A00Z&sr=b&sp=r&rscd=attachment%3B+filename%3Dqdk-python-test-00000000-0000-0000-0000-000000000001.input.json&sig=PLACEHOLDER&st=2024-08-15T22%3A50%3A27Z&se=2050-01-01T00%3A00%3A00Z&sr=b&sp=r&rscd=attachment%3B+filename%3Dqdk-python-test-00000000-0000-0000-0000-000000000001.output.json&sig=UI8s7zdpZLK4C6glz0HmXLZ576vFU2aqvmUVoPU%2Fsms%3D",
        "beginExecutionTime": "2024-08-15T22:50:24.333047Z", "cancellationTime": null,
        "quantumComputingData": {"count": 1}, "errorData": null, "isCancelling": false,
        "tags": [], "name": "qdk-python-test", "id": "00000000-0000-0000-0000-000000000001",
        "providerId": "rigetti", "target": "rigetti.sim.qvm", "creationTime": "2024-08-15T22:50:22.1150945+00:00",
        "endExecutionTime": "2024-08-15T22:50:25.1033619Z", "costEstimate": {"currencyCode":
=======
      string: '{"containerUri": "https://mystorage.blob.core.windows.net/job-00000000-0000-0000-0000-000000000001?sv=PLACEHOLDER&st=2000-01-01T00%3A00%3A00Z&se=2050-01-01T00%3A00%3A00Z&sr=c&sp=rcwl&sig=PLACEHOLDER",
        "inputDataUri": "https://mystorage.blob.core.windows.net/job-00000000-0000-0000-0000-000000000001/inputData?sv=PLACEHOLDER&st=2000-01-01T00%3A00%3A00Z&se=2050-01-01T00%3A00%3A00Z&sr=b&sp=r&rscd=attachment%3B+filename%3Dqdk-python-test-00000000-0000-0000-0000-000000000001.input.json&sig=PLACEHOLDER",
        "inputDataFormat": "rigetti.quil.v1", "inputParams": {"skipQuilc": false,
        "count": 5}, "metadata": null, "sessionId": null, "status": "Succeeded", "jobType":
        "QuantumComputing", "outputDataFormat": "rigetti.quil-results.v1", "outputDataUri":
        "https://mystorage.blob.core.windows.net/job-00000000-0000-0000-0000-000000000001/rawOutputData?sv=PLACEHOLDER&st=2000-01-01T00%3A00%3A00Z&se=2050-01-01T00%3A00%3A00Z&sr=b&sp=r&rscd=attachment%3B+filename%3Dqdk-python-test-00000000-0000-0000-0000-000000000001.output.json&sig=PLACEHOLDER",
        "beginExecutionTime": "2024-08-28T20:43:58.1197613Z", "cancellationTime":
        null, "quantumComputingData": {"count": 1}, "errorData": null, "isCancelling":
        false, "tags": [], "name": "qdk-python-test", "id": "00000000-0000-0000-0000-000000000001",
        "providerId": "rigetti", "target": "rigetti.sim.qvm", "creationTime": "2024-08-28T20:43:55.1911033+00:00",
        "endExecutionTime": "2024-08-28T20:43:58.8823248Z", "costEstimate": {"currencyCode":
>>>>>>> b43e1017
        "USD", "events": [{"dimensionId": "qpu_time_centiseconds", "dimensionName":
        "QPU Execution Time", "measureUnit": "10ms (rounded up)", "amountBilled":
        0.0, "amountConsumed": 0.0, "unitPrice": 0.0}], "estimatedTotal": 0.0}, "itemType":
        "Job"}'
    headers:
      connection:
      - keep-alive
      content-length:
<<<<<<< HEAD
      - '1267'
=======
      - '1711'
>>>>>>> b43e1017
      content-type:
      - application/json; charset=utf-8
      transfer-encoding:
      - chunked
    status:
      code: 200
      message: OK
- request:
    body: null
    headers:
      Accept:
      - application/xml
      Accept-Encoding:
      - gzip, deflate
      Connection:
      - keep-alive
      User-Agent:
      - azsdk-python-storage-blob/12.20.0 Python/3.9.19 (Windows-10-10.0.22631-SP0)
      x-ms-date:
<<<<<<< HEAD
      - Thu, 15 Aug 2024 22:50:26 GMT
=======
      - Wed, 28 Aug 2024 20:44:01 GMT
>>>>>>> b43e1017
      x-ms-range:
      - bytes=0-33554431
      x-ms-version:
      - '2024-05-04'
    method: GET
<<<<<<< HEAD
    uri: https://mystorage.blob.core.windows.net/job-00000000-0000-0000-0000-000000000001/rawOutputData?sv=PLACEHOLDER&st=2024-08-15T22%3A50%3A27Z&se=2050-01-01T00%3A00%3A00Z&sr=b&sp=r&rscd=attachment%3B%20filename%3Dqdk-python-test-00000000-0000-0000-0000-000000000001.output.json&sig=UI8s7zdpZLK4C6glz0HmXLZ576vFU2aqvmUVoPU%2Fsms%3D
=======
    uri: https://mystorage.blob.core.windows.net/job-00000000-0000-0000-0000-000000000001/rawOutputData?sv=PLACEHOLDER&st=2000-01-01T00%3A00%3A00Z&se=2050-01-01T00%3A00%3A00Z&sr=b&sp=r&rscd=attachment%3B%20filename%3Dqdk-python-test-00000000-0000-0000-0000-000000000001.output.json&sig=PLACEHOLDER
>>>>>>> b43e1017
  response:
    body:
      string: '{"ro": [[0, 0], [1, 1], [1, 1], [1, 1], [0, 0]]}'
    headers:
      accept-ranges:
      - bytes
      content-length:
      - '48'
      content-range:
      - bytes 0-37/38
      content-type:
      - application/json
      x-ms-blob-content-md5:
      - ueCmu54KimqzFfzAN38gkg==
      x-ms-blob-type:
      - BlockBlob
      x-ms-creation-time:
<<<<<<< HEAD
      - Thu, 15 Aug 2024 22:50:22 GMT
=======
      - Wed, 28 Aug 2024 20:43:55 GMT
>>>>>>> b43e1017
      x-ms-lease-state:
      - available
      x-ms-lease-status:
      - unlocked
      x-ms-server-encrypted:
      - 'true'
      x-ms-version:
      - '2024-05-04'
    status:
      code: 206
      message: Partial Content
version: 1<|MERGE_RESOLUTION|>--- conflicted
+++ resolved
@@ -63,22 +63,13 @@
       x-client-sku:
       - MSAL.Python
       x-client-ver:
-<<<<<<< HEAD
-      - 1.29.0
-=======
       - 1.30.0
->>>>>>> b43e1017
     method: POST
     uri: https://login.microsoftonline.com/00000000-0000-0000-0000-000000000000/oauth2/v2.0/token
   response:
     body:
-<<<<<<< HEAD
-      string: '{"token_type": "Bearer", "expires_in": 1755298220, "ext_expires_in":
-        1755298220, "refresh_in": 31536000, "access_token": "PLACEHOLDER"}'
-=======
       string: '{"token_type": "Bearer", "expires_in": 1756413833, "ext_expires_in":
         1756413833, "refresh_in": 31536000, "access_token": "PLACEHOLDER"}'
->>>>>>> b43e1017
     headers:
       content-length:
       - '135'
@@ -106,20 +97,12 @@
     uri: https://eastus.quantum.azure.com/subscriptions/00000000-0000-0000-0000-000000000000/resourceGroups/myresourcegroup/providers/Microsoft.Quantum/workspaces/myworkspace/storage/sasUri?api-version=2022-09-12-preview&test-sequence-id=1
   response:
     body:
-<<<<<<< HEAD
-      string: '{"sasUri": "https://mystorage.blob.core.windows.net/job-00000000-0000-0000-0000-000000000001?sv=PLACEHOLDER&ss=b&srt=co&spr=https&st=2024-08-15T22%3A50%3A21Z&se=2050-01-01T00%3A00%3A00Z&sp=rwlac&sig=Vg%2FkFQ9lHv%2BBOe1WvXZHyx%2FBnoJ27EL07NfCdyEtj%2BA%3D"}'
-=======
       string: '{"sasUri": "https://mystorage.blob.core.windows.net/job-00000000-0000-0000-0000-000000000001?sv=PLACEHOLDER&ss=b&srt=co&spr=https&st=2000-01-01T00%3A00%3A00Z&se=2050-01-01T00%3A00%3A00Z&sp=rwlac&sig=PLACEHOLDER"}'
->>>>>>> b43e1017
-    headers:
-      connection:
-      - keep-alive
-      content-length:
-<<<<<<< HEAD
-      - '255'
-=======
+    headers:
+      connection:
+      - keep-alive
+      content-length:
       - '212'
->>>>>>> b43e1017
       content-type:
       - application/json; charset=utf-8
       transfer-encoding:
@@ -139,17 +122,6 @@
       User-Agent:
       - azsdk-python-storage-blob/12.20.0 Python/3.9.19 (Windows-10-10.0.22631-SP0)
       x-ms-date:
-<<<<<<< HEAD
-      - Thu, 15 Aug 2024 22:50:20 GMT
-      x-ms-version:
-      - '2024-05-04'
-    method: GET
-    uri: https://mystorage.blob.core.windows.net/job-00000000-0000-0000-0000-000000000001?restype=container&sv=PLACEHOLDER&ss=b&srt=co&spr=https&st=2024-08-15T22%3A50%3A21Z&se=2050-01-01T00%3A00%3A00Z&sp=rwlac&sig=Vg%2FkFQ9lHv%2BBOe1WvXZHyx%2FBnoJ27EL07NfCdyEtj%2BA%3D
-  response:
-    body:
-      string: "\uFEFF<?xml version=\"1.0\" encoding=\"utf-8\"?><Error><Code>ContainerNotFound</Code><Message>The
-        specified container does not exist.\nRequestId:feea262e-a01e-0018-1f65-ef9c0d000000\nTime:2024-08-15T22:50:21.5551030Z</Message></Error>"
-=======
       - Wed, 28 Aug 2024 20:43:53 GMT
       x-ms-version:
       - '2024-05-04'
@@ -159,7 +131,6 @@
     body:
       string: "\uFEFF<?xml version=\"1.0\" encoding=\"utf-8\"?><Error><Code>ContainerNotFound</Code><Message>The
         specified container does not exist.\nRequestId:f5ab8de9-a01e-0027-2f8a-f954ae000000\nTime:2024-08-28T20:43:54.7891478Z</Message></Error>"
->>>>>>> b43e1017
     headers:
       content-length:
       - '223'
@@ -184,19 +155,11 @@
       User-Agent:
       - azsdk-python-storage-blob/12.20.0 Python/3.9.19 (Windows-10-10.0.22631-SP0)
       x-ms-date:
-<<<<<<< HEAD
-      - Thu, 15 Aug 2024 22:50:20 GMT
-      x-ms-version:
-      - '2024-05-04'
-    method: PUT
-    uri: https://mystorage.blob.core.windows.net/job-00000000-0000-0000-0000-000000000001?restype=container&sv=PLACEHOLDER&ss=b&srt=co&spr=https&st=2024-08-15T22%3A50%3A21Z&se=2050-01-01T00%3A00%3A00Z&sp=rwlac&sig=Vg%2FkFQ9lHv%2BBOe1WvXZHyx%2FBnoJ27EL07NfCdyEtj%2BA%3D
-=======
       - Wed, 28 Aug 2024 20:43:54 GMT
       x-ms-version:
       - '2024-05-04'
     method: PUT
     uri: https://mystorage.blob.core.windows.net/job-00000000-0000-0000-0000-000000000001?restype=container&sv=PLACEHOLDER&ss=b&srt=co&spr=https&st=2000-01-01T00%3A00%3A00Z&se=2050-01-01T00%3A00%3A00Z&sp=rwlac&sig=PLACEHOLDER
->>>>>>> b43e1017
   response:
     body:
       string: ''
@@ -220,19 +183,11 @@
       User-Agent:
       - azsdk-python-storage-blob/12.20.0 Python/3.9.19 (Windows-10-10.0.22631-SP0)
       x-ms-date:
-<<<<<<< HEAD
-      - Thu, 15 Aug 2024 22:50:20 GMT
-      x-ms-version:
-      - '2024-05-04'
-    method: GET
-    uri: https://mystorage.blob.core.windows.net/job-00000000-0000-0000-0000-000000000001?restype=container&sv=PLACEHOLDER&ss=b&srt=co&spr=https&st=2024-08-15T22%3A50%3A21Z&se=2050-01-01T00%3A00%3A00Z&sp=rwlac&sig=Vg%2FkFQ9lHv%2BBOe1WvXZHyx%2FBnoJ27EL07NfCdyEtj%2BA%3D
-=======
       - Wed, 28 Aug 2024 20:43:54 GMT
       x-ms-version:
       - '2024-05-04'
     method: GET
     uri: https://mystorage.blob.core.windows.net/job-00000000-0000-0000-0000-000000000001?restype=container&sv=PLACEHOLDER&ss=b&srt=co&spr=https&st=2000-01-01T00%3A00%3A00Z&se=2050-01-01T00%3A00%3A00Z&sp=rwlac&sig=PLACEHOLDER
->>>>>>> b43e1017
   response:
     body:
       string: ''
@@ -266,19 +221,11 @@
       x-ms-blob-type:
       - BlockBlob
       x-ms-date:
-<<<<<<< HEAD
-      - Thu, 15 Aug 2024 22:50:21 GMT
-      x-ms-version:
-      - '2024-05-04'
-    method: PUT
-    uri: https://mystorage.blob.core.windows.net/job-00000000-0000-0000-0000-000000000001/inputData?sv=PLACEHOLDER&ss=b&srt=co&spr=https&st=2024-08-15T22%3A50%3A21Z&se=2050-01-01T00%3A00%3A00Z&sp=rwlac&sig=Vg%2FkFQ9lHv%2BBOe1WvXZHyx%2FBnoJ27EL07NfCdyEtj%2BA%3D
-=======
       - Wed, 28 Aug 2024 20:43:54 GMT
       x-ms-version:
       - '2024-05-04'
     method: PUT
     uri: https://mystorage.blob.core.windows.net/job-00000000-0000-0000-0000-000000000001/inputData?sv=PLACEHOLDER&ss=b&srt=co&spr=https&st=2000-01-01T00%3A00%3A00Z&se=2050-01-01T00%3A00%3A00Z&sp=rwlac&sig=PLACEHOLDER
->>>>>>> b43e1017
   response:
     body:
       string: ''
@@ -293,11 +240,7 @@
 - request:
     body: 'b''{"id": "00000000-0000-0000-0000-000000000001", "name": "qdk-python-test",
       "providerId": "rigetti", "target": "rigetti.sim.qvm", "itemType": "Job", "containerUri":
-<<<<<<< HEAD
-      "https://mystorage.blob.core.windows.net/job-00000000-0000-0000-0000-000000000001?sv=PLACEHOLDER&ss=b&srt=co&spr=https&st=2024-08-15T22%3A50%3A21Z&se=2050-01-01T00%3A00%3A00Z&sp=rwlac&sig=Vg%2FkFQ9lHv%2BBOe1WvXZHyx%2FBnoJ27EL07NfCdyEtj%2BA%3D",
-=======
       "https://mystorage.blob.core.windows.net/job-00000000-0000-0000-0000-000000000001?sv=PLACEHOLDER&ss=b&srt=co&spr=https&st=2000-01-01T00%3A00%3A00Z&se=2050-01-01T00%3A00%3A00Z&sp=rwlac&sig=PLACEHOLDER",
->>>>>>> b43e1017
       "inputDataUri": "https://mystorage.blob.core.windows.net/job-00000000-0000-0000-0000-000000000001/inputData",
       "inputDataFormat": "rigetti.quil.v1", "inputParams": {"skipQuilc": false, "count":
       5}, "outputDataFormat": "rigetti.quil-results.v1"}'''
@@ -309,11 +252,7 @@
       Connection:
       - keep-alive
       Content-Length:
-<<<<<<< HEAD
-      - '654'
-=======
       - '611'
->>>>>>> b43e1017
       Content-Type:
       - application/json
       User-Agent:
@@ -322,13 +261,6 @@
     uri: https://eastus.quantum.azure.com/subscriptions/00000000-0000-0000-0000-000000000000/resourceGroups/myresourcegroup/providers/Microsoft.Quantum/workspaces/myworkspace/jobs/00000000-0000-0000-0000-000000000001?api-version=2022-09-12-preview&test-sequence-id=1
   response:
     body:
-<<<<<<< HEAD
-      string: '{"containerUri": "https://mystorage.blob.core.windows.net/job-00000000-0000-0000-0000-000000000001?sv=PLACEHOLDER&ss=b&srt=co&spr=https&st=2024-08-15T22%3A50%3A21Z&se=2050-01-01T00%3A00%3A00Z&sp=rwlac&sig=PLACEHOLDER&st=2024-08-15T22%3A50%3A22Z&se=2050-01-01T00%3A00%3A00Z&sr=b&sp=rcw&sig=PLACEHOLDER&ss=b&srt=co&spr=https&st=2024-08-15T22%3A50%3A21Z&se=2050-01-01T00%3A00%3A00Z&sp=rwlac&sig=Vg%2FkFQ9lHv%2BBOe1WvXZHyx%2FBnoJ27EL07NfCdyEtj%2BA%3D",
-        "beginExecutionTime": null, "cancellationTime": null, "quantumComputingData":
-        null, "errorData": null, "isCancelling": false, "tags": [], "name": "qdk-python-test",
-        "id": "00000000-0000-0000-0000-000000000001", "providerId": "rigetti", "target":
-        "rigetti.sim.qvm", "creationTime": "2024-08-15T22:50:22.1150945+00:00", "endExecutionTime":
-=======
       string: '{"containerUri": "https://mystorage.blob.core.windows.net/job-00000000-0000-0000-0000-000000000001?sv=PLACEHOLDER&ss=b&srt=co&spr=https&st=2000-01-01T00%3A00%3A00Z&se=2050-01-01T00%3A00%3A00Z&sp=rwlac&sig=PLACEHOLDER",
         "inputDataUri": "https://mystorage.blob.core.windows.net/job-00000000-0000-0000-0000-000000000001/inputData?sv=PLACEHOLDER&st=2000-01-01T00%3A00%3A00Z&se=2050-01-01T00%3A00%3A00Z&sr=b&sp=rcw&sig=PLACEHOLDER",
         "inputDataFormat": "rigetti.quil.v1", "inputParams": {"skipQuilc": false,
@@ -339,17 +271,12 @@
         null, "errorData": null, "isCancelling": false, "tags": [], "name": "qdk-python-test",
         "id": "00000000-0000-0000-0000-000000000001", "providerId": "rigetti", "target":
         "rigetti.sim.qvm", "creationTime": "2024-08-28T20:43:55.1911033+00:00", "endExecutionTime":
->>>>>>> b43e1017
         null, "costEstimate": null, "itemType": "Job"}'
     headers:
       connection:
       - keep-alive
       content-length:
-<<<<<<< HEAD
-      - '833'
-=======
       - '1269'
->>>>>>> b43e1017
       content-type:
       - application/json; charset=utf-8
       transfer-encoding:
@@ -372,13 +299,6 @@
     uri: https://eastus.quantum.azure.com/subscriptions/00000000-0000-0000-0000-000000000000/resourceGroups/myresourcegroup/providers/Microsoft.Quantum/workspaces/myworkspace/jobs/00000000-0000-0000-0000-000000000001?api-version=2022-09-12-preview&test-sequence-id=1
   response:
     body:
-<<<<<<< HEAD
-      string: '{"containerUri": "https://mystorage.blob.core.windows.net/job-00000000-0000-0000-0000-000000000001?sv=PLACEHOLDER&st=2024-08-15T22%3A50%3A22Z&se=2050-01-01T00%3A00%3A00Z&sr=c&sp=rcwl&sig=PLACEHOLDER&st=2024-08-15T22%3A50%3A22Z&se=2050-01-01T00%3A00%3A00Z&sr=b&sp=r&rscd=attachment%3B+filename%3Dqdk-python-test-00000000-0000-0000-0000-000000000001.input.json&sig=PLACEHOLDER&st=2024-08-15T22%3A50%3A22Z&se=2050-01-01T00%3A00%3A00Z&sr=b&sp=r&rscd=attachment%3B+filename%3Dqdk-python-test-00000000-0000-0000-0000-000000000001.output.json&sig=fR%2BW8wxD8%2FDoORU8lNgOtBWRae7tPpZWsSHV8UbJJ7Y%3D",
-        "beginExecutionTime": null, "cancellationTime": null, "quantumComputingData":
-        null, "errorData": null, "isCancelling": false, "tags": [], "name": "qdk-python-test",
-        "id": "00000000-0000-0000-0000-000000000001", "providerId": "rigetti", "target":
-        "rigetti.sim.qvm", "creationTime": "2024-08-15T22:50:22.1150945+00:00", "endExecutionTime":
-=======
       string: '{"containerUri": "https://mystorage.blob.core.windows.net/job-00000000-0000-0000-0000-000000000001?sv=PLACEHOLDER&st=2000-01-01T00%3A00%3A00Z&se=2050-01-01T00%3A00%3A00Z&sr=c&sp=rcwl&sig=PLACEHOLDER",
         "inputDataUri": "https://mystorage.blob.core.windows.net/job-00000000-0000-0000-0000-000000000001/inputData?sv=PLACEHOLDER&st=2000-01-01T00%3A00%3A00Z&se=2050-01-01T00%3A00%3A00Z&sr=b&sp=r&rscd=attachment%3B+filename%3Dqdk-python-test-00000000-0000-0000-0000-000000000001.input.json&sig=PLACEHOLDER",
         "inputDataFormat": "rigetti.quil.v1", "inputParams": {"skipQuilc": false,
@@ -389,17 +309,12 @@
         null, "errorData": null, "isCancelling": false, "tags": [], "name": "qdk-python-test",
         "id": "00000000-0000-0000-0000-000000000001", "providerId": "rigetti", "target":
         "rigetti.sim.qvm", "creationTime": "2024-08-28T20:43:55.1911033+00:00", "endExecutionTime":
->>>>>>> b43e1017
         null, "costEstimate": null, "itemType": "Job"}'
     headers:
       connection:
       - keep-alive
       content-length:
-<<<<<<< HEAD
-      - '977'
-=======
       - '1413'
->>>>>>> b43e1017
       content-type:
       - application/json; charset=utf-8
       transfer-encoding:
@@ -422,213 +337,6 @@
     uri: https://eastus.quantum.azure.com/subscriptions/00000000-0000-0000-0000-000000000000/resourceGroups/myresourcegroup/providers/Microsoft.Quantum/workspaces/myworkspace/jobs/00000000-0000-0000-0000-000000000001?api-version=2022-09-12-preview&test-sequence-id=2
   response:
     body:
-<<<<<<< HEAD
-      string: '{"containerUri": "https://mystorage.blob.core.windows.net/job-00000000-0000-0000-0000-000000000001?sv=PLACEHOLDER&st=2024-08-15T22%3A50%3A22Z&se=2050-01-01T00%3A00%3A00Z&sr=c&sp=rcwl&sig=PLACEHOLDER&st=2024-08-15T22%3A50%3A22Z&se=2050-01-01T00%3A00%3A00Z&sr=b&sp=r&rscd=attachment%3B+filename%3Dqdk-python-test-00000000-0000-0000-0000-000000000001.input.json&sig=PLACEHOLDER&st=2024-08-15T22%3A50%3A22Z&se=2050-01-01T00%3A00%3A00Z&sr=b&sp=r&rscd=attachment%3B+filename%3Dqdk-python-test-00000000-0000-0000-0000-000000000001.output.json&sig=fR%2BW8wxD8%2FDoORU8lNgOtBWRae7tPpZWsSHV8UbJJ7Y%3D",
-        "beginExecutionTime": null, "cancellationTime": null, "quantumComputingData":
-        {"count": 1}, "errorData": null, "isCancelling": false, "tags": [], "name":
-        "qdk-python-test", "id": "00000000-0000-0000-0000-000000000001", "providerId":
-        "rigetti", "target": "rigetti.sim.qvm", "creationTime": "2024-08-15T22:50:22.1150945+00:00",
-=======
-      string: '{"containerUri": "https://mystorage.blob.core.windows.net/job-00000000-0000-0000-0000-000000000001?sv=PLACEHOLDER&st=2000-01-01T00%3A00%3A00Z&se=2050-01-01T00%3A00%3A00Z&sr=c&sp=rcwl&sig=PLACEHOLDER",
-        "inputDataUri": "https://mystorage.blob.core.windows.net/job-00000000-0000-0000-0000-000000000001/inputData?sv=PLACEHOLDER&st=2000-01-01T00%3A00%3A00Z&se=2050-01-01T00%3A00%3A00Z&sr=b&sp=r&rscd=attachment%3B+filename%3Dqdk-python-test-00000000-0000-0000-0000-000000000001.input.json&sig=PLACEHOLDER",
-        "inputDataFormat": "rigetti.quil.v1", "inputParams": {"skipQuilc": false,
-        "count": 5}, "metadata": null, "sessionId": null, "status": "Waiting", "jobType":
-        "QuantumComputing", "outputDataFormat": "rigetti.quil-results.v1", "outputDataUri":
-        "https://mystorage.blob.core.windows.net/job-00000000-0000-0000-0000-000000000001/outputData?sv=PLACEHOLDER&st=2000-01-01T00%3A00%3A00Z&se=2050-01-01T00%3A00%3A00Z&sr=b&sp=r&rscd=attachment%3B+filename%3Dqdk-python-test-00000000-0000-0000-0000-000000000001.output.json&sig=PLACEHOLDER",
-        "beginExecutionTime": null, "cancellationTime": null, "quantumComputingData":
-        {"count": 1}, "errorData": null, "isCancelling": false, "tags": [], "name":
-        "qdk-python-test", "id": "00000000-0000-0000-0000-000000000001", "providerId":
-        "rigetti", "target": "rigetti.sim.qvm", "creationTime": "2024-08-28T20:43:55.1911033+00:00",
->>>>>>> b43e1017
-        "endExecutionTime": null, "costEstimate": null, "itemType": "Job"}'
-    headers:
-      connection:
-      - keep-alive
-      content-length:
-<<<<<<< HEAD
-      - '985'
-=======
-      - '1421'
->>>>>>> b43e1017
-      content-type:
-      - application/json; charset=utf-8
-      transfer-encoding:
-      - chunked
-    status:
-      code: 200
-      message: OK
-- request:
-    body: null
-    headers:
-      Accept:
-      - application/json
-      Accept-Encoding:
-      - gzip, deflate
-      Connection:
-      - keep-alive
-      User-Agent:
-      - azsdk-python-quantum/1.2.4 Python/3.9.19 (Windows-10-10.0.22631-SP0)
-    method: GET
-    uri: https://eastus.quantum.azure.com/subscriptions/00000000-0000-0000-0000-000000000000/resourceGroups/myresourcegroup/providers/Microsoft.Quantum/workspaces/myworkspace/jobs/00000000-0000-0000-0000-000000000001?api-version=2022-09-12-preview&test-sequence-id=3
-  response:
-    body:
-<<<<<<< HEAD
-      string: '{"containerUri": "https://mystorage.blob.core.windows.net/job-00000000-0000-0000-0000-000000000001?sv=PLACEHOLDER&st=2024-08-15T22%3A50%3A22Z&se=2050-01-01T00%3A00%3A00Z&sr=c&sp=rcwl&sig=PLACEHOLDER&st=2024-08-15T22%3A50%3A22Z&se=2050-01-01T00%3A00%3A00Z&sr=b&sp=r&rscd=attachment%3B+filename%3Dqdk-python-test-00000000-0000-0000-0000-000000000001.input.json&sig=PLACEHOLDER&st=2024-08-15T22%3A50%3A22Z&se=2050-01-01T00%3A00%3A00Z&sr=b&sp=r&rscd=attachment%3B+filename%3Dqdk-python-test-00000000-0000-0000-0000-000000000001.output.json&sig=fR%2BW8wxD8%2FDoORU8lNgOtBWRae7tPpZWsSHV8UbJJ7Y%3D",
-        "beginExecutionTime": null, "cancellationTime": null, "quantumComputingData":
-        {"count": 1}, "errorData": null, "isCancelling": false, "tags": [], "name":
-        "qdk-python-test", "id": "00000000-0000-0000-0000-000000000001", "providerId":
-        "rigetti", "target": "rigetti.sim.qvm", "creationTime": "2024-08-15T22:50:22.1150945+00:00",
-=======
-      string: '{"containerUri": "https://mystorage.blob.core.windows.net/job-00000000-0000-0000-0000-000000000001?sv=PLACEHOLDER&st=2000-01-01T00%3A00%3A00Z&se=2050-01-01T00%3A00%3A00Z&sr=c&sp=rcwl&sig=PLACEHOLDER",
-        "inputDataUri": "https://mystorage.blob.core.windows.net/job-00000000-0000-0000-0000-000000000001/inputData?sv=PLACEHOLDER&st=2000-01-01T00%3A00%3A00Z&se=2050-01-01T00%3A00%3A00Z&sr=b&sp=r&rscd=attachment%3B+filename%3Dqdk-python-test-00000000-0000-0000-0000-000000000001.input.json&sig=PLACEHOLDER",
-        "inputDataFormat": "rigetti.quil.v1", "inputParams": {"skipQuilc": false,
-        "count": 5}, "metadata": null, "sessionId": null, "status": "Waiting", "jobType":
-        "QuantumComputing", "outputDataFormat": "rigetti.quil-results.v1", "outputDataUri":
-        "https://mystorage.blob.core.windows.net/job-00000000-0000-0000-0000-000000000001/outputData?sv=PLACEHOLDER&st=2000-01-01T00%3A00%3A00Z&se=2050-01-01T00%3A00%3A00Z&sr=b&sp=r&rscd=attachment%3B+filename%3Dqdk-python-test-00000000-0000-0000-0000-000000000001.output.json&sig=PLACEHOLDER",
-        "beginExecutionTime": null, "cancellationTime": null, "quantumComputingData":
-        {"count": 1}, "errorData": null, "isCancelling": false, "tags": [], "name":
-        "qdk-python-test", "id": "00000000-0000-0000-0000-000000000001", "providerId":
-        "rigetti", "target": "rigetti.sim.qvm", "creationTime": "2024-08-28T20:43:55.1911033+00:00",
->>>>>>> b43e1017
-        "endExecutionTime": null, "costEstimate": null, "itemType": "Job"}'
-    headers:
-      connection:
-      - keep-alive
-      content-length:
-<<<<<<< HEAD
-      - '985'
-=======
-      - '1421'
->>>>>>> b43e1017
-      content-type:
-      - application/json; charset=utf-8
-      transfer-encoding:
-      - chunked
-    status:
-      code: 200
-      message: OK
-- request:
-    body: null
-    headers:
-      Accept:
-      - application/json
-      Accept-Encoding:
-      - gzip, deflate
-      Connection:
-      - keep-alive
-      User-Agent:
-      - azsdk-python-quantum/1.2.4 Python/3.9.19 (Windows-10-10.0.22631-SP0)
-    method: GET
-    uri: https://eastus.quantum.azure.com/subscriptions/00000000-0000-0000-0000-000000000000/resourceGroups/myresourcegroup/providers/Microsoft.Quantum/workspaces/myworkspace/jobs/00000000-0000-0000-0000-000000000001?api-version=2022-09-12-preview&test-sequence-id=4
-  response:
-    body:
-<<<<<<< HEAD
-      string: '{"containerUri": "https://mystorage.blob.core.windows.net/job-00000000-0000-0000-0000-000000000001?sv=PLACEHOLDER&st=2024-08-15T22%3A50%3A23Z&se=2050-01-01T00%3A00%3A00Z&sr=c&sp=rcwl&sig=PLACEHOLDER&st=2024-08-15T22%3A50%3A23Z&se=2050-01-01T00%3A00%3A00Z&sr=b&sp=r&rscd=attachment%3B+filename%3Dqdk-python-test-00000000-0000-0000-0000-000000000001.input.json&sig=PLACEHOLDER&st=2024-08-15T22%3A50%3A23Z&se=2050-01-01T00%3A00%3A00Z&sr=b&sp=r&rscd=attachment%3B+filename%3Dqdk-python-test-00000000-0000-0000-0000-000000000001.output.json&sig=TLKkw2Bze2uLVjh60SoKYl9gYC2ohdJFqi09T3sNYS8%3D",
-        "beginExecutionTime": null, "cancellationTime": null, "quantumComputingData":
-        {"count": 1}, "errorData": null, "isCancelling": false, "tags": [], "name":
-        "qdk-python-test", "id": "00000000-0000-0000-0000-000000000001", "providerId":
-        "rigetti", "target": "rigetti.sim.qvm", "creationTime": "2024-08-15T22:50:22.1150945+00:00",
-=======
-      string: '{"containerUri": "https://mystorage.blob.core.windows.net/job-00000000-0000-0000-0000-000000000001?sv=PLACEHOLDER&st=2000-01-01T00%3A00%3A00Z&se=2050-01-01T00%3A00%3A00Z&sr=c&sp=rcwl&sig=PLACEHOLDER",
-        "inputDataUri": "https://mystorage.blob.core.windows.net/job-00000000-0000-0000-0000-000000000001/inputData?sv=PLACEHOLDER&st=2000-01-01T00%3A00%3A00Z&se=2050-01-01T00%3A00%3A00Z&sr=b&sp=r&rscd=attachment%3B+filename%3Dqdk-python-test-00000000-0000-0000-0000-000000000001.input.json&sig=PLACEHOLDER",
-        "inputDataFormat": "rigetti.quil.v1", "inputParams": {"skipQuilc": false,
-        "count": 5}, "metadata": null, "sessionId": null, "status": "Waiting", "jobType":
-        "QuantumComputing", "outputDataFormat": "rigetti.quil-results.v1", "outputDataUri":
-        "https://mystorage.blob.core.windows.net/job-00000000-0000-0000-0000-000000000001/outputData?sv=PLACEHOLDER&st=2000-01-01T00%3A00%3A00Z&se=2050-01-01T00%3A00%3A00Z&sr=b&sp=r&rscd=attachment%3B+filename%3Dqdk-python-test-00000000-0000-0000-0000-000000000001.output.json&sig=PLACEHOLDER",
-        "beginExecutionTime": null, "cancellationTime": null, "quantumComputingData":
-        {"count": 1}, "errorData": null, "isCancelling": false, "tags": [], "name":
-        "qdk-python-test", "id": "00000000-0000-0000-0000-000000000001", "providerId":
-        "rigetti", "target": "rigetti.sim.qvm", "creationTime": "2024-08-28T20:43:55.1911033+00:00",
->>>>>>> b43e1017
-        "endExecutionTime": null, "costEstimate": null, "itemType": "Job"}'
-    headers:
-      connection:
-      - keep-alive
-      content-length:
-<<<<<<< HEAD
-      - '981'
-=======
-      - '1421'
->>>>>>> b43e1017
-      content-type:
-      - application/json; charset=utf-8
-      transfer-encoding:
-      - chunked
-    status:
-      code: 200
-      message: OK
-- request:
-    body: null
-    headers:
-      Accept:
-      - application/json
-      Accept-Encoding:
-      - gzip, deflate
-      Connection:
-      - keep-alive
-      User-Agent:
-      - azsdk-python-quantum/1.2.4 Python/3.9.19 (Windows-10-10.0.22631-SP0)
-    method: GET
-    uri: https://eastus.quantum.azure.com/subscriptions/00000000-0000-0000-0000-000000000000/resourceGroups/myresourcegroup/providers/Microsoft.Quantum/workspaces/myworkspace/jobs/00000000-0000-0000-0000-000000000001?api-version=2022-09-12-preview&test-sequence-id=5
-  response:
-    body:
-<<<<<<< HEAD
-      string: '{"containerUri": "https://mystorage.blob.core.windows.net/job-00000000-0000-0000-0000-000000000001?sv=PLACEHOLDER&st=2024-08-15T22%3A50%3A24Z&se=2050-01-01T00%3A00%3A00Z&sr=c&sp=rcwl&sig=PLACEHOLDER&st=2024-08-15T22%3A50%3A24Z&se=2050-01-01T00%3A00%3A00Z&sr=b&sp=r&rscd=attachment%3B+filename%3Dqdk-python-test-00000000-0000-0000-0000-000000000001.input.json&sig=PLACEHOLDER&st=2024-08-15T22%3A50%3A24Z&se=2050-01-01T00%3A00%3A00Z&sr=b&sp=r&rscd=attachment%3B+filename%3Dqdk-python-test-00000000-0000-0000-0000-000000000001.output.json&sig=m%2FnNvnOhIo6FTBURK26hNLdwLGr3EiEk6ZyZ6DsMWV4%3D",
-        "beginExecutionTime": null, "cancellationTime": null, "quantumComputingData":
-        {"count": 1}, "errorData": null, "isCancelling": false, "tags": [], "name":
-        "qdk-python-test", "id": "00000000-0000-0000-0000-000000000001", "providerId":
-        "rigetti", "target": "rigetti.sim.qvm", "creationTime": "2024-08-15T22:50:22.1150945+00:00",
-=======
-      string: '{"containerUri": "https://mystorage.blob.core.windows.net/job-00000000-0000-0000-0000-000000000001?sv=PLACEHOLDER&st=2000-01-01T00%3A00%3A00Z&se=2050-01-01T00%3A00%3A00Z&sr=c&sp=rcwl&sig=PLACEHOLDER",
-        "inputDataUri": "https://mystorage.blob.core.windows.net/job-00000000-0000-0000-0000-000000000001/inputData?sv=PLACEHOLDER&st=2000-01-01T00%3A00%3A00Z&se=2050-01-01T00%3A00%3A00Z&sr=b&sp=r&rscd=attachment%3B+filename%3Dqdk-python-test-00000000-0000-0000-0000-000000000001.input.json&sig=PLACEHOLDER",
-        "inputDataFormat": "rigetti.quil.v1", "inputParams": {"skipQuilc": false,
-        "count": 5}, "metadata": null, "sessionId": null, "status": "Waiting", "jobType":
-        "QuantumComputing", "outputDataFormat": "rigetti.quil-results.v1", "outputDataUri":
-        "https://mystorage.blob.core.windows.net/job-00000000-0000-0000-0000-000000000001/outputData?sv=PLACEHOLDER&st=2000-01-01T00%3A00%3A00Z&se=2050-01-01T00%3A00%3A00Z&sr=b&sp=r&rscd=attachment%3B+filename%3Dqdk-python-test-00000000-0000-0000-0000-000000000001.output.json&sig=PLACEHOLDER",
-        "beginExecutionTime": null, "cancellationTime": null, "quantumComputingData":
-        {"count": 1}, "errorData": null, "isCancelling": false, "tags": [], "name":
-        "qdk-python-test", "id": "00000000-0000-0000-0000-000000000001", "providerId":
-        "rigetti", "target": "rigetti.sim.qvm", "creationTime": "2024-08-28T20:43:55.1911033+00:00",
->>>>>>> b43e1017
-        "endExecutionTime": null, "costEstimate": null, "itemType": "Job"}'
-    headers:
-      connection:
-      - keep-alive
-      content-length:
-<<<<<<< HEAD
-      - '983'
-=======
-      - '1421'
->>>>>>> b43e1017
-      content-type:
-      - application/json; charset=utf-8
-      transfer-encoding:
-      - chunked
-    status:
-      code: 200
-      message: OK
-- request:
-    body: null
-    headers:
-      Accept:
-      - application/json
-      Accept-Encoding:
-      - gzip, deflate
-      Connection:
-      - keep-alive
-      User-Agent:
-      - azsdk-python-quantum/1.2.4 Python/3.9.19 (Windows-10-10.0.22631-SP0)
-    method: GET
-    uri: https://eastus.quantum.azure.com/subscriptions/00000000-0000-0000-0000-000000000000/resourceGroups/myresourcegroup/providers/Microsoft.Quantum/workspaces/myworkspace/jobs/00000000-0000-0000-0000-000000000001?api-version=2022-09-12-preview&test-sequence-id=6
-  response:
-    body:
-<<<<<<< HEAD
-      string: '{"containerUri": "https://mystorage.blob.core.windows.net/job-00000000-0000-0000-0000-000000000001?sv=PLACEHOLDER&st=2024-08-15T22%3A50%3A25Z&se=2050-01-01T00%3A00%3A00Z&sr=c&sp=rcwl&sig=PLACEHOLDER&st=2024-08-15T22%3A50%3A25Z&se=2050-01-01T00%3A00%3A00Z&sr=b&sp=r&rscd=attachment%3B+filename%3Dqdk-python-test-00000000-0000-0000-0000-000000000001.input.json&sig=PLACEHOLDER&st=2024-08-15T22%3A50%3A25Z&se=2050-01-01T00%3A00%3A00Z&sr=b&sp=r&rscd=attachment%3B+filename%3Dqdk-python-test-00000000-0000-0000-0000-000000000001.output.json&sig=Vr8VMcTpFU5%2FKro9QGX9mQ1vv2CMKnwVO6wme2s5O%2FI%3D",
-        "beginExecutionTime": "2024-08-15T22:50:24.333047Z", "cancellationTime": null,
-        "quantumComputingData": {"count": 1}, "errorData": null, "isCancelling": false,
-        "tags": [], "name": "qdk-python-test", "id": "00000000-0000-0000-0000-000000000001",
-        "providerId": "rigetti", "target": "rigetti.sim.qvm", "creationTime": "2024-08-15T22:50:22.1150945+00:00",
-=======
       string: '{"containerUri": "https://mystorage.blob.core.windows.net/job-00000000-0000-0000-0000-000000000001?sv=PLACEHOLDER&st=2000-01-01T00%3A00%3A00Z&se=2050-01-01T00%3A00%3A00Z&sr=c&sp=rcwl&sig=PLACEHOLDER",
         "inputDataUri": "https://mystorage.blob.core.windows.net/job-00000000-0000-0000-0000-000000000001/inputData?sv=PLACEHOLDER&st=2000-01-01T00%3A00%3A00Z&se=2050-01-01T00%3A00%3A00Z&sr=b&sp=r&rscd=attachment%3B+filename%3Dqdk-python-test-00000000-0000-0000-0000-000000000001.input.json&sig=PLACEHOLDER",
         "inputDataFormat": "rigetti.quil.v1", "inputParams": {"skipQuilc": false,
@@ -662,7 +370,159 @@
       Connection:
       - keep-alive
       User-Agent:
-      - azsdk-python-quantum/0.0.1 Python/3.9.19 (Windows-10-10.0.22631-SP0)
+      - azsdk-python-quantum/1.2.4 Python/3.9.19 (Windows-10-10.0.22631-SP0)
+    method: GET
+    uri: https://eastus.quantum.azure.com/subscriptions/00000000-0000-0000-0000-000000000000/resourceGroups/myresourcegroup/providers/Microsoft.Quantum/workspaces/myworkspace/jobs/00000000-0000-0000-0000-000000000001?api-version=2022-09-12-preview&test-sequence-id=3
+  response:
+    body:
+      string: '{"containerUri": "https://mystorage.blob.core.windows.net/job-00000000-0000-0000-0000-000000000001?sv=PLACEHOLDER&st=2000-01-01T00%3A00%3A00Z&se=2050-01-01T00%3A00%3A00Z&sr=c&sp=rcwl&sig=PLACEHOLDER",
+        "inputDataUri": "https://mystorage.blob.core.windows.net/job-00000000-0000-0000-0000-000000000001/inputData?sv=PLACEHOLDER&st=2000-01-01T00%3A00%3A00Z&se=2050-01-01T00%3A00%3A00Z&sr=b&sp=r&rscd=attachment%3B+filename%3Dqdk-python-test-00000000-0000-0000-0000-000000000001.input.json&sig=PLACEHOLDER",
+        "inputDataFormat": "rigetti.quil.v1", "inputParams": {"skipQuilc": false,
+        "count": 5}, "metadata": null, "sessionId": null, "status": "Waiting", "jobType":
+        "QuantumComputing", "outputDataFormat": "rigetti.quil-results.v1", "outputDataUri":
+        "https://mystorage.blob.core.windows.net/job-00000000-0000-0000-0000-000000000001/outputData?sv=PLACEHOLDER&st=2000-01-01T00%3A00%3A00Z&se=2050-01-01T00%3A00%3A00Z&sr=b&sp=r&rscd=attachment%3B+filename%3Dqdk-python-test-00000000-0000-0000-0000-000000000001.output.json&sig=PLACEHOLDER",
+        "beginExecutionTime": null, "cancellationTime": null, "quantumComputingData":
+        {"count": 1}, "errorData": null, "isCancelling": false, "tags": [], "name":
+        "qdk-python-test", "id": "00000000-0000-0000-0000-000000000001", "providerId":
+        "rigetti", "target": "rigetti.sim.qvm", "creationTime": "2024-08-28T20:43:55.1911033+00:00",
+        "endExecutionTime": null, "costEstimate": null, "itemType": "Job"}'
+    headers:
+      connection:
+      - keep-alive
+      content-length:
+      - '1421'
+      content-type:
+      - application/json; charset=utf-8
+      transfer-encoding:
+      - chunked
+    status:
+      code: 200
+      message: OK
+- request:
+    body: null
+    headers:
+      Accept:
+      - application/json
+      Accept-Encoding:
+      - gzip, deflate
+      Connection:
+      - keep-alive
+      User-Agent:
+      - azsdk-python-quantum/1.2.4 Python/3.9.19 (Windows-10-10.0.22631-SP0)
+    method: GET
+    uri: https://eastus.quantum.azure.com/subscriptions/00000000-0000-0000-0000-000000000000/resourceGroups/myresourcegroup/providers/Microsoft.Quantum/workspaces/myworkspace/jobs/00000000-0000-0000-0000-000000000001?api-version=2022-09-12-preview&test-sequence-id=4
+  response:
+    body:
+      string: '{"containerUri": "https://mystorage.blob.core.windows.net/job-00000000-0000-0000-0000-000000000001?sv=PLACEHOLDER&st=2000-01-01T00%3A00%3A00Z&se=2050-01-01T00%3A00%3A00Z&sr=c&sp=rcwl&sig=PLACEHOLDER",
+        "inputDataUri": "https://mystorage.blob.core.windows.net/job-00000000-0000-0000-0000-000000000001/inputData?sv=PLACEHOLDER&st=2000-01-01T00%3A00%3A00Z&se=2050-01-01T00%3A00%3A00Z&sr=b&sp=r&rscd=attachment%3B+filename%3Dqdk-python-test-00000000-0000-0000-0000-000000000001.input.json&sig=PLACEHOLDER",
+        "inputDataFormat": "rigetti.quil.v1", "inputParams": {"skipQuilc": false,
+        "count": 5}, "metadata": null, "sessionId": null, "status": "Waiting", "jobType":
+        "QuantumComputing", "outputDataFormat": "rigetti.quil-results.v1", "outputDataUri":
+        "https://mystorage.blob.core.windows.net/job-00000000-0000-0000-0000-000000000001/outputData?sv=PLACEHOLDER&st=2000-01-01T00%3A00%3A00Z&se=2050-01-01T00%3A00%3A00Z&sr=b&sp=r&rscd=attachment%3B+filename%3Dqdk-python-test-00000000-0000-0000-0000-000000000001.output.json&sig=PLACEHOLDER",
+        "beginExecutionTime": null, "cancellationTime": null, "quantumComputingData":
+        {"count": 1}, "errorData": null, "isCancelling": false, "tags": [], "name":
+        "qdk-python-test", "id": "00000000-0000-0000-0000-000000000001", "providerId":
+        "rigetti", "target": "rigetti.sim.qvm", "creationTime": "2024-08-28T20:43:55.1911033+00:00",
+        "endExecutionTime": null, "costEstimate": null, "itemType": "Job"}'
+    headers:
+      connection:
+      - keep-alive
+      content-length:
+      - '1421'
+      content-type:
+      - application/json; charset=utf-8
+      transfer-encoding:
+      - chunked
+    status:
+      code: 200
+      message: OK
+- request:
+    body: null
+    headers:
+      Accept:
+      - application/json
+      Accept-Encoding:
+      - gzip, deflate
+      Connection:
+      - keep-alive
+      User-Agent:
+      - azsdk-python-quantum/1.2.4 Python/3.9.19 (Windows-10-10.0.22631-SP0)
+    method: GET
+    uri: https://eastus.quantum.azure.com/subscriptions/00000000-0000-0000-0000-000000000000/resourceGroups/myresourcegroup/providers/Microsoft.Quantum/workspaces/myworkspace/jobs/00000000-0000-0000-0000-000000000001?api-version=2022-09-12-preview&test-sequence-id=5
+  response:
+    body:
+      string: '{"containerUri": "https://mystorage.blob.core.windows.net/job-00000000-0000-0000-0000-000000000001?sv=PLACEHOLDER&st=2000-01-01T00%3A00%3A00Z&se=2050-01-01T00%3A00%3A00Z&sr=c&sp=rcwl&sig=PLACEHOLDER",
+        "inputDataUri": "https://mystorage.blob.core.windows.net/job-00000000-0000-0000-0000-000000000001/inputData?sv=PLACEHOLDER&st=2000-01-01T00%3A00%3A00Z&se=2050-01-01T00%3A00%3A00Z&sr=b&sp=r&rscd=attachment%3B+filename%3Dqdk-python-test-00000000-0000-0000-0000-000000000001.input.json&sig=PLACEHOLDER",
+        "inputDataFormat": "rigetti.quil.v1", "inputParams": {"skipQuilc": false,
+        "count": 5}, "metadata": null, "sessionId": null, "status": "Waiting", "jobType":
+        "QuantumComputing", "outputDataFormat": "rigetti.quil-results.v1", "outputDataUri":
+        "https://mystorage.blob.core.windows.net/job-00000000-0000-0000-0000-000000000001/outputData?sv=PLACEHOLDER&st=2000-01-01T00%3A00%3A00Z&se=2050-01-01T00%3A00%3A00Z&sr=b&sp=r&rscd=attachment%3B+filename%3Dqdk-python-test-00000000-0000-0000-0000-000000000001.output.json&sig=PLACEHOLDER",
+        "beginExecutionTime": null, "cancellationTime": null, "quantumComputingData":
+        {"count": 1}, "errorData": null, "isCancelling": false, "tags": [], "name":
+        "qdk-python-test", "id": "00000000-0000-0000-0000-000000000001", "providerId":
+        "rigetti", "target": "rigetti.sim.qvm", "creationTime": "2024-08-28T20:43:55.1911033+00:00",
+        "endExecutionTime": null, "costEstimate": null, "itemType": "Job"}'
+    headers:
+      connection:
+      - keep-alive
+      content-length:
+      - '1421'
+      content-type:
+      - application/json; charset=utf-8
+      transfer-encoding:
+      - chunked
+    status:
+      code: 200
+      message: OK
+- request:
+    body: null
+    headers:
+      Accept:
+      - application/json
+      Accept-Encoding:
+      - gzip, deflate
+      Connection:
+      - keep-alive
+      User-Agent:
+      - azsdk-python-quantum/1.2.4 Python/3.9.19 (Windows-10-10.0.22631-SP0)
+    method: GET
+    uri: https://eastus.quantum.azure.com/subscriptions/00000000-0000-0000-0000-000000000000/resourceGroups/myresourcegroup/providers/Microsoft.Quantum/workspaces/myworkspace/jobs/00000000-0000-0000-0000-000000000001?api-version=2022-09-12-preview&test-sequence-id=6
+  response:
+    body:
+      string: '{"containerUri": "https://mystorage.blob.core.windows.net/job-00000000-0000-0000-0000-000000000001?sv=PLACEHOLDER&st=2000-01-01T00%3A00%3A00Z&se=2050-01-01T00%3A00%3A00Z&sr=c&sp=rcwl&sig=PLACEHOLDER",
+        "inputDataUri": "https://mystorage.blob.core.windows.net/job-00000000-0000-0000-0000-000000000001/inputData?sv=PLACEHOLDER&st=2000-01-01T00%3A00%3A00Z&se=2050-01-01T00%3A00%3A00Z&sr=b&sp=r&rscd=attachment%3B+filename%3Dqdk-python-test-00000000-0000-0000-0000-000000000001.input.json&sig=PLACEHOLDER",
+        "inputDataFormat": "rigetti.quil.v1", "inputParams": {"skipQuilc": false,
+        "count": 5}, "metadata": null, "sessionId": null, "status": "Waiting", "jobType":
+        "QuantumComputing", "outputDataFormat": "rigetti.quil-results.v1", "outputDataUri":
+        "https://mystorage.blob.core.windows.net/job-00000000-0000-0000-0000-000000000001/outputData?sv=PLACEHOLDER&st=2000-01-01T00%3A00%3A00Z&se=2050-01-01T00%3A00%3A00Z&sr=b&sp=r&rscd=attachment%3B+filename%3Dqdk-python-test-00000000-0000-0000-0000-000000000001.output.json&sig=PLACEHOLDER",
+        "beginExecutionTime": null, "cancellationTime": null, "quantumComputingData":
+        {"count": 1}, "errorData": null, "isCancelling": false, "tags": [], "name":
+        "qdk-python-test", "id": "00000000-0000-0000-0000-000000000001", "providerId":
+        "rigetti", "target": "rigetti.sim.qvm", "creationTime": "2024-08-28T20:43:55.1911033+00:00",
+        "endExecutionTime": null, "costEstimate": null, "itemType": "Job"}'
+    headers:
+      connection:
+      - keep-alive
+      content-length:
+      - '1421'
+      content-type:
+      - application/json; charset=utf-8
+      transfer-encoding:
+      - chunked
+    status:
+      code: 200
+      message: OK
+- request:
+    body: null
+    headers:
+      Accept:
+      - application/json
+      Accept-Encoding:
+      - gzip, deflate
+      Connection:
+      - keep-alive
+      User-Agent:
+      - azsdk-python-quantum/1.2.4 Python/3.9.19 (Windows-10-10.0.22631-SP0)
     method: GET
     uri: https://eastus.quantum.azure.com/subscriptions/00000000-0000-0000-0000-000000000000/resourceGroups/myresourcegroup/providers/Microsoft.Quantum/workspaces/myworkspace/jobs/00000000-0000-0000-0000-000000000001?api-version=2022-09-12-preview&test-sequence-id=7
   response:
@@ -677,17 +537,12 @@
         null, "quantumComputingData": {"count": 1}, "errorData": null, "isCancelling":
         false, "tags": [], "name": "qdk-python-test", "id": "00000000-0000-0000-0000-000000000001",
         "providerId": "rigetti", "target": "rigetti.sim.qvm", "creationTime": "2024-08-28T20:43:55.1911033+00:00",
->>>>>>> b43e1017
         "endExecutionTime": null, "costEstimate": null, "itemType": "Job"}'
     headers:
       connection:
       - keep-alive
       content-length:
-<<<<<<< HEAD
-      - '1010'
-=======
       - '1449'
->>>>>>> b43e1017
       content-type:
       - application/json; charset=utf-8
       transfer-encoding:
@@ -710,14 +565,6 @@
     uri: https://eastus.quantum.azure.com/subscriptions/00000000-0000-0000-0000-000000000000/resourceGroups/myresourcegroup/providers/Microsoft.Quantum/workspaces/myworkspace/jobs/00000000-0000-0000-0000-000000000001?api-version=2022-09-12-preview&test-sequence-id=8
   response:
     body:
-<<<<<<< HEAD
-      string: '{"containerUri": "https://mystorage.blob.core.windows.net/job-00000000-0000-0000-0000-000000000001?sv=PLACEHOLDER&st=2024-08-15T22%3A50%3A26Z&se=2050-01-01T00%3A00%3A00Z&sr=c&sp=rcwl&sig=PLACEHOLDER&st=2024-08-15T22%3A50%3A26Z&se=2050-01-01T00%3A00%3A00Z&sr=b&sp=r&rscd=attachment%3B+filename%3Dqdk-python-test-00000000-0000-0000-0000-000000000001.input.json&sig=PLACEHOLDER&st=2024-08-15T22%3A50%3A26Z&se=2050-01-01T00%3A00%3A00Z&sr=b&sp=r&rscd=attachment%3B+filename%3Dqdk-python-test-00000000-0000-0000-0000-000000000001.output.json&sig=Z79C%2FihCga2VaMFbAQ7qCoEOPtVli%2BPe3BLWkbDb8x4%3D",
-        "beginExecutionTime": "2024-08-15T22:50:24.333047Z", "cancellationTime": null,
-        "quantumComputingData": {"count": 1}, "errorData": null, "isCancelling": false,
-        "tags": [], "name": "qdk-python-test", "id": "00000000-0000-0000-0000-000000000001",
-        "providerId": "rigetti", "target": "rigetti.sim.qvm", "creationTime": "2024-08-15T22:50:22.1150945+00:00",
-        "endExecutionTime": "2024-08-15T22:50:25.1033619Z", "costEstimate": {"currencyCode":
-=======
       string: '{"containerUri": "https://mystorage.blob.core.windows.net/job-00000000-0000-0000-0000-000000000001?sv=PLACEHOLDER&st=2000-01-01T00%3A00%3A00Z&se=2050-01-01T00%3A00%3A00Z&sr=c&sp=rcwl&sig=PLACEHOLDER",
         "inputDataUri": "https://mystorage.blob.core.windows.net/job-00000000-0000-0000-0000-000000000001/inputData?sv=PLACEHOLDER&st=2000-01-01T00%3A00%3A00Z&se=2050-01-01T00%3A00%3A00Z&sr=b&sp=r&rscd=attachment%3B+filename%3Dqdk-python-test-00000000-0000-0000-0000-000000000001.input.json&sig=PLACEHOLDER",
         "inputDataFormat": "rigetti.quil.v1", "inputParams": {"skipQuilc": false,
@@ -729,7 +576,6 @@
         false, "tags": [], "name": "qdk-python-test", "id": "00000000-0000-0000-0000-000000000001",
         "providerId": "rigetti", "target": "rigetti.sim.qvm", "creationTime": "2024-08-28T20:43:55.1911033+00:00",
         "endExecutionTime": "2024-08-28T20:43:58.8823248Z", "costEstimate": {"currencyCode":
->>>>>>> b43e1017
         "USD", "events": [{"dimensionId": "qpu_time_centiseconds", "dimensionName":
         "QPU Execution Time", "measureUnit": "10ms (rounded up)", "amountBilled":
         0.0, "amountConsumed": 0.0, "unitPrice": 0.0}], "estimatedTotal": 0.0}, "itemType":
@@ -738,11 +584,7 @@
       connection:
       - keep-alive
       content-length:
-<<<<<<< HEAD
-      - '1269'
-=======
       - '1711'
->>>>>>> b43e1017
       content-type:
       - application/json; charset=utf-8
       transfer-encoding:
@@ -765,14 +607,6 @@
     uri: https://eastus.quantum.azure.com/subscriptions/00000000-0000-0000-0000-000000000000/resourceGroups/myresourcegroup/providers/Microsoft.Quantum/workspaces/myworkspace/jobs/00000000-0000-0000-0000-000000000001?api-version=2022-09-12-preview&test-sequence-id=9
   response:
     body:
-<<<<<<< HEAD
-      string: '{"containerUri": "https://mystorage.blob.core.windows.net/job-00000000-0000-0000-0000-000000000001?sv=PLACEHOLDER&st=2024-08-15T22%3A50%3A27Z&se=2050-01-01T00%3A00%3A00Z&sr=c&sp=rcwl&sig=PLACEHOLDER&st=2024-08-15T22%3A50%3A27Z&se=2050-01-01T00%3A00%3A00Z&sr=b&sp=r&rscd=attachment%3B+filename%3Dqdk-python-test-00000000-0000-0000-0000-000000000001.input.json&sig=PLACEHOLDER&st=2024-08-15T22%3A50%3A27Z&se=2050-01-01T00%3A00%3A00Z&sr=b&sp=r&rscd=attachment%3B+filename%3Dqdk-python-test-00000000-0000-0000-0000-000000000001.output.json&sig=UI8s7zdpZLK4C6glz0HmXLZ576vFU2aqvmUVoPU%2Fsms%3D",
-        "beginExecutionTime": "2024-08-15T22:50:24.333047Z", "cancellationTime": null,
-        "quantumComputingData": {"count": 1}, "errorData": null, "isCancelling": false,
-        "tags": [], "name": "qdk-python-test", "id": "00000000-0000-0000-0000-000000000001",
-        "providerId": "rigetti", "target": "rigetti.sim.qvm", "creationTime": "2024-08-15T22:50:22.1150945+00:00",
-        "endExecutionTime": "2024-08-15T22:50:25.1033619Z", "costEstimate": {"currencyCode":
-=======
       string: '{"containerUri": "https://mystorage.blob.core.windows.net/job-00000000-0000-0000-0000-000000000001?sv=PLACEHOLDER&st=2000-01-01T00%3A00%3A00Z&se=2050-01-01T00%3A00%3A00Z&sr=c&sp=rcwl&sig=PLACEHOLDER",
         "inputDataUri": "https://mystorage.blob.core.windows.net/job-00000000-0000-0000-0000-000000000001/inputData?sv=PLACEHOLDER&st=2000-01-01T00%3A00%3A00Z&se=2050-01-01T00%3A00%3A00Z&sr=b&sp=r&rscd=attachment%3B+filename%3Dqdk-python-test-00000000-0000-0000-0000-000000000001.input.json&sig=PLACEHOLDER",
         "inputDataFormat": "rigetti.quil.v1", "inputParams": {"skipQuilc": false,
@@ -784,7 +618,6 @@
         false, "tags": [], "name": "qdk-python-test", "id": "00000000-0000-0000-0000-000000000001",
         "providerId": "rigetti", "target": "rigetti.sim.qvm", "creationTime": "2024-08-28T20:43:55.1911033+00:00",
         "endExecutionTime": "2024-08-28T20:43:58.8823248Z", "costEstimate": {"currencyCode":
->>>>>>> b43e1017
         "USD", "events": [{"dimensionId": "qpu_time_centiseconds", "dimensionName":
         "QPU Execution Time", "measureUnit": "10ms (rounded up)", "amountBilled":
         0.0, "amountConsumed": 0.0, "unitPrice": 0.0}], "estimatedTotal": 0.0}, "itemType":
@@ -793,41 +626,29 @@
       connection:
       - keep-alive
       content-length:
-<<<<<<< HEAD
-      - '1267'
-=======
       - '1711'
->>>>>>> b43e1017
-      content-type:
-      - application/json; charset=utf-8
-      transfer-encoding:
-      - chunked
-    status:
-      code: 200
-      message: OK
-- request:
-    body: null
-    headers:
-      Accept:
-      - application/json
-      Accept-Encoding:
-      - gzip, deflate
-      Connection:
-      - keep-alive
-      User-Agent:
-      - azsdk-python-quantum/1.2.4 Python/3.9.19 (Windows-10-10.0.22631-SP0)
+      content-type:
+      - application/json; charset=utf-8
+      transfer-encoding:
+      - chunked
+    status:
+      code: 200
+      message: OK
+- request:
+    body: null
+    headers:
+      Accept:
+      - application/json
+      Accept-Encoding:
+      - gzip, deflate
+      Connection:
+      - keep-alive
+      User-Agent:
+      - azsdk-python-quantum/0.0.1 Python/3.9.19 (Windows-10-10.0.22631-SP0)
     method: GET
     uri: https://eastus.quantum.azure.com/subscriptions/00000000-0000-0000-0000-000000000000/resourceGroups/myresourcegroup/providers/Microsoft.Quantum/workspaces/myworkspace/jobs/00000000-0000-0000-0000-000000000001?api-version=2022-09-12-preview&test-sequence-id=10
   response:
     body:
-<<<<<<< HEAD
-      string: '{"containerUri": "https://mystorage.blob.core.windows.net/job-00000000-0000-0000-0000-000000000001?sv=PLACEHOLDER&st=2024-08-15T22%3A50%3A27Z&se=2050-01-01T00%3A00%3A00Z&sr=c&sp=rcwl&sig=PLACEHOLDER&st=2024-08-15T22%3A50%3A27Z&se=2050-01-01T00%3A00%3A00Z&sr=b&sp=r&rscd=attachment%3B+filename%3Dqdk-python-test-00000000-0000-0000-0000-000000000001.input.json&sig=PLACEHOLDER&st=2024-08-15T22%3A50%3A27Z&se=2050-01-01T00%3A00%3A00Z&sr=b&sp=r&rscd=attachment%3B+filename%3Dqdk-python-test-00000000-0000-0000-0000-000000000001.output.json&sig=UI8s7zdpZLK4C6glz0HmXLZ576vFU2aqvmUVoPU%2Fsms%3D",
-        "beginExecutionTime": "2024-08-15T22:50:24.333047Z", "cancellationTime": null,
-        "quantumComputingData": {"count": 1}, "errorData": null, "isCancelling": false,
-        "tags": [], "name": "qdk-python-test", "id": "00000000-0000-0000-0000-000000000001",
-        "providerId": "rigetti", "target": "rigetti.sim.qvm", "creationTime": "2024-08-15T22:50:22.1150945+00:00",
-        "endExecutionTime": "2024-08-15T22:50:25.1033619Z", "costEstimate": {"currencyCode":
-=======
       string: '{"containerUri": "https://mystorage.blob.core.windows.net/job-00000000-0000-0000-0000-000000000001?sv=PLACEHOLDER&st=2000-01-01T00%3A00%3A00Z&se=2050-01-01T00%3A00%3A00Z&sr=c&sp=rcwl&sig=PLACEHOLDER",
         "inputDataUri": "https://mystorage.blob.core.windows.net/job-00000000-0000-0000-0000-000000000001/inputData?sv=PLACEHOLDER&st=2000-01-01T00%3A00%3A00Z&se=2050-01-01T00%3A00%3A00Z&sr=b&sp=r&rscd=attachment%3B+filename%3Dqdk-python-test-00000000-0000-0000-0000-000000000001.input.json&sig=PLACEHOLDER",
         "inputDataFormat": "rigetti.quil.v1", "inputParams": {"skipQuilc": false,
@@ -839,7 +660,6 @@
         false, "tags": [], "name": "qdk-python-test", "id": "00000000-0000-0000-0000-000000000001",
         "providerId": "rigetti", "target": "rigetti.sim.qvm", "creationTime": "2024-08-28T20:43:55.1911033+00:00",
         "endExecutionTime": "2024-08-28T20:43:58.8823248Z", "costEstimate": {"currencyCode":
->>>>>>> b43e1017
         "USD", "events": [{"dimensionId": "qpu_time_centiseconds", "dimensionName":
         "QPU Execution Time", "measureUnit": "10ms (rounded up)", "amountBilled":
         0.0, "amountConsumed": 0.0, "unitPrice": 0.0}], "estimatedTotal": 0.0}, "itemType":
@@ -848,11 +668,7 @@
       connection:
       - keep-alive
       content-length:
-<<<<<<< HEAD
-      - '1267'
-=======
       - '1711'
->>>>>>> b43e1017
       content-type:
       - application/json; charset=utf-8
       transfer-encoding:
@@ -872,21 +688,13 @@
       User-Agent:
       - azsdk-python-storage-blob/12.20.0 Python/3.9.19 (Windows-10-10.0.22631-SP0)
       x-ms-date:
-<<<<<<< HEAD
-      - Thu, 15 Aug 2024 22:50:26 GMT
-=======
       - Wed, 28 Aug 2024 20:44:01 GMT
->>>>>>> b43e1017
       x-ms-range:
       - bytes=0-33554431
       x-ms-version:
       - '2024-05-04'
     method: GET
-<<<<<<< HEAD
-    uri: https://mystorage.blob.core.windows.net/job-00000000-0000-0000-0000-000000000001/rawOutputData?sv=PLACEHOLDER&st=2024-08-15T22%3A50%3A27Z&se=2050-01-01T00%3A00%3A00Z&sr=b&sp=r&rscd=attachment%3B%20filename%3Dqdk-python-test-00000000-0000-0000-0000-000000000001.output.json&sig=UI8s7zdpZLK4C6glz0HmXLZ576vFU2aqvmUVoPU%2Fsms%3D
-=======
     uri: https://mystorage.blob.core.windows.net/job-00000000-0000-0000-0000-000000000001/rawOutputData?sv=PLACEHOLDER&st=2000-01-01T00%3A00%3A00Z&se=2050-01-01T00%3A00%3A00Z&sr=b&sp=r&rscd=attachment%3B%20filename%3Dqdk-python-test-00000000-0000-0000-0000-000000000001.output.json&sig=PLACEHOLDER
->>>>>>> b43e1017
   response:
     body:
       string: '{"ro": [[0, 0], [1, 1], [1, 1], [1, 1], [0, 0]]}'
@@ -904,11 +712,7 @@
       x-ms-blob-type:
       - BlockBlob
       x-ms-creation-time:
-<<<<<<< HEAD
-      - Thu, 15 Aug 2024 22:50:22 GMT
-=======
       - Wed, 28 Aug 2024 20:43:55 GMT
->>>>>>> b43e1017
       x-ms-lease-state:
       - available
       x-ms-lease-status:

interactions:
- request:
    body: client_id=PLACEHOLDER&grant_type=client_credentials&client_assertion=PLACEHOLDER&client_info=1&client_assertion_type=PLACEHOLDER&scope=https%3A%2F%2Fquantum.microsoft.com%2F.default
    headers:
      Accept:
      - application/json
      Accept-Encoding:
      - gzip, deflate
      Connection:
      - keep-alive
      Content-Length:
      - '181'
      Content-Type:
      - application/x-www-form-urlencoded
      User-Agent:
      - azsdk-python-identity/1.16.0 Python/3.9.19 (Windows-10-10.0.22631-SP0)
      x-client-current-telemetry:
      - 4|730,2|
      x-client-os:
      - win32
      x-client-sku:
      - MSAL.Python
      x-client-ver:
      - 1.28.0
    method: POST
    uri: https://login.microsoftonline.com/00000000-0000-0000-0000-000000000000/oauth2/v2.0/token
  response:
    body:
<<<<<<< HEAD
      string: '{"error": "invalid_client", "error_description": "AADSTS7000215: Invalid
        client secret provided. Ensure the secret being sent in the request is the
        client secret value, not the client secret ID, for a secret added to app ''00000000-0000-0000-0000-000000000000''.
        Trace ID: 2f2db305-4c6f-4a83-86b6-a3550ad1db00 Correlation ID: 36241096-d008-43dd-9119-fe496d1fdeba
        Timestamp: 2024-04-30 14:21:33Z", "error_codes": [7000215], "timestamp": "2024-04-30
        14:21:33Z", "trace_id": "2f2db305-4c6f-4a83-86b6-a3550ad1db00", "correlation_id":
        "36241096-d008-43dd-9119-fe496d1fdeba", "error_uri": "https://login.microsoftonline.com/error?code=7000215"}'
=======
      string: '{"token_type": "Bearer", "expires_in": 1746122556, "ext_expires_in":
        1746122556, "refresh_in": 31536000, "access_token": "PLACEHOLDER"}'
>>>>>>> 45329fda
    headers:
      content-length:
      - '636'
      content-type:
      - application/json; charset=utf-8
    status:
      code: 401
      message: Unauthorized
- request:
    body: 'b''{"containerName": "job-00000000-0000-0000-0000-000000000001"}'''
    headers:
      Accept:
      - application/json
      Accept-Encoding:
      - gzip, deflate
      Connection:
      - keep-alive
      Content-Length:
      - '64'
      Content-Type:
      - application/json
      User-Agent:
      - azsdk-python-quantum/0.0.1 Python/3.9.19 (Windows-10-10.0.22631-SP0)
    method: POST
    uri: https://eastus.quantum.azure.com/subscriptions/00000000-0000-0000-0000-000000000000/resourceGroups/myresourcegroup/providers/Microsoft.Quantum/workspaces/myworkspace/storage/sasUri?api-version=2022-09-12-preview&test-sequence-id=1
  response:
    body:
      string: '{"sasUri": "https://mystorage.blob.core.windows.net/job-00000000-0000-0000-0000-000000000001?sv=PLACEHOLDER&sig=PLACEHOLDER&se=2050-01-01T00%3A00%3A00Z&srt=co&ss=b&sp=racwl"}'
    headers:
      connection:
      - keep-alive
      content-length:
      - '174'
      content-type:
      - application/json; charset=utf-8
      transfer-encoding:
      - chunked
    status:
      code: 200
      message: OK
- request:
    body: null
    headers:
      Accept:
      - application/xml
      Accept-Encoding:
      - gzip, deflate
      Connection:
      - keep-alive
      User-Agent:
      - azsdk-python-storage-blob/12.19.1 Python/3.9.19 (Windows-10-10.0.22631-SP0)
      x-ms-date:
<<<<<<< HEAD
      - Tue, 30 Apr 2024 14:21:34 GMT
=======
      - Wed, 01 May 2024 18:02:37 GMT
>>>>>>> 45329fda
      x-ms-version:
      - '2023-11-03'
    method: GET
    uri: https://mystorage.blob.core.windows.net/job-00000000-0000-0000-0000-000000000001?restype=container&sv=PLACEHOLDER&sig=PLACEHOLDER&se=2050-01-01T00%3A00%3A00Z&srt=co&ss=b&sp=racwl
  response:
    body:
      string: "\uFEFF<?xml version=\"1.0\" encoding=\"utf-8\"?><Error><Code>ContainerNotFound</Code><Message>The
<<<<<<< HEAD
        specified container does not exist.\nRequestId:a100eb9f-b01e-0009-1909-9b6913000000\nTime:2024-04-30T14:21:36.2930159Z</Message></Error>"
=======
        specified container does not exist.\nRequestId:2e3d472f-801e-0002-15f1-9b9278000000\nTime:2024-05-01T18:02:39.5468670Z</Message></Error>"
>>>>>>> 45329fda
    headers:
      content-length:
      - '223'
      content-type:
      - application/xml
      x-ms-version:
      - '2023-11-03'
    status:
      code: 404
      message: The specified container does not exist.
- request:
    body: null
    headers:
      Accept:
      - application/xml
      Accept-Encoding:
      - gzip, deflate
      Connection:
      - keep-alive
      Content-Length:
      - '0'
      User-Agent:
      - azsdk-python-storage-blob/12.19.1 Python/3.9.19 (Windows-10-10.0.22631-SP0)
      x-ms-date:
<<<<<<< HEAD
      - Tue, 30 Apr 2024 14:21:35 GMT
=======
      - Wed, 01 May 2024 18:02:38 GMT
>>>>>>> 45329fda
      x-ms-version:
      - '2023-11-03'
    method: PUT
    uri: https://mystorage.blob.core.windows.net/job-00000000-0000-0000-0000-000000000001?restype=container&sv=PLACEHOLDER&sig=PLACEHOLDER&se=2050-01-01T00%3A00%3A00Z&srt=co&ss=b&sp=racwl
  response:
    body:
      string: ''
    headers:
      content-length:
      - '0'
      x-ms-version:
      - '2023-11-03'
    status:
      code: 201
      message: Created
- request:
    body: null
    headers:
      Accept:
      - application/xml
      Accept-Encoding:
      - gzip, deflate
      Connection:
      - keep-alive
      User-Agent:
      - azsdk-python-storage-blob/12.19.1 Python/3.9.19 (Windows-10-10.0.22631-SP0)
      x-ms-date:
<<<<<<< HEAD
      - Tue, 30 Apr 2024 14:21:35 GMT
=======
      - Wed, 01 May 2024 18:02:38 GMT
>>>>>>> 45329fda
      x-ms-version:
      - '2023-11-03'
    method: GET
    uri: https://mystorage.blob.core.windows.net/job-00000000-0000-0000-0000-000000000001?restype=container&sv=PLACEHOLDER&sig=PLACEHOLDER&se=2050-01-01T00%3A00%3A00Z&srt=co&ss=b&sp=racwl
  response:
    body:
      string: ''
    headers:
      content-length:
      - '0'
      x-ms-lease-state:
      - available
      x-ms-lease-status:
      - unlocked
      x-ms-version:
      - '2023-11-03'
    status:
      code: 200
      message: OK
- request:
    body: b'\nDECLARE ro BIT[2]\n\nH 0\nCNOT 0 1\n\nMEASURE 0 ro[0]\nMEASURE 1 ro[1]\n'
    headers:
      Accept:
      - application/xml
      Accept-Encoding:
      - gzip, deflate
      Connection:
      - keep-alive
      Content-Length:
      - '77'
      Content-Type:
      - application/octet-stream
      User-Agent:
      - azsdk-python-storage-blob/12.19.1 Python/3.9.19 (Windows-10-10.0.22631-SP0)
      x-ms-blob-type:
      - BlockBlob
      x-ms-date:
<<<<<<< HEAD
      - Tue, 30 Apr 2024 14:21:36 GMT
=======
      - Wed, 01 May 2024 18:02:40 GMT
>>>>>>> 45329fda
      x-ms-version:
      - '2023-11-03'
    method: PUT
    uri: https://mystorage.blob.core.windows.net/job-00000000-0000-0000-0000-000000000001/inputData?sv=PLACEHOLDER&sig=PLACEHOLDER&se=2050-01-01T00%3A00%3A00Z&srt=co&ss=b&sp=racwl
  response:
    body:
      string: ''
    headers:
      content-length:
      - '0'
      x-ms-version:
      - '2023-11-03'
    status:
      code: 201
      message: Created
- request:
    body: 'b''{"id": "00000000-0000-0000-0000-000000000001", "name": "qdk-python-test",
      "providerId": "rigetti", "target": "rigetti.sim.qvm", "itemType": "Job", "containerUri":
      "https://mystorage.blob.core.windows.net/job-00000000-0000-0000-0000-000000000001?sv=PLACEHOLDER&sig=PLACEHOLDER&se=2050-01-01T00%3A00%3A00Z&srt=co&ss=b&sp=racwl",
      "inputDataUri": "https://mystorage.blob.core.windows.net/job-00000000-0000-0000-0000-000000000001/inputData",
      "inputDataFormat": "rigetti.quil.v1", "inputParams": {"skipQuilc": false, "count":
      5}, "outputDataFormat": "rigetti.quil-results.v1"}'''
    headers:
      Accept:
      - application/json
      Accept-Encoding:
      - gzip, deflate
      Connection:
      - keep-alive
      Content-Length:
      - '573'
      Content-Type:
      - application/json
      User-Agent:
      - azsdk-python-quantum/0.0.1 Python/3.9.19 (Windows-10-10.0.22631-SP0)
    method: PUT
    uri: https://eastus.quantum.azure.com/subscriptions/00000000-0000-0000-0000-000000000000/resourceGroups/myresourcegroup/providers/Microsoft.Quantum/workspaces/myworkspace/jobs/00000000-0000-0000-0000-000000000001?api-version=2022-09-12-preview&test-sequence-id=1
  response:
    body:
      string: '{"containerUri": "https://mystorage.blob.core.windows.net/job-00000000-0000-0000-0000-000000000001?sv=PLACEHOLDER&sig=PLACEHOLDER&se=2050-01-01T00%3A00%3A00Z&srt=co&ss=b&sp=racwl",
        "inputDataUri": "https://mystorage.blob.core.windows.net/job-00000000-0000-0000-0000-000000000001/inputData?sv=PLACEHOLDER&sr=b&sig=PLACEHOLDER&se=2050-01-01T00%3A00%3A00Z&sp=rcw",
        "inputDataFormat": "rigetti.quil.v1", "inputParams": {"skipQuilc": false,
        "count": 5}, "metadata": null, "sessionId": null, "status": "Waiting", "jobType":
        "QuantumComputing", "outputDataFormat": "rigetti.quil-results.v1", "outputDataUri":
        "https://mystorage.blob.core.windows.net:443/job-00000000-0000-0000-0000-000000000001/outputData?sv=PLACEHOLDER&sig=PLACEHOLDER&se=2050-01-01T00%3A00%3A00Z&srt=co&ss=b&sp=racwl",
        "beginExecutionTime": null, "cancellationTime": null, "quantumComputingData":
        null, "errorData": null, "isCancelling": false, "tags": [], "name": "qdk-python-test",
        "id": "00000000-0000-0000-0000-000000000001", "providerId": "rigetti", "target":
<<<<<<< HEAD
        "rigetti.sim.qvm", "creationTime": "2024-04-30T14:21:37.7706966+00:00", "endExecutionTime":
=======
        "rigetti.sim.qvm", "creationTime": "2024-05-01T18:02:41.5472215+00:00", "endExecutionTime":
>>>>>>> 45329fda
        null, "costEstimate": null, "itemType": "Job"}'
    headers:
      connection:
      - keep-alive
      content-length:
      - '1165'
      content-type:
      - application/json; charset=utf-8
      transfer-encoding:
      - chunked
    status:
      code: 200
      message: OK
- request:
    body: null
    headers:
      Accept:
      - application/json
      Accept-Encoding:
      - gzip, deflate
      Connection:
      - keep-alive
      User-Agent:
      - azsdk-python-quantum/0.0.1 Python/3.9.19 (Windows-10-10.0.22631-SP0)
    method: GET
    uri: https://eastus.quantum.azure.com/subscriptions/00000000-0000-0000-0000-000000000000/resourceGroups/myresourcegroup/providers/Microsoft.Quantum/workspaces/myworkspace/jobs/00000000-0000-0000-0000-000000000001?api-version=2022-09-12-preview&test-sequence-id=1
  response:
    body:
      string: '{"containerUri": "https://mystorage.blob.core.windows.net/job-00000000-0000-0000-0000-000000000001?sv=PLACEHOLDER&sr=c&sig=PLACEHOLDER&se=2050-01-01T00%3A00%3A00Z&sp=rcwl",
        "inputDataUri": "https://mystorage.blob.core.windows.net/job-00000000-0000-0000-0000-000000000001/inputData?sv=PLACEHOLDER&sr=b&sig=PLACEHOLDER&se=2050-01-01T00%3A00%3A00Z&sp=r&rscd=attachment%3B%20filename%3Dqdk-python-test-00000000-0000-0000-0000-000000000001.input.json",
        "inputDataFormat": "rigetti.quil.v1", "inputParams": {"skipQuilc": false,
        "count": 5}, "metadata": null, "sessionId": null, "status": "Waiting", "jobType":
        "QuantumComputing", "outputDataFormat": "rigetti.quil-results.v1", "outputDataUri":
        "https://mystorage.blob.core.windows.net/job-00000000-0000-0000-0000-000000000001/outputData?sv=PLACEHOLDER&sr=b&sig=PLACEHOLDER&se=2050-01-01T00%3A00%3A00Z&sp=r&rscd=attachment%3B%20filename%3Dqdk-python-test-00000000-0000-0000-0000-000000000001.output.json",
        "beginExecutionTime": null, "cancellationTime": null, "quantumComputingData":
        {"count": 1}, "errorData": null, "isCancelling": false, "tags": [], "name":
        "qdk-python-test", "id": "00000000-0000-0000-0000-000000000001", "providerId":
<<<<<<< HEAD
        "rigetti", "target": "rigetti.sim.qvm", "creationTime": "2024-04-30T14:21:37.7706966+00:00",
=======
        "rigetti", "target": "rigetti.sim.qvm", "creationTime": "2024-05-01T18:02:41.5472215+00:00",
>>>>>>> 45329fda
        "endExecutionTime": null, "costEstimate": null, "itemType": "Job"}'
    headers:
      connection:
      - keep-alive
      content-length:
      - '1341'
      content-type:
      - application/json; charset=utf-8
      transfer-encoding:
      - chunked
    status:
      code: 200
      message: OK
- request:
    body: null
    headers:
      Accept:
      - application/json
      Accept-Encoding:
      - gzip, deflate
      Connection:
      - keep-alive
      User-Agent:
      - azsdk-python-quantum/0.0.1 Python/3.9.19 (Windows-10-10.0.22631-SP0)
    method: GET
    uri: https://eastus.quantum.azure.com/subscriptions/00000000-0000-0000-0000-000000000000/resourceGroups/myresourcegroup/providers/Microsoft.Quantum/workspaces/myworkspace/jobs/00000000-0000-0000-0000-000000000001?api-version=2022-09-12-preview&test-sequence-id=2
  response:
    body:
      string: '{"containerUri": "https://mystorage.blob.core.windows.net/job-00000000-0000-0000-0000-000000000001?sv=PLACEHOLDER&sr=c&sig=PLACEHOLDER&se=2050-01-01T00%3A00%3A00Z&sp=rcwl",
        "inputDataUri": "https://mystorage.blob.core.windows.net/job-00000000-0000-0000-0000-000000000001/inputData?sv=PLACEHOLDER&sr=b&sig=PLACEHOLDER&se=2050-01-01T00%3A00%3A00Z&sp=r&rscd=attachment%3B%20filename%3Dqdk-python-test-00000000-0000-0000-0000-000000000001.input.json",
        "inputDataFormat": "rigetti.quil.v1", "inputParams": {"skipQuilc": false,
        "count": 5}, "metadata": null, "sessionId": null, "status": "Waiting", "jobType":
        "QuantumComputing", "outputDataFormat": "rigetti.quil-results.v1", "outputDataUri":
        "https://mystorage.blob.core.windows.net/job-00000000-0000-0000-0000-000000000001/outputData?sv=PLACEHOLDER&sr=b&sig=PLACEHOLDER&se=2050-01-01T00%3A00%3A00Z&sp=r&rscd=attachment%3B%20filename%3Dqdk-python-test-00000000-0000-0000-0000-000000000001.output.json",
        "beginExecutionTime": null, "cancellationTime": null, "quantumComputingData":
        {"count": 1}, "errorData": null, "isCancelling": false, "tags": [], "name":
        "qdk-python-test", "id": "00000000-0000-0000-0000-000000000001", "providerId":
<<<<<<< HEAD
        "rigetti", "target": "rigetti.sim.qvm", "creationTime": "2024-04-30T14:21:37.7706966+00:00",
=======
        "rigetti", "target": "rigetti.sim.qvm", "creationTime": "2024-05-01T18:02:41.5472215+00:00",
>>>>>>> 45329fda
        "endExecutionTime": null, "costEstimate": null, "itemType": "Job"}'
    headers:
      connection:
      - keep-alive
      content-length:
      - '1341'
      content-type:
      - application/json; charset=utf-8
      transfer-encoding:
      - chunked
    status:
      code: 200
      message: OK
- request:
    body: null
    headers:
      Accept:
      - application/json
      Accept-Encoding:
      - gzip, deflate
      Connection:
      - keep-alive
      User-Agent:
      - azsdk-python-quantum/0.0.1 Python/3.9.19 (Windows-10-10.0.22631-SP0)
    method: GET
    uri: https://eastus.quantum.azure.com/subscriptions/00000000-0000-0000-0000-000000000000/resourceGroups/myresourcegroup/providers/Microsoft.Quantum/workspaces/myworkspace/jobs/00000000-0000-0000-0000-000000000001?api-version=2022-09-12-preview&test-sequence-id=3
  response:
    body:
      string: '{"containerUri": "https://mystorage.blob.core.windows.net/job-00000000-0000-0000-0000-000000000001?sv=PLACEHOLDER&sr=c&sig=PLACEHOLDER&se=2050-01-01T00%3A00%3A00Z&sp=rcwl",
        "inputDataUri": "https://mystorage.blob.core.windows.net/job-00000000-0000-0000-0000-000000000001/inputData?sv=PLACEHOLDER&sr=b&sig=PLACEHOLDER&se=2050-01-01T00%3A00%3A00Z&sp=r&rscd=attachment%3B%20filename%3Dqdk-python-test-00000000-0000-0000-0000-000000000001.input.json",
        "inputDataFormat": "rigetti.quil.v1", "inputParams": {"skipQuilc": false,
        "count": 5}, "metadata": null, "sessionId": null, "status": "Waiting", "jobType":
        "QuantumComputing", "outputDataFormat": "rigetti.quil-results.v1", "outputDataUri":
        "https://mystorage.blob.core.windows.net/job-00000000-0000-0000-0000-000000000001/outputData?sv=PLACEHOLDER&sr=b&sig=PLACEHOLDER&se=2050-01-01T00%3A00%3A00Z&sp=r&rscd=attachment%3B%20filename%3Dqdk-python-test-00000000-0000-0000-0000-000000000001.output.json",
        "beginExecutionTime": null, "cancellationTime": null, "quantumComputingData":
        {"count": 1}, "errorData": null, "isCancelling": false, "tags": [], "name":
        "qdk-python-test", "id": "00000000-0000-0000-0000-000000000001", "providerId":
<<<<<<< HEAD
        "rigetti", "target": "rigetti.sim.qvm", "creationTime": "2024-04-30T14:21:37.7706966+00:00",
=======
        "rigetti", "target": "rigetti.sim.qvm", "creationTime": "2024-05-01T18:02:41.5472215+00:00",
>>>>>>> 45329fda
        "endExecutionTime": null, "costEstimate": null, "itemType": "Job"}'
    headers:
      connection:
      - keep-alive
      content-length:
      - '1341'
      content-type:
      - application/json; charset=utf-8
      transfer-encoding:
      - chunked
    status:
      code: 200
      message: OK
- request:
    body: null
    headers:
      Accept:
      - application/json
      Accept-Encoding:
      - gzip, deflate
      Connection:
      - keep-alive
      User-Agent:
      - azsdk-python-quantum/0.0.1 Python/3.9.19 (Windows-10-10.0.22631-SP0)
    method: GET
    uri: https://eastus.quantum.azure.com/subscriptions/00000000-0000-0000-0000-000000000000/resourceGroups/myresourcegroup/providers/Microsoft.Quantum/workspaces/myworkspace/jobs/00000000-0000-0000-0000-000000000001?api-version=2022-09-12-preview&test-sequence-id=4
  response:
    body:
      string: '{"containerUri": "https://mystorage.blob.core.windows.net/job-00000000-0000-0000-0000-000000000001?sv=PLACEHOLDER&sr=c&sig=PLACEHOLDER&se=2050-01-01T00%3A00%3A00Z&sp=rcwl",
        "inputDataUri": "https://mystorage.blob.core.windows.net/job-00000000-0000-0000-0000-000000000001/inputData?sv=PLACEHOLDER&sr=b&sig=PLACEHOLDER&se=2050-01-01T00%3A00%3A00Z&sp=r&rscd=attachment%3B%20filename%3Dqdk-python-test-00000000-0000-0000-0000-000000000001.input.json",
        "inputDataFormat": "rigetti.quil.v1", "inputParams": {"skipQuilc": false,
        "count": 5}, "metadata": null, "sessionId": null, "status": "Waiting", "jobType":
        "QuantumComputing", "outputDataFormat": "rigetti.quil-results.v1", "outputDataUri":
        "https://mystorage.blob.core.windows.net/job-00000000-0000-0000-0000-000000000001/outputData?sv=PLACEHOLDER&sr=b&sig=PLACEHOLDER&se=2050-01-01T00%3A00%3A00Z&sp=r&rscd=attachment%3B%20filename%3Dqdk-python-test-00000000-0000-0000-0000-000000000001.output.json",
        "beginExecutionTime": null, "cancellationTime": null, "quantumComputingData":
        {"count": 1}, "errorData": null, "isCancelling": false, "tags": [], "name":
        "qdk-python-test", "id": "00000000-0000-0000-0000-000000000001", "providerId":
<<<<<<< HEAD
        "rigetti", "target": "rigetti.sim.qvm", "creationTime": "2024-04-30T14:21:37.7706966+00:00",
=======
        "rigetti", "target": "rigetti.sim.qvm", "creationTime": "2024-05-01T18:02:41.5472215+00:00",
>>>>>>> 45329fda
        "endExecutionTime": null, "costEstimate": null, "itemType": "Job"}'
    headers:
      connection:
      - keep-alive
      content-length:
      - '1341'
      content-type:
      - application/json; charset=utf-8
      transfer-encoding:
      - chunked
    status:
      code: 200
      message: OK
- request:
    body: null
    headers:
      Accept:
      - application/json
      Accept-Encoding:
      - gzip, deflate
      Connection:
      - keep-alive
      User-Agent:
      - azsdk-python-quantum/0.0.1 Python/3.9.19 (Windows-10-10.0.22631-SP0)
    method: GET
    uri: https://eastus.quantum.azure.com/subscriptions/00000000-0000-0000-0000-000000000000/resourceGroups/myresourcegroup/providers/Microsoft.Quantum/workspaces/myworkspace/jobs/00000000-0000-0000-0000-000000000001?api-version=2022-09-12-preview&test-sequence-id=5
  response:
    body:
      string: '{"containerUri": "https://mystorage.blob.core.windows.net/job-00000000-0000-0000-0000-000000000001?sv=PLACEHOLDER&sr=c&sig=PLACEHOLDER&se=2050-01-01T00%3A00%3A00Z&sp=rcwl",
        "inputDataUri": "https://mystorage.blob.core.windows.net/job-00000000-0000-0000-0000-000000000001/inputData?sv=PLACEHOLDER&sr=b&sig=PLACEHOLDER&se=2050-01-01T00%3A00%3A00Z&sp=r&rscd=attachment%3B%20filename%3Dqdk-python-test-00000000-0000-0000-0000-000000000001.input.json",
        "inputDataFormat": "rigetti.quil.v1", "inputParams": {"skipQuilc": false,
        "count": 5}, "metadata": null, "sessionId": null, "status": "Waiting", "jobType":
        "QuantumComputing", "outputDataFormat": "rigetti.quil-results.v1", "outputDataUri":
        "https://mystorage.blob.core.windows.net/job-00000000-0000-0000-0000-000000000001/outputData?sv=PLACEHOLDER&sr=b&sig=PLACEHOLDER&se=2050-01-01T00%3A00%3A00Z&sp=r&rscd=attachment%3B%20filename%3Dqdk-python-test-00000000-0000-0000-0000-000000000001.output.json",
        "beginExecutionTime": null, "cancellationTime": null, "quantumComputingData":
        {"count": 1}, "errorData": null, "isCancelling": false, "tags": [], "name":
        "qdk-python-test", "id": "00000000-0000-0000-0000-000000000001", "providerId":
<<<<<<< HEAD
        "rigetti", "target": "rigetti.sim.qvm", "creationTime": "2024-04-30T14:21:37.7706966+00:00",
=======
        "rigetti", "target": "rigetti.sim.qvm", "creationTime": "2024-05-01T18:02:41.5472215+00:00",
>>>>>>> 45329fda
        "endExecutionTime": null, "costEstimate": null, "itemType": "Job"}'
    headers:
      connection:
      - keep-alive
      content-length:
      - '1341'
      content-type:
      - application/json; charset=utf-8
      transfer-encoding:
      - chunked
    status:
      code: 200
      message: OK
- request:
    body: null
    headers:
      Accept:
      - application/json
      Accept-Encoding:
      - gzip, deflate
      Connection:
      - keep-alive
      User-Agent:
      - azsdk-python-quantum/0.0.1 Python/3.9.19 (Windows-10-10.0.22631-SP0)
    method: GET
    uri: https://eastus.quantum.azure.com/subscriptions/00000000-0000-0000-0000-000000000000/resourceGroups/myresourcegroup/providers/Microsoft.Quantum/workspaces/myworkspace/jobs/00000000-0000-0000-0000-000000000001?api-version=2022-09-12-preview&test-sequence-id=6
  response:
    body:
      string: '{"containerUri": "https://mystorage.blob.core.windows.net/job-00000000-0000-0000-0000-000000000001?sv=PLACEHOLDER&sr=c&sig=PLACEHOLDER&se=2050-01-01T00%3A00%3A00Z&sp=rcwl",
        "inputDataUri": "https://mystorage.blob.core.windows.net/job-00000000-0000-0000-0000-000000000001/inputData?sv=PLACEHOLDER&sr=b&sig=PLACEHOLDER&se=2050-01-01T00%3A00%3A00Z&sp=r&rscd=attachment%3B%20filename%3Dqdk-python-test-00000000-0000-0000-0000-000000000001.input.json",
        "inputDataFormat": "rigetti.quil.v1", "inputParams": {"skipQuilc": false,
        "count": 5}, "metadata": null, "sessionId": null, "status": "Executing", "jobType":
        "QuantumComputing", "outputDataFormat": "rigetti.quil-results.v1", "outputDataUri":
        "https://mystorage.blob.core.windows.net/job-00000000-0000-0000-0000-000000000001/outputData?sv=PLACEHOLDER&sr=b&sig=PLACEHOLDER&se=2050-01-01T00%3A00%3A00Z&sp=r&rscd=attachment%3B%20filename%3Dqdk-python-test-00000000-0000-0000-0000-000000000001.output.json",
<<<<<<< HEAD
        "beginExecutionTime": "2024-04-30T14:21:41.3692809Z", "cancellationTime":
        null, "quantumComputingData": {"count": 1}, "errorData": null, "isCancelling":
        false, "tags": [], "name": "qdk-python-test", "id": "00000000-0000-0000-0000-000000000001",
        "providerId": "rigetti", "target": "rigetti.sim.qvm", "creationTime": "2024-04-30T14:21:37.7706966+00:00",
=======
        "beginExecutionTime": "2024-05-01T18:02:44.741817Z", "cancellationTime": null,
        "quantumComputingData": {"count": 1}, "errorData": null, "isCancelling": false,
        "tags": [], "name": "qdk-python-test", "id": "00000000-0000-0000-0000-000000000001",
        "providerId": "rigetti", "target": "rigetti.sim.qvm", "creationTime": "2024-05-01T18:02:41.5472215+00:00",
>>>>>>> 45329fda
        "endExecutionTime": null, "costEstimate": null, "itemType": "Job"}'
    headers:
      connection:
      - keep-alive
      content-length:
      - '1368'
      content-type:
      - application/json; charset=utf-8
      transfer-encoding:
      - chunked
    status:
      code: 200
      message: OK
- request:
    body: null
    headers:
      Accept:
      - application/json
      Accept-Encoding:
      - gzip, deflate
      Connection:
      - keep-alive
      User-Agent:
      - azsdk-python-quantum/0.0.1 Python/3.9.19 (Windows-10-10.0.22631-SP0)
    method: GET
    uri: https://eastus.quantum.azure.com/subscriptions/00000000-0000-0000-0000-000000000000/resourceGroups/myresourcegroup/providers/Microsoft.Quantum/workspaces/myworkspace/jobs/00000000-0000-0000-0000-000000000001?api-version=2022-09-12-preview&test-sequence-id=7
  response:
    body:
      string: '{"containerUri": "https://mystorage.blob.core.windows.net/job-00000000-0000-0000-0000-000000000001?sv=PLACEHOLDER&sr=c&sig=PLACEHOLDER&se=2050-01-01T00%3A00%3A00Z&sp=rcwl",
        "inputDataUri": "https://mystorage.blob.core.windows.net/job-00000000-0000-0000-0000-000000000001/inputData?sv=PLACEHOLDER&sr=b&sig=PLACEHOLDER&se=2050-01-01T00%3A00%3A00Z&sp=r&rscd=attachment%3B%20filename%3Dqdk-python-test-00000000-0000-0000-0000-000000000001.input.json",
        "inputDataFormat": "rigetti.quil.v1", "inputParams": {"skipQuilc": false,
        "count": 5}, "metadata": null, "sessionId": null, "status": "Executing", "jobType":
        "QuantumComputing", "outputDataFormat": "rigetti.quil-results.v1", "outputDataUri":
        "https://mystorage.blob.core.windows.net/job-00000000-0000-0000-0000-000000000001/outputData?sv=PLACEHOLDER&sr=b&sig=PLACEHOLDER&se=2050-01-01T00%3A00%3A00Z&sp=r&rscd=attachment%3B%20filename%3Dqdk-python-test-00000000-0000-0000-0000-000000000001.output.json",
        "beginExecutionTime": "2024-04-30T14:21:41.3692809Z", "cancellationTime":
        null, "quantumComputingData": {"count": 1}, "errorData": null, "isCancelling":
        false, "tags": [], "name": "qdk-python-test", "id": "00000000-0000-0000-0000-000000000001",
        "providerId": "rigetti", "target": "rigetti.sim.qvm", "creationTime": "2024-04-30T14:21:37.7706966+00:00",
        "endExecutionTime": null, "costEstimate": null, "itemType": "Job"}'
    headers:
      connection:
      - keep-alive
      content-length:
      - '1369'
      content-type:
      - application/json; charset=utf-8
      transfer-encoding:
      - chunked
    status:
      code: 200
      message: OK
- request:
    body: null
    headers:
      Accept:
      - application/json
      Accept-Encoding:
      - gzip, deflate
      Connection:
      - keep-alive
      User-Agent:
      - azsdk-python-quantum/0.0.1 Python/3.9.19 (Windows-10-10.0.22631-SP0)
    method: GET
    uri: https://eastus.quantum.azure.com/subscriptions/00000000-0000-0000-0000-000000000000/resourceGroups/myresourcegroup/providers/Microsoft.Quantum/workspaces/myworkspace/jobs/00000000-0000-0000-0000-000000000001?api-version=2022-09-12-preview&test-sequence-id=8
  response:
    body:
      string: '{"containerUri": "https://mystorage.blob.core.windows.net/job-00000000-0000-0000-0000-000000000001?sv=PLACEHOLDER&sr=c&sig=PLACEHOLDER&se=2050-01-01T00%3A00%3A00Z&sp=rcwl",
        "inputDataUri": "https://mystorage.blob.core.windows.net/job-00000000-0000-0000-0000-000000000001/inputData?sv=PLACEHOLDER&sr=b&sig=PLACEHOLDER&se=2050-01-01T00%3A00%3A00Z&sp=r&rscd=attachment%3B%20filename%3Dqdk-python-test-00000000-0000-0000-0000-000000000001.input.json",
        "inputDataFormat": "rigetti.quil.v1", "inputParams": {"skipQuilc": false,
        "count": 5}, "metadata": null, "sessionId": null, "status": "Succeeded", "jobType":
        "QuantumComputing", "outputDataFormat": "rigetti.quil-results.v1", "outputDataUri":
        "https://mystorage.blob.core.windows.net/job-00000000-0000-0000-0000-000000000001/rawOutputData?sv=PLACEHOLDER&sr=b&sig=PLACEHOLDER&se=2050-01-01T00%3A00%3A00Z&sp=r&rscd=attachment%3B%20filename%3Dqdk-python-test-00000000-0000-0000-0000-000000000001.output.json",
<<<<<<< HEAD
        "beginExecutionTime": "2024-04-30T14:21:41.3692809Z", "cancellationTime":
        null, "quantumComputingData": {"count": 1}, "errorData": null, "isCancelling":
        false, "tags": [], "name": "qdk-python-test", "id": "00000000-0000-0000-0000-000000000001",
        "providerId": "rigetti", "target": "rigetti.sim.qvm", "creationTime": "2024-04-30T14:21:37.7706966+00:00",
        "endExecutionTime": "2024-04-30T14:21:42.6312859Z", "costEstimate": {"currencyCode":
=======
        "beginExecutionTime": "2024-05-01T18:02:44.741817Z", "cancellationTime": null,
        "quantumComputingData": {"count": 1}, "errorData": null, "isCancelling": false,
        "tags": [], "name": "qdk-python-test", "id": "00000000-0000-0000-0000-000000000001",
        "providerId": "rigetti", "target": "rigetti.sim.qvm", "creationTime": "2024-05-01T18:02:41.5472215+00:00",
        "endExecutionTime": "2024-05-01T18:02:45.8314722Z", "costEstimate": {"currencyCode":
>>>>>>> 45329fda
        "USD", "events": [{"dimensionId": "qpu_time_centiseconds", "dimensionName":
        "QPU Execution Time", "measureUnit": "10ms (rounded up)", "amountBilled":
        0.0, "amountConsumed": 0.0, "unitPrice": 0.0}], "estimatedTotal": 0.0}, "itemType":
        "Job"}'
    headers:
      connection:
      - keep-alive
      content-length:
      - '1630'
      content-type:
      - application/json; charset=utf-8
      transfer-encoding:
      - chunked
    status:
      code: 200
      message: OK
- request:
    body: null
    headers:
      Accept:
      - application/json
      Accept-Encoding:
      - gzip, deflate
      Connection:
      - keep-alive
      User-Agent:
      - azsdk-python-quantum/0.0.1 Python/3.9.19 (Windows-10-10.0.22631-SP0)
    method: GET
    uri: https://eastus.quantum.azure.com/subscriptions/00000000-0000-0000-0000-000000000000/resourceGroups/myresourcegroup/providers/Microsoft.Quantum/workspaces/myworkspace/jobs/00000000-0000-0000-0000-000000000001?api-version=2022-09-12-preview&test-sequence-id=9
  response:
    body:
      string: '{"containerUri": "https://mystorage.blob.core.windows.net/job-00000000-0000-0000-0000-000000000001?sv=PLACEHOLDER&sr=c&sig=PLACEHOLDER&se=2050-01-01T00%3A00%3A00Z&sp=rcwl",
        "inputDataUri": "https://mystorage.blob.core.windows.net/job-00000000-0000-0000-0000-000000000001/inputData?sv=PLACEHOLDER&sr=b&sig=PLACEHOLDER&se=2050-01-01T00%3A00%3A00Z&sp=r&rscd=attachment%3B%20filename%3Dqdk-python-test-00000000-0000-0000-0000-000000000001.input.json",
        "inputDataFormat": "rigetti.quil.v1", "inputParams": {"skipQuilc": false,
        "count": 5}, "metadata": null, "sessionId": null, "status": "Succeeded", "jobType":
        "QuantumComputing", "outputDataFormat": "rigetti.quil-results.v1", "outputDataUri":
        "https://mystorage.blob.core.windows.net/job-00000000-0000-0000-0000-000000000001/rawOutputData?sv=PLACEHOLDER&sr=b&sig=PLACEHOLDER&se=2050-01-01T00%3A00%3A00Z&sp=r&rscd=attachment%3B%20filename%3Dqdk-python-test-00000000-0000-0000-0000-000000000001.output.json",
<<<<<<< HEAD
        "beginExecutionTime": "2024-04-30T14:21:41.3692809Z", "cancellationTime":
        null, "quantumComputingData": {"count": 1}, "errorData": null, "isCancelling":
        false, "tags": [], "name": "qdk-python-test", "id": "00000000-0000-0000-0000-000000000001",
        "providerId": "rigetti", "target": "rigetti.sim.qvm", "creationTime": "2024-04-30T14:21:37.7706966+00:00",
        "endExecutionTime": "2024-04-30T14:21:42.6312859Z", "costEstimate": {"currencyCode":
=======
        "beginExecutionTime": "2024-05-01T18:02:44.741817Z", "cancellationTime": null,
        "quantumComputingData": {"count": 1}, "errorData": null, "isCancelling": false,
        "tags": [], "name": "qdk-python-test", "id": "00000000-0000-0000-0000-000000000001",
        "providerId": "rigetti", "target": "rigetti.sim.qvm", "creationTime": "2024-05-01T18:02:41.5472215+00:00",
        "endExecutionTime": "2024-05-01T18:02:45.8314722Z", "costEstimate": {"currencyCode":
>>>>>>> 45329fda
        "USD", "events": [{"dimensionId": "qpu_time_centiseconds", "dimensionName":
        "QPU Execution Time", "measureUnit": "10ms (rounded up)", "amountBilled":
        0.0, "amountConsumed": 0.0, "unitPrice": 0.0}], "estimatedTotal": 0.0}, "itemType":
        "Job"}'
    headers:
      connection:
      - keep-alive
      content-length:
      - '1630'
      content-type:
      - application/json; charset=utf-8
      transfer-encoding:
      - chunked
    status:
      code: 200
      message: OK
- request:
    body: null
    headers:
      Accept:
      - application/json
      Accept-Encoding:
      - gzip, deflate
      Connection:
      - keep-alive
      User-Agent:
      - azsdk-python-quantum/0.0.1 Python/3.9.19 (Windows-10-10.0.22631-SP0)
    method: GET
    uri: https://eastus.quantum.azure.com/subscriptions/00000000-0000-0000-0000-000000000000/resourceGroups/myresourcegroup/providers/Microsoft.Quantum/workspaces/myworkspace/jobs/00000000-0000-0000-0000-000000000001?api-version=2022-09-12-preview&test-sequence-id=10
  response:
    body:
      string: '{"containerUri": "https://mystorage.blob.core.windows.net/job-00000000-0000-0000-0000-000000000001?sv=PLACEHOLDER&sr=c&sig=PLACEHOLDER&se=2050-01-01T00%3A00%3A00Z&sp=rcwl",
        "inputDataUri": "https://mystorage.blob.core.windows.net/job-00000000-0000-0000-0000-000000000001/inputData?sv=PLACEHOLDER&sr=b&sig=PLACEHOLDER&se=2050-01-01T00%3A00%3A00Z&sp=r&rscd=attachment%3B%20filename%3Dqdk-python-test-00000000-0000-0000-0000-000000000001.input.json",
        "inputDataFormat": "rigetti.quil.v1", "inputParams": {"skipQuilc": false,
        "count": 5}, "metadata": null, "sessionId": null, "status": "Succeeded", "jobType":
        "QuantumComputing", "outputDataFormat": "rigetti.quil-results.v1", "outputDataUri":
        "https://mystorage.blob.core.windows.net/job-00000000-0000-0000-0000-000000000001/rawOutputData?sv=PLACEHOLDER&sr=b&sig=PLACEHOLDER&se=2050-01-01T00%3A00%3A00Z&sp=r&rscd=attachment%3B%20filename%3Dqdk-python-test-00000000-0000-0000-0000-000000000001.output.json",
<<<<<<< HEAD
        "beginExecutionTime": "2024-04-30T14:21:41.3692809Z", "cancellationTime":
        null, "quantumComputingData": {"count": 1}, "errorData": null, "isCancelling":
        false, "tags": [], "name": "qdk-python-test", "id": "00000000-0000-0000-0000-000000000001",
        "providerId": "rigetti", "target": "rigetti.sim.qvm", "creationTime": "2024-04-30T14:21:37.7706966+00:00",
        "endExecutionTime": "2024-04-30T14:21:42.6312859Z", "costEstimate": {"currencyCode":
=======
        "beginExecutionTime": "2024-05-01T18:02:44.741817Z", "cancellationTime": null,
        "quantumComputingData": {"count": 1}, "errorData": null, "isCancelling": false,
        "tags": [], "name": "qdk-python-test", "id": "00000000-0000-0000-0000-000000000001",
        "providerId": "rigetti", "target": "rigetti.sim.qvm", "creationTime": "2024-05-01T18:02:41.5472215+00:00",
        "endExecutionTime": "2024-05-01T18:02:45.8314722Z", "costEstimate": {"currencyCode":
>>>>>>> 45329fda
        "USD", "events": [{"dimensionId": "qpu_time_centiseconds", "dimensionName":
        "QPU Execution Time", "measureUnit": "10ms (rounded up)", "amountBilled":
        0.0, "amountConsumed": 0.0, "unitPrice": 0.0}], "estimatedTotal": 0.0}, "itemType":
        "Job"}'
    headers:
      connection:
      - keep-alive
      content-length:
      - '1630'
      content-type:
      - application/json; charset=utf-8
      transfer-encoding:
      - chunked
    status:
      code: 200
      message: OK
- request:
    body: null
    headers:
      Accept:
      - application/xml
      Accept-Encoding:
      - gzip, deflate
      Connection:
      - keep-alive
      User-Agent:
      - azsdk-python-storage-blob/12.19.1 Python/3.9.19 (Windows-10-10.0.22631-SP0)
      x-ms-date:
<<<<<<< HEAD
      - Tue, 30 Apr 2024 14:21:45 GMT
=======
      - Wed, 01 May 2024 18:02:47 GMT
>>>>>>> 45329fda
      x-ms-range:
      - bytes=0-33554431
      x-ms-version:
      - '2023-11-03'
    method: GET
    uri: https://mystorage.blob.core.windows.net/job-00000000-0000-0000-0000-000000000001/rawOutputData?sv=PLACEHOLDER&sr=b&sig=PLACEHOLDER&se=2050-01-01T00%3A00%3A00Z&sp=r&rscd=attachment%3B%20filename%3Dqdk-python-test-00000000-0000-0000-0000-000000000001.output.json
  response:
    body:
      string: '{"ro": [[0, 0], [1, 1], [1, 1], [1, 1], [0, 0]]}'
    headers:
      accept-ranges:
      - bytes
      content-length:
      - '48'
      content-range:
      - bytes 0-37/38
      content-type:
      - application/json
      x-ms-blob-content-md5:
      - ueCmu54KimqzFfzAN38gkg==
      x-ms-blob-type:
      - BlockBlob
      x-ms-creation-time:
<<<<<<< HEAD
      - Tue, 30 Apr 2024 14:21:38 GMT
=======
      - Wed, 01 May 2024 18:02:41 GMT
>>>>>>> 45329fda
      x-ms-lease-state:
      - available
      x-ms-lease-status:
      - unlocked
      x-ms-server-encrypted:
      - 'true'
      x-ms-version:
      - '2023-11-03'
    status:
      code: 206
      message: Partial Content
version: 1<|MERGE_RESOLUTION|>--- conflicted
+++ resolved
@@ -26,18 +26,8 @@
     uri: https://login.microsoftonline.com/00000000-0000-0000-0000-000000000000/oauth2/v2.0/token
   response:
     body:
-<<<<<<< HEAD
-      string: '{"error": "invalid_client", "error_description": "AADSTS7000215: Invalid
-        client secret provided. Ensure the secret being sent in the request is the
-        client secret value, not the client secret ID, for a secret added to app ''00000000-0000-0000-0000-000000000000''.
-        Trace ID: 2f2db305-4c6f-4a83-86b6-a3550ad1db00 Correlation ID: 36241096-d008-43dd-9119-fe496d1fdeba
-        Timestamp: 2024-04-30 14:21:33Z", "error_codes": [7000215], "timestamp": "2024-04-30
-        14:21:33Z", "trace_id": "2f2db305-4c6f-4a83-86b6-a3550ad1db00", "correlation_id":
-        "36241096-d008-43dd-9119-fe496d1fdeba", "error_uri": "https://login.microsoftonline.com/error?code=7000215"}'
-=======
       string: '{"token_type": "Bearer", "expires_in": 1746122556, "ext_expires_in":
         1746122556, "refresh_in": 31536000, "access_token": "PLACEHOLDER"}'
->>>>>>> 45329fda
     headers:
       content-length:
       - '636'
@@ -90,11 +80,7 @@
       User-Agent:
       - azsdk-python-storage-blob/12.19.1 Python/3.9.19 (Windows-10-10.0.22631-SP0)
       x-ms-date:
-<<<<<<< HEAD
-      - Tue, 30 Apr 2024 14:21:34 GMT
-=======
       - Wed, 01 May 2024 18:02:37 GMT
->>>>>>> 45329fda
       x-ms-version:
       - '2023-11-03'
     method: GET
@@ -102,11 +88,7 @@
   response:
     body:
       string: "\uFEFF<?xml version=\"1.0\" encoding=\"utf-8\"?><Error><Code>ContainerNotFound</Code><Message>The
-<<<<<<< HEAD
-        specified container does not exist.\nRequestId:a100eb9f-b01e-0009-1909-9b6913000000\nTime:2024-04-30T14:21:36.2930159Z</Message></Error>"
-=======
         specified container does not exist.\nRequestId:2e3d472f-801e-0002-15f1-9b9278000000\nTime:2024-05-01T18:02:39.5468670Z</Message></Error>"
->>>>>>> 45329fda
     headers:
       content-length:
       - '223'
@@ -131,11 +113,7 @@
       User-Agent:
       - azsdk-python-storage-blob/12.19.1 Python/3.9.19 (Windows-10-10.0.22631-SP0)
       x-ms-date:
-<<<<<<< HEAD
-      - Tue, 30 Apr 2024 14:21:35 GMT
-=======
       - Wed, 01 May 2024 18:02:38 GMT
->>>>>>> 45329fda
       x-ms-version:
       - '2023-11-03'
     method: PUT
@@ -163,11 +141,7 @@
       User-Agent:
       - azsdk-python-storage-blob/12.19.1 Python/3.9.19 (Windows-10-10.0.22631-SP0)
       x-ms-date:
-<<<<<<< HEAD
-      - Tue, 30 Apr 2024 14:21:35 GMT
-=======
       - Wed, 01 May 2024 18:02:38 GMT
->>>>>>> 45329fda
       x-ms-version:
       - '2023-11-03'
     method: GET
@@ -205,11 +179,7 @@
       x-ms-blob-type:
       - BlockBlob
       x-ms-date:
-<<<<<<< HEAD
-      - Tue, 30 Apr 2024 14:21:36 GMT
-=======
       - Wed, 01 May 2024 18:02:40 GMT
->>>>>>> 45329fda
       x-ms-version:
       - '2023-11-03'
     method: PUT
@@ -258,11 +228,7 @@
         "beginExecutionTime": null, "cancellationTime": null, "quantumComputingData":
         null, "errorData": null, "isCancelling": false, "tags": [], "name": "qdk-python-test",
         "id": "00000000-0000-0000-0000-000000000001", "providerId": "rigetti", "target":
-<<<<<<< HEAD
-        "rigetti.sim.qvm", "creationTime": "2024-04-30T14:21:37.7706966+00:00", "endExecutionTime":
-=======
         "rigetti.sim.qvm", "creationTime": "2024-05-01T18:02:41.5472215+00:00", "endExecutionTime":
->>>>>>> 45329fda
         null, "costEstimate": null, "itemType": "Job"}'
     headers:
       connection:
@@ -300,11 +266,7 @@
         "beginExecutionTime": null, "cancellationTime": null, "quantumComputingData":
         {"count": 1}, "errorData": null, "isCancelling": false, "tags": [], "name":
         "qdk-python-test", "id": "00000000-0000-0000-0000-000000000001", "providerId":
-<<<<<<< HEAD
-        "rigetti", "target": "rigetti.sim.qvm", "creationTime": "2024-04-30T14:21:37.7706966+00:00",
-=======
         "rigetti", "target": "rigetti.sim.qvm", "creationTime": "2024-05-01T18:02:41.5472215+00:00",
->>>>>>> 45329fda
         "endExecutionTime": null, "costEstimate": null, "itemType": "Job"}'
     headers:
       connection:
@@ -342,11 +304,7 @@
         "beginExecutionTime": null, "cancellationTime": null, "quantumComputingData":
         {"count": 1}, "errorData": null, "isCancelling": false, "tags": [], "name":
         "qdk-python-test", "id": "00000000-0000-0000-0000-000000000001", "providerId":
-<<<<<<< HEAD
-        "rigetti", "target": "rigetti.sim.qvm", "creationTime": "2024-04-30T14:21:37.7706966+00:00",
-=======
         "rigetti", "target": "rigetti.sim.qvm", "creationTime": "2024-05-01T18:02:41.5472215+00:00",
->>>>>>> 45329fda
         "endExecutionTime": null, "costEstimate": null, "itemType": "Job"}'
     headers:
       connection:
@@ -384,11 +342,7 @@
         "beginExecutionTime": null, "cancellationTime": null, "quantumComputingData":
         {"count": 1}, "errorData": null, "isCancelling": false, "tags": [], "name":
         "qdk-python-test", "id": "00000000-0000-0000-0000-000000000001", "providerId":
-<<<<<<< HEAD
-        "rigetti", "target": "rigetti.sim.qvm", "creationTime": "2024-04-30T14:21:37.7706966+00:00",
-=======
         "rigetti", "target": "rigetti.sim.qvm", "creationTime": "2024-05-01T18:02:41.5472215+00:00",
->>>>>>> 45329fda
         "endExecutionTime": null, "costEstimate": null, "itemType": "Job"}'
     headers:
       connection:
@@ -426,11 +380,7 @@
         "beginExecutionTime": null, "cancellationTime": null, "quantumComputingData":
         {"count": 1}, "errorData": null, "isCancelling": false, "tags": [], "name":
         "qdk-python-test", "id": "00000000-0000-0000-0000-000000000001", "providerId":
-<<<<<<< HEAD
-        "rigetti", "target": "rigetti.sim.qvm", "creationTime": "2024-04-30T14:21:37.7706966+00:00",
-=======
         "rigetti", "target": "rigetti.sim.qvm", "creationTime": "2024-05-01T18:02:41.5472215+00:00",
->>>>>>> 45329fda
         "endExecutionTime": null, "costEstimate": null, "itemType": "Job"}'
     headers:
       connection:
@@ -468,11 +418,7 @@
         "beginExecutionTime": null, "cancellationTime": null, "quantumComputingData":
         {"count": 1}, "errorData": null, "isCancelling": false, "tags": [], "name":
         "qdk-python-test", "id": "00000000-0000-0000-0000-000000000001", "providerId":
-<<<<<<< HEAD
-        "rigetti", "target": "rigetti.sim.qvm", "creationTime": "2024-04-30T14:21:37.7706966+00:00",
-=======
         "rigetti", "target": "rigetti.sim.qvm", "creationTime": "2024-05-01T18:02:41.5472215+00:00",
->>>>>>> 45329fda
         "endExecutionTime": null, "costEstimate": null, "itemType": "Job"}'
     headers:
       connection:
@@ -507,17 +453,10 @@
         "count": 5}, "metadata": null, "sessionId": null, "status": "Executing", "jobType":
         "QuantumComputing", "outputDataFormat": "rigetti.quil-results.v1", "outputDataUri":
         "https://mystorage.blob.core.windows.net/job-00000000-0000-0000-0000-000000000001/outputData?sv=PLACEHOLDER&sr=b&sig=PLACEHOLDER&se=2050-01-01T00%3A00%3A00Z&sp=r&rscd=attachment%3B%20filename%3Dqdk-python-test-00000000-0000-0000-0000-000000000001.output.json",
-<<<<<<< HEAD
-        "beginExecutionTime": "2024-04-30T14:21:41.3692809Z", "cancellationTime":
-        null, "quantumComputingData": {"count": 1}, "errorData": null, "isCancelling":
-        false, "tags": [], "name": "qdk-python-test", "id": "00000000-0000-0000-0000-000000000001",
-        "providerId": "rigetti", "target": "rigetti.sim.qvm", "creationTime": "2024-04-30T14:21:37.7706966+00:00",
-=======
         "beginExecutionTime": "2024-05-01T18:02:44.741817Z", "cancellationTime": null,
         "quantumComputingData": {"count": 1}, "errorData": null, "isCancelling": false,
         "tags": [], "name": "qdk-python-test", "id": "00000000-0000-0000-0000-000000000001",
         "providerId": "rigetti", "target": "rigetti.sim.qvm", "creationTime": "2024-05-01T18:02:41.5472215+00:00",
->>>>>>> 45329fda
         "endExecutionTime": null, "costEstimate": null, "itemType": "Job"}'
     headers:
       connection:
@@ -551,58 +490,12 @@
         "inputDataFormat": "rigetti.quil.v1", "inputParams": {"skipQuilc": false,
         "count": 5}, "metadata": null, "sessionId": null, "status": "Executing", "jobType":
         "QuantumComputing", "outputDataFormat": "rigetti.quil-results.v1", "outputDataUri":
-        "https://mystorage.blob.core.windows.net/job-00000000-0000-0000-0000-000000000001/outputData?sv=PLACEHOLDER&sr=b&sig=PLACEHOLDER&se=2050-01-01T00%3A00%3A00Z&sp=r&rscd=attachment%3B%20filename%3Dqdk-python-test-00000000-0000-0000-0000-000000000001.output.json",
-        "beginExecutionTime": "2024-04-30T14:21:41.3692809Z", "cancellationTime":
-        null, "quantumComputingData": {"count": 1}, "errorData": null, "isCancelling":
-        false, "tags": [], "name": "qdk-python-test", "id": "00000000-0000-0000-0000-000000000001",
-        "providerId": "rigetti", "target": "rigetti.sim.qvm", "creationTime": "2024-04-30T14:21:37.7706966+00:00",
-        "endExecutionTime": null, "costEstimate": null, "itemType": "Job"}'
-    headers:
-      connection:
-      - keep-alive
-      content-length:
-      - '1369'
-      content-type:
-      - application/json; charset=utf-8
-      transfer-encoding:
-      - chunked
-    status:
-      code: 200
-      message: OK
-- request:
-    body: null
-    headers:
-      Accept:
-      - application/json
-      Accept-Encoding:
-      - gzip, deflate
-      Connection:
-      - keep-alive
-      User-Agent:
-      - azsdk-python-quantum/0.0.1 Python/3.9.19 (Windows-10-10.0.22631-SP0)
-    method: GET
-    uri: https://eastus.quantum.azure.com/subscriptions/00000000-0000-0000-0000-000000000000/resourceGroups/myresourcegroup/providers/Microsoft.Quantum/workspaces/myworkspace/jobs/00000000-0000-0000-0000-000000000001?api-version=2022-09-12-preview&test-sequence-id=8
-  response:
-    body:
-      string: '{"containerUri": "https://mystorage.blob.core.windows.net/job-00000000-0000-0000-0000-000000000001?sv=PLACEHOLDER&sr=c&sig=PLACEHOLDER&se=2050-01-01T00%3A00%3A00Z&sp=rcwl",
-        "inputDataUri": "https://mystorage.blob.core.windows.net/job-00000000-0000-0000-0000-000000000001/inputData?sv=PLACEHOLDER&sr=b&sig=PLACEHOLDER&se=2050-01-01T00%3A00%3A00Z&sp=r&rscd=attachment%3B%20filename%3Dqdk-python-test-00000000-0000-0000-0000-000000000001.input.json",
-        "inputDataFormat": "rigetti.quil.v1", "inputParams": {"skipQuilc": false,
-        "count": 5}, "metadata": null, "sessionId": null, "status": "Succeeded", "jobType":
-        "QuantumComputing", "outputDataFormat": "rigetti.quil-results.v1", "outputDataUri":
         "https://mystorage.blob.core.windows.net/job-00000000-0000-0000-0000-000000000001/rawOutputData?sv=PLACEHOLDER&sr=b&sig=PLACEHOLDER&se=2050-01-01T00%3A00%3A00Z&sp=r&rscd=attachment%3B%20filename%3Dqdk-python-test-00000000-0000-0000-0000-000000000001.output.json",
-<<<<<<< HEAD
-        "beginExecutionTime": "2024-04-30T14:21:41.3692809Z", "cancellationTime":
-        null, "quantumComputingData": {"count": 1}, "errorData": null, "isCancelling":
-        false, "tags": [], "name": "qdk-python-test", "id": "00000000-0000-0000-0000-000000000001",
-        "providerId": "rigetti", "target": "rigetti.sim.qvm", "creationTime": "2024-04-30T14:21:37.7706966+00:00",
-        "endExecutionTime": "2024-04-30T14:21:42.6312859Z", "costEstimate": {"currencyCode":
-=======
         "beginExecutionTime": "2024-05-01T18:02:44.741817Z", "cancellationTime": null,
         "quantumComputingData": {"count": 1}, "errorData": null, "isCancelling": false,
         "tags": [], "name": "qdk-python-test", "id": "00000000-0000-0000-0000-000000000001",
         "providerId": "rigetti", "target": "rigetti.sim.qvm", "creationTime": "2024-05-01T18:02:41.5472215+00:00",
         "endExecutionTime": "2024-05-01T18:02:45.8314722Z", "costEstimate": {"currencyCode":
->>>>>>> 45329fda
         "USD", "events": [{"dimensionId": "qpu_time_centiseconds", "dimensionName":
         "QPU Execution Time", "measureUnit": "10ms (rounded up)", "amountBilled":
         0.0, "amountConsumed": 0.0, "unitPrice": 0.0}], "estimatedTotal": 0.0}, "itemType":
@@ -631,7 +524,7 @@
       User-Agent:
       - azsdk-python-quantum/0.0.1 Python/3.9.19 (Windows-10-10.0.22631-SP0)
     method: GET
-    uri: https://eastus.quantum.azure.com/subscriptions/00000000-0000-0000-0000-000000000000/resourceGroups/myresourcegroup/providers/Microsoft.Quantum/workspaces/myworkspace/jobs/00000000-0000-0000-0000-000000000001?api-version=2022-09-12-preview&test-sequence-id=9
+    uri: https://eastus.quantum.azure.com/subscriptions/00000000-0000-0000-0000-000000000000/resourceGroups/myresourcegroup/providers/Microsoft.Quantum/workspaces/myworkspace/jobs/00000000-0000-0000-0000-000000000001?api-version=2022-09-12-preview&test-sequence-id=8
   response:
     body:
       string: '{"containerUri": "https://mystorage.blob.core.windows.net/job-00000000-0000-0000-0000-000000000001?sv=PLACEHOLDER&sr=c&sig=PLACEHOLDER&se=2050-01-01T00%3A00%3A00Z&sp=rcwl",
@@ -640,19 +533,11 @@
         "count": 5}, "metadata": null, "sessionId": null, "status": "Succeeded", "jobType":
         "QuantumComputing", "outputDataFormat": "rigetti.quil-results.v1", "outputDataUri":
         "https://mystorage.blob.core.windows.net/job-00000000-0000-0000-0000-000000000001/rawOutputData?sv=PLACEHOLDER&sr=b&sig=PLACEHOLDER&se=2050-01-01T00%3A00%3A00Z&sp=r&rscd=attachment%3B%20filename%3Dqdk-python-test-00000000-0000-0000-0000-000000000001.output.json",
-<<<<<<< HEAD
-        "beginExecutionTime": "2024-04-30T14:21:41.3692809Z", "cancellationTime":
-        null, "quantumComputingData": {"count": 1}, "errorData": null, "isCancelling":
-        false, "tags": [], "name": "qdk-python-test", "id": "00000000-0000-0000-0000-000000000001",
-        "providerId": "rigetti", "target": "rigetti.sim.qvm", "creationTime": "2024-04-30T14:21:37.7706966+00:00",
-        "endExecutionTime": "2024-04-30T14:21:42.6312859Z", "costEstimate": {"currencyCode":
-=======
         "beginExecutionTime": "2024-05-01T18:02:44.741817Z", "cancellationTime": null,
         "quantumComputingData": {"count": 1}, "errorData": null, "isCancelling": false,
         "tags": [], "name": "qdk-python-test", "id": "00000000-0000-0000-0000-000000000001",
         "providerId": "rigetti", "target": "rigetti.sim.qvm", "creationTime": "2024-05-01T18:02:41.5472215+00:00",
         "endExecutionTime": "2024-05-01T18:02:45.8314722Z", "costEstimate": {"currencyCode":
->>>>>>> 45329fda
         "USD", "events": [{"dimensionId": "qpu_time_centiseconds", "dimensionName":
         "QPU Execution Time", "measureUnit": "10ms (rounded up)", "amountBilled":
         0.0, "amountConsumed": 0.0, "unitPrice": 0.0}], "estimatedTotal": 0.0}, "itemType":
@@ -681,7 +566,7 @@
       User-Agent:
       - azsdk-python-quantum/0.0.1 Python/3.9.19 (Windows-10-10.0.22631-SP0)
     method: GET
-    uri: https://eastus.quantum.azure.com/subscriptions/00000000-0000-0000-0000-000000000000/resourceGroups/myresourcegroup/providers/Microsoft.Quantum/workspaces/myworkspace/jobs/00000000-0000-0000-0000-000000000001?api-version=2022-09-12-preview&test-sequence-id=10
+    uri: https://eastus.quantum.azure.com/subscriptions/00000000-0000-0000-0000-000000000000/resourceGroups/myresourcegroup/providers/Microsoft.Quantum/workspaces/myworkspace/jobs/00000000-0000-0000-0000-000000000001?api-version=2022-09-12-preview&test-sequence-id=9
   response:
     body:
       string: '{"containerUri": "https://mystorage.blob.core.windows.net/job-00000000-0000-0000-0000-000000000001?sv=PLACEHOLDER&sr=c&sig=PLACEHOLDER&se=2050-01-01T00%3A00%3A00Z&sp=rcwl",
@@ -690,19 +575,11 @@
         "count": 5}, "metadata": null, "sessionId": null, "status": "Succeeded", "jobType":
         "QuantumComputing", "outputDataFormat": "rigetti.quil-results.v1", "outputDataUri":
         "https://mystorage.blob.core.windows.net/job-00000000-0000-0000-0000-000000000001/rawOutputData?sv=PLACEHOLDER&sr=b&sig=PLACEHOLDER&se=2050-01-01T00%3A00%3A00Z&sp=r&rscd=attachment%3B%20filename%3Dqdk-python-test-00000000-0000-0000-0000-000000000001.output.json",
-<<<<<<< HEAD
-        "beginExecutionTime": "2024-04-30T14:21:41.3692809Z", "cancellationTime":
-        null, "quantumComputingData": {"count": 1}, "errorData": null, "isCancelling":
-        false, "tags": [], "name": "qdk-python-test", "id": "00000000-0000-0000-0000-000000000001",
-        "providerId": "rigetti", "target": "rigetti.sim.qvm", "creationTime": "2024-04-30T14:21:37.7706966+00:00",
-        "endExecutionTime": "2024-04-30T14:21:42.6312859Z", "costEstimate": {"currencyCode":
-=======
         "beginExecutionTime": "2024-05-01T18:02:44.741817Z", "cancellationTime": null,
         "quantumComputingData": {"count": 1}, "errorData": null, "isCancelling": false,
         "tags": [], "name": "qdk-python-test", "id": "00000000-0000-0000-0000-000000000001",
         "providerId": "rigetti", "target": "rigetti.sim.qvm", "creationTime": "2024-05-01T18:02:41.5472215+00:00",
         "endExecutionTime": "2024-05-01T18:02:45.8314722Z", "costEstimate": {"currencyCode":
->>>>>>> 45329fda
         "USD", "events": [{"dimensionId": "qpu_time_centiseconds", "dimensionName":
         "QPU Execution Time", "measureUnit": "10ms (rounded up)", "amountBilled":
         0.0, "amountConsumed": 0.0, "unitPrice": 0.0}], "estimatedTotal": 0.0}, "itemType":
@@ -731,11 +608,7 @@
       User-Agent:
       - azsdk-python-storage-blob/12.19.1 Python/3.9.19 (Windows-10-10.0.22631-SP0)
       x-ms-date:
-<<<<<<< HEAD
-      - Tue, 30 Apr 2024 14:21:45 GMT
-=======
       - Wed, 01 May 2024 18:02:47 GMT
->>>>>>> 45329fda
       x-ms-range:
       - bytes=0-33554431
       x-ms-version:
@@ -759,11 +632,7 @@
       x-ms-blob-type:
       - BlockBlob
       x-ms-creation-time:
-<<<<<<< HEAD
-      - Tue, 30 Apr 2024 14:21:38 GMT
-=======
       - Wed, 01 May 2024 18:02:41 GMT
->>>>>>> 45329fda
       x-ms-lease-state:
       - available
       x-ms-lease-status:

interactions:
- request:
    body: client_id=PLACEHOLDER&grant_type=client_credentials&client_assertion=PLACEHOLDER&client_info=1&client_assertion_type=PLACEHOLDER&scope=https%3A%2F%2Fquantum.microsoft.com%2F.default
    headers:
      Accept:
      - application/json
      Accept-Encoding:
      - gzip, deflate
      Connection:
      - keep-alive
      Content-Length:
      - '181'
      Content-Type:
      - application/x-www-form-urlencoded
      User-Agent:
      - azsdk-python-identity/1.16.0 Python/3.9.19 (Windows-10-10.0.22631-SP0)
      x-client-current-telemetry:
      - 4|730,2|
      x-client-os:
      - win32
      x-client-sku:
      - MSAL.Python
      x-client-ver:
      - 1.28.0
    method: POST
    uri: https://login.microsoftonline.com/00000000-0000-0000-0000-000000000000/oauth2/v2.0/token
  response:
    body:
<<<<<<< HEAD
      string: '{"error": "invalid_client", "error_description": "AADSTS7000215: Invalid
        client secret provided. Ensure the secret being sent in the request is the
        client secret value, not the client secret ID, for a secret added to app ''00000000-0000-0000-0000-000000000000''.
        Trace ID: 3570d816-9cf4-4172-8414-727b587a9600 Correlation ID: 73c65701-4aaa-4a37-9453-c3be55e62f56
        Timestamp: 2024-04-30 14:08:16Z", "error_codes": [7000215], "timestamp": "2024-04-30
        14:08:16Z", "trace_id": "3570d816-9cf4-4172-8414-727b587a9600", "correlation_id":
        "73c65701-4aaa-4a37-9453-c3be55e62f56", "error_uri": "https://login.microsoftonline.com/error?code=7000215"}'
=======
      string: '{"token_type": "Bearer", "expires_in": 1746121817, "ext_expires_in":
        1746121817, "refresh_in": 31536000, "access_token": "PLACEHOLDER"}'
>>>>>>> 45329fda
    headers:
      content-length:
      - '636'
      content-type:
      - application/json; charset=utf-8
    status:
      code: 401
      message: Unauthorized
- request:
    body: null
    headers:
      Accept:
      - application/json
      Accept-Encoding:
      - gzip, deflate
      Connection:
      - keep-alive
      User-Agent:
      - testapp-azure-quantum-qiskit azsdk-python-quantum/0.0.1 Python/3.9.19 (Windows-10-10.0.22631-SP0)
    method: GET
    uri: https://eastus.quantum.azure.com/subscriptions/00000000-0000-0000-0000-000000000000/resourceGroups/myresourcegroup/providers/Microsoft.Quantum/workspaces/myworkspace/providerStatus?api-version=2022-09-12-preview&test-sequence-id=1
  response:
    body:
      string: '{"value": [{"id": "microsoft-elements", "currentAvailability": "Available",
        "targets": [{"id": "microsoft.dft", "currentAvailability": "Available", "averageQueueTime":
        0, "statusPage": null}]}, {"id": "ionq", "currentAvailability": "Degraded",
        "targets": [{"id": "ionq.qpu", "currentAvailability": "Available", "averageQueueTime":
<<<<<<< HEAD
        383644, "statusPage": "https://status.ionq.co"}, {"id": "ionq.qpu.aria-1",
        "currentAvailability": "Unavailable", "averageQueueTime": 734677, "statusPage":
        "https://status.ionq.co"}, {"id": "ionq.qpu.aria-2", "currentAvailability":
        "Unavailable", "averageQueueTime": 0, "statusPage": "https://status.ionq.co"},
        {"id": "ionq.simulator", "currentAvailability": "Available", "averageQueueTime":
        1, "statusPage": "https://status.ionq.co"}]}, {"id": "microsoft-qc", "currentAvailability":
        "Available", "targets": [{"id": "microsoft.estimator", "currentAvailability":
        "Available", "averageQueueTime": 0, "statusPage": null}]}, {"id": "pasqal",
        "currentAvailability": "Available", "targets": [{"id": "pasqal.sim.emu-tn",
        "currentAvailability": "Available", "averageQueueTime": 278, "statusPage":
        "https://pasqal.com"}, {"id": "pasqal.qpu.fresnel", "currentAvailability":
        "Available", "averageQueueTime": 0, "statusPage": "https://pasqal.com"}]},
=======
        494142, "statusPage": "https://status.ionq.co"}, {"id": "ionq.qpu.aria-1",
        "currentAvailability": "Unavailable", "averageQueueTime": 737015, "statusPage":
        "https://status.ionq.co"}, {"id": "ionq.qpu.aria-2", "currentAvailability":
        "Unavailable", "averageQueueTime": 0, "statusPage": "https://status.ionq.co"},
        {"id": "ionq.simulator", "currentAvailability": "Available", "averageQueueTime":
        3, "statusPage": "https://status.ionq.co"}]}, {"id": "microsoft-qc", "currentAvailability":
        "Available", "targets": [{"id": "microsoft.estimator", "currentAvailability":
        "Available", "averageQueueTime": 0, "statusPage": null}]}, {"id": "pasqal",
        "currentAvailability": "Degraded", "targets": [{"id": "pasqal.sim.emu-tn",
        "currentAvailability": "Available", "averageQueueTime": 256, "statusPage":
        "https://pasqal.com"}, {"id": "pasqal.qpu.fresnel", "currentAvailability":
        "Degraded", "averageQueueTime": 0, "statusPage": "https://pasqal.com"}]},
>>>>>>> 45329fda
        {"id": "rigetti", "currentAvailability": "Degraded", "targets": [{"id": "rigetti.sim.qvm",
        "currentAvailability": "Available", "averageQueueTime": 5, "statusPage": "https://rigetti.statuspage.io/"},
        {"id": "rigetti.qpu.ankaa-2", "currentAvailability": "Degraded", "averageQueueTime":
        5, "statusPage": "https://rigetti.statuspage.io/"}]}, {"id": "qci", "currentAvailability":
        "Available", "targets": [{"id": "qci.simulator", "currentAvailability": "Available",
        "averageQueueTime": 1, "statusPage": "https://quantumcircuits.com"}, {"id":
        "qci.machine1", "currentAvailability": "Available", "averageQueueTime": 1,
        "statusPage": "https://quantumcircuits.com"}, {"id": "qci.simulator.noisy",
        "currentAvailability": "Available", "averageQueueTime": 0, "statusPage": "https://quantumcircuits.com"}]},
<<<<<<< HEAD
        {"id": "quantinuum", "currentAvailability": "Degraded", "targets": [{"id":
        "quantinuum.qpu.h1-1", "currentAvailability": "Available", "averageQueueTime":
        602461, "statusPage": "https://www.quantinuum.com/hardware/h1"}, {"id": "quantinuum.sim.h1-1sc",
        "currentAvailability": "Available", "averageQueueTime": 2, "statusPage": "https://www.quantinuum.com/hardware/h1"},
        {"id": "quantinuum.sim.h1-1e", "currentAvailability": "Available", "averageQueueTime":
        5, "statusPage": "https://www.quantinuum.com/hardware/h1"}, {"id": "quantinuum.qpu.h2-1",
        "currentAvailability": "Degraded", "averageQueueTime": 0, "statusPage": "https://www.quantinuum.com/hardware/h2"},
        {"id": "quantinuum.sim.h2-1sc", "currentAvailability": "Available", "averageQueueTime":
        0, "statusPage": "https://www.quantinuum.com/hardware/h2"}, {"id": "quantinuum.sim.h2-1e",
        "currentAvailability": "Available", "averageQueueTime": 10, "statusPage":
        "https://www.quantinuum.com/hardware/h2"}, {"id": "quantinuum.sim.h1-1sc-preview",
        "currentAvailability": "Available", "averageQueueTime": 2, "statusPage": "https://www.quantinuum.com/hardware/h1"},
        {"id": "quantinuum.sim.h1-1e-preview", "currentAvailability": "Available",
        "averageQueueTime": 5, "statusPage": "https://www.quantinuum.com/hardware/h1"},
        {"id": "quantinuum.sim.h1-2e-preview", "currentAvailability": "Available",
        "averageQueueTime": 15089, "statusPage": "https://www.quantinuum.com/hardware/h1"},
        {"id": "quantinuum.qpu.h1-1-preview", "currentAvailability": "Available",
        "averageQueueTime": 602461, "statusPage": "https://www.quantinuum.com/hardware/h1"}]},
=======
        {"id": "quantinuum", "currentAvailability": "Available", "targets": [{"id":
        "quantinuum.qpu.h1-1", "currentAvailability": "Available", "averageQueueTime":
        25016, "statusPage": "https://www.quantinuum.com/hardware/h1"}, {"id": "quantinuum.sim.h1-1sc",
        "currentAvailability": "Available", "averageQueueTime": 4, "statusPage": "https://www.quantinuum.com/hardware/h1"},
        {"id": "quantinuum.sim.h1-1e", "currentAvailability": "Available", "averageQueueTime":
        64, "statusPage": "https://www.quantinuum.com/hardware/h1"}, {"id": "quantinuum.qpu.h2-1",
        "currentAvailability": "Available", "averageQueueTime": 49414, "statusPage":
        "https://www.quantinuum.com/hardware/h2"}, {"id": "quantinuum.sim.h2-1sc",
        "currentAvailability": "Available", "averageQueueTime": 0, "statusPage": "https://www.quantinuum.com/hardware/h2"},
        {"id": "quantinuum.sim.h2-1e", "currentAvailability": "Available", "averageQueueTime":
        648, "statusPage": "https://www.quantinuum.com/hardware/h2"}, {"id": "quantinuum.sim.h1-1sc-preview",
        "currentAvailability": "Available", "averageQueueTime": 4, "statusPage": "https://www.quantinuum.com/hardware/h1"},
        {"id": "quantinuum.sim.h1-1e-preview", "currentAvailability": "Available",
        "averageQueueTime": 64, "statusPage": "https://www.quantinuum.com/hardware/h1"},
        {"id": "quantinuum.sim.h1-2e-preview", "currentAvailability": "Available",
        "averageQueueTime": 27901, "statusPage": "https://www.quantinuum.com/hardware/h1"},
        {"id": "quantinuum.qpu.h1-1-preview", "currentAvailability": "Available",
        "averageQueueTime": 25016, "statusPage": "https://www.quantinuum.com/hardware/h1"}]},
>>>>>>> 45329fda
        {"id": "Microsoft.Test", "currentAvailability": "Available", "targets": [{"id":
        "echo-rigetti", "currentAvailability": "Available", "averageQueueTime": 1,
        "statusPage": ""}, {"id": "echo-quantinuum", "currentAvailability": "Available",
        "averageQueueTime": 1, "statusPage": ""}, {"id": "echo-qci", "currentAvailability":
        "Available", "averageQueueTime": 1, "statusPage": ""}, {"id": "echo-ionq",
        "currentAvailability": "Available", "averageQueueTime": 1, "statusPage": ""},
        {"id": "echo-aquarius", "currentAvailability": "Available", "averageQueueTime":
        1, "statusPage": ""}, {"id": "sparse-sim-rigetti", "currentAvailability":
        "Available", "averageQueueTime": 1, "statusPage": ""}, {"id": "sparse-sim-quantinuum",
        "currentAvailability": "Available", "averageQueueTime": 1, "statusPage": ""},
        {"id": "sparse-sim-qci", "currentAvailability": "Available", "averageQueueTime":
        1, "statusPage": ""}, {"id": "sparse-sim-ionq", "currentAvailability": "Available",
        "averageQueueTime": 1, "statusPage": ""}, {"id": "echo-output", "currentAvailability":
        "Available", "averageQueueTime": 1, "statusPage": ""}]}], "nextLink": null}'
    headers:
      connection:
      - keep-alive
      content-length:
<<<<<<< HEAD
      - '4768'
=======
      - '4773'
>>>>>>> 45329fda
      content-type:
      - application/json; charset=utf-8
      transfer-encoding:
      - chunked
    status:
      code: 200
      message: OK
- request:
    body: 'b''{"containerName": "job-00000000-0000-0000-0000-000000000001"}'''
    headers:
      Accept:
      - application/json
      Accept-Encoding:
      - gzip, deflate
      Connection:
      - keep-alive
      Content-Length:
      - '64'
      Content-Type:
      - application/json
      User-Agent:
      - testapp-azure-quantum-qiskit azsdk-python-quantum/0.0.1 Python/3.9.19 (Windows-10-10.0.22631-SP0)
    method: POST
    uri: https://eastus.quantum.azure.com/subscriptions/00000000-0000-0000-0000-000000000000/resourceGroups/myresourcegroup/providers/Microsoft.Quantum/workspaces/myworkspace/storage/sasUri?api-version=2022-09-12-preview&test-sequence-id=1
  response:
    body:
      string: '{"sasUri": "https://mystorage.blob.core.windows.net/job-00000000-0000-0000-0000-000000000001?sv=PLACEHOLDER&sig=PLACEHOLDER&se=2050-01-01T00%3A00%3A00Z&srt=co&ss=b&sp=racwl"}'
    headers:
      connection:
      - keep-alive
      content-length:
      - '174'
      content-type:
      - application/json; charset=utf-8
      transfer-encoding:
      - chunked
    status:
      code: 200
      message: OK
- request:
    body: null
    headers:
      Accept:
      - application/xml
      Accept-Encoding:
      - gzip, deflate
      Connection:
      - keep-alive
      User-Agent:
      - azsdk-python-storage-blob/12.19.1 Python/3.9.19 (Windows-10-10.0.22631-SP0)
      x-ms-date:
<<<<<<< HEAD
      - Tue, 30 Apr 2024 14:08:18 GMT
=======
      - Wed, 01 May 2024 17:50:18 GMT
>>>>>>> 45329fda
      x-ms-version:
      - '2023-11-03'
    method: GET
    uri: https://mystorage.blob.core.windows.net/job-00000000-0000-0000-0000-000000000001?restype=container&sv=PLACEHOLDER&sig=PLACEHOLDER&se=2050-01-01T00%3A00%3A00Z&srt=co&ss=b&sp=racwl
  response:
    body:
      string: "\uFEFF<?xml version=\"1.0\" encoding=\"utf-8\"?><Error><Code>ContainerNotFound</Code><Message>The
<<<<<<< HEAD
        specified container does not exist.\nRequestId:d7174bb4-101e-0000-7707-9b2cc0000000\nTime:2024-04-30T14:08:19.5185760Z</Message></Error>"
=======
        specified container does not exist.\nRequestId:c144d2cc-601e-0057-0ef0-9b82f3000000\nTime:2024-05-01T17:50:21.1804958Z</Message></Error>"
>>>>>>> 45329fda
    headers:
      content-length:
      - '223'
      content-type:
      - application/xml
      x-ms-version:
      - '2023-11-03'
    status:
      code: 404
      message: The specified container does not exist.
- request:
    body: null
    headers:
      Accept:
      - application/xml
      Accept-Encoding:
      - gzip, deflate
      Connection:
      - keep-alive
      Content-Length:
      - '0'
      User-Agent:
      - azsdk-python-storage-blob/12.19.1 Python/3.9.19 (Windows-10-10.0.22631-SP0)
      x-ms-date:
<<<<<<< HEAD
      - Tue, 30 Apr 2024 14:08:18 GMT
=======
      - Wed, 01 May 2024 17:50:20 GMT
>>>>>>> 45329fda
      x-ms-version:
      - '2023-11-03'
    method: PUT
    uri: https://mystorage.blob.core.windows.net/job-00000000-0000-0000-0000-000000000001?restype=container&sv=PLACEHOLDER&sig=PLACEHOLDER&se=2050-01-01T00%3A00%3A00Z&srt=co&ss=b&sp=racwl
  response:
    body:
      string: ''
    headers:
      content-length:
      - '0'
      x-ms-version:
      - '2023-11-03'
    status:
      code: 201
      message: Created
- request:
    body: null
    headers:
      Accept:
      - application/xml
      Accept-Encoding:
      - gzip, deflate
      Connection:
      - keep-alive
      User-Agent:
      - azsdk-python-storage-blob/12.19.1 Python/3.9.19 (Windows-10-10.0.22631-SP0)
      x-ms-date:
<<<<<<< HEAD
      - Tue, 30 Apr 2024 14:08:19 GMT
=======
      - Wed, 01 May 2024 17:50:20 GMT
>>>>>>> 45329fda
      x-ms-version:
      - '2023-11-03'
    method: GET
    uri: https://mystorage.blob.core.windows.net/job-00000000-0000-0000-0000-000000000001?restype=container&sv=PLACEHOLDER&sig=PLACEHOLDER&se=2050-01-01T00%3A00%3A00Z&srt=co&ss=b&sp=racwl
  response:
    body:
      string: ''
    headers:
      content-length:
      - '0'
      x-ms-lease-state:
      - available
      x-ms-lease-status:
      - unlocked
      x-ms-version:
      - '2023-11-03'
    status:
      code: 200
      message: OK
- request:
    body: b'OPENQASM 2.0;\ninclude "qelib1.inc";\nqreg q[4];\ncreg c[3];\nh q[0];\ncx
      q[0],q[1];\ncx q[1],q[2];\nh q[3];\nmeasure q[0] -> c[0];\nmeasure q[1] -> c[1];\nmeasure
      q[2] -> c[2];'
    headers:
      Accept:
      - application/xml
      Accept-Encoding:
      - gzip, deflate
      Connection:
      - keep-alive
      Content-Length:
      - '180'
      Content-Type:
      - application/octet-stream
      User-Agent:
      - azsdk-python-storage-blob/12.19.1 Python/3.9.19 (Windows-10-10.0.22631-SP0)
      x-ms-blob-type:
      - BlockBlob
      x-ms-date:
<<<<<<< HEAD
      - Tue, 30 Apr 2024 14:08:19 GMT
=======
      - Wed, 01 May 2024 17:50:21 GMT
>>>>>>> 45329fda
      x-ms-version:
      - '2023-11-03'
    method: PUT
    uri: https://mystorage.blob.core.windows.net/job-00000000-0000-0000-0000-000000000001/inputData?sv=PLACEHOLDER&sig=PLACEHOLDER&se=2050-01-01T00%3A00%3A00Z&srt=co&ss=b&sp=racwl
  response:
    body:
      string: ''
    headers:
      content-length:
      - '0'
      x-ms-version:
      - '2023-11-03'
    status:
      code: 201
      message: Created
- request:
    body: 'b''{"id": "00000000-0000-0000-0000-000000000001", "name": "Qiskit Sample
      - 3-qubit GHZ circuit", "providerId": "quantinuum", "target": "quantinuum.sim.h1-1e",
      "itemType": "Job", "containerUri": "https://mystorage.blob.core.windows.net/job-00000000-0000-0000-0000-000000000001?sv=PLACEHOLDER&sig=PLACEHOLDER&se=2050-01-01T00%3A00%3A00Z&srt=co&ss=b&sp=racwl",
      "inputDataUri": "https://mystorage.blob.core.windows.net/job-00000000-0000-0000-0000-000000000001/inputData",
      "inputDataFormat": "honeywell.openqasm.v1", "inputParams": {"count": 100, "shots":
      100}, "metadata": {"qiskit": "True", "name": "Qiskit Sample - 3-qubit GHZ circuit",
      "num_qubits": "4", "metadata": "{}"}, "outputDataFormat": "honeywell.quantum-results.v1"}'''
    headers:
      Accept:
      - application/json
      Accept-Encoding:
      - gzip, deflate
      Connection:
      - keep-alive
      Content-Length:
      - '724'
      Content-Type:
      - application/json
      User-Agent:
      - testapp-azure-quantum-qiskit azsdk-python-quantum/0.0.1 Python/3.9.19 (Windows-10-10.0.22631-SP0)
    method: PUT
    uri: https://eastus.quantum.azure.com/subscriptions/00000000-0000-0000-0000-000000000000/resourceGroups/myresourcegroup/providers/Microsoft.Quantum/workspaces/myworkspace/jobs/00000000-0000-0000-0000-000000000001?api-version=2022-09-12-preview&test-sequence-id=1
  response:
    body:
      string: '{"containerUri": "https://mystorage.blob.core.windows.net/job-00000000-0000-0000-0000-000000000001?sv=PLACEHOLDER&sig=PLACEHOLDER&se=2050-01-01T00%3A00%3A00Z&srt=co&ss=b&sp=racwl",
        "inputDataUri": "https://mystorage.blob.core.windows.net/job-00000000-0000-0000-0000-000000000001/inputData?sv=PLACEHOLDER&sr=b&sig=PLACEHOLDER&se=2050-01-01T00%3A00%3A00Z&sp=rcw",
        "inputDataFormat": "honeywell.openqasm.v1", "inputParams": {"count": 100,
        "shots": 100}, "metadata": {"qiskit": "True", "name": "Qiskit Sample - 3-qubit
        GHZ circuit", "num_qubits": "4", "metadata": "{}"}, "sessionId": null, "status":
        "Waiting", "jobType": "QuantumComputing", "outputDataFormat": "honeywell.quantum-results.v1",
        "outputDataUri": "https://mystorage.blob.core.windows.net:443/job-00000000-0000-0000-0000-000000000001/outputData?sv=PLACEHOLDER&sig=PLACEHOLDER&se=2050-01-01T00%3A00%3A00Z&srt=co&ss=b&sp=racwl",
        "beginExecutionTime": null, "cancellationTime": null, "quantumComputingData":
        null, "errorData": null, "isCancelling": false, "tags": [], "name": "Qiskit
        Sample - 3-qubit GHZ circuit", "id": "00000000-0000-0000-0000-000000000001",
        "providerId": "quantinuum", "target": "quantinuum.sim.h1-1e", "creationTime":
<<<<<<< HEAD
        "2024-04-30T14:08:21.0264651+00:00", "endExecutionTime": null, "costEstimate":
=======
        "2024-05-01T17:50:23.0862598+00:00", "endExecutionTime": null, "costEstimate":
>>>>>>> 45329fda
        null, "itemType": "Job"}'
    headers:
      connection:
      - keep-alive
      content-length:
      - '1298'
      content-type:
      - application/json; charset=utf-8
      transfer-encoding:
      - chunked
    status:
      code: 200
      message: OK
- request:
    body: null
    headers:
      Accept:
      - application/json
      Accept-Encoding:
      - gzip, deflate
      Connection:
      - keep-alive
      User-Agent:
      - testapp-azure-quantum-qiskit azsdk-python-quantum/0.0.1 Python/3.9.19 (Windows-10-10.0.22631-SP0)
    method: GET
    uri: https://eastus.quantum.azure.com/subscriptions/00000000-0000-0000-0000-000000000000/resourceGroups/myresourcegroup/providers/Microsoft.Quantum/workspaces/myworkspace/jobs/00000000-0000-0000-0000-000000000001?api-version=2022-09-12-preview&test-sequence-id=1
  response:
    body:
      string: '{"containerUri": "https://mystorage.blob.core.windows.net/job-00000000-0000-0000-0000-000000000001?sv=PLACEHOLDER&sr=c&sig=PLACEHOLDER&se=2050-01-01T00%3A00%3A00Z&sp=rcwl",
        "inputDataUri": "https://mystorage.blob.core.windows.net/job-00000000-0000-0000-0000-000000000001/inputData?sv=PLACEHOLDER&sr=b&sig=PLACEHOLDER&se=2050-01-01T00%3A00%3A00Z&sp=r&rscd=attachment%3B%20filename%3DQiskit%2BSample%2B-%2B3-qubit%2BGHZ%2Bcircuit-00000000-0000-0000-0000-000000000001.input.json",
        "inputDataFormat": "honeywell.openqasm.v1", "inputParams": {"count": 100,
        "shots": 100}, "metadata": {"qiskit": "True", "name": "Qiskit Sample - 3-qubit
        GHZ circuit", "num_qubits": "4", "metadata": "{}"}, "sessionId": null, "status":
        "Waiting", "jobType": "QuantumComputing", "outputDataFormat": "honeywell.quantum-results.v1",
        "outputDataUri": "https://mystorage.blob.core.windows.net/job-00000000-0000-0000-0000-000000000001/outputData?sv=PLACEHOLDER&sr=b&sig=PLACEHOLDER&se=2050-01-01T00%3A00%3A00Z&sp=r&rscd=attachment%3B%20filename%3DQiskit%2BSample%2B-%2B3-qubit%2BGHZ%2Bcircuit-00000000-0000-0000-0000-000000000001.output.json",
        "beginExecutionTime": null, "cancellationTime": null, "quantumComputingData":
        {"count": 1}, "errorData": null, "isCancelling": false, "tags": [], "name":
        "Qiskit Sample - 3-qubit GHZ circuit", "id": "00000000-0000-0000-0000-000000000001",
        "providerId": "quantinuum", "target": "quantinuum.sim.h1-1e", "creationTime":
<<<<<<< HEAD
        "2024-04-30T14:08:21.0264651+00:00", "endExecutionTime": null, "costEstimate":
=======
        "2024-05-01T17:50:23.0862598+00:00", "endExecutionTime": null, "costEstimate":
>>>>>>> 45329fda
        null, "itemType": "Job"}'
    headers:
      connection:
      - keep-alive
      content-length:
      - '1534'
      content-type:
      - application/json; charset=utf-8
      transfer-encoding:
      - chunked
    status:
      code: 200
      message: OK
- request:
    body: null
    headers:
      Accept:
      - application/json
      Accept-Encoding:
      - gzip, deflate
      Connection:
      - keep-alive
      User-Agent:
      - testapp-azure-quantum-qiskit azsdk-python-quantum/0.0.1 Python/3.9.19 (Windows-10-10.0.22631-SP0)
    method: GET
    uri: https://eastus.quantum.azure.com/subscriptions/00000000-0000-0000-0000-000000000000/resourceGroups/myresourcegroup/providers/Microsoft.Quantum/workspaces/myworkspace/jobs/00000000-0000-0000-0000-000000000001?api-version=2022-09-12-preview&test-sequence-id=2
  response:
    body:
      string: '{"containerUri": "https://mystorage.blob.core.windows.net/job-00000000-0000-0000-0000-000000000001?sv=PLACEHOLDER&sr=c&sig=PLACEHOLDER&se=2050-01-01T00%3A00%3A00Z&sp=rcwl",
        "inputDataUri": "https://mystorage.blob.core.windows.net/job-00000000-0000-0000-0000-000000000001/inputData?sv=PLACEHOLDER&sr=b&sig=PLACEHOLDER&se=2050-01-01T00%3A00%3A00Z&sp=r&rscd=attachment%3B%20filename%3DQiskit%2BSample%2B-%2B3-qubit%2BGHZ%2Bcircuit-00000000-0000-0000-0000-000000000001.input.json",
        "inputDataFormat": "honeywell.openqasm.v1", "inputParams": {"count": 100,
        "shots": 100}, "metadata": {"qiskit": "True", "name": "Qiskit Sample - 3-qubit
        GHZ circuit", "num_qubits": "4", "metadata": "{}"}, "sessionId": null, "status":
        "Waiting", "jobType": "QuantumComputing", "outputDataFormat": "honeywell.quantum-results.v1",
        "outputDataUri": "https://mystorage.blob.core.windows.net/job-00000000-0000-0000-0000-000000000001/outputData?sv=PLACEHOLDER&sr=b&sig=PLACEHOLDER&se=2050-01-01T00%3A00%3A00Z&sp=r&rscd=attachment%3B%20filename%3DQiskit%2BSample%2B-%2B3-qubit%2BGHZ%2Bcircuit-00000000-0000-0000-0000-000000000001.output.json",
        "beginExecutionTime": null, "cancellationTime": null, "quantumComputingData":
        {"count": 1}, "errorData": null, "isCancelling": false, "tags": [], "name":
        "Qiskit Sample - 3-qubit GHZ circuit", "id": "00000000-0000-0000-0000-000000000001",
        "providerId": "quantinuum", "target": "quantinuum.sim.h1-1e", "creationTime":
<<<<<<< HEAD
        "2024-04-30T14:08:21.0264651+00:00", "endExecutionTime": null, "costEstimate":
=======
        "2024-05-01T17:50:23.0862598+00:00", "endExecutionTime": null, "costEstimate":
>>>>>>> 45329fda
        null, "itemType": "Job"}'
    headers:
      connection:
      - keep-alive
      content-length:
      - '1534'
      content-type:
      - application/json; charset=utf-8
      transfer-encoding:
      - chunked
    status:
      code: 200
      message: OK
- request:
    body: null
    headers:
      Accept:
      - application/json
      Accept-Encoding:
      - gzip, deflate
      Connection:
      - keep-alive
      User-Agent:
      - testapp-azure-quantum-qiskit azsdk-python-quantum/0.0.1 Python/3.9.19 (Windows-10-10.0.22631-SP0)
    method: GET
    uri: https://eastus.quantum.azure.com/subscriptions/00000000-0000-0000-0000-000000000000/resourceGroups/myresourcegroup/providers/Microsoft.Quantum/workspaces/myworkspace/jobs/00000000-0000-0000-0000-000000000001?api-version=2022-09-12-preview&test-sequence-id=3
  response:
    body:
      string: '{"containerUri": "https://mystorage.blob.core.windows.net/job-00000000-0000-0000-0000-000000000001?sv=PLACEHOLDER&sr=c&sig=PLACEHOLDER&se=2050-01-01T00%3A00%3A00Z&sp=rcwl",
        "inputDataUri": "https://mystorage.blob.core.windows.net/job-00000000-0000-0000-0000-000000000001/inputData?sv=PLACEHOLDER&sr=b&sig=PLACEHOLDER&se=2050-01-01T00%3A00%3A00Z&sp=r&rscd=attachment%3B%20filename%3DQiskit%2BSample%2B-%2B3-qubit%2BGHZ%2Bcircuit-00000000-0000-0000-0000-000000000001.input.json",
        "inputDataFormat": "honeywell.openqasm.v1", "inputParams": {"count": 100,
        "shots": 100}, "metadata": {"qiskit": "True", "name": "Qiskit Sample - 3-qubit
        GHZ circuit", "num_qubits": "4", "metadata": "{}"}, "sessionId": null, "status":
        "Waiting", "jobType": "QuantumComputing", "outputDataFormat": "honeywell.quantum-results.v1",
        "outputDataUri": "https://mystorage.blob.core.windows.net/job-00000000-0000-0000-0000-000000000001/outputData?sv=PLACEHOLDER&sr=b&sig=PLACEHOLDER&se=2050-01-01T00%3A00%3A00Z&sp=r&rscd=attachment%3B%20filename%3DQiskit%2BSample%2B-%2B3-qubit%2BGHZ%2Bcircuit-00000000-0000-0000-0000-000000000001.output.json",
        "beginExecutionTime": null, "cancellationTime": null, "quantumComputingData":
        {"count": 1}, "errorData": null, "isCancelling": false, "tags": [], "name":
        "Qiskit Sample - 3-qubit GHZ circuit", "id": "00000000-0000-0000-0000-000000000001",
        "providerId": "quantinuum", "target": "quantinuum.sim.h1-1e", "creationTime":
<<<<<<< HEAD
        "2024-04-30T14:08:21.0264651+00:00", "endExecutionTime": null, "costEstimate":
=======
        "2024-05-01T17:50:23.0862598+00:00", "endExecutionTime": null, "costEstimate":
>>>>>>> 45329fda
        null, "itemType": "Job"}'
    headers:
      connection:
      - keep-alive
      content-length:
      - '1534'
      content-type:
      - application/json; charset=utf-8
      transfer-encoding:
      - chunked
    status:
      code: 200
      message: OK
- request:
    body: null
    headers:
      Accept:
      - application/json
      Accept-Encoding:
      - gzip, deflate
      Connection:
      - keep-alive
      User-Agent:
      - testapp-azure-quantum-qiskit azsdk-python-quantum/0.0.1 Python/3.9.19 (Windows-10-10.0.22631-SP0)
    method: GET
    uri: https://eastus.quantum.azure.com/subscriptions/00000000-0000-0000-0000-000000000000/resourceGroups/myresourcegroup/providers/Microsoft.Quantum/workspaces/myworkspace/jobs/00000000-0000-0000-0000-000000000001?api-version=2022-09-12-preview&test-sequence-id=4
  response:
    body:
      string: '{"containerUri": "https://mystorage.blob.core.windows.net/job-00000000-0000-0000-0000-000000000001?sv=PLACEHOLDER&sr=c&sig=PLACEHOLDER&se=2050-01-01T00%3A00%3A00Z&sp=rcwl",
        "inputDataUri": "https://mystorage.blob.core.windows.net/job-00000000-0000-0000-0000-000000000001/inputData?sv=PLACEHOLDER&sr=b&sig=PLACEHOLDER&se=2050-01-01T00%3A00%3A00Z&sp=r&rscd=attachment%3B%20filename%3DQiskit%2BSample%2B-%2B3-qubit%2BGHZ%2Bcircuit-00000000-0000-0000-0000-000000000001.input.json",
        "inputDataFormat": "honeywell.openqasm.v1", "inputParams": {"count": 100,
        "shots": 100}, "metadata": {"qiskit": "True", "name": "Qiskit Sample - 3-qubit
        GHZ circuit", "num_qubits": "4", "metadata": "{}"}, "sessionId": null, "status":
        "Waiting", "jobType": "QuantumComputing", "outputDataFormat": "honeywell.quantum-results.v1",
        "outputDataUri": "https://mystorage.blob.core.windows.net/job-00000000-0000-0000-0000-000000000001/outputData?sv=PLACEHOLDER&sr=b&sig=PLACEHOLDER&se=2050-01-01T00%3A00%3A00Z&sp=r&rscd=attachment%3B%20filename%3DQiskit%2BSample%2B-%2B3-qubit%2BGHZ%2Bcircuit-00000000-0000-0000-0000-000000000001.output.json",
        "beginExecutionTime": null, "cancellationTime": null, "quantumComputingData":
        {"count": 1}, "errorData": null, "isCancelling": false, "tags": [], "name":
        "Qiskit Sample - 3-qubit GHZ circuit", "id": "00000000-0000-0000-0000-000000000001",
        "providerId": "quantinuum", "target": "quantinuum.sim.h1-1e", "creationTime":
<<<<<<< HEAD
        "2024-04-30T14:08:21.0264651+00:00", "endExecutionTime": null, "costEstimate":
=======
        "2024-05-01T17:50:23.0862598+00:00", "endExecutionTime": null, "costEstimate":
>>>>>>> 45329fda
        null, "itemType": "Job"}'
    headers:
      connection:
      - keep-alive
      content-length:
      - '1534'
      content-type:
      - application/json; charset=utf-8
      transfer-encoding:
      - chunked
    status:
      code: 200
      message: OK
- request:
    body: null
    headers:
      Accept:
      - application/json
      Accept-Encoding:
      - gzip, deflate
      Connection:
      - keep-alive
      User-Agent:
      - testapp-azure-quantum-qiskit azsdk-python-quantum/0.0.1 Python/3.9.19 (Windows-10-10.0.22631-SP0)
    method: GET
    uri: https://eastus.quantum.azure.com/subscriptions/00000000-0000-0000-0000-000000000000/resourceGroups/myresourcegroup/providers/Microsoft.Quantum/workspaces/myworkspace/jobs/00000000-0000-0000-0000-000000000001?api-version=2022-09-12-preview&test-sequence-id=5
  response:
    body:
      string: '{"containerUri": "https://mystorage.blob.core.windows.net/job-00000000-0000-0000-0000-000000000001?sv=PLACEHOLDER&sr=c&sig=PLACEHOLDER&se=2050-01-01T00%3A00%3A00Z&sp=rcwl",
        "inputDataUri": "https://mystorage.blob.core.windows.net/job-00000000-0000-0000-0000-000000000001/inputData?sv=PLACEHOLDER&sr=b&sig=PLACEHOLDER&se=2050-01-01T00%3A00%3A00Z&sp=r&rscd=attachment%3B%20filename%3DQiskit%2BSample%2B-%2B3-qubit%2BGHZ%2Bcircuit-00000000-0000-0000-0000-000000000001.input.json",
        "inputDataFormat": "honeywell.openqasm.v1", "inputParams": {"count": 100,
        "shots": 100}, "metadata": {"qiskit": "True", "name": "Qiskit Sample - 3-qubit
        GHZ circuit", "num_qubits": "4", "metadata": "{}"}, "sessionId": null, "status":
        "Waiting", "jobType": "QuantumComputing", "outputDataFormat": "honeywell.quantum-results.v1",
        "outputDataUri": "https://mystorage.blob.core.windows.net/job-00000000-0000-0000-0000-000000000001/outputData?sv=PLACEHOLDER&sr=b&sig=PLACEHOLDER&se=2050-01-01T00%3A00%3A00Z&sp=r&rscd=attachment%3B%20filename%3DQiskit%2BSample%2B-%2B3-qubit%2BGHZ%2Bcircuit-00000000-0000-0000-0000-000000000001.output.json",
        "beginExecutionTime": null, "cancellationTime": null, "quantumComputingData":
        {"count": 1}, "errorData": null, "isCancelling": false, "tags": [], "name":
        "Qiskit Sample - 3-qubit GHZ circuit", "id": "00000000-0000-0000-0000-000000000001",
        "providerId": "quantinuum", "target": "quantinuum.sim.h1-1e", "creationTime":
<<<<<<< HEAD
        "2024-04-30T14:08:21.0264651+00:00", "endExecutionTime": null, "costEstimate":
=======
        "2024-05-01T17:50:23.0862598+00:00", "endExecutionTime": null, "costEstimate":
>>>>>>> 45329fda
        null, "itemType": "Job"}'
    headers:
      connection:
      - keep-alive
      content-length:
      - '1534'
      content-type:
      - application/json; charset=utf-8
      transfer-encoding:
      - chunked
    status:
      code: 200
      message: OK
- request:
    body: null
    headers:
      Accept:
      - application/json
      Accept-Encoding:
      - gzip, deflate
      Connection:
      - keep-alive
      User-Agent:
      - testapp-azure-quantum-qiskit azsdk-python-quantum/0.0.1 Python/3.9.19 (Windows-10-10.0.22631-SP0)
    method: GET
    uri: https://eastus.quantum.azure.com/subscriptions/00000000-0000-0000-0000-000000000000/resourceGroups/myresourcegroup/providers/Microsoft.Quantum/workspaces/myworkspace/jobs/00000000-0000-0000-0000-000000000001?api-version=2022-09-12-preview&test-sequence-id=6
  response:
    body:
      string: '{"containerUri": "https://mystorage.blob.core.windows.net/job-00000000-0000-0000-0000-000000000001?sv=PLACEHOLDER&sr=c&sig=PLACEHOLDER&se=2050-01-01T00%3A00%3A00Z&sp=rcwl",
        "inputDataUri": "https://mystorage.blob.core.windows.net/job-00000000-0000-0000-0000-000000000001/inputData?sv=PLACEHOLDER&sr=b&sig=PLACEHOLDER&se=2050-01-01T00%3A00%3A00Z&sp=r&rscd=attachment%3B%20filename%3DQiskit%2BSample%2B-%2B3-qubit%2BGHZ%2Bcircuit-00000000-0000-0000-0000-000000000001.input.json",
        "inputDataFormat": "honeywell.openqasm.v1", "inputParams": {"count": 100,
        "shots": 100}, "metadata": {"qiskit": "True", "name": "Qiskit Sample - 3-qubit
        GHZ circuit", "num_qubits": "4", "metadata": "{}"}, "sessionId": null, "status":
        "Waiting", "jobType": "QuantumComputing", "outputDataFormat": "honeywell.quantum-results.v1",
        "outputDataUri": "https://mystorage.blob.core.windows.net/job-00000000-0000-0000-0000-000000000001/outputData?sv=PLACEHOLDER&sr=b&sig=PLACEHOLDER&se=2050-01-01T00%3A00%3A00Z&sp=r&rscd=attachment%3B%20filename%3DQiskit%2BSample%2B-%2B3-qubit%2BGHZ%2Bcircuit-00000000-0000-0000-0000-000000000001.output.json",
        "beginExecutionTime": null, "cancellationTime": null, "quantumComputingData":
        {"count": 1}, "errorData": null, "isCancelling": false, "tags": [], "name":
        "Qiskit Sample - 3-qubit GHZ circuit", "id": "00000000-0000-0000-0000-000000000001",
        "providerId": "quantinuum", "target": "quantinuum.sim.h1-1e", "creationTime":
<<<<<<< HEAD
        "2024-04-30T14:08:21.0264651+00:00", "endExecutionTime": null, "costEstimate":
=======
        "2024-05-01T17:50:23.0862598+00:00", "endExecutionTime": null, "costEstimate":
>>>>>>> 45329fda
        null, "itemType": "Job"}'
    headers:
      connection:
      - keep-alive
      content-length:
      - '1534'
      content-type:
      - application/json; charset=utf-8
      transfer-encoding:
      - chunked
    status:
      code: 200
      message: OK
- request:
    body: null
    headers:
      Accept:
      - application/json
      Accept-Encoding:
      - gzip, deflate
      Connection:
      - keep-alive
      User-Agent:
      - testapp-azure-quantum-qiskit azsdk-python-quantum/0.0.1 Python/3.9.19 (Windows-10-10.0.22631-SP0)
    method: GET
    uri: https://eastus.quantum.azure.com/subscriptions/00000000-0000-0000-0000-000000000000/resourceGroups/myresourcegroup/providers/Microsoft.Quantum/workspaces/myworkspace/jobs/00000000-0000-0000-0000-000000000001?api-version=2022-09-12-preview&test-sequence-id=7
  response:
    body:
      string: '{"containerUri": "https://mystorage.blob.core.windows.net/job-00000000-0000-0000-0000-000000000001?sv=PLACEHOLDER&sr=c&sig=PLACEHOLDER&se=2050-01-01T00%3A00%3A00Z&sp=rcwl",
        "inputDataUri": "https://mystorage.blob.core.windows.net/job-00000000-0000-0000-0000-000000000001/inputData?sv=PLACEHOLDER&sr=b&sig=PLACEHOLDER&se=2050-01-01T00%3A00%3A00Z&sp=r&rscd=attachment%3B%20filename%3DQiskit%2BSample%2B-%2B3-qubit%2BGHZ%2Bcircuit-00000000-0000-0000-0000-000000000001.input.json",
        "inputDataFormat": "honeywell.openqasm.v1", "inputParams": {"count": 100,
        "shots": 100}, "metadata": {"qiskit": "True", "name": "Qiskit Sample - 3-qubit
        GHZ circuit", "num_qubits": "4", "metadata": "{}"}, "sessionId": null, "status":
        "Executing", "jobType": "QuantumComputing", "outputDataFormat": "honeywell.quantum-results.v1",
        "outputDataUri": "https://mystorage.blob.core.windows.net/job-00000000-0000-0000-0000-000000000001/outputData?sv=PLACEHOLDER&sr=b&sig=PLACEHOLDER&se=2050-01-01T00%3A00%3A00Z&sp=r&rscd=attachment%3B%20filename%3DQiskit%2BSample%2B-%2B3-qubit%2BGHZ%2Bcircuit-00000000-0000-0000-0000-000000000001.output.json",
        "beginExecutionTime": "2024-05-01T17:50:28.312995+00:00", "cancellationTime":
        null, "quantumComputingData": {"count": 1}, "errorData": null, "isCancelling":
        false, "tags": [], "name": "Qiskit Sample - 3-qubit GHZ circuit", "id": "00000000-0000-0000-0000-000000000001",
        "providerId": "quantinuum", "target": "quantinuum.sim.h1-1e", "creationTime":
<<<<<<< HEAD
        "2024-04-30T14:08:21.0264651+00:00", "endExecutionTime": null, "costEstimate":
=======
        "2024-05-01T17:50:23.0862598+00:00", "endExecutionTime": null, "costEstimate":
>>>>>>> 45329fda
        null, "itemType": "Job"}'
    headers:
      connection:
      - keep-alive
      content-length:
      - '1566'
      content-type:
      - application/json; charset=utf-8
      transfer-encoding:
      - chunked
    status:
      code: 200
      message: OK
- request:
    body: null
    headers:
      Accept:
      - application/json
      Accept-Encoding:
      - gzip, deflate
      Connection:
      - keep-alive
      User-Agent:
      - testapp-azure-quantum-qiskit azsdk-python-quantum/0.0.1 Python/3.9.19 (Windows-10-10.0.22631-SP0)
    method: GET
    uri: https://eastus.quantum.azure.com/subscriptions/00000000-0000-0000-0000-000000000000/resourceGroups/myresourcegroup/providers/Microsoft.Quantum/workspaces/myworkspace/jobs/00000000-0000-0000-0000-000000000001?api-version=2022-09-12-preview&test-sequence-id=8
  response:
    body:
      string: '{"containerUri": "https://mystorage.blob.core.windows.net/job-00000000-0000-0000-0000-000000000001?sv=PLACEHOLDER&sr=c&sig=PLACEHOLDER&se=2050-01-01T00%3A00%3A00Z&sp=rcwl",
        "inputDataUri": "https://mystorage.blob.core.windows.net/job-00000000-0000-0000-0000-000000000001/inputData?sv=PLACEHOLDER&sr=b&sig=PLACEHOLDER&se=2050-01-01T00%3A00%3A00Z&sp=r&rscd=attachment%3B%20filename%3DQiskit%2BSample%2B-%2B3-qubit%2BGHZ%2Bcircuit-00000000-0000-0000-0000-000000000001.input.json",
        "inputDataFormat": "honeywell.openqasm.v1", "inputParams": {"count": 100,
        "shots": 100}, "metadata": {"qiskit": "True", "name": "Qiskit Sample - 3-qubit
        GHZ circuit", "num_qubits": "4", "metadata": "{}"}, "sessionId": null, "status":
<<<<<<< HEAD
        "Waiting", "jobType": "QuantumComputing", "outputDataFormat": "honeywell.quantum-results.v1",
        "outputDataUri": "https://mystorage.blob.core.windows.net/job-00000000-0000-0000-0000-000000000001/outputData?sv=PLACEHOLDER&sr=b&sig=PLACEHOLDER&se=2050-01-01T00%3A00%3A00Z&sp=r&rscd=attachment%3B%20filename%3DQiskit%2BSample%2B-%2B3-qubit%2BGHZ%2Bcircuit-00000000-0000-0000-0000-000000000001.output.json",
        "beginExecutionTime": null, "cancellationTime": null, "quantumComputingData":
        {"count": 1}, "errorData": null, "isCancelling": false, "tags": [], "name":
        "Qiskit Sample - 3-qubit GHZ circuit", "id": "00000000-0000-0000-0000-000000000001",
        "providerId": "quantinuum", "target": "quantinuum.sim.h1-1e", "creationTime":
        "2024-04-30T14:08:21.0264651+00:00", "endExecutionTime": null, "costEstimate":
        null, "itemType": "Job"}'
    headers:
      connection:
      - keep-alive
      content-length:
      - '1534'
      content-type:
      - application/json; charset=utf-8
      transfer-encoding:
      - chunked
    status:
      code: 200
      message: OK
- request:
    body: null
    headers:
      Accept:
      - application/json
      Accept-Encoding:
      - gzip, deflate
      Connection:
      - keep-alive
      User-Agent:
      - testapp-azure-quantum-qiskit azsdk-python-quantum/0.0.1 Python/3.9.19 (Windows-10-10.0.22631-SP0)
    method: GET
    uri: https://eastus.quantum.azure.com/subscriptions/00000000-0000-0000-0000-000000000000/resourceGroups/myresourcegroup/providers/Microsoft.Quantum/workspaces/myworkspace/jobs/00000000-0000-0000-0000-000000000001?api-version=2022-09-12-preview&test-sequence-id=9
  response:
    body:
      string: '{"containerUri": "https://mystorage.blob.core.windows.net/job-00000000-0000-0000-0000-000000000001?sv=PLACEHOLDER&sr=c&sig=PLACEHOLDER&se=2050-01-01T00%3A00%3A00Z&sp=rcwl",
        "inputDataUri": "https://mystorage.blob.core.windows.net/job-00000000-0000-0000-0000-000000000001/inputData?sv=PLACEHOLDER&sr=b&sig=PLACEHOLDER&se=2050-01-01T00%3A00%3A00Z&sp=r&rscd=attachment%3B%20filename%3DQiskit%2BSample%2B-%2B3-qubit%2BGHZ%2Bcircuit-00000000-0000-0000-0000-000000000001.input.json",
        "inputDataFormat": "honeywell.openqasm.v1", "inputParams": {"count": 100,
        "shots": 100}, "metadata": {"qiskit": "True", "name": "Qiskit Sample - 3-qubit
        GHZ circuit", "num_qubits": "4", "metadata": "{}"}, "sessionId": null, "status":
        "Waiting", "jobType": "QuantumComputing", "outputDataFormat": "honeywell.quantum-results.v1",
        "outputDataUri": "https://mystorage.blob.core.windows.net/job-00000000-0000-0000-0000-000000000001/outputData?sv=PLACEHOLDER&sr=b&sig=PLACEHOLDER&se=2050-01-01T00%3A00%3A00Z&sp=r&rscd=attachment%3B%20filename%3DQiskit%2BSample%2B-%2B3-qubit%2BGHZ%2Bcircuit-00000000-0000-0000-0000-000000000001.output.json",
        "beginExecutionTime": null, "cancellationTime": null, "quantumComputingData":
        {"count": 1}, "errorData": null, "isCancelling": false, "tags": [], "name":
        "Qiskit Sample - 3-qubit GHZ circuit", "id": "00000000-0000-0000-0000-000000000001",
        "providerId": "quantinuum", "target": "quantinuum.sim.h1-1e", "creationTime":
        "2024-04-30T14:08:21.0264651+00:00", "endExecutionTime": null, "costEstimate":
        null, "itemType": "Job"}'
    headers:
      connection:
      - keep-alive
      content-length:
      - '1534'
      content-type:
      - application/json; charset=utf-8
      transfer-encoding:
      - chunked
    status:
      code: 200
      message: OK
- request:
    body: null
    headers:
      Accept:
      - application/json
      Accept-Encoding:
      - gzip, deflate
      Connection:
      - keep-alive
      User-Agent:
      - testapp-azure-quantum-qiskit azsdk-python-quantum/0.0.1 Python/3.9.19 (Windows-10-10.0.22631-SP0)
    method: GET
    uri: https://eastus.quantum.azure.com/subscriptions/00000000-0000-0000-0000-000000000000/resourceGroups/myresourcegroup/providers/Microsoft.Quantum/workspaces/myworkspace/jobs/00000000-0000-0000-0000-000000000001?api-version=2022-09-12-preview&test-sequence-id=10
  response:
    body:
      string: '{"containerUri": "https://mystorage.blob.core.windows.net/job-00000000-0000-0000-0000-000000000001?sv=PLACEHOLDER&sr=c&sig=PLACEHOLDER&se=2050-01-01T00%3A00%3A00Z&sp=rcwl",
        "inputDataUri": "https://mystorage.blob.core.windows.net/job-00000000-0000-0000-0000-000000000001/inputData?sv=PLACEHOLDER&sr=b&sig=PLACEHOLDER&se=2050-01-01T00%3A00%3A00Z&sp=r&rscd=attachment%3B%20filename%3DQiskit%2BSample%2B-%2B3-qubit%2BGHZ%2Bcircuit-00000000-0000-0000-0000-000000000001.input.json",
        "inputDataFormat": "honeywell.openqasm.v1", "inputParams": {"count": 100,
        "shots": 100}, "metadata": {"qiskit": "True", "name": "Qiskit Sample - 3-qubit
        GHZ circuit", "num_qubits": "4", "metadata": "{}"}, "sessionId": null, "status":
        "Succeeded", "jobType": "QuantumComputing", "outputDataFormat": "honeywell.quantum-results.v1",
        "outputDataUri": "https://mystorage.blob.core.windows.net/job-00000000-0000-0000-0000-000000000001/rawOutputData?sv=PLACEHOLDER&sr=b&sig=PLACEHOLDER&se=2050-01-01T00%3A00%3A00Z&sp=r&rscd=attachment%3B%20filename%3DQiskit%2BSample%2B-%2B3-qubit%2BGHZ%2Bcircuit-00000000-0000-0000-0000-000000000001.output.json",
        "beginExecutionTime": "2024-04-30T14:08:32.572446+00:00", "cancellationTime":
        null, "quantumComputingData": {"count": 1}, "errorData": null, "isCancelling":
        false, "tags": [], "name": "Qiskit Sample - 3-qubit GHZ circuit", "id": "00000000-0000-0000-0000-000000000001",
        "providerId": "quantinuum", "target": "quantinuum.sim.h1-1e", "creationTime":
        "2024-04-30T14:08:21.0264651+00:00", "endExecutionTime": "2024-04-30T14:08:33.617239+00:00",
=======
        "Succeeded", "jobType": "QuantumComputing", "outputDataFormat": "honeywell.quantum-results.v1",
        "outputDataUri": "https://mystorage.blob.core.windows.net/job-00000000-0000-0000-0000-000000000001/rawOutputData?sv=PLACEHOLDER&sr=b&sig=PLACEHOLDER&se=2050-01-01T00%3A00%3A00Z&sp=r&rscd=attachment%3B%20filename%3DQiskit%2BSample%2B-%2B3-qubit%2BGHZ%2Bcircuit-00000000-0000-0000-0000-000000000001.output.json",
        "beginExecutionTime": "2024-05-01T17:50:28.312995+00:00", "cancellationTime":
        null, "quantumComputingData": {"count": 1}, "errorData": null, "isCancelling":
        false, "tags": [], "name": "Qiskit Sample - 3-qubit GHZ circuit", "id": "00000000-0000-0000-0000-000000000001",
        "providerId": "quantinuum", "target": "quantinuum.sim.h1-1e", "creationTime":
        "2024-05-01T17:50:23.0862598+00:00", "endExecutionTime": "2024-05-01T17:50:29.617248+00:00",
>>>>>>> 45329fda
        "costEstimate": {"currencyCode": "USD", "events": [{"dimensionId": "ehqc",
        "dimensionName": "EHQC", "measureUnit": "hqc", "amountBilled": 6.22, "amountConsumed":
        6.22, "unitPrice": 0.0}], "estimatedTotal": 0.0}, "itemType": "Job"}'
    headers:
      connection:
      - keep-alive
      content-length:
      - '1789'
      content-type:
      - application/json; charset=utf-8
      transfer-encoding:
      - chunked
    status:
      code: 200
      message: OK
- request:
    body: null
    headers:
      Accept:
      - application/json
      Accept-Encoding:
      - gzip, deflate
      Connection:
      - keep-alive
      User-Agent:
      - testapp-azure-quantum-qiskit azsdk-python-quantum/0.0.1 Python/3.9.19 (Windows-10-10.0.22631-SP0)
    method: GET
<<<<<<< HEAD
    uri: https://eastus.quantum.azure.com/subscriptions/00000000-0000-0000-0000-000000000000/resourceGroups/myresourcegroup/providers/Microsoft.Quantum/workspaces/myworkspace/jobs/00000000-0000-0000-0000-000000000001?api-version=2022-09-12-preview&test-sequence-id=11
=======
    uri: https://eastus.quantum.azure.com/subscriptions/00000000-0000-0000-0000-000000000000/resourceGroups/myresourcegroup/providers/Microsoft.Quantum/workspaces/myworkspace/jobs/00000000-0000-0000-0000-000000000001?api-version=2022-09-12-preview&test-sequence-id=9
>>>>>>> 45329fda
  response:
    body:
      string: '{"containerUri": "https://mystorage.blob.core.windows.net/job-00000000-0000-0000-0000-000000000001?sv=PLACEHOLDER&sr=c&sig=PLACEHOLDER&se=2050-01-01T00%3A00%3A00Z&sp=rcwl",
        "inputDataUri": "https://mystorage.blob.core.windows.net/job-00000000-0000-0000-0000-000000000001/inputData?sv=PLACEHOLDER&sr=b&sig=PLACEHOLDER&se=2050-01-01T00%3A00%3A00Z&sp=r&rscd=attachment%3B%20filename%3DQiskit%2BSample%2B-%2B3-qubit%2BGHZ%2Bcircuit-00000000-0000-0000-0000-000000000001.input.json",
        "inputDataFormat": "honeywell.openqasm.v1", "inputParams": {"count": 100,
        "shots": 100}, "metadata": {"qiskit": "True", "name": "Qiskit Sample - 3-qubit
        GHZ circuit", "num_qubits": "4", "metadata": "{}"}, "sessionId": null, "status":
        "Succeeded", "jobType": "QuantumComputing", "outputDataFormat": "honeywell.quantum-results.v1",
        "outputDataUri": "https://mystorage.blob.core.windows.net/job-00000000-0000-0000-0000-000000000001/rawOutputData?sv=PLACEHOLDER&sr=b&sig=PLACEHOLDER&se=2050-01-01T00%3A00%3A00Z&sp=r&rscd=attachment%3B%20filename%3DQiskit%2BSample%2B-%2B3-qubit%2BGHZ%2Bcircuit-00000000-0000-0000-0000-000000000001.output.json",
<<<<<<< HEAD
        "beginExecutionTime": "2024-04-30T14:08:32.572446+00:00", "cancellationTime":
        null, "quantumComputingData": {"count": 1}, "errorData": null, "isCancelling":
        false, "tags": [], "name": "Qiskit Sample - 3-qubit GHZ circuit", "id": "00000000-0000-0000-0000-000000000001",
        "providerId": "quantinuum", "target": "quantinuum.sim.h1-1e", "creationTime":
        "2024-04-30T14:08:21.0264651+00:00", "endExecutionTime": "2024-04-30T14:08:33.617239+00:00",
=======
        "beginExecutionTime": "2024-05-01T17:50:28.312995+00:00", "cancellationTime":
        null, "quantumComputingData": {"count": 1}, "errorData": null, "isCancelling":
        false, "tags": [], "name": "Qiskit Sample - 3-qubit GHZ circuit", "id": "00000000-0000-0000-0000-000000000001",
        "providerId": "quantinuum", "target": "quantinuum.sim.h1-1e", "creationTime":
        "2024-05-01T17:50:23.0862598+00:00", "endExecutionTime": "2024-05-01T17:50:29.617248+00:00",
>>>>>>> 45329fda
        "costEstimate": {"currencyCode": "USD", "events": [{"dimensionId": "ehqc",
        "dimensionName": "EHQC", "measureUnit": "hqc", "amountBilled": 6.22, "amountConsumed":
        6.22, "unitPrice": 0.0}], "estimatedTotal": 0.0}, "itemType": "Job"}'
    headers:
      connection:
      - keep-alive
      content-length:
      - '1789'
      content-type:
      - application/json; charset=utf-8
      transfer-encoding:
      - chunked
    status:
      code: 200
      message: OK
- request:
    body: null
    headers:
      Accept:
      - application/json
      Accept-Encoding:
      - gzip, deflate
      Connection:
      - keep-alive
      User-Agent:
      - testapp-azure-quantum-qiskit azsdk-python-quantum/0.0.1 Python/3.9.19 (Windows-10-10.0.22631-SP0)
    method: GET
<<<<<<< HEAD
    uri: https://eastus.quantum.azure.com/subscriptions/00000000-0000-0000-0000-000000000000/resourceGroups/myresourcegroup/providers/Microsoft.Quantum/workspaces/myworkspace/jobs/00000000-0000-0000-0000-000000000001?api-version=2022-09-12-preview&test-sequence-id=12
=======
    uri: https://eastus.quantum.azure.com/subscriptions/00000000-0000-0000-0000-000000000000/resourceGroups/myresourcegroup/providers/Microsoft.Quantum/workspaces/myworkspace/jobs/00000000-0000-0000-0000-000000000001?api-version=2022-09-12-preview&test-sequence-id=10
>>>>>>> 45329fda
  response:
    body:
      string: '{"containerUri": "https://mystorage.blob.core.windows.net/job-00000000-0000-0000-0000-000000000001?sv=PLACEHOLDER&sr=c&sig=PLACEHOLDER&se=2050-01-01T00%3A00%3A00Z&sp=rcwl",
        "inputDataUri": "https://mystorage.blob.core.windows.net/job-00000000-0000-0000-0000-000000000001/inputData?sv=PLACEHOLDER&sr=b&sig=PLACEHOLDER&se=2050-01-01T00%3A00%3A00Z&sp=r&rscd=attachment%3B%20filename%3DQiskit%2BSample%2B-%2B3-qubit%2BGHZ%2Bcircuit-00000000-0000-0000-0000-000000000001.input.json",
        "inputDataFormat": "honeywell.openqasm.v1", "inputParams": {"count": 100,
        "shots": 100}, "metadata": {"qiskit": "True", "name": "Qiskit Sample - 3-qubit
        GHZ circuit", "num_qubits": "4", "metadata": "{}"}, "sessionId": null, "status":
        "Succeeded", "jobType": "QuantumComputing", "outputDataFormat": "honeywell.quantum-results.v1",
        "outputDataUri": "https://mystorage.blob.core.windows.net/job-00000000-0000-0000-0000-000000000001/rawOutputData?sv=PLACEHOLDER&sr=b&sig=PLACEHOLDER&se=2050-01-01T00%3A00%3A00Z&sp=r&rscd=attachment%3B%20filename%3DQiskit%2BSample%2B-%2B3-qubit%2BGHZ%2Bcircuit-00000000-0000-0000-0000-000000000001.output.json",
<<<<<<< HEAD
        "beginExecutionTime": "2024-04-30T14:08:32.572446+00:00", "cancellationTime":
        null, "quantumComputingData": {"count": 1}, "errorData": null, "isCancelling":
        false, "tags": [], "name": "Qiskit Sample - 3-qubit GHZ circuit", "id": "00000000-0000-0000-0000-000000000001",
        "providerId": "quantinuum", "target": "quantinuum.sim.h1-1e", "creationTime":
        "2024-04-30T14:08:21.0264651+00:00", "endExecutionTime": "2024-04-30T14:08:33.617239+00:00",
=======
        "beginExecutionTime": "2024-05-01T17:50:28.312995+00:00", "cancellationTime":
        null, "quantumComputingData": {"count": 1}, "errorData": null, "isCancelling":
        false, "tags": [], "name": "Qiskit Sample - 3-qubit GHZ circuit", "id": "00000000-0000-0000-0000-000000000001",
        "providerId": "quantinuum", "target": "quantinuum.sim.h1-1e", "creationTime":
        "2024-05-01T17:50:23.0862598+00:00", "endExecutionTime": "2024-05-01T17:50:29.617248+00:00",
>>>>>>> 45329fda
        "costEstimate": {"currencyCode": "USD", "events": [{"dimensionId": "ehqc",
        "dimensionName": "EHQC", "measureUnit": "hqc", "amountBilled": 6.22, "amountConsumed":
        6.22, "unitPrice": 0.0}], "estimatedTotal": 0.0}, "itemType": "Job"}'
    headers:
      connection:
      - keep-alive
      content-length:
      - '1789'
      content-type:
      - application/json; charset=utf-8
      transfer-encoding:
      - chunked
    status:
      code: 200
      message: OK
- request:
    body: null
    headers:
      Accept:
      - application/json
      Accept-Encoding:
      - gzip, deflate
      Connection:
      - keep-alive
      User-Agent:
      - testapp-azure-quantum-qiskit azsdk-python-quantum/0.0.1 Python/3.9.19 (Windows-10-10.0.22631-SP0)
    method: GET
    uri: https://eastus.quantum.azure.com/subscriptions/00000000-0000-0000-0000-000000000000/resourceGroups/myresourcegroup/providers/Microsoft.Quantum/workspaces/myworkspace/providerStatus?api-version=2022-09-12-preview&test-sequence-id=2
  response:
    body:
      string: '{"value": [{"id": "microsoft-elements", "currentAvailability": "Available",
        "targets": [{"id": "microsoft.dft", "currentAvailability": "Available", "averageQueueTime":
        0, "statusPage": null}]}, {"id": "ionq", "currentAvailability": "Degraded",
        "targets": [{"id": "ionq.qpu", "currentAvailability": "Available", "averageQueueTime":
<<<<<<< HEAD
        384178, "statusPage": "https://status.ionq.co"}, {"id": "ionq.qpu.aria-1",
        "currentAvailability": "Unavailable", "averageQueueTime": 749084, "statusPage":
        "https://status.ionq.co"}, {"id": "ionq.qpu.aria-2", "currentAvailability":
        "Unavailable", "averageQueueTime": 0, "statusPage": "https://status.ionq.co"},
        {"id": "ionq.simulator", "currentAvailability": "Available", "averageQueueTime":
        1, "statusPage": "https://status.ionq.co"}]}, {"id": "microsoft-qc", "currentAvailability":
        "Available", "targets": [{"id": "microsoft.estimator", "currentAvailability":
        "Available", "averageQueueTime": 0, "statusPage": null}]}, {"id": "pasqal",
        "currentAvailability": "Available", "targets": [{"id": "pasqal.sim.emu-tn",
        "currentAvailability": "Available", "averageQueueTime": 278, "statusPage":
        "https://pasqal.com"}, {"id": "pasqal.qpu.fresnel", "currentAvailability":
        "Available", "averageQueueTime": 0, "statusPage": "https://pasqal.com"}]},
=======
        494142, "statusPage": "https://status.ionq.co"}, {"id": "ionq.qpu.aria-1",
        "currentAvailability": "Unavailable", "averageQueueTime": 737015, "statusPage":
        "https://status.ionq.co"}, {"id": "ionq.qpu.aria-2", "currentAvailability":
        "Unavailable", "averageQueueTime": 0, "statusPage": "https://status.ionq.co"},
        {"id": "ionq.simulator", "currentAvailability": "Available", "averageQueueTime":
        3, "statusPage": "https://status.ionq.co"}]}, {"id": "microsoft-qc", "currentAvailability":
        "Available", "targets": [{"id": "microsoft.estimator", "currentAvailability":
        "Available", "averageQueueTime": 0, "statusPage": null}]}, {"id": "pasqal",
        "currentAvailability": "Degraded", "targets": [{"id": "pasqal.sim.emu-tn",
        "currentAvailability": "Available", "averageQueueTime": 256, "statusPage":
        "https://pasqal.com"}, {"id": "pasqal.qpu.fresnel", "currentAvailability":
        "Degraded", "averageQueueTime": 0, "statusPage": "https://pasqal.com"}]},
>>>>>>> 45329fda
        {"id": "rigetti", "currentAvailability": "Degraded", "targets": [{"id": "rigetti.sim.qvm",
        "currentAvailability": "Available", "averageQueueTime": 5, "statusPage": "https://rigetti.statuspage.io/"},
        {"id": "rigetti.qpu.ankaa-2", "currentAvailability": "Degraded", "averageQueueTime":
        5, "statusPage": "https://rigetti.statuspage.io/"}]}, {"id": "qci", "currentAvailability":
        "Available", "targets": [{"id": "qci.simulator", "currentAvailability": "Available",
        "averageQueueTime": 1, "statusPage": "https://quantumcircuits.com"}, {"id":
        "qci.machine1", "currentAvailability": "Available", "averageQueueTime": 1,
        "statusPage": "https://quantumcircuits.com"}, {"id": "qci.simulator.noisy",
        "currentAvailability": "Available", "averageQueueTime": 0, "statusPage": "https://quantumcircuits.com"}]},
<<<<<<< HEAD
        {"id": "quantinuum", "currentAvailability": "Degraded", "targets": [{"id":
        "quantinuum.qpu.h1-1", "currentAvailability": "Available", "averageQueueTime":
        604232, "statusPage": "https://www.quantinuum.com/hardware/h1"}, {"id": "quantinuum.sim.h1-1sc",
        "currentAvailability": "Available", "averageQueueTime": 2, "statusPage": "https://www.quantinuum.com/hardware/h1"},
        {"id": "quantinuum.sim.h1-1e", "currentAvailability": "Available", "averageQueueTime":
        6, "statusPage": "https://www.quantinuum.com/hardware/h1"}, {"id": "quantinuum.qpu.h2-1",
        "currentAvailability": "Degraded", "averageQueueTime": 0, "statusPage": "https://www.quantinuum.com/hardware/h2"},
        {"id": "quantinuum.sim.h2-1sc", "currentAvailability": "Available", "averageQueueTime":
        0, "statusPage": "https://www.quantinuum.com/hardware/h2"}, {"id": "quantinuum.sim.h2-1e",
        "currentAvailability": "Available", "averageQueueTime": 24, "statusPage":
        "https://www.quantinuum.com/hardware/h2"}, {"id": "quantinuum.sim.h1-1sc-preview",
        "currentAvailability": "Available", "averageQueueTime": 2, "statusPage": "https://www.quantinuum.com/hardware/h1"},
        {"id": "quantinuum.sim.h1-1e-preview", "currentAvailability": "Available",
        "averageQueueTime": 6, "statusPage": "https://www.quantinuum.com/hardware/h1"},
        {"id": "quantinuum.sim.h1-2e-preview", "currentAvailability": "Available",
        "averageQueueTime": 15089, "statusPage": "https://www.quantinuum.com/hardware/h1"},
        {"id": "quantinuum.qpu.h1-1-preview", "currentAvailability": "Available",
        "averageQueueTime": 604232, "statusPage": "https://www.quantinuum.com/hardware/h1"}]},
=======
        {"id": "quantinuum", "currentAvailability": "Available", "targets": [{"id":
        "quantinuum.qpu.h1-1", "currentAvailability": "Available", "averageQueueTime":
        25016, "statusPage": "https://www.quantinuum.com/hardware/h1"}, {"id": "quantinuum.sim.h1-1sc",
        "currentAvailability": "Available", "averageQueueTime": 4, "statusPage": "https://www.quantinuum.com/hardware/h1"},
        {"id": "quantinuum.sim.h1-1e", "currentAvailability": "Available", "averageQueueTime":
        64, "statusPage": "https://www.quantinuum.com/hardware/h1"}, {"id": "quantinuum.qpu.h2-1",
        "currentAvailability": "Available", "averageQueueTime": 49414, "statusPage":
        "https://www.quantinuum.com/hardware/h2"}, {"id": "quantinuum.sim.h2-1sc",
        "currentAvailability": "Available", "averageQueueTime": 0, "statusPage": "https://www.quantinuum.com/hardware/h2"},
        {"id": "quantinuum.sim.h2-1e", "currentAvailability": "Available", "averageQueueTime":
        487, "statusPage": "https://www.quantinuum.com/hardware/h2"}, {"id": "quantinuum.sim.h1-1sc-preview",
        "currentAvailability": "Available", "averageQueueTime": 4, "statusPage": "https://www.quantinuum.com/hardware/h1"},
        {"id": "quantinuum.sim.h1-1e-preview", "currentAvailability": "Available",
        "averageQueueTime": 64, "statusPage": "https://www.quantinuum.com/hardware/h1"},
        {"id": "quantinuum.sim.h1-2e-preview", "currentAvailability": "Available",
        "averageQueueTime": 27901, "statusPage": "https://www.quantinuum.com/hardware/h1"},
        {"id": "quantinuum.qpu.h1-1-preview", "currentAvailability": "Available",
        "averageQueueTime": 25016, "statusPage": "https://www.quantinuum.com/hardware/h1"}]},
>>>>>>> 45329fda
        {"id": "Microsoft.Test", "currentAvailability": "Available", "targets": [{"id":
        "echo-rigetti", "currentAvailability": "Available", "averageQueueTime": 1,
        "statusPage": ""}, {"id": "echo-quantinuum", "currentAvailability": "Available",
        "averageQueueTime": 1, "statusPage": ""}, {"id": "echo-qci", "currentAvailability":
        "Available", "averageQueueTime": 1, "statusPage": ""}, {"id": "echo-ionq",
        "currentAvailability": "Available", "averageQueueTime": 1, "statusPage": ""},
        {"id": "echo-aquarius", "currentAvailability": "Available", "averageQueueTime":
        1, "statusPage": ""}, {"id": "sparse-sim-rigetti", "currentAvailability":
        "Available", "averageQueueTime": 1, "statusPage": ""}, {"id": "sparse-sim-quantinuum",
        "currentAvailability": "Available", "averageQueueTime": 1, "statusPage": ""},
        {"id": "sparse-sim-qci", "currentAvailability": "Available", "averageQueueTime":
        1, "statusPage": ""}, {"id": "sparse-sim-ionq", "currentAvailability": "Available",
        "averageQueueTime": 1, "statusPage": ""}, {"id": "echo-output", "currentAvailability":
        "Available", "averageQueueTime": 1, "statusPage": ""}]}], "nextLink": null}'
    headers:
      connection:
      - keep-alive
      content-length:
<<<<<<< HEAD
      - '4768'
=======
      - '4773'
>>>>>>> 45329fda
      content-type:
      - application/json; charset=utf-8
      transfer-encoding:
      - chunked
    status:
      code: 200
      message: OK
- request:
    body: null
    headers:
      Accept:
      - application/json
      Accept-Encoding:
      - gzip, deflate
      Connection:
      - keep-alive
      User-Agent:
      - testapp-azure-quantum-qiskit azsdk-python-quantum/0.0.1 Python/3.9.19 (Windows-10-10.0.22631-SP0)
    method: GET
<<<<<<< HEAD
    uri: https://eastus.quantum.azure.com/subscriptions/00000000-0000-0000-0000-000000000000/resourceGroups/myresourcegroup/providers/Microsoft.Quantum/workspaces/myworkspace/jobs/00000000-0000-0000-0000-000000000001?api-version=2022-09-12-preview&test-sequence-id=13
=======
    uri: https://eastus.quantum.azure.com/subscriptions/00000000-0000-0000-0000-000000000000/resourceGroups/myresourcegroup/providers/Microsoft.Quantum/workspaces/myworkspace/jobs/00000000-0000-0000-0000-000000000001?api-version=2022-09-12-preview&test-sequence-id=11
>>>>>>> 45329fda
  response:
    body:
      string: '{"containerUri": "https://mystorage.blob.core.windows.net/job-00000000-0000-0000-0000-000000000001?sv=PLACEHOLDER&sr=c&sig=PLACEHOLDER&se=2050-01-01T00%3A00%3A00Z&sp=rcwl",
        "inputDataUri": "https://mystorage.blob.core.windows.net/job-00000000-0000-0000-0000-000000000001/inputData?sv=PLACEHOLDER&sr=b&sig=PLACEHOLDER&se=2050-01-01T00%3A00%3A00Z&sp=r&rscd=attachment%3B%20filename%3DQiskit%2BSample%2B-%2B3-qubit%2BGHZ%2Bcircuit-00000000-0000-0000-0000-000000000001.input.json",
        "inputDataFormat": "honeywell.openqasm.v1", "inputParams": {"count": 100,
        "shots": 100}, "metadata": {"qiskit": "True", "name": "Qiskit Sample - 3-qubit
        GHZ circuit", "num_qubits": "4", "metadata": "{}"}, "sessionId": null, "status":
        "Succeeded", "jobType": "QuantumComputing", "outputDataFormat": "honeywell.quantum-results.v1",
        "outputDataUri": "https://mystorage.blob.core.windows.net/job-00000000-0000-0000-0000-000000000001/rawOutputData?sv=PLACEHOLDER&sr=b&sig=PLACEHOLDER&se=2050-01-01T00%3A00%3A00Z&sp=r&rscd=attachment%3B%20filename%3DQiskit%2BSample%2B-%2B3-qubit%2BGHZ%2Bcircuit-00000000-0000-0000-0000-000000000001.output.json",
<<<<<<< HEAD
        "beginExecutionTime": "2024-04-30T14:08:32.572446+00:00", "cancellationTime":
        null, "quantumComputingData": {"count": 1}, "errorData": null, "isCancelling":
        false, "tags": [], "name": "Qiskit Sample - 3-qubit GHZ circuit", "id": "00000000-0000-0000-0000-000000000001",
        "providerId": "quantinuum", "target": "quantinuum.sim.h1-1e", "creationTime":
        "2024-04-30T14:08:21.0264651+00:00", "endExecutionTime": "2024-04-30T14:08:33.617239+00:00",
=======
        "beginExecutionTime": "2024-05-01T17:50:28.312995+00:00", "cancellationTime":
        null, "quantumComputingData": {"count": 1}, "errorData": null, "isCancelling":
        false, "tags": [], "name": "Qiskit Sample - 3-qubit GHZ circuit", "id": "00000000-0000-0000-0000-000000000001",
        "providerId": "quantinuum", "target": "quantinuum.sim.h1-1e", "creationTime":
        "2024-05-01T17:50:23.0862598+00:00", "endExecutionTime": "2024-05-01T17:50:29.617248+00:00",
>>>>>>> 45329fda
        "costEstimate": {"currencyCode": "USD", "events": [{"dimensionId": "ehqc",
        "dimensionName": "EHQC", "measureUnit": "hqc", "amountBilled": 6.22, "amountConsumed":
        6.22, "unitPrice": 0.0}], "estimatedTotal": 0.0}, "itemType": "Job"}'
    headers:
      connection:
      - keep-alive
      content-length:
      - '1789'
      content-type:
      - application/json; charset=utf-8
      transfer-encoding:
      - chunked
    status:
      code: 200
      message: OK
version: 1<|MERGE_RESOLUTION|>--- conflicted
+++ resolved
@@ -26,18 +26,8 @@
     uri: https://login.microsoftonline.com/00000000-0000-0000-0000-000000000000/oauth2/v2.0/token
   response:
     body:
-<<<<<<< HEAD
-      string: '{"error": "invalid_client", "error_description": "AADSTS7000215: Invalid
-        client secret provided. Ensure the secret being sent in the request is the
-        client secret value, not the client secret ID, for a secret added to app ''00000000-0000-0000-0000-000000000000''.
-        Trace ID: 3570d816-9cf4-4172-8414-727b587a9600 Correlation ID: 73c65701-4aaa-4a37-9453-c3be55e62f56
-        Timestamp: 2024-04-30 14:08:16Z", "error_codes": [7000215], "timestamp": "2024-04-30
-        14:08:16Z", "trace_id": "3570d816-9cf4-4172-8414-727b587a9600", "correlation_id":
-        "73c65701-4aaa-4a37-9453-c3be55e62f56", "error_uri": "https://login.microsoftonline.com/error?code=7000215"}'
-=======
       string: '{"token_type": "Bearer", "expires_in": 1746121817, "ext_expires_in":
         1746121817, "refresh_in": 31536000, "access_token": "PLACEHOLDER"}'
->>>>>>> 45329fda
     headers:
       content-length:
       - '636'
@@ -65,20 +55,6 @@
         "targets": [{"id": "microsoft.dft", "currentAvailability": "Available", "averageQueueTime":
         0, "statusPage": null}]}, {"id": "ionq", "currentAvailability": "Degraded",
         "targets": [{"id": "ionq.qpu", "currentAvailability": "Available", "averageQueueTime":
-<<<<<<< HEAD
-        383644, "statusPage": "https://status.ionq.co"}, {"id": "ionq.qpu.aria-1",
-        "currentAvailability": "Unavailable", "averageQueueTime": 734677, "statusPage":
-        "https://status.ionq.co"}, {"id": "ionq.qpu.aria-2", "currentAvailability":
-        "Unavailable", "averageQueueTime": 0, "statusPage": "https://status.ionq.co"},
-        {"id": "ionq.simulator", "currentAvailability": "Available", "averageQueueTime":
-        1, "statusPage": "https://status.ionq.co"}]}, {"id": "microsoft-qc", "currentAvailability":
-        "Available", "targets": [{"id": "microsoft.estimator", "currentAvailability":
-        "Available", "averageQueueTime": 0, "statusPage": null}]}, {"id": "pasqal",
-        "currentAvailability": "Available", "targets": [{"id": "pasqal.sim.emu-tn",
-        "currentAvailability": "Available", "averageQueueTime": 278, "statusPage":
-        "https://pasqal.com"}, {"id": "pasqal.qpu.fresnel", "currentAvailability":
-        "Available", "averageQueueTime": 0, "statusPage": "https://pasqal.com"}]},
-=======
         494142, "statusPage": "https://status.ionq.co"}, {"id": "ionq.qpu.aria-1",
         "currentAvailability": "Unavailable", "averageQueueTime": 737015, "statusPage":
         "https://status.ionq.co"}, {"id": "ionq.qpu.aria-2", "currentAvailability":
@@ -91,7 +67,6 @@
         "currentAvailability": "Available", "averageQueueTime": 256, "statusPage":
         "https://pasqal.com"}, {"id": "pasqal.qpu.fresnel", "currentAvailability":
         "Degraded", "averageQueueTime": 0, "statusPage": "https://pasqal.com"}]},
->>>>>>> 45329fda
         {"id": "rigetti", "currentAvailability": "Degraded", "targets": [{"id": "rigetti.sim.qvm",
         "currentAvailability": "Available", "averageQueueTime": 5, "statusPage": "https://rigetti.statuspage.io/"},
         {"id": "rigetti.qpu.ankaa-2", "currentAvailability": "Degraded", "averageQueueTime":
@@ -101,26 +76,6 @@
         "qci.machine1", "currentAvailability": "Available", "averageQueueTime": 1,
         "statusPage": "https://quantumcircuits.com"}, {"id": "qci.simulator.noisy",
         "currentAvailability": "Available", "averageQueueTime": 0, "statusPage": "https://quantumcircuits.com"}]},
-<<<<<<< HEAD
-        {"id": "quantinuum", "currentAvailability": "Degraded", "targets": [{"id":
-        "quantinuum.qpu.h1-1", "currentAvailability": "Available", "averageQueueTime":
-        602461, "statusPage": "https://www.quantinuum.com/hardware/h1"}, {"id": "quantinuum.sim.h1-1sc",
-        "currentAvailability": "Available", "averageQueueTime": 2, "statusPage": "https://www.quantinuum.com/hardware/h1"},
-        {"id": "quantinuum.sim.h1-1e", "currentAvailability": "Available", "averageQueueTime":
-        5, "statusPage": "https://www.quantinuum.com/hardware/h1"}, {"id": "quantinuum.qpu.h2-1",
-        "currentAvailability": "Degraded", "averageQueueTime": 0, "statusPage": "https://www.quantinuum.com/hardware/h2"},
-        {"id": "quantinuum.sim.h2-1sc", "currentAvailability": "Available", "averageQueueTime":
-        0, "statusPage": "https://www.quantinuum.com/hardware/h2"}, {"id": "quantinuum.sim.h2-1e",
-        "currentAvailability": "Available", "averageQueueTime": 10, "statusPage":
-        "https://www.quantinuum.com/hardware/h2"}, {"id": "quantinuum.sim.h1-1sc-preview",
-        "currentAvailability": "Available", "averageQueueTime": 2, "statusPage": "https://www.quantinuum.com/hardware/h1"},
-        {"id": "quantinuum.sim.h1-1e-preview", "currentAvailability": "Available",
-        "averageQueueTime": 5, "statusPage": "https://www.quantinuum.com/hardware/h1"},
-        {"id": "quantinuum.sim.h1-2e-preview", "currentAvailability": "Available",
-        "averageQueueTime": 15089, "statusPage": "https://www.quantinuum.com/hardware/h1"},
-        {"id": "quantinuum.qpu.h1-1-preview", "currentAvailability": "Available",
-        "averageQueueTime": 602461, "statusPage": "https://www.quantinuum.com/hardware/h1"}]},
-=======
         {"id": "quantinuum", "currentAvailability": "Available", "targets": [{"id":
         "quantinuum.qpu.h1-1", "currentAvailability": "Available", "averageQueueTime":
         25016, "statusPage": "https://www.quantinuum.com/hardware/h1"}, {"id": "quantinuum.sim.h1-1sc",
@@ -139,7 +94,6 @@
         "averageQueueTime": 27901, "statusPage": "https://www.quantinuum.com/hardware/h1"},
         {"id": "quantinuum.qpu.h1-1-preview", "currentAvailability": "Available",
         "averageQueueTime": 25016, "statusPage": "https://www.quantinuum.com/hardware/h1"}]},
->>>>>>> 45329fda
         {"id": "Microsoft.Test", "currentAvailability": "Available", "targets": [{"id":
         "echo-rigetti", "currentAvailability": "Available", "averageQueueTime": 1,
         "statusPage": ""}, {"id": "echo-quantinuum", "currentAvailability": "Available",
@@ -158,11 +112,7 @@
       connection:
       - keep-alive
       content-length:
-<<<<<<< HEAD
-      - '4768'
-=======
       - '4773'
->>>>>>> 45329fda
       content-type:
       - application/json; charset=utf-8
       transfer-encoding:
@@ -214,11 +164,7 @@
       User-Agent:
       - azsdk-python-storage-blob/12.19.1 Python/3.9.19 (Windows-10-10.0.22631-SP0)
       x-ms-date:
-<<<<<<< HEAD
-      - Tue, 30 Apr 2024 14:08:18 GMT
-=======
       - Wed, 01 May 2024 17:50:18 GMT
->>>>>>> 45329fda
       x-ms-version:
       - '2023-11-03'
     method: GET
@@ -226,11 +172,7 @@
   response:
     body:
       string: "\uFEFF<?xml version=\"1.0\" encoding=\"utf-8\"?><Error><Code>ContainerNotFound</Code><Message>The
-<<<<<<< HEAD
-        specified container does not exist.\nRequestId:d7174bb4-101e-0000-7707-9b2cc0000000\nTime:2024-04-30T14:08:19.5185760Z</Message></Error>"
-=======
         specified container does not exist.\nRequestId:c144d2cc-601e-0057-0ef0-9b82f3000000\nTime:2024-05-01T17:50:21.1804958Z</Message></Error>"
->>>>>>> 45329fda
     headers:
       content-length:
       - '223'
@@ -255,11 +197,7 @@
       User-Agent:
       - azsdk-python-storage-blob/12.19.1 Python/3.9.19 (Windows-10-10.0.22631-SP0)
       x-ms-date:
-<<<<<<< HEAD
-      - Tue, 30 Apr 2024 14:08:18 GMT
-=======
       - Wed, 01 May 2024 17:50:20 GMT
->>>>>>> 45329fda
       x-ms-version:
       - '2023-11-03'
     method: PUT
@@ -287,11 +225,7 @@
       User-Agent:
       - azsdk-python-storage-blob/12.19.1 Python/3.9.19 (Windows-10-10.0.22631-SP0)
       x-ms-date:
-<<<<<<< HEAD
-      - Tue, 30 Apr 2024 14:08:19 GMT
-=======
       - Wed, 01 May 2024 17:50:20 GMT
->>>>>>> 45329fda
       x-ms-version:
       - '2023-11-03'
     method: GET
@@ -331,11 +265,7 @@
       x-ms-blob-type:
       - BlockBlob
       x-ms-date:
-<<<<<<< HEAD
-      - Tue, 30 Apr 2024 14:08:19 GMT
-=======
       - Wed, 01 May 2024 17:50:21 GMT
->>>>>>> 45329fda
       x-ms-version:
       - '2023-11-03'
     method: PUT
@@ -387,11 +317,7 @@
         null, "errorData": null, "isCancelling": false, "tags": [], "name": "Qiskit
         Sample - 3-qubit GHZ circuit", "id": "00000000-0000-0000-0000-000000000001",
         "providerId": "quantinuum", "target": "quantinuum.sim.h1-1e", "creationTime":
-<<<<<<< HEAD
-        "2024-04-30T14:08:21.0264651+00:00", "endExecutionTime": null, "costEstimate":
-=======
         "2024-05-01T17:50:23.0862598+00:00", "endExecutionTime": null, "costEstimate":
->>>>>>> 45329fda
         null, "itemType": "Job"}'
     headers:
       connection:
@@ -431,11 +357,7 @@
         {"count": 1}, "errorData": null, "isCancelling": false, "tags": [], "name":
         "Qiskit Sample - 3-qubit GHZ circuit", "id": "00000000-0000-0000-0000-000000000001",
         "providerId": "quantinuum", "target": "quantinuum.sim.h1-1e", "creationTime":
-<<<<<<< HEAD
-        "2024-04-30T14:08:21.0264651+00:00", "endExecutionTime": null, "costEstimate":
-=======
         "2024-05-01T17:50:23.0862598+00:00", "endExecutionTime": null, "costEstimate":
->>>>>>> 45329fda
         null, "itemType": "Job"}'
     headers:
       connection:
@@ -475,11 +397,7 @@
         {"count": 1}, "errorData": null, "isCancelling": false, "tags": [], "name":
         "Qiskit Sample - 3-qubit GHZ circuit", "id": "00000000-0000-0000-0000-000000000001",
         "providerId": "quantinuum", "target": "quantinuum.sim.h1-1e", "creationTime":
-<<<<<<< HEAD
-        "2024-04-30T14:08:21.0264651+00:00", "endExecutionTime": null, "costEstimate":
-=======
         "2024-05-01T17:50:23.0862598+00:00", "endExecutionTime": null, "costEstimate":
->>>>>>> 45329fda
         null, "itemType": "Job"}'
     headers:
       connection:
@@ -519,11 +437,7 @@
         {"count": 1}, "errorData": null, "isCancelling": false, "tags": [], "name":
         "Qiskit Sample - 3-qubit GHZ circuit", "id": "00000000-0000-0000-0000-000000000001",
         "providerId": "quantinuum", "target": "quantinuum.sim.h1-1e", "creationTime":
-<<<<<<< HEAD
-        "2024-04-30T14:08:21.0264651+00:00", "endExecutionTime": null, "costEstimate":
-=======
         "2024-05-01T17:50:23.0862598+00:00", "endExecutionTime": null, "costEstimate":
->>>>>>> 45329fda
         null, "itemType": "Job"}'
     headers:
       connection:
@@ -563,11 +477,7 @@
         {"count": 1}, "errorData": null, "isCancelling": false, "tags": [], "name":
         "Qiskit Sample - 3-qubit GHZ circuit", "id": "00000000-0000-0000-0000-000000000001",
         "providerId": "quantinuum", "target": "quantinuum.sim.h1-1e", "creationTime":
-<<<<<<< HEAD
-        "2024-04-30T14:08:21.0264651+00:00", "endExecutionTime": null, "costEstimate":
-=======
         "2024-05-01T17:50:23.0862598+00:00", "endExecutionTime": null, "costEstimate":
->>>>>>> 45329fda
         null, "itemType": "Job"}'
     headers:
       connection:
@@ -607,11 +517,7 @@
         {"count": 1}, "errorData": null, "isCancelling": false, "tags": [], "name":
         "Qiskit Sample - 3-qubit GHZ circuit", "id": "00000000-0000-0000-0000-000000000001",
         "providerId": "quantinuum", "target": "quantinuum.sim.h1-1e", "creationTime":
-<<<<<<< HEAD
-        "2024-04-30T14:08:21.0264651+00:00", "endExecutionTime": null, "costEstimate":
-=======
         "2024-05-01T17:50:23.0862598+00:00", "endExecutionTime": null, "costEstimate":
->>>>>>> 45329fda
         null, "itemType": "Job"}'
     headers:
       connection:
@@ -651,11 +557,7 @@
         {"count": 1}, "errorData": null, "isCancelling": false, "tags": [], "name":
         "Qiskit Sample - 3-qubit GHZ circuit", "id": "00000000-0000-0000-0000-000000000001",
         "providerId": "quantinuum", "target": "quantinuum.sim.h1-1e", "creationTime":
-<<<<<<< HEAD
-        "2024-04-30T14:08:21.0264651+00:00", "endExecutionTime": null, "costEstimate":
-=======
         "2024-05-01T17:50:23.0862598+00:00", "endExecutionTime": null, "costEstimate":
->>>>>>> 45329fda
         null, "itemType": "Job"}'
     headers:
       connection:
@@ -695,11 +597,7 @@
         null, "quantumComputingData": {"count": 1}, "errorData": null, "isCancelling":
         false, "tags": [], "name": "Qiskit Sample - 3-qubit GHZ circuit", "id": "00000000-0000-0000-0000-000000000001",
         "providerId": "quantinuum", "target": "quantinuum.sim.h1-1e", "creationTime":
-<<<<<<< HEAD
-        "2024-04-30T14:08:21.0264651+00:00", "endExecutionTime": null, "costEstimate":
-=======
         "2024-05-01T17:50:23.0862598+00:00", "endExecutionTime": null, "costEstimate":
->>>>>>> 45329fda
         null, "itemType": "Job"}'
     headers:
       connection:
@@ -733,95 +631,6 @@
         "inputDataFormat": "honeywell.openqasm.v1", "inputParams": {"count": 100,
         "shots": 100}, "metadata": {"qiskit": "True", "name": "Qiskit Sample - 3-qubit
         GHZ circuit", "num_qubits": "4", "metadata": "{}"}, "sessionId": null, "status":
-<<<<<<< HEAD
-        "Waiting", "jobType": "QuantumComputing", "outputDataFormat": "honeywell.quantum-results.v1",
-        "outputDataUri": "https://mystorage.blob.core.windows.net/job-00000000-0000-0000-0000-000000000001/outputData?sv=PLACEHOLDER&sr=b&sig=PLACEHOLDER&se=2050-01-01T00%3A00%3A00Z&sp=r&rscd=attachment%3B%20filename%3DQiskit%2BSample%2B-%2B3-qubit%2BGHZ%2Bcircuit-00000000-0000-0000-0000-000000000001.output.json",
-        "beginExecutionTime": null, "cancellationTime": null, "quantumComputingData":
-        {"count": 1}, "errorData": null, "isCancelling": false, "tags": [], "name":
-        "Qiskit Sample - 3-qubit GHZ circuit", "id": "00000000-0000-0000-0000-000000000001",
-        "providerId": "quantinuum", "target": "quantinuum.sim.h1-1e", "creationTime":
-        "2024-04-30T14:08:21.0264651+00:00", "endExecutionTime": null, "costEstimate":
-        null, "itemType": "Job"}'
-    headers:
-      connection:
-      - keep-alive
-      content-length:
-      - '1534'
-      content-type:
-      - application/json; charset=utf-8
-      transfer-encoding:
-      - chunked
-    status:
-      code: 200
-      message: OK
-- request:
-    body: null
-    headers:
-      Accept:
-      - application/json
-      Accept-Encoding:
-      - gzip, deflate
-      Connection:
-      - keep-alive
-      User-Agent:
-      - testapp-azure-quantum-qiskit azsdk-python-quantum/0.0.1 Python/3.9.19 (Windows-10-10.0.22631-SP0)
-    method: GET
-    uri: https://eastus.quantum.azure.com/subscriptions/00000000-0000-0000-0000-000000000000/resourceGroups/myresourcegroup/providers/Microsoft.Quantum/workspaces/myworkspace/jobs/00000000-0000-0000-0000-000000000001?api-version=2022-09-12-preview&test-sequence-id=9
-  response:
-    body:
-      string: '{"containerUri": "https://mystorage.blob.core.windows.net/job-00000000-0000-0000-0000-000000000001?sv=PLACEHOLDER&sr=c&sig=PLACEHOLDER&se=2050-01-01T00%3A00%3A00Z&sp=rcwl",
-        "inputDataUri": "https://mystorage.blob.core.windows.net/job-00000000-0000-0000-0000-000000000001/inputData?sv=PLACEHOLDER&sr=b&sig=PLACEHOLDER&se=2050-01-01T00%3A00%3A00Z&sp=r&rscd=attachment%3B%20filename%3DQiskit%2BSample%2B-%2B3-qubit%2BGHZ%2Bcircuit-00000000-0000-0000-0000-000000000001.input.json",
-        "inputDataFormat": "honeywell.openqasm.v1", "inputParams": {"count": 100,
-        "shots": 100}, "metadata": {"qiskit": "True", "name": "Qiskit Sample - 3-qubit
-        GHZ circuit", "num_qubits": "4", "metadata": "{}"}, "sessionId": null, "status":
-        "Waiting", "jobType": "QuantumComputing", "outputDataFormat": "honeywell.quantum-results.v1",
-        "outputDataUri": "https://mystorage.blob.core.windows.net/job-00000000-0000-0000-0000-000000000001/outputData?sv=PLACEHOLDER&sr=b&sig=PLACEHOLDER&se=2050-01-01T00%3A00%3A00Z&sp=r&rscd=attachment%3B%20filename%3DQiskit%2BSample%2B-%2B3-qubit%2BGHZ%2Bcircuit-00000000-0000-0000-0000-000000000001.output.json",
-        "beginExecutionTime": null, "cancellationTime": null, "quantumComputingData":
-        {"count": 1}, "errorData": null, "isCancelling": false, "tags": [], "name":
-        "Qiskit Sample - 3-qubit GHZ circuit", "id": "00000000-0000-0000-0000-000000000001",
-        "providerId": "quantinuum", "target": "quantinuum.sim.h1-1e", "creationTime":
-        "2024-04-30T14:08:21.0264651+00:00", "endExecutionTime": null, "costEstimate":
-        null, "itemType": "Job"}'
-    headers:
-      connection:
-      - keep-alive
-      content-length:
-      - '1534'
-      content-type:
-      - application/json; charset=utf-8
-      transfer-encoding:
-      - chunked
-    status:
-      code: 200
-      message: OK
-- request:
-    body: null
-    headers:
-      Accept:
-      - application/json
-      Accept-Encoding:
-      - gzip, deflate
-      Connection:
-      - keep-alive
-      User-Agent:
-      - testapp-azure-quantum-qiskit azsdk-python-quantum/0.0.1 Python/3.9.19 (Windows-10-10.0.22631-SP0)
-    method: GET
-    uri: https://eastus.quantum.azure.com/subscriptions/00000000-0000-0000-0000-000000000000/resourceGroups/myresourcegroup/providers/Microsoft.Quantum/workspaces/myworkspace/jobs/00000000-0000-0000-0000-000000000001?api-version=2022-09-12-preview&test-sequence-id=10
-  response:
-    body:
-      string: '{"containerUri": "https://mystorage.blob.core.windows.net/job-00000000-0000-0000-0000-000000000001?sv=PLACEHOLDER&sr=c&sig=PLACEHOLDER&se=2050-01-01T00%3A00%3A00Z&sp=rcwl",
-        "inputDataUri": "https://mystorage.blob.core.windows.net/job-00000000-0000-0000-0000-000000000001/inputData?sv=PLACEHOLDER&sr=b&sig=PLACEHOLDER&se=2050-01-01T00%3A00%3A00Z&sp=r&rscd=attachment%3B%20filename%3DQiskit%2BSample%2B-%2B3-qubit%2BGHZ%2Bcircuit-00000000-0000-0000-0000-000000000001.input.json",
-        "inputDataFormat": "honeywell.openqasm.v1", "inputParams": {"count": 100,
-        "shots": 100}, "metadata": {"qiskit": "True", "name": "Qiskit Sample - 3-qubit
-        GHZ circuit", "num_qubits": "4", "metadata": "{}"}, "sessionId": null, "status":
-        "Succeeded", "jobType": "QuantumComputing", "outputDataFormat": "honeywell.quantum-results.v1",
-        "outputDataUri": "https://mystorage.blob.core.windows.net/job-00000000-0000-0000-0000-000000000001/rawOutputData?sv=PLACEHOLDER&sr=b&sig=PLACEHOLDER&se=2050-01-01T00%3A00%3A00Z&sp=r&rscd=attachment%3B%20filename%3DQiskit%2BSample%2B-%2B3-qubit%2BGHZ%2Bcircuit-00000000-0000-0000-0000-000000000001.output.json",
-        "beginExecutionTime": "2024-04-30T14:08:32.572446+00:00", "cancellationTime":
-        null, "quantumComputingData": {"count": 1}, "errorData": null, "isCancelling":
-        false, "tags": [], "name": "Qiskit Sample - 3-qubit GHZ circuit", "id": "00000000-0000-0000-0000-000000000001",
-        "providerId": "quantinuum", "target": "quantinuum.sim.h1-1e", "creationTime":
-        "2024-04-30T14:08:21.0264651+00:00", "endExecutionTime": "2024-04-30T14:08:33.617239+00:00",
-=======
         "Succeeded", "jobType": "QuantumComputing", "outputDataFormat": "honeywell.quantum-results.v1",
         "outputDataUri": "https://mystorage.blob.core.windows.net/job-00000000-0000-0000-0000-000000000001/rawOutputData?sv=PLACEHOLDER&sr=b&sig=PLACEHOLDER&se=2050-01-01T00%3A00%3A00Z&sp=r&rscd=attachment%3B%20filename%3DQiskit%2BSample%2B-%2B3-qubit%2BGHZ%2Bcircuit-00000000-0000-0000-0000-000000000001.output.json",
         "beginExecutionTime": "2024-05-01T17:50:28.312995+00:00", "cancellationTime":
@@ -829,7 +638,6 @@
         false, "tags": [], "name": "Qiskit Sample - 3-qubit GHZ circuit", "id": "00000000-0000-0000-0000-000000000001",
         "providerId": "quantinuum", "target": "quantinuum.sim.h1-1e", "creationTime":
         "2024-05-01T17:50:23.0862598+00:00", "endExecutionTime": "2024-05-01T17:50:29.617248+00:00",
->>>>>>> 45329fda
         "costEstimate": {"currencyCode": "USD", "events": [{"dimensionId": "ehqc",
         "dimensionName": "EHQC", "measureUnit": "hqc", "amountBilled": 6.22, "amountConsumed":
         6.22, "unitPrice": 0.0}], "estimatedTotal": 0.0}, "itemType": "Job"}'
@@ -857,11 +665,7 @@
       User-Agent:
       - testapp-azure-quantum-qiskit azsdk-python-quantum/0.0.1 Python/3.9.19 (Windows-10-10.0.22631-SP0)
     method: GET
-<<<<<<< HEAD
-    uri: https://eastus.quantum.azure.com/subscriptions/00000000-0000-0000-0000-000000000000/resourceGroups/myresourcegroup/providers/Microsoft.Quantum/workspaces/myworkspace/jobs/00000000-0000-0000-0000-000000000001?api-version=2022-09-12-preview&test-sequence-id=11
-=======
     uri: https://eastus.quantum.azure.com/subscriptions/00000000-0000-0000-0000-000000000000/resourceGroups/myresourcegroup/providers/Microsoft.Quantum/workspaces/myworkspace/jobs/00000000-0000-0000-0000-000000000001?api-version=2022-09-12-preview&test-sequence-id=9
->>>>>>> 45329fda
   response:
     body:
       string: '{"containerUri": "https://mystorage.blob.core.windows.net/job-00000000-0000-0000-0000-000000000001?sv=PLACEHOLDER&sr=c&sig=PLACEHOLDER&se=2050-01-01T00%3A00%3A00Z&sp=rcwl",
@@ -871,19 +675,11 @@
         GHZ circuit", "num_qubits": "4", "metadata": "{}"}, "sessionId": null, "status":
         "Succeeded", "jobType": "QuantumComputing", "outputDataFormat": "honeywell.quantum-results.v1",
         "outputDataUri": "https://mystorage.blob.core.windows.net/job-00000000-0000-0000-0000-000000000001/rawOutputData?sv=PLACEHOLDER&sr=b&sig=PLACEHOLDER&se=2050-01-01T00%3A00%3A00Z&sp=r&rscd=attachment%3B%20filename%3DQiskit%2BSample%2B-%2B3-qubit%2BGHZ%2Bcircuit-00000000-0000-0000-0000-000000000001.output.json",
-<<<<<<< HEAD
-        "beginExecutionTime": "2024-04-30T14:08:32.572446+00:00", "cancellationTime":
-        null, "quantumComputingData": {"count": 1}, "errorData": null, "isCancelling":
-        false, "tags": [], "name": "Qiskit Sample - 3-qubit GHZ circuit", "id": "00000000-0000-0000-0000-000000000001",
-        "providerId": "quantinuum", "target": "quantinuum.sim.h1-1e", "creationTime":
-        "2024-04-30T14:08:21.0264651+00:00", "endExecutionTime": "2024-04-30T14:08:33.617239+00:00",
-=======
         "beginExecutionTime": "2024-05-01T17:50:28.312995+00:00", "cancellationTime":
         null, "quantumComputingData": {"count": 1}, "errorData": null, "isCancelling":
         false, "tags": [], "name": "Qiskit Sample - 3-qubit GHZ circuit", "id": "00000000-0000-0000-0000-000000000001",
         "providerId": "quantinuum", "target": "quantinuum.sim.h1-1e", "creationTime":
         "2024-05-01T17:50:23.0862598+00:00", "endExecutionTime": "2024-05-01T17:50:29.617248+00:00",
->>>>>>> 45329fda
         "costEstimate": {"currencyCode": "USD", "events": [{"dimensionId": "ehqc",
         "dimensionName": "EHQC", "measureUnit": "hqc", "amountBilled": 6.22, "amountConsumed":
         6.22, "unitPrice": 0.0}], "estimatedTotal": 0.0}, "itemType": "Job"}'
@@ -911,11 +707,7 @@
       User-Agent:
       - testapp-azure-quantum-qiskit azsdk-python-quantum/0.0.1 Python/3.9.19 (Windows-10-10.0.22631-SP0)
     method: GET
-<<<<<<< HEAD
-    uri: https://eastus.quantum.azure.com/subscriptions/00000000-0000-0000-0000-000000000000/resourceGroups/myresourcegroup/providers/Microsoft.Quantum/workspaces/myworkspace/jobs/00000000-0000-0000-0000-000000000001?api-version=2022-09-12-preview&test-sequence-id=12
-=======
     uri: https://eastus.quantum.azure.com/subscriptions/00000000-0000-0000-0000-000000000000/resourceGroups/myresourcegroup/providers/Microsoft.Quantum/workspaces/myworkspace/jobs/00000000-0000-0000-0000-000000000001?api-version=2022-09-12-preview&test-sequence-id=10
->>>>>>> 45329fda
   response:
     body:
       string: '{"containerUri": "https://mystorage.blob.core.windows.net/job-00000000-0000-0000-0000-000000000001?sv=PLACEHOLDER&sr=c&sig=PLACEHOLDER&se=2050-01-01T00%3A00%3A00Z&sp=rcwl",
@@ -925,19 +717,11 @@
         GHZ circuit", "num_qubits": "4", "metadata": "{}"}, "sessionId": null, "status":
         "Succeeded", "jobType": "QuantumComputing", "outputDataFormat": "honeywell.quantum-results.v1",
         "outputDataUri": "https://mystorage.blob.core.windows.net/job-00000000-0000-0000-0000-000000000001/rawOutputData?sv=PLACEHOLDER&sr=b&sig=PLACEHOLDER&se=2050-01-01T00%3A00%3A00Z&sp=r&rscd=attachment%3B%20filename%3DQiskit%2BSample%2B-%2B3-qubit%2BGHZ%2Bcircuit-00000000-0000-0000-0000-000000000001.output.json",
-<<<<<<< HEAD
-        "beginExecutionTime": "2024-04-30T14:08:32.572446+00:00", "cancellationTime":
-        null, "quantumComputingData": {"count": 1}, "errorData": null, "isCancelling":
-        false, "tags": [], "name": "Qiskit Sample - 3-qubit GHZ circuit", "id": "00000000-0000-0000-0000-000000000001",
-        "providerId": "quantinuum", "target": "quantinuum.sim.h1-1e", "creationTime":
-        "2024-04-30T14:08:21.0264651+00:00", "endExecutionTime": "2024-04-30T14:08:33.617239+00:00",
-=======
         "beginExecutionTime": "2024-05-01T17:50:28.312995+00:00", "cancellationTime":
         null, "quantumComputingData": {"count": 1}, "errorData": null, "isCancelling":
         false, "tags": [], "name": "Qiskit Sample - 3-qubit GHZ circuit", "id": "00000000-0000-0000-0000-000000000001",
         "providerId": "quantinuum", "target": "quantinuum.sim.h1-1e", "creationTime":
         "2024-05-01T17:50:23.0862598+00:00", "endExecutionTime": "2024-05-01T17:50:29.617248+00:00",
->>>>>>> 45329fda
         "costEstimate": {"currencyCode": "USD", "events": [{"dimensionId": "ehqc",
         "dimensionName": "EHQC", "measureUnit": "hqc", "amountBilled": 6.22, "amountConsumed":
         6.22, "unitPrice": 0.0}], "estimatedTotal": 0.0}, "itemType": "Job"}'
@@ -972,20 +756,6 @@
         "targets": [{"id": "microsoft.dft", "currentAvailability": "Available", "averageQueueTime":
         0, "statusPage": null}]}, {"id": "ionq", "currentAvailability": "Degraded",
         "targets": [{"id": "ionq.qpu", "currentAvailability": "Available", "averageQueueTime":
-<<<<<<< HEAD
-        384178, "statusPage": "https://status.ionq.co"}, {"id": "ionq.qpu.aria-1",
-        "currentAvailability": "Unavailable", "averageQueueTime": 749084, "statusPage":
-        "https://status.ionq.co"}, {"id": "ionq.qpu.aria-2", "currentAvailability":
-        "Unavailable", "averageQueueTime": 0, "statusPage": "https://status.ionq.co"},
-        {"id": "ionq.simulator", "currentAvailability": "Available", "averageQueueTime":
-        1, "statusPage": "https://status.ionq.co"}]}, {"id": "microsoft-qc", "currentAvailability":
-        "Available", "targets": [{"id": "microsoft.estimator", "currentAvailability":
-        "Available", "averageQueueTime": 0, "statusPage": null}]}, {"id": "pasqal",
-        "currentAvailability": "Available", "targets": [{"id": "pasqal.sim.emu-tn",
-        "currentAvailability": "Available", "averageQueueTime": 278, "statusPage":
-        "https://pasqal.com"}, {"id": "pasqal.qpu.fresnel", "currentAvailability":
-        "Available", "averageQueueTime": 0, "statusPage": "https://pasqal.com"}]},
-=======
         494142, "statusPage": "https://status.ionq.co"}, {"id": "ionq.qpu.aria-1",
         "currentAvailability": "Unavailable", "averageQueueTime": 737015, "statusPage":
         "https://status.ionq.co"}, {"id": "ionq.qpu.aria-2", "currentAvailability":
@@ -998,7 +768,6 @@
         "currentAvailability": "Available", "averageQueueTime": 256, "statusPage":
         "https://pasqal.com"}, {"id": "pasqal.qpu.fresnel", "currentAvailability":
         "Degraded", "averageQueueTime": 0, "statusPage": "https://pasqal.com"}]},
->>>>>>> 45329fda
         {"id": "rigetti", "currentAvailability": "Degraded", "targets": [{"id": "rigetti.sim.qvm",
         "currentAvailability": "Available", "averageQueueTime": 5, "statusPage": "https://rigetti.statuspage.io/"},
         {"id": "rigetti.qpu.ankaa-2", "currentAvailability": "Degraded", "averageQueueTime":
@@ -1008,26 +777,6 @@
         "qci.machine1", "currentAvailability": "Available", "averageQueueTime": 1,
         "statusPage": "https://quantumcircuits.com"}, {"id": "qci.simulator.noisy",
         "currentAvailability": "Available", "averageQueueTime": 0, "statusPage": "https://quantumcircuits.com"}]},
-<<<<<<< HEAD
-        {"id": "quantinuum", "currentAvailability": "Degraded", "targets": [{"id":
-        "quantinuum.qpu.h1-1", "currentAvailability": "Available", "averageQueueTime":
-        604232, "statusPage": "https://www.quantinuum.com/hardware/h1"}, {"id": "quantinuum.sim.h1-1sc",
-        "currentAvailability": "Available", "averageQueueTime": 2, "statusPage": "https://www.quantinuum.com/hardware/h1"},
-        {"id": "quantinuum.sim.h1-1e", "currentAvailability": "Available", "averageQueueTime":
-        6, "statusPage": "https://www.quantinuum.com/hardware/h1"}, {"id": "quantinuum.qpu.h2-1",
-        "currentAvailability": "Degraded", "averageQueueTime": 0, "statusPage": "https://www.quantinuum.com/hardware/h2"},
-        {"id": "quantinuum.sim.h2-1sc", "currentAvailability": "Available", "averageQueueTime":
-        0, "statusPage": "https://www.quantinuum.com/hardware/h2"}, {"id": "quantinuum.sim.h2-1e",
-        "currentAvailability": "Available", "averageQueueTime": 24, "statusPage":
-        "https://www.quantinuum.com/hardware/h2"}, {"id": "quantinuum.sim.h1-1sc-preview",
-        "currentAvailability": "Available", "averageQueueTime": 2, "statusPage": "https://www.quantinuum.com/hardware/h1"},
-        {"id": "quantinuum.sim.h1-1e-preview", "currentAvailability": "Available",
-        "averageQueueTime": 6, "statusPage": "https://www.quantinuum.com/hardware/h1"},
-        {"id": "quantinuum.sim.h1-2e-preview", "currentAvailability": "Available",
-        "averageQueueTime": 15089, "statusPage": "https://www.quantinuum.com/hardware/h1"},
-        {"id": "quantinuum.qpu.h1-1-preview", "currentAvailability": "Available",
-        "averageQueueTime": 604232, "statusPage": "https://www.quantinuum.com/hardware/h1"}]},
-=======
         {"id": "quantinuum", "currentAvailability": "Available", "targets": [{"id":
         "quantinuum.qpu.h1-1", "currentAvailability": "Available", "averageQueueTime":
         25016, "statusPage": "https://www.quantinuum.com/hardware/h1"}, {"id": "quantinuum.sim.h1-1sc",
@@ -1046,7 +795,6 @@
         "averageQueueTime": 27901, "statusPage": "https://www.quantinuum.com/hardware/h1"},
         {"id": "quantinuum.qpu.h1-1-preview", "currentAvailability": "Available",
         "averageQueueTime": 25016, "statusPage": "https://www.quantinuum.com/hardware/h1"}]},
->>>>>>> 45329fda
         {"id": "Microsoft.Test", "currentAvailability": "Available", "targets": [{"id":
         "echo-rigetti", "currentAvailability": "Available", "averageQueueTime": 1,
         "statusPage": ""}, {"id": "echo-quantinuum", "currentAvailability": "Available",
@@ -1065,35 +813,27 @@
       connection:
       - keep-alive
       content-length:
-<<<<<<< HEAD
-      - '4768'
-=======
       - '4773'
->>>>>>> 45329fda
-      content-type:
-      - application/json; charset=utf-8
-      transfer-encoding:
-      - chunked
-    status:
-      code: 200
-      message: OK
-- request:
-    body: null
-    headers:
-      Accept:
-      - application/json
-      Accept-Encoding:
-      - gzip, deflate
-      Connection:
-      - keep-alive
-      User-Agent:
-      - testapp-azure-quantum-qiskit azsdk-python-quantum/0.0.1 Python/3.9.19 (Windows-10-10.0.22631-SP0)
-    method: GET
-<<<<<<< HEAD
-    uri: https://eastus.quantum.azure.com/subscriptions/00000000-0000-0000-0000-000000000000/resourceGroups/myresourcegroup/providers/Microsoft.Quantum/workspaces/myworkspace/jobs/00000000-0000-0000-0000-000000000001?api-version=2022-09-12-preview&test-sequence-id=13
-=======
+      content-type:
+      - application/json; charset=utf-8
+      transfer-encoding:
+      - chunked
+    status:
+      code: 200
+      message: OK
+- request:
+    body: null
+    headers:
+      Accept:
+      - application/json
+      Accept-Encoding:
+      - gzip, deflate
+      Connection:
+      - keep-alive
+      User-Agent:
+      - testapp-azure-quantum-qiskit azsdk-python-quantum/0.0.1 Python/3.9.19 (Windows-10-10.0.22631-SP0)
+    method: GET
     uri: https://eastus.quantum.azure.com/subscriptions/00000000-0000-0000-0000-000000000000/resourceGroups/myresourcegroup/providers/Microsoft.Quantum/workspaces/myworkspace/jobs/00000000-0000-0000-0000-000000000001?api-version=2022-09-12-preview&test-sequence-id=11
->>>>>>> 45329fda
   response:
     body:
       string: '{"containerUri": "https://mystorage.blob.core.windows.net/job-00000000-0000-0000-0000-000000000001?sv=PLACEHOLDER&sr=c&sig=PLACEHOLDER&se=2050-01-01T00%3A00%3A00Z&sp=rcwl",
@@ -1103,19 +843,11 @@
         GHZ circuit", "num_qubits": "4", "metadata": "{}"}, "sessionId": null, "status":
         "Succeeded", "jobType": "QuantumComputing", "outputDataFormat": "honeywell.quantum-results.v1",
         "outputDataUri": "https://mystorage.blob.core.windows.net/job-00000000-0000-0000-0000-000000000001/rawOutputData?sv=PLACEHOLDER&sr=b&sig=PLACEHOLDER&se=2050-01-01T00%3A00%3A00Z&sp=r&rscd=attachment%3B%20filename%3DQiskit%2BSample%2B-%2B3-qubit%2BGHZ%2Bcircuit-00000000-0000-0000-0000-000000000001.output.json",
-<<<<<<< HEAD
-        "beginExecutionTime": "2024-04-30T14:08:32.572446+00:00", "cancellationTime":
-        null, "quantumComputingData": {"count": 1}, "errorData": null, "isCancelling":
-        false, "tags": [], "name": "Qiskit Sample - 3-qubit GHZ circuit", "id": "00000000-0000-0000-0000-000000000001",
-        "providerId": "quantinuum", "target": "quantinuum.sim.h1-1e", "creationTime":
-        "2024-04-30T14:08:21.0264651+00:00", "endExecutionTime": "2024-04-30T14:08:33.617239+00:00",
-=======
         "beginExecutionTime": "2024-05-01T17:50:28.312995+00:00", "cancellationTime":
         null, "quantumComputingData": {"count": 1}, "errorData": null, "isCancelling":
         false, "tags": [], "name": "Qiskit Sample - 3-qubit GHZ circuit", "id": "00000000-0000-0000-0000-000000000001",
         "providerId": "quantinuum", "target": "quantinuum.sim.h1-1e", "creationTime":
         "2024-05-01T17:50:23.0862598+00:00", "endExecutionTime": "2024-05-01T17:50:29.617248+00:00",
->>>>>>> 45329fda
         "costEstimate": {"currencyCode": "USD", "events": [{"dimensionId": "ehqc",
         "dimensionName": "EHQC", "measureUnit": "hqc", "amountBilled": 6.22, "amountConsumed":
         6.22, "unitPrice": 0.0}], "estimatedTotal": 0.0}, "itemType": "Job"}'

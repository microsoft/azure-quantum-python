interactions:
- request:
    body: null
    headers:
      Accept:
      - '*/*'
      Accept-Encoding:
      - gzip, deflate
      Connection:
      - keep-alive
      User-Agent:
      - azsdk-python-identity/1.17.1 Python/3.9.19 (Windows-10-10.0.22631-SP0)
    method: GET
    uri: https://login.microsoftonline.com/00000000-0000-0000-0000-000000000000/v2.0/.well-known/openid-configuration
  response:
    body:
      string: '{"token_endpoint": "https://login.microsoftonline.com/00000000-0000-0000-0000-000000000000/oauth2/v2.0/token",
        "token_endpoint_auth_methods_supported": ["client_secret_post", "private_key_jwt",
        "client_secret_basic"], "jwks_uri": "https://login.microsoftonline.com/00000000-0000-0000-0000-000000000000/discovery/v2.0/keys",
        "response_modes_supported": ["query", "fragment", "form_post"], "subject_types_supported":
        ["pairwise"], "id_token_signing_alg_values_supported": ["RS256"], "response_types_supported":
        ["code", "id_token", "code id_token", "id_token token"], "scopes_supported":
        ["openid", "profile", "email", "offline_access"], "issuer": "https://login.microsoftonline.com/00000000-0000-0000-0000-000000000000/v2.0",
        "request_uri_parameter_supported": false, "userinfo_endpoint": "https://graph.microsoft.com/oidc/userinfo",
        "authorization_endpoint": "https://login.microsoftonline.com/00000000-0000-0000-0000-000000000000/oauth2/v2.0/authorize",
        "device_authorization_endpoint": "https://login.microsoftonline.com/00000000-0000-0000-0000-000000000000/oauth2/v2.0/devicecode",
        "http_logout_supported": true, "frontchannel_logout_supported": true, "end_session_endpoint":
        "https://login.microsoftonline.com/00000000-0000-0000-0000-000000000000/oauth2/v2.0/logout",
        "claims_supported": ["sub", "iss", "cloud_instance_name", "cloud_instance_host_name",
        "cloud_graph_host_name", "msgraph_host", "aud", "exp", "iat", "auth_time",
        "acr", "nonce", "preferred_username", "name", "tid", "ver", "at_hash", "c_hash",
        "email"], "kerberos_endpoint": "https://login.microsoftonline.com/00000000-0000-0000-0000-000000000000/kerberos",
        "tenant_region_scope": "WW", "cloud_instance_name": "microsoftonline.com",
        "cloud_graph_host_name": "graph.windows.net", "msgraph_host": "graph.microsoft.com",
        "rbac_url": "https://pas.windows.net"}'
    headers:
      content-length:
      - '1826'
      content-type:
      - application/json; charset=utf-8
    status:
      code: 200
      message: OK
- request:
    body: client_id=PLACEHOLDER&grant_type=client_credentials&client_assertion=PLACEHOLDER&client_info=1&client_assertion_type=PLACEHOLDER&scope=https%3A%2F%2Fquantum.microsoft.com%2F.default
    headers:
      Accept:
      - application/json
      Accept-Encoding:
      - gzip, deflate
      Connection:
      - keep-alive
      Content-Length:
      - '181'
      Content-Type:
      - application/x-www-form-urlencoded
      User-Agent:
      - azsdk-python-identity/1.17.1 Python/3.9.19 (Windows-10-10.0.22631-SP0)
      x-client-current-telemetry:
      - 4|730,2|
      x-client-os:
      - win32
      x-client-sku:
      - MSAL.Python
      x-client-ver:
<<<<<<< HEAD
      - 1.29.0
=======
      - 1.30.0
>>>>>>> b43e1017
    method: POST
    uri: https://login.microsoftonline.com/00000000-0000-0000-0000-000000000000/oauth2/v2.0/token
  response:
    body:
<<<<<<< HEAD
      string: '{"token_type": "Bearer", "expires_in": 1755295780, "ext_expires_in":
        1755295780, "refresh_in": 31536000, "access_token": "PLACEHOLDER"}'
=======
      string: '{"token_type": "Bearer", "expires_in": 1756420453, "ext_expires_in":
        1756420453, "refresh_in": 31536000, "access_token": "PLACEHOLDER"}'
>>>>>>> b43e1017
    headers:
      content-length:
      - '135'
      content-type:
      - application/json; charset=utf-8
    status:
      code: 200
      message: OK
- request:
    body: null
    headers:
      Accept:
      - application/json
      Accept-Encoding:
      - gzip, deflate
      Connection:
      - keep-alive
      User-Agent:
      - testapp-azure-quantum-cirq azsdk-python-quantum/1.2.4 Python/3.9.19 (Windows-10-10.0.22631-SP0)
    method: GET
    uri: https://eastus.quantum.azure.com/subscriptions/00000000-0000-0000-0000-000000000000/resourceGroups/myresourcegroup/providers/Microsoft.Quantum/workspaces/myworkspace/providerStatus?api-version=2022-09-12-preview&test-sequence-id=1
  response:
    body:
      string: '{"value": [{"id": "microsoft-elements", "currentAvailability": "Available",
        "targets": [{"id": "microsoft.dft", "currentAvailability": "Available", "averageQueueTime":
        0, "statusPage": null}]}, {"id": "ionq", "currentAvailability": "Degraded",
<<<<<<< HEAD
        "targets": [{"id": "ionq.qpu", "currentAvailability": "Available", "averageQueueTime":
        1328745, "statusPage": "https://status.ionq.co"}, {"id": "ionq.qpu.aria-1",
        "currentAvailability": "Unavailable", "averageQueueTime": 2212165, "statusPage":
        "https://status.ionq.co"}, {"id": "ionq.qpu.aria-2", "currentAvailability":
        "Available", "averageQueueTime": 1414120, "statusPage": "https://status.ionq.co"},
        {"id": "ionq.simulator", "currentAvailability": "Available", "averageQueueTime":
        46013, "statusPage": "https://status.ionq.co"}]}, {"id": "microsoft-qc", "currentAvailability":
        "Available", "targets": [{"id": "microsoft.estimator", "currentAvailability":
        "Available", "averageQueueTime": 0, "statusPage": null}]}, {"id": "pasqal",
        "currentAvailability": "Available", "targets": [{"id": "pasqal.sim.emu-tn",
        "currentAvailability": "Available", "averageQueueTime": 273, "statusPage":
        "https://pasqal.com"}, {"id": "pasqal.qpu.fresnel", "currentAvailability":
        "Available", "averageQueueTime": 103193, "statusPage": "https://pasqal.com"}]},
        {"id": "quantinuum", "currentAvailability": "Degraded", "targets": [{"id":
        "quantinuum.qpu.h1-1", "currentAvailability": "Degraded", "averageQueueTime":
        0, "statusPage": "https://www.quantinuum.com/hardware/h1"}, {"id": "quantinuum.sim.h1-1sc",
        "currentAvailability": "Available", "averageQueueTime": 4, "statusPage": "https://www.quantinuum.com/hardware/h1"},
        {"id": "quantinuum.sim.h1-1e", "currentAvailability": "Available", "averageQueueTime":
        1128, "statusPage": "https://www.quantinuum.com/hardware/h1"}, {"id": "quantinuum.qpu.h2-1",
        "currentAvailability": "Degraded", "averageQueueTime": 0, "statusPage": "https://www.quantinuum.com/hardware/h2"},
        {"id": "quantinuum.sim.h2-1sc", "currentAvailability": "Available", "averageQueueTime":
        1, "statusPage": "https://www.quantinuum.com/hardware/h2"}, {"id": "quantinuum.sim.h2-1e",
        "currentAvailability": "Available", "averageQueueTime": 1767318, "statusPage":
        "https://www.quantinuum.com/hardware/h2"}, {"id": "quantinuum.sim.h1-1sc-preview",
        "currentAvailability": "Available", "averageQueueTime": 4, "statusPage": "https://www.quantinuum.com/hardware/h1"},
        {"id": "quantinuum.sim.h1-1e-preview", "currentAvailability": "Available",
        "averageQueueTime": 1128, "statusPage": "https://www.quantinuum.com/hardware/h1"},
        {"id": "quantinuum.sim.h1-2e-preview", "currentAvailability": "Available",
        "averageQueueTime": 838, "statusPage": "https://www.quantinuum.com/hardware/h1"},
        {"id": "quantinuum.qpu.h1-1-preview", "currentAvailability": "Degraded", "averageQueueTime":
        0, "statusPage": "https://www.quantinuum.com/hardware/h1"}]}, {"id": "rigetti",
        "currentAvailability": "Available", "targets": [{"id": "rigetti.sim.qvm",
=======
        "targets": [{"id": "ionq.qpu", "currentAvailability": "Unavailable", "averageQueueTime":
        0, "statusPage": null}, {"id": "ionq.qpu.aria-1", "currentAvailability": "Available",
        "averageQueueTime": 138225, "statusPage": "https://status.ionq.co"}, {"id":
        "ionq.qpu.aria-2", "currentAvailability": "Available", "averageQueueTime":
        1899950, "statusPage": "https://status.ionq.co"}, {"id": "ionq.simulator",
        "currentAvailability": "Available", "averageQueueTime": 0, "statusPage": "https://status.ionq.co"}]},
        {"id": "microsoft-qc", "currentAvailability": "Available", "targets": [{"id":
        "microsoft.estimator", "currentAvailability": "Available", "averageQueueTime":
        0, "statusPage": null}]}, {"id": "pasqal", "currentAvailability": "Degraded",
        "targets": [{"id": "pasqal.sim.emu-tn", "currentAvailability": "Available",
        "averageQueueTime": 163, "statusPage": "https://pasqal.com"}, {"id": "pasqal.qpu.fresnel",
        "currentAvailability": "Degraded", "averageQueueTime": 0, "statusPage": "https://pasqal.com"}]},
        {"id": "quantinuum", "currentAvailability": "Degraded", "targets": [{"id":
        "quantinuum.qpu.h1-1", "currentAvailability": "Available", "averageQueueTime":
        156390, "statusPage": "https://www.quantinuum.com/hardware/h1"}, {"id": "quantinuum.sim.h1-1sc",
        "currentAvailability": "Available", "averageQueueTime": 1, "statusPage": "https://www.quantinuum.com/hardware/h1"},
        {"id": "quantinuum.sim.h1-1e", "currentAvailability": "Available", "averageQueueTime":
        5551, "statusPage": "https://www.quantinuum.com/hardware/h1"}, {"id": "quantinuum.qpu.h2-1",
        "currentAvailability": "Degraded", "averageQueueTime": 0, "statusPage": "https://www.quantinuum.com/hardware/h2"},
        {"id": "quantinuum.sim.h2-1sc", "currentAvailability": "Available", "averageQueueTime":
        0, "statusPage": "https://www.quantinuum.com/hardware/h2"}, {"id": "quantinuum.sim.h2-1e",
        "currentAvailability": "Available", "averageQueueTime": 8, "statusPage": "https://www.quantinuum.com/hardware/h2"},
        {"id": "quantinuum.sim.h1-1sc-preview", "currentAvailability": "Available",
        "averageQueueTime": 1, "statusPage": "https://www.quantinuum.com/hardware/h1"},
        {"id": "quantinuum.sim.h1-1e-preview", "currentAvailability": "Available",
        "averageQueueTime": 5551, "statusPage": "https://www.quantinuum.com/hardware/h1"},
        {"id": "quantinuum.sim.h1-2e-preview", "currentAvailability": "Available",
        "averageQueueTime": 9348, "statusPage": "https://www.quantinuum.com/hardware/h1"},
        {"id": "quantinuum.qpu.h1-1-preview", "currentAvailability": "Available",
        "averageQueueTime": 156390, "statusPage": "https://www.quantinuum.com/hardware/h1"}]},
        {"id": "rigetti", "currentAvailability": "Available", "targets": [{"id": "rigetti.sim.qvm",
>>>>>>> b43e1017
        "currentAvailability": "Available", "averageQueueTime": 5, "statusPage": "https://rigetti.statuspage.io/"},
        {"id": "rigetti.qpu.ankaa-2", "currentAvailability": "Available", "averageQueueTime":
        5, "statusPage": "https://rigetti.statuspage.io/"}]}, {"id": "qci", "currentAvailability":
        "Degraded", "targets": [{"id": "qci.simulator", "currentAvailability": "Available",
        "averageQueueTime": 1, "statusPage": "https://quantumcircuits.com"}, {"id":
        "qci.machine1", "currentAvailability": "Unavailable", "averageQueueTime":
        1, "statusPage": "https://quantumcircuits.com"}, {"id": "qci.simulator.noisy",
        "currentAvailability": "Available", "averageQueueTime": 0, "statusPage": "https://quantumcircuits.com"}]},
        {"id": "Microsoft.Test", "currentAvailability": "Available", "targets": [{"id":
        "echo-rigetti", "currentAvailability": "Available", "averageQueueTime": 1,
        "statusPage": ""}, {"id": "echo-quantinuum", "currentAvailability": "Available",
        "averageQueueTime": 1, "statusPage": ""}, {"id": "echo-qci", "currentAvailability":
        "Available", "averageQueueTime": 1, "statusPage": ""}, {"id": "echo-ionq",
        "currentAvailability": "Available", "averageQueueTime": 1, "statusPage": ""},
        {"id": "echo-aquarius", "currentAvailability": "Available", "averageQueueTime":
        1, "statusPage": ""}, {"id": "sparse-sim-rigetti", "currentAvailability":
        "Available", "averageQueueTime": 1, "statusPage": ""}, {"id": "sparse-sim-quantinuum",
        "currentAvailability": "Available", "averageQueueTime": 1, "statusPage": ""},
        {"id": "sparse-sim-qci", "currentAvailability": "Available", "averageQueueTime":
        1, "statusPage": ""}, {"id": "sparse-sim-ionq", "currentAvailability": "Available",
        "averageQueueTime": 1, "statusPage": ""}, {"id": "echo-output", "currentAvailability":
        "Available", "averageQueueTime": 1, "statusPage": ""}]}], "nextLink": null}'
    headers:
      connection:
      - keep-alive
      content-length:
<<<<<<< HEAD
      - '4783'
=======
      - '4752'
>>>>>>> b43e1017
      content-type:
      - application/json; charset=utf-8
      transfer-encoding:
      - chunked
    status:
      code: 200
      message: OK
- request:
    body: null
    headers:
      Accept:
      - '*/*'
      Accept-Encoding:
      - gzip, deflate
      Connection:
      - keep-alive
      User-Agent:
      - azsdk-python-identity/1.17.1 Python/3.9.19 (Windows-10-10.0.22631-SP0)
    method: GET
    uri: https://login.microsoftonline.com/00000000-0000-0000-0000-000000000000/v2.0/.well-known/openid-configuration
  response:
    body:
      string: '{"token_endpoint": "https://login.microsoftonline.com/00000000-0000-0000-0000-000000000000/oauth2/v2.0/token",
        "token_endpoint_auth_methods_supported": ["client_secret_post", "private_key_jwt",
        "client_secret_basic"], "jwks_uri": "https://login.microsoftonline.com/00000000-0000-0000-0000-000000000000/discovery/v2.0/keys",
        "response_modes_supported": ["query", "fragment", "form_post"], "subject_types_supported":
        ["pairwise"], "id_token_signing_alg_values_supported": ["RS256"], "response_types_supported":
        ["code", "id_token", "code id_token", "id_token token"], "scopes_supported":
        ["openid", "profile", "email", "offline_access"], "issuer": "https://login.microsoftonline.com/00000000-0000-0000-0000-000000000000/v2.0",
        "request_uri_parameter_supported": false, "userinfo_endpoint": "https://graph.microsoft.com/oidc/userinfo",
        "authorization_endpoint": "https://login.microsoftonline.com/00000000-0000-0000-0000-000000000000/oauth2/v2.0/authorize",
        "device_authorization_endpoint": "https://login.microsoftonline.com/00000000-0000-0000-0000-000000000000/oauth2/v2.0/devicecode",
        "http_logout_supported": true, "frontchannel_logout_supported": true, "end_session_endpoint":
        "https://login.microsoftonline.com/00000000-0000-0000-0000-000000000000/oauth2/v2.0/logout",
        "claims_supported": ["sub", "iss", "cloud_instance_name", "cloud_instance_host_name",
        "cloud_graph_host_name", "msgraph_host", "aud", "exp", "iat", "auth_time",
        "acr", "nonce", "preferred_username", "name", "tid", "ver", "at_hash", "c_hash",
        "email"], "kerberos_endpoint": "https://login.microsoftonline.com/00000000-0000-0000-0000-000000000000/kerberos",
        "tenant_region_scope": "WW", "cloud_instance_name": "microsoftonline.com",
        "cloud_graph_host_name": "graph.windows.net", "msgraph_host": "graph.microsoft.com",
        "rbac_url": "https://pas.windows.net"}'
    headers:
      content-length:
      - '1826'
      content-type:
      - application/json; charset=utf-8
    status:
      code: 200
      message: OK
- request:
    body: client_id=PLACEHOLDER&grant_type=client_credentials&client_assertion=PLACEHOLDER&client_info=1&client_assertion_type=PLACEHOLDER&scope=https%3A%2F%2Fquantum.microsoft.com%2F.default
    headers:
      Accept:
      - application/json
      Accept-Encoding:
      - gzip, deflate
      Connection:
      - keep-alive
      Content-Length:
      - '181'
      Content-Type:
      - application/x-www-form-urlencoded
      User-Agent:
      - azsdk-python-identity/1.17.1 Python/3.9.19 (Windows-10-10.0.22631-SP0)
      x-client-current-telemetry:
      - 4|730,2|
      x-client-os:
      - win32
      x-client-sku:
      - MSAL.Python
      x-client-ver:
<<<<<<< HEAD
      - 1.29.0
=======
      - 1.30.0
>>>>>>> b43e1017
    method: POST
    uri: https://login.microsoftonline.com/00000000-0000-0000-0000-000000000000/oauth2/v2.0/token
  response:
    body:
<<<<<<< HEAD
      string: '{"token_type": "Bearer", "expires_in": 1755295781, "ext_expires_in":
        1755295781, "refresh_in": 31536000, "access_token": "PLACEHOLDER"}'
=======
      string: '{"token_type": "Bearer", "expires_in": 1756420454, "ext_expires_in":
        1756420454, "refresh_in": 31536000, "access_token": "PLACEHOLDER"}'
>>>>>>> b43e1017
    headers:
      content-length:
      - '135'
      content-type:
      - application/json; charset=utf-8
    status:
      code: 200
      message: OK
- request:
    body: 'b''{"containerName": "job-00000000-0000-0000-0000-000000000001"}'''
    headers:
      Accept:
      - application/json
      Accept-Encoding:
      - gzip, deflate
      Connection:
      - keep-alive
      Content-Length:
      - '64'
      Content-Type:
      - application/json
      User-Agent:
      - azsdk-python-quantum/1.2.4 Python/3.9.19 (Windows-10-10.0.22631-SP0)
    method: POST
    uri: https://eastus.quantum.azure.com/subscriptions/00000000-0000-0000-0000-000000000000/resourceGroups/myresourcegroup/providers/Microsoft.Quantum/workspaces/myworkspace/storage/sasUri?api-version=2022-09-12-preview&test-sequence-id=1
  response:
    body:
<<<<<<< HEAD
      string: '{"sasUri": "https://mystorage.blob.core.windows.net/job-00000000-0000-0000-0000-000000000001?sv=PLACEHOLDER&ss=b&srt=co&spr=https&st=2024-08-15T22%3A09%3A42Z&se=2050-01-01T00%3A00%3A00Z&sp=rwlac&sig=6Xp%2BDQkFKrWKOHPgPSYSqQJzQs2gWLrbEYWFVaFaqz4%3D"}'
=======
      string: '{"sasUri": "https://mystorage.blob.core.windows.net/job-00000000-0000-0000-0000-000000000001?sv=PLACEHOLDER&ss=b&srt=co&spr=https&st=2000-01-01T00%3A00%3A00Z&se=2050-01-01T00%3A00%3A00Z&sp=rwlac&sig=PLACEHOLDER"}'
>>>>>>> b43e1017
    headers:
      connection:
      - keep-alive
      content-length:
<<<<<<< HEAD
      - '249'
=======
      - '212'
>>>>>>> b43e1017
      content-type:
      - application/json; charset=utf-8
      transfer-encoding:
      - chunked
    status:
      code: 200
      message: OK
- request:
    body: null
    headers:
      Accept:
      - application/xml
      Accept-Encoding:
      - gzip, deflate
      Connection:
      - keep-alive
      User-Agent:
      - azsdk-python-storage-blob/12.20.0 Python/3.9.19 (Windows-10-10.0.22631-SP0)
      x-ms-date:
<<<<<<< HEAD
      - Thu, 15 Aug 2024 22:09:41 GMT
      x-ms-version:
      - '2024-05-04'
    method: GET
    uri: https://mystorage.blob.core.windows.net/job-00000000-0000-0000-0000-000000000001?restype=container&sv=PLACEHOLDER&ss=b&srt=co&spr=https&st=2024-08-15T22%3A09%3A42Z&se=2050-01-01T00%3A00%3A00Z&sp=rwlac&sig=6Xp%2BDQkFKrWKOHPgPSYSqQJzQs2gWLrbEYWFVaFaqz4%3D
  response:
    body:
      string: "\uFEFF<?xml version=\"1.0\" encoding=\"utf-8\"?><Error><Code>ContainerNotFound</Code><Message>The
        specified container does not exist.\nRequestId:87583dbf-401e-0000-7f5f-ef436a000000\nTime:2024-08-15T22:09:42.9050155Z</Message></Error>"
=======
      - Wed, 28 Aug 2024 22:34:15 GMT
      x-ms-version:
      - '2024-05-04'
    method: GET
    uri: https://mystorage.blob.core.windows.net/job-00000000-0000-0000-0000-000000000001?restype=container&sv=PLACEHOLDER&ss=b&srt=co&spr=https&st=2000-01-01T00%3A00%3A00Z&se=2050-01-01T00%3A00%3A00Z&sp=rwlac&sig=PLACEHOLDER
  response:
    body:
      string: "\uFEFF<?xml version=\"1.0\" encoding=\"utf-8\"?><Error><Code>ContainerNotFound</Code><Message>The
        specified container does not exist.\nRequestId:b956595b-f01e-003a-349a-f95912000000\nTime:2024-08-28T22:34:16.8939599Z</Message></Error>"
>>>>>>> b43e1017
    headers:
      content-length:
      - '223'
      content-type:
      - application/xml
      x-ms-version:
      - '2024-05-04'
    status:
      code: 404
      message: The specified container does not exist.
- request:
    body: null
    headers:
      Accept:
      - application/xml
      Accept-Encoding:
      - gzip, deflate
      Connection:
      - keep-alive
      Content-Length:
      - '0'
      User-Agent:
      - azsdk-python-storage-blob/12.20.0 Python/3.9.19 (Windows-10-10.0.22631-SP0)
      x-ms-date:
<<<<<<< HEAD
      - Thu, 15 Aug 2024 22:09:42 GMT
      x-ms-version:
      - '2024-05-04'
    method: PUT
    uri: https://mystorage.blob.core.windows.net/job-00000000-0000-0000-0000-000000000001?restype=container&sv=PLACEHOLDER&ss=b&srt=co&spr=https&st=2024-08-15T22%3A09%3A42Z&se=2050-01-01T00%3A00%3A00Z&sp=rwlac&sig=6Xp%2BDQkFKrWKOHPgPSYSqQJzQs2gWLrbEYWFVaFaqz4%3D
=======
      - Wed, 28 Aug 2024 22:34:16 GMT
      x-ms-version:
      - '2024-05-04'
    method: PUT
    uri: https://mystorage.blob.core.windows.net/job-00000000-0000-0000-0000-000000000001?restype=container&sv=PLACEHOLDER&ss=b&srt=co&spr=https&st=2000-01-01T00%3A00%3A00Z&se=2050-01-01T00%3A00%3A00Z&sp=rwlac&sig=PLACEHOLDER
>>>>>>> b43e1017
  response:
    body:
      string: ''
    headers:
      content-length:
      - '0'
      x-ms-version:
      - '2024-05-04'
    status:
      code: 201
      message: Created
- request:
    body: null
    headers:
      Accept:
      - application/xml
      Accept-Encoding:
      - gzip, deflate
      Connection:
      - keep-alive
      User-Agent:
      - azsdk-python-storage-blob/12.20.0 Python/3.9.19 (Windows-10-10.0.22631-SP0)
      x-ms-date:
<<<<<<< HEAD
      - Thu, 15 Aug 2024 22:09:42 GMT
      x-ms-version:
      - '2024-05-04'
    method: GET
    uri: https://mystorage.blob.core.windows.net/job-00000000-0000-0000-0000-000000000001?restype=container&sv=PLACEHOLDER&ss=b&srt=co&spr=https&st=2024-08-15T22%3A09%3A42Z&se=2050-01-01T00%3A00%3A00Z&sp=rwlac&sig=6Xp%2BDQkFKrWKOHPgPSYSqQJzQs2gWLrbEYWFVaFaqz4%3D
=======
      - Wed, 28 Aug 2024 22:34:16 GMT
      x-ms-version:
      - '2024-05-04'
    method: GET
    uri: https://mystorage.blob.core.windows.net/job-00000000-0000-0000-0000-000000000001?restype=container&sv=PLACEHOLDER&ss=b&srt=co&spr=https&st=2000-01-01T00%3A00%3A00Z&se=2050-01-01T00%3A00%3A00Z&sp=rwlac&sig=PLACEHOLDER
>>>>>>> b43e1017
  response:
    body:
      string: ''
    headers:
      content-length:
      - '0'
      x-ms-lease-state:
      - available
      x-ms-lease-status:
      - unlocked
      x-ms-version:
      - '2024-05-04'
    status:
      code: 200
      message: OK
- request:
    body: 'b''// Generated from Cirq v1.2.0\n\nOPENQASM 2.0;\ninclude "qelib1.inc";\n\n\n//
      Qubits: [q(0), q(1), q(2)]\nqreg q[3];\ncreg m_q0[1];\ncreg m_q1[1];\ncreg m_q2[1];\n\n\nh
      q[0];\ncx q[0],q[1];\ncx q[1],q[2];\nmeasure q[0] -> m_q0[0];\nmeasure q[1]
      -> m_q1[0];\nmeasure q[2] -> m_q2[0];\n'''
    headers:
      Accept:
      - application/xml
      Accept-Encoding:
      - gzip, deflate
      Connection:
      - keep-alive
      Content-Length:
      - '287'
      Content-Type:
      - application/octet-stream
      User-Agent:
      - azsdk-python-storage-blob/12.20.0 Python/3.9.19 (Windows-10-10.0.22631-SP0)
      x-ms-blob-type:
      - BlockBlob
      x-ms-date:
<<<<<<< HEAD
      - Thu, 15 Aug 2024 22:09:42 GMT
      x-ms-version:
      - '2024-05-04'
    method: PUT
    uri: https://mystorage.blob.core.windows.net/job-00000000-0000-0000-0000-000000000001/inputData?sv=PLACEHOLDER&ss=b&srt=co&spr=https&st=2024-08-15T22%3A09%3A42Z&se=2050-01-01T00%3A00%3A00Z&sp=rwlac&sig=6Xp%2BDQkFKrWKOHPgPSYSqQJzQs2gWLrbEYWFVaFaqz4%3D
=======
      - Wed, 28 Aug 2024 22:34:16 GMT
      x-ms-version:
      - '2024-05-04'
    method: PUT
    uri: https://mystorage.blob.core.windows.net/job-00000000-0000-0000-0000-000000000001/inputData?sv=PLACEHOLDER&ss=b&srt=co&spr=https&st=2000-01-01T00%3A00%3A00Z&se=2050-01-01T00%3A00%3A00Z&sp=rwlac&sig=PLACEHOLDER
>>>>>>> b43e1017
  response:
    body:
      string: ''
    headers:
      content-length:
      - '0'
      x-ms-version:
      - '2024-05-04'
    status:
      code: 201
      message: Created
- request:
    body: 'b''{"id": "00000000-0000-0000-0000-000000000001", "name": "cirq-job", "providerId":
      "quantinuum", "target": "quantinuum.sim.h1-1e", "itemType": "Job", "containerUri":
<<<<<<< HEAD
      "https://mystorage.blob.core.windows.net/job-00000000-0000-0000-0000-000000000001?sv=PLACEHOLDER&ss=b&srt=co&spr=https&st=2024-08-15T22%3A09%3A42Z&se=2050-01-01T00%3A00%3A00Z&sp=rwlac&sig=6Xp%2BDQkFKrWKOHPgPSYSqQJzQs2gWLrbEYWFVaFaqz4%3D",
=======
      "https://mystorage.blob.core.windows.net/job-00000000-0000-0000-0000-000000000001?sv=PLACEHOLDER&ss=b&srt=co&spr=https&st=2000-01-01T00%3A00%3A00Z&se=2050-01-01T00%3A00%3A00Z&sp=rwlac&sig=PLACEHOLDER",
>>>>>>> b43e1017
      "inputDataUri": "https://mystorage.blob.core.windows.net/job-00000000-0000-0000-0000-000000000001/inputData",
      "inputDataFormat": "honeywell.openqasm.v1", "inputParams": {"count": 500}, "metadata":
      {"qubits": "3", "repetitions": "500", "measurement_dict": "{\''q0\'': [0], \''q1\'':
      [1], \''q2\'': [2]}"}, "outputDataFormat": "honeywell.quantum-results.v1"}'''
    headers:
      Accept:
      - application/json
      Accept-Encoding:
      - gzip, deflate
      Connection:
      - keep-alive
      Content-Length:
<<<<<<< HEAD
      - '756'
=======
      - '719'
>>>>>>> b43e1017
      Content-Type:
      - application/json
      User-Agent:
      - azsdk-python-quantum/1.2.4 Python/3.9.19 (Windows-10-10.0.22631-SP0)
    method: PUT
    uri: https://eastus.quantum.azure.com/subscriptions/00000000-0000-0000-0000-000000000000/resourceGroups/myresourcegroup/providers/Microsoft.Quantum/workspaces/myworkspace/jobs/00000000-0000-0000-0000-000000000001?api-version=2022-09-12-preview&test-sequence-id=1
  response:
    body:
<<<<<<< HEAD
      string: '{"containerUri": "https://mystorage.blob.core.windows.net/job-00000000-0000-0000-0000-000000000001?sv=PLACEHOLDER&ss=b&srt=co&spr=https&st=2024-08-15T22%3A09%3A42Z&se=2050-01-01T00%3A00%3A00Z&sp=rwlac&sig=PLACEHOLDER&ss=b&srt=co&spr=https&st=2024-08-15T22%3A09%3A42Z&se=2050-01-01T00%3A00%3A00Z&sp=rwlac&sig=6Xp%2BDQkFKrWKOHPgPSYSqQJzQs2gWLrbEYWFVaFaqz4%3D",
        "beginExecutionTime": null, "cancellationTime": null, "quantumComputingData":
        null, "errorData": null, "isCancelling": false, "tags": [], "name": "cirq-job",
        "id": "00000000-0000-0000-0000-000000000001", "providerId": "quantinuum",
        "target": "quantinuum.sim.h1-1e", "creationTime": "2024-08-15T22:09:43.4035079+00:00",
=======
      string: '{"containerUri": "https://mystorage.blob.core.windows.net/job-00000000-0000-0000-0000-000000000001?sv=PLACEHOLDER&ss=b&srt=co&spr=https&st=2000-01-01T00%3A00%3A00Z&se=2050-01-01T00%3A00%3A00Z&sp=rwlac&sig=PLACEHOLDER",
        "inputDataUri": "https://mystorage.blob.core.windows.net/job-00000000-0000-0000-0000-000000000001/inputData",
        "inputDataFormat": "honeywell.openqasm.v1", "inputParams": {"count": 500},
        "metadata": {"qubits": "3", "repetitions": "500", "measurement_dict": "{''q0'':
        [0], ''q1'': [1], ''q2'': [2]}"}, "sessionId": null, "status": "Waiting",
        "jobType": "QuantumComputing", "outputDataFormat": "honeywell.quantum-results.v1",
        "outputDataUri": "https://mystorage.blob.core.windows.net:443/job-00000000-0000-0000-0000-000000000001/outputData?sv=PLACEHOLDER&ss=b&srt=co&spr=https&st=2000-01-01T00%3A00%3A00Z&se=2050-01-01T00%3A00%3A00Z&sp=rwlac&sig=PLACEHOLDER",
        "beginExecutionTime": null, "cancellationTime": null, "quantumComputingData":
        null, "errorData": null, "isCancelling": false, "tags": [], "name": "cirq-job",
        "id": "00000000-0000-0000-0000-000000000001", "providerId": "quantinuum",
        "target": "quantinuum.sim.h1-1e", "creationTime": "2024-08-28T22:34:17.4182318+00:00",
>>>>>>> b43e1017
        "endExecutionTime": null, "costEstimate": null, "itemType": "Job"}'
    headers:
      connection:
      - keep-alive
      content-length:
<<<<<<< HEAD
      - '744'
=======
      - '1254'
>>>>>>> b43e1017
      content-type:
      - application/json; charset=utf-8
      transfer-encoding:
      - chunked
    status:
      code: 200
      message: OK
- request:
    body: null
    headers:
      Accept:
      - application/json
      Accept-Encoding:
      - gzip, deflate
      Connection:
      - keep-alive
      User-Agent:
      - azsdk-python-quantum/1.2.4 Python/3.9.19 (Windows-10-10.0.22631-SP0)
    method: GET
    uri: https://eastus.quantum.azure.com/subscriptions/00000000-0000-0000-0000-000000000000/resourceGroups/myresourcegroup/providers/Microsoft.Quantum/workspaces/myworkspace/jobs/00000000-0000-0000-0000-000000000001?api-version=2022-09-12-preview&test-sequence-id=1
  response:
    body:
<<<<<<< HEAD
      string: '{"containerUri": "https://mystorage.blob.core.windows.net/job-00000000-0000-0000-0000-000000000001?sv=PLACEHOLDER&st=2024-08-15T22%3A09%3A43Z&se=2050-01-01T00%3A00%3A00Z&sr=c&sp=rcwl&sig=PLACEHOLDER&st=2024-08-15T22%3A09%3A43Z&se=2050-01-01T00%3A00%3A00Z&sr=b&sp=r&rscd=attachment%3B+filename%3Dcirq-job-00000000-0000-0000-0000-000000000001.input.json&sig=PLACEHOLDER&st=2024-08-15T22%3A09%3A43Z&se=2050-01-01T00%3A00%3A00Z&sr=b&sp=r&rscd=attachment%3B+filename%3Dcirq-job-00000000-0000-0000-0000-000000000001.output.json&sig=iSCqwcqn2nd9Gtvv3YVCyv4Y3wJ7w1QdjjSx2J0kd3U%3D",
        "beginExecutionTime": null, "cancellationTime": null, "quantumComputingData":
        null, "errorData": null, "isCancelling": false, "tags": [], "name": "cirq-job",
        "id": "00000000-0000-0000-0000-000000000001", "providerId": "quantinuum",
        "target": "quantinuum.sim.h1-1e", "creationTime": "2024-08-15T22:09:43.4035079+00:00",
=======
      string: '{"containerUri": "https://mystorage.blob.core.windows.net/job-00000000-0000-0000-0000-000000000001?sv=PLACEHOLDER&st=2000-01-01T00%3A00%3A00Z&se=2050-01-01T00%3A00%3A00Z&sr=c&sp=rcwl&sig=PLACEHOLDER",
        "inputDataUri": "https://mystorage.blob.core.windows.net/job-00000000-0000-0000-0000-000000000001/inputData?sv=PLACEHOLDER&st=2000-01-01T00%3A00%3A00Z&se=2050-01-01T00%3A00%3A00Z&sr=b&sp=r&rscd=attachment%3B+filename%3Dcirq-job-00000000-0000-0000-0000-000000000001.input.json&sig=PLACEHOLDER",
        "inputDataFormat": "honeywell.openqasm.v1", "inputParams": {"count": 500},
        "metadata": {"qubits": "3", "repetitions": "500", "measurement_dict": "{''q0'':
        [0], ''q1'': [1], ''q2'': [2]}"}, "sessionId": null, "status": "Waiting",
        "jobType": "QuantumComputing", "outputDataFormat": "honeywell.quantum-results.v1",
        "outputDataUri": "https://mystorage.blob.core.windows.net/job-00000000-0000-0000-0000-000000000001/outputData?sv=PLACEHOLDER&st=2000-01-01T00%3A00%3A00Z&se=2050-01-01T00%3A00%3A00Z&sr=b&sp=r&rscd=attachment%3B+filename%3Dcirq-job-00000000-0000-0000-0000-000000000001.output.json&sig=PLACEHOLDER",
        "beginExecutionTime": null, "cancellationTime": null, "quantumComputingData":
        null, "errorData": null, "isCancelling": false, "tags": [], "name": "cirq-job",
        "id": "00000000-0000-0000-0000-000000000001", "providerId": "quantinuum",
        "target": "quantinuum.sim.h1-1e", "creationTime": "2024-08-28T22:34:17.4182318+00:00",
>>>>>>> b43e1017
        "endExecutionTime": null, "costEstimate": null, "itemType": "Job"}'
    headers:
      connection:
      - keep-alive
      content-length:
<<<<<<< HEAD
      - '960'
=======
      - '1483'
>>>>>>> b43e1017
      content-type:
      - application/json; charset=utf-8
      transfer-encoding:
      - chunked
    status:
      code: 200
      message: OK
- request:
    body: null
    headers:
      Accept:
      - application/json
      Accept-Encoding:
      - gzip, deflate
      Connection:
      - keep-alive
      User-Agent:
      - azsdk-python-quantum/1.2.4 Python/3.9.19 (Windows-10-10.0.22631-SP0)
    method: GET
    uri: https://eastus.quantum.azure.com/subscriptions/00000000-0000-0000-0000-000000000000/resourceGroups/myresourcegroup/providers/Microsoft.Quantum/workspaces/myworkspace/jobs/00000000-0000-0000-0000-000000000001?api-version=2022-09-12-preview&test-sequence-id=2
  response:
    body:
<<<<<<< HEAD
      string: '{"containerUri": "https://mystorage.blob.core.windows.net/job-00000000-0000-0000-0000-000000000001?sv=PLACEHOLDER&st=2024-08-15T22%3A09%3A43Z&se=2050-01-01T00%3A00%3A00Z&sr=c&sp=rcwl&sig=PLACEHOLDER&st=2024-08-15T22%3A09%3A43Z&se=2050-01-01T00%3A00%3A00Z&sr=b&sp=r&rscd=attachment%3B+filename%3Dcirq-job-00000000-0000-0000-0000-000000000001.input.json&sig=PLACEHOLDER&st=2024-08-15T22%3A09%3A43Z&se=2050-01-01T00%3A00%3A00Z&sr=b&sp=r&rscd=attachment%3B+filename%3Dcirq-job-00000000-0000-0000-0000-000000000001.output.json&sig=iSCqwcqn2nd9Gtvv3YVCyv4Y3wJ7w1QdjjSx2J0kd3U%3D",
        "beginExecutionTime": null, "cancellationTime": null, "quantumComputingData":
        {"count": 1}, "errorData": null, "isCancelling": false, "tags": [], "name":
        "cirq-job", "id": "00000000-0000-0000-0000-000000000001", "providerId": "quantinuum",
        "target": "quantinuum.sim.h1-1e", "creationTime": "2024-08-15T22:09:43.4035079+00:00",
=======
      string: '{"containerUri": "https://mystorage.blob.core.windows.net/job-00000000-0000-0000-0000-000000000001?sv=PLACEHOLDER&st=2000-01-01T00%3A00%3A00Z&se=2050-01-01T00%3A00%3A00Z&sr=c&sp=rcwl&sig=PLACEHOLDER",
        "inputDataUri": "https://mystorage.blob.core.windows.net/job-00000000-0000-0000-0000-000000000001/inputData?sv=PLACEHOLDER&st=2000-01-01T00%3A00%3A00Z&se=2050-01-01T00%3A00%3A00Z&sr=b&sp=r&rscd=attachment%3B+filename%3Dcirq-job-00000000-0000-0000-0000-000000000001.input.json&sig=PLACEHOLDER",
        "inputDataFormat": "honeywell.openqasm.v1", "inputParams": {"count": 500},
        "metadata": {"qubits": "3", "repetitions": "500", "measurement_dict": "{''q0'':
        [0], ''q1'': [1], ''q2'': [2]}"}, "sessionId": null, "status": "Waiting",
        "jobType": "QuantumComputing", "outputDataFormat": "honeywell.quantum-results.v1",
        "outputDataUri": "https://mystorage.blob.core.windows.net/job-00000000-0000-0000-0000-000000000001/outputData?sv=PLACEHOLDER&st=2000-01-01T00%3A00%3A00Z&se=2050-01-01T00%3A00%3A00Z&sr=b&sp=r&rscd=attachment%3B+filename%3Dcirq-job-00000000-0000-0000-0000-000000000001.output.json&sig=PLACEHOLDER",
        "beginExecutionTime": null, "cancellationTime": null, "quantumComputingData":
        {"count": 1}, "errorData": null, "isCancelling": false, "tags": [], "name":
        "cirq-job", "id": "00000000-0000-0000-0000-000000000001", "providerId": "quantinuum",
        "target": "quantinuum.sim.h1-1e", "creationTime": "2024-08-28T22:34:17.4182318+00:00",
>>>>>>> b43e1017
        "endExecutionTime": null, "costEstimate": null, "itemType": "Job"}'
    headers:
      connection:
      - keep-alive
      content-length:
<<<<<<< HEAD
      - '968'
=======
      - '1491'
>>>>>>> b43e1017
      content-type:
      - application/json; charset=utf-8
      transfer-encoding:
      - chunked
    status:
      code: 200
      message: OK
- request:
    body: null
    headers:
      Accept:
      - application/json
      Accept-Encoding:
      - gzip, deflate
      Connection:
      - keep-alive
      User-Agent:
      - azsdk-python-quantum/1.2.4 Python/3.9.19 (Windows-10-10.0.22631-SP0)
    method: GET
    uri: https://eastus.quantum.azure.com/subscriptions/00000000-0000-0000-0000-000000000000/resourceGroups/myresourcegroup/providers/Microsoft.Quantum/workspaces/myworkspace/jobs/00000000-0000-0000-0000-000000000001?api-version=2022-09-12-preview&test-sequence-id=3
  response:
    body:
<<<<<<< HEAD
      string: '{"containerUri": "https://mystorage.blob.core.windows.net/job-00000000-0000-0000-0000-000000000001?sv=PLACEHOLDER&st=2024-08-15T22%3A09%3A44Z&se=2050-01-01T00%3A00%3A00Z&sr=c&sp=rcwl&sig=PLACEHOLDER&st=2024-08-15T22%3A09%3A44Z&se=2050-01-01T00%3A00%3A00Z&sr=b&sp=r&rscd=attachment%3B+filename%3Dcirq-job-00000000-0000-0000-0000-000000000001.input.json&sig=PLACEHOLDER&st=2024-08-15T22%3A09%3A44Z&se=2050-01-01T00%3A00%3A00Z&sr=b&sp=r&rscd=attachment%3B+filename%3Dcirq-job-00000000-0000-0000-0000-000000000001.output.json&sig=NfSfIUQEZp8%2BN0ipXz2Oqo9rUINWt8FxJxZfPZz5Yn0%3D",
        "beginExecutionTime": null, "cancellationTime": null, "quantumComputingData":
        {"count": 1}, "errorData": null, "isCancelling": false, "tags": [], "name":
        "cirq-job", "id": "00000000-0000-0000-0000-000000000001", "providerId": "quantinuum",
        "target": "quantinuum.sim.h1-1e", "creationTime": "2024-08-15T22:09:43.4035079+00:00",
=======
      string: '{"containerUri": "https://mystorage.blob.core.windows.net/job-00000000-0000-0000-0000-000000000001?sv=PLACEHOLDER&st=2000-01-01T00%3A00%3A00Z&se=2050-01-01T00%3A00%3A00Z&sr=c&sp=rcwl&sig=PLACEHOLDER",
        "inputDataUri": "https://mystorage.blob.core.windows.net/job-00000000-0000-0000-0000-000000000001/inputData?sv=PLACEHOLDER&st=2000-01-01T00%3A00%3A00Z&se=2050-01-01T00%3A00%3A00Z&sr=b&sp=r&rscd=attachment%3B+filename%3Dcirq-job-00000000-0000-0000-0000-000000000001.input.json&sig=PLACEHOLDER",
        "inputDataFormat": "honeywell.openqasm.v1", "inputParams": {"count": 500},
        "metadata": {"qubits": "3", "repetitions": "500", "measurement_dict": "{''q0'':
        [0], ''q1'': [1], ''q2'': [2]}"}, "sessionId": null, "status": "Waiting",
        "jobType": "QuantumComputing", "outputDataFormat": "honeywell.quantum-results.v1",
        "outputDataUri": "https://mystorage.blob.core.windows.net/job-00000000-0000-0000-0000-000000000001/outputData?sv=PLACEHOLDER&st=2000-01-01T00%3A00%3A00Z&se=2050-01-01T00%3A00%3A00Z&sr=b&sp=r&rscd=attachment%3B+filename%3Dcirq-job-00000000-0000-0000-0000-000000000001.output.json&sig=PLACEHOLDER",
        "beginExecutionTime": null, "cancellationTime": null, "quantumComputingData":
        {"count": 1}, "errorData": null, "isCancelling": false, "tags": [], "name":
        "cirq-job", "id": "00000000-0000-0000-0000-000000000001", "providerId": "quantinuum",
        "target": "quantinuum.sim.h1-1e", "creationTime": "2024-08-28T22:34:17.4182318+00:00",
>>>>>>> b43e1017
        "endExecutionTime": null, "costEstimate": null, "itemType": "Job"}'
    headers:
      connection:
      - keep-alive
      content-length:
<<<<<<< HEAD
      - '970'
=======
      - '1491'
>>>>>>> b43e1017
      content-type:
      - application/json; charset=utf-8
      transfer-encoding:
      - chunked
    status:
      code: 200
      message: OK
- request:
    body: null
    headers:
      Accept:
      - application/json
      Accept-Encoding:
      - gzip, deflate
      Connection:
      - keep-alive
      User-Agent:
      - azsdk-python-quantum/1.2.4 Python/3.9.19 (Windows-10-10.0.22631-SP0)
    method: GET
    uri: https://eastus.quantum.azure.com/subscriptions/00000000-0000-0000-0000-000000000000/resourceGroups/myresourcegroup/providers/Microsoft.Quantum/workspaces/myworkspace/jobs/00000000-0000-0000-0000-000000000001?api-version=2022-09-12-preview&test-sequence-id=4
  response:
    body:
<<<<<<< HEAD
      string: '{"containerUri": "https://mystorage.blob.core.windows.net/job-00000000-0000-0000-0000-000000000001?sv=PLACEHOLDER&st=2024-08-15T22%3A09%3A44Z&se=2050-01-01T00%3A00%3A00Z&sr=c&sp=rcwl&sig=PLACEHOLDER&st=2024-08-15T22%3A09%3A44Z&se=2050-01-01T00%3A00%3A00Z&sr=b&sp=r&rscd=attachment%3B+filename%3Dcirq-job-00000000-0000-0000-0000-000000000001.input.json&sig=PLACEHOLDER&st=2024-08-15T22%3A09%3A44Z&se=2050-01-01T00%3A00%3A00Z&sr=b&sp=r&rscd=attachment%3B+filename%3Dcirq-job-00000000-0000-0000-0000-000000000001.output.json&sig=NfSfIUQEZp8%2BN0ipXz2Oqo9rUINWt8FxJxZfPZz5Yn0%3D",
        "beginExecutionTime": null, "cancellationTime": null, "quantumComputingData":
        {"count": 1}, "errorData": null, "isCancelling": false, "tags": [], "name":
        "cirq-job", "id": "00000000-0000-0000-0000-000000000001", "providerId": "quantinuum",
        "target": "quantinuum.sim.h1-1e", "creationTime": "2024-08-15T22:09:43.4035079+00:00",
=======
      string: '{"containerUri": "https://mystorage.blob.core.windows.net/job-00000000-0000-0000-0000-000000000001?sv=PLACEHOLDER&st=2000-01-01T00%3A00%3A00Z&se=2050-01-01T00%3A00%3A00Z&sr=c&sp=rcwl&sig=PLACEHOLDER",
        "inputDataUri": "https://mystorage.blob.core.windows.net/job-00000000-0000-0000-0000-000000000001/inputData?sv=PLACEHOLDER&st=2000-01-01T00%3A00%3A00Z&se=2050-01-01T00%3A00%3A00Z&sr=b&sp=r&rscd=attachment%3B+filename%3Dcirq-job-00000000-0000-0000-0000-000000000001.input.json&sig=PLACEHOLDER",
        "inputDataFormat": "honeywell.openqasm.v1", "inputParams": {"count": 500},
        "metadata": {"qubits": "3", "repetitions": "500", "measurement_dict": "{''q0'':
        [0], ''q1'': [1], ''q2'': [2]}"}, "sessionId": null, "status": "Waiting",
        "jobType": "QuantumComputing", "outputDataFormat": "honeywell.quantum-results.v1",
        "outputDataUri": "https://mystorage.blob.core.windows.net/job-00000000-0000-0000-0000-000000000001/outputData?sv=PLACEHOLDER&st=2000-01-01T00%3A00%3A00Z&se=2050-01-01T00%3A00%3A00Z&sr=b&sp=r&rscd=attachment%3B+filename%3Dcirq-job-00000000-0000-0000-0000-000000000001.output.json&sig=PLACEHOLDER",
        "beginExecutionTime": null, "cancellationTime": null, "quantumComputingData":
        {"count": 1}, "errorData": null, "isCancelling": false, "tags": [], "name":
        "cirq-job", "id": "00000000-0000-0000-0000-000000000001", "providerId": "quantinuum",
        "target": "quantinuum.sim.h1-1e", "creationTime": "2024-08-28T22:34:17.4182318+00:00",
>>>>>>> b43e1017
        "endExecutionTime": null, "costEstimate": null, "itemType": "Job"}'
    headers:
      connection:
      - keep-alive
      content-length:
<<<<<<< HEAD
      - '970'
=======
      - '1491'
>>>>>>> b43e1017
      content-type:
      - application/json; charset=utf-8
      transfer-encoding:
      - chunked
    status:
      code: 200
      message: OK
- request:
    body: null
    headers:
      Accept:
      - application/json
      Accept-Encoding:
      - gzip, deflate
      Connection:
      - keep-alive
      User-Agent:
      - azsdk-python-quantum/1.2.4 Python/3.9.19 (Windows-10-10.0.22631-SP0)
    method: GET
    uri: https://eastus.quantum.azure.com/subscriptions/00000000-0000-0000-0000-000000000000/resourceGroups/myresourcegroup/providers/Microsoft.Quantum/workspaces/myworkspace/jobs/00000000-0000-0000-0000-000000000001?api-version=2022-09-12-preview&test-sequence-id=5
  response:
    body:
<<<<<<< HEAD
      string: '{"containerUri": "https://mystorage.blob.core.windows.net/job-00000000-0000-0000-0000-000000000001?sv=PLACEHOLDER&st=2024-08-15T22%3A09%3A45Z&se=2050-01-01T00%3A00%3A00Z&sr=c&sp=rcwl&sig=PLACEHOLDER&st=2024-08-15T22%3A09%3A45Z&se=2050-01-01T00%3A00%3A00Z&sr=b&sp=r&rscd=attachment%3B+filename%3Dcirq-job-00000000-0000-0000-0000-000000000001.input.json&sig=PLACEHOLDER&st=2024-08-15T22%3A09%3A45Z&se=2050-01-01T00%3A00%3A00Z&sr=b&sp=r&rscd=attachment%3B+filename%3Dcirq-job-00000000-0000-0000-0000-000000000001.output.json&sig=1%2Bad2Ft68%2BnJDHjVhjzu1Ze69aCtq2EDHEK3fhweNeA%3D",
        "beginExecutionTime": null, "cancellationTime": null, "quantumComputingData":
        {"count": 1}, "errorData": null, "isCancelling": false, "tags": [], "name":
        "cirq-job", "id": "00000000-0000-0000-0000-000000000001", "providerId": "quantinuum",
        "target": "quantinuum.sim.h1-1e", "creationTime": "2024-08-15T22:09:43.4035079+00:00",
=======
      string: '{"containerUri": "https://mystorage.blob.core.windows.net/job-00000000-0000-0000-0000-000000000001?sv=PLACEHOLDER&st=2000-01-01T00%3A00%3A00Z&se=2050-01-01T00%3A00%3A00Z&sr=c&sp=rcwl&sig=PLACEHOLDER",
        "inputDataUri": "https://mystorage.blob.core.windows.net/job-00000000-0000-0000-0000-000000000001/inputData?sv=PLACEHOLDER&st=2000-01-01T00%3A00%3A00Z&se=2050-01-01T00%3A00%3A00Z&sr=b&sp=r&rscd=attachment%3B+filename%3Dcirq-job-00000000-0000-0000-0000-000000000001.input.json&sig=PLACEHOLDER",
        "inputDataFormat": "honeywell.openqasm.v1", "inputParams": {"count": 500},
        "metadata": {"qubits": "3", "repetitions": "500", "measurement_dict": "{''q0'':
        [0], ''q1'': [1], ''q2'': [2]}"}, "sessionId": null, "status": "Waiting",
        "jobType": "QuantumComputing", "outputDataFormat": "honeywell.quantum-results.v1",
        "outputDataUri": "https://mystorage.blob.core.windows.net/job-00000000-0000-0000-0000-000000000001/outputData?sv=PLACEHOLDER&st=2000-01-01T00%3A00%3A00Z&se=2050-01-01T00%3A00%3A00Z&sr=b&sp=r&rscd=attachment%3B+filename%3Dcirq-job-00000000-0000-0000-0000-000000000001.output.json&sig=PLACEHOLDER",
        "beginExecutionTime": null, "cancellationTime": null, "quantumComputingData":
        {"count": 1}, "errorData": null, "isCancelling": false, "tags": [], "name":
        "cirq-job", "id": "00000000-0000-0000-0000-000000000001", "providerId": "quantinuum",
        "target": "quantinuum.sim.h1-1e", "creationTime": "2024-08-28T22:34:17.4182318+00:00",
>>>>>>> b43e1017
        "endExecutionTime": null, "costEstimate": null, "itemType": "Job"}'
    headers:
      connection:
      - keep-alive
      content-length:
<<<<<<< HEAD
      - '972'
=======
      - '1491'
>>>>>>> b43e1017
      content-type:
      - application/json; charset=utf-8
      transfer-encoding:
      - chunked
    status:
      code: 200
      message: OK
- request:
    body: null
    headers:
      Accept:
      - application/json
      Accept-Encoding:
      - gzip, deflate
      Connection:
      - keep-alive
      User-Agent:
      - azsdk-python-quantum/1.2.4 Python/3.9.19 (Windows-10-10.0.22631-SP0)
    method: GET
    uri: https://eastus.quantum.azure.com/subscriptions/00000000-0000-0000-0000-000000000000/resourceGroups/myresourcegroup/providers/Microsoft.Quantum/workspaces/myworkspace/jobs/00000000-0000-0000-0000-000000000001?api-version=2022-09-12-preview&test-sequence-id=6
  response:
    body:
<<<<<<< HEAD
      string: '{"containerUri": "https://mystorage.blob.core.windows.net/job-00000000-0000-0000-0000-000000000001?sv=PLACEHOLDER&st=2024-08-15T22%3A09%3A46Z&se=2050-01-01T00%3A00%3A00Z&sr=c&sp=rcwl&sig=PLACEHOLDER&st=2024-08-15T22%3A09%3A46Z&se=2050-01-01T00%3A00%3A00Z&sr=b&sp=r&rscd=attachment%3B+filename%3Dcirq-job-00000000-0000-0000-0000-000000000001.input.json&sig=PLACEHOLDER&st=2024-08-15T22%3A09%3A46Z&se=2050-01-01T00%3A00%3A00Z&sr=b&sp=r&rscd=attachment%3B+filename%3Dcirq-job-00000000-0000-0000-0000-000000000001.output.json&sig=PcqPH102LMw6xW%2FbIPiI4xu3HEy%2FCDo4xzqQ9EIMk0U%3D",
        "beginExecutionTime": null, "cancellationTime": null, "quantumComputingData":
        {"count": 1}, "errorData": null, "isCancelling": false, "tags": [], "name":
        "cirq-job", "id": "00000000-0000-0000-0000-000000000001", "providerId": "quantinuum",
        "target": "quantinuum.sim.h1-1e", "creationTime": "2024-08-15T22:09:43.4035079+00:00",
=======
      string: '{"containerUri": "https://mystorage.blob.core.windows.net/job-00000000-0000-0000-0000-000000000001?sv=PLACEHOLDER&st=2000-01-01T00%3A00%3A00Z&se=2050-01-01T00%3A00%3A00Z&sr=c&sp=rcwl&sig=PLACEHOLDER",
        "inputDataUri": "https://mystorage.blob.core.windows.net/job-00000000-0000-0000-0000-000000000001/inputData?sv=PLACEHOLDER&st=2000-01-01T00%3A00%3A00Z&se=2050-01-01T00%3A00%3A00Z&sr=b&sp=r&rscd=attachment%3B+filename%3Dcirq-job-00000000-0000-0000-0000-000000000001.input.json&sig=PLACEHOLDER",
        "inputDataFormat": "honeywell.openqasm.v1", "inputParams": {"count": 500},
        "metadata": {"qubits": "3", "repetitions": "500", "measurement_dict": "{''q0'':
        [0], ''q1'': [1], ''q2'': [2]}"}, "sessionId": null, "status": "Waiting",
        "jobType": "QuantumComputing", "outputDataFormat": "honeywell.quantum-results.v1",
        "outputDataUri": "https://mystorage.blob.core.windows.net/job-00000000-0000-0000-0000-000000000001/outputData?sv=PLACEHOLDER&st=2000-01-01T00%3A00%3A00Z&se=2050-01-01T00%3A00%3A00Z&sr=b&sp=r&rscd=attachment%3B+filename%3Dcirq-job-00000000-0000-0000-0000-000000000001.output.json&sig=PLACEHOLDER",
        "beginExecutionTime": null, "cancellationTime": null, "quantumComputingData":
        {"count": 1}, "errorData": null, "isCancelling": false, "tags": [], "name":
        "cirq-job", "id": "00000000-0000-0000-0000-000000000001", "providerId": "quantinuum",
        "target": "quantinuum.sim.h1-1e", "creationTime": "2024-08-28T22:34:17.4182318+00:00",
>>>>>>> b43e1017
        "endExecutionTime": null, "costEstimate": null, "itemType": "Job"}'
    headers:
      connection:
      - keep-alive
      content-length:
<<<<<<< HEAD
      - '972'
=======
      - '1491'
>>>>>>> b43e1017
      content-type:
      - application/json; charset=utf-8
      transfer-encoding:
      - chunked
    status:
      code: 200
      message: OK
- request:
    body: null
    headers:
      Accept:
      - application/json
      Accept-Encoding:
      - gzip, deflate
      Connection:
      - keep-alive
      User-Agent:
      - azsdk-python-quantum/1.2.4 Python/3.9.19 (Windows-10-10.0.22631-SP0)
    method: GET
    uri: https://eastus.quantum.azure.com/subscriptions/00000000-0000-0000-0000-000000000000/resourceGroups/myresourcegroup/providers/Microsoft.Quantum/workspaces/myworkspace/jobs/00000000-0000-0000-0000-000000000001?api-version=2022-09-12-preview&test-sequence-id=7
  response:
    body:
<<<<<<< HEAD
      string: '{"containerUri": "https://mystorage.blob.core.windows.net/job-00000000-0000-0000-0000-000000000001?sv=PLACEHOLDER&st=2024-08-15T22%3A09%3A48Z&se=2050-01-01T00%3A00%3A00Z&sr=c&sp=rcwl&sig=PLACEHOLDER&st=2024-08-15T22%3A09%3A48Z&se=2050-01-01T00%3A00%3A00Z&sr=b&sp=r&rscd=attachment%3B+filename%3Dcirq-job-00000000-0000-0000-0000-000000000001.input.json&sig=PLACEHOLDER&st=2024-08-15T22%3A09%3A48Z&se=2050-01-01T00%3A00%3A00Z&sr=b&sp=r&rscd=attachment%3B+filename%3Dcirq-job-00000000-0000-0000-0000-000000000001.output.json&sig=nllVBIUARM2%2BXcxuWPaPlioGHyAjogVU5HxPZHcA2Fc%3D",
        "beginExecutionTime": null, "cancellationTime": null, "quantumComputingData":
        {"count": 1}, "errorData": null, "isCancelling": false, "tags": [], "name":
        "cirq-job", "id": "00000000-0000-0000-0000-000000000001", "providerId": "quantinuum",
        "target": "quantinuum.sim.h1-1e", "creationTime": "2024-08-15T22:09:43.4035079+00:00",
=======
      string: '{"containerUri": "https://mystorage.blob.core.windows.net/job-00000000-0000-0000-0000-000000000001?sv=PLACEHOLDER&st=2000-01-01T00%3A00%3A00Z&se=2050-01-01T00%3A00%3A00Z&sr=c&sp=rcwl&sig=PLACEHOLDER",
        "inputDataUri": "https://mystorage.blob.core.windows.net/job-00000000-0000-0000-0000-000000000001/inputData?sv=PLACEHOLDER&st=2000-01-01T00%3A00%3A00Z&se=2050-01-01T00%3A00%3A00Z&sr=b&sp=r&rscd=attachment%3B+filename%3Dcirq-job-00000000-0000-0000-0000-000000000001.input.json&sig=PLACEHOLDER",
        "inputDataFormat": "honeywell.openqasm.v1", "inputParams": {"count": 500},
        "metadata": {"qubits": "3", "repetitions": "500", "measurement_dict": "{''q0'':
        [0], ''q1'': [1], ''q2'': [2]}"}, "sessionId": null, "status": "Waiting",
        "jobType": "QuantumComputing", "outputDataFormat": "honeywell.quantum-results.v1",
        "outputDataUri": "https://mystorage.blob.core.windows.net/job-00000000-0000-0000-0000-000000000001/outputData?sv=PLACEHOLDER&st=2000-01-01T00%3A00%3A00Z&se=2050-01-01T00%3A00%3A00Z&sr=b&sp=r&rscd=attachment%3B+filename%3Dcirq-job-00000000-0000-0000-0000-000000000001.output.json&sig=PLACEHOLDER",
        "beginExecutionTime": null, "cancellationTime": null, "quantumComputingData":
        {"count": 1}, "errorData": null, "isCancelling": false, "tags": [], "name":
        "cirq-job", "id": "00000000-0000-0000-0000-000000000001", "providerId": "quantinuum",
        "target": "quantinuum.sim.h1-1e", "creationTime": "2024-08-28T22:34:17.4182318+00:00",
>>>>>>> b43e1017
        "endExecutionTime": null, "costEstimate": null, "itemType": "Job"}'
    headers:
      connection:
      - keep-alive
      content-length:
<<<<<<< HEAD
      - '970'
=======
      - '1491'
>>>>>>> b43e1017
      content-type:
      - application/json; charset=utf-8
      transfer-encoding:
      - chunked
    status:
      code: 200
      message: OK
- request:
    body: null
    headers:
      Accept:
      - application/json
      Accept-Encoding:
      - gzip, deflate
      Connection:
      - keep-alive
      User-Agent:
      - azsdk-python-quantum/1.2.4 Python/3.9.19 (Windows-10-10.0.22631-SP0)
    method: GET
    uri: https://eastus.quantum.azure.com/subscriptions/00000000-0000-0000-0000-000000000000/resourceGroups/myresourcegroup/providers/Microsoft.Quantum/workspaces/myworkspace/jobs/00000000-0000-0000-0000-000000000001?api-version=2022-09-12-preview&test-sequence-id=8
  response:
    body:
<<<<<<< HEAD
      string: '{"containerUri": "https://mystorage.blob.core.windows.net/job-00000000-0000-0000-0000-000000000001?sv=PLACEHOLDER&st=2024-08-15T22%3A09%3A50Z&se=2050-01-01T00%3A00%3A00Z&sr=c&sp=rcwl&sig=PLACEHOLDER&st=2024-08-15T22%3A09%3A50Z&se=2050-01-01T00%3A00%3A00Z&sr=b&sp=r&rscd=attachment%3B+filename%3Dcirq-job-00000000-0000-0000-0000-000000000001.input.json&sig=PLACEHOLDER&st=2024-08-15T22%3A09%3A50Z&se=2050-01-01T00%3A00%3A00Z&sr=b&sp=r&rscd=attachment%3B+filename%3Dcirq-job-00000000-0000-0000-0000-000000000001.output.json&sig=duBbmQZB6fp5Qk85MkhJe1MyxwS%2Ft9tb7Iert%2BbFSbc%3D",
        "beginExecutionTime": null, "cancellationTime": null, "quantumComputingData":
        {"count": 1}, "errorData": null, "isCancelling": false, "tags": [], "name":
        "cirq-job", "id": "00000000-0000-0000-0000-000000000001", "providerId": "quantinuum",
        "target": "quantinuum.sim.h1-1e", "creationTime": "2024-08-15T22:09:43.4035079+00:00",
=======
      string: '{"containerUri": "https://mystorage.blob.core.windows.net/job-00000000-0000-0000-0000-000000000001?sv=PLACEHOLDER&st=2000-01-01T00%3A00%3A00Z&se=2050-01-01T00%3A00%3A00Z&sr=c&sp=rcwl&sig=PLACEHOLDER",
        "inputDataUri": "https://mystorage.blob.core.windows.net/job-00000000-0000-0000-0000-000000000001/inputData?sv=PLACEHOLDER&st=2000-01-01T00%3A00%3A00Z&se=2050-01-01T00%3A00%3A00Z&sr=b&sp=r&rscd=attachment%3B+filename%3Dcirq-job-00000000-0000-0000-0000-000000000001.input.json&sig=PLACEHOLDER",
        "inputDataFormat": "honeywell.openqasm.v1", "inputParams": {"count": 500},
        "metadata": {"qubits": "3", "repetitions": "500", "measurement_dict": "{''q0'':
        [0], ''q1'': [1], ''q2'': [2]}"}, "sessionId": null, "status": "Waiting",
        "jobType": "QuantumComputing", "outputDataFormat": "honeywell.quantum-results.v1",
        "outputDataUri": "https://mystorage.blob.core.windows.net/job-00000000-0000-0000-0000-000000000001/outputData?sv=PLACEHOLDER&st=2000-01-01T00%3A00%3A00Z&se=2050-01-01T00%3A00%3A00Z&sr=b&sp=r&rscd=attachment%3B+filename%3Dcirq-job-00000000-0000-0000-0000-000000000001.output.json&sig=PLACEHOLDER",
        "beginExecutionTime": null, "cancellationTime": null, "quantumComputingData":
        {"count": 1}, "errorData": null, "isCancelling": false, "tags": [], "name":
        "cirq-job", "id": "00000000-0000-0000-0000-000000000001", "providerId": "quantinuum",
        "target": "quantinuum.sim.h1-1e", "creationTime": "2024-08-28T22:34:17.4182318+00:00",
>>>>>>> b43e1017
        "endExecutionTime": null, "costEstimate": null, "itemType": "Job"}'
    headers:
      connection:
      - keep-alive
      content-length:
<<<<<<< HEAD
      - '972'
=======
      - '1491'
>>>>>>> b43e1017
      content-type:
      - application/json; charset=utf-8
      transfer-encoding:
      - chunked
    status:
      code: 200
      message: OK
- request:
    body: null
    headers:
      Accept:
      - application/json
      Accept-Encoding:
      - gzip, deflate
      Connection:
      - keep-alive
      User-Agent:
      - azsdk-python-quantum/1.2.4 Python/3.9.19 (Windows-10-10.0.22631-SP0)
    method: GET
    uri: https://eastus.quantum.azure.com/subscriptions/00000000-0000-0000-0000-000000000000/resourceGroups/myresourcegroup/providers/Microsoft.Quantum/workspaces/myworkspace/jobs/00000000-0000-0000-0000-000000000001?api-version=2022-09-12-preview&test-sequence-id=9
  response:
    body:
<<<<<<< HEAD
      string: '{"containerUri": "https://mystorage.blob.core.windows.net/job-00000000-0000-0000-0000-000000000001?sv=PLACEHOLDER&st=2024-08-15T22%3A09%3A53Z&se=2050-01-01T00%3A00%3A00Z&sr=c&sp=rcwl&sig=PLACEHOLDER&st=2024-08-15T22%3A09%3A53Z&se=2050-01-01T00%3A00%3A00Z&sr=b&sp=r&rscd=attachment%3B+filename%3Dcirq-job-00000000-0000-0000-0000-000000000001.input.json&sig=PLACEHOLDER&st=2024-08-15T22%3A09%3A53Z&se=2050-01-01T00%3A00%3A00Z&sr=b&sp=r&rscd=attachment%3B+filename%3Dcirq-job-00000000-0000-0000-0000-000000000001.output.json&sig=287E0rmqtSpkdPMg0ZIHM%2B6QDYSZVkRJBU9FAkHAzCU%3D",
        "beginExecutionTime": "2024-08-15T22:09:53.104573+00:00", "cancellationTime":
        null, "quantumComputingData": {"count": 1}, "errorData": null, "isCancelling":
        false, "tags": [], "name": "cirq-job", "id": "00000000-0000-0000-0000-000000000001",
        "providerId": "quantinuum", "target": "quantinuum.sim.h1-1e", "creationTime":
        "2024-08-15T22:09:43.4035079+00:00", "endExecutionTime": null, "costEstimate":
        null, "itemType": "Job"}'
=======
      string: '{"containerUri": "https://mystorage.blob.core.windows.net/job-00000000-0000-0000-0000-000000000001?sv=PLACEHOLDER&st=2000-01-01T00%3A00%3A00Z&se=2050-01-01T00%3A00%3A00Z&sr=c&sp=rcwl&sig=PLACEHOLDER",
        "inputDataUri": "https://mystorage.blob.core.windows.net/job-00000000-0000-0000-0000-000000000001/inputData?sv=PLACEHOLDER&st=2000-01-01T00%3A00%3A00Z&se=2050-01-01T00%3A00%3A00Z&sr=b&sp=r&rscd=attachment%3B+filename%3Dcirq-job-00000000-0000-0000-0000-000000000001.input.json&sig=PLACEHOLDER",
        "inputDataFormat": "honeywell.openqasm.v1", "inputParams": {"count": 500},
        "metadata": {"qubits": "3", "repetitions": "500", "measurement_dict": "{''q0'':
        [0], ''q1'': [1], ''q2'': [2]}"}, "sessionId": null, "status": "Waiting",
        "jobType": "QuantumComputing", "outputDataFormat": "honeywell.quantum-results.v1",
        "outputDataUri": "https://mystorage.blob.core.windows.net/job-00000000-0000-0000-0000-000000000001/outputData?sv=PLACEHOLDER&st=2000-01-01T00%3A00%3A00Z&se=2050-01-01T00%3A00%3A00Z&sr=b&sp=r&rscd=attachment%3B+filename%3Dcirq-job-00000000-0000-0000-0000-000000000001.output.json&sig=PLACEHOLDER",
        "beginExecutionTime": null, "cancellationTime": null, "quantumComputingData":
        {"count": 1}, "errorData": null, "isCancelling": false, "tags": [], "name":
        "cirq-job", "id": "00000000-0000-0000-0000-000000000001", "providerId": "quantinuum",
        "target": "quantinuum.sim.h1-1e", "creationTime": "2024-08-28T22:34:17.4182318+00:00",
        "endExecutionTime": null, "costEstimate": null, "itemType": "Job"}'
>>>>>>> b43e1017
    headers:
      connection:
      - keep-alive
      content-length:
<<<<<<< HEAD
      - '1000'
=======
      - '1491'
>>>>>>> b43e1017
      content-type:
      - application/json; charset=utf-8
      transfer-encoding:
      - chunked
    status:
      code: 200
      message: OK
- request:
    body: null
    headers:
      Accept:
      - application/json
      Accept-Encoding:
      - gzip, deflate
      Connection:
      - keep-alive
      User-Agent:
      - azsdk-python-quantum/1.2.4 Python/3.9.19 (Windows-10-10.0.22631-SP0)
    method: GET
    uri: https://eastus.quantum.azure.com/subscriptions/00000000-0000-0000-0000-000000000000/resourceGroups/myresourcegroup/providers/Microsoft.Quantum/workspaces/myworkspace/jobs/00000000-0000-0000-0000-000000000001?api-version=2022-09-12-preview&test-sequence-id=10
  response:
    body:
<<<<<<< HEAD
      string: '{"containerUri": "https://mystorage.blob.core.windows.net/job-00000000-0000-0000-0000-000000000001?sv=PLACEHOLDER&st=2024-08-15T22%3A09%3A59Z&se=2050-01-01T00%3A00%3A00Z&sr=c&sp=rcwl&sig=PLACEHOLDER&st=2024-08-15T22%3A09%3A59Z&se=2050-01-01T00%3A00%3A00Z&sr=b&sp=r&rscd=attachment%3B+filename%3Dcirq-job-00000000-0000-0000-0000-000000000001.input.json&sig=PLACEHOLDER&st=2024-08-15T22%3A09%3A59Z&se=2050-01-01T00%3A00%3A00Z&sr=b&sp=r&rscd=attachment%3B+filename%3Dcirq-job-00000000-0000-0000-0000-000000000001.output.json&sig=YSaBA8H8ytJYrK%2BCI1epujRTaODfiKli9Hpki%2BkJmgA%3D",
        "beginExecutionTime": "2024-08-15T22:09:53.104573+00:00", "cancellationTime":
        null, "quantumComputingData": {"count": 1}, "errorData": null, "isCancelling":
        false, "tags": [], "name": "cirq-job", "id": "00000000-0000-0000-0000-000000000001",
        "providerId": "quantinuum", "target": "quantinuum.sim.h1-1e", "creationTime":
        "2024-08-15T22:09:43.4035079+00:00", "endExecutionTime": "2024-08-15T22:09:53.908227+00:00",
=======
      string: '{"containerUri": "https://mystorage.blob.core.windows.net/job-00000000-0000-0000-0000-000000000001?sv=PLACEHOLDER&st=2000-01-01T00%3A00%3A00Z&se=2050-01-01T00%3A00%3A00Z&sr=c&sp=rcwl&sig=PLACEHOLDER",
        "inputDataUri": "https://mystorage.blob.core.windows.net/job-00000000-0000-0000-0000-000000000001/inputData?sv=PLACEHOLDER&st=2000-01-01T00%3A00%3A00Z&se=2050-01-01T00%3A00%3A00Z&sr=b&sp=r&rscd=attachment%3B+filename%3Dcirq-job-00000000-0000-0000-0000-000000000001.input.json&sig=PLACEHOLDER",
        "inputDataFormat": "honeywell.openqasm.v1", "inputParams": {"count": 500},
        "metadata": {"qubits": "3", "repetitions": "500", "measurement_dict": "{''q0'':
        [0], ''q1'': [1], ''q2'': [2]}"}, "sessionId": null, "status": "Succeeded",
        "jobType": "QuantumComputing", "outputDataFormat": "honeywell.quantum-results.v1",
        "outputDataUri": "https://mystorage.blob.core.windows.net/job-00000000-0000-0000-0000-000000000001/rawOutputData?sv=PLACEHOLDER&st=2000-01-01T00%3A00%3A00Z&se=2050-01-01T00%3A00%3A00Z&sr=b&sp=r&rscd=attachment%3B+filename%3Dcirq-job-00000000-0000-0000-0000-000000000001.output.json&sig=PLACEHOLDER",
        "beginExecutionTime": "2024-08-28T22:34:27.705376+00:00", "cancellationTime":
        null, "quantumComputingData": {"count": 1}, "errorData": null, "isCancelling":
        false, "tags": [], "name": "cirq-job", "id": "00000000-0000-0000-0000-000000000001",
        "providerId": "quantinuum", "target": "quantinuum.sim.h1-1e", "creationTime":
        "2024-08-28T22:34:17.4182318+00:00", "endExecutionTime": "2024-08-28T22:34:28.029768+00:00",
>>>>>>> b43e1017
        "costEstimate": {"currencyCode": "USD", "events": [{"dimensionId": "ehqc",
        "dimensionName": "EHQC", "measureUnit": "hqc", "amountBilled": 10.5, "amountConsumed":
        10.5, "unitPrice": 0.0}], "estimatedTotal": 0.0}, "itemType": "Job"}'
    headers:
      connection:
      - keep-alive
      content-length:
<<<<<<< HEAD
      - '1222'
=======
      - '1746'
>>>>>>> b43e1017
      content-type:
      - application/json; charset=utf-8
      transfer-encoding:
      - chunked
    status:
      code: 200
      message: OK
- request:
    body: null
    headers:
      Accept:
      - application/xml
      Accept-Encoding:
      - gzip, deflate
      Connection:
      - keep-alive
      User-Agent:
      - azsdk-python-storage-blob/12.20.0 Python/3.9.19 (Windows-10-10.0.22631-SP0)
      x-ms-date:
<<<<<<< HEAD
      - Thu, 15 Aug 2024 22:09:58 GMT
=======
      - Wed, 28 Aug 2024 22:34:32 GMT
>>>>>>> b43e1017
      x-ms-range:
      - bytes=0-33554431
      x-ms-version:
      - '2024-05-04'
    method: GET
<<<<<<< HEAD
    uri: https://mystorage.blob.core.windows.net/job-00000000-0000-0000-0000-000000000001/rawOutputData?sv=PLACEHOLDER&st=2024-08-15T22%3A09%3A59Z&se=2050-01-01T00%3A00%3A00Z&sr=b&sp=r&rscd=attachment%3B%20filename%3Dcirq-job-00000000-0000-0000-0000-000000000001.output.json&sig=YSaBA8H8ytJYrK%2BCI1epujRTaODfiKli9Hpki%2BkJmgA%3D
  response:
    body:
      string: '{"m_q0": ["0", "0", "1", "1", "0", "1", "1", "0", "1", "1", "0", "1",
        "1", "1", "0", "0", "1", "0", "1", "0", "1", "1", "0", "1", "0", "0", "0",
        "1", "0", "0", "0", "0", "0", "0", "1", "0", "0", "0", "0", "1", "0", "1",
        "1", "1", "0", "1", "0", "0", "1", "0", "0", "0", "0", "1", "0", "0", "0",
        "0", "1", "1", "1", "0", "1", "0", "1", "0", "1", "1", "1", "0", "1", "0",
        "0", "1", "1", "1", "1", "0", "0", "0", "1", "0", "0", "0", "1", "0", "0",
        "0", "0", "0", "1", "1", "1", "1", "0", "0", "1", "0", "0", "0", "0", "1",
        "0", "1", "0", "1", "1", "0", "1", "1", "0", "0", "0", "1", "0", "0", "0",
        "0", "1", "0", "1", "0", "1", "0", "0", "0", "1", "1", "1", "1", "1", "1",
        "1", "1", "0", "1", "0", "1", "0", "0", "0", "0", "0", "1", "0", "1", "1",
        "0", "1", "1", "1", "0", "0", "0", "0", "1", "0", "0", "0", "0", "1", "0",
        "1", "0", "0", "0", "1", "0", "0", "1", "0", "0", "1", "1", "0", "1", "1",
        "1", "0", "1", "0", "0", "0", "1", "0", "1", "0", "1", "0", "1", "1", "1",
        "0", "0", "1", "1", "1", "1", "0", "0", "1", "1", "0", "0", "1", "1", "0",
        "1", "0", "0", "1", "1", "1", "1", "1", "1", "0", "0", "1", "1", "1", "1",
        "1", "0", "0", "1", "1", "0", "0", "1", "0", "1", "1", "1", "1", "1", "0",
        "1", "0", "0", "1", "1", "0", "0", "1", "1", "1", "1", "0", "0", "1", "1",
        "0", "0", "0", "0", "0", "0", "1", "0", "1", "1", "1", "1", "1", "1", "0",
        "1", "1", "1", "0", "1", "0", "0", "0", "1", "1", "1", "1", "1", "1", "0",
        "0", "0", "1", "0", "1", "1", "0", "1", "0", "0", "0", "1", "1", "0", "1",
        "0", "1", "1", "0", "1", "0", "0", "0", "0", "1", "0", "0", "0", "0", "1",
        "0", "0", "0", "0", "0", "0", "0", "0", "0", "1", "1", "1", "1", "0", "0",
        "0", "0", "0", "0", "1", "0", "1", "1", "1", "1", "1", "1", "1", "1", "1",
        "0", "0", "0", "0", "1", "1", "0", "0", "0", "1", "0", "1", "0", "1", "0",
        "1", "1", "1", "1", "1", "1", "1", "1", "0", "1", "0", "0", "0", "1", "0",
        "0", "1", "1", "1", "0", "1", "1", "0", "0", "0", "1", "0", "1", "0", "0",
        "0", "0", "1", "0", "1", "1", "0", "1", "0", "1", "0", "1", "1", "1", "1",
        "1", "0", "0", "0", "1", "0", "1", "0", "1", "1", "0", "1", "1", "0", "1",
        "0", "1", "1", "0", "1", "0", "0", "0", "1", "0", "0", "0", "0", "1", "1",
        "1", "1", "0", "1", "1", "1", "1", "0", "1", "0", "1", "1", "1", "0", "0",
        "0", "1", "1", "0", "0", "0", "0", "0", "0", "1", "1", "0", "1", "0", "1",
        "0", "0", "1", "0", "1", "1", "0", "0", "1", "1", "1", "0", "1", "1", "1",
        "1", "1", "1", "0", "1", "1", "1", "0", "1", "0", "0", "0", "0", "0", "1",
        "1", "0", "1", "1", "1", "1", "0", "1"], "m_q1": ["0", "0", "1", "1", "0",
        "1", "1", "0", "1", "1", "0", "1", "1", "1", "0", "0", "1", "0", "1", "0",
        "1", "1", "0", "1", "0", "0", "0", "1", "0", "0", "0", "0", "0", "0", "1",
        "0", "0", "0", "0", "1", "0", "1", "1", "1", "0", "1", "0", "0", "1", "0",
        "0", "0", "0", "1", "0", "0", "0", "0", "1", "1", "1", "0", "1", "0", "1",
        "0", "1", "1", "1", "0", "1", "0", "0", "1", "1", "1", "1", "0", "0", "0",
        "1", "0", "0", "0", "1", "0", "0", "0", "0", "0", "1", "1", "1", "1", "0",
        "0", "1", "0", "0", "0", "0", "1", "0", "1", "0", "1", "1", "0", "1", "1",
        "0", "0", "0", "1", "0", "0", "0", "0", "1", "0", "1", "0", "1", "0", "0",
        "0", "1", "1", "1", "1", "1", "1", "1", "1", "1", "1", "0", "1", "0", "0",
        "0", "0", "0", "1", "0", "1", "1", "0", "1", "1", "1", "0", "0", "0", "0",
        "1", "0", "1", "0", "0", "1", "0", "1", "0", "0", "0", "1", "0", "0", "1",
        "0", "0", "1", "1", "0", "1", "1", "1", "0", "1", "0", "0", "0", "0", "0",
        "1", "0", "1", "0", "1", "1", "1", "0", "0", "1", "1", "1", "1", "0", "0",
        "1", "1", "0", "0", "1", "1", "0", "1", "0", "0", "1", "1", "1", "1", "1",
        "1", "0", "0", "1", "1", "1", "1", "1", "0", "0", "1", "1", "0", "0", "1",
        "0", "1", "1", "1", "1", "1", "0", "1", "0", "0", "1", "1", "0", "0", "1",
        "1", "1", "1", "0", "0", "1", "1", "0", "0", "0", "0", "0", "0", "1", "0",
        "1", "1", "1", "1", "1", "1", "0", "1", "1", "1", "0", "1", "0", "0", "0",
        "1", "1", "1", "1", "1", "1", "0", "0", "0", "1", "0", "1", "1", "0", "1",
        "0", "0", "0", "1", "1", "0", "1", "0", "1", "1", "0", "1", "0", "0", "0",
        "0", "1", "0", "0", "0", "0", "1", "0", "0", "0", "1", "0", "0", "1", "0",
        "0", "1", "1", "1", "1", "0", "0", "0", "0", "0", "1", "1", "0", "1", "1",
        "1", "1", "1", "1", "1", "1", "1", "0", "0", "0", "0", "1", "1", "0", "0",
        "0", "1", "0", "1", "0", "1", "0", "1", "1", "1", "1", "1", "1", "1", "1",
        "0", "1", "0", "0", "0", "1", "0", "0", "1", "1", "1", "0", "1", "1", "0",
        "0", "0", "1", "0", "1", "0", "0", "0", "0", "1", "0", "1", "1", "0", "1",
        "0", "1", "0", "1", "1", "1", "1", "1", "0", "0", "0", "1", "0", "1", "0",
        "1", "1", "0", "1", "1", "0", "1", "0", "1", "0", "0", "1", "0", "0", "0",
        "1", "0", "0", "0", "0", "1", "1", "1", "1", "0", "1", "1", "1", "1", "0",
        "1", "0", "1", "1", "1", "0", "0", "0", "1", "1", "0", "0", "0", "0", "0",
        "0", "1", "1", "0", "1", "0", "1", "0", "0", "1", "0", "1", "1", "0", "0",
        "1", "1", "1", "0", "1", "1", "1", "1", "1", "1", "0", "1", "1", "1", "0",
        "1", "0", "0", "0", "0", "0", "1", "1", "0", "1", "1", "1", "1", "0", "1"],
        "m_q2": ["0", "0", "1", "1", "0", "1", "1", "0", "1", "1", "0", "1", "1",
        "1", "0", "0", "1", "0", "1", "0", "1", "1", "0", "1", "0", "0", "0", "1",
        "0", "0", "0", "0", "0", "0", "1", "0", "0", "0", "0", "1", "0", "1", "1",
        "1", "0", "1", "0", "0", "1", "0", "0", "0", "0", "1", "0", "0", "0", "0",
        "1", "1", "1", "0", "1", "0", "1", "0", "1", "1", "1", "0", "1", "0", "0",
        "1", "1", "1", "1", "0", "0", "0", "1", "0", "0", "0", "1", "0", "0", "0",
        "0", "0", "0", "1", "1", "1", "0", "0", "1", "0", "0", "0", "0", "1", "0",
        "1", "0", "1", "1", "0", "1", "1", "0", "0", "0", "1", "0", "0", "0", "0",
        "1", "0", "1", "0", "1", "0", "0", "0", "1", "1", "1", "1", "1", "1", "1",
        "1", "1", "1", "0", "1", "0", "0", "0", "0", "0", "1", "0", "1", "1", "0",
        "1", "1", "1", "0", "0", "0", "0", "1", "0", "1", "0", "0", "1", "0", "1",
        "0", "0", "0", "1", "0", "0", "1", "0", "0", "1", "1", "0", "1", "1", "1",
        "0", "1", "0", "0", "0", "1", "0", "1", "0", "1", "0", "1", "1", "1", "0",
        "0", "1", "1", "1", "1", "0", "0", "1", "1", "0", "0", "1", "1", "0", "1",
        "0", "0", "1", "1", "1", "1", "1", "1", "0", "0", "1", "1", "1", "1", "1",
        "0", "0", "1", "1", "0", "0", "1", "0", "1", "1", "1", "1", "1", "0", "1",
        "0", "0", "1", "1", "0", "0", "1", "1", "1", "1", "0", "0", "1", "1", "0",
        "0", "0", "0", "0", "0", "1", "0", "1", "1", "1", "1", "1", "1", "0", "1",
        "1", "1", "0", "1", "0", "0", "0", "1", "1", "1", "1", "1", "1", "0", "0",
        "0", "1", "0", "1", "1", "0", "1", "0", "0", "0", "1", "1", "0", "1", "0",
        "1", "1", "0", "1", "0", "0", "0", "0", "1", "0", "0", "0", "0", "1", "0",
        "0", "0", "1", "0", "0", "0", "0", "0", "1", "1", "1", "1", "0", "0", "0",
        "0", "0", "1", "1", "0", "1", "1", "1", "1", "1", "1", "1", "1", "1", "0",
        "0", "0", "0", "1", "1", "0", "0", "0", "1", "0", "1", "0", "1", "0", "1",
        "1", "1", "1", "1", "1", "1", "1", "0", "1", "0", "0", "0", "1", "0", "0",
        "1", "1", "1", "0", "1", "1", "0", "0", "0", "1", "0", "1", "0", "0", "0",
        "0", "1", "0", "1", "1", "0", "1", "0", "1", "0", "1", "1", "1", "1", "1",
        "0", "0", "0", "1", "0", "1", "0", "1", "1", "0", "1", "1", "0", "1", "0",
        "1", "1", "0", "1", "0", "0", "0", "1", "0", "0", "0", "0", "1", "1", "1",
        "1", "0", "1", "1", "1", "1", "0", "1", "0", "1", "1", "1", "0", "0", "0",
        "1", "1", "0", "0", "0", "0", "0", "0", "1", "1", "0", "1", "0", "1", "0",
        "0", "1", "0", "1", "1", "0", "0", "1", "1", "1", "0", "1", "1", "1", "1",
        "1", "1", "0", "1", "1", "1", "0", "1", "0", "0", "0", "0", "0", "1", "1",
        "0", "1", "1", "1", "1", "0", "1"]}'
=======
    uri: https://mystorage.blob.core.windows.net/job-00000000-0000-0000-0000-000000000001/rawOutputData?sv=PLACEHOLDER&st=2000-01-01T00%3A00%3A00Z&se=2050-01-01T00%3A00%3A00Z&sr=b&sp=r&rscd=attachment%3B%20filename%3Dcirq-job-00000000-0000-0000-0000-000000000001.output.json&sig=PLACEHOLDER
  response:
    body:
      string: '{"m_q0": ["1", "1", "0", "0", "0", "0", "1", "0", "1", "0", "1", "0",
        "0", "1", "1", "1", "0", "0", "1", "1", "1", "0", "1", "1", "0", "0", "1",
        "1", "0", "0", "0", "0", "1", "1", "0", "1", "0", "1", "1", "1", "1", "0",
        "0", "1", "0", "1", "1", "0", "1", "0", "0", "0", "1", "0", "0", "0", "1",
        "0", "0", "1", "1", "1", "0", "1", "1", "1", "1", "0", "0", "1", "0", "0",
        "0", "0", "1", "0", "0", "0", "0", "1", "0", "1", "1", "1", "0", "1", "0",
        "1", "0", "0", "0", "0", "1", "0", "0", "1", "0", "1", "0", "1", "1", "1",
        "0", "0", "0", "1", "0", "0", "0", "0", "0", "0", "1", "1", "0", "0", "0",
        "1", "0", "0", "1", "0", "1", "1", "0", "0", "0", "0", "0", "0", "1", "0",
        "0", "0", "1", "0", "1", "0", "0", "0", "0", "0", "1", "1", "0", "0", "0",
        "0", "0", "0", "0", "1", "1", "1", "1", "1", "1", "1", "1", "0", "0", "0",
        "0", "1", "1", "0", "0", "0", "0", "1", "0", "0", "1", "1", "0", "1", "1",
        "0", "0", "1", "1", "1", "0", "1", "1", "1", "0", "1", "0", "1", "1", "1",
        "1", "0", "1", "1", "1", "0", "0", "0", "1", "0", "0", "0", "0", "1", "0",
        "0", "0", "1", "1", "1", "0", "0", "1", "0", "0", "1", "1", "0", "1", "0",
        "1", "0", "0", "0", "0", "0", "0", "0", "0", "1", "1", "0", "1", "1", "1",
        "0", "0", "0", "1", "0", "0", "0", "1", "1", "0", "0", "1", "1", "0", "1",
        "0", "1", "1", "0", "0", "0", "0", "0", "1", "1", "1", "0", "1", "1", "0",
        "0", "0", "0", "0", "0", "0", "0", "0", "0", "1", "0", "1", "0", "0", "0",
        "1", "0", "1", "1", "1", "1", "0", "1", "0", "1", "1", "0", "0", "1", "0",
        "1", "0", "1", "1", "1", "1", "1", "1", "1", "1", "0", "0", "0", "0", "1",
        "1", "0", "1", "1", "0", "0", "1", "0", "0", "1", "0", "0", "0", "1", "1",
        "1", "1", "0", "0", "1", "0", "0", "1", "0", "1", "1", "1", "1", "0", "1",
        "0", "1", "0", "1", "1", "0", "1", "1", "0", "1", "0", "1", "1", "1", "1",
        "0", "0", "1", "1", "1", "1", "1", "0", "0", "0", "0", "1", "0", "0", "1",
        "1", "0", "1", "0", "1", "0", "1", "1", "0", "0", "0", "1", "0", "0", "0",
        "0", "1", "0", "1", "1", "1", "0", "1", "0", "0", "0", "1", "1", "1", "1",
        "0", "0", "0", "1", "0", "0", "0", "0", "1", "0", "0", "0", "1", "0", "1",
        "1", "1", "0", "1", "1", "0", "0", "1", "1", "0", "0", "0", "1", "0", "0",
        "0", "0", "1", "0", "1", "0", "0", "1", "1", "0", "1", "0", "1", "0", "1",
        "0", "0", "0", "0", "0", "1", "1", "1", "1", "1", "1", "0", "0", "1", "0",
        "1", "0", "1", "0", "1", "1", "0", "1", "1", "0", "1", "0", "0", "0", "1",
        "1", "0", "1", "0", "1", "0", "0", "0", "1", "0", "0", "1", "0", "1", "0",
        "0", "1", "0", "0", "1", "1", "0", "0"], "m_q1": ["1", "1", "0", "0", "0",
        "0", "1", "0", "1", "0", "1", "0", "0", "1", "1", "1", "0", "0", "0", "1",
        "1", "0", "1", "1", "0", "1", "1", "1", "0", "0", "0", "0", "1", "1", "0",
        "1", "0", "1", "1", "1", "1", "0", "0", "1", "0", "1", "1", "0", "1", "0",
        "0", "0", "1", "0", "0", "0", "1", "0", "0", "1", "1", "1", "0", "1", "1",
        "1", "1", "0", "0", "1", "0", "0", "0", "0", "1", "0", "0", "0", "0", "1",
        "0", "1", "1", "1", "0", "1", "0", "1", "0", "0", "0", "0", "1", "0", "0",
        "1", "0", "1", "0", "1", "1", "1", "0", "0", "0", "1", "0", "0", "0", "0",
        "0", "0", "1", "1", "0", "0", "0", "1", "0", "0", "1", "0", "1", "1", "0",
        "0", "0", "0", "0", "0", "1", "0", "0", "0", "1", "0", "1", "0", "0", "0",
        "0", "0", "1", "1", "0", "0", "0", "0", "0", "0", "0", "1", "1", "1", "1",
        "1", "1", "1", "1", "0", "0", "0", "0", "1", "1", "0", "0", "0", "0", "1",
        "0", "0", "1", "1", "0", "1", "1", "0", "0", "1", "1", "1", "0", "1", "1",
        "1", "0", "1", "0", "1", "1", "1", "1", "0", "1", "1", "1", "0", "0", "0",
        "1", "0", "0", "0", "0", "1", "0", "0", "0", "1", "1", "1", "0", "0", "1",
        "0", "0", "1", "1", "0", "1", "0", "1", "0", "0", "0", "0", "0", "0", "0",
        "0", "1", "1", "0", "1", "1", "1", "0", "0", "0", "1", "0", "0", "0", "1",
        "1", "0", "0", "1", "1", "0", "1", "0", "1", "1", "0", "0", "0", "0", "0",
        "1", "1", "1", "0", "1", "1", "0", "0", "0", "0", "0", "0", "0", "0", "0",
        "0", "1", "0", "1", "0", "0", "0", "1", "0", "1", "1", "1", "1", "0", "1",
        "0", "1", "1", "0", "0", "1", "0", "1", "0", "1", "1", "1", "1", "1", "1",
        "1", "1", "0", "0", "0", "0", "1", "1", "0", "1", "1", "0", "0", "1", "0",
        "0", "1", "0", "0", "0", "1", "1", "1", "1", "0", "0", "1", "0", "0", "1",
        "0", "1", "1", "1", "1", "0", "1", "0", "1", "0", "1", "1", "0", "1", "1",
        "0", "1", "0", "1", "1", "1", "1", "0", "0", "1", "1", "1", "1", "1", "0",
        "0", "0", "0", "1", "0", "0", "1", "1", "0", "1", "0", "1", "0", "1", "1",
        "0", "0", "0", "1", "0", "0", "0", "0", "1", "0", "1", "1", "1", "0", "1",
        "0", "0", "0", "1", "1", "1", "1", "0", "0", "0", "1", "0", "0", "0", "0",
        "1", "0", "0", "0", "1", "0", "1", "1", "1", "0", "1", "1", "0", "0", "1",
        "1", "0", "0", "0", "1", "0", "0", "0", "0", "1", "0", "1", "0", "0", "1",
        "1", "0", "1", "0", "1", "0", "1", "0", "0", "0", "0", "0", "1", "1", "1",
        "1", "1", "1", "0", "0", "1", "0", "1", "0", "1", "0", "1", "1", "0", "1",
        "1", "0", "1", "0", "0", "0", "1", "1", "0", "1", "0", "1", "0", "0", "0",
        "1", "0", "0", "1", "0", "1", "0", "0", "1", "0", "0", "1", "1", "0", "0"],
        "m_q2": ["1", "1", "0", "0", "0", "0", "1", "0", "1", "0", "1", "0", "0",
        "1", "1", "1", "0", "0", "0", "1", "1", "0", "1", "1", "0", "1", "1", "1",
        "0", "0", "0", "0", "1", "1", "0", "1", "0", "1", "1", "1", "1", "0", "0",
        "1", "0", "1", "1", "0", "1", "0", "0", "0", "1", "0", "0", "0", "1", "0",
        "0", "1", "1", "1", "0", "1", "1", "1", "1", "0", "0", "1", "0", "0", "0",
        "0", "1", "0", "0", "0", "0", "1", "0", "1", "1", "1", "0", "1", "0", "1",
        "0", "0", "0", "0", "1", "0", "0", "1", "0", "1", "0", "1", "1", "1", "0",
        "0", "0", "1", "0", "0", "0", "0", "0", "0", "1", "1", "0", "0", "0", "1",
        "0", "0", "1", "0", "1", "1", "0", "0", "0", "0", "0", "0", "1", "0", "0",
        "0", "1", "0", "1", "0", "0", "0", "0", "0", "1", "1", "0", "0", "0", "0",
        "0", "0", "0", "1", "1", "1", "1", "1", "1", "1", "1", "0", "0", "0", "0",
        "1", "1", "0", "0", "0", "0", "1", "0", "0", "1", "1", "0", "1", "1", "0",
        "0", "1", "1", "1", "0", "1", "1", "1", "0", "1", "0", "1", "1", "1", "1",
        "0", "1", "1", "1", "0", "0", "0", "1", "0", "0", "0", "0", "1", "0", "0",
        "0", "1", "1", "1", "0", "0", "1", "0", "0", "1", "1", "0", "1", "0", "1",
        "0", "0", "0", "0", "0", "0", "0", "0", "1", "1", "0", "1", "1", "1", "0",
        "0", "0", "1", "0", "0", "0", "1", "1", "0", "0", "1", "1", "0", "1", "0",
        "1", "1", "0", "0", "0", "0", "0", "1", "1", "1", "0", "1", "1", "0", "0",
        "0", "0", "0", "0", "0", "0", "0", "0", "1", "0", "1", "0", "0", "0", "1",
        "0", "1", "1", "1", "1", "0", "1", "0", "1", "1", "0", "0", "1", "0", "1",
        "0", "1", "1", "1", "1", "1", "1", "1", "1", "0", "0", "0", "0", "1", "1",
        "0", "1", "1", "0", "0", "1", "0", "0", "1", "0", "0", "0", "1", "1", "1",
        "1", "0", "0", "1", "0", "0", "1", "0", "1", "1", "1", "1", "0", "1", "0",
        "1", "0", "1", "1", "0", "1", "1", "0", "1", "0", "1", "1", "1", "1", "0",
        "0", "1", "1", "1", "1", "1", "0", "0", "0", "0", "1", "0", "0", "1", "1",
        "0", "1", "0", "1", "0", "1", "1", "0", "0", "0", "1", "0", "0", "0", "0",
        "1", "0", "1", "1", "1", "0", "1", "0", "0", "0", "1", "1", "1", "1", "0",
        "0", "0", "1", "0", "0", "0", "0", "1", "0", "0", "0", "1", "0", "1", "1",
        "1", "0", "1", "1", "0", "0", "1", "1", "0", "0", "0", "1", "0", "0", "0",
        "0", "1", "0", "1", "0", "0", "1", "0", "0", "1", "0", "1", "0", "1", "0",
        "0", "0", "0", "0", "1", "1", "1", "1", "1", "1", "0", "0", "1", "0", "1",
        "0", "1", "0", "1", "1", "0", "1", "1", "0", "1", "0", "0", "0", "1", "1",
        "0", "1", "0", "1", "0", "0", "0", "1", "0", "0", "1", "0", "1", "0", "0",
        "1", "0", "0", "1", "1", "0", "0"]}'
>>>>>>> b43e1017
    headers:
      accept-ranges:
      - bytes
      content-length:
      - '7530'
      content-range:
      - bytes 0-7529/7530
      content-type:
      - application/octet-stream
      x-ms-blob-content-md5:
<<<<<<< HEAD
      - KUBDYDpsCj/tBp2HqWSieg==
      x-ms-blob-type:
      - BlockBlob
      x-ms-creation-time:
      - Thu, 15 Aug 2024 22:09:43 GMT
=======
      - 3zVCdzRotM5jYUV9ZX8GLw==
      x-ms-blob-type:
      - BlockBlob
      x-ms-creation-time:
      - Wed, 28 Aug 2024 22:34:17 GMT
>>>>>>> b43e1017
      x-ms-lease-state:
      - available
      x-ms-lease-status:
      - unlocked
      x-ms-server-encrypted:
      - 'true'
      x-ms-version:
      - '2024-05-04'
    status:
      code: 206
      message: Partial Content
- request:
    body: null
    headers:
      Accept:
      - application/json
      Accept-Encoding:
      - gzip, deflate
      Connection:
      - keep-alive
      User-Agent:
      - azsdk-python-quantum/1.2.4 Python/3.9.19 (Windows-10-10.0.22631-SP0)
    method: GET
    uri: https://eastus.quantum.azure.com/subscriptions/00000000-0000-0000-0000-000000000000/resourceGroups/myresourcegroup/providers/Microsoft.Quantum/workspaces/myworkspace/providerStatus?api-version=2022-09-12-preview&test-sequence-id=2
  response:
    body:
      string: '{"value": [{"id": "microsoft-elements", "currentAvailability": "Available",
        "targets": [{"id": "microsoft.dft", "currentAvailability": "Available", "averageQueueTime":
        0, "statusPage": null}]}, {"id": "ionq", "currentAvailability": "Degraded",
<<<<<<< HEAD
        "targets": [{"id": "ionq.qpu", "currentAvailability": "Available", "averageQueueTime":
        1328745, "statusPage": "https://status.ionq.co"}, {"id": "ionq.qpu.aria-1",
        "currentAvailability": "Unavailable", "averageQueueTime": 2212165, "statusPage":
        "https://status.ionq.co"}, {"id": "ionq.qpu.aria-2", "currentAvailability":
        "Available", "averageQueueTime": 1414120, "statusPage": "https://status.ionq.co"},
        {"id": "ionq.simulator", "currentAvailability": "Available", "averageQueueTime":
        46013, "statusPage": "https://status.ionq.co"}]}, {"id": "microsoft-qc", "currentAvailability":
        "Available", "targets": [{"id": "microsoft.estimator", "currentAvailability":
        "Available", "averageQueueTime": 0, "statusPage": null}]}, {"id": "pasqal",
        "currentAvailability": "Available", "targets": [{"id": "pasqal.sim.emu-tn",
        "currentAvailability": "Available", "averageQueueTime": 273, "statusPage":
        "https://pasqal.com"}, {"id": "pasqal.qpu.fresnel", "currentAvailability":
        "Available", "averageQueueTime": 103193, "statusPage": "https://pasqal.com"}]},
        {"id": "quantinuum", "currentAvailability": "Degraded", "targets": [{"id":
        "quantinuum.qpu.h1-1", "currentAvailability": "Degraded", "averageQueueTime":
        0, "statusPage": "https://www.quantinuum.com/hardware/h1"}, {"id": "quantinuum.sim.h1-1sc",
        "currentAvailability": "Available", "averageQueueTime": 4, "statusPage": "https://www.quantinuum.com/hardware/h1"},
        {"id": "quantinuum.sim.h1-1e", "currentAvailability": "Available", "averageQueueTime":
        1128, "statusPage": "https://www.quantinuum.com/hardware/h1"}, {"id": "quantinuum.qpu.h2-1",
        "currentAvailability": "Degraded", "averageQueueTime": 0, "statusPage": "https://www.quantinuum.com/hardware/h2"},
        {"id": "quantinuum.sim.h2-1sc", "currentAvailability": "Available", "averageQueueTime":
        1, "statusPage": "https://www.quantinuum.com/hardware/h2"}, {"id": "quantinuum.sim.h2-1e",
        "currentAvailability": "Available", "averageQueueTime": 1767318, "statusPage":
        "https://www.quantinuum.com/hardware/h2"}, {"id": "quantinuum.sim.h1-1sc-preview",
        "currentAvailability": "Available", "averageQueueTime": 4, "statusPage": "https://www.quantinuum.com/hardware/h1"},
        {"id": "quantinuum.sim.h1-1e-preview", "currentAvailability": "Available",
        "averageQueueTime": 1128, "statusPage": "https://www.quantinuum.com/hardware/h1"},
        {"id": "quantinuum.sim.h1-2e-preview", "currentAvailability": "Available",
        "averageQueueTime": 838, "statusPage": "https://www.quantinuum.com/hardware/h1"},
        {"id": "quantinuum.qpu.h1-1-preview", "currentAvailability": "Degraded", "averageQueueTime":
        0, "statusPage": "https://www.quantinuum.com/hardware/h1"}]}, {"id": "rigetti",
        "currentAvailability": "Available", "targets": [{"id": "rigetti.sim.qvm",
=======
        "targets": [{"id": "ionq.qpu", "currentAvailability": "Unavailable", "averageQueueTime":
        0, "statusPage": null}, {"id": "ionq.qpu.aria-1", "currentAvailability": "Available",
        "averageQueueTime": 138225, "statusPage": "https://status.ionq.co"}, {"id":
        "ionq.qpu.aria-2", "currentAvailability": "Available", "averageQueueTime":
        1899950, "statusPage": "https://status.ionq.co"}, {"id": "ionq.simulator",
        "currentAvailability": "Available", "averageQueueTime": 0, "statusPage": "https://status.ionq.co"}]},
        {"id": "microsoft-qc", "currentAvailability": "Available", "targets": [{"id":
        "microsoft.estimator", "currentAvailability": "Available", "averageQueueTime":
        0, "statusPage": null}]}, {"id": "pasqal", "currentAvailability": "Degraded",
        "targets": [{"id": "pasqal.sim.emu-tn", "currentAvailability": "Available",
        "averageQueueTime": 163, "statusPage": "https://pasqal.com"}, {"id": "pasqal.qpu.fresnel",
        "currentAvailability": "Degraded", "averageQueueTime": 0, "statusPage": "https://pasqal.com"}]},
        {"id": "quantinuum", "currentAvailability": "Degraded", "targets": [{"id":
        "quantinuum.qpu.h1-1", "currentAvailability": "Available", "averageQueueTime":
        156390, "statusPage": "https://www.quantinuum.com/hardware/h1"}, {"id": "quantinuum.sim.h1-1sc",
        "currentAvailability": "Available", "averageQueueTime": 1, "statusPage": "https://www.quantinuum.com/hardware/h1"},
        {"id": "quantinuum.sim.h1-1e", "currentAvailability": "Available", "averageQueueTime":
        5551, "statusPage": "https://www.quantinuum.com/hardware/h1"}, {"id": "quantinuum.qpu.h2-1",
        "currentAvailability": "Degraded", "averageQueueTime": 0, "statusPage": "https://www.quantinuum.com/hardware/h2"},
        {"id": "quantinuum.sim.h2-1sc", "currentAvailability": "Available", "averageQueueTime":
        0, "statusPage": "https://www.quantinuum.com/hardware/h2"}, {"id": "quantinuum.sim.h2-1e",
        "currentAvailability": "Available", "averageQueueTime": 8, "statusPage": "https://www.quantinuum.com/hardware/h2"},
        {"id": "quantinuum.sim.h1-1sc-preview", "currentAvailability": "Available",
        "averageQueueTime": 1, "statusPage": "https://www.quantinuum.com/hardware/h1"},
        {"id": "quantinuum.sim.h1-1e-preview", "currentAvailability": "Available",
        "averageQueueTime": 5551, "statusPage": "https://www.quantinuum.com/hardware/h1"},
        {"id": "quantinuum.sim.h1-2e-preview", "currentAvailability": "Available",
        "averageQueueTime": 9348, "statusPage": "https://www.quantinuum.com/hardware/h1"},
        {"id": "quantinuum.qpu.h1-1-preview", "currentAvailability": "Available",
        "averageQueueTime": 156390, "statusPage": "https://www.quantinuum.com/hardware/h1"}]},
        {"id": "rigetti", "currentAvailability": "Available", "targets": [{"id": "rigetti.sim.qvm",
>>>>>>> b43e1017
        "currentAvailability": "Available", "averageQueueTime": 5, "statusPage": "https://rigetti.statuspage.io/"},
        {"id": "rigetti.qpu.ankaa-2", "currentAvailability": "Available", "averageQueueTime":
        5, "statusPage": "https://rigetti.statuspage.io/"}]}, {"id": "qci", "currentAvailability":
        "Degraded", "targets": [{"id": "qci.simulator", "currentAvailability": "Available",
        "averageQueueTime": 1, "statusPage": "https://quantumcircuits.com"}, {"id":
        "qci.machine1", "currentAvailability": "Unavailable", "averageQueueTime":
        1, "statusPage": "https://quantumcircuits.com"}, {"id": "qci.simulator.noisy",
        "currentAvailability": "Available", "averageQueueTime": 0, "statusPage": "https://quantumcircuits.com"}]},
        {"id": "Microsoft.Test", "currentAvailability": "Available", "targets": [{"id":
        "echo-rigetti", "currentAvailability": "Available", "averageQueueTime": 1,
        "statusPage": ""}, {"id": "echo-quantinuum", "currentAvailability": "Available",
        "averageQueueTime": 1, "statusPage": ""}, {"id": "echo-qci", "currentAvailability":
        "Available", "averageQueueTime": 1, "statusPage": ""}, {"id": "echo-ionq",
        "currentAvailability": "Available", "averageQueueTime": 1, "statusPage": ""},
        {"id": "echo-aquarius", "currentAvailability": "Available", "averageQueueTime":
        1, "statusPage": ""}, {"id": "sparse-sim-rigetti", "currentAvailability":
        "Available", "averageQueueTime": 1, "statusPage": ""}, {"id": "sparse-sim-quantinuum",
        "currentAvailability": "Available", "averageQueueTime": 1, "statusPage": ""},
        {"id": "sparse-sim-qci", "currentAvailability": "Available", "averageQueueTime":
        1, "statusPage": ""}, {"id": "sparse-sim-ionq", "currentAvailability": "Available",
        "averageQueueTime": 1, "statusPage": ""}, {"id": "echo-output", "currentAvailability":
        "Available", "averageQueueTime": 1, "statusPage": ""}]}], "nextLink": null}'
    headers:
      connection:
      - keep-alive
      content-length:
<<<<<<< HEAD
      - '4783'
=======
      - '4752'
>>>>>>> b43e1017
      content-type:
      - application/json; charset=utf-8
      transfer-encoding:
      - chunked
    status:
      code: 200
      message: OK
- request:
    body: null
    headers:
      Accept:
      - application/json
      Accept-Encoding:
      - gzip, deflate
      Connection:
      - keep-alive
      User-Agent:
      - azsdk-python-quantum/1.2.4 Python/3.9.19 (Windows-10-10.0.22631-SP0)
    method: GET
    uri: https://eastus.quantum.azure.com/subscriptions/00000000-0000-0000-0000-000000000000/resourceGroups/myresourcegroup/providers/Microsoft.Quantum/workspaces/myworkspace/jobs/00000000-0000-0000-0000-000000000001?api-version=2022-09-12-preview&test-sequence-id=11
  response:
    body:
<<<<<<< HEAD
      string: '{"containerUri": "https://mystorage.blob.core.windows.net/job-00000000-0000-0000-0000-000000000001?sv=PLACEHOLDER&st=2024-08-15T22%3A09%3A59Z&se=2050-01-01T00%3A00%3A00Z&sr=c&sp=rcwl&sig=PLACEHOLDER&st=2024-08-15T22%3A09%3A59Z&se=2050-01-01T00%3A00%3A00Z&sr=b&sp=r&rscd=attachment%3B+filename%3Dcirq-job-00000000-0000-0000-0000-000000000001.input.json&sig=PLACEHOLDER&st=2024-08-15T22%3A09%3A59Z&se=2050-01-01T00%3A00%3A00Z&sr=b&sp=r&rscd=attachment%3B+filename%3Dcirq-job-00000000-0000-0000-0000-000000000001.output.json&sig=YSaBA8H8ytJYrK%2BCI1epujRTaODfiKli9Hpki%2BkJmgA%3D",
        "beginExecutionTime": "2024-08-15T22:09:53.104573+00:00", "cancellationTime":
        null, "quantumComputingData": {"count": 1}, "errorData": null, "isCancelling":
        false, "tags": [], "name": "cirq-job", "id": "00000000-0000-0000-0000-000000000001",
        "providerId": "quantinuum", "target": "quantinuum.sim.h1-1e", "creationTime":
        "2024-08-15T22:09:43.4035079+00:00", "endExecutionTime": "2024-08-15T22:09:53.908227+00:00",
=======
      string: '{"containerUri": "https://mystorage.blob.core.windows.net/job-00000000-0000-0000-0000-000000000001?sv=PLACEHOLDER&st=2000-01-01T00%3A00%3A00Z&se=2050-01-01T00%3A00%3A00Z&sr=c&sp=rcwl&sig=PLACEHOLDER",
        "inputDataUri": "https://mystorage.blob.core.windows.net/job-00000000-0000-0000-0000-000000000001/inputData?sv=PLACEHOLDER&st=2000-01-01T00%3A00%3A00Z&se=2050-01-01T00%3A00%3A00Z&sr=b&sp=r&rscd=attachment%3B+filename%3Dcirq-job-00000000-0000-0000-0000-000000000001.input.json&sig=PLACEHOLDER",
        "inputDataFormat": "honeywell.openqasm.v1", "inputParams": {"count": 500},
        "metadata": {"qubits": "3", "repetitions": "500", "measurement_dict": "{''q0'':
        [0], ''q1'': [1], ''q2'': [2]}"}, "sessionId": null, "status": "Succeeded",
        "jobType": "QuantumComputing", "outputDataFormat": "honeywell.quantum-results.v1",
        "outputDataUri": "https://mystorage.blob.core.windows.net/job-00000000-0000-0000-0000-000000000001/rawOutputData?sv=PLACEHOLDER&st=2000-01-01T00%3A00%3A00Z&se=2050-01-01T00%3A00%3A00Z&sr=b&sp=r&rscd=attachment%3B+filename%3Dcirq-job-00000000-0000-0000-0000-000000000001.output.json&sig=PLACEHOLDER",
        "beginExecutionTime": "2024-08-28T22:34:27.705376+00:00", "cancellationTime":
        null, "quantumComputingData": {"count": 1}, "errorData": null, "isCancelling":
        false, "tags": [], "name": "cirq-job", "id": "00000000-0000-0000-0000-000000000001",
        "providerId": "quantinuum", "target": "quantinuum.sim.h1-1e", "creationTime":
        "2024-08-28T22:34:17.4182318+00:00", "endExecutionTime": "2024-08-28T22:34:28.029768+00:00",
>>>>>>> b43e1017
        "costEstimate": {"currencyCode": "USD", "events": [{"dimensionId": "ehqc",
        "dimensionName": "EHQC", "measureUnit": "hqc", "amountBilled": 10.5, "amountConsumed":
        10.5, "unitPrice": 0.0}], "estimatedTotal": 0.0}, "itemType": "Job"}'
    headers:
      connection:
      - keep-alive
      content-length:
<<<<<<< HEAD
      - '1222'
=======
      - '1746'
>>>>>>> b43e1017
      content-type:
      - application/json; charset=utf-8
      transfer-encoding:
      - chunked
    status:
      code: 200
      message: OK
- request:
    body: null
    headers:
      Accept:
      - application/json
      Accept-Encoding:
      - gzip, deflate
      Connection:
      - keep-alive
      User-Agent:
      - azsdk-python-quantum/1.2.4 Python/3.9.19 (Windows-10-10.0.22631-SP0)
    method: GET
    uri: https://eastus.quantum.azure.com/subscriptions/00000000-0000-0000-0000-000000000000/resourceGroups/myresourcegroup/providers/Microsoft.Quantum/workspaces/myworkspace/jobs/00000000-0000-0000-0000-000000000001?api-version=2022-09-12-preview&test-sequence-id=12
  response:
    body:
<<<<<<< HEAD
      string: '{"containerUri": "https://mystorage.blob.core.windows.net/job-00000000-0000-0000-0000-000000000001?sv=PLACEHOLDER&st=2024-08-15T22%3A09%3A59Z&se=2050-01-01T00%3A00%3A00Z&sr=c&sp=rcwl&sig=PLACEHOLDER&st=2024-08-15T22%3A09%3A59Z&se=2050-01-01T00%3A00%3A00Z&sr=b&sp=r&rscd=attachment%3B+filename%3Dcirq-job-00000000-0000-0000-0000-000000000001.input.json&sig=PLACEHOLDER&st=2024-08-15T22%3A09%3A59Z&se=2050-01-01T00%3A00%3A00Z&sr=b&sp=r&rscd=attachment%3B+filename%3Dcirq-job-00000000-0000-0000-0000-000000000001.output.json&sig=YSaBA8H8ytJYrK%2BCI1epujRTaODfiKli9Hpki%2BkJmgA%3D",
        "beginExecutionTime": "2024-08-15T22:09:53.104573+00:00", "cancellationTime":
        null, "quantumComputingData": {"count": 1}, "errorData": null, "isCancelling":
        false, "tags": [], "name": "cirq-job", "id": "00000000-0000-0000-0000-000000000001",
        "providerId": "quantinuum", "target": "quantinuum.sim.h1-1e", "creationTime":
        "2024-08-15T22:09:43.4035079+00:00", "endExecutionTime": "2024-08-15T22:09:53.908227+00:00",
=======
      string: '{"containerUri": "https://mystorage.blob.core.windows.net/job-00000000-0000-0000-0000-000000000001?sv=PLACEHOLDER&st=2000-01-01T00%3A00%3A00Z&se=2050-01-01T00%3A00%3A00Z&sr=c&sp=rcwl&sig=PLACEHOLDER",
        "inputDataUri": "https://mystorage.blob.core.windows.net/job-00000000-0000-0000-0000-000000000001/inputData?sv=PLACEHOLDER&st=2000-01-01T00%3A00%3A00Z&se=2050-01-01T00%3A00%3A00Z&sr=b&sp=r&rscd=attachment%3B+filename%3Dcirq-job-00000000-0000-0000-0000-000000000001.input.json&sig=PLACEHOLDER",
        "inputDataFormat": "honeywell.openqasm.v1", "inputParams": {"count": 500},
        "metadata": {"qubits": "3", "repetitions": "500", "measurement_dict": "{''q0'':
        [0], ''q1'': [1], ''q2'': [2]}"}, "sessionId": null, "status": "Succeeded",
        "jobType": "QuantumComputing", "outputDataFormat": "honeywell.quantum-results.v1",
        "outputDataUri": "https://mystorage.blob.core.windows.net/job-00000000-0000-0000-0000-000000000001/rawOutputData?sv=PLACEHOLDER&st=2000-01-01T00%3A00%3A00Z&se=2050-01-01T00%3A00%3A00Z&sr=b&sp=r&rscd=attachment%3B+filename%3Dcirq-job-00000000-0000-0000-0000-000000000001.output.json&sig=PLACEHOLDER",
        "beginExecutionTime": "2024-08-28T22:34:27.705376+00:00", "cancellationTime":
        null, "quantumComputingData": {"count": 1}, "errorData": null, "isCancelling":
        false, "tags": [], "name": "cirq-job", "id": "00000000-0000-0000-0000-000000000001",
        "providerId": "quantinuum", "target": "quantinuum.sim.h1-1e", "creationTime":
        "2024-08-28T22:34:17.4182318+00:00", "endExecutionTime": "2024-08-28T22:34:28.029768+00:00",
>>>>>>> b43e1017
        "costEstimate": {"currencyCode": "USD", "events": [{"dimensionId": "ehqc",
        "dimensionName": "EHQC", "measureUnit": "hqc", "amountBilled": 10.5, "amountConsumed":
        10.5, "unitPrice": 0.0}], "estimatedTotal": 0.0}, "itemType": "Job"}'
    headers:
      connection:
      - keep-alive
      content-length:
<<<<<<< HEAD
      - '1222'
=======
      - '1746'
>>>>>>> b43e1017
      content-type:
      - application/json; charset=utf-8
      transfer-encoding:
      - chunked
    status:
      code: 200
      message: OK
- request:
    body: null
    headers:
      Accept:
      - application/xml
      Accept-Encoding:
      - gzip, deflate
      Connection:
      - keep-alive
      User-Agent:
      - azsdk-python-storage-blob/12.20.0 Python/3.9.19 (Windows-10-10.0.22631-SP0)
      x-ms-date:
<<<<<<< HEAD
      - Thu, 15 Aug 2024 22:09:58 GMT
=======
      - Wed, 28 Aug 2024 22:34:32 GMT
>>>>>>> b43e1017
      x-ms-range:
      - bytes=0-33554431
      x-ms-version:
      - '2024-05-04'
    method: GET
<<<<<<< HEAD
    uri: https://mystorage.blob.core.windows.net/job-00000000-0000-0000-0000-000000000001/rawOutputData?sv=PLACEHOLDER&st=2024-08-15T22%3A09%3A59Z&se=2050-01-01T00%3A00%3A00Z&sr=b&sp=r&rscd=attachment%3B%20filename%3Dcirq-job-00000000-0000-0000-0000-000000000001.output.json&sig=YSaBA8H8ytJYrK%2BCI1epujRTaODfiKli9Hpki%2BkJmgA%3D
  response:
    body:
      string: '{"m_q0": ["0", "0", "1", "1", "0", "1", "1", "0", "1", "1", "0", "1",
        "1", "1", "0", "0", "1", "0", "1", "0", "1", "1", "0", "1", "0", "0", "0",
        "1", "0", "0", "0", "0", "0", "0", "1", "0", "0", "0", "0", "1", "0", "1",
        "1", "1", "0", "1", "0", "0", "1", "0", "0", "0", "0", "1", "0", "0", "0",
        "0", "1", "1", "1", "0", "1", "0", "1", "0", "1", "1", "1", "0", "1", "0",
        "0", "1", "1", "1", "1", "0", "0", "0", "1", "0", "0", "0", "1", "0", "0",
        "0", "0", "0", "1", "1", "1", "1", "0", "0", "1", "0", "0", "0", "0", "1",
        "0", "1", "0", "1", "1", "0", "1", "1", "0", "0", "0", "1", "0", "0", "0",
        "0", "1", "0", "1", "0", "1", "0", "0", "0", "1", "1", "1", "1", "1", "1",
        "1", "1", "0", "1", "0", "1", "0", "0", "0", "0", "0", "1", "0", "1", "1",
        "0", "1", "1", "1", "0", "0", "0", "0", "1", "0", "0", "0", "0", "1", "0",
        "1", "0", "0", "0", "1", "0", "0", "1", "0", "0", "1", "1", "0", "1", "1",
        "1", "0", "1", "0", "0", "0", "1", "0", "1", "0", "1", "0", "1", "1", "1",
        "0", "0", "1", "1", "1", "1", "0", "0", "1", "1", "0", "0", "1", "1", "0",
        "1", "0", "0", "1", "1", "1", "1", "1", "1", "0", "0", "1", "1", "1", "1",
        "1", "0", "0", "1", "1", "0", "0", "1", "0", "1", "1", "1", "1", "1", "0",
        "1", "0", "0", "1", "1", "0", "0", "1", "1", "1", "1", "0", "0", "1", "1",
        "0", "0", "0", "0", "0", "0", "1", "0", "1", "1", "1", "1", "1", "1", "0",
        "1", "1", "1", "0", "1", "0", "0", "0", "1", "1", "1", "1", "1", "1", "0",
        "0", "0", "1", "0", "1", "1", "0", "1", "0", "0", "0", "1", "1", "0", "1",
        "0", "1", "1", "0", "1", "0", "0", "0", "0", "1", "0", "0", "0", "0", "1",
        "0", "0", "0", "0", "0", "0", "0", "0", "0", "1", "1", "1", "1", "0", "0",
        "0", "0", "0", "0", "1", "0", "1", "1", "1", "1", "1", "1", "1", "1", "1",
        "0", "0", "0", "0", "1", "1", "0", "0", "0", "1", "0", "1", "0", "1", "0",
        "1", "1", "1", "1", "1", "1", "1", "1", "0", "1", "0", "0", "0", "1", "0",
        "0", "1", "1", "1", "0", "1", "1", "0", "0", "0", "1", "0", "1", "0", "0",
        "0", "0", "1", "0", "1", "1", "0", "1", "0", "1", "0", "1", "1", "1", "1",
        "1", "0", "0", "0", "1", "0", "1", "0", "1", "1", "0", "1", "1", "0", "1",
        "0", "1", "1", "0", "1", "0", "0", "0", "1", "0", "0", "0", "0", "1", "1",
        "1", "1", "0", "1", "1", "1", "1", "0", "1", "0", "1", "1", "1", "0", "0",
        "0", "1", "1", "0", "0", "0", "0", "0", "0", "1", "1", "0", "1", "0", "1",
        "0", "0", "1", "0", "1", "1", "0", "0", "1", "1", "1", "0", "1", "1", "1",
        "1", "1", "1", "0", "1", "1", "1", "0", "1", "0", "0", "0", "0", "0", "1",
        "1", "0", "1", "1", "1", "1", "0", "1"], "m_q1": ["0", "0", "1", "1", "0",
        "1", "1", "0", "1", "1", "0", "1", "1", "1", "0", "0", "1", "0", "1", "0",
        "1", "1", "0", "1", "0", "0", "0", "1", "0", "0", "0", "0", "0", "0", "1",
        "0", "0", "0", "0", "1", "0", "1", "1", "1", "0", "1", "0", "0", "1", "0",
        "0", "0", "0", "1", "0", "0", "0", "0", "1", "1", "1", "0", "1", "0", "1",
        "0", "1", "1", "1", "0", "1", "0", "0", "1", "1", "1", "1", "0", "0", "0",
        "1", "0", "0", "0", "1", "0", "0", "0", "0", "0", "1", "1", "1", "1", "0",
        "0", "1", "0", "0", "0", "0", "1", "0", "1", "0", "1", "1", "0", "1", "1",
        "0", "0", "0", "1", "0", "0", "0", "0", "1", "0", "1", "0", "1", "0", "0",
        "0", "1", "1", "1", "1", "1", "1", "1", "1", "1", "1", "0", "1", "0", "0",
        "0", "0", "0", "1", "0", "1", "1", "0", "1", "1", "1", "0", "0", "0", "0",
        "1", "0", "1", "0", "0", "1", "0", "1", "0", "0", "0", "1", "0", "0", "1",
        "0", "0", "1", "1", "0", "1", "1", "1", "0", "1", "0", "0", "0", "0", "0",
        "1", "0", "1", "0", "1", "1", "1", "0", "0", "1", "1", "1", "1", "0", "0",
        "1", "1", "0", "0", "1", "1", "0", "1", "0", "0", "1", "1", "1", "1", "1",
        "1", "0", "0", "1", "1", "1", "1", "1", "0", "0", "1", "1", "0", "0", "1",
        "0", "1", "1", "1", "1", "1", "0", "1", "0", "0", "1", "1", "0", "0", "1",
        "1", "1", "1", "0", "0", "1", "1", "0", "0", "0", "0", "0", "0", "1", "0",
        "1", "1", "1", "1", "1", "1", "0", "1", "1", "1", "0", "1", "0", "0", "0",
        "1", "1", "1", "1", "1", "1", "0", "0", "0", "1", "0", "1", "1", "0", "1",
        "0", "0", "0", "1", "1", "0", "1", "0", "1", "1", "0", "1", "0", "0", "0",
        "0", "1", "0", "0", "0", "0", "1", "0", "0", "0", "1", "0", "0", "1", "0",
        "0", "1", "1", "1", "1", "0", "0", "0", "0", "0", "1", "1", "0", "1", "1",
        "1", "1", "1", "1", "1", "1", "1", "0", "0", "0", "0", "1", "1", "0", "0",
        "0", "1", "0", "1", "0", "1", "0", "1", "1", "1", "1", "1", "1", "1", "1",
        "0", "1", "0", "0", "0", "1", "0", "0", "1", "1", "1", "0", "1", "1", "0",
        "0", "0", "1", "0", "1", "0", "0", "0", "0", "1", "0", "1", "1", "0", "1",
        "0", "1", "0", "1", "1", "1", "1", "1", "0", "0", "0", "1", "0", "1", "0",
        "1", "1", "0", "1", "1", "0", "1", "0", "1", "0", "0", "1", "0", "0", "0",
        "1", "0", "0", "0", "0", "1", "1", "1", "1", "0", "1", "1", "1", "1", "0",
        "1", "0", "1", "1", "1", "0", "0", "0", "1", "1", "0", "0", "0", "0", "0",
        "0", "1", "1", "0", "1", "0", "1", "0", "0", "1", "0", "1", "1", "0", "0",
        "1", "1", "1", "0", "1", "1", "1", "1", "1", "1", "0", "1", "1", "1", "0",
        "1", "0", "0", "0", "0", "0", "1", "1", "0", "1", "1", "1", "1", "0", "1"],
        "m_q2": ["0", "0", "1", "1", "0", "1", "1", "0", "1", "1", "0", "1", "1",
        "1", "0", "0", "1", "0", "1", "0", "1", "1", "0", "1", "0", "0", "0", "1",
        "0", "0", "0", "0", "0", "0", "1", "0", "0", "0", "0", "1", "0", "1", "1",
        "1", "0", "1", "0", "0", "1", "0", "0", "0", "0", "1", "0", "0", "0", "0",
        "1", "1", "1", "0", "1", "0", "1", "0", "1", "1", "1", "0", "1", "0", "0",
        "1", "1", "1", "1", "0", "0", "0", "1", "0", "0", "0", "1", "0", "0", "0",
        "0", "0", "0", "1", "1", "1", "0", "0", "1", "0", "0", "0", "0", "1", "0",
        "1", "0", "1", "1", "0", "1", "1", "0", "0", "0", "1", "0", "0", "0", "0",
        "1", "0", "1", "0", "1", "0", "0", "0", "1", "1", "1", "1", "1", "1", "1",
        "1", "1", "1", "0", "1", "0", "0", "0", "0", "0", "1", "0", "1", "1", "0",
        "1", "1", "1", "0", "0", "0", "0", "1", "0", "1", "0", "0", "1", "0", "1",
        "0", "0", "0", "1", "0", "0", "1", "0", "0", "1", "1", "0", "1", "1", "1",
        "0", "1", "0", "0", "0", "1", "0", "1", "0", "1", "0", "1", "1", "1", "0",
        "0", "1", "1", "1", "1", "0", "0", "1", "1", "0", "0", "1", "1", "0", "1",
        "0", "0", "1", "1", "1", "1", "1", "1", "0", "0", "1", "1", "1", "1", "1",
        "0", "0", "1", "1", "0", "0", "1", "0", "1", "1", "1", "1", "1", "0", "1",
        "0", "0", "1", "1", "0", "0", "1", "1", "1", "1", "0", "0", "1", "1", "0",
        "0", "0", "0", "0", "0", "1", "0", "1", "1", "1", "1", "1", "1", "0", "1",
        "1", "1", "0", "1", "0", "0", "0", "1", "1", "1", "1", "1", "1", "0", "0",
        "0", "1", "0", "1", "1", "0", "1", "0", "0", "0", "1", "1", "0", "1", "0",
        "1", "1", "0", "1", "0", "0", "0", "0", "1", "0", "0", "0", "0", "1", "0",
        "0", "0", "1", "0", "0", "0", "0", "0", "1", "1", "1", "1", "0", "0", "0",
        "0", "0", "1", "1", "0", "1", "1", "1", "1", "1", "1", "1", "1", "1", "0",
        "0", "0", "0", "1", "1", "0", "0", "0", "1", "0", "1", "0", "1", "0", "1",
        "1", "1", "1", "1", "1", "1", "1", "0", "1", "0", "0", "0", "1", "0", "0",
        "1", "1", "1", "0", "1", "1", "0", "0", "0", "1", "0", "1", "0", "0", "0",
        "0", "1", "0", "1", "1", "0", "1", "0", "1", "0", "1", "1", "1", "1", "1",
        "0", "0", "0", "1", "0", "1", "0", "1", "1", "0", "1", "1", "0", "1", "0",
        "1", "1", "0", "1", "0", "0", "0", "1", "0", "0", "0", "0", "1", "1", "1",
        "1", "0", "1", "1", "1", "1", "0", "1", "0", "1", "1", "1", "0", "0", "0",
        "1", "1", "0", "0", "0", "0", "0", "0", "1", "1", "0", "1", "0", "1", "0",
        "0", "1", "0", "1", "1", "0", "0", "1", "1", "1", "0", "1", "1", "1", "1",
        "1", "1", "0", "1", "1", "1", "0", "1", "0", "0", "0", "0", "0", "1", "1",
        "0", "1", "1", "1", "1", "0", "1"]}'
=======
    uri: https://mystorage.blob.core.windows.net/job-00000000-0000-0000-0000-000000000001/rawOutputData?sv=PLACEHOLDER&st=2000-01-01T00%3A00%3A00Z&se=2050-01-01T00%3A00%3A00Z&sr=b&sp=r&rscd=attachment%3B%20filename%3Dcirq-job-00000000-0000-0000-0000-000000000001.output.json&sig=PLACEHOLDER
  response:
    body:
      string: '{"m_q0": ["1", "1", "0", "0", "0", "0", "1", "0", "1", "0", "1", "0",
        "0", "1", "1", "1", "0", "0", "1", "1", "1", "0", "1", "1", "0", "0", "1",
        "1", "0", "0", "0", "0", "1", "1", "0", "1", "0", "1", "1", "1", "1", "0",
        "0", "1", "0", "1", "1", "0", "1", "0", "0", "0", "1", "0", "0", "0", "1",
        "0", "0", "1", "1", "1", "0", "1", "1", "1", "1", "0", "0", "1", "0", "0",
        "0", "0", "1", "0", "0", "0", "0", "1", "0", "1", "1", "1", "0", "1", "0",
        "1", "0", "0", "0", "0", "1", "0", "0", "1", "0", "1", "0", "1", "1", "1",
        "0", "0", "0", "1", "0", "0", "0", "0", "0", "0", "1", "1", "0", "0", "0",
        "1", "0", "0", "1", "0", "1", "1", "0", "0", "0", "0", "0", "0", "1", "0",
        "0", "0", "1", "0", "1", "0", "0", "0", "0", "0", "1", "1", "0", "0", "0",
        "0", "0", "0", "0", "1", "1", "1", "1", "1", "1", "1", "1", "0", "0", "0",
        "0", "1", "1", "0", "0", "0", "0", "1", "0", "0", "1", "1", "0", "1", "1",
        "0", "0", "1", "1", "1", "0", "1", "1", "1", "0", "1", "0", "1", "1", "1",
        "1", "0", "1", "1", "1", "0", "0", "0", "1", "0", "0", "0", "0", "1", "0",
        "0", "0", "1", "1", "1", "0", "0", "1", "0", "0", "1", "1", "0", "1", "0",
        "1", "0", "0", "0", "0", "0", "0", "0", "0", "1", "1", "0", "1", "1", "1",
        "0", "0", "0", "1", "0", "0", "0", "1", "1", "0", "0", "1", "1", "0", "1",
        "0", "1", "1", "0", "0", "0", "0", "0", "1", "1", "1", "0", "1", "1", "0",
        "0", "0", "0", "0", "0", "0", "0", "0", "0", "1", "0", "1", "0", "0", "0",
        "1", "0", "1", "1", "1", "1", "0", "1", "0", "1", "1", "0", "0", "1", "0",
        "1", "0", "1", "1", "1", "1", "1", "1", "1", "1", "0", "0", "0", "0", "1",
        "1", "0", "1", "1", "0", "0", "1", "0", "0", "1", "0", "0", "0", "1", "1",
        "1", "1", "0", "0", "1", "0", "0", "1", "0", "1", "1", "1", "1", "0", "1",
        "0", "1", "0", "1", "1", "0", "1", "1", "0", "1", "0", "1", "1", "1", "1",
        "0", "0", "1", "1", "1", "1", "1", "0", "0", "0", "0", "1", "0", "0", "1",
        "1", "0", "1", "0", "1", "0", "1", "1", "0", "0", "0", "1", "0", "0", "0",
        "0", "1", "0", "1", "1", "1", "0", "1", "0", "0", "0", "1", "1", "1", "1",
        "0", "0", "0", "1", "0", "0", "0", "0", "1", "0", "0", "0", "1", "0", "1",
        "1", "1", "0", "1", "1", "0", "0", "1", "1", "0", "0", "0", "1", "0", "0",
        "0", "0", "1", "0", "1", "0", "0", "1", "1", "0", "1", "0", "1", "0", "1",
        "0", "0", "0", "0", "0", "1", "1", "1", "1", "1", "1", "0", "0", "1", "0",
        "1", "0", "1", "0", "1", "1", "0", "1", "1", "0", "1", "0", "0", "0", "1",
        "1", "0", "1", "0", "1", "0", "0", "0", "1", "0", "0", "1", "0", "1", "0",
        "0", "1", "0", "0", "1", "1", "0", "0"], "m_q1": ["1", "1", "0", "0", "0",
        "0", "1", "0", "1", "0", "1", "0", "0", "1", "1", "1", "0", "0", "0", "1",
        "1", "0", "1", "1", "0", "1", "1", "1", "0", "0", "0", "0", "1", "1", "0",
        "1", "0", "1", "1", "1", "1", "0", "0", "1", "0", "1", "1", "0", "1", "0",
        "0", "0", "1", "0", "0", "0", "1", "0", "0", "1", "1", "1", "0", "1", "1",
        "1", "1", "0", "0", "1", "0", "0", "0", "0", "1", "0", "0", "0", "0", "1",
        "0", "1", "1", "1", "0", "1", "0", "1", "0", "0", "0", "0", "1", "0", "0",
        "1", "0", "1", "0", "1", "1", "1", "0", "0", "0", "1", "0", "0", "0", "0",
        "0", "0", "1", "1", "0", "0", "0", "1", "0", "0", "1", "0", "1", "1", "0",
        "0", "0", "0", "0", "0", "1", "0", "0", "0", "1", "0", "1", "0", "0", "0",
        "0", "0", "1", "1", "0", "0", "0", "0", "0", "0", "0", "1", "1", "1", "1",
        "1", "1", "1", "1", "0", "0", "0", "0", "1", "1", "0", "0", "0", "0", "1",
        "0", "0", "1", "1", "0", "1", "1", "0", "0", "1", "1", "1", "0", "1", "1",
        "1", "0", "1", "0", "1", "1", "1", "1", "0", "1", "1", "1", "0", "0", "0",
        "1", "0", "0", "0", "0", "1", "0", "0", "0", "1", "1", "1", "0", "0", "1",
        "0", "0", "1", "1", "0", "1", "0", "1", "0", "0", "0", "0", "0", "0", "0",
        "0", "1", "1", "0", "1", "1", "1", "0", "0", "0", "1", "0", "0", "0", "1",
        "1", "0", "0", "1", "1", "0", "1", "0", "1", "1", "0", "0", "0", "0", "0",
        "1", "1", "1", "0", "1", "1", "0", "0", "0", "0", "0", "0", "0", "0", "0",
        "0", "1", "0", "1", "0", "0", "0", "1", "0", "1", "1", "1", "1", "0", "1",
        "0", "1", "1", "0", "0", "1", "0", "1", "0", "1", "1", "1", "1", "1", "1",
        "1", "1", "0", "0", "0", "0", "1", "1", "0", "1", "1", "0", "0", "1", "0",
        "0", "1", "0", "0", "0", "1", "1", "1", "1", "0", "0", "1", "0", "0", "1",
        "0", "1", "1", "1", "1", "0", "1", "0", "1", "0", "1", "1", "0", "1", "1",
        "0", "1", "0", "1", "1", "1", "1", "0", "0", "1", "1", "1", "1", "1", "0",
        "0", "0", "0", "1", "0", "0", "1", "1", "0", "1", "0", "1", "0", "1", "1",
        "0", "0", "0", "1", "0", "0", "0", "0", "1", "0", "1", "1", "1", "0", "1",
        "0", "0", "0", "1", "1", "1", "1", "0", "0", "0", "1", "0", "0", "0", "0",
        "1", "0", "0", "0", "1", "0", "1", "1", "1", "0", "1", "1", "0", "0", "1",
        "1", "0", "0", "0", "1", "0", "0", "0", "0", "1", "0", "1", "0", "0", "1",
        "1", "0", "1", "0", "1", "0", "1", "0", "0", "0", "0", "0", "1", "1", "1",
        "1", "1", "1", "0", "0", "1", "0", "1", "0", "1", "0", "1", "1", "0", "1",
        "1", "0", "1", "0", "0", "0", "1", "1", "0", "1", "0", "1", "0", "0", "0",
        "1", "0", "0", "1", "0", "1", "0", "0", "1", "0", "0", "1", "1", "0", "0"],
        "m_q2": ["1", "1", "0", "0", "0", "0", "1", "0", "1", "0", "1", "0", "0",
        "1", "1", "1", "0", "0", "0", "1", "1", "0", "1", "1", "0", "1", "1", "1",
        "0", "0", "0", "0", "1", "1", "0", "1", "0", "1", "1", "1", "1", "0", "0",
        "1", "0", "1", "1", "0", "1", "0", "0", "0", "1", "0", "0", "0", "1", "0",
        "0", "1", "1", "1", "0", "1", "1", "1", "1", "0", "0", "1", "0", "0", "0",
        "0", "1", "0", "0", "0", "0", "1", "0", "1", "1", "1", "0", "1", "0", "1",
        "0", "0", "0", "0", "1", "0", "0", "1", "0", "1", "0", "1", "1", "1", "0",
        "0", "0", "1", "0", "0", "0", "0", "0", "0", "1", "1", "0", "0", "0", "1",
        "0", "0", "1", "0", "1", "1", "0", "0", "0", "0", "0", "0", "1", "0", "0",
        "0", "1", "0", "1", "0", "0", "0", "0", "0", "1", "1", "0", "0", "0", "0",
        "0", "0", "0", "1", "1", "1", "1", "1", "1", "1", "1", "0", "0", "0", "0",
        "1", "1", "0", "0", "0", "0", "1", "0", "0", "1", "1", "0", "1", "1", "0",
        "0", "1", "1", "1", "0", "1", "1", "1", "0", "1", "0", "1", "1", "1", "1",
        "0", "1", "1", "1", "0", "0", "0", "1", "0", "0", "0", "0", "1", "0", "0",
        "0", "1", "1", "1", "0", "0", "1", "0", "0", "1", "1", "0", "1", "0", "1",
        "0", "0", "0", "0", "0", "0", "0", "0", "1", "1", "0", "1", "1", "1", "0",
        "0", "0", "1", "0", "0", "0", "1", "1", "0", "0", "1", "1", "0", "1", "0",
        "1", "1", "0", "0", "0", "0", "0", "1", "1", "1", "0", "1", "1", "0", "0",
        "0", "0", "0", "0", "0", "0", "0", "0", "1", "0", "1", "0", "0", "0", "1",
        "0", "1", "1", "1", "1", "0", "1", "0", "1", "1", "0", "0", "1", "0", "1",
        "0", "1", "1", "1", "1", "1", "1", "1", "1", "0", "0", "0", "0", "1", "1",
        "0", "1", "1", "0", "0", "1", "0", "0", "1", "0", "0", "0", "1", "1", "1",
        "1", "0", "0", "1", "0", "0", "1", "0", "1", "1", "1", "1", "0", "1", "0",
        "1", "0", "1", "1", "0", "1", "1", "0", "1", "0", "1", "1", "1", "1", "0",
        "0", "1", "1", "1", "1", "1", "0", "0", "0", "0", "1", "0", "0", "1", "1",
        "0", "1", "0", "1", "0", "1", "1", "0", "0", "0", "1", "0", "0", "0", "0",
        "1", "0", "1", "1", "1", "0", "1", "0", "0", "0", "1", "1", "1", "1", "0",
        "0", "0", "1", "0", "0", "0", "0", "1", "0", "0", "0", "1", "0", "1", "1",
        "1", "0", "1", "1", "0", "0", "1", "1", "0", "0", "0", "1", "0", "0", "0",
        "0", "1", "0", "1", "0", "0", "1", "0", "0", "1", "0", "1", "0", "1", "0",
        "0", "0", "0", "0", "1", "1", "1", "1", "1", "1", "0", "0", "1", "0", "1",
        "0", "1", "0", "1", "1", "0", "1", "1", "0", "1", "0", "0", "0", "1", "1",
        "0", "1", "0", "1", "0", "0", "0", "1", "0", "0", "1", "0", "1", "0", "0",
        "1", "0", "0", "1", "1", "0", "0"]}'
>>>>>>> b43e1017
    headers:
      accept-ranges:
      - bytes
      content-length:
      - '7530'
      content-range:
      - bytes 0-7529/7530
      content-type:
      - application/octet-stream
      x-ms-blob-content-md5:
<<<<<<< HEAD
      - KUBDYDpsCj/tBp2HqWSieg==
      x-ms-blob-type:
      - BlockBlob
      x-ms-creation-time:
      - Thu, 15 Aug 2024 22:09:43 GMT
=======
      - 3zVCdzRotM5jYUV9ZX8GLw==
      x-ms-blob-type:
      - BlockBlob
      x-ms-creation-time:
      - Wed, 28 Aug 2024 22:34:17 GMT
>>>>>>> b43e1017
      x-ms-lease-state:
      - available
      x-ms-lease-status:
      - unlocked
      x-ms-server-encrypted:
      - 'true'
      x-ms-version:
      - '2024-05-04'
    status:
      code: 206
      message: Partial Content
- request:
    body: null
    headers:
      Accept:
      - application/xml
      Accept-Encoding:
      - gzip, deflate
      Connection:
      - keep-alive
      User-Agent:
      - azsdk-python-storage-blob/12.20.0 Python/3.9.19 (Windows-10-10.0.22631-SP0)
      x-ms-date:
<<<<<<< HEAD
      - Thu, 15 Aug 2024 22:09:59 GMT
=======
      - Wed, 28 Aug 2024 22:34:32 GMT
>>>>>>> b43e1017
      x-ms-range:
      - bytes=0-33554431
      x-ms-version:
      - '2024-05-04'
    method: GET
<<<<<<< HEAD
    uri: https://mystorage.blob.core.windows.net/job-00000000-0000-0000-0000-000000000001/rawOutputData?sv=PLACEHOLDER&st=2024-08-15T22%3A09%3A59Z&se=2050-01-01T00%3A00%3A00Z&sr=b&sp=r&rscd=attachment%3B%20filename%3Dcirq-job-00000000-0000-0000-0000-000000000001.output.json&sig=YSaBA8H8ytJYrK%2BCI1epujRTaODfiKli9Hpki%2BkJmgA%3D
  response:
    body:
      string: '{"m_q0": ["0", "0", "1", "1", "0", "1", "1", "0", "1", "1", "0", "1",
        "1", "1", "0", "0", "1", "0", "1", "0", "1", "1", "0", "1", "0", "0", "0",
        "1", "0", "0", "0", "0", "0", "0", "1", "0", "0", "0", "0", "1", "0", "1",
        "1", "1", "0", "1", "0", "0", "1", "0", "0", "0", "0", "1", "0", "0", "0",
        "0", "1", "1", "1", "0", "1", "0", "1", "0", "1", "1", "1", "0", "1", "0",
        "0", "1", "1", "1", "1", "0", "0", "0", "1", "0", "0", "0", "1", "0", "0",
        "0", "0", "0", "1", "1", "1", "1", "0", "0", "1", "0", "0", "0", "0", "1",
        "0", "1", "0", "1", "1", "0", "1", "1", "0", "0", "0", "1", "0", "0", "0",
        "0", "1", "0", "1", "0", "1", "0", "0", "0", "1", "1", "1", "1", "1", "1",
        "1", "1", "0", "1", "0", "1", "0", "0", "0", "0", "0", "1", "0", "1", "1",
        "0", "1", "1", "1", "0", "0", "0", "0", "1", "0", "0", "0", "0", "1", "0",
        "1", "0", "0", "0", "1", "0", "0", "1", "0", "0", "1", "1", "0", "1", "1",
        "1", "0", "1", "0", "0", "0", "1", "0", "1", "0", "1", "0", "1", "1", "1",
        "0", "0", "1", "1", "1", "1", "0", "0", "1", "1", "0", "0", "1", "1", "0",
        "1", "0", "0", "1", "1", "1", "1", "1", "1", "0", "0", "1", "1", "1", "1",
        "1", "0", "0", "1", "1", "0", "0", "1", "0", "1", "1", "1", "1", "1", "0",
        "1", "0", "0", "1", "1", "0", "0", "1", "1", "1", "1", "0", "0", "1", "1",
        "0", "0", "0", "0", "0", "0", "1", "0", "1", "1", "1", "1", "1", "1", "0",
        "1", "1", "1", "0", "1", "0", "0", "0", "1", "1", "1", "1", "1", "1", "0",
        "0", "0", "1", "0", "1", "1", "0", "1", "0", "0", "0", "1", "1", "0", "1",
        "0", "1", "1", "0", "1", "0", "0", "0", "0", "1", "0", "0", "0", "0", "1",
        "0", "0", "0", "0", "0", "0", "0", "0", "0", "1", "1", "1", "1", "0", "0",
        "0", "0", "0", "0", "1", "0", "1", "1", "1", "1", "1", "1", "1", "1", "1",
        "0", "0", "0", "0", "1", "1", "0", "0", "0", "1", "0", "1", "0", "1", "0",
        "1", "1", "1", "1", "1", "1", "1", "1", "0", "1", "0", "0", "0", "1", "0",
        "0", "1", "1", "1", "0", "1", "1", "0", "0", "0", "1", "0", "1", "0", "0",
        "0", "0", "1", "0", "1", "1", "0", "1", "0", "1", "0", "1", "1", "1", "1",
        "1", "0", "0", "0", "1", "0", "1", "0", "1", "1", "0", "1", "1", "0", "1",
        "0", "1", "1", "0", "1", "0", "0", "0", "1", "0", "0", "0", "0", "1", "1",
        "1", "1", "0", "1", "1", "1", "1", "0", "1", "0", "1", "1", "1", "0", "0",
        "0", "1", "1", "0", "0", "0", "0", "0", "0", "1", "1", "0", "1", "0", "1",
        "0", "0", "1", "0", "1", "1", "0", "0", "1", "1", "1", "0", "1", "1", "1",
        "1", "1", "1", "0", "1", "1", "1", "0", "1", "0", "0", "0", "0", "0", "1",
        "1", "0", "1", "1", "1", "1", "0", "1"], "m_q1": ["0", "0", "1", "1", "0",
        "1", "1", "0", "1", "1", "0", "1", "1", "1", "0", "0", "1", "0", "1", "0",
        "1", "1", "0", "1", "0", "0", "0", "1", "0", "0", "0", "0", "0", "0", "1",
        "0", "0", "0", "0", "1", "0", "1", "1", "1", "0", "1", "0", "0", "1", "0",
        "0", "0", "0", "1", "0", "0", "0", "0", "1", "1", "1", "0", "1", "0", "1",
        "0", "1", "1", "1", "0", "1", "0", "0", "1", "1", "1", "1", "0", "0", "0",
        "1", "0", "0", "0", "1", "0", "0", "0", "0", "0", "1", "1", "1", "1", "0",
        "0", "1", "0", "0", "0", "0", "1", "0", "1", "0", "1", "1", "0", "1", "1",
        "0", "0", "0", "1", "0", "0", "0", "0", "1", "0", "1", "0", "1", "0", "0",
        "0", "1", "1", "1", "1", "1", "1", "1", "1", "1", "1", "0", "1", "0", "0",
        "0", "0", "0", "1", "0", "1", "1", "0", "1", "1", "1", "0", "0", "0", "0",
        "1", "0", "1", "0", "0", "1", "0", "1", "0", "0", "0", "1", "0", "0", "1",
        "0", "0", "1", "1", "0", "1", "1", "1", "0", "1", "0", "0", "0", "0", "0",
        "1", "0", "1", "0", "1", "1", "1", "0", "0", "1", "1", "1", "1", "0", "0",
        "1", "1", "0", "0", "1", "1", "0", "1", "0", "0", "1", "1", "1", "1", "1",
        "1", "0", "0", "1", "1", "1", "1", "1", "0", "0", "1", "1", "0", "0", "1",
        "0", "1", "1", "1", "1", "1", "0", "1", "0", "0", "1", "1", "0", "0", "1",
        "1", "1", "1", "0", "0", "1", "1", "0", "0", "0", "0", "0", "0", "1", "0",
        "1", "1", "1", "1", "1", "1", "0", "1", "1", "1", "0", "1", "0", "0", "0",
        "1", "1", "1", "1", "1", "1", "0", "0", "0", "1", "0", "1", "1", "0", "1",
        "0", "0", "0", "1", "1", "0", "1", "0", "1", "1", "0", "1", "0", "0", "0",
        "0", "1", "0", "0", "0", "0", "1", "0", "0", "0", "1", "0", "0", "1", "0",
        "0", "1", "1", "1", "1", "0", "0", "0", "0", "0", "1", "1", "0", "1", "1",
        "1", "1", "1", "1", "1", "1", "1", "0", "0", "0", "0", "1", "1", "0", "0",
        "0", "1", "0", "1", "0", "1", "0", "1", "1", "1", "1", "1", "1", "1", "1",
        "0", "1", "0", "0", "0", "1", "0", "0", "1", "1", "1", "0", "1", "1", "0",
        "0", "0", "1", "0", "1", "0", "0", "0", "0", "1", "0", "1", "1", "0", "1",
        "0", "1", "0", "1", "1", "1", "1", "1", "0", "0", "0", "1", "0", "1", "0",
        "1", "1", "0", "1", "1", "0", "1", "0", "1", "0", "0", "1", "0", "0", "0",
        "1", "0", "0", "0", "0", "1", "1", "1", "1", "0", "1", "1", "1", "1", "0",
        "1", "0", "1", "1", "1", "0", "0", "0", "1", "1", "0", "0", "0", "0", "0",
        "0", "1", "1", "0", "1", "0", "1", "0", "0", "1", "0", "1", "1", "0", "0",
        "1", "1", "1", "0", "1", "1", "1", "1", "1", "1", "0", "1", "1", "1", "0",
        "1", "0", "0", "0", "0", "0", "1", "1", "0", "1", "1", "1", "1", "0", "1"],
        "m_q2": ["0", "0", "1", "1", "0", "1", "1", "0", "1", "1", "0", "1", "1",
        "1", "0", "0", "1", "0", "1", "0", "1", "1", "0", "1", "0", "0", "0", "1",
        "0", "0", "0", "0", "0", "0", "1", "0", "0", "0", "0", "1", "0", "1", "1",
        "1", "0", "1", "0", "0", "1", "0", "0", "0", "0", "1", "0", "0", "0", "0",
        "1", "1", "1", "0", "1", "0", "1", "0", "1", "1", "1", "0", "1", "0", "0",
        "1", "1", "1", "1", "0", "0", "0", "1", "0", "0", "0", "1", "0", "0", "0",
        "0", "0", "0", "1", "1", "1", "0", "0", "1", "0", "0", "0", "0", "1", "0",
        "1", "0", "1", "1", "0", "1", "1", "0", "0", "0", "1", "0", "0", "0", "0",
        "1", "0", "1", "0", "1", "0", "0", "0", "1", "1", "1", "1", "1", "1", "1",
        "1", "1", "1", "0", "1", "0", "0", "0", "0", "0", "1", "0", "1", "1", "0",
        "1", "1", "1", "0", "0", "0", "0", "1", "0", "1", "0", "0", "1", "0", "1",
        "0", "0", "0", "1", "0", "0", "1", "0", "0", "1", "1", "0", "1", "1", "1",
        "0", "1", "0", "0", "0", "1", "0", "1", "0", "1", "0", "1", "1", "1", "0",
        "0", "1", "1", "1", "1", "0", "0", "1", "1", "0", "0", "1", "1", "0", "1",
        "0", "0", "1", "1", "1", "1", "1", "1", "0", "0", "1", "1", "1", "1", "1",
        "0", "0", "1", "1", "0", "0", "1", "0", "1", "1", "1", "1", "1", "0", "1",
        "0", "0", "1", "1", "0", "0", "1", "1", "1", "1", "0", "0", "1", "1", "0",
        "0", "0", "0", "0", "0", "1", "0", "1", "1", "1", "1", "1", "1", "0", "1",
        "1", "1", "0", "1", "0", "0", "0", "1", "1", "1", "1", "1", "1", "0", "0",
        "0", "1", "0", "1", "1", "0", "1", "0", "0", "0", "1", "1", "0", "1", "0",
        "1", "1", "0", "1", "0", "0", "0", "0", "1", "0", "0", "0", "0", "1", "0",
        "0", "0", "1", "0", "0", "0", "0", "0", "1", "1", "1", "1", "0", "0", "0",
        "0", "0", "1", "1", "0", "1", "1", "1", "1", "1", "1", "1", "1", "1", "0",
        "0", "0", "0", "1", "1", "0", "0", "0", "1", "0", "1", "0", "1", "0", "1",
        "1", "1", "1", "1", "1", "1", "1", "0", "1", "0", "0", "0", "1", "0", "0",
        "1", "1", "1", "0", "1", "1", "0", "0", "0", "1", "0", "1", "0", "0", "0",
        "0", "1", "0", "1", "1", "0", "1", "0", "1", "0", "1", "1", "1", "1", "1",
        "0", "0", "0", "1", "0", "1", "0", "1", "1", "0", "1", "1", "0", "1", "0",
        "1", "1", "0", "1", "0", "0", "0", "1", "0", "0", "0", "0", "1", "1", "1",
        "1", "0", "1", "1", "1", "1", "0", "1", "0", "1", "1", "1", "0", "0", "0",
        "1", "1", "0", "0", "0", "0", "0", "0", "1", "1", "0", "1", "0", "1", "0",
        "0", "1", "0", "1", "1", "0", "0", "1", "1", "1", "0", "1", "1", "1", "1",
        "1", "1", "0", "1", "1", "1", "0", "1", "0", "0", "0", "0", "0", "1", "1",
        "0", "1", "1", "1", "1", "0", "1"]}'
=======
    uri: https://mystorage.blob.core.windows.net/job-00000000-0000-0000-0000-000000000001/rawOutputData?sv=PLACEHOLDER&st=2000-01-01T00%3A00%3A00Z&se=2050-01-01T00%3A00%3A00Z&sr=b&sp=r&rscd=attachment%3B%20filename%3Dcirq-job-00000000-0000-0000-0000-000000000001.output.json&sig=PLACEHOLDER
  response:
    body:
      string: '{"m_q0": ["1", "1", "0", "0", "0", "0", "1", "0", "1", "0", "1", "0",
        "0", "1", "1", "1", "0", "0", "1", "1", "1", "0", "1", "1", "0", "0", "1",
        "1", "0", "0", "0", "0", "1", "1", "0", "1", "0", "1", "1", "1", "1", "0",
        "0", "1", "0", "1", "1", "0", "1", "0", "0", "0", "1", "0", "0", "0", "1",
        "0", "0", "1", "1", "1", "0", "1", "1", "1", "1", "0", "0", "1", "0", "0",
        "0", "0", "1", "0", "0", "0", "0", "1", "0", "1", "1", "1", "0", "1", "0",
        "1", "0", "0", "0", "0", "1", "0", "0", "1", "0", "1", "0", "1", "1", "1",
        "0", "0", "0", "1", "0", "0", "0", "0", "0", "0", "1", "1", "0", "0", "0",
        "1", "0", "0", "1", "0", "1", "1", "0", "0", "0", "0", "0", "0", "1", "0",
        "0", "0", "1", "0", "1", "0", "0", "0", "0", "0", "1", "1", "0", "0", "0",
        "0", "0", "0", "0", "1", "1", "1", "1", "1", "1", "1", "1", "0", "0", "0",
        "0", "1", "1", "0", "0", "0", "0", "1", "0", "0", "1", "1", "0", "1", "1",
        "0", "0", "1", "1", "1", "0", "1", "1", "1", "0", "1", "0", "1", "1", "1",
        "1", "0", "1", "1", "1", "0", "0", "0", "1", "0", "0", "0", "0", "1", "0",
        "0", "0", "1", "1", "1", "0", "0", "1", "0", "0", "1", "1", "0", "1", "0",
        "1", "0", "0", "0", "0", "0", "0", "0", "0", "1", "1", "0", "1", "1", "1",
        "0", "0", "0", "1", "0", "0", "0", "1", "1", "0", "0", "1", "1", "0", "1",
        "0", "1", "1", "0", "0", "0", "0", "0", "1", "1", "1", "0", "1", "1", "0",
        "0", "0", "0", "0", "0", "0", "0", "0", "0", "1", "0", "1", "0", "0", "0",
        "1", "0", "1", "1", "1", "1", "0", "1", "0", "1", "1", "0", "0", "1", "0",
        "1", "0", "1", "1", "1", "1", "1", "1", "1", "1", "0", "0", "0", "0", "1",
        "1", "0", "1", "1", "0", "0", "1", "0", "0", "1", "0", "0", "0", "1", "1",
        "1", "1", "0", "0", "1", "0", "0", "1", "0", "1", "1", "1", "1", "0", "1",
        "0", "1", "0", "1", "1", "0", "1", "1", "0", "1", "0", "1", "1", "1", "1",
        "0", "0", "1", "1", "1", "1", "1", "0", "0", "0", "0", "1", "0", "0", "1",
        "1", "0", "1", "0", "1", "0", "1", "1", "0", "0", "0", "1", "0", "0", "0",
        "0", "1", "0", "1", "1", "1", "0", "1", "0", "0", "0", "1", "1", "1", "1",
        "0", "0", "0", "1", "0", "0", "0", "0", "1", "0", "0", "0", "1", "0", "1",
        "1", "1", "0", "1", "1", "0", "0", "1", "1", "0", "0", "0", "1", "0", "0",
        "0", "0", "1", "0", "1", "0", "0", "1", "1", "0", "1", "0", "1", "0", "1",
        "0", "0", "0", "0", "0", "1", "1", "1", "1", "1", "1", "0", "0", "1", "0",
        "1", "0", "1", "0", "1", "1", "0", "1", "1", "0", "1", "0", "0", "0", "1",
        "1", "0", "1", "0", "1", "0", "0", "0", "1", "0", "0", "1", "0", "1", "0",
        "0", "1", "0", "0", "1", "1", "0", "0"], "m_q1": ["1", "1", "0", "0", "0",
        "0", "1", "0", "1", "0", "1", "0", "0", "1", "1", "1", "0", "0", "0", "1",
        "1", "0", "1", "1", "0", "1", "1", "1", "0", "0", "0", "0", "1", "1", "0",
        "1", "0", "1", "1", "1", "1", "0", "0", "1", "0", "1", "1", "0", "1", "0",
        "0", "0", "1", "0", "0", "0", "1", "0", "0", "1", "1", "1", "0", "1", "1",
        "1", "1", "0", "0", "1", "0", "0", "0", "0", "1", "0", "0", "0", "0", "1",
        "0", "1", "1", "1", "0", "1", "0", "1", "0", "0", "0", "0", "1", "0", "0",
        "1", "0", "1", "0", "1", "1", "1", "0", "0", "0", "1", "0", "0", "0", "0",
        "0", "0", "1", "1", "0", "0", "0", "1", "0", "0", "1", "0", "1", "1", "0",
        "0", "0", "0", "0", "0", "1", "0", "0", "0", "1", "0", "1", "0", "0", "0",
        "0", "0", "1", "1", "0", "0", "0", "0", "0", "0", "0", "1", "1", "1", "1",
        "1", "1", "1", "1", "0", "0", "0", "0", "1", "1", "0", "0", "0", "0", "1",
        "0", "0", "1", "1", "0", "1", "1", "0", "0", "1", "1", "1", "0", "1", "1",
        "1", "0", "1", "0", "1", "1", "1", "1", "0", "1", "1", "1", "0", "0", "0",
        "1", "0", "0", "0", "0", "1", "0", "0", "0", "1", "1", "1", "0", "0", "1",
        "0", "0", "1", "1", "0", "1", "0", "1", "0", "0", "0", "0", "0", "0", "0",
        "0", "1", "1", "0", "1", "1", "1", "0", "0", "0", "1", "0", "0", "0", "1",
        "1", "0", "0", "1", "1", "0", "1", "0", "1", "1", "0", "0", "0", "0", "0",
        "1", "1", "1", "0", "1", "1", "0", "0", "0", "0", "0", "0", "0", "0", "0",
        "0", "1", "0", "1", "0", "0", "0", "1", "0", "1", "1", "1", "1", "0", "1",
        "0", "1", "1", "0", "0", "1", "0", "1", "0", "1", "1", "1", "1", "1", "1",
        "1", "1", "0", "0", "0", "0", "1", "1", "0", "1", "1", "0", "0", "1", "0",
        "0", "1", "0", "0", "0", "1", "1", "1", "1", "0", "0", "1", "0", "0", "1",
        "0", "1", "1", "1", "1", "0", "1", "0", "1", "0", "1", "1", "0", "1", "1",
        "0", "1", "0", "1", "1", "1", "1", "0", "0", "1", "1", "1", "1", "1", "0",
        "0", "0", "0", "1", "0", "0", "1", "1", "0", "1", "0", "1", "0", "1", "1",
        "0", "0", "0", "1", "0", "0", "0", "0", "1", "0", "1", "1", "1", "0", "1",
        "0", "0", "0", "1", "1", "1", "1", "0", "0", "0", "1", "0", "0", "0", "0",
        "1", "0", "0", "0", "1", "0", "1", "1", "1", "0", "1", "1", "0", "0", "1",
        "1", "0", "0", "0", "1", "0", "0", "0", "0", "1", "0", "1", "0", "0", "1",
        "1", "0", "1", "0", "1", "0", "1", "0", "0", "0", "0", "0", "1", "1", "1",
        "1", "1", "1", "0", "0", "1", "0", "1", "0", "1", "0", "1", "1", "0", "1",
        "1", "0", "1", "0", "0", "0", "1", "1", "0", "1", "0", "1", "0", "0", "0",
        "1", "0", "0", "1", "0", "1", "0", "0", "1", "0", "0", "1", "1", "0", "0"],
        "m_q2": ["1", "1", "0", "0", "0", "0", "1", "0", "1", "0", "1", "0", "0",
        "1", "1", "1", "0", "0", "0", "1", "1", "0", "1", "1", "0", "1", "1", "1",
        "0", "0", "0", "0", "1", "1", "0", "1", "0", "1", "1", "1", "1", "0", "0",
        "1", "0", "1", "1", "0", "1", "0", "0", "0", "1", "0", "0", "0", "1", "0",
        "0", "1", "1", "1", "0", "1", "1", "1", "1", "0", "0", "1", "0", "0", "0",
        "0", "1", "0", "0", "0", "0", "1", "0", "1", "1", "1", "0", "1", "0", "1",
        "0", "0", "0", "0", "1", "0", "0", "1", "0", "1", "0", "1", "1", "1", "0",
        "0", "0", "1", "0", "0", "0", "0", "0", "0", "1", "1", "0", "0", "0", "1",
        "0", "0", "1", "0", "1", "1", "0", "0", "0", "0", "0", "0", "1", "0", "0",
        "0", "1", "0", "1", "0", "0", "0", "0", "0", "1", "1", "0", "0", "0", "0",
        "0", "0", "0", "1", "1", "1", "1", "1", "1", "1", "1", "0", "0", "0", "0",
        "1", "1", "0", "0", "0", "0", "1", "0", "0", "1", "1", "0", "1", "1", "0",
        "0", "1", "1", "1", "0", "1", "1", "1", "0", "1", "0", "1", "1", "1", "1",
        "0", "1", "1", "1", "0", "0", "0", "1", "0", "0", "0", "0", "1", "0", "0",
        "0", "1", "1", "1", "0", "0", "1", "0", "0", "1", "1", "0", "1", "0", "1",
        "0", "0", "0", "0", "0", "0", "0", "0", "1", "1", "0", "1", "1", "1", "0",
        "0", "0", "1", "0", "0", "0", "1", "1", "0", "0", "1", "1", "0", "1", "0",
        "1", "1", "0", "0", "0", "0", "0", "1", "1", "1", "0", "1", "1", "0", "0",
        "0", "0", "0", "0", "0", "0", "0", "0", "1", "0", "1", "0", "0", "0", "1",
        "0", "1", "1", "1", "1", "0", "1", "0", "1", "1", "0", "0", "1", "0", "1",
        "0", "1", "1", "1", "1", "1", "1", "1", "1", "0", "0", "0", "0", "1", "1",
        "0", "1", "1", "0", "0", "1", "0", "0", "1", "0", "0", "0", "1", "1", "1",
        "1", "0", "0", "1", "0", "0", "1", "0", "1", "1", "1", "1", "0", "1", "0",
        "1", "0", "1", "1", "0", "1", "1", "0", "1", "0", "1", "1", "1", "1", "0",
        "0", "1", "1", "1", "1", "1", "0", "0", "0", "0", "1", "0", "0", "1", "1",
        "0", "1", "0", "1", "0", "1", "1", "0", "0", "0", "1", "0", "0", "0", "0",
        "1", "0", "1", "1", "1", "0", "1", "0", "0", "0", "1", "1", "1", "1", "0",
        "0", "0", "1", "0", "0", "0", "0", "1", "0", "0", "0", "1", "0", "1", "1",
        "1", "0", "1", "1", "0", "0", "1", "1", "0", "0", "0", "1", "0", "0", "0",
        "0", "1", "0", "1", "0", "0", "1", "0", "0", "1", "0", "1", "0", "1", "0",
        "0", "0", "0", "0", "1", "1", "1", "1", "1", "1", "0", "0", "1", "0", "1",
        "0", "1", "0", "1", "1", "0", "1", "1", "0", "1", "0", "0", "0", "1", "1",
        "0", "1", "0", "1", "0", "0", "0", "1", "0", "0", "1", "0", "1", "0", "0",
        "1", "0", "0", "1", "1", "0", "0"]}'
>>>>>>> b43e1017
    headers:
      accept-ranges:
      - bytes
      content-length:
      - '7530'
      content-range:
      - bytes 0-7529/7530
      content-type:
      - application/octet-stream
      x-ms-blob-content-md5:
<<<<<<< HEAD
      - KUBDYDpsCj/tBp2HqWSieg==
      x-ms-blob-type:
      - BlockBlob
      x-ms-creation-time:
      - Thu, 15 Aug 2024 22:09:43 GMT
=======
      - 3zVCdzRotM5jYUV9ZX8GLw==
      x-ms-blob-type:
      - BlockBlob
      x-ms-creation-time:
      - Wed, 28 Aug 2024 22:34:17 GMT
>>>>>>> b43e1017
      x-ms-lease-state:
      - available
      x-ms-lease-status:
      - unlocked
      x-ms-server-encrypted:
      - 'true'
      x-ms-version:
      - '2024-05-04'
    status:
      code: 206
      message: Partial Content
version: 1<|MERGE_RESOLUTION|>--- conflicted
+++ resolved
@@ -63,22 +63,13 @@
       x-client-sku:
       - MSAL.Python
       x-client-ver:
-<<<<<<< HEAD
-      - 1.29.0
-=======
       - 1.30.0
->>>>>>> b43e1017
     method: POST
     uri: https://login.microsoftonline.com/00000000-0000-0000-0000-000000000000/oauth2/v2.0/token
   response:
     body:
-<<<<<<< HEAD
-      string: '{"token_type": "Bearer", "expires_in": 1755295780, "ext_expires_in":
-        1755295780, "refresh_in": 31536000, "access_token": "PLACEHOLDER"}'
-=======
       string: '{"token_type": "Bearer", "expires_in": 1756420453, "ext_expires_in":
         1756420453, "refresh_in": 31536000, "access_token": "PLACEHOLDER"}'
->>>>>>> b43e1017
     headers:
       content-length:
       - '135'
@@ -105,40 +96,6 @@
       string: '{"value": [{"id": "microsoft-elements", "currentAvailability": "Available",
         "targets": [{"id": "microsoft.dft", "currentAvailability": "Available", "averageQueueTime":
         0, "statusPage": null}]}, {"id": "ionq", "currentAvailability": "Degraded",
-<<<<<<< HEAD
-        "targets": [{"id": "ionq.qpu", "currentAvailability": "Available", "averageQueueTime":
-        1328745, "statusPage": "https://status.ionq.co"}, {"id": "ionq.qpu.aria-1",
-        "currentAvailability": "Unavailable", "averageQueueTime": 2212165, "statusPage":
-        "https://status.ionq.co"}, {"id": "ionq.qpu.aria-2", "currentAvailability":
-        "Available", "averageQueueTime": 1414120, "statusPage": "https://status.ionq.co"},
-        {"id": "ionq.simulator", "currentAvailability": "Available", "averageQueueTime":
-        46013, "statusPage": "https://status.ionq.co"}]}, {"id": "microsoft-qc", "currentAvailability":
-        "Available", "targets": [{"id": "microsoft.estimator", "currentAvailability":
-        "Available", "averageQueueTime": 0, "statusPage": null}]}, {"id": "pasqal",
-        "currentAvailability": "Available", "targets": [{"id": "pasqal.sim.emu-tn",
-        "currentAvailability": "Available", "averageQueueTime": 273, "statusPage":
-        "https://pasqal.com"}, {"id": "pasqal.qpu.fresnel", "currentAvailability":
-        "Available", "averageQueueTime": 103193, "statusPage": "https://pasqal.com"}]},
-        {"id": "quantinuum", "currentAvailability": "Degraded", "targets": [{"id":
-        "quantinuum.qpu.h1-1", "currentAvailability": "Degraded", "averageQueueTime":
-        0, "statusPage": "https://www.quantinuum.com/hardware/h1"}, {"id": "quantinuum.sim.h1-1sc",
-        "currentAvailability": "Available", "averageQueueTime": 4, "statusPage": "https://www.quantinuum.com/hardware/h1"},
-        {"id": "quantinuum.sim.h1-1e", "currentAvailability": "Available", "averageQueueTime":
-        1128, "statusPage": "https://www.quantinuum.com/hardware/h1"}, {"id": "quantinuum.qpu.h2-1",
-        "currentAvailability": "Degraded", "averageQueueTime": 0, "statusPage": "https://www.quantinuum.com/hardware/h2"},
-        {"id": "quantinuum.sim.h2-1sc", "currentAvailability": "Available", "averageQueueTime":
-        1, "statusPage": "https://www.quantinuum.com/hardware/h2"}, {"id": "quantinuum.sim.h2-1e",
-        "currentAvailability": "Available", "averageQueueTime": 1767318, "statusPage":
-        "https://www.quantinuum.com/hardware/h2"}, {"id": "quantinuum.sim.h1-1sc-preview",
-        "currentAvailability": "Available", "averageQueueTime": 4, "statusPage": "https://www.quantinuum.com/hardware/h1"},
-        {"id": "quantinuum.sim.h1-1e-preview", "currentAvailability": "Available",
-        "averageQueueTime": 1128, "statusPage": "https://www.quantinuum.com/hardware/h1"},
-        {"id": "quantinuum.sim.h1-2e-preview", "currentAvailability": "Available",
-        "averageQueueTime": 838, "statusPage": "https://www.quantinuum.com/hardware/h1"},
-        {"id": "quantinuum.qpu.h1-1-preview", "currentAvailability": "Degraded", "averageQueueTime":
-        0, "statusPage": "https://www.quantinuum.com/hardware/h1"}]}, {"id": "rigetti",
-        "currentAvailability": "Available", "targets": [{"id": "rigetti.sim.qvm",
-=======
         "targets": [{"id": "ionq.qpu", "currentAvailability": "Unavailable", "averageQueueTime":
         0, "statusPage": null}, {"id": "ionq.qpu.aria-1", "currentAvailability": "Available",
         "averageQueueTime": 138225, "statusPage": "https://status.ionq.co"}, {"id":
@@ -170,7 +127,6 @@
         {"id": "quantinuum.qpu.h1-1-preview", "currentAvailability": "Available",
         "averageQueueTime": 156390, "statusPage": "https://www.quantinuum.com/hardware/h1"}]},
         {"id": "rigetti", "currentAvailability": "Available", "targets": [{"id": "rigetti.sim.qvm",
->>>>>>> b43e1017
         "currentAvailability": "Available", "averageQueueTime": 5, "statusPage": "https://rigetti.statuspage.io/"},
         {"id": "rigetti.qpu.ankaa-2", "currentAvailability": "Available", "averageQueueTime":
         5, "statusPage": "https://rigetti.statuspage.io/"}]}, {"id": "qci", "currentAvailability":
@@ -197,11 +153,7 @@
       connection:
       - keep-alive
       content-length:
-<<<<<<< HEAD
-      - '4783'
-=======
       - '4752'
->>>>>>> b43e1017
       content-type:
       - application/json; charset=utf-8
       transfer-encoding:
@@ -273,22 +225,13 @@
       x-client-sku:
       - MSAL.Python
       x-client-ver:
-<<<<<<< HEAD
-      - 1.29.0
-=======
       - 1.30.0
->>>>>>> b43e1017
     method: POST
     uri: https://login.microsoftonline.com/00000000-0000-0000-0000-000000000000/oauth2/v2.0/token
   response:
     body:
-<<<<<<< HEAD
-      string: '{"token_type": "Bearer", "expires_in": 1755295781, "ext_expires_in":
-        1755295781, "refresh_in": 31536000, "access_token": "PLACEHOLDER"}'
-=======
       string: '{"token_type": "Bearer", "expires_in": 1756420454, "ext_expires_in":
         1756420454, "refresh_in": 31536000, "access_token": "PLACEHOLDER"}'
->>>>>>> b43e1017
     headers:
       content-length:
       - '135'
@@ -316,20 +259,12 @@
     uri: https://eastus.quantum.azure.com/subscriptions/00000000-0000-0000-0000-000000000000/resourceGroups/myresourcegroup/providers/Microsoft.Quantum/workspaces/myworkspace/storage/sasUri?api-version=2022-09-12-preview&test-sequence-id=1
   response:
     body:
-<<<<<<< HEAD
-      string: '{"sasUri": "https://mystorage.blob.core.windows.net/job-00000000-0000-0000-0000-000000000001?sv=PLACEHOLDER&ss=b&srt=co&spr=https&st=2024-08-15T22%3A09%3A42Z&se=2050-01-01T00%3A00%3A00Z&sp=rwlac&sig=6Xp%2BDQkFKrWKOHPgPSYSqQJzQs2gWLrbEYWFVaFaqz4%3D"}'
-=======
       string: '{"sasUri": "https://mystorage.blob.core.windows.net/job-00000000-0000-0000-0000-000000000001?sv=PLACEHOLDER&ss=b&srt=co&spr=https&st=2000-01-01T00%3A00%3A00Z&se=2050-01-01T00%3A00%3A00Z&sp=rwlac&sig=PLACEHOLDER"}'
->>>>>>> b43e1017
-    headers:
-      connection:
-      - keep-alive
-      content-length:
-<<<<<<< HEAD
-      - '249'
-=======
+    headers:
+      connection:
+      - keep-alive
+      content-length:
       - '212'
->>>>>>> b43e1017
       content-type:
       - application/json; charset=utf-8
       transfer-encoding:
@@ -349,17 +284,6 @@
       User-Agent:
       - azsdk-python-storage-blob/12.20.0 Python/3.9.19 (Windows-10-10.0.22631-SP0)
       x-ms-date:
-<<<<<<< HEAD
-      - Thu, 15 Aug 2024 22:09:41 GMT
-      x-ms-version:
-      - '2024-05-04'
-    method: GET
-    uri: https://mystorage.blob.core.windows.net/job-00000000-0000-0000-0000-000000000001?restype=container&sv=PLACEHOLDER&ss=b&srt=co&spr=https&st=2024-08-15T22%3A09%3A42Z&se=2050-01-01T00%3A00%3A00Z&sp=rwlac&sig=6Xp%2BDQkFKrWKOHPgPSYSqQJzQs2gWLrbEYWFVaFaqz4%3D
-  response:
-    body:
-      string: "\uFEFF<?xml version=\"1.0\" encoding=\"utf-8\"?><Error><Code>ContainerNotFound</Code><Message>The
-        specified container does not exist.\nRequestId:87583dbf-401e-0000-7f5f-ef436a000000\nTime:2024-08-15T22:09:42.9050155Z</Message></Error>"
-=======
       - Wed, 28 Aug 2024 22:34:15 GMT
       x-ms-version:
       - '2024-05-04'
@@ -369,7 +293,6 @@
     body:
       string: "\uFEFF<?xml version=\"1.0\" encoding=\"utf-8\"?><Error><Code>ContainerNotFound</Code><Message>The
         specified container does not exist.\nRequestId:b956595b-f01e-003a-349a-f95912000000\nTime:2024-08-28T22:34:16.8939599Z</Message></Error>"
->>>>>>> b43e1017
     headers:
       content-length:
       - '223'
@@ -394,19 +317,11 @@
       User-Agent:
       - azsdk-python-storage-blob/12.20.0 Python/3.9.19 (Windows-10-10.0.22631-SP0)
       x-ms-date:
-<<<<<<< HEAD
-      - Thu, 15 Aug 2024 22:09:42 GMT
-      x-ms-version:
-      - '2024-05-04'
-    method: PUT
-    uri: https://mystorage.blob.core.windows.net/job-00000000-0000-0000-0000-000000000001?restype=container&sv=PLACEHOLDER&ss=b&srt=co&spr=https&st=2024-08-15T22%3A09%3A42Z&se=2050-01-01T00%3A00%3A00Z&sp=rwlac&sig=6Xp%2BDQkFKrWKOHPgPSYSqQJzQs2gWLrbEYWFVaFaqz4%3D
-=======
       - Wed, 28 Aug 2024 22:34:16 GMT
       x-ms-version:
       - '2024-05-04'
     method: PUT
     uri: https://mystorage.blob.core.windows.net/job-00000000-0000-0000-0000-000000000001?restype=container&sv=PLACEHOLDER&ss=b&srt=co&spr=https&st=2000-01-01T00%3A00%3A00Z&se=2050-01-01T00%3A00%3A00Z&sp=rwlac&sig=PLACEHOLDER
->>>>>>> b43e1017
   response:
     body:
       string: ''
@@ -430,19 +345,11 @@
       User-Agent:
       - azsdk-python-storage-blob/12.20.0 Python/3.9.19 (Windows-10-10.0.22631-SP0)
       x-ms-date:
-<<<<<<< HEAD
-      - Thu, 15 Aug 2024 22:09:42 GMT
-      x-ms-version:
-      - '2024-05-04'
-    method: GET
-    uri: https://mystorage.blob.core.windows.net/job-00000000-0000-0000-0000-000000000001?restype=container&sv=PLACEHOLDER&ss=b&srt=co&spr=https&st=2024-08-15T22%3A09%3A42Z&se=2050-01-01T00%3A00%3A00Z&sp=rwlac&sig=6Xp%2BDQkFKrWKOHPgPSYSqQJzQs2gWLrbEYWFVaFaqz4%3D
-=======
       - Wed, 28 Aug 2024 22:34:16 GMT
       x-ms-version:
       - '2024-05-04'
     method: GET
     uri: https://mystorage.blob.core.windows.net/job-00000000-0000-0000-0000-000000000001?restype=container&sv=PLACEHOLDER&ss=b&srt=co&spr=https&st=2000-01-01T00%3A00%3A00Z&se=2050-01-01T00%3A00%3A00Z&sp=rwlac&sig=PLACEHOLDER
->>>>>>> b43e1017
   response:
     body:
       string: ''
@@ -479,19 +386,11 @@
       x-ms-blob-type:
       - BlockBlob
       x-ms-date:
-<<<<<<< HEAD
-      - Thu, 15 Aug 2024 22:09:42 GMT
-      x-ms-version:
-      - '2024-05-04'
-    method: PUT
-    uri: https://mystorage.blob.core.windows.net/job-00000000-0000-0000-0000-000000000001/inputData?sv=PLACEHOLDER&ss=b&srt=co&spr=https&st=2024-08-15T22%3A09%3A42Z&se=2050-01-01T00%3A00%3A00Z&sp=rwlac&sig=6Xp%2BDQkFKrWKOHPgPSYSqQJzQs2gWLrbEYWFVaFaqz4%3D
-=======
       - Wed, 28 Aug 2024 22:34:16 GMT
       x-ms-version:
       - '2024-05-04'
     method: PUT
     uri: https://mystorage.blob.core.windows.net/job-00000000-0000-0000-0000-000000000001/inputData?sv=PLACEHOLDER&ss=b&srt=co&spr=https&st=2000-01-01T00%3A00%3A00Z&se=2050-01-01T00%3A00%3A00Z&sp=rwlac&sig=PLACEHOLDER
->>>>>>> b43e1017
   response:
     body:
       string: ''
@@ -506,11 +405,7 @@
 - request:
     body: 'b''{"id": "00000000-0000-0000-0000-000000000001", "name": "cirq-job", "providerId":
       "quantinuum", "target": "quantinuum.sim.h1-1e", "itemType": "Job", "containerUri":
-<<<<<<< HEAD
-      "https://mystorage.blob.core.windows.net/job-00000000-0000-0000-0000-000000000001?sv=PLACEHOLDER&ss=b&srt=co&spr=https&st=2024-08-15T22%3A09%3A42Z&se=2050-01-01T00%3A00%3A00Z&sp=rwlac&sig=6Xp%2BDQkFKrWKOHPgPSYSqQJzQs2gWLrbEYWFVaFaqz4%3D",
-=======
       "https://mystorage.blob.core.windows.net/job-00000000-0000-0000-0000-000000000001?sv=PLACEHOLDER&ss=b&srt=co&spr=https&st=2000-01-01T00%3A00%3A00Z&se=2050-01-01T00%3A00%3A00Z&sp=rwlac&sig=PLACEHOLDER",
->>>>>>> b43e1017
       "inputDataUri": "https://mystorage.blob.core.windows.net/job-00000000-0000-0000-0000-000000000001/inputData",
       "inputDataFormat": "honeywell.openqasm.v1", "inputParams": {"count": 500}, "metadata":
       {"qubits": "3", "repetitions": "500", "measurement_dict": "{\''q0\'': [0], \''q1\'':
@@ -523,11 +418,7 @@
       Connection:
       - keep-alive
       Content-Length:
-<<<<<<< HEAD
-      - '756'
-=======
       - '719'
->>>>>>> b43e1017
       Content-Type:
       - application/json
       User-Agent:
@@ -536,13 +427,6 @@
     uri: https://eastus.quantum.azure.com/subscriptions/00000000-0000-0000-0000-000000000000/resourceGroups/myresourcegroup/providers/Microsoft.Quantum/workspaces/myworkspace/jobs/00000000-0000-0000-0000-000000000001?api-version=2022-09-12-preview&test-sequence-id=1
   response:
     body:
-<<<<<<< HEAD
-      string: '{"containerUri": "https://mystorage.blob.core.windows.net/job-00000000-0000-0000-0000-000000000001?sv=PLACEHOLDER&ss=b&srt=co&spr=https&st=2024-08-15T22%3A09%3A42Z&se=2050-01-01T00%3A00%3A00Z&sp=rwlac&sig=PLACEHOLDER&ss=b&srt=co&spr=https&st=2024-08-15T22%3A09%3A42Z&se=2050-01-01T00%3A00%3A00Z&sp=rwlac&sig=6Xp%2BDQkFKrWKOHPgPSYSqQJzQs2gWLrbEYWFVaFaqz4%3D",
-        "beginExecutionTime": null, "cancellationTime": null, "quantumComputingData":
-        null, "errorData": null, "isCancelling": false, "tags": [], "name": "cirq-job",
-        "id": "00000000-0000-0000-0000-000000000001", "providerId": "quantinuum",
-        "target": "quantinuum.sim.h1-1e", "creationTime": "2024-08-15T22:09:43.4035079+00:00",
-=======
       string: '{"containerUri": "https://mystorage.blob.core.windows.net/job-00000000-0000-0000-0000-000000000001?sv=PLACEHOLDER&ss=b&srt=co&spr=https&st=2000-01-01T00%3A00%3A00Z&se=2050-01-01T00%3A00%3A00Z&sp=rwlac&sig=PLACEHOLDER",
         "inputDataUri": "https://mystorage.blob.core.windows.net/job-00000000-0000-0000-0000-000000000001/inputData",
         "inputDataFormat": "honeywell.openqasm.v1", "inputParams": {"count": 500},
@@ -554,17 +438,12 @@
         null, "errorData": null, "isCancelling": false, "tags": [], "name": "cirq-job",
         "id": "00000000-0000-0000-0000-000000000001", "providerId": "quantinuum",
         "target": "quantinuum.sim.h1-1e", "creationTime": "2024-08-28T22:34:17.4182318+00:00",
->>>>>>> b43e1017
         "endExecutionTime": null, "costEstimate": null, "itemType": "Job"}'
     headers:
       connection:
       - keep-alive
       content-length:
-<<<<<<< HEAD
-      - '744'
-=======
       - '1254'
->>>>>>> b43e1017
       content-type:
       - application/json; charset=utf-8
       transfer-encoding:
@@ -587,13 +466,6 @@
     uri: https://eastus.quantum.azure.com/subscriptions/00000000-0000-0000-0000-000000000000/resourceGroups/myresourcegroup/providers/Microsoft.Quantum/workspaces/myworkspace/jobs/00000000-0000-0000-0000-000000000001?api-version=2022-09-12-preview&test-sequence-id=1
   response:
     body:
-<<<<<<< HEAD
-      string: '{"containerUri": "https://mystorage.blob.core.windows.net/job-00000000-0000-0000-0000-000000000001?sv=PLACEHOLDER&st=2024-08-15T22%3A09%3A43Z&se=2050-01-01T00%3A00%3A00Z&sr=c&sp=rcwl&sig=PLACEHOLDER&st=2024-08-15T22%3A09%3A43Z&se=2050-01-01T00%3A00%3A00Z&sr=b&sp=r&rscd=attachment%3B+filename%3Dcirq-job-00000000-0000-0000-0000-000000000001.input.json&sig=PLACEHOLDER&st=2024-08-15T22%3A09%3A43Z&se=2050-01-01T00%3A00%3A00Z&sr=b&sp=r&rscd=attachment%3B+filename%3Dcirq-job-00000000-0000-0000-0000-000000000001.output.json&sig=iSCqwcqn2nd9Gtvv3YVCyv4Y3wJ7w1QdjjSx2J0kd3U%3D",
-        "beginExecutionTime": null, "cancellationTime": null, "quantumComputingData":
-        null, "errorData": null, "isCancelling": false, "tags": [], "name": "cirq-job",
-        "id": "00000000-0000-0000-0000-000000000001", "providerId": "quantinuum",
-        "target": "quantinuum.sim.h1-1e", "creationTime": "2024-08-15T22:09:43.4035079+00:00",
-=======
       string: '{"containerUri": "https://mystorage.blob.core.windows.net/job-00000000-0000-0000-0000-000000000001?sv=PLACEHOLDER&st=2000-01-01T00%3A00%3A00Z&se=2050-01-01T00%3A00%3A00Z&sr=c&sp=rcwl&sig=PLACEHOLDER",
         "inputDataUri": "https://mystorage.blob.core.windows.net/job-00000000-0000-0000-0000-000000000001/inputData?sv=PLACEHOLDER&st=2000-01-01T00%3A00%3A00Z&se=2050-01-01T00%3A00%3A00Z&sr=b&sp=r&rscd=attachment%3B+filename%3Dcirq-job-00000000-0000-0000-0000-000000000001.input.json&sig=PLACEHOLDER",
         "inputDataFormat": "honeywell.openqasm.v1", "inputParams": {"count": 500},
@@ -605,17 +477,12 @@
         null, "errorData": null, "isCancelling": false, "tags": [], "name": "cirq-job",
         "id": "00000000-0000-0000-0000-000000000001", "providerId": "quantinuum",
         "target": "quantinuum.sim.h1-1e", "creationTime": "2024-08-28T22:34:17.4182318+00:00",
->>>>>>> b43e1017
         "endExecutionTime": null, "costEstimate": null, "itemType": "Job"}'
     headers:
       connection:
       - keep-alive
       content-length:
-<<<<<<< HEAD
-      - '960'
-=======
       - '1483'
->>>>>>> b43e1017
       content-type:
       - application/json; charset=utf-8
       transfer-encoding:
@@ -638,372 +505,6 @@
     uri: https://eastus.quantum.azure.com/subscriptions/00000000-0000-0000-0000-000000000000/resourceGroups/myresourcegroup/providers/Microsoft.Quantum/workspaces/myworkspace/jobs/00000000-0000-0000-0000-000000000001?api-version=2022-09-12-preview&test-sequence-id=2
   response:
     body:
-<<<<<<< HEAD
-      string: '{"containerUri": "https://mystorage.blob.core.windows.net/job-00000000-0000-0000-0000-000000000001?sv=PLACEHOLDER&st=2024-08-15T22%3A09%3A43Z&se=2050-01-01T00%3A00%3A00Z&sr=c&sp=rcwl&sig=PLACEHOLDER&st=2024-08-15T22%3A09%3A43Z&se=2050-01-01T00%3A00%3A00Z&sr=b&sp=r&rscd=attachment%3B+filename%3Dcirq-job-00000000-0000-0000-0000-000000000001.input.json&sig=PLACEHOLDER&st=2024-08-15T22%3A09%3A43Z&se=2050-01-01T00%3A00%3A00Z&sr=b&sp=r&rscd=attachment%3B+filename%3Dcirq-job-00000000-0000-0000-0000-000000000001.output.json&sig=iSCqwcqn2nd9Gtvv3YVCyv4Y3wJ7w1QdjjSx2J0kd3U%3D",
-        "beginExecutionTime": null, "cancellationTime": null, "quantumComputingData":
-        {"count": 1}, "errorData": null, "isCancelling": false, "tags": [], "name":
-        "cirq-job", "id": "00000000-0000-0000-0000-000000000001", "providerId": "quantinuum",
-        "target": "quantinuum.sim.h1-1e", "creationTime": "2024-08-15T22:09:43.4035079+00:00",
-=======
-      string: '{"containerUri": "https://mystorage.blob.core.windows.net/job-00000000-0000-0000-0000-000000000001?sv=PLACEHOLDER&st=2000-01-01T00%3A00%3A00Z&se=2050-01-01T00%3A00%3A00Z&sr=c&sp=rcwl&sig=PLACEHOLDER",
-        "inputDataUri": "https://mystorage.blob.core.windows.net/job-00000000-0000-0000-0000-000000000001/inputData?sv=PLACEHOLDER&st=2000-01-01T00%3A00%3A00Z&se=2050-01-01T00%3A00%3A00Z&sr=b&sp=r&rscd=attachment%3B+filename%3Dcirq-job-00000000-0000-0000-0000-000000000001.input.json&sig=PLACEHOLDER",
-        "inputDataFormat": "honeywell.openqasm.v1", "inputParams": {"count": 500},
-        "metadata": {"qubits": "3", "repetitions": "500", "measurement_dict": "{''q0'':
-        [0], ''q1'': [1], ''q2'': [2]}"}, "sessionId": null, "status": "Waiting",
-        "jobType": "QuantumComputing", "outputDataFormat": "honeywell.quantum-results.v1",
-        "outputDataUri": "https://mystorage.blob.core.windows.net/job-00000000-0000-0000-0000-000000000001/outputData?sv=PLACEHOLDER&st=2000-01-01T00%3A00%3A00Z&se=2050-01-01T00%3A00%3A00Z&sr=b&sp=r&rscd=attachment%3B+filename%3Dcirq-job-00000000-0000-0000-0000-000000000001.output.json&sig=PLACEHOLDER",
-        "beginExecutionTime": null, "cancellationTime": null, "quantumComputingData":
-        {"count": 1}, "errorData": null, "isCancelling": false, "tags": [], "name":
-        "cirq-job", "id": "00000000-0000-0000-0000-000000000001", "providerId": "quantinuum",
-        "target": "quantinuum.sim.h1-1e", "creationTime": "2024-08-28T22:34:17.4182318+00:00",
->>>>>>> b43e1017
-        "endExecutionTime": null, "costEstimate": null, "itemType": "Job"}'
-    headers:
-      connection:
-      - keep-alive
-      content-length:
-<<<<<<< HEAD
-      - '968'
-=======
-      - '1491'
->>>>>>> b43e1017
-      content-type:
-      - application/json; charset=utf-8
-      transfer-encoding:
-      - chunked
-    status:
-      code: 200
-      message: OK
-- request:
-    body: null
-    headers:
-      Accept:
-      - application/json
-      Accept-Encoding:
-      - gzip, deflate
-      Connection:
-      - keep-alive
-      User-Agent:
-      - azsdk-python-quantum/1.2.4 Python/3.9.19 (Windows-10-10.0.22631-SP0)
-    method: GET
-    uri: https://eastus.quantum.azure.com/subscriptions/00000000-0000-0000-0000-000000000000/resourceGroups/myresourcegroup/providers/Microsoft.Quantum/workspaces/myworkspace/jobs/00000000-0000-0000-0000-000000000001?api-version=2022-09-12-preview&test-sequence-id=3
-  response:
-    body:
-<<<<<<< HEAD
-      string: '{"containerUri": "https://mystorage.blob.core.windows.net/job-00000000-0000-0000-0000-000000000001?sv=PLACEHOLDER&st=2024-08-15T22%3A09%3A44Z&se=2050-01-01T00%3A00%3A00Z&sr=c&sp=rcwl&sig=PLACEHOLDER&st=2024-08-15T22%3A09%3A44Z&se=2050-01-01T00%3A00%3A00Z&sr=b&sp=r&rscd=attachment%3B+filename%3Dcirq-job-00000000-0000-0000-0000-000000000001.input.json&sig=PLACEHOLDER&st=2024-08-15T22%3A09%3A44Z&se=2050-01-01T00%3A00%3A00Z&sr=b&sp=r&rscd=attachment%3B+filename%3Dcirq-job-00000000-0000-0000-0000-000000000001.output.json&sig=NfSfIUQEZp8%2BN0ipXz2Oqo9rUINWt8FxJxZfPZz5Yn0%3D",
-        "beginExecutionTime": null, "cancellationTime": null, "quantumComputingData":
-        {"count": 1}, "errorData": null, "isCancelling": false, "tags": [], "name":
-        "cirq-job", "id": "00000000-0000-0000-0000-000000000001", "providerId": "quantinuum",
-        "target": "quantinuum.sim.h1-1e", "creationTime": "2024-08-15T22:09:43.4035079+00:00",
-=======
-      string: '{"containerUri": "https://mystorage.blob.core.windows.net/job-00000000-0000-0000-0000-000000000001?sv=PLACEHOLDER&st=2000-01-01T00%3A00%3A00Z&se=2050-01-01T00%3A00%3A00Z&sr=c&sp=rcwl&sig=PLACEHOLDER",
-        "inputDataUri": "https://mystorage.blob.core.windows.net/job-00000000-0000-0000-0000-000000000001/inputData?sv=PLACEHOLDER&st=2000-01-01T00%3A00%3A00Z&se=2050-01-01T00%3A00%3A00Z&sr=b&sp=r&rscd=attachment%3B+filename%3Dcirq-job-00000000-0000-0000-0000-000000000001.input.json&sig=PLACEHOLDER",
-        "inputDataFormat": "honeywell.openqasm.v1", "inputParams": {"count": 500},
-        "metadata": {"qubits": "3", "repetitions": "500", "measurement_dict": "{''q0'':
-        [0], ''q1'': [1], ''q2'': [2]}"}, "sessionId": null, "status": "Waiting",
-        "jobType": "QuantumComputing", "outputDataFormat": "honeywell.quantum-results.v1",
-        "outputDataUri": "https://mystorage.blob.core.windows.net/job-00000000-0000-0000-0000-000000000001/outputData?sv=PLACEHOLDER&st=2000-01-01T00%3A00%3A00Z&se=2050-01-01T00%3A00%3A00Z&sr=b&sp=r&rscd=attachment%3B+filename%3Dcirq-job-00000000-0000-0000-0000-000000000001.output.json&sig=PLACEHOLDER",
-        "beginExecutionTime": null, "cancellationTime": null, "quantumComputingData":
-        {"count": 1}, "errorData": null, "isCancelling": false, "tags": [], "name":
-        "cirq-job", "id": "00000000-0000-0000-0000-000000000001", "providerId": "quantinuum",
-        "target": "quantinuum.sim.h1-1e", "creationTime": "2024-08-28T22:34:17.4182318+00:00",
->>>>>>> b43e1017
-        "endExecutionTime": null, "costEstimate": null, "itemType": "Job"}'
-    headers:
-      connection:
-      - keep-alive
-      content-length:
-<<<<<<< HEAD
-      - '970'
-=======
-      - '1491'
->>>>>>> b43e1017
-      content-type:
-      - application/json; charset=utf-8
-      transfer-encoding:
-      - chunked
-    status:
-      code: 200
-      message: OK
-- request:
-    body: null
-    headers:
-      Accept:
-      - application/json
-      Accept-Encoding:
-      - gzip, deflate
-      Connection:
-      - keep-alive
-      User-Agent:
-      - azsdk-python-quantum/1.2.4 Python/3.9.19 (Windows-10-10.0.22631-SP0)
-    method: GET
-    uri: https://eastus.quantum.azure.com/subscriptions/00000000-0000-0000-0000-000000000000/resourceGroups/myresourcegroup/providers/Microsoft.Quantum/workspaces/myworkspace/jobs/00000000-0000-0000-0000-000000000001?api-version=2022-09-12-preview&test-sequence-id=4
-  response:
-    body:
-<<<<<<< HEAD
-      string: '{"containerUri": "https://mystorage.blob.core.windows.net/job-00000000-0000-0000-0000-000000000001?sv=PLACEHOLDER&st=2024-08-15T22%3A09%3A44Z&se=2050-01-01T00%3A00%3A00Z&sr=c&sp=rcwl&sig=PLACEHOLDER&st=2024-08-15T22%3A09%3A44Z&se=2050-01-01T00%3A00%3A00Z&sr=b&sp=r&rscd=attachment%3B+filename%3Dcirq-job-00000000-0000-0000-0000-000000000001.input.json&sig=PLACEHOLDER&st=2024-08-15T22%3A09%3A44Z&se=2050-01-01T00%3A00%3A00Z&sr=b&sp=r&rscd=attachment%3B+filename%3Dcirq-job-00000000-0000-0000-0000-000000000001.output.json&sig=NfSfIUQEZp8%2BN0ipXz2Oqo9rUINWt8FxJxZfPZz5Yn0%3D",
-        "beginExecutionTime": null, "cancellationTime": null, "quantumComputingData":
-        {"count": 1}, "errorData": null, "isCancelling": false, "tags": [], "name":
-        "cirq-job", "id": "00000000-0000-0000-0000-000000000001", "providerId": "quantinuum",
-        "target": "quantinuum.sim.h1-1e", "creationTime": "2024-08-15T22:09:43.4035079+00:00",
-=======
-      string: '{"containerUri": "https://mystorage.blob.core.windows.net/job-00000000-0000-0000-0000-000000000001?sv=PLACEHOLDER&st=2000-01-01T00%3A00%3A00Z&se=2050-01-01T00%3A00%3A00Z&sr=c&sp=rcwl&sig=PLACEHOLDER",
-        "inputDataUri": "https://mystorage.blob.core.windows.net/job-00000000-0000-0000-0000-000000000001/inputData?sv=PLACEHOLDER&st=2000-01-01T00%3A00%3A00Z&se=2050-01-01T00%3A00%3A00Z&sr=b&sp=r&rscd=attachment%3B+filename%3Dcirq-job-00000000-0000-0000-0000-000000000001.input.json&sig=PLACEHOLDER",
-        "inputDataFormat": "honeywell.openqasm.v1", "inputParams": {"count": 500},
-        "metadata": {"qubits": "3", "repetitions": "500", "measurement_dict": "{''q0'':
-        [0], ''q1'': [1], ''q2'': [2]}"}, "sessionId": null, "status": "Waiting",
-        "jobType": "QuantumComputing", "outputDataFormat": "honeywell.quantum-results.v1",
-        "outputDataUri": "https://mystorage.blob.core.windows.net/job-00000000-0000-0000-0000-000000000001/outputData?sv=PLACEHOLDER&st=2000-01-01T00%3A00%3A00Z&se=2050-01-01T00%3A00%3A00Z&sr=b&sp=r&rscd=attachment%3B+filename%3Dcirq-job-00000000-0000-0000-0000-000000000001.output.json&sig=PLACEHOLDER",
-        "beginExecutionTime": null, "cancellationTime": null, "quantumComputingData":
-        {"count": 1}, "errorData": null, "isCancelling": false, "tags": [], "name":
-        "cirq-job", "id": "00000000-0000-0000-0000-000000000001", "providerId": "quantinuum",
-        "target": "quantinuum.sim.h1-1e", "creationTime": "2024-08-28T22:34:17.4182318+00:00",
->>>>>>> b43e1017
-        "endExecutionTime": null, "costEstimate": null, "itemType": "Job"}'
-    headers:
-      connection:
-      - keep-alive
-      content-length:
-<<<<<<< HEAD
-      - '970'
-=======
-      - '1491'
->>>>>>> b43e1017
-      content-type:
-      - application/json; charset=utf-8
-      transfer-encoding:
-      - chunked
-    status:
-      code: 200
-      message: OK
-- request:
-    body: null
-    headers:
-      Accept:
-      - application/json
-      Accept-Encoding:
-      - gzip, deflate
-      Connection:
-      - keep-alive
-      User-Agent:
-      - azsdk-python-quantum/1.2.4 Python/3.9.19 (Windows-10-10.0.22631-SP0)
-    method: GET
-    uri: https://eastus.quantum.azure.com/subscriptions/00000000-0000-0000-0000-000000000000/resourceGroups/myresourcegroup/providers/Microsoft.Quantum/workspaces/myworkspace/jobs/00000000-0000-0000-0000-000000000001?api-version=2022-09-12-preview&test-sequence-id=5
-  response:
-    body:
-<<<<<<< HEAD
-      string: '{"containerUri": "https://mystorage.blob.core.windows.net/job-00000000-0000-0000-0000-000000000001?sv=PLACEHOLDER&st=2024-08-15T22%3A09%3A45Z&se=2050-01-01T00%3A00%3A00Z&sr=c&sp=rcwl&sig=PLACEHOLDER&st=2024-08-15T22%3A09%3A45Z&se=2050-01-01T00%3A00%3A00Z&sr=b&sp=r&rscd=attachment%3B+filename%3Dcirq-job-00000000-0000-0000-0000-000000000001.input.json&sig=PLACEHOLDER&st=2024-08-15T22%3A09%3A45Z&se=2050-01-01T00%3A00%3A00Z&sr=b&sp=r&rscd=attachment%3B+filename%3Dcirq-job-00000000-0000-0000-0000-000000000001.output.json&sig=1%2Bad2Ft68%2BnJDHjVhjzu1Ze69aCtq2EDHEK3fhweNeA%3D",
-        "beginExecutionTime": null, "cancellationTime": null, "quantumComputingData":
-        {"count": 1}, "errorData": null, "isCancelling": false, "tags": [], "name":
-        "cirq-job", "id": "00000000-0000-0000-0000-000000000001", "providerId": "quantinuum",
-        "target": "quantinuum.sim.h1-1e", "creationTime": "2024-08-15T22:09:43.4035079+00:00",
-=======
-      string: '{"containerUri": "https://mystorage.blob.core.windows.net/job-00000000-0000-0000-0000-000000000001?sv=PLACEHOLDER&st=2000-01-01T00%3A00%3A00Z&se=2050-01-01T00%3A00%3A00Z&sr=c&sp=rcwl&sig=PLACEHOLDER",
-        "inputDataUri": "https://mystorage.blob.core.windows.net/job-00000000-0000-0000-0000-000000000001/inputData?sv=PLACEHOLDER&st=2000-01-01T00%3A00%3A00Z&se=2050-01-01T00%3A00%3A00Z&sr=b&sp=r&rscd=attachment%3B+filename%3Dcirq-job-00000000-0000-0000-0000-000000000001.input.json&sig=PLACEHOLDER",
-        "inputDataFormat": "honeywell.openqasm.v1", "inputParams": {"count": 500},
-        "metadata": {"qubits": "3", "repetitions": "500", "measurement_dict": "{''q0'':
-        [0], ''q1'': [1], ''q2'': [2]}"}, "sessionId": null, "status": "Waiting",
-        "jobType": "QuantumComputing", "outputDataFormat": "honeywell.quantum-results.v1",
-        "outputDataUri": "https://mystorage.blob.core.windows.net/job-00000000-0000-0000-0000-000000000001/outputData?sv=PLACEHOLDER&st=2000-01-01T00%3A00%3A00Z&se=2050-01-01T00%3A00%3A00Z&sr=b&sp=r&rscd=attachment%3B+filename%3Dcirq-job-00000000-0000-0000-0000-000000000001.output.json&sig=PLACEHOLDER",
-        "beginExecutionTime": null, "cancellationTime": null, "quantumComputingData":
-        {"count": 1}, "errorData": null, "isCancelling": false, "tags": [], "name":
-        "cirq-job", "id": "00000000-0000-0000-0000-000000000001", "providerId": "quantinuum",
-        "target": "quantinuum.sim.h1-1e", "creationTime": "2024-08-28T22:34:17.4182318+00:00",
->>>>>>> b43e1017
-        "endExecutionTime": null, "costEstimate": null, "itemType": "Job"}'
-    headers:
-      connection:
-      - keep-alive
-      content-length:
-<<<<<<< HEAD
-      - '972'
-=======
-      - '1491'
->>>>>>> b43e1017
-      content-type:
-      - application/json; charset=utf-8
-      transfer-encoding:
-      - chunked
-    status:
-      code: 200
-      message: OK
-- request:
-    body: null
-    headers:
-      Accept:
-      - application/json
-      Accept-Encoding:
-      - gzip, deflate
-      Connection:
-      - keep-alive
-      User-Agent:
-      - azsdk-python-quantum/1.2.4 Python/3.9.19 (Windows-10-10.0.22631-SP0)
-    method: GET
-    uri: https://eastus.quantum.azure.com/subscriptions/00000000-0000-0000-0000-000000000000/resourceGroups/myresourcegroup/providers/Microsoft.Quantum/workspaces/myworkspace/jobs/00000000-0000-0000-0000-000000000001?api-version=2022-09-12-preview&test-sequence-id=6
-  response:
-    body:
-<<<<<<< HEAD
-      string: '{"containerUri": "https://mystorage.blob.core.windows.net/job-00000000-0000-0000-0000-000000000001?sv=PLACEHOLDER&st=2024-08-15T22%3A09%3A46Z&se=2050-01-01T00%3A00%3A00Z&sr=c&sp=rcwl&sig=PLACEHOLDER&st=2024-08-15T22%3A09%3A46Z&se=2050-01-01T00%3A00%3A00Z&sr=b&sp=r&rscd=attachment%3B+filename%3Dcirq-job-00000000-0000-0000-0000-000000000001.input.json&sig=PLACEHOLDER&st=2024-08-15T22%3A09%3A46Z&se=2050-01-01T00%3A00%3A00Z&sr=b&sp=r&rscd=attachment%3B+filename%3Dcirq-job-00000000-0000-0000-0000-000000000001.output.json&sig=PcqPH102LMw6xW%2FbIPiI4xu3HEy%2FCDo4xzqQ9EIMk0U%3D",
-        "beginExecutionTime": null, "cancellationTime": null, "quantumComputingData":
-        {"count": 1}, "errorData": null, "isCancelling": false, "tags": [], "name":
-        "cirq-job", "id": "00000000-0000-0000-0000-000000000001", "providerId": "quantinuum",
-        "target": "quantinuum.sim.h1-1e", "creationTime": "2024-08-15T22:09:43.4035079+00:00",
-=======
-      string: '{"containerUri": "https://mystorage.blob.core.windows.net/job-00000000-0000-0000-0000-000000000001?sv=PLACEHOLDER&st=2000-01-01T00%3A00%3A00Z&se=2050-01-01T00%3A00%3A00Z&sr=c&sp=rcwl&sig=PLACEHOLDER",
-        "inputDataUri": "https://mystorage.blob.core.windows.net/job-00000000-0000-0000-0000-000000000001/inputData?sv=PLACEHOLDER&st=2000-01-01T00%3A00%3A00Z&se=2050-01-01T00%3A00%3A00Z&sr=b&sp=r&rscd=attachment%3B+filename%3Dcirq-job-00000000-0000-0000-0000-000000000001.input.json&sig=PLACEHOLDER",
-        "inputDataFormat": "honeywell.openqasm.v1", "inputParams": {"count": 500},
-        "metadata": {"qubits": "3", "repetitions": "500", "measurement_dict": "{''q0'':
-        [0], ''q1'': [1], ''q2'': [2]}"}, "sessionId": null, "status": "Waiting",
-        "jobType": "QuantumComputing", "outputDataFormat": "honeywell.quantum-results.v1",
-        "outputDataUri": "https://mystorage.blob.core.windows.net/job-00000000-0000-0000-0000-000000000001/outputData?sv=PLACEHOLDER&st=2000-01-01T00%3A00%3A00Z&se=2050-01-01T00%3A00%3A00Z&sr=b&sp=r&rscd=attachment%3B+filename%3Dcirq-job-00000000-0000-0000-0000-000000000001.output.json&sig=PLACEHOLDER",
-        "beginExecutionTime": null, "cancellationTime": null, "quantumComputingData":
-        {"count": 1}, "errorData": null, "isCancelling": false, "tags": [], "name":
-        "cirq-job", "id": "00000000-0000-0000-0000-000000000001", "providerId": "quantinuum",
-        "target": "quantinuum.sim.h1-1e", "creationTime": "2024-08-28T22:34:17.4182318+00:00",
->>>>>>> b43e1017
-        "endExecutionTime": null, "costEstimate": null, "itemType": "Job"}'
-    headers:
-      connection:
-      - keep-alive
-      content-length:
-<<<<<<< HEAD
-      - '972'
-=======
-      - '1491'
->>>>>>> b43e1017
-      content-type:
-      - application/json; charset=utf-8
-      transfer-encoding:
-      - chunked
-    status:
-      code: 200
-      message: OK
-- request:
-    body: null
-    headers:
-      Accept:
-      - application/json
-      Accept-Encoding:
-      - gzip, deflate
-      Connection:
-      - keep-alive
-      User-Agent:
-      - azsdk-python-quantum/1.2.4 Python/3.9.19 (Windows-10-10.0.22631-SP0)
-    method: GET
-    uri: https://eastus.quantum.azure.com/subscriptions/00000000-0000-0000-0000-000000000000/resourceGroups/myresourcegroup/providers/Microsoft.Quantum/workspaces/myworkspace/jobs/00000000-0000-0000-0000-000000000001?api-version=2022-09-12-preview&test-sequence-id=7
-  response:
-    body:
-<<<<<<< HEAD
-      string: '{"containerUri": "https://mystorage.blob.core.windows.net/job-00000000-0000-0000-0000-000000000001?sv=PLACEHOLDER&st=2024-08-15T22%3A09%3A48Z&se=2050-01-01T00%3A00%3A00Z&sr=c&sp=rcwl&sig=PLACEHOLDER&st=2024-08-15T22%3A09%3A48Z&se=2050-01-01T00%3A00%3A00Z&sr=b&sp=r&rscd=attachment%3B+filename%3Dcirq-job-00000000-0000-0000-0000-000000000001.input.json&sig=PLACEHOLDER&st=2024-08-15T22%3A09%3A48Z&se=2050-01-01T00%3A00%3A00Z&sr=b&sp=r&rscd=attachment%3B+filename%3Dcirq-job-00000000-0000-0000-0000-000000000001.output.json&sig=nllVBIUARM2%2BXcxuWPaPlioGHyAjogVU5HxPZHcA2Fc%3D",
-        "beginExecutionTime": null, "cancellationTime": null, "quantumComputingData":
-        {"count": 1}, "errorData": null, "isCancelling": false, "tags": [], "name":
-        "cirq-job", "id": "00000000-0000-0000-0000-000000000001", "providerId": "quantinuum",
-        "target": "quantinuum.sim.h1-1e", "creationTime": "2024-08-15T22:09:43.4035079+00:00",
-=======
-      string: '{"containerUri": "https://mystorage.blob.core.windows.net/job-00000000-0000-0000-0000-000000000001?sv=PLACEHOLDER&st=2000-01-01T00%3A00%3A00Z&se=2050-01-01T00%3A00%3A00Z&sr=c&sp=rcwl&sig=PLACEHOLDER",
-        "inputDataUri": "https://mystorage.blob.core.windows.net/job-00000000-0000-0000-0000-000000000001/inputData?sv=PLACEHOLDER&st=2000-01-01T00%3A00%3A00Z&se=2050-01-01T00%3A00%3A00Z&sr=b&sp=r&rscd=attachment%3B+filename%3Dcirq-job-00000000-0000-0000-0000-000000000001.input.json&sig=PLACEHOLDER",
-        "inputDataFormat": "honeywell.openqasm.v1", "inputParams": {"count": 500},
-        "metadata": {"qubits": "3", "repetitions": "500", "measurement_dict": "{''q0'':
-        [0], ''q1'': [1], ''q2'': [2]}"}, "sessionId": null, "status": "Waiting",
-        "jobType": "QuantumComputing", "outputDataFormat": "honeywell.quantum-results.v1",
-        "outputDataUri": "https://mystorage.blob.core.windows.net/job-00000000-0000-0000-0000-000000000001/outputData?sv=PLACEHOLDER&st=2000-01-01T00%3A00%3A00Z&se=2050-01-01T00%3A00%3A00Z&sr=b&sp=r&rscd=attachment%3B+filename%3Dcirq-job-00000000-0000-0000-0000-000000000001.output.json&sig=PLACEHOLDER",
-        "beginExecutionTime": null, "cancellationTime": null, "quantumComputingData":
-        {"count": 1}, "errorData": null, "isCancelling": false, "tags": [], "name":
-        "cirq-job", "id": "00000000-0000-0000-0000-000000000001", "providerId": "quantinuum",
-        "target": "quantinuum.sim.h1-1e", "creationTime": "2024-08-28T22:34:17.4182318+00:00",
->>>>>>> b43e1017
-        "endExecutionTime": null, "costEstimate": null, "itemType": "Job"}'
-    headers:
-      connection:
-      - keep-alive
-      content-length:
-<<<<<<< HEAD
-      - '970'
-=======
-      - '1491'
->>>>>>> b43e1017
-      content-type:
-      - application/json; charset=utf-8
-      transfer-encoding:
-      - chunked
-    status:
-      code: 200
-      message: OK
-- request:
-    body: null
-    headers:
-      Accept:
-      - application/json
-      Accept-Encoding:
-      - gzip, deflate
-      Connection:
-      - keep-alive
-      User-Agent:
-      - azsdk-python-quantum/1.2.4 Python/3.9.19 (Windows-10-10.0.22631-SP0)
-    method: GET
-    uri: https://eastus.quantum.azure.com/subscriptions/00000000-0000-0000-0000-000000000000/resourceGroups/myresourcegroup/providers/Microsoft.Quantum/workspaces/myworkspace/jobs/00000000-0000-0000-0000-000000000001?api-version=2022-09-12-preview&test-sequence-id=8
-  response:
-    body:
-<<<<<<< HEAD
-      string: '{"containerUri": "https://mystorage.blob.core.windows.net/job-00000000-0000-0000-0000-000000000001?sv=PLACEHOLDER&st=2024-08-15T22%3A09%3A50Z&se=2050-01-01T00%3A00%3A00Z&sr=c&sp=rcwl&sig=PLACEHOLDER&st=2024-08-15T22%3A09%3A50Z&se=2050-01-01T00%3A00%3A00Z&sr=b&sp=r&rscd=attachment%3B+filename%3Dcirq-job-00000000-0000-0000-0000-000000000001.input.json&sig=PLACEHOLDER&st=2024-08-15T22%3A09%3A50Z&se=2050-01-01T00%3A00%3A00Z&sr=b&sp=r&rscd=attachment%3B+filename%3Dcirq-job-00000000-0000-0000-0000-000000000001.output.json&sig=duBbmQZB6fp5Qk85MkhJe1MyxwS%2Ft9tb7Iert%2BbFSbc%3D",
-        "beginExecutionTime": null, "cancellationTime": null, "quantumComputingData":
-        {"count": 1}, "errorData": null, "isCancelling": false, "tags": [], "name":
-        "cirq-job", "id": "00000000-0000-0000-0000-000000000001", "providerId": "quantinuum",
-        "target": "quantinuum.sim.h1-1e", "creationTime": "2024-08-15T22:09:43.4035079+00:00",
-=======
-      string: '{"containerUri": "https://mystorage.blob.core.windows.net/job-00000000-0000-0000-0000-000000000001?sv=PLACEHOLDER&st=2000-01-01T00%3A00%3A00Z&se=2050-01-01T00%3A00%3A00Z&sr=c&sp=rcwl&sig=PLACEHOLDER",
-        "inputDataUri": "https://mystorage.blob.core.windows.net/job-00000000-0000-0000-0000-000000000001/inputData?sv=PLACEHOLDER&st=2000-01-01T00%3A00%3A00Z&se=2050-01-01T00%3A00%3A00Z&sr=b&sp=r&rscd=attachment%3B+filename%3Dcirq-job-00000000-0000-0000-0000-000000000001.input.json&sig=PLACEHOLDER",
-        "inputDataFormat": "honeywell.openqasm.v1", "inputParams": {"count": 500},
-        "metadata": {"qubits": "3", "repetitions": "500", "measurement_dict": "{''q0'':
-        [0], ''q1'': [1], ''q2'': [2]}"}, "sessionId": null, "status": "Waiting",
-        "jobType": "QuantumComputing", "outputDataFormat": "honeywell.quantum-results.v1",
-        "outputDataUri": "https://mystorage.blob.core.windows.net/job-00000000-0000-0000-0000-000000000001/outputData?sv=PLACEHOLDER&st=2000-01-01T00%3A00%3A00Z&se=2050-01-01T00%3A00%3A00Z&sr=b&sp=r&rscd=attachment%3B+filename%3Dcirq-job-00000000-0000-0000-0000-000000000001.output.json&sig=PLACEHOLDER",
-        "beginExecutionTime": null, "cancellationTime": null, "quantumComputingData":
-        {"count": 1}, "errorData": null, "isCancelling": false, "tags": [], "name":
-        "cirq-job", "id": "00000000-0000-0000-0000-000000000001", "providerId": "quantinuum",
-        "target": "quantinuum.sim.h1-1e", "creationTime": "2024-08-28T22:34:17.4182318+00:00",
->>>>>>> b43e1017
-        "endExecutionTime": null, "costEstimate": null, "itemType": "Job"}'
-    headers:
-      connection:
-      - keep-alive
-      content-length:
-<<<<<<< HEAD
-      - '972'
-=======
-      - '1491'
->>>>>>> b43e1017
-      content-type:
-      - application/json; charset=utf-8
-      transfer-encoding:
-      - chunked
-    status:
-      code: 200
-      message: OK
-- request:
-    body: null
-    headers:
-      Accept:
-      - application/json
-      Accept-Encoding:
-      - gzip, deflate
-      Connection:
-      - keep-alive
-      User-Agent:
-      - azsdk-python-quantum/1.2.4 Python/3.9.19 (Windows-10-10.0.22631-SP0)
-    method: GET
-    uri: https://eastus.quantum.azure.com/subscriptions/00000000-0000-0000-0000-000000000000/resourceGroups/myresourcegroup/providers/Microsoft.Quantum/workspaces/myworkspace/jobs/00000000-0000-0000-0000-000000000001?api-version=2022-09-12-preview&test-sequence-id=9
-  response:
-    body:
-<<<<<<< HEAD
-      string: '{"containerUri": "https://mystorage.blob.core.windows.net/job-00000000-0000-0000-0000-000000000001?sv=PLACEHOLDER&st=2024-08-15T22%3A09%3A53Z&se=2050-01-01T00%3A00%3A00Z&sr=c&sp=rcwl&sig=PLACEHOLDER&st=2024-08-15T22%3A09%3A53Z&se=2050-01-01T00%3A00%3A00Z&sr=b&sp=r&rscd=attachment%3B+filename%3Dcirq-job-00000000-0000-0000-0000-000000000001.input.json&sig=PLACEHOLDER&st=2024-08-15T22%3A09%3A53Z&se=2050-01-01T00%3A00%3A00Z&sr=b&sp=r&rscd=attachment%3B+filename%3Dcirq-job-00000000-0000-0000-0000-000000000001.output.json&sig=287E0rmqtSpkdPMg0ZIHM%2B6QDYSZVkRJBU9FAkHAzCU%3D",
-        "beginExecutionTime": "2024-08-15T22:09:53.104573+00:00", "cancellationTime":
-        null, "quantumComputingData": {"count": 1}, "errorData": null, "isCancelling":
-        false, "tags": [], "name": "cirq-job", "id": "00000000-0000-0000-0000-000000000001",
-        "providerId": "quantinuum", "target": "quantinuum.sim.h1-1e", "creationTime":
-        "2024-08-15T22:09:43.4035079+00:00", "endExecutionTime": null, "costEstimate":
-        null, "itemType": "Job"}'
-=======
       string: '{"containerUri": "https://mystorage.blob.core.windows.net/job-00000000-0000-0000-0000-000000000001?sv=PLACEHOLDER&st=2000-01-01T00%3A00%3A00Z&se=2050-01-01T00%3A00%3A00Z&sr=c&sp=rcwl&sig=PLACEHOLDER",
         "inputDataUri": "https://mystorage.blob.core.windows.net/job-00000000-0000-0000-0000-000000000001/inputData?sv=PLACEHOLDER&st=2000-01-01T00%3A00%3A00Z&se=2050-01-01T00%3A00%3A00Z&sr=b&sp=r&rscd=attachment%3B+filename%3Dcirq-job-00000000-0000-0000-0000-000000000001.input.json&sig=PLACEHOLDER",
         "inputDataFormat": "honeywell.openqasm.v1", "inputParams": {"count": 500},
@@ -1016,16 +517,11 @@
         "cirq-job", "id": "00000000-0000-0000-0000-000000000001", "providerId": "quantinuum",
         "target": "quantinuum.sim.h1-1e", "creationTime": "2024-08-28T22:34:17.4182318+00:00",
         "endExecutionTime": null, "costEstimate": null, "itemType": "Job"}'
->>>>>>> b43e1017
-    headers:
-      connection:
-      - keep-alive
-      content-length:
-<<<<<<< HEAD
-      - '1000'
-=======
+    headers:
+      connection:
+      - keep-alive
+      content-length:
       - '1491'
->>>>>>> b43e1017
       content-type:
       - application/json; charset=utf-8
       transfer-encoding:
@@ -1045,17 +541,282 @@
       User-Agent:
       - azsdk-python-quantum/1.2.4 Python/3.9.19 (Windows-10-10.0.22631-SP0)
     method: GET
+    uri: https://eastus.quantum.azure.com/subscriptions/00000000-0000-0000-0000-000000000000/resourceGroups/myresourcegroup/providers/Microsoft.Quantum/workspaces/myworkspace/jobs/00000000-0000-0000-0000-000000000001?api-version=2022-09-12-preview&test-sequence-id=3
+  response:
+    body:
+      string: '{"containerUri": "https://mystorage.blob.core.windows.net/job-00000000-0000-0000-0000-000000000001?sv=PLACEHOLDER&st=2000-01-01T00%3A00%3A00Z&se=2050-01-01T00%3A00%3A00Z&sr=c&sp=rcwl&sig=PLACEHOLDER",
+        "inputDataUri": "https://mystorage.blob.core.windows.net/job-00000000-0000-0000-0000-000000000001/inputData?sv=PLACEHOLDER&st=2000-01-01T00%3A00%3A00Z&se=2050-01-01T00%3A00%3A00Z&sr=b&sp=r&rscd=attachment%3B+filename%3Dcirq-job-00000000-0000-0000-0000-000000000001.input.json&sig=PLACEHOLDER",
+        "inputDataFormat": "honeywell.openqasm.v1", "inputParams": {"count": 500},
+        "metadata": {"qubits": "3", "repetitions": "500", "measurement_dict": "{''q0'':
+        [0], ''q1'': [1], ''q2'': [2]}"}, "sessionId": null, "status": "Waiting",
+        "jobType": "QuantumComputing", "outputDataFormat": "honeywell.quantum-results.v1",
+        "outputDataUri": "https://mystorage.blob.core.windows.net/job-00000000-0000-0000-0000-000000000001/outputData?sv=PLACEHOLDER&st=2000-01-01T00%3A00%3A00Z&se=2050-01-01T00%3A00%3A00Z&sr=b&sp=r&rscd=attachment%3B+filename%3Dcirq-job-00000000-0000-0000-0000-000000000001.output.json&sig=PLACEHOLDER",
+        "beginExecutionTime": null, "cancellationTime": null, "quantumComputingData":
+        {"count": 1}, "errorData": null, "isCancelling": false, "tags": [], "name":
+        "cirq-job", "id": "00000000-0000-0000-0000-000000000001", "providerId": "quantinuum",
+        "target": "quantinuum.sim.h1-1e", "creationTime": "2024-08-28T22:34:17.4182318+00:00",
+        "endExecutionTime": null, "costEstimate": null, "itemType": "Job"}'
+    headers:
+      connection:
+      - keep-alive
+      content-length:
+      - '1491'
+      content-type:
+      - application/json; charset=utf-8
+      transfer-encoding:
+      - chunked
+    status:
+      code: 200
+      message: OK
+- request:
+    body: null
+    headers:
+      Accept:
+      - application/json
+      Accept-Encoding:
+      - gzip, deflate
+      Connection:
+      - keep-alive
+      User-Agent:
+      - azsdk-python-quantum/1.2.4 Python/3.9.19 (Windows-10-10.0.22631-SP0)
+    method: GET
+    uri: https://eastus.quantum.azure.com/subscriptions/00000000-0000-0000-0000-000000000000/resourceGroups/myresourcegroup/providers/Microsoft.Quantum/workspaces/myworkspace/jobs/00000000-0000-0000-0000-000000000001?api-version=2022-09-12-preview&test-sequence-id=4
+  response:
+    body:
+      string: '{"containerUri": "https://mystorage.blob.core.windows.net/job-00000000-0000-0000-0000-000000000001?sv=PLACEHOLDER&st=2000-01-01T00%3A00%3A00Z&se=2050-01-01T00%3A00%3A00Z&sr=c&sp=rcwl&sig=PLACEHOLDER",
+        "inputDataUri": "https://mystorage.blob.core.windows.net/job-00000000-0000-0000-0000-000000000001/inputData?sv=PLACEHOLDER&st=2000-01-01T00%3A00%3A00Z&se=2050-01-01T00%3A00%3A00Z&sr=b&sp=r&rscd=attachment%3B+filename%3Dcirq-job-00000000-0000-0000-0000-000000000001.input.json&sig=PLACEHOLDER",
+        "inputDataFormat": "honeywell.openqasm.v1", "inputParams": {"count": 500},
+        "metadata": {"qubits": "3", "repetitions": "500", "measurement_dict": "{''q0'':
+        [0], ''q1'': [1], ''q2'': [2]}"}, "sessionId": null, "status": "Waiting",
+        "jobType": "QuantumComputing", "outputDataFormat": "honeywell.quantum-results.v1",
+        "outputDataUri": "https://mystorage.blob.core.windows.net/job-00000000-0000-0000-0000-000000000001/outputData?sv=PLACEHOLDER&st=2000-01-01T00%3A00%3A00Z&se=2050-01-01T00%3A00%3A00Z&sr=b&sp=r&rscd=attachment%3B+filename%3Dcirq-job-00000000-0000-0000-0000-000000000001.output.json&sig=PLACEHOLDER",
+        "beginExecutionTime": null, "cancellationTime": null, "quantumComputingData":
+        {"count": 1}, "errorData": null, "isCancelling": false, "tags": [], "name":
+        "cirq-job", "id": "00000000-0000-0000-0000-000000000001", "providerId": "quantinuum",
+        "target": "quantinuum.sim.h1-1e", "creationTime": "2024-08-28T22:34:17.4182318+00:00",
+        "endExecutionTime": null, "costEstimate": null, "itemType": "Job"}'
+    headers:
+      connection:
+      - keep-alive
+      content-length:
+      - '1491'
+      content-type:
+      - application/json; charset=utf-8
+      transfer-encoding:
+      - chunked
+    status:
+      code: 200
+      message: OK
+- request:
+    body: null
+    headers:
+      Accept:
+      - application/json
+      Accept-Encoding:
+      - gzip, deflate
+      Connection:
+      - keep-alive
+      User-Agent:
+      - azsdk-python-quantum/1.2.4 Python/3.9.19 (Windows-10-10.0.22631-SP0)
+    method: GET
+    uri: https://eastus.quantum.azure.com/subscriptions/00000000-0000-0000-0000-000000000000/resourceGroups/myresourcegroup/providers/Microsoft.Quantum/workspaces/myworkspace/jobs/00000000-0000-0000-0000-000000000001?api-version=2022-09-12-preview&test-sequence-id=5
+  response:
+    body:
+      string: '{"containerUri": "https://mystorage.blob.core.windows.net/job-00000000-0000-0000-0000-000000000001?sv=PLACEHOLDER&st=2000-01-01T00%3A00%3A00Z&se=2050-01-01T00%3A00%3A00Z&sr=c&sp=rcwl&sig=PLACEHOLDER",
+        "inputDataUri": "https://mystorage.blob.core.windows.net/job-00000000-0000-0000-0000-000000000001/inputData?sv=PLACEHOLDER&st=2000-01-01T00%3A00%3A00Z&se=2050-01-01T00%3A00%3A00Z&sr=b&sp=r&rscd=attachment%3B+filename%3Dcirq-job-00000000-0000-0000-0000-000000000001.input.json&sig=PLACEHOLDER",
+        "inputDataFormat": "honeywell.openqasm.v1", "inputParams": {"count": 500},
+        "metadata": {"qubits": "3", "repetitions": "500", "measurement_dict": "{''q0'':
+        [0], ''q1'': [1], ''q2'': [2]}"}, "sessionId": null, "status": "Waiting",
+        "jobType": "QuantumComputing", "outputDataFormat": "honeywell.quantum-results.v1",
+        "outputDataUri": "https://mystorage.blob.core.windows.net/job-00000000-0000-0000-0000-000000000001/outputData?sv=PLACEHOLDER&st=2000-01-01T00%3A00%3A00Z&se=2050-01-01T00%3A00%3A00Z&sr=b&sp=r&rscd=attachment%3B+filename%3Dcirq-job-00000000-0000-0000-0000-000000000001.output.json&sig=PLACEHOLDER",
+        "beginExecutionTime": null, "cancellationTime": null, "quantumComputingData":
+        {"count": 1}, "errorData": null, "isCancelling": false, "tags": [], "name":
+        "cirq-job", "id": "00000000-0000-0000-0000-000000000001", "providerId": "quantinuum",
+        "target": "quantinuum.sim.h1-1e", "creationTime": "2024-08-28T22:34:17.4182318+00:00",
+        "endExecutionTime": null, "costEstimate": null, "itemType": "Job"}'
+    headers:
+      connection:
+      - keep-alive
+      content-length:
+      - '1491'
+      content-type:
+      - application/json; charset=utf-8
+      transfer-encoding:
+      - chunked
+    status:
+      code: 200
+      message: OK
+- request:
+    body: null
+    headers:
+      Accept:
+      - application/json
+      Accept-Encoding:
+      - gzip, deflate
+      Connection:
+      - keep-alive
+      User-Agent:
+      - azsdk-python-quantum/1.2.4 Python/3.9.19 (Windows-10-10.0.22631-SP0)
+    method: GET
+    uri: https://eastus.quantum.azure.com/subscriptions/00000000-0000-0000-0000-000000000000/resourceGroups/myresourcegroup/providers/Microsoft.Quantum/workspaces/myworkspace/jobs/00000000-0000-0000-0000-000000000001?api-version=2022-09-12-preview&test-sequence-id=6
+  response:
+    body:
+      string: '{"containerUri": "https://mystorage.blob.core.windows.net/job-00000000-0000-0000-0000-000000000001?sv=PLACEHOLDER&st=2000-01-01T00%3A00%3A00Z&se=2050-01-01T00%3A00%3A00Z&sr=c&sp=rcwl&sig=PLACEHOLDER",
+        "inputDataUri": "https://mystorage.blob.core.windows.net/job-00000000-0000-0000-0000-000000000001/inputData?sv=PLACEHOLDER&st=2000-01-01T00%3A00%3A00Z&se=2050-01-01T00%3A00%3A00Z&sr=b&sp=r&rscd=attachment%3B+filename%3Dcirq-job-00000000-0000-0000-0000-000000000001.input.json&sig=PLACEHOLDER",
+        "inputDataFormat": "honeywell.openqasm.v1", "inputParams": {"count": 500},
+        "metadata": {"qubits": "3", "repetitions": "500", "measurement_dict": "{''q0'':
+        [0], ''q1'': [1], ''q2'': [2]}"}, "sessionId": null, "status": "Waiting",
+        "jobType": "QuantumComputing", "outputDataFormat": "honeywell.quantum-results.v1",
+        "outputDataUri": "https://mystorage.blob.core.windows.net/job-00000000-0000-0000-0000-000000000001/outputData?sv=PLACEHOLDER&st=2000-01-01T00%3A00%3A00Z&se=2050-01-01T00%3A00%3A00Z&sr=b&sp=r&rscd=attachment%3B+filename%3Dcirq-job-00000000-0000-0000-0000-000000000001.output.json&sig=PLACEHOLDER",
+        "beginExecutionTime": null, "cancellationTime": null, "quantumComputingData":
+        {"count": 1}, "errorData": null, "isCancelling": false, "tags": [], "name":
+        "cirq-job", "id": "00000000-0000-0000-0000-000000000001", "providerId": "quantinuum",
+        "target": "quantinuum.sim.h1-1e", "creationTime": "2024-08-28T22:34:17.4182318+00:00",
+        "endExecutionTime": null, "costEstimate": null, "itemType": "Job"}'
+    headers:
+      connection:
+      - keep-alive
+      content-length:
+      - '1491'
+      content-type:
+      - application/json; charset=utf-8
+      transfer-encoding:
+      - chunked
+    status:
+      code: 200
+      message: OK
+- request:
+    body: null
+    headers:
+      Accept:
+      - application/json
+      Accept-Encoding:
+      - gzip, deflate
+      Connection:
+      - keep-alive
+      User-Agent:
+      - azsdk-python-quantum/1.2.4 Python/3.9.19 (Windows-10-10.0.22631-SP0)
+    method: GET
+    uri: https://eastus.quantum.azure.com/subscriptions/00000000-0000-0000-0000-000000000000/resourceGroups/myresourcegroup/providers/Microsoft.Quantum/workspaces/myworkspace/jobs/00000000-0000-0000-0000-000000000001?api-version=2022-09-12-preview&test-sequence-id=7
+  response:
+    body:
+      string: '{"containerUri": "https://mystorage.blob.core.windows.net/job-00000000-0000-0000-0000-000000000001?sv=PLACEHOLDER&st=2000-01-01T00%3A00%3A00Z&se=2050-01-01T00%3A00%3A00Z&sr=c&sp=rcwl&sig=PLACEHOLDER",
+        "inputDataUri": "https://mystorage.blob.core.windows.net/job-00000000-0000-0000-0000-000000000001/inputData?sv=PLACEHOLDER&st=2000-01-01T00%3A00%3A00Z&se=2050-01-01T00%3A00%3A00Z&sr=b&sp=r&rscd=attachment%3B+filename%3Dcirq-job-00000000-0000-0000-0000-000000000001.input.json&sig=PLACEHOLDER",
+        "inputDataFormat": "honeywell.openqasm.v1", "inputParams": {"count": 500},
+        "metadata": {"qubits": "3", "repetitions": "500", "measurement_dict": "{''q0'':
+        [0], ''q1'': [1], ''q2'': [2]}"}, "sessionId": null, "status": "Waiting",
+        "jobType": "QuantumComputing", "outputDataFormat": "honeywell.quantum-results.v1",
+        "outputDataUri": "https://mystorage.blob.core.windows.net/job-00000000-0000-0000-0000-000000000001/outputData?sv=PLACEHOLDER&st=2000-01-01T00%3A00%3A00Z&se=2050-01-01T00%3A00%3A00Z&sr=b&sp=r&rscd=attachment%3B+filename%3Dcirq-job-00000000-0000-0000-0000-000000000001.output.json&sig=PLACEHOLDER",
+        "beginExecutionTime": null, "cancellationTime": null, "quantumComputingData":
+        {"count": 1}, "errorData": null, "isCancelling": false, "tags": [], "name":
+        "cirq-job", "id": "00000000-0000-0000-0000-000000000001", "providerId": "quantinuum",
+        "target": "quantinuum.sim.h1-1e", "creationTime": "2024-08-28T22:34:17.4182318+00:00",
+        "endExecutionTime": null, "costEstimate": null, "itemType": "Job"}'
+    headers:
+      connection:
+      - keep-alive
+      content-length:
+      - '1491'
+      content-type:
+      - application/json; charset=utf-8
+      transfer-encoding:
+      - chunked
+    status:
+      code: 200
+      message: OK
+- request:
+    body: null
+    headers:
+      Accept:
+      - application/json
+      Accept-Encoding:
+      - gzip, deflate
+      Connection:
+      - keep-alive
+      User-Agent:
+      - azsdk-python-quantum/1.2.4 Python/3.9.19 (Windows-10-10.0.22631-SP0)
+    method: GET
+    uri: https://eastus.quantum.azure.com/subscriptions/00000000-0000-0000-0000-000000000000/resourceGroups/myresourcegroup/providers/Microsoft.Quantum/workspaces/myworkspace/jobs/00000000-0000-0000-0000-000000000001?api-version=2022-09-12-preview&test-sequence-id=8
+  response:
+    body:
+      string: '{"containerUri": "https://mystorage.blob.core.windows.net/job-00000000-0000-0000-0000-000000000001?sv=PLACEHOLDER&st=2000-01-01T00%3A00%3A00Z&se=2050-01-01T00%3A00%3A00Z&sr=c&sp=rcwl&sig=PLACEHOLDER",
+        "inputDataUri": "https://mystorage.blob.core.windows.net/job-00000000-0000-0000-0000-000000000001/inputData?sv=PLACEHOLDER&st=2000-01-01T00%3A00%3A00Z&se=2050-01-01T00%3A00%3A00Z&sr=b&sp=r&rscd=attachment%3B+filename%3Dcirq-job-00000000-0000-0000-0000-000000000001.input.json&sig=PLACEHOLDER",
+        "inputDataFormat": "honeywell.openqasm.v1", "inputParams": {"count": 500},
+        "metadata": {"qubits": "3", "repetitions": "500", "measurement_dict": "{''q0'':
+        [0], ''q1'': [1], ''q2'': [2]}"}, "sessionId": null, "status": "Waiting",
+        "jobType": "QuantumComputing", "outputDataFormat": "honeywell.quantum-results.v1",
+        "outputDataUri": "https://mystorage.blob.core.windows.net/job-00000000-0000-0000-0000-000000000001/outputData?sv=PLACEHOLDER&st=2000-01-01T00%3A00%3A00Z&se=2050-01-01T00%3A00%3A00Z&sr=b&sp=r&rscd=attachment%3B+filename%3Dcirq-job-00000000-0000-0000-0000-000000000001.output.json&sig=PLACEHOLDER",
+        "beginExecutionTime": null, "cancellationTime": null, "quantumComputingData":
+        {"count": 1}, "errorData": null, "isCancelling": false, "tags": [], "name":
+        "cirq-job", "id": "00000000-0000-0000-0000-000000000001", "providerId": "quantinuum",
+        "target": "quantinuum.sim.h1-1e", "creationTime": "2024-08-28T22:34:17.4182318+00:00",
+        "endExecutionTime": null, "costEstimate": null, "itemType": "Job"}'
+    headers:
+      connection:
+      - keep-alive
+      content-length:
+      - '1491'
+      content-type:
+      - application/json; charset=utf-8
+      transfer-encoding:
+      - chunked
+    status:
+      code: 200
+      message: OK
+- request:
+    body: null
+    headers:
+      Accept:
+      - application/json
+      Accept-Encoding:
+      - gzip, deflate
+      Connection:
+      - keep-alive
+      User-Agent:
+      - azsdk-python-quantum/1.2.4 Python/3.9.19 (Windows-10-10.0.22631-SP0)
+    method: GET
+    uri: https://eastus.quantum.azure.com/subscriptions/00000000-0000-0000-0000-000000000000/resourceGroups/myresourcegroup/providers/Microsoft.Quantum/workspaces/myworkspace/jobs/00000000-0000-0000-0000-000000000001?api-version=2022-09-12-preview&test-sequence-id=9
+  response:
+    body:
+      string: '{"containerUri": "https://mystorage.blob.core.windows.net/job-00000000-0000-0000-0000-000000000001?sv=PLACEHOLDER&st=2000-01-01T00%3A00%3A00Z&se=2050-01-01T00%3A00%3A00Z&sr=c&sp=rcwl&sig=PLACEHOLDER",
+        "inputDataUri": "https://mystorage.blob.core.windows.net/job-00000000-0000-0000-0000-000000000001/inputData?sv=PLACEHOLDER&st=2000-01-01T00%3A00%3A00Z&se=2050-01-01T00%3A00%3A00Z&sr=b&sp=r&rscd=attachment%3B+filename%3Dcirq-job-00000000-0000-0000-0000-000000000001.input.json&sig=PLACEHOLDER",
+        "inputDataFormat": "honeywell.openqasm.v1", "inputParams": {"count": 500},
+        "metadata": {"qubits": "3", "repetitions": "500", "measurement_dict": "{''q0'':
+        [0], ''q1'': [1], ''q2'': [2]}"}, "sessionId": null, "status": "Waiting",
+        "jobType": "QuantumComputing", "outputDataFormat": "honeywell.quantum-results.v1",
+        "outputDataUri": "https://mystorage.blob.core.windows.net/job-00000000-0000-0000-0000-000000000001/outputData?sv=PLACEHOLDER&st=2000-01-01T00%3A00%3A00Z&se=2050-01-01T00%3A00%3A00Z&sr=b&sp=r&rscd=attachment%3B+filename%3Dcirq-job-00000000-0000-0000-0000-000000000001.output.json&sig=PLACEHOLDER",
+        "beginExecutionTime": null, "cancellationTime": null, "quantumComputingData":
+        {"count": 1}, "errorData": null, "isCancelling": false, "tags": [], "name":
+        "cirq-job", "id": "00000000-0000-0000-0000-000000000001", "providerId": "quantinuum",
+        "target": "quantinuum.sim.h1-1e", "creationTime": "2024-08-28T22:34:17.4182318+00:00",
+        "endExecutionTime": null, "costEstimate": null, "itemType": "Job"}'
+    headers:
+      connection:
+      - keep-alive
+      content-length:
+      - '1491'
+      content-type:
+      - application/json; charset=utf-8
+      transfer-encoding:
+      - chunked
+    status:
+      code: 200
+      message: OK
+- request:
+    body: null
+    headers:
+      Accept:
+      - application/json
+      Accept-Encoding:
+      - gzip, deflate
+      Connection:
+      - keep-alive
+      User-Agent:
+      - azsdk-python-quantum/1.2.4 Python/3.9.19 (Windows-10-10.0.22631-SP0)
+    method: GET
     uri: https://eastus.quantum.azure.com/subscriptions/00000000-0000-0000-0000-000000000000/resourceGroups/myresourcegroup/providers/Microsoft.Quantum/workspaces/myworkspace/jobs/00000000-0000-0000-0000-000000000001?api-version=2022-09-12-preview&test-sequence-id=10
   response:
     body:
-<<<<<<< HEAD
-      string: '{"containerUri": "https://mystorage.blob.core.windows.net/job-00000000-0000-0000-0000-000000000001?sv=PLACEHOLDER&st=2024-08-15T22%3A09%3A59Z&se=2050-01-01T00%3A00%3A00Z&sr=c&sp=rcwl&sig=PLACEHOLDER&st=2024-08-15T22%3A09%3A59Z&se=2050-01-01T00%3A00%3A00Z&sr=b&sp=r&rscd=attachment%3B+filename%3Dcirq-job-00000000-0000-0000-0000-000000000001.input.json&sig=PLACEHOLDER&st=2024-08-15T22%3A09%3A59Z&se=2050-01-01T00%3A00%3A00Z&sr=b&sp=r&rscd=attachment%3B+filename%3Dcirq-job-00000000-0000-0000-0000-000000000001.output.json&sig=YSaBA8H8ytJYrK%2BCI1epujRTaODfiKli9Hpki%2BkJmgA%3D",
-        "beginExecutionTime": "2024-08-15T22:09:53.104573+00:00", "cancellationTime":
-        null, "quantumComputingData": {"count": 1}, "errorData": null, "isCancelling":
-        false, "tags": [], "name": "cirq-job", "id": "00000000-0000-0000-0000-000000000001",
-        "providerId": "quantinuum", "target": "quantinuum.sim.h1-1e", "creationTime":
-        "2024-08-15T22:09:43.4035079+00:00", "endExecutionTime": "2024-08-15T22:09:53.908227+00:00",
-=======
       string: '{"containerUri": "https://mystorage.blob.core.windows.net/job-00000000-0000-0000-0000-000000000001?sv=PLACEHOLDER&st=2000-01-01T00%3A00%3A00Z&se=2050-01-01T00%3A00%3A00Z&sr=c&sp=rcwl&sig=PLACEHOLDER",
         "inputDataUri": "https://mystorage.blob.core.windows.net/job-00000000-0000-0000-0000-000000000001/inputData?sv=PLACEHOLDER&st=2000-01-01T00%3A00%3A00Z&se=2050-01-01T00%3A00%3A00Z&sr=b&sp=r&rscd=attachment%3B+filename%3Dcirq-job-00000000-0000-0000-0000-000000000001.input.json&sig=PLACEHOLDER",
         "inputDataFormat": "honeywell.openqasm.v1", "inputParams": {"count": 500},
@@ -1068,7 +829,6 @@
         false, "tags": [], "name": "cirq-job", "id": "00000000-0000-0000-0000-000000000001",
         "providerId": "quantinuum", "target": "quantinuum.sim.h1-1e", "creationTime":
         "2024-08-28T22:34:17.4182318+00:00", "endExecutionTime": "2024-08-28T22:34:28.029768+00:00",
->>>>>>> b43e1017
         "costEstimate": {"currencyCode": "USD", "events": [{"dimensionId": "ehqc",
         "dimensionName": "EHQC", "measureUnit": "hqc", "amountBilled": 10.5, "amountConsumed":
         10.5, "unitPrice": 0.0}], "estimatedTotal": 0.0}, "itemType": "Job"}'
@@ -1076,11 +836,7 @@
       connection:
       - keep-alive
       content-length:
-<<<<<<< HEAD
-      - '1222'
-=======
       - '1746'
->>>>>>> b43e1017
       content-type:
       - application/json; charset=utf-8
       transfer-encoding:
@@ -1100,122 +856,12 @@
       User-Agent:
       - azsdk-python-storage-blob/12.20.0 Python/3.9.19 (Windows-10-10.0.22631-SP0)
       x-ms-date:
-<<<<<<< HEAD
-      - Thu, 15 Aug 2024 22:09:58 GMT
-=======
       - Wed, 28 Aug 2024 22:34:32 GMT
->>>>>>> b43e1017
       x-ms-range:
       - bytes=0-33554431
       x-ms-version:
       - '2024-05-04'
     method: GET
-<<<<<<< HEAD
-    uri: https://mystorage.blob.core.windows.net/job-00000000-0000-0000-0000-000000000001/rawOutputData?sv=PLACEHOLDER&st=2024-08-15T22%3A09%3A59Z&se=2050-01-01T00%3A00%3A00Z&sr=b&sp=r&rscd=attachment%3B%20filename%3Dcirq-job-00000000-0000-0000-0000-000000000001.output.json&sig=YSaBA8H8ytJYrK%2BCI1epujRTaODfiKli9Hpki%2BkJmgA%3D
-  response:
-    body:
-      string: '{"m_q0": ["0", "0", "1", "1", "0", "1", "1", "0", "1", "1", "0", "1",
-        "1", "1", "0", "0", "1", "0", "1", "0", "1", "1", "0", "1", "0", "0", "0",
-        "1", "0", "0", "0", "0", "0", "0", "1", "0", "0", "0", "0", "1", "0", "1",
-        "1", "1", "0", "1", "0", "0", "1", "0", "0", "0", "0", "1", "0", "0", "0",
-        "0", "1", "1", "1", "0", "1", "0", "1", "0", "1", "1", "1", "0", "1", "0",
-        "0", "1", "1", "1", "1", "0", "0", "0", "1", "0", "0", "0", "1", "0", "0",
-        "0", "0", "0", "1", "1", "1", "1", "0", "0", "1", "0", "0", "0", "0", "1",
-        "0", "1", "0", "1", "1", "0", "1", "1", "0", "0", "0", "1", "0", "0", "0",
-        "0", "1", "0", "1", "0", "1", "0", "0", "0", "1", "1", "1", "1", "1", "1",
-        "1", "1", "0", "1", "0", "1", "0", "0", "0", "0", "0", "1", "0", "1", "1",
-        "0", "1", "1", "1", "0", "0", "0", "0", "1", "0", "0", "0", "0", "1", "0",
-        "1", "0", "0", "0", "1", "0", "0", "1", "0", "0", "1", "1", "0", "1", "1",
-        "1", "0", "1", "0", "0", "0", "1", "0", "1", "0", "1", "0", "1", "1", "1",
-        "0", "0", "1", "1", "1", "1", "0", "0", "1", "1", "0", "0", "1", "1", "0",
-        "1", "0", "0", "1", "1", "1", "1", "1", "1", "0", "0", "1", "1", "1", "1",
-        "1", "0", "0", "1", "1", "0", "0", "1", "0", "1", "1", "1", "1", "1", "0",
-        "1", "0", "0", "1", "1", "0", "0", "1", "1", "1", "1", "0", "0", "1", "1",
-        "0", "0", "0", "0", "0", "0", "1", "0", "1", "1", "1", "1", "1", "1", "0",
-        "1", "1", "1", "0", "1", "0", "0", "0", "1", "1", "1", "1", "1", "1", "0",
-        "0", "0", "1", "0", "1", "1", "0", "1", "0", "0", "0", "1", "1", "0", "1",
-        "0", "1", "1", "0", "1", "0", "0", "0", "0", "1", "0", "0", "0", "0", "1",
-        "0", "0", "0", "0", "0", "0", "0", "0", "0", "1", "1", "1", "1", "0", "0",
-        "0", "0", "0", "0", "1", "0", "1", "1", "1", "1", "1", "1", "1", "1", "1",
-        "0", "0", "0", "0", "1", "1", "0", "0", "0", "1", "0", "1", "0", "1", "0",
-        "1", "1", "1", "1", "1", "1", "1", "1", "0", "1", "0", "0", "0", "1", "0",
-        "0", "1", "1", "1", "0", "1", "1", "0", "0", "0", "1", "0", "1", "0", "0",
-        "0", "0", "1", "0", "1", "1", "0", "1", "0", "1", "0", "1", "1", "1", "1",
-        "1", "0", "0", "0", "1", "0", "1", "0", "1", "1", "0", "1", "1", "0", "1",
-        "0", "1", "1", "0", "1", "0", "0", "0", "1", "0", "0", "0", "0", "1", "1",
-        "1", "1", "0", "1", "1", "1", "1", "0", "1", "0", "1", "1", "1", "0", "0",
-        "0", "1", "1", "0", "0", "0", "0", "0", "0", "1", "1", "0", "1", "0", "1",
-        "0", "0", "1", "0", "1", "1", "0", "0", "1", "1", "1", "0", "1", "1", "1",
-        "1", "1", "1", "0", "1", "1", "1", "0", "1", "0", "0", "0", "0", "0", "1",
-        "1", "0", "1", "1", "1", "1", "0", "1"], "m_q1": ["0", "0", "1", "1", "0",
-        "1", "1", "0", "1", "1", "0", "1", "1", "1", "0", "0", "1", "0", "1", "0",
-        "1", "1", "0", "1", "0", "0", "0", "1", "0", "0", "0", "0", "0", "0", "1",
-        "0", "0", "0", "0", "1", "0", "1", "1", "1", "0", "1", "0", "0", "1", "0",
-        "0", "0", "0", "1", "0", "0", "0", "0", "1", "1", "1", "0", "1", "0", "1",
-        "0", "1", "1", "1", "0", "1", "0", "0", "1", "1", "1", "1", "0", "0", "0",
-        "1", "0", "0", "0", "1", "0", "0", "0", "0", "0", "1", "1", "1", "1", "0",
-        "0", "1", "0", "0", "0", "0", "1", "0", "1", "0", "1", "1", "0", "1", "1",
-        "0", "0", "0", "1", "0", "0", "0", "0", "1", "0", "1", "0", "1", "0", "0",
-        "0", "1", "1", "1", "1", "1", "1", "1", "1", "1", "1", "0", "1", "0", "0",
-        "0", "0", "0", "1", "0", "1", "1", "0", "1", "1", "1", "0", "0", "0", "0",
-        "1", "0", "1", "0", "0", "1", "0", "1", "0", "0", "0", "1", "0", "0", "1",
-        "0", "0", "1", "1", "0", "1", "1", "1", "0", "1", "0", "0", "0", "0", "0",
-        "1", "0", "1", "0", "1", "1", "1", "0", "0", "1", "1", "1", "1", "0", "0",
-        "1", "1", "0", "0", "1", "1", "0", "1", "0", "0", "1", "1", "1", "1", "1",
-        "1", "0", "0", "1", "1", "1", "1", "1", "0", "0", "1", "1", "0", "0", "1",
-        "0", "1", "1", "1", "1", "1", "0", "1", "0", "0", "1", "1", "0", "0", "1",
-        "1", "1", "1", "0", "0", "1", "1", "0", "0", "0", "0", "0", "0", "1", "0",
-        "1", "1", "1", "1", "1", "1", "0", "1", "1", "1", "0", "1", "0", "0", "0",
-        "1", "1", "1", "1", "1", "1", "0", "0", "0", "1", "0", "1", "1", "0", "1",
-        "0", "0", "0", "1", "1", "0", "1", "0", "1", "1", "0", "1", "0", "0", "0",
-        "0", "1", "0", "0", "0", "0", "1", "0", "0", "0", "1", "0", "0", "1", "0",
-        "0", "1", "1", "1", "1", "0", "0", "0", "0", "0", "1", "1", "0", "1", "1",
-        "1", "1", "1", "1", "1", "1", "1", "0", "0", "0", "0", "1", "1", "0", "0",
-        "0", "1", "0", "1", "0", "1", "0", "1", "1", "1", "1", "1", "1", "1", "1",
-        "0", "1", "0", "0", "0", "1", "0", "0", "1", "1", "1", "0", "1", "1", "0",
-        "0", "0", "1", "0", "1", "0", "0", "0", "0", "1", "0", "1", "1", "0", "1",
-        "0", "1", "0", "1", "1", "1", "1", "1", "0", "0", "0", "1", "0", "1", "0",
-        "1", "1", "0", "1", "1", "0", "1", "0", "1", "0", "0", "1", "0", "0", "0",
-        "1", "0", "0", "0", "0", "1", "1", "1", "1", "0", "1", "1", "1", "1", "0",
-        "1", "0", "1", "1", "1", "0", "0", "0", "1", "1", "0", "0", "0", "0", "0",
-        "0", "1", "1", "0", "1", "0", "1", "0", "0", "1", "0", "1", "1", "0", "0",
-        "1", "1", "1", "0", "1", "1", "1", "1", "1", "1", "0", "1", "1", "1", "0",
-        "1", "0", "0", "0", "0", "0", "1", "1", "0", "1", "1", "1", "1", "0", "1"],
-        "m_q2": ["0", "0", "1", "1", "0", "1", "1", "0", "1", "1", "0", "1", "1",
-        "1", "0", "0", "1", "0", "1", "0", "1", "1", "0", "1", "0", "0", "0", "1",
-        "0", "0", "0", "0", "0", "0", "1", "0", "0", "0", "0", "1", "0", "1", "1",
-        "1", "0", "1", "0", "0", "1", "0", "0", "0", "0", "1", "0", "0", "0", "0",
-        "1", "1", "1", "0", "1", "0", "1", "0", "1", "1", "1", "0", "1", "0", "0",
-        "1", "1", "1", "1", "0", "0", "0", "1", "0", "0", "0", "1", "0", "0", "0",
-        "0", "0", "0", "1", "1", "1", "0", "0", "1", "0", "0", "0", "0", "1", "0",
-        "1", "0", "1", "1", "0", "1", "1", "0", "0", "0", "1", "0", "0", "0", "0",
-        "1", "0", "1", "0", "1", "0", "0", "0", "1", "1", "1", "1", "1", "1", "1",
-        "1", "1", "1", "0", "1", "0", "0", "0", "0", "0", "1", "0", "1", "1", "0",
-        "1", "1", "1", "0", "0", "0", "0", "1", "0", "1", "0", "0", "1", "0", "1",
-        "0", "0", "0", "1", "0", "0", "1", "0", "0", "1", "1", "0", "1", "1", "1",
-        "0", "1", "0", "0", "0", "1", "0", "1", "0", "1", "0", "1", "1", "1", "0",
-        "0", "1", "1", "1", "1", "0", "0", "1", "1", "0", "0", "1", "1", "0", "1",
-        "0", "0", "1", "1", "1", "1", "1", "1", "0", "0", "1", "1", "1", "1", "1",
-        "0", "0", "1", "1", "0", "0", "1", "0", "1", "1", "1", "1", "1", "0", "1",
-        "0", "0", "1", "1", "0", "0", "1", "1", "1", "1", "0", "0", "1", "1", "0",
-        "0", "0", "0", "0", "0", "1", "0", "1", "1", "1", "1", "1", "1", "0", "1",
-        "1", "1", "0", "1", "0", "0", "0", "1", "1", "1", "1", "1", "1", "0", "0",
-        "0", "1", "0", "1", "1", "0", "1", "0", "0", "0", "1", "1", "0", "1", "0",
-        "1", "1", "0", "1", "0", "0", "0", "0", "1", "0", "0", "0", "0", "1", "0",
-        "0", "0", "1", "0", "0", "0", "0", "0", "1", "1", "1", "1", "0", "0", "0",
-        "0", "0", "1", "1", "0", "1", "1", "1", "1", "1", "1", "1", "1", "1", "0",
-        "0", "0", "0", "1", "1", "0", "0", "0", "1", "0", "1", "0", "1", "0", "1",
-        "1", "1", "1", "1", "1", "1", "1", "0", "1", "0", "0", "0", "1", "0", "0",
-        "1", "1", "1", "0", "1", "1", "0", "0", "0", "1", "0", "1", "0", "0", "0",
-        "0", "1", "0", "1", "1", "0", "1", "0", "1", "0", "1", "1", "1", "1", "1",
-        "0", "0", "0", "1", "0", "1", "0", "1", "1", "0", "1", "1", "0", "1", "0",
-        "1", "1", "0", "1", "0", "0", "0", "1", "0", "0", "0", "0", "1", "1", "1",
-        "1", "0", "1", "1", "1", "1", "0", "1", "0", "1", "1", "1", "0", "0", "0",
-        "1", "1", "0", "0", "0", "0", "0", "0", "1", "1", "0", "1", "0", "1", "0",
-        "0", "1", "0", "1", "1", "0", "0", "1", "1", "1", "0", "1", "1", "1", "1",
-        "1", "1", "0", "1", "1", "1", "0", "1", "0", "0", "0", "0", "0", "1", "1",
-        "0", "1", "1", "1", "1", "0", "1"]}'
-=======
     uri: https://mystorage.blob.core.windows.net/job-00000000-0000-0000-0000-000000000001/rawOutputData?sv=PLACEHOLDER&st=2000-01-01T00%3A00%3A00Z&se=2050-01-01T00%3A00%3A00Z&sr=b&sp=r&rscd=attachment%3B%20filename%3Dcirq-job-00000000-0000-0000-0000-000000000001.output.json&sig=PLACEHOLDER
   response:
     body:
@@ -1320,7 +966,6 @@
         "0", "1", "0", "1", "1", "0", "1", "1", "0", "1", "0", "0", "0", "1", "1",
         "0", "1", "0", "1", "0", "0", "0", "1", "0", "0", "1", "0", "1", "0", "0",
         "1", "0", "0", "1", "1", "0", "0"]}'
->>>>>>> b43e1017
     headers:
       accept-ranges:
       - bytes
@@ -1331,19 +976,11 @@
       content-type:
       - application/octet-stream
       x-ms-blob-content-md5:
-<<<<<<< HEAD
-      - KUBDYDpsCj/tBp2HqWSieg==
-      x-ms-blob-type:
-      - BlockBlob
-      x-ms-creation-time:
-      - Thu, 15 Aug 2024 22:09:43 GMT
-=======
       - 3zVCdzRotM5jYUV9ZX8GLw==
       x-ms-blob-type:
       - BlockBlob
       x-ms-creation-time:
       - Wed, 28 Aug 2024 22:34:17 GMT
->>>>>>> b43e1017
       x-ms-lease-state:
       - available
       x-ms-lease-status:
@@ -1373,40 +1010,6 @@
       string: '{"value": [{"id": "microsoft-elements", "currentAvailability": "Available",
         "targets": [{"id": "microsoft.dft", "currentAvailability": "Available", "averageQueueTime":
         0, "statusPage": null}]}, {"id": "ionq", "currentAvailability": "Degraded",
-<<<<<<< HEAD
-        "targets": [{"id": "ionq.qpu", "currentAvailability": "Available", "averageQueueTime":
-        1328745, "statusPage": "https://status.ionq.co"}, {"id": "ionq.qpu.aria-1",
-        "currentAvailability": "Unavailable", "averageQueueTime": 2212165, "statusPage":
-        "https://status.ionq.co"}, {"id": "ionq.qpu.aria-2", "currentAvailability":
-        "Available", "averageQueueTime": 1414120, "statusPage": "https://status.ionq.co"},
-        {"id": "ionq.simulator", "currentAvailability": "Available", "averageQueueTime":
-        46013, "statusPage": "https://status.ionq.co"}]}, {"id": "microsoft-qc", "currentAvailability":
-        "Available", "targets": [{"id": "microsoft.estimator", "currentAvailability":
-        "Available", "averageQueueTime": 0, "statusPage": null}]}, {"id": "pasqal",
-        "currentAvailability": "Available", "targets": [{"id": "pasqal.sim.emu-tn",
-        "currentAvailability": "Available", "averageQueueTime": 273, "statusPage":
-        "https://pasqal.com"}, {"id": "pasqal.qpu.fresnel", "currentAvailability":
-        "Available", "averageQueueTime": 103193, "statusPage": "https://pasqal.com"}]},
-        {"id": "quantinuum", "currentAvailability": "Degraded", "targets": [{"id":
-        "quantinuum.qpu.h1-1", "currentAvailability": "Degraded", "averageQueueTime":
-        0, "statusPage": "https://www.quantinuum.com/hardware/h1"}, {"id": "quantinuum.sim.h1-1sc",
-        "currentAvailability": "Available", "averageQueueTime": 4, "statusPage": "https://www.quantinuum.com/hardware/h1"},
-        {"id": "quantinuum.sim.h1-1e", "currentAvailability": "Available", "averageQueueTime":
-        1128, "statusPage": "https://www.quantinuum.com/hardware/h1"}, {"id": "quantinuum.qpu.h2-1",
-        "currentAvailability": "Degraded", "averageQueueTime": 0, "statusPage": "https://www.quantinuum.com/hardware/h2"},
-        {"id": "quantinuum.sim.h2-1sc", "currentAvailability": "Available", "averageQueueTime":
-        1, "statusPage": "https://www.quantinuum.com/hardware/h2"}, {"id": "quantinuum.sim.h2-1e",
-        "currentAvailability": "Available", "averageQueueTime": 1767318, "statusPage":
-        "https://www.quantinuum.com/hardware/h2"}, {"id": "quantinuum.sim.h1-1sc-preview",
-        "currentAvailability": "Available", "averageQueueTime": 4, "statusPage": "https://www.quantinuum.com/hardware/h1"},
-        {"id": "quantinuum.sim.h1-1e-preview", "currentAvailability": "Available",
-        "averageQueueTime": 1128, "statusPage": "https://www.quantinuum.com/hardware/h1"},
-        {"id": "quantinuum.sim.h1-2e-preview", "currentAvailability": "Available",
-        "averageQueueTime": 838, "statusPage": "https://www.quantinuum.com/hardware/h1"},
-        {"id": "quantinuum.qpu.h1-1-preview", "currentAvailability": "Degraded", "averageQueueTime":
-        0, "statusPage": "https://www.quantinuum.com/hardware/h1"}]}, {"id": "rigetti",
-        "currentAvailability": "Available", "targets": [{"id": "rigetti.sim.qvm",
-=======
         "targets": [{"id": "ionq.qpu", "currentAvailability": "Unavailable", "averageQueueTime":
         0, "statusPage": null}, {"id": "ionq.qpu.aria-1", "currentAvailability": "Available",
         "averageQueueTime": 138225, "statusPage": "https://status.ionq.co"}, {"id":
@@ -1438,7 +1041,6 @@
         {"id": "quantinuum.qpu.h1-1-preview", "currentAvailability": "Available",
         "averageQueueTime": 156390, "statusPage": "https://www.quantinuum.com/hardware/h1"}]},
         {"id": "rigetti", "currentAvailability": "Available", "targets": [{"id": "rigetti.sim.qvm",
->>>>>>> b43e1017
         "currentAvailability": "Available", "averageQueueTime": 5, "statusPage": "https://rigetti.statuspage.io/"},
         {"id": "rigetti.qpu.ankaa-2", "currentAvailability": "Available", "averageQueueTime":
         5, "statusPage": "https://rigetti.statuspage.io/"}]}, {"id": "qci", "currentAvailability":
@@ -1465,11 +1067,7 @@
       connection:
       - keep-alive
       content-length:
-<<<<<<< HEAD
-      - '4783'
-=======
       - '4752'
->>>>>>> b43e1017
       content-type:
       - application/json; charset=utf-8
       transfer-encoding:
@@ -1492,14 +1090,6 @@
     uri: https://eastus.quantum.azure.com/subscriptions/00000000-0000-0000-0000-000000000000/resourceGroups/myresourcegroup/providers/Microsoft.Quantum/workspaces/myworkspace/jobs/00000000-0000-0000-0000-000000000001?api-version=2022-09-12-preview&test-sequence-id=11
   response:
     body:
-<<<<<<< HEAD
-      string: '{"containerUri": "https://mystorage.blob.core.windows.net/job-00000000-0000-0000-0000-000000000001?sv=PLACEHOLDER&st=2024-08-15T22%3A09%3A59Z&se=2050-01-01T00%3A00%3A00Z&sr=c&sp=rcwl&sig=PLACEHOLDER&st=2024-08-15T22%3A09%3A59Z&se=2050-01-01T00%3A00%3A00Z&sr=b&sp=r&rscd=attachment%3B+filename%3Dcirq-job-00000000-0000-0000-0000-000000000001.input.json&sig=PLACEHOLDER&st=2024-08-15T22%3A09%3A59Z&se=2050-01-01T00%3A00%3A00Z&sr=b&sp=r&rscd=attachment%3B+filename%3Dcirq-job-00000000-0000-0000-0000-000000000001.output.json&sig=YSaBA8H8ytJYrK%2BCI1epujRTaODfiKli9Hpki%2BkJmgA%3D",
-        "beginExecutionTime": "2024-08-15T22:09:53.104573+00:00", "cancellationTime":
-        null, "quantumComputingData": {"count": 1}, "errorData": null, "isCancelling":
-        false, "tags": [], "name": "cirq-job", "id": "00000000-0000-0000-0000-000000000001",
-        "providerId": "quantinuum", "target": "quantinuum.sim.h1-1e", "creationTime":
-        "2024-08-15T22:09:43.4035079+00:00", "endExecutionTime": "2024-08-15T22:09:53.908227+00:00",
-=======
       string: '{"containerUri": "https://mystorage.blob.core.windows.net/job-00000000-0000-0000-0000-000000000001?sv=PLACEHOLDER&st=2000-01-01T00%3A00%3A00Z&se=2050-01-01T00%3A00%3A00Z&sr=c&sp=rcwl&sig=PLACEHOLDER",
         "inputDataUri": "https://mystorage.blob.core.windows.net/job-00000000-0000-0000-0000-000000000001/inputData?sv=PLACEHOLDER&st=2000-01-01T00%3A00%3A00Z&se=2050-01-01T00%3A00%3A00Z&sr=b&sp=r&rscd=attachment%3B+filename%3Dcirq-job-00000000-0000-0000-0000-000000000001.input.json&sig=PLACEHOLDER",
         "inputDataFormat": "honeywell.openqasm.v1", "inputParams": {"count": 500},
@@ -1512,7 +1102,6 @@
         false, "tags": [], "name": "cirq-job", "id": "00000000-0000-0000-0000-000000000001",
         "providerId": "quantinuum", "target": "quantinuum.sim.h1-1e", "creationTime":
         "2024-08-28T22:34:17.4182318+00:00", "endExecutionTime": "2024-08-28T22:34:28.029768+00:00",
->>>>>>> b43e1017
         "costEstimate": {"currencyCode": "USD", "events": [{"dimensionId": "ehqc",
         "dimensionName": "EHQC", "measureUnit": "hqc", "amountBilled": 10.5, "amountConsumed":
         10.5, "unitPrice": 0.0}], "estimatedTotal": 0.0}, "itemType": "Job"}'
@@ -1520,11 +1109,7 @@
       connection:
       - keep-alive
       content-length:
-<<<<<<< HEAD
-      - '1222'
-=======
       - '1746'
->>>>>>> b43e1017
       content-type:
       - application/json; charset=utf-8
       transfer-encoding:
@@ -1547,14 +1132,6 @@
     uri: https://eastus.quantum.azure.com/subscriptions/00000000-0000-0000-0000-000000000000/resourceGroups/myresourcegroup/providers/Microsoft.Quantum/workspaces/myworkspace/jobs/00000000-0000-0000-0000-000000000001?api-version=2022-09-12-preview&test-sequence-id=12
   response:
     body:
-<<<<<<< HEAD
-      string: '{"containerUri": "https://mystorage.blob.core.windows.net/job-00000000-0000-0000-0000-000000000001?sv=PLACEHOLDER&st=2024-08-15T22%3A09%3A59Z&se=2050-01-01T00%3A00%3A00Z&sr=c&sp=rcwl&sig=PLACEHOLDER&st=2024-08-15T22%3A09%3A59Z&se=2050-01-01T00%3A00%3A00Z&sr=b&sp=r&rscd=attachment%3B+filename%3Dcirq-job-00000000-0000-0000-0000-000000000001.input.json&sig=PLACEHOLDER&st=2024-08-15T22%3A09%3A59Z&se=2050-01-01T00%3A00%3A00Z&sr=b&sp=r&rscd=attachment%3B+filename%3Dcirq-job-00000000-0000-0000-0000-000000000001.output.json&sig=YSaBA8H8ytJYrK%2BCI1epujRTaODfiKli9Hpki%2BkJmgA%3D",
-        "beginExecutionTime": "2024-08-15T22:09:53.104573+00:00", "cancellationTime":
-        null, "quantumComputingData": {"count": 1}, "errorData": null, "isCancelling":
-        false, "tags": [], "name": "cirq-job", "id": "00000000-0000-0000-0000-000000000001",
-        "providerId": "quantinuum", "target": "quantinuum.sim.h1-1e", "creationTime":
-        "2024-08-15T22:09:43.4035079+00:00", "endExecutionTime": "2024-08-15T22:09:53.908227+00:00",
-=======
       string: '{"containerUri": "https://mystorage.blob.core.windows.net/job-00000000-0000-0000-0000-000000000001?sv=PLACEHOLDER&st=2000-01-01T00%3A00%3A00Z&se=2050-01-01T00%3A00%3A00Z&sr=c&sp=rcwl&sig=PLACEHOLDER",
         "inputDataUri": "https://mystorage.blob.core.windows.net/job-00000000-0000-0000-0000-000000000001/inputData?sv=PLACEHOLDER&st=2000-01-01T00%3A00%3A00Z&se=2050-01-01T00%3A00%3A00Z&sr=b&sp=r&rscd=attachment%3B+filename%3Dcirq-job-00000000-0000-0000-0000-000000000001.input.json&sig=PLACEHOLDER",
         "inputDataFormat": "honeywell.openqasm.v1", "inputParams": {"count": 500},
@@ -1567,7 +1144,6 @@
         false, "tags": [], "name": "cirq-job", "id": "00000000-0000-0000-0000-000000000001",
         "providerId": "quantinuum", "target": "quantinuum.sim.h1-1e", "creationTime":
         "2024-08-28T22:34:17.4182318+00:00", "endExecutionTime": "2024-08-28T22:34:28.029768+00:00",
->>>>>>> b43e1017
         "costEstimate": {"currencyCode": "USD", "events": [{"dimensionId": "ehqc",
         "dimensionName": "EHQC", "measureUnit": "hqc", "amountBilled": 10.5, "amountConsumed":
         10.5, "unitPrice": 0.0}], "estimatedTotal": 0.0}, "itemType": "Job"}'
@@ -1575,11 +1151,7 @@
       connection:
       - keep-alive
       content-length:
-<<<<<<< HEAD
-      - '1222'
-=======
       - '1746'
->>>>>>> b43e1017
       content-type:
       - application/json; charset=utf-8
       transfer-encoding:
@@ -1599,122 +1171,12 @@
       User-Agent:
       - azsdk-python-storage-blob/12.20.0 Python/3.9.19 (Windows-10-10.0.22631-SP0)
       x-ms-date:
-<<<<<<< HEAD
-      - Thu, 15 Aug 2024 22:09:58 GMT
-=======
       - Wed, 28 Aug 2024 22:34:32 GMT
->>>>>>> b43e1017
       x-ms-range:
       - bytes=0-33554431
       x-ms-version:
       - '2024-05-04'
     method: GET
-<<<<<<< HEAD
-    uri: https://mystorage.blob.core.windows.net/job-00000000-0000-0000-0000-000000000001/rawOutputData?sv=PLACEHOLDER&st=2024-08-15T22%3A09%3A59Z&se=2050-01-01T00%3A00%3A00Z&sr=b&sp=r&rscd=attachment%3B%20filename%3Dcirq-job-00000000-0000-0000-0000-000000000001.output.json&sig=YSaBA8H8ytJYrK%2BCI1epujRTaODfiKli9Hpki%2BkJmgA%3D
-  response:
-    body:
-      string: '{"m_q0": ["0", "0", "1", "1", "0", "1", "1", "0", "1", "1", "0", "1",
-        "1", "1", "0", "0", "1", "0", "1", "0", "1", "1", "0", "1", "0", "0", "0",
-        "1", "0", "0", "0", "0", "0", "0", "1", "0", "0", "0", "0", "1", "0", "1",
-        "1", "1", "0", "1", "0", "0", "1", "0", "0", "0", "0", "1", "0", "0", "0",
-        "0", "1", "1", "1", "0", "1", "0", "1", "0", "1", "1", "1", "0", "1", "0",
-        "0", "1", "1", "1", "1", "0", "0", "0", "1", "0", "0", "0", "1", "0", "0",
-        "0", "0", "0", "1", "1", "1", "1", "0", "0", "1", "0", "0", "0", "0", "1",
-        "0", "1", "0", "1", "1", "0", "1", "1", "0", "0", "0", "1", "0", "0", "0",
-        "0", "1", "0", "1", "0", "1", "0", "0", "0", "1", "1", "1", "1", "1", "1",
-        "1", "1", "0", "1", "0", "1", "0", "0", "0", "0", "0", "1", "0", "1", "1",
-        "0", "1", "1", "1", "0", "0", "0", "0", "1", "0", "0", "0", "0", "1", "0",
-        "1", "0", "0", "0", "1", "0", "0", "1", "0", "0", "1", "1", "0", "1", "1",
-        "1", "0", "1", "0", "0", "0", "1", "0", "1", "0", "1", "0", "1", "1", "1",
-        "0", "0", "1", "1", "1", "1", "0", "0", "1", "1", "0", "0", "1", "1", "0",
-        "1", "0", "0", "1", "1", "1", "1", "1", "1", "0", "0", "1", "1", "1", "1",
-        "1", "0", "0", "1", "1", "0", "0", "1", "0", "1", "1", "1", "1", "1", "0",
-        "1", "0", "0", "1", "1", "0", "0", "1", "1", "1", "1", "0", "0", "1", "1",
-        "0", "0", "0", "0", "0", "0", "1", "0", "1", "1", "1", "1", "1", "1", "0",
-        "1", "1", "1", "0", "1", "0", "0", "0", "1", "1", "1", "1", "1", "1", "0",
-        "0", "0", "1", "0", "1", "1", "0", "1", "0", "0", "0", "1", "1", "0", "1",
-        "0", "1", "1", "0", "1", "0", "0", "0", "0", "1", "0", "0", "0", "0", "1",
-        "0", "0", "0", "0", "0", "0", "0", "0", "0", "1", "1", "1", "1", "0", "0",
-        "0", "0", "0", "0", "1", "0", "1", "1", "1", "1", "1", "1", "1", "1", "1",
-        "0", "0", "0", "0", "1", "1", "0", "0", "0", "1", "0", "1", "0", "1", "0",
-        "1", "1", "1", "1", "1", "1", "1", "1", "0", "1", "0", "0", "0", "1", "0",
-        "0", "1", "1", "1", "0", "1", "1", "0", "0", "0", "1", "0", "1", "0", "0",
-        "0", "0", "1", "0", "1", "1", "0", "1", "0", "1", "0", "1", "1", "1", "1",
-        "1", "0", "0", "0", "1", "0", "1", "0", "1", "1", "0", "1", "1", "0", "1",
-        "0", "1", "1", "0", "1", "0", "0", "0", "1", "0", "0", "0", "0", "1", "1",
-        "1", "1", "0", "1", "1", "1", "1", "0", "1", "0", "1", "1", "1", "0", "0",
-        "0", "1", "1", "0", "0", "0", "0", "0", "0", "1", "1", "0", "1", "0", "1",
-        "0", "0", "1", "0", "1", "1", "0", "0", "1", "1", "1", "0", "1", "1", "1",
-        "1", "1", "1", "0", "1", "1", "1", "0", "1", "0", "0", "0", "0", "0", "1",
-        "1", "0", "1", "1", "1", "1", "0", "1"], "m_q1": ["0", "0", "1", "1", "0",
-        "1", "1", "0", "1", "1", "0", "1", "1", "1", "0", "0", "1", "0", "1", "0",
-        "1", "1", "0", "1", "0", "0", "0", "1", "0", "0", "0", "0", "0", "0", "1",
-        "0", "0", "0", "0", "1", "0", "1", "1", "1", "0", "1", "0", "0", "1", "0",
-        "0", "0", "0", "1", "0", "0", "0", "0", "1", "1", "1", "0", "1", "0", "1",
-        "0", "1", "1", "1", "0", "1", "0", "0", "1", "1", "1", "1", "0", "0", "0",
-        "1", "0", "0", "0", "1", "0", "0", "0", "0", "0", "1", "1", "1", "1", "0",
-        "0", "1", "0", "0", "0", "0", "1", "0", "1", "0", "1", "1", "0", "1", "1",
-        "0", "0", "0", "1", "0", "0", "0", "0", "1", "0", "1", "0", "1", "0", "0",
-        "0", "1", "1", "1", "1", "1", "1", "1", "1", "1", "1", "0", "1", "0", "0",
-        "0", "0", "0", "1", "0", "1", "1", "0", "1", "1", "1", "0", "0", "0", "0",
-        "1", "0", "1", "0", "0", "1", "0", "1", "0", "0", "0", "1", "0", "0", "1",
-        "0", "0", "1", "1", "0", "1", "1", "1", "0", "1", "0", "0", "0", "0", "0",
-        "1", "0", "1", "0", "1", "1", "1", "0", "0", "1", "1", "1", "1", "0", "0",
-        "1", "1", "0", "0", "1", "1", "0", "1", "0", "0", "1", "1", "1", "1", "1",
-        "1", "0", "0", "1", "1", "1", "1", "1", "0", "0", "1", "1", "0", "0", "1",
-        "0", "1", "1", "1", "1", "1", "0", "1", "0", "0", "1", "1", "0", "0", "1",
-        "1", "1", "1", "0", "0", "1", "1", "0", "0", "0", "0", "0", "0", "1", "0",
-        "1", "1", "1", "1", "1", "1", "0", "1", "1", "1", "0", "1", "0", "0", "0",
-        "1", "1", "1", "1", "1", "1", "0", "0", "0", "1", "0", "1", "1", "0", "1",
-        "0", "0", "0", "1", "1", "0", "1", "0", "1", "1", "0", "1", "0", "0", "0",
-        "0", "1", "0", "0", "0", "0", "1", "0", "0", "0", "1", "0", "0", "1", "0",
-        "0", "1", "1", "1", "1", "0", "0", "0", "0", "0", "1", "1", "0", "1", "1",
-        "1", "1", "1", "1", "1", "1", "1", "0", "0", "0", "0", "1", "1", "0", "0",
-        "0", "1", "0", "1", "0", "1", "0", "1", "1", "1", "1", "1", "1", "1", "1",
-        "0", "1", "0", "0", "0", "1", "0", "0", "1", "1", "1", "0", "1", "1", "0",
-        "0", "0", "1", "0", "1", "0", "0", "0", "0", "1", "0", "1", "1", "0", "1",
-        "0", "1", "0", "1", "1", "1", "1", "1", "0", "0", "0", "1", "0", "1", "0",
-        "1", "1", "0", "1", "1", "0", "1", "0", "1", "0", "0", "1", "0", "0", "0",
-        "1", "0", "0", "0", "0", "1", "1", "1", "1", "0", "1", "1", "1", "1", "0",
-        "1", "0", "1", "1", "1", "0", "0", "0", "1", "1", "0", "0", "0", "0", "0",
-        "0", "1", "1", "0", "1", "0", "1", "0", "0", "1", "0", "1", "1", "0", "0",
-        "1", "1", "1", "0", "1", "1", "1", "1", "1", "1", "0", "1", "1", "1", "0",
-        "1", "0", "0", "0", "0", "0", "1", "1", "0", "1", "1", "1", "1", "0", "1"],
-        "m_q2": ["0", "0", "1", "1", "0", "1", "1", "0", "1", "1", "0", "1", "1",
-        "1", "0", "0", "1", "0", "1", "0", "1", "1", "0", "1", "0", "0", "0", "1",
-        "0", "0", "0", "0", "0", "0", "1", "0", "0", "0", "0", "1", "0", "1", "1",
-        "1", "0", "1", "0", "0", "1", "0", "0", "0", "0", "1", "0", "0", "0", "0",
-        "1", "1", "1", "0", "1", "0", "1", "0", "1", "1", "1", "0", "1", "0", "0",
-        "1", "1", "1", "1", "0", "0", "0", "1", "0", "0", "0", "1", "0", "0", "0",
-        "0", "0", "0", "1", "1", "1", "0", "0", "1", "0", "0", "0", "0", "1", "0",
-        "1", "0", "1", "1", "0", "1", "1", "0", "0", "0", "1", "0", "0", "0", "0",
-        "1", "0", "1", "0", "1", "0", "0", "0", "1", "1", "1", "1", "1", "1", "1",
-        "1", "1", "1", "0", "1", "0", "0", "0", "0", "0", "1", "0", "1", "1", "0",
-        "1", "1", "1", "0", "0", "0", "0", "1", "0", "1", "0", "0", "1", "0", "1",
-        "0", "0", "0", "1", "0", "0", "1", "0", "0", "1", "1", "0", "1", "1", "1",
-        "0", "1", "0", "0", "0", "1", "0", "1", "0", "1", "0", "1", "1", "1", "0",
-        "0", "1", "1", "1", "1", "0", "0", "1", "1", "0", "0", "1", "1", "0", "1",
-        "0", "0", "1", "1", "1", "1", "1", "1", "0", "0", "1", "1", "1", "1", "1",
-        "0", "0", "1", "1", "0", "0", "1", "0", "1", "1", "1", "1", "1", "0", "1",
-        "0", "0", "1", "1", "0", "0", "1", "1", "1", "1", "0", "0", "1", "1", "0",
-        "0", "0", "0", "0", "0", "1", "0", "1", "1", "1", "1", "1", "1", "0", "1",
-        "1", "1", "0", "1", "0", "0", "0", "1", "1", "1", "1", "1", "1", "0", "0",
-        "0", "1", "0", "1", "1", "0", "1", "0", "0", "0", "1", "1", "0", "1", "0",
-        "1", "1", "0", "1", "0", "0", "0", "0", "1", "0", "0", "0", "0", "1", "0",
-        "0", "0", "1", "0", "0", "0", "0", "0", "1", "1", "1", "1", "0", "0", "0",
-        "0", "0", "1", "1", "0", "1", "1", "1", "1", "1", "1", "1", "1", "1", "0",
-        "0", "0", "0", "1", "1", "0", "0", "0", "1", "0", "1", "0", "1", "0", "1",
-        "1", "1", "1", "1", "1", "1", "1", "0", "1", "0", "0", "0", "1", "0", "0",
-        "1", "1", "1", "0", "1", "1", "0", "0", "0", "1", "0", "1", "0", "0", "0",
-        "0", "1", "0", "1", "1", "0", "1", "0", "1", "0", "1", "1", "1", "1", "1",
-        "0", "0", "0", "1", "0", "1", "0", "1", "1", "0", "1", "1", "0", "1", "0",
-        "1", "1", "0", "1", "0", "0", "0", "1", "0", "0", "0", "0", "1", "1", "1",
-        "1", "0", "1", "1", "1", "1", "0", "1", "0", "1", "1", "1", "0", "0", "0",
-        "1", "1", "0", "0", "0", "0", "0", "0", "1", "1", "0", "1", "0", "1", "0",
-        "0", "1", "0", "1", "1", "0", "0", "1", "1", "1", "0", "1", "1", "1", "1",
-        "1", "1", "0", "1", "1", "1", "0", "1", "0", "0", "0", "0", "0", "1", "1",
-        "0", "1", "1", "1", "1", "0", "1"]}'
-=======
     uri: https://mystorage.blob.core.windows.net/job-00000000-0000-0000-0000-000000000001/rawOutputData?sv=PLACEHOLDER&st=2000-01-01T00%3A00%3A00Z&se=2050-01-01T00%3A00%3A00Z&sr=b&sp=r&rscd=attachment%3B%20filename%3Dcirq-job-00000000-0000-0000-0000-000000000001.output.json&sig=PLACEHOLDER
   response:
     body:
@@ -1819,7 +1281,6 @@
         "0", "1", "0", "1", "1", "0", "1", "1", "0", "1", "0", "0", "0", "1", "1",
         "0", "1", "0", "1", "0", "0", "0", "1", "0", "0", "1", "0", "1", "0", "0",
         "1", "0", "0", "1", "1", "0", "0"]}'
->>>>>>> b43e1017
     headers:
       accept-ranges:
       - bytes
@@ -1830,19 +1291,11 @@
       content-type:
       - application/octet-stream
       x-ms-blob-content-md5:
-<<<<<<< HEAD
-      - KUBDYDpsCj/tBp2HqWSieg==
-      x-ms-blob-type:
-      - BlockBlob
-      x-ms-creation-time:
-      - Thu, 15 Aug 2024 22:09:43 GMT
-=======
       - 3zVCdzRotM5jYUV9ZX8GLw==
       x-ms-blob-type:
       - BlockBlob
       x-ms-creation-time:
       - Wed, 28 Aug 2024 22:34:17 GMT
->>>>>>> b43e1017
       x-ms-lease-state:
       - available
       x-ms-lease-status:
@@ -1866,122 +1319,12 @@
       User-Agent:
       - azsdk-python-storage-blob/12.20.0 Python/3.9.19 (Windows-10-10.0.22631-SP0)
       x-ms-date:
-<<<<<<< HEAD
-      - Thu, 15 Aug 2024 22:09:59 GMT
-=======
       - Wed, 28 Aug 2024 22:34:32 GMT
->>>>>>> b43e1017
       x-ms-range:
       - bytes=0-33554431
       x-ms-version:
       - '2024-05-04'
     method: GET
-<<<<<<< HEAD
-    uri: https://mystorage.blob.core.windows.net/job-00000000-0000-0000-0000-000000000001/rawOutputData?sv=PLACEHOLDER&st=2024-08-15T22%3A09%3A59Z&se=2050-01-01T00%3A00%3A00Z&sr=b&sp=r&rscd=attachment%3B%20filename%3Dcirq-job-00000000-0000-0000-0000-000000000001.output.json&sig=YSaBA8H8ytJYrK%2BCI1epujRTaODfiKli9Hpki%2BkJmgA%3D
-  response:
-    body:
-      string: '{"m_q0": ["0", "0", "1", "1", "0", "1", "1", "0", "1", "1", "0", "1",
-        "1", "1", "0", "0", "1", "0", "1", "0", "1", "1", "0", "1", "0", "0", "0",
-        "1", "0", "0", "0", "0", "0", "0", "1", "0", "0", "0", "0", "1", "0", "1",
-        "1", "1", "0", "1", "0", "0", "1", "0", "0", "0", "0", "1", "0", "0", "0",
-        "0", "1", "1", "1", "0", "1", "0", "1", "0", "1", "1", "1", "0", "1", "0",
-        "0", "1", "1", "1", "1", "0", "0", "0", "1", "0", "0", "0", "1", "0", "0",
-        "0", "0", "0", "1", "1", "1", "1", "0", "0", "1", "0", "0", "0", "0", "1",
-        "0", "1", "0", "1", "1", "0", "1", "1", "0", "0", "0", "1", "0", "0", "0",
-        "0", "1", "0", "1", "0", "1", "0", "0", "0", "1", "1", "1", "1", "1", "1",
-        "1", "1", "0", "1", "0", "1", "0", "0", "0", "0", "0", "1", "0", "1", "1",
-        "0", "1", "1", "1", "0", "0", "0", "0", "1", "0", "0", "0", "0", "1", "0",
-        "1", "0", "0", "0", "1", "0", "0", "1", "0", "0", "1", "1", "0", "1", "1",
-        "1", "0", "1", "0", "0", "0", "1", "0", "1", "0", "1", "0", "1", "1", "1",
-        "0", "0", "1", "1", "1", "1", "0", "0", "1", "1", "0", "0", "1", "1", "0",
-        "1", "0", "0", "1", "1", "1", "1", "1", "1", "0", "0", "1", "1", "1", "1",
-        "1", "0", "0", "1", "1", "0", "0", "1", "0", "1", "1", "1", "1", "1", "0",
-        "1", "0", "0", "1", "1", "0", "0", "1", "1", "1", "1", "0", "0", "1", "1",
-        "0", "0", "0", "0", "0", "0", "1", "0", "1", "1", "1", "1", "1", "1", "0",
-        "1", "1", "1", "0", "1", "0", "0", "0", "1", "1", "1", "1", "1", "1", "0",
-        "0", "0", "1", "0", "1", "1", "0", "1", "0", "0", "0", "1", "1", "0", "1",
-        "0", "1", "1", "0", "1", "0", "0", "0", "0", "1", "0", "0", "0", "0", "1",
-        "0", "0", "0", "0", "0", "0", "0", "0", "0", "1", "1", "1", "1", "0", "0",
-        "0", "0", "0", "0", "1", "0", "1", "1", "1", "1", "1", "1", "1", "1", "1",
-        "0", "0", "0", "0", "1", "1", "0", "0", "0", "1", "0", "1", "0", "1", "0",
-        "1", "1", "1", "1", "1", "1", "1", "1", "0", "1", "0", "0", "0", "1", "0",
-        "0", "1", "1", "1", "0", "1", "1", "0", "0", "0", "1", "0", "1", "0", "0",
-        "0", "0", "1", "0", "1", "1", "0", "1", "0", "1", "0", "1", "1", "1", "1",
-        "1", "0", "0", "0", "1", "0", "1", "0", "1", "1", "0", "1", "1", "0", "1",
-        "0", "1", "1", "0", "1", "0", "0", "0", "1", "0", "0", "0", "0", "1", "1",
-        "1", "1", "0", "1", "1", "1", "1", "0", "1", "0", "1", "1", "1", "0", "0",
-        "0", "1", "1", "0", "0", "0", "0", "0", "0", "1", "1", "0", "1", "0", "1",
-        "0", "0", "1", "0", "1", "1", "0", "0", "1", "1", "1", "0", "1", "1", "1",
-        "1", "1", "1", "0", "1", "1", "1", "0", "1", "0", "0", "0", "0", "0", "1",
-        "1", "0", "1", "1", "1", "1", "0", "1"], "m_q1": ["0", "0", "1", "1", "0",
-        "1", "1", "0", "1", "1", "0", "1", "1", "1", "0", "0", "1", "0", "1", "0",
-        "1", "1", "0", "1", "0", "0", "0", "1", "0", "0", "0", "0", "0", "0", "1",
-        "0", "0", "0", "0", "1", "0", "1", "1", "1", "0", "1", "0", "0", "1", "0",
-        "0", "0", "0", "1", "0", "0", "0", "0", "1", "1", "1", "0", "1", "0", "1",
-        "0", "1", "1", "1", "0", "1", "0", "0", "1", "1", "1", "1", "0", "0", "0",
-        "1", "0", "0", "0", "1", "0", "0", "0", "0", "0", "1", "1", "1", "1", "0",
-        "0", "1", "0", "0", "0", "0", "1", "0", "1", "0", "1", "1", "0", "1", "1",
-        "0", "0", "0", "1", "0", "0", "0", "0", "1", "0", "1", "0", "1", "0", "0",
-        "0", "1", "1", "1", "1", "1", "1", "1", "1", "1", "1", "0", "1", "0", "0",
-        "0", "0", "0", "1", "0", "1", "1", "0", "1", "1", "1", "0", "0", "0", "0",
-        "1", "0", "1", "0", "0", "1", "0", "1", "0", "0", "0", "1", "0", "0", "1",
-        "0", "0", "1", "1", "0", "1", "1", "1", "0", "1", "0", "0", "0", "0", "0",
-        "1", "0", "1", "0", "1", "1", "1", "0", "0", "1", "1", "1", "1", "0", "0",
-        "1", "1", "0", "0", "1", "1", "0", "1", "0", "0", "1", "1", "1", "1", "1",
-        "1", "0", "0", "1", "1", "1", "1", "1", "0", "0", "1", "1", "0", "0", "1",
-        "0", "1", "1", "1", "1", "1", "0", "1", "0", "0", "1", "1", "0", "0", "1",
-        "1", "1", "1", "0", "0", "1", "1", "0", "0", "0", "0", "0", "0", "1", "0",
-        "1", "1", "1", "1", "1", "1", "0", "1", "1", "1", "0", "1", "0", "0", "0",
-        "1", "1", "1", "1", "1", "1", "0", "0", "0", "1", "0", "1", "1", "0", "1",
-        "0", "0", "0", "1", "1", "0", "1", "0", "1", "1", "0", "1", "0", "0", "0",
-        "0", "1", "0", "0", "0", "0", "1", "0", "0", "0", "1", "0", "0", "1", "0",
-        "0", "1", "1", "1", "1", "0", "0", "0", "0", "0", "1", "1", "0", "1", "1",
-        "1", "1", "1", "1", "1", "1", "1", "0", "0", "0", "0", "1", "1", "0", "0",
-        "0", "1", "0", "1", "0", "1", "0", "1", "1", "1", "1", "1", "1", "1", "1",
-        "0", "1", "0", "0", "0", "1", "0", "0", "1", "1", "1", "0", "1", "1", "0",
-        "0", "0", "1", "0", "1", "0", "0", "0", "0", "1", "0", "1", "1", "0", "1",
-        "0", "1", "0", "1", "1", "1", "1", "1", "0", "0", "0", "1", "0", "1", "0",
-        "1", "1", "0", "1", "1", "0", "1", "0", "1", "0", "0", "1", "0", "0", "0",
-        "1", "0", "0", "0", "0", "1", "1", "1", "1", "0", "1", "1", "1", "1", "0",
-        "1", "0", "1", "1", "1", "0", "0", "0", "1", "1", "0", "0", "0", "0", "0",
-        "0", "1", "1", "0", "1", "0", "1", "0", "0", "1", "0", "1", "1", "0", "0",
-        "1", "1", "1", "0", "1", "1", "1", "1", "1", "1", "0", "1", "1", "1", "0",
-        "1", "0", "0", "0", "0", "0", "1", "1", "0", "1", "1", "1", "1", "0", "1"],
-        "m_q2": ["0", "0", "1", "1", "0", "1", "1", "0", "1", "1", "0", "1", "1",
-        "1", "0", "0", "1", "0", "1", "0", "1", "1", "0", "1", "0", "0", "0", "1",
-        "0", "0", "0", "0", "0", "0", "1", "0", "0", "0", "0", "1", "0", "1", "1",
-        "1", "0", "1", "0", "0", "1", "0", "0", "0", "0", "1", "0", "0", "0", "0",
-        "1", "1", "1", "0", "1", "0", "1", "0", "1", "1", "1", "0", "1", "0", "0",
-        "1", "1", "1", "1", "0", "0", "0", "1", "0", "0", "0", "1", "0", "0", "0",
-        "0", "0", "0", "1", "1", "1", "0", "0", "1", "0", "0", "0", "0", "1", "0",
-        "1", "0", "1", "1", "0", "1", "1", "0", "0", "0", "1", "0", "0", "0", "0",
-        "1", "0", "1", "0", "1", "0", "0", "0", "1", "1", "1", "1", "1", "1", "1",
-        "1", "1", "1", "0", "1", "0", "0", "0", "0", "0", "1", "0", "1", "1", "0",
-        "1", "1", "1", "0", "0", "0", "0", "1", "0", "1", "0", "0", "1", "0", "1",
-        "0", "0", "0", "1", "0", "0", "1", "0", "0", "1", "1", "0", "1", "1", "1",
-        "0", "1", "0", "0", "0", "1", "0", "1", "0", "1", "0", "1", "1", "1", "0",
-        "0", "1", "1", "1", "1", "0", "0", "1", "1", "0", "0", "1", "1", "0", "1",
-        "0", "0", "1", "1", "1", "1", "1", "1", "0", "0", "1", "1", "1", "1", "1",
-        "0", "0", "1", "1", "0", "0", "1", "0", "1", "1", "1", "1", "1", "0", "1",
-        "0", "0", "1", "1", "0", "0", "1", "1", "1", "1", "0", "0", "1", "1", "0",
-        "0", "0", "0", "0", "0", "1", "0", "1", "1", "1", "1", "1", "1", "0", "1",
-        "1", "1", "0", "1", "0", "0", "0", "1", "1", "1", "1", "1", "1", "0", "0",
-        "0", "1", "0", "1", "1", "0", "1", "0", "0", "0", "1", "1", "0", "1", "0",
-        "1", "1", "0", "1", "0", "0", "0", "0", "1", "0", "0", "0", "0", "1", "0",
-        "0", "0", "1", "0", "0", "0", "0", "0", "1", "1", "1", "1", "0", "0", "0",
-        "0", "0", "1", "1", "0", "1", "1", "1", "1", "1", "1", "1", "1", "1", "0",
-        "0", "0", "0", "1", "1", "0", "0", "0", "1", "0", "1", "0", "1", "0", "1",
-        "1", "1", "1", "1", "1", "1", "1", "0", "1", "0", "0", "0", "1", "0", "0",
-        "1", "1", "1", "0", "1", "1", "0", "0", "0", "1", "0", "1", "0", "0", "0",
-        "0", "1", "0", "1", "1", "0", "1", "0", "1", "0", "1", "1", "1", "1", "1",
-        "0", "0", "0", "1", "0", "1", "0", "1", "1", "0", "1", "1", "0", "1", "0",
-        "1", "1", "0", "1", "0", "0", "0", "1", "0", "0", "0", "0", "1", "1", "1",
-        "1", "0", "1", "1", "1", "1", "0", "1", "0", "1", "1", "1", "0", "0", "0",
-        "1", "1", "0", "0", "0", "0", "0", "0", "1", "1", "0", "1", "0", "1", "0",
-        "0", "1", "0", "1", "1", "0", "0", "1", "1", "1", "0", "1", "1", "1", "1",
-        "1", "1", "0", "1", "1", "1", "0", "1", "0", "0", "0", "0", "0", "1", "1",
-        "0", "1", "1", "1", "1", "0", "1"]}'
-=======
     uri: https://mystorage.blob.core.windows.net/job-00000000-0000-0000-0000-000000000001/rawOutputData?sv=PLACEHOLDER&st=2000-01-01T00%3A00%3A00Z&se=2050-01-01T00%3A00%3A00Z&sr=b&sp=r&rscd=attachment%3B%20filename%3Dcirq-job-00000000-0000-0000-0000-000000000001.output.json&sig=PLACEHOLDER
   response:
     body:
@@ -2086,7 +1429,6 @@
         "0", "1", "0", "1", "1", "0", "1", "1", "0", "1", "0", "0", "0", "1", "1",
         "0", "1", "0", "1", "0", "0", "0", "1", "0", "0", "1", "0", "1", "0", "0",
         "1", "0", "0", "1", "1", "0", "0"]}'
->>>>>>> b43e1017
     headers:
       accept-ranges:
       - bytes
@@ -2097,19 +1439,11 @@
       content-type:
       - application/octet-stream
       x-ms-blob-content-md5:
-<<<<<<< HEAD
-      - KUBDYDpsCj/tBp2HqWSieg==
-      x-ms-blob-type:
-      - BlockBlob
-      x-ms-creation-time:
-      - Thu, 15 Aug 2024 22:09:43 GMT
-=======
       - 3zVCdzRotM5jYUV9ZX8GLw==
       x-ms-blob-type:
       - BlockBlob
       x-ms-creation-time:
       - Wed, 28 Aug 2024 22:34:17 GMT
->>>>>>> b43e1017
       x-ms-lease-state:
       - available
       x-ms-lease-status:

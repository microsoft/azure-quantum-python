interactions:
- request:
    body: client_id=PLACEHOLDER&grant_type=client_credentials&client_assertion=PLACEHOLDER&client_info=1&client_assertion_type=PLACEHOLDER&scope=https%3A%2F%2Fquantum.microsoft.com%2F.default
    headers:
      Accept:
      - application/json
      Accept-Encoding:
      - gzip, deflate
      Connection:
      - keep-alive
      Content-Length:
      - '181'
      Content-Type:
      - application/x-www-form-urlencoded
      User-Agent:
      - azsdk-python-identity/1.16.0 Python/3.9.19 (Windows-10-10.0.22631-SP0)
      x-client-current-telemetry:
      - 4|730,2|
      x-client-os:
      - win32
      x-client-sku:
      - MSAL.Python
      x-client-ver:
      - 1.28.0
    method: POST
    uri: https://login.microsoftonline.com/00000000-0000-0000-0000-000000000000/oauth2/v2.0/token
  response:
    body:
<<<<<<< HEAD
      string: '{"error": "invalid_client", "error_description": "AADSTS7000215: Invalid
        client secret provided. Ensure the secret being sent in the request is the
        client secret value, not the client secret ID, for a secret added to app ''00000000-0000-0000-0000-000000000000''.
        Trace ID: 9c8f96ad-a3a4-468f-b5ad-67df33f29900 Correlation ID: 5d4d2f26-59a8-4277-b537-7f5b6eec121f
        Timestamp: 2024-04-30 14:11:17Z", "error_codes": [7000215], "timestamp": "2024-04-30
        14:11:17Z", "trace_id": "9c8f96ad-a3a4-468f-b5ad-67df33f29900", "correlation_id":
        "5d4d2f26-59a8-4277-b537-7f5b6eec121f", "error_uri": "https://login.microsoftonline.com/error?code=7000215"}'
=======
      string: '{"token_type": "Bearer", "expires_in": 1746121996, "ext_expires_in":
        1746121996, "refresh_in": 31536000, "access_token": "PLACEHOLDER"}'
>>>>>>> 45329fda
    headers:
      content-length:
      - '636'
      content-type:
      - application/json; charset=utf-8
    status:
      code: 401
      message: Unauthorized
- request:
    body: null
    headers:
      Accept:
      - application/json
      Accept-Encoding:
      - gzip, deflate
      Connection:
      - keep-alive
      User-Agent:
      - testapp-azure-quantum-qiskit azsdk-python-quantum/0.0.1 Python/3.9.19 (Windows-10-10.0.22631-SP0)
    method: GET
    uri: https://eastus.quantum.azure.com/subscriptions/00000000-0000-0000-0000-000000000000/resourceGroups/myresourcegroup/providers/Microsoft.Quantum/workspaces/myworkspace/providerStatus?api-version=2022-09-12-preview&test-sequence-id=1
  response:
    body:
      string: '{"value": [{"id": "microsoft-elements", "currentAvailability": "Available",
        "targets": [{"id": "microsoft.dft", "currentAvailability": "Available", "averageQueueTime":
        0, "statusPage": null}]}, {"id": "ionq", "currentAvailability": "Degraded",
        "targets": [{"id": "ionq.qpu", "currentAvailability": "Available", "averageQueueTime":
<<<<<<< HEAD
        384178, "statusPage": "https://status.ionq.co"}, {"id": "ionq.qpu.aria-1",
        "currentAvailability": "Unavailable", "averageQueueTime": 749084, "statusPage":
=======
        500482, "statusPage": "https://status.ionq.co"}, {"id": "ionq.qpu.aria-1",
        "currentAvailability": "Unavailable", "averageQueueTime": 737161, "statusPage":
>>>>>>> 45329fda
        "https://status.ionq.co"}, {"id": "ionq.qpu.aria-2", "currentAvailability":
        "Unavailable", "averageQueueTime": 0, "statusPage": "https://status.ionq.co"},
        {"id": "ionq.simulator", "currentAvailability": "Available", "averageQueueTime":
        1, "statusPage": "https://status.ionq.co"}]}, {"id": "microsoft-qc", "currentAvailability":
        "Available", "targets": [{"id": "microsoft.estimator", "currentAvailability":
        "Available", "averageQueueTime": 0, "statusPage": null}]}, {"id": "pasqal",
<<<<<<< HEAD
        "currentAvailability": "Available", "targets": [{"id": "pasqal.sim.emu-tn",
        "currentAvailability": "Available", "averageQueueTime": 278, "statusPage":
        "https://pasqal.com"}, {"id": "pasqal.qpu.fresnel", "currentAvailability":
        "Available", "averageQueueTime": 0, "statusPage": "https://pasqal.com"}]},
=======
        "currentAvailability": "Degraded", "targets": [{"id": "pasqal.sim.emu-tn",
        "currentAvailability": "Available", "averageQueueTime": 256, "statusPage":
        "https://pasqal.com"}, {"id": "pasqal.qpu.fresnel", "currentAvailability":
        "Degraded", "averageQueueTime": 0, "statusPage": "https://pasqal.com"}]},
>>>>>>> 45329fda
        {"id": "rigetti", "currentAvailability": "Degraded", "targets": [{"id": "rigetti.sim.qvm",
        "currentAvailability": "Available", "averageQueueTime": 5, "statusPage": "https://rigetti.statuspage.io/"},
        {"id": "rigetti.qpu.ankaa-2", "currentAvailability": "Degraded", "averageQueueTime":
        5, "statusPage": "https://rigetti.statuspage.io/"}]}, {"id": "qci", "currentAvailability":
        "Available", "targets": [{"id": "qci.simulator", "currentAvailability": "Available",
        "averageQueueTime": 1, "statusPage": "https://quantumcircuits.com"}, {"id":
        "qci.machine1", "currentAvailability": "Available", "averageQueueTime": 1,
        "statusPage": "https://quantumcircuits.com"}, {"id": "qci.simulator.noisy",
        "currentAvailability": "Available", "averageQueueTime": 0, "statusPage": "https://quantumcircuits.com"}]},
<<<<<<< HEAD
        {"id": "quantinuum", "currentAvailability": "Degraded", "targets": [{"id":
        "quantinuum.qpu.h1-1", "currentAvailability": "Available", "averageQueueTime":
        604232, "statusPage": "https://www.quantinuum.com/hardware/h1"}, {"id": "quantinuum.sim.h1-1sc",
        "currentAvailability": "Available", "averageQueueTime": 2, "statusPage": "https://www.quantinuum.com/hardware/h1"},
        {"id": "quantinuum.sim.h1-1e", "currentAvailability": "Available", "averageQueueTime":
        5, "statusPage": "https://www.quantinuum.com/hardware/h1"}, {"id": "quantinuum.qpu.h2-1",
        "currentAvailability": "Degraded", "averageQueueTime": 0, "statusPage": "https://www.quantinuum.com/hardware/h2"},
        {"id": "quantinuum.sim.h2-1sc", "currentAvailability": "Available", "averageQueueTime":
        0, "statusPage": "https://www.quantinuum.com/hardware/h2"}, {"id": "quantinuum.sim.h2-1e",
        "currentAvailability": "Available", "averageQueueTime": 24, "statusPage":
        "https://www.quantinuum.com/hardware/h2"}, {"id": "quantinuum.sim.h1-1sc-preview",
        "currentAvailability": "Available", "averageQueueTime": 2, "statusPage": "https://www.quantinuum.com/hardware/h1"},
        {"id": "quantinuum.sim.h1-1e-preview", "currentAvailability": "Available",
        "averageQueueTime": 5, "statusPage": "https://www.quantinuum.com/hardware/h1"},
        {"id": "quantinuum.sim.h1-2e-preview", "currentAvailability": "Available",
        "averageQueueTime": 15089, "statusPage": "https://www.quantinuum.com/hardware/h1"},
        {"id": "quantinuum.qpu.h1-1-preview", "currentAvailability": "Available",
        "averageQueueTime": 604232, "statusPage": "https://www.quantinuum.com/hardware/h1"}]},
=======
        {"id": "quantinuum", "currentAvailability": "Available", "targets": [{"id":
        "quantinuum.qpu.h1-1", "currentAvailability": "Available", "averageQueueTime":
        25016, "statusPage": "https://www.quantinuum.com/hardware/h1"}, {"id": "quantinuum.sim.h1-1sc",
        "currentAvailability": "Available", "averageQueueTime": 4, "statusPage": "https://www.quantinuum.com/hardware/h1"},
        {"id": "quantinuum.sim.h1-1e", "currentAvailability": "Available", "averageQueueTime":
        15, "statusPage": "https://www.quantinuum.com/hardware/h1"}, {"id": "quantinuum.qpu.h2-1",
        "currentAvailability": "Available", "averageQueueTime": 349980, "statusPage":
        "https://www.quantinuum.com/hardware/h2"}, {"id": "quantinuum.sim.h2-1sc",
        "currentAvailability": "Available", "averageQueueTime": 0, "statusPage": "https://www.quantinuum.com/hardware/h2"},
        {"id": "quantinuum.sim.h2-1e", "currentAvailability": "Available", "averageQueueTime":
        845, "statusPage": "https://www.quantinuum.com/hardware/h2"}, {"id": "quantinuum.sim.h1-1sc-preview",
        "currentAvailability": "Available", "averageQueueTime": 4, "statusPage": "https://www.quantinuum.com/hardware/h1"},
        {"id": "quantinuum.sim.h1-1e-preview", "currentAvailability": "Available",
        "averageQueueTime": 15, "statusPage": "https://www.quantinuum.com/hardware/h1"},
        {"id": "quantinuum.sim.h1-2e-preview", "currentAvailability": "Available",
        "averageQueueTime": 27901, "statusPage": "https://www.quantinuum.com/hardware/h1"},
        {"id": "quantinuum.qpu.h1-1-preview", "currentAvailability": "Available",
        "averageQueueTime": 25016, "statusPage": "https://www.quantinuum.com/hardware/h1"}]},
>>>>>>> 45329fda
        {"id": "Microsoft.Test", "currentAvailability": "Available", "targets": [{"id":
        "echo-rigetti", "currentAvailability": "Available", "averageQueueTime": 1,
        "statusPage": ""}, {"id": "echo-quantinuum", "currentAvailability": "Available",
        "averageQueueTime": 1, "statusPage": ""}, {"id": "echo-qci", "currentAvailability":
        "Available", "averageQueueTime": 1, "statusPage": ""}, {"id": "echo-ionq",
        "currentAvailability": "Available", "averageQueueTime": 1, "statusPage": ""},
        {"id": "echo-aquarius", "currentAvailability": "Available", "averageQueueTime":
        1, "statusPage": ""}, {"id": "sparse-sim-rigetti", "currentAvailability":
        "Available", "averageQueueTime": 1, "statusPage": ""}, {"id": "sparse-sim-quantinuum",
        "currentAvailability": "Available", "averageQueueTime": 1, "statusPage": ""},
        {"id": "sparse-sim-qci", "currentAvailability": "Available", "averageQueueTime":
        1, "statusPage": ""}, {"id": "sparse-sim-ionq", "currentAvailability": "Available",
        "averageQueueTime": 1, "statusPage": ""}, {"id": "echo-output", "currentAvailability":
        "Available", "averageQueueTime": 1, "statusPage": ""}]}], "nextLink": null}'
    headers:
      connection:
      - keep-alive
      content-length:
<<<<<<< HEAD
      - '4768'
=======
      - '4774'
>>>>>>> 45329fda
      content-type:
      - application/json; charset=utf-8
      transfer-encoding:
      - chunked
    status:
      code: 200
      message: OK
- request:
    body: 'b''{"containerName": "job-00000000-0000-0000-0000-000000000001"}'''
    headers:
      Accept:
      - application/json
      Accept-Encoding:
      - gzip, deflate
      Connection:
      - keep-alive
      Content-Length:
      - '64'
      Content-Type:
      - application/json
      User-Agent:
      - testapp-azure-quantum-qiskit azsdk-python-quantum/0.0.1 Python/3.9.19 (Windows-10-10.0.22631-SP0)
    method: POST
    uri: https://eastus.quantum.azure.com/subscriptions/00000000-0000-0000-0000-000000000000/resourceGroups/myresourcegroup/providers/Microsoft.Quantum/workspaces/myworkspace/storage/sasUri?api-version=2022-09-12-preview&test-sequence-id=1
  response:
    body:
      string: '{"sasUri": "https://mystorage.blob.core.windows.net/job-00000000-0000-0000-0000-000000000001?sv=PLACEHOLDER&sig=PLACEHOLDER&se=2050-01-01T00%3A00%3A00Z&srt=co&ss=b&sp=racwl"}'
    headers:
      connection:
      - keep-alive
      content-length:
      - '174'
      content-type:
      - application/json; charset=utf-8
      transfer-encoding:
      - chunked
    status:
      code: 200
      message: OK
- request:
    body: null
    headers:
      Accept:
      - application/xml
      Accept-Encoding:
      - gzip, deflate
      Connection:
      - keep-alive
      User-Agent:
      - azsdk-python-storage-blob/12.19.1 Python/3.9.19 (Windows-10-10.0.22631-SP0)
      x-ms-date:
<<<<<<< HEAD
      - Tue, 30 Apr 2024 14:11:18 GMT
=======
      - Wed, 01 May 2024 17:53:17 GMT
>>>>>>> 45329fda
      x-ms-version:
      - '2023-11-03'
    method: GET
    uri: https://mystorage.blob.core.windows.net/job-00000000-0000-0000-0000-000000000001?restype=container&sv=PLACEHOLDER&sig=PLACEHOLDER&se=2050-01-01T00%3A00%3A00Z&srt=co&ss=b&sp=racwl
  response:
    body:
      string: "\uFEFF<?xml version=\"1.0\" encoding=\"utf-8\"?><Error><Code>ContainerNotFound</Code><Message>The
<<<<<<< HEAD
        specified container does not exist.\nRequestId:1277b341-e01e-003b-7108-9b6964000000\nTime:2024-04-30T14:11:20.4580606Z</Message></Error>"
=======
        specified container does not exist.\nRequestId:4acd5b96-301e-0075-2bf0-9b47ec000000\nTime:2024-05-01T17:53:19.9322782Z</Message></Error>"
>>>>>>> 45329fda
    headers:
      content-length:
      - '223'
      content-type:
      - application/xml
      x-ms-version:
      - '2023-11-03'
    status:
      code: 404
      message: The specified container does not exist.
- request:
    body: null
    headers:
      Accept:
      - application/xml
      Accept-Encoding:
      - gzip, deflate
      Connection:
      - keep-alive
      Content-Length:
      - '0'
      User-Agent:
      - azsdk-python-storage-blob/12.19.1 Python/3.9.19 (Windows-10-10.0.22631-SP0)
      x-ms-date:
<<<<<<< HEAD
      - Tue, 30 Apr 2024 14:11:19 GMT
=======
      - Wed, 01 May 2024 17:53:19 GMT
>>>>>>> 45329fda
      x-ms-version:
      - '2023-11-03'
    method: PUT
    uri: https://mystorage.blob.core.windows.net/job-00000000-0000-0000-0000-000000000001?restype=container&sv=PLACEHOLDER&sig=PLACEHOLDER&se=2050-01-01T00%3A00%3A00Z&srt=co&ss=b&sp=racwl
  response:
    body:
      string: ''
    headers:
      content-length:
      - '0'
      x-ms-version:
      - '2023-11-03'
    status:
      code: 201
      message: Created
- request:
    body: null
    headers:
      Accept:
      - application/xml
      Accept-Encoding:
      - gzip, deflate
      Connection:
      - keep-alive
      User-Agent:
      - azsdk-python-storage-blob/12.19.1 Python/3.9.19 (Windows-10-10.0.22631-SP0)
      x-ms-date:
<<<<<<< HEAD
      - Tue, 30 Apr 2024 14:11:19 GMT
=======
      - Wed, 01 May 2024 17:53:19 GMT
>>>>>>> 45329fda
      x-ms-version:
      - '2023-11-03'
    method: GET
    uri: https://mystorage.blob.core.windows.net/job-00000000-0000-0000-0000-000000000001?restype=container&sv=PLACEHOLDER&sig=PLACEHOLDER&se=2050-01-01T00%3A00%3A00Z&srt=co&ss=b&sp=racwl
  response:
    body:
      string: ''
    headers:
      content-length:
      - '0'
      x-ms-lease-state:
      - available
      x-ms-lease-status:
      - unlocked
      x-ms-version:
      - '2023-11-03'
    status:
      code: 200
      message: OK
- request:
    body: 'b''{"gateset": "qis", "qubits": 5, "circuit": [{"gate": "h", "targets":
      [0]}, {"gate": "h", "targets": [1]}, {"gate": "h", "targets": [2]}, {"gate":
      "h", "targets": [3]}, {"gate": "h", "targets": [4]}]}'''
    headers:
      Accept:
      - application/xml
      Accept-Encoding:
      - gzip, deflate
      Connection:
      - keep-alive
      Content-Length:
      - '202'
      Content-Type:
      - application/octet-stream
      User-Agent:
      - azsdk-python-storage-blob/12.19.1 Python/3.9.19 (Windows-10-10.0.22631-SP0)
      x-ms-blob-type:
      - BlockBlob
      x-ms-date:
<<<<<<< HEAD
      - Tue, 30 Apr 2024 14:11:20 GMT
=======
      - Wed, 01 May 2024 17:53:20 GMT
>>>>>>> 45329fda
      x-ms-version:
      - '2023-11-03'
    method: PUT
    uri: https://mystorage.blob.core.windows.net/job-00000000-0000-0000-0000-000000000001/inputData?sv=PLACEHOLDER&sig=PLACEHOLDER&se=2050-01-01T00%3A00%3A00Z&srt=co&ss=b&sp=racwl
  response:
    body:
      string: ''
    headers:
      content-length:
      - '0'
      x-ms-version:
      - '2023-11-03'
    status:
      code: 201
      message: Created
- request:
    body: 'b''{"id": "00000000-0000-0000-0000-000000000001", "name": "circuit-204",
      "providerId": "ionq", "target": "ionq.simulator", "itemType": "Job", "containerUri":
      "https://mystorage.blob.core.windows.net/job-00000000-0000-0000-0000-000000000001?sv=PLACEHOLDER&sig=PLACEHOLDER&se=2050-01-01T00%3A00%3A00Z&srt=co&ss=b&sp=racwl",
      "inputDataUri": "https://mystorage.blob.core.windows.net/job-00000000-0000-0000-0000-000000000001/inputData",
      "inputDataFormat": "ionq.circuit.v1", "inputParams": {"shots": 1000, "count":
      1000}, "metadata": {"qiskit": "True", "name": "circuit-204", "num_qubits": "5",
      "metadata": "{\\"some\\": \\"data\\"}", "meas_map": "[0]"}, "outputDataFormat":
      "ionq.quantum-results.v1"}'''
    headers:
      Accept:
      - application/json
      Accept-Encoding:
      - gzip, deflate
      Connection:
      - keep-alive
      Content-Length:
      - '696'
      Content-Type:
      - application/json
      User-Agent:
      - testapp-azure-quantum-qiskit azsdk-python-quantum/0.0.1 Python/3.9.19 (Windows-10-10.0.22631-SP0)
    method: PUT
    uri: https://eastus.quantum.azure.com/subscriptions/00000000-0000-0000-0000-000000000000/resourceGroups/myresourcegroup/providers/Microsoft.Quantum/workspaces/myworkspace/jobs/00000000-0000-0000-0000-000000000001?api-version=2022-09-12-preview&test-sequence-id=1
  response:
    body:
      string: '{"containerUri": "https://mystorage.blob.core.windows.net/job-00000000-0000-0000-0000-000000000001?sv=PLACEHOLDER&sig=PLACEHOLDER&se=2050-01-01T00%3A00%3A00Z&srt=co&ss=b&sp=racwl",
        "inputDataUri": "https://mystorage.blob.core.windows.net/job-00000000-0000-0000-0000-000000000001/inputData?sv=PLACEHOLDER&sr=b&sig=PLACEHOLDER&se=2050-01-01T00%3A00%3A00Z&sp=rcw",
        "inputDataFormat": "ionq.circuit.v1", "inputParams": {"shots": 1000, "count":
        1000}, "metadata": {"qiskit": "True", "name": "circuit-204", "num_qubits":
        "5", "metadata": "{\"some\": \"data\"}", "meas_map": "[0]"}, "sessionId":
        null, "status": "Waiting", "jobType": "QuantumComputing", "outputDataFormat":
        "ionq.quantum-results.v1", "outputDataUri": "https://mystorage.blob.core.windows.net:443/job-00000000-0000-0000-0000-000000000001/outputData?sv=PLACEHOLDER&sig=PLACEHOLDER&se=2050-01-01T00%3A00%3A00Z&srt=co&ss=b&sp=racwl",
        "beginExecutionTime": null, "cancellationTime": null, "quantumComputingData":
        null, "errorData": null, "isCancelling": false, "tags": [], "name": "circuit-204",
        "id": "00000000-0000-0000-0000-000000000001", "providerId": "ionq", "target":
<<<<<<< HEAD
        "ionq.simulator", "creationTime": "2024-04-30T14:11:21.9126749+00:00", "endExecutionTime":
=======
        "ionq.simulator", "creationTime": "2024-05-01T17:53:21.7083754+00:00", "endExecutionTime":
>>>>>>> 45329fda
        null, "costEstimate": null, "itemType": "Job"}'
    headers:
      connection:
      - keep-alive
      content-length:
      - '1266'
      content-type:
      - application/json; charset=utf-8
      transfer-encoding:
      - chunked
    status:
      code: 200
      message: OK
- request:
    body: null
    headers:
      Accept:
      - application/json
      Accept-Encoding:
      - gzip, deflate
      Connection:
      - keep-alive
      User-Agent:
      - testapp-azure-quantum-qiskit azsdk-python-quantum/0.0.1 Python/3.9.19 (Windows-10-10.0.22631-SP0)
    method: GET
    uri: https://eastus.quantum.azure.com/subscriptions/00000000-0000-0000-0000-000000000000/resourceGroups/myresourcegroup/providers/Microsoft.Quantum/workspaces/myworkspace/jobs/00000000-0000-0000-0000-000000000001?api-version=2022-09-12-preview&test-sequence-id=1
  response:
    body:
      string: '{"containerUri": "https://mystorage.blob.core.windows.net/job-00000000-0000-0000-0000-000000000001?sv=PLACEHOLDER&sr=c&sig=PLACEHOLDER&se=2050-01-01T00%3A00%3A00Z&sp=rcwl",
        "inputDataUri": "https://mystorage.blob.core.windows.net/job-00000000-0000-0000-0000-000000000001/inputData?sv=PLACEHOLDER&sr=b&sig=PLACEHOLDER&se=2050-01-01T00%3A00%3A00Z&sp=r&rscd=attachment%3B%20filename%3Dcircuit-204-00000000-0000-0000-0000-000000000001.input.json",
        "inputDataFormat": "ionq.circuit.v1", "inputParams": {"shots": 1000, "count":
        1000}, "metadata": {"qiskit": "True", "name": "circuit-204", "num_qubits":
        "5", "metadata": "{\"some\": \"data\"}", "meas_map": "[0]"}, "sessionId":
        null, "status": "Waiting", "jobType": "QuantumComputing", "outputDataFormat":
        "ionq.quantum-results.v1", "outputDataUri": "https://mystorage.blob.core.windows.net/job-00000000-0000-0000-0000-000000000001/outputData?sv=PLACEHOLDER&sr=b&sig=PLACEHOLDER&se=2050-01-01T00%3A00%3A00Z&sp=r&rscd=attachment%3B%20filename%3Dcircuit-204-00000000-0000-0000-0000-000000000001.output.json",
        "beginExecutionTime": null, "cancellationTime": null, "quantumComputingData":
        {"count": 1}, "errorData": null, "isCancelling": false, "tags": [], "name":
        "circuit-204", "id": "00000000-0000-0000-0000-000000000001", "providerId":
<<<<<<< HEAD
        "ionq", "target": "ionq.simulator", "creationTime": "2024-04-30T14:11:21.9126749+00:00",
=======
        "ionq", "target": "ionq.simulator", "creationTime": "2024-05-01T17:53:21.7083754+00:00",
>>>>>>> 45329fda
        "endExecutionTime": null, "costEstimate": null, "itemType": "Job"}'
    headers:
      connection:
      - keep-alive
      content-length:
      - '1434'
      content-type:
      - application/json; charset=utf-8
      transfer-encoding:
      - chunked
    status:
      code: 200
      message: OK
- request:
    body: null
    headers:
      Accept:
      - application/json
      Accept-Encoding:
      - gzip, deflate
      Connection:
      - keep-alive
      User-Agent:
      - testapp-azure-quantum-qiskit azsdk-python-quantum/0.0.1 Python/3.9.19 (Windows-10-10.0.22631-SP0)
    method: GET
    uri: https://eastus.quantum.azure.com/subscriptions/00000000-0000-0000-0000-000000000000/resourceGroups/myresourcegroup/providers/Microsoft.Quantum/workspaces/myworkspace/jobs/00000000-0000-0000-0000-000000000001?api-version=2022-09-12-preview&test-sequence-id=2
  response:
    body:
      string: '{"containerUri": "https://mystorage.blob.core.windows.net/job-00000000-0000-0000-0000-000000000001?sv=PLACEHOLDER&sr=c&sig=PLACEHOLDER&se=2050-01-01T00%3A00%3A00Z&sp=rcwl",
        "inputDataUri": "https://mystorage.blob.core.windows.net/job-00000000-0000-0000-0000-000000000001/inputData?sv=PLACEHOLDER&sr=b&sig=PLACEHOLDER&se=2050-01-01T00%3A00%3A00Z&sp=r&rscd=attachment%3B%20filename%3Dcircuit-204-00000000-0000-0000-0000-000000000001.input.json",
        "inputDataFormat": "ionq.circuit.v1", "inputParams": {"shots": 1000, "count":
        1000}, "metadata": {"qiskit": "True", "name": "circuit-204", "num_qubits":
        "5", "metadata": "{\"some\": \"data\"}", "meas_map": "[0]"}, "sessionId":
        null, "status": "Waiting", "jobType": "QuantumComputing", "outputDataFormat":
        "ionq.quantum-results.v1", "outputDataUri": "https://mystorage.blob.core.windows.net/job-00000000-0000-0000-0000-000000000001/outputData?sv=PLACEHOLDER&sr=b&sig=PLACEHOLDER&se=2050-01-01T00%3A00%3A00Z&sp=r&rscd=attachment%3B%20filename%3Dcircuit-204-00000000-0000-0000-0000-000000000001.output.json",
        "beginExecutionTime": null, "cancellationTime": null, "quantumComputingData":
        {"count": 1}, "errorData": null, "isCancelling": false, "tags": [], "name":
        "circuit-204", "id": "00000000-0000-0000-0000-000000000001", "providerId":
<<<<<<< HEAD
        "ionq", "target": "ionq.simulator", "creationTime": "2024-04-30T14:11:21.9126749+00:00",
=======
        "ionq", "target": "ionq.simulator", "creationTime": "2024-05-01T17:53:21.7083754+00:00",
>>>>>>> 45329fda
        "endExecutionTime": null, "costEstimate": null, "itemType": "Job"}'
    headers:
      connection:
      - keep-alive
      content-length:
      - '1434'
      content-type:
      - application/json; charset=utf-8
      transfer-encoding:
      - chunked
    status:
      code: 200
      message: OK
- request:
    body: null
    headers:
      Accept:
      - application/json
      Accept-Encoding:
      - gzip, deflate
      Connection:
      - keep-alive
      User-Agent:
      - testapp-azure-quantum-qiskit azsdk-python-quantum/0.0.1 Python/3.9.19 (Windows-10-10.0.22631-SP0)
    method: GET
    uri: https://eastus.quantum.azure.com/subscriptions/00000000-0000-0000-0000-000000000000/resourceGroups/myresourcegroup/providers/Microsoft.Quantum/workspaces/myworkspace/jobs/00000000-0000-0000-0000-000000000001?api-version=2022-09-12-preview&test-sequence-id=3
  response:
    body:
      string: '{"containerUri": "https://mystorage.blob.core.windows.net/job-00000000-0000-0000-0000-000000000001?sv=PLACEHOLDER&sr=c&sig=PLACEHOLDER&se=2050-01-01T00%3A00%3A00Z&sp=rcwl",
        "inputDataUri": "https://mystorage.blob.core.windows.net/job-00000000-0000-0000-0000-000000000001/inputData?sv=PLACEHOLDER&sr=b&sig=PLACEHOLDER&se=2050-01-01T00%3A00%3A00Z&sp=r&rscd=attachment%3B%20filename%3Dcircuit-204-00000000-0000-0000-0000-000000000001.input.json",
        "inputDataFormat": "ionq.circuit.v1", "inputParams": {"shots": 1000, "count":
        1000}, "metadata": {"qiskit": "True", "name": "circuit-204", "num_qubits":
        "5", "metadata": "{\"some\": \"data\"}", "meas_map": "[0]"}, "sessionId":
        null, "status": "Waiting", "jobType": "QuantumComputing", "outputDataFormat":
        "ionq.quantum-results.v1", "outputDataUri": "https://mystorage.blob.core.windows.net/job-00000000-0000-0000-0000-000000000001/outputData?sv=PLACEHOLDER&sr=b&sig=PLACEHOLDER&se=2050-01-01T00%3A00%3A00Z&sp=r&rscd=attachment%3B%20filename%3Dcircuit-204-00000000-0000-0000-0000-000000000001.output.json",
        "beginExecutionTime": null, "cancellationTime": null, "quantumComputingData":
        {"count": 1}, "errorData": null, "isCancelling": false, "tags": [], "name":
        "circuit-204", "id": "00000000-0000-0000-0000-000000000001", "providerId":
<<<<<<< HEAD
        "ionq", "target": "ionq.simulator", "creationTime": "2024-04-30T14:11:21.9126749+00:00",
=======
        "ionq", "target": "ionq.simulator", "creationTime": "2024-05-01T17:53:21.7083754+00:00",
>>>>>>> 45329fda
        "endExecutionTime": null, "costEstimate": null, "itemType": "Job"}'
    headers:
      connection:
      - keep-alive
      content-length:
      - '1434'
      content-type:
      - application/json; charset=utf-8
      transfer-encoding:
      - chunked
    status:
      code: 200
      message: OK
- request:
    body: null
    headers:
      Accept:
      - application/json
      Accept-Encoding:
      - gzip, deflate
      Connection:
      - keep-alive
      User-Agent:
      - testapp-azure-quantum-qiskit azsdk-python-quantum/0.0.1 Python/3.9.19 (Windows-10-10.0.22631-SP0)
    method: GET
    uri: https://eastus.quantum.azure.com/subscriptions/00000000-0000-0000-0000-000000000000/resourceGroups/myresourcegroup/providers/Microsoft.Quantum/workspaces/myworkspace/jobs/00000000-0000-0000-0000-000000000001?api-version=2022-09-12-preview&test-sequence-id=4
  response:
    body:
      string: '{"containerUri": "https://mystorage.blob.core.windows.net/job-00000000-0000-0000-0000-000000000001?sv=PLACEHOLDER&sr=c&sig=PLACEHOLDER&se=2050-01-01T00%3A00%3A00Z&sp=rcwl",
        "inputDataUri": "https://mystorage.blob.core.windows.net/job-00000000-0000-0000-0000-000000000001/inputData?sv=PLACEHOLDER&sr=b&sig=PLACEHOLDER&se=2050-01-01T00%3A00%3A00Z&sp=r&rscd=attachment%3B%20filename%3Dcircuit-204-00000000-0000-0000-0000-000000000001.input.json",
        "inputDataFormat": "ionq.circuit.v1", "inputParams": {"shots": 1000, "count":
        1000}, "metadata": {"qiskit": "True", "name": "circuit-204", "num_qubits":
        "5", "metadata": "{\"some\": \"data\"}", "meas_map": "[0]"}, "sessionId":
        null, "status": "Waiting", "jobType": "QuantumComputing", "outputDataFormat":
        "ionq.quantum-results.v1", "outputDataUri": "https://mystorage.blob.core.windows.net/job-00000000-0000-0000-0000-000000000001/outputData?sv=PLACEHOLDER&sr=b&sig=PLACEHOLDER&se=2050-01-01T00%3A00%3A00Z&sp=r&rscd=attachment%3B%20filename%3Dcircuit-204-00000000-0000-0000-0000-000000000001.output.json",
        "beginExecutionTime": null, "cancellationTime": null, "quantumComputingData":
        {"count": 1}, "errorData": null, "isCancelling": false, "tags": [], "name":
        "circuit-204", "id": "00000000-0000-0000-0000-000000000001", "providerId":
<<<<<<< HEAD
        "ionq", "target": "ionq.simulator", "creationTime": "2024-04-30T14:11:21.9126749+00:00",
=======
        "ionq", "target": "ionq.simulator", "creationTime": "2024-05-01T17:53:21.7083754+00:00",
>>>>>>> 45329fda
        "endExecutionTime": null, "costEstimate": null, "itemType": "Job"}'
    headers:
      connection:
      - keep-alive
      content-length:
      - '1434'
      content-type:
      - application/json; charset=utf-8
      transfer-encoding:
      - chunked
    status:
      code: 200
      message: OK
- request:
    body: null
    headers:
      Accept:
      - application/json
      Accept-Encoding:
      - gzip, deflate
      Connection:
      - keep-alive
      User-Agent:
      - testapp-azure-quantum-qiskit azsdk-python-quantum/0.0.1 Python/3.9.19 (Windows-10-10.0.22631-SP0)
    method: GET
    uri: https://eastus.quantum.azure.com/subscriptions/00000000-0000-0000-0000-000000000000/resourceGroups/myresourcegroup/providers/Microsoft.Quantum/workspaces/myworkspace/jobs/00000000-0000-0000-0000-000000000001?api-version=2022-09-12-preview&test-sequence-id=5
  response:
    body:
      string: '{"containerUri": "https://mystorage.blob.core.windows.net/job-00000000-0000-0000-0000-000000000001?sv=PLACEHOLDER&sr=c&sig=PLACEHOLDER&se=2050-01-01T00%3A00%3A00Z&sp=rcwl",
        "inputDataUri": "https://mystorage.blob.core.windows.net/job-00000000-0000-0000-0000-000000000001/inputData?sv=PLACEHOLDER&sr=b&sig=PLACEHOLDER&se=2050-01-01T00%3A00%3A00Z&sp=r&rscd=attachment%3B%20filename%3Dcircuit-204-00000000-0000-0000-0000-000000000001.input.json",
        "inputDataFormat": "ionq.circuit.v1", "inputParams": {"shots": 1000, "count":
        1000}, "metadata": {"qiskit": "True", "name": "circuit-204", "num_qubits":
        "5", "metadata": "{\"some\": \"data\"}", "meas_map": "[0]"}, "sessionId":
        null, "status": "Waiting", "jobType": "QuantumComputing", "outputDataFormat":
        "ionq.quantum-results.v1", "outputDataUri": "https://mystorage.blob.core.windows.net/job-00000000-0000-0000-0000-000000000001/outputData?sv=PLACEHOLDER&sr=b&sig=PLACEHOLDER&se=2050-01-01T00%3A00%3A00Z&sp=r&rscd=attachment%3B%20filename%3Dcircuit-204-00000000-0000-0000-0000-000000000001.output.json",
        "beginExecutionTime": null, "cancellationTime": null, "quantumComputingData":
        {"count": 1}, "errorData": null, "isCancelling": false, "tags": [], "name":
        "circuit-204", "id": "00000000-0000-0000-0000-000000000001", "providerId":
<<<<<<< HEAD
        "ionq", "target": "ionq.simulator", "creationTime": "2024-04-30T14:11:21.9126749+00:00",
=======
        "ionq", "target": "ionq.simulator", "creationTime": "2024-05-01T17:53:21.7083754+00:00",
>>>>>>> 45329fda
        "endExecutionTime": null, "costEstimate": null, "itemType": "Job"}'
    headers:
      connection:
      - keep-alive
      content-length:
      - '1434'
      content-type:
      - application/json; charset=utf-8
      transfer-encoding:
      - chunked
    status:
      code: 200
      message: OK
- request:
    body: null
    headers:
      Accept:
      - application/json
      Accept-Encoding:
      - gzip, deflate
      Connection:
      - keep-alive
      User-Agent:
      - testapp-azure-quantum-qiskit azsdk-python-quantum/0.0.1 Python/3.9.19 (Windows-10-10.0.22631-SP0)
    method: GET
    uri: https://eastus.quantum.azure.com/subscriptions/00000000-0000-0000-0000-000000000000/resourceGroups/myresourcegroup/providers/Microsoft.Quantum/workspaces/myworkspace/jobs/00000000-0000-0000-0000-000000000001?api-version=2022-09-12-preview&test-sequence-id=6
  response:
    body:
      string: '{"containerUri": "https://mystorage.blob.core.windows.net/job-00000000-0000-0000-0000-000000000001?sv=PLACEHOLDER&sr=c&sig=PLACEHOLDER&se=2050-01-01T00%3A00%3A00Z&sp=rcwl",
        "inputDataUri": "https://mystorage.blob.core.windows.net/job-00000000-0000-0000-0000-000000000001/inputData?sv=PLACEHOLDER&sr=b&sig=PLACEHOLDER&se=2050-01-01T00%3A00%3A00Z&sp=r&rscd=attachment%3B%20filename%3Dcircuit-204-00000000-0000-0000-0000-000000000001.input.json",
        "inputDataFormat": "ionq.circuit.v1", "inputParams": {"shots": 1000, "count":
        1000}, "metadata": {"qiskit": "True", "name": "circuit-204", "num_qubits":
        "5", "metadata": "{\"some\": \"data\"}", "meas_map": "[0]"}, "sessionId":
        null, "status": "Waiting", "jobType": "QuantumComputing", "outputDataFormat":
        "ionq.quantum-results.v1", "outputDataUri": "https://mystorage.blob.core.windows.net/job-00000000-0000-0000-0000-000000000001/outputData?sv=PLACEHOLDER&sr=b&sig=PLACEHOLDER&se=2050-01-01T00%3A00%3A00Z&sp=r&rscd=attachment%3B%20filename%3Dcircuit-204-00000000-0000-0000-0000-000000000001.output.json",
        "beginExecutionTime": null, "cancellationTime": null, "quantumComputingData":
        {"count": 1}, "errorData": null, "isCancelling": false, "tags": [], "name":
        "circuit-204", "id": "00000000-0000-0000-0000-000000000001", "providerId":
<<<<<<< HEAD
        "ionq", "target": "ionq.simulator", "creationTime": "2024-04-30T14:11:21.9126749+00:00",
=======
        "ionq", "target": "ionq.simulator", "creationTime": "2024-05-01T17:53:21.7083754+00:00",
>>>>>>> 45329fda
        "endExecutionTime": null, "costEstimate": null, "itemType": "Job"}'
    headers:
      connection:
      - keep-alive
      content-length:
      - '1434'
      content-type:
      - application/json; charset=utf-8
      transfer-encoding:
      - chunked
    status:
      code: 200
      message: OK
- request:
    body: null
    headers:
      Accept:
      - application/json
      Accept-Encoding:
      - gzip, deflate
      Connection:
      - keep-alive
      User-Agent:
      - testapp-azure-quantum-qiskit azsdk-python-quantum/0.0.1 Python/3.9.19 (Windows-10-10.0.22631-SP0)
    method: GET
    uri: https://eastus.quantum.azure.com/subscriptions/00000000-0000-0000-0000-000000000000/resourceGroups/myresourcegroup/providers/Microsoft.Quantum/workspaces/myworkspace/jobs/00000000-0000-0000-0000-000000000001?api-version=2022-09-12-preview&test-sequence-id=7
  response:
    body:
      string: '{"containerUri": "https://mystorage.blob.core.windows.net/job-00000000-0000-0000-0000-000000000001?sv=PLACEHOLDER&sr=c&sig=PLACEHOLDER&se=2050-01-01T00%3A00%3A00Z&sp=rcwl",
        "inputDataUri": "https://mystorage.blob.core.windows.net/job-00000000-0000-0000-0000-000000000001/inputData?sv=PLACEHOLDER&sr=b&sig=PLACEHOLDER&se=2050-01-01T00%3A00%3A00Z&sp=r&rscd=attachment%3B%20filename%3Dcircuit-204-00000000-0000-0000-0000-000000000001.input.json",
        "inputDataFormat": "ionq.circuit.v1", "inputParams": {"shots": 1000, "count":
        1000}, "metadata": {"qiskit": "True", "name": "circuit-204", "num_qubits":
        "5", "metadata": "{\"some\": \"data\"}", "meas_map": "[0]"}, "sessionId":
        null, "status": "Succeeded", "jobType": "QuantumComputing", "outputDataFormat":
        "ionq.quantum-results.v1", "outputDataUri": "https://mystorage.blob.core.windows.net/job-00000000-0000-0000-0000-000000000001/rawOutputData?sv=PLACEHOLDER&sr=b&sig=PLACEHOLDER&se=2050-01-01T00%3A00%3A00Z&sp=r&rscd=attachment%3B%20filename%3Dcircuit-204-00000000-0000-0000-0000-000000000001.output.json",
<<<<<<< HEAD
        "beginExecutionTime": "2024-04-30T14:11:25.336Z", "cancellationTime": null,
        "quantumComputingData": {"count": 1}, "errorData": null, "isCancelling": false,
        "tags": [], "name": "circuit-204", "id": "00000000-0000-0000-0000-000000000001",
        "providerId": "ionq", "target": "ionq.simulator", "creationTime": "2024-04-30T14:11:21.9126749+00:00",
        "endExecutionTime": "2024-04-30T14:11:25.352Z", "costEstimate": {"currencyCode":
=======
        "beginExecutionTime": "2024-05-01T17:53:25.043Z", "cancellationTime": null,
        "quantumComputingData": {"count": 1}, "errorData": null, "isCancelling": false,
        "tags": [], "name": "circuit-204", "id": "00000000-0000-0000-0000-000000000001",
        "providerId": "ionq", "target": "ionq.simulator", "creationTime": "2024-05-01T17:53:21.7083754+00:00",
        "endExecutionTime": "2024-05-01T17:53:25.072Z", "costEstimate": {"currencyCode":
>>>>>>> 45329fda
        "USD", "events": [{"dimensionId": "gs1q", "dimensionName": "1Q Gate Shot",
        "measureUnit": "1q gate shot", "amountBilled": 0.0, "amountConsumed": 0.0,
        "unitPrice": 0.0}, {"dimensionId": "gs2q", "dimensionName": "2Q Gate Shot",
        "measureUnit": "2q gate shot", "amountBilled": 0.0, "amountConsumed": 0.0,
        "unitPrice": 0.0}], "estimatedTotal": 0.0}, "itemType": "Job"}'
    headers:
      connection:
      - keep-alive
      content-length:
      - '1839'
      content-type:
      - application/json; charset=utf-8
      transfer-encoding:
      - chunked
    status:
      code: 200
      message: OK
- request:
    body: null
    headers:
      Accept:
      - application/json
      Accept-Encoding:
      - gzip, deflate
      Connection:
      - keep-alive
      User-Agent:
      - testapp-azure-quantum-qiskit azsdk-python-quantum/0.0.1 Python/3.9.19 (Windows-10-10.0.22631-SP0)
    method: GET
    uri: https://eastus.quantum.azure.com/subscriptions/00000000-0000-0000-0000-000000000000/resourceGroups/myresourcegroup/providers/Microsoft.Quantum/workspaces/myworkspace/jobs/00000000-0000-0000-0000-000000000001?api-version=2022-09-12-preview&test-sequence-id=8
  response:
    body:
      string: '{"containerUri": "https://mystorage.blob.core.windows.net/job-00000000-0000-0000-0000-000000000001?sv=PLACEHOLDER&sr=c&sig=PLACEHOLDER&se=2050-01-01T00%3A00%3A00Z&sp=rcwl",
        "inputDataUri": "https://mystorage.blob.core.windows.net/job-00000000-0000-0000-0000-000000000001/inputData?sv=PLACEHOLDER&sr=b&sig=PLACEHOLDER&se=2050-01-01T00%3A00%3A00Z&sp=r&rscd=attachment%3B%20filename%3Dcircuit-204-00000000-0000-0000-0000-000000000001.input.json",
        "inputDataFormat": "ionq.circuit.v1", "inputParams": {"shots": 1000, "count":
        1000}, "metadata": {"qiskit": "True", "name": "circuit-204", "num_qubits":
        "5", "metadata": "{\"some\": \"data\"}", "meas_map": "[0]"}, "sessionId":
        null, "status": "Succeeded", "jobType": "QuantumComputing", "outputDataFormat":
        "ionq.quantum-results.v1", "outputDataUri": "https://mystorage.blob.core.windows.net/job-00000000-0000-0000-0000-000000000001/rawOutputData?sv=PLACEHOLDER&sr=b&sig=PLACEHOLDER&se=2050-01-01T00%3A00%3A00Z&sp=r&rscd=attachment%3B%20filename%3Dcircuit-204-00000000-0000-0000-0000-000000000001.output.json",
<<<<<<< HEAD
        "beginExecutionTime": "2024-04-30T14:11:25.336Z", "cancellationTime": null,
        "quantumComputingData": {"count": 1}, "errorData": null, "isCancelling": false,
        "tags": [], "name": "circuit-204", "id": "00000000-0000-0000-0000-000000000001",
        "providerId": "ionq", "target": "ionq.simulator", "creationTime": "2024-04-30T14:11:21.9126749+00:00",
        "endExecutionTime": "2024-04-30T14:11:25.352Z", "costEstimate": {"currencyCode":
=======
        "beginExecutionTime": "2024-05-01T17:53:25.043Z", "cancellationTime": null,
        "quantumComputingData": {"count": 1}, "errorData": null, "isCancelling": false,
        "tags": [], "name": "circuit-204", "id": "00000000-0000-0000-0000-000000000001",
        "providerId": "ionq", "target": "ionq.simulator", "creationTime": "2024-05-01T17:53:21.7083754+00:00",
        "endExecutionTime": "2024-05-01T17:53:25.072Z", "costEstimate": {"currencyCode":
>>>>>>> 45329fda
        "USD", "events": [{"dimensionId": "gs1q", "dimensionName": "1Q Gate Shot",
        "measureUnit": "1q gate shot", "amountBilled": 0.0, "amountConsumed": 0.0,
        "unitPrice": 0.0}, {"dimensionId": "gs2q", "dimensionName": "2Q Gate Shot",
        "measureUnit": "2q gate shot", "amountBilled": 0.0, "amountConsumed": 0.0,
        "unitPrice": 0.0}], "estimatedTotal": 0.0}, "itemType": "Job"}'
    headers:
      connection:
      - keep-alive
      content-length:
      - '1839'
      content-type:
      - application/json; charset=utf-8
      transfer-encoding:
      - chunked
    status:
      code: 200
      message: OK
- request:
    body: null
    headers:
      Accept:
      - application/json
      Accept-Encoding:
      - gzip, deflate
      Connection:
      - keep-alive
      User-Agent:
      - testapp-azure-quantum-qiskit azsdk-python-quantum/0.0.1 Python/3.9.19 (Windows-10-10.0.22631-SP0)
    method: GET
    uri: https://eastus.quantum.azure.com/subscriptions/00000000-0000-0000-0000-000000000000/resourceGroups/myresourcegroup/providers/Microsoft.Quantum/workspaces/myworkspace/jobs/00000000-0000-0000-0000-000000000001?api-version=2022-09-12-preview&test-sequence-id=9
  response:
    body:
      string: '{"containerUri": "https://mystorage.blob.core.windows.net/job-00000000-0000-0000-0000-000000000001?sv=PLACEHOLDER&sr=c&sig=PLACEHOLDER&se=2050-01-01T00%3A00%3A00Z&sp=rcwl",
        "inputDataUri": "https://mystorage.blob.core.windows.net/job-00000000-0000-0000-0000-000000000001/inputData?sv=PLACEHOLDER&sr=b&sig=PLACEHOLDER&se=2050-01-01T00%3A00%3A00Z&sp=r&rscd=attachment%3B%20filename%3Dcircuit-204-00000000-0000-0000-0000-000000000001.input.json",
        "inputDataFormat": "ionq.circuit.v1", "inputParams": {"shots": 1000, "count":
        1000}, "metadata": {"qiskit": "True", "name": "circuit-204", "num_qubits":
        "5", "metadata": "{\"some\": \"data\"}", "meas_map": "[0]"}, "sessionId":
        null, "status": "Succeeded", "jobType": "QuantumComputing", "outputDataFormat":
        "ionq.quantum-results.v1", "outputDataUri": "https://mystorage.blob.core.windows.net/job-00000000-0000-0000-0000-000000000001/rawOutputData?sv=PLACEHOLDER&sr=b&sig=PLACEHOLDER&se=2050-01-01T00%3A00%3A00Z&sp=r&rscd=attachment%3B%20filename%3Dcircuit-204-00000000-0000-0000-0000-000000000001.output.json",
<<<<<<< HEAD
        "beginExecutionTime": "2024-04-30T14:11:25.336Z", "cancellationTime": null,
        "quantumComputingData": {"count": 1}, "errorData": null, "isCancelling": false,
        "tags": [], "name": "circuit-204", "id": "00000000-0000-0000-0000-000000000001",
        "providerId": "ionq", "target": "ionq.simulator", "creationTime": "2024-04-30T14:11:21.9126749+00:00",
        "endExecutionTime": "2024-04-30T14:11:25.352Z", "costEstimate": {"currencyCode":
=======
        "beginExecutionTime": "2024-05-01T17:53:25.043Z", "cancellationTime": null,
        "quantumComputingData": {"count": 1}, "errorData": null, "isCancelling": false,
        "tags": [], "name": "circuit-204", "id": "00000000-0000-0000-0000-000000000001",
        "providerId": "ionq", "target": "ionq.simulator", "creationTime": "2024-05-01T17:53:21.7083754+00:00",
        "endExecutionTime": "2024-05-01T17:53:25.072Z", "costEstimate": {"currencyCode":
>>>>>>> 45329fda
        "USD", "events": [{"dimensionId": "gs1q", "dimensionName": "1Q Gate Shot",
        "measureUnit": "1q gate shot", "amountBilled": 0.0, "amountConsumed": 0.0,
        "unitPrice": 0.0}, {"dimensionId": "gs2q", "dimensionName": "2Q Gate Shot",
        "measureUnit": "2q gate shot", "amountBilled": 0.0, "amountConsumed": 0.0,
        "unitPrice": 0.0}], "estimatedTotal": 0.0}, "itemType": "Job"}'
    headers:
      connection:
      - keep-alive
      content-length:
      - '1839'
      content-type:
      - application/json; charset=utf-8
      transfer-encoding:
      - chunked
    status:
      code: 200
      message: OK
- request:
    body: null
    headers:
      Accept:
      - application/json
      Accept-Encoding:
      - gzip, deflate
      Connection:
      - keep-alive
      User-Agent:
      - testapp-azure-quantum-qiskit azsdk-python-quantum/0.0.1 Python/3.9.19 (Windows-10-10.0.22631-SP0)
    method: GET
    uri: https://eastus.quantum.azure.com/subscriptions/00000000-0000-0000-0000-000000000000/resourceGroups/myresourcegroup/providers/Microsoft.Quantum/workspaces/myworkspace/providerStatus?api-version=2022-09-12-preview&test-sequence-id=2
  response:
    body:
      string: '{"value": [{"id": "microsoft-elements", "currentAvailability": "Available",
        "targets": [{"id": "microsoft.dft", "currentAvailability": "Available", "averageQueueTime":
        0, "statusPage": null}]}, {"id": "ionq", "currentAvailability": "Degraded",
        "targets": [{"id": "ionq.qpu", "currentAvailability": "Available", "averageQueueTime":
<<<<<<< HEAD
        384178, "statusPage": "https://status.ionq.co"}, {"id": "ionq.qpu.aria-1",
        "currentAvailability": "Unavailable", "averageQueueTime": 749084, "statusPage":
=======
        500482, "statusPage": "https://status.ionq.co"}, {"id": "ionq.qpu.aria-1",
        "currentAvailability": "Unavailable", "averageQueueTime": 737161, "statusPage":
>>>>>>> 45329fda
        "https://status.ionq.co"}, {"id": "ionq.qpu.aria-2", "currentAvailability":
        "Unavailable", "averageQueueTime": 0, "statusPage": "https://status.ionq.co"},
        {"id": "ionq.simulator", "currentAvailability": "Available", "averageQueueTime":
        1, "statusPage": "https://status.ionq.co"}]}, {"id": "microsoft-qc", "currentAvailability":
        "Available", "targets": [{"id": "microsoft.estimator", "currentAvailability":
        "Available", "averageQueueTime": 0, "statusPage": null}]}, {"id": "pasqal",
<<<<<<< HEAD
        "currentAvailability": "Available", "targets": [{"id": "pasqal.sim.emu-tn",
        "currentAvailability": "Available", "averageQueueTime": 278, "statusPage":
        "https://pasqal.com"}, {"id": "pasqal.qpu.fresnel", "currentAvailability":
        "Available", "averageQueueTime": 0, "statusPage": "https://pasqal.com"}]},
=======
        "currentAvailability": "Degraded", "targets": [{"id": "pasqal.sim.emu-tn",
        "currentAvailability": "Available", "averageQueueTime": 256, "statusPage":
        "https://pasqal.com"}, {"id": "pasqal.qpu.fresnel", "currentAvailability":
        "Degraded", "averageQueueTime": 0, "statusPage": "https://pasqal.com"}]},
>>>>>>> 45329fda
        {"id": "rigetti", "currentAvailability": "Degraded", "targets": [{"id": "rigetti.sim.qvm",
        "currentAvailability": "Available", "averageQueueTime": 5, "statusPage": "https://rigetti.statuspage.io/"},
        {"id": "rigetti.qpu.ankaa-2", "currentAvailability": "Degraded", "averageQueueTime":
        5, "statusPage": "https://rigetti.statuspage.io/"}]}, {"id": "qci", "currentAvailability":
        "Available", "targets": [{"id": "qci.simulator", "currentAvailability": "Available",
        "averageQueueTime": 1, "statusPage": "https://quantumcircuits.com"}, {"id":
        "qci.machine1", "currentAvailability": "Available", "averageQueueTime": 1,
        "statusPage": "https://quantumcircuits.com"}, {"id": "qci.simulator.noisy",
        "currentAvailability": "Available", "averageQueueTime": 0, "statusPage": "https://quantumcircuits.com"}]},
<<<<<<< HEAD
        {"id": "quantinuum", "currentAvailability": "Degraded", "targets": [{"id":
        "quantinuum.qpu.h1-1", "currentAvailability": "Available", "averageQueueTime":
        604232, "statusPage": "https://www.quantinuum.com/hardware/h1"}, {"id": "quantinuum.sim.h1-1sc",
        "currentAvailability": "Available", "averageQueueTime": 2, "statusPage": "https://www.quantinuum.com/hardware/h1"},
        {"id": "quantinuum.sim.h1-1e", "currentAvailability": "Available", "averageQueueTime":
        5, "statusPage": "https://www.quantinuum.com/hardware/h1"}, {"id": "quantinuum.qpu.h2-1",
        "currentAvailability": "Degraded", "averageQueueTime": 0, "statusPage": "https://www.quantinuum.com/hardware/h2"},
        {"id": "quantinuum.sim.h2-1sc", "currentAvailability": "Available", "averageQueueTime":
        0, "statusPage": "https://www.quantinuum.com/hardware/h2"}, {"id": "quantinuum.sim.h2-1e",
        "currentAvailability": "Available", "averageQueueTime": 464, "statusPage":
        "https://www.quantinuum.com/hardware/h2"}, {"id": "quantinuum.sim.h1-1sc-preview",
        "currentAvailability": "Available", "averageQueueTime": 2, "statusPage": "https://www.quantinuum.com/hardware/h1"},
        {"id": "quantinuum.sim.h1-1e-preview", "currentAvailability": "Available",
        "averageQueueTime": 5, "statusPage": "https://www.quantinuum.com/hardware/h1"},
        {"id": "quantinuum.sim.h1-2e-preview", "currentAvailability": "Available",
        "averageQueueTime": 15089, "statusPage": "https://www.quantinuum.com/hardware/h1"},
        {"id": "quantinuum.qpu.h1-1-preview", "currentAvailability": "Available",
        "averageQueueTime": 604232, "statusPage": "https://www.quantinuum.com/hardware/h1"}]},
=======
        {"id": "quantinuum", "currentAvailability": "Available", "targets": [{"id":
        "quantinuum.qpu.h1-1", "currentAvailability": "Available", "averageQueueTime":
        25016, "statusPage": "https://www.quantinuum.com/hardware/h1"}, {"id": "quantinuum.sim.h1-1sc",
        "currentAvailability": "Available", "averageQueueTime": 4, "statusPage": "https://www.quantinuum.com/hardware/h1"},
        {"id": "quantinuum.sim.h1-1e", "currentAvailability": "Available", "averageQueueTime":
        15, "statusPage": "https://www.quantinuum.com/hardware/h1"}, {"id": "quantinuum.qpu.h2-1",
        "currentAvailability": "Available", "averageQueueTime": 349980, "statusPage":
        "https://www.quantinuum.com/hardware/h2"}, {"id": "quantinuum.sim.h2-1sc",
        "currentAvailability": "Available", "averageQueueTime": 0, "statusPage": "https://www.quantinuum.com/hardware/h2"},
        {"id": "quantinuum.sim.h2-1e", "currentAvailability": "Available", "averageQueueTime":
        845, "statusPage": "https://www.quantinuum.com/hardware/h2"}, {"id": "quantinuum.sim.h1-1sc-preview",
        "currentAvailability": "Available", "averageQueueTime": 4, "statusPage": "https://www.quantinuum.com/hardware/h1"},
        {"id": "quantinuum.sim.h1-1e-preview", "currentAvailability": "Available",
        "averageQueueTime": 15, "statusPage": "https://www.quantinuum.com/hardware/h1"},
        {"id": "quantinuum.sim.h1-2e-preview", "currentAvailability": "Available",
        "averageQueueTime": 27901, "statusPage": "https://www.quantinuum.com/hardware/h1"},
        {"id": "quantinuum.qpu.h1-1-preview", "currentAvailability": "Available",
        "averageQueueTime": 25016, "statusPage": "https://www.quantinuum.com/hardware/h1"}]},
>>>>>>> 45329fda
        {"id": "Microsoft.Test", "currentAvailability": "Available", "targets": [{"id":
        "echo-rigetti", "currentAvailability": "Available", "averageQueueTime": 1,
        "statusPage": ""}, {"id": "echo-quantinuum", "currentAvailability": "Available",
        "averageQueueTime": 1, "statusPage": ""}, {"id": "echo-qci", "currentAvailability":
        "Available", "averageQueueTime": 1, "statusPage": ""}, {"id": "echo-ionq",
        "currentAvailability": "Available", "averageQueueTime": 1, "statusPage": ""},
        {"id": "echo-aquarius", "currentAvailability": "Available", "averageQueueTime":
        1, "statusPage": ""}, {"id": "sparse-sim-rigetti", "currentAvailability":
        "Available", "averageQueueTime": 1, "statusPage": ""}, {"id": "sparse-sim-quantinuum",
        "currentAvailability": "Available", "averageQueueTime": 1, "statusPage": ""},
        {"id": "sparse-sim-qci", "currentAvailability": "Available", "averageQueueTime":
        1, "statusPage": ""}, {"id": "sparse-sim-ionq", "currentAvailability": "Available",
        "averageQueueTime": 1, "statusPage": ""}, {"id": "echo-output", "currentAvailability":
        "Available", "averageQueueTime": 1, "statusPage": ""}]}], "nextLink": null}'
    headers:
      connection:
      - keep-alive
      content-length:
      - '4774'
      content-type:
      - application/json; charset=utf-8
      transfer-encoding:
      - chunked
    status:
      code: 200
      message: OK
- request:
    body: null
    headers:
      Accept:
      - application/json
      Accept-Encoding:
      - gzip, deflate
      Connection:
      - keep-alive
      User-Agent:
      - testapp-azure-quantum-qiskit azsdk-python-quantum/0.0.1 Python/3.9.19 (Windows-10-10.0.22631-SP0)
    method: GET
    uri: https://eastus.quantum.azure.com/subscriptions/00000000-0000-0000-0000-000000000000/resourceGroups/myresourcegroup/providers/Microsoft.Quantum/workspaces/myworkspace/jobs/00000000-0000-0000-0000-000000000001?api-version=2022-09-12-preview&test-sequence-id=10
  response:
    body:
      string: '{"containerUri": "https://mystorage.blob.core.windows.net/job-00000000-0000-0000-0000-000000000001?sv=PLACEHOLDER&sr=c&sig=PLACEHOLDER&se=2050-01-01T00%3A00%3A00Z&sp=rcwl",
        "inputDataUri": "https://mystorage.blob.core.windows.net/job-00000000-0000-0000-0000-000000000001/inputData?sv=PLACEHOLDER&sr=b&sig=PLACEHOLDER&se=2050-01-01T00%3A00%3A00Z&sp=r&rscd=attachment%3B%20filename%3Dcircuit-204-00000000-0000-0000-0000-000000000001.input.json",
        "inputDataFormat": "ionq.circuit.v1", "inputParams": {"shots": 1000, "count":
        1000}, "metadata": {"qiskit": "True", "name": "circuit-204", "num_qubits":
        "5", "metadata": "{\"some\": \"data\"}", "meas_map": "[0]"}, "sessionId":
        null, "status": "Succeeded", "jobType": "QuantumComputing", "outputDataFormat":
        "ionq.quantum-results.v1", "outputDataUri": "https://mystorage.blob.core.windows.net/job-00000000-0000-0000-0000-000000000001/rawOutputData?sv=PLACEHOLDER&sr=b&sig=PLACEHOLDER&se=2050-01-01T00%3A00%3A00Z&sp=r&rscd=attachment%3B%20filename%3Dcircuit-204-00000000-0000-0000-0000-000000000001.output.json",
<<<<<<< HEAD
        "beginExecutionTime": "2024-04-30T14:11:25.336Z", "cancellationTime": null,
        "quantumComputingData": {"count": 1}, "errorData": null, "isCancelling": false,
        "tags": [], "name": "circuit-204", "id": "00000000-0000-0000-0000-000000000001",
        "providerId": "ionq", "target": "ionq.simulator", "creationTime": "2024-04-30T14:11:21.9126749+00:00",
        "endExecutionTime": "2024-04-30T14:11:25.352Z", "costEstimate": {"currencyCode":
=======
        "beginExecutionTime": "2024-05-01T17:53:25.043Z", "cancellationTime": null,
        "quantumComputingData": {"count": 1}, "errorData": null, "isCancelling": false,
        "tags": [], "name": "circuit-204", "id": "00000000-0000-0000-0000-000000000001",
        "providerId": "ionq", "target": "ionq.simulator", "creationTime": "2024-05-01T17:53:21.7083754+00:00",
        "endExecutionTime": "2024-05-01T17:53:25.072Z", "costEstimate": {"currencyCode":
>>>>>>> 45329fda
        "USD", "events": [{"dimensionId": "gs1q", "dimensionName": "1Q Gate Shot",
        "measureUnit": "1q gate shot", "amountBilled": 0.0, "amountConsumed": 0.0,
        "unitPrice": 0.0}, {"dimensionId": "gs2q", "dimensionName": "2Q Gate Shot",
        "measureUnit": "2q gate shot", "amountBilled": 0.0, "amountConsumed": 0.0,
        "unitPrice": 0.0}], "estimatedTotal": 0.0}, "itemType": "Job"}'
    headers:
      connection:
      - keep-alive
      content-length:
      - '1839'
      content-type:
      - application/json; charset=utf-8
      transfer-encoding:
      - chunked
    status:
      code: 200
      message: OK
- request:
    body: null
    headers:
      Accept:
      - application/json
      Accept-Encoding:
      - gzip, deflate
      Connection:
      - keep-alive
      User-Agent:
      - testapp-azure-quantum-qiskit azsdk-python-quantum/0.0.1 Python/3.9.19 (Windows-10-10.0.22631-SP0)
    method: GET
    uri: https://eastus.quantum.azure.com/subscriptions/00000000-0000-0000-0000-000000000000/resourceGroups/myresourcegroup/providers/Microsoft.Quantum/workspaces/myworkspace/jobs/00000000-0000-0000-0000-000000000001?api-version=2022-09-12-preview&test-sequence-id=11
  response:
    body:
      string: '{"containerUri": "https://mystorage.blob.core.windows.net/job-00000000-0000-0000-0000-000000000001?sv=PLACEHOLDER&sr=c&sig=PLACEHOLDER&se=2050-01-01T00%3A00%3A00Z&sp=rcwl",
        "inputDataUri": "https://mystorage.blob.core.windows.net/job-00000000-0000-0000-0000-000000000001/inputData?sv=PLACEHOLDER&sr=b&sig=PLACEHOLDER&se=2050-01-01T00%3A00%3A00Z&sp=r&rscd=attachment%3B%20filename%3Dcircuit-204-00000000-0000-0000-0000-000000000001.input.json",
        "inputDataFormat": "ionq.circuit.v1", "inputParams": {"shots": 1000, "count":
        1000}, "metadata": {"qiskit": "True", "name": "circuit-204", "num_qubits":
        "5", "metadata": "{\"some\": \"data\"}", "meas_map": "[0]"}, "sessionId":
        null, "status": "Succeeded", "jobType": "QuantumComputing", "outputDataFormat":
        "ionq.quantum-results.v1", "outputDataUri": "https://mystorage.blob.core.windows.net/job-00000000-0000-0000-0000-000000000001/rawOutputData?sv=PLACEHOLDER&sr=b&sig=PLACEHOLDER&se=2050-01-01T00%3A00%3A00Z&sp=r&rscd=attachment%3B%20filename%3Dcircuit-204-00000000-0000-0000-0000-000000000001.output.json",
<<<<<<< HEAD
        "beginExecutionTime": "2024-04-30T14:11:25.336Z", "cancellationTime": null,
        "quantumComputingData": {"count": 1}, "errorData": null, "isCancelling": false,
        "tags": [], "name": "circuit-204", "id": "00000000-0000-0000-0000-000000000001",
        "providerId": "ionq", "target": "ionq.simulator", "creationTime": "2024-04-30T14:11:21.9126749+00:00",
        "endExecutionTime": "2024-04-30T14:11:25.352Z", "costEstimate": {"currencyCode":
=======
        "beginExecutionTime": "2024-05-01T17:53:25.043Z", "cancellationTime": null,
        "quantumComputingData": {"count": 1}, "errorData": null, "isCancelling": false,
        "tags": [], "name": "circuit-204", "id": "00000000-0000-0000-0000-000000000001",
        "providerId": "ionq", "target": "ionq.simulator", "creationTime": "2024-05-01T17:53:21.7083754+00:00",
        "endExecutionTime": "2024-05-01T17:53:25.072Z", "costEstimate": {"currencyCode":
>>>>>>> 45329fda
        "USD", "events": [{"dimensionId": "gs1q", "dimensionName": "1Q Gate Shot",
        "measureUnit": "1q gate shot", "amountBilled": 0.0, "amountConsumed": 0.0,
        "unitPrice": 0.0}, {"dimensionId": "gs2q", "dimensionName": "2Q Gate Shot",
        "measureUnit": "2q gate shot", "amountBilled": 0.0, "amountConsumed": 0.0,
        "unitPrice": 0.0}], "estimatedTotal": 0.0}, "itemType": "Job"}'
    headers:
      connection:
      - keep-alive
      content-length:
      - '1839'
      content-type:
      - application/json; charset=utf-8
      transfer-encoding:
      - chunked
    status:
      code: 200
      message: OK
- request:
    body: null
    headers:
      Accept:
      - application/json
      Accept-Encoding:
      - gzip, deflate
      Connection:
      - keep-alive
      User-Agent:
      - testapp-azure-quantum-qiskit azsdk-python-quantum/0.0.1 Python/3.9.19 (Windows-10-10.0.22631-SP0)
    method: GET
    uri: https://eastus.quantum.azure.com/subscriptions/00000000-0000-0000-0000-000000000000/resourceGroups/myresourcegroup/providers/Microsoft.Quantum/workspaces/myworkspace/jobs/00000000-0000-0000-0000-000000000001?api-version=2022-09-12-preview&test-sequence-id=12
  response:
    body:
      string: '{"containerUri": "https://mystorage.blob.core.windows.net/job-00000000-0000-0000-0000-000000000001?sv=PLACEHOLDER&sr=c&sig=PLACEHOLDER&se=2050-01-01T00%3A00%3A00Z&sp=rcwl",
        "inputDataUri": "https://mystorage.blob.core.windows.net/job-00000000-0000-0000-0000-000000000001/inputData?sv=PLACEHOLDER&sr=b&sig=PLACEHOLDER&se=2050-01-01T00%3A00%3A00Z&sp=r&rscd=attachment%3B%20filename%3Dcircuit-204-00000000-0000-0000-0000-000000000001.input.json",
        "inputDataFormat": "ionq.circuit.v1", "inputParams": {"shots": 1000, "count":
        1000}, "metadata": {"qiskit": "True", "name": "circuit-204", "num_qubits":
        "5", "metadata": "{\"some\": \"data\"}", "meas_map": "[0]"}, "sessionId":
        null, "status": "Succeeded", "jobType": "QuantumComputing", "outputDataFormat":
        "ionq.quantum-results.v1", "outputDataUri": "https://mystorage.blob.core.windows.net/job-00000000-0000-0000-0000-000000000001/rawOutputData?sv=PLACEHOLDER&sr=b&sig=PLACEHOLDER&se=2050-01-01T00%3A00%3A00Z&sp=r&rscd=attachment%3B%20filename%3Dcircuit-204-00000000-0000-0000-0000-000000000001.output.json",
<<<<<<< HEAD
        "beginExecutionTime": "2024-04-30T14:11:25.336Z", "cancellationTime": null,
        "quantumComputingData": {"count": 1}, "errorData": null, "isCancelling": false,
        "tags": [], "name": "circuit-204", "id": "00000000-0000-0000-0000-000000000001",
        "providerId": "ionq", "target": "ionq.simulator", "creationTime": "2024-04-30T14:11:21.9126749+00:00",
        "endExecutionTime": "2024-04-30T14:11:25.352Z", "costEstimate": {"currencyCode":
=======
        "beginExecutionTime": "2024-05-01T17:53:25.043Z", "cancellationTime": null,
        "quantumComputingData": {"count": 1}, "errorData": null, "isCancelling": false,
        "tags": [], "name": "circuit-204", "id": "00000000-0000-0000-0000-000000000001",
        "providerId": "ionq", "target": "ionq.simulator", "creationTime": "2024-05-01T17:53:21.7083754+00:00",
        "endExecutionTime": "2024-05-01T17:53:25.072Z", "costEstimate": {"currencyCode":
>>>>>>> 45329fda
        "USD", "events": [{"dimensionId": "gs1q", "dimensionName": "1Q Gate Shot",
        "measureUnit": "1q gate shot", "amountBilled": 0.0, "amountConsumed": 0.0,
        "unitPrice": 0.0}, {"dimensionId": "gs2q", "dimensionName": "2Q Gate Shot",
        "measureUnit": "2q gate shot", "amountBilled": 0.0, "amountConsumed": 0.0,
        "unitPrice": 0.0}], "estimatedTotal": 0.0}, "itemType": "Job"}'
    headers:
      connection:
      - keep-alive
      content-length:
      - '1839'
      content-type:
      - application/json; charset=utf-8
      transfer-encoding:
      - chunked
    status:
      code: 200
      message: OK
- request:
    body: null
    headers:
      Accept:
      - application/xml
      Accept-Encoding:
      - gzip, deflate
      Connection:
      - keep-alive
      User-Agent:
      - azsdk-python-storage-blob/12.19.1 Python/3.9.19 (Windows-10-10.0.22631-SP0)
      x-ms-date:
<<<<<<< HEAD
      - Tue, 30 Apr 2024 14:11:28 GMT
=======
      - Wed, 01 May 2024 17:53:28 GMT
>>>>>>> 45329fda
      x-ms-range:
      - bytes=0-33554431
      x-ms-version:
      - '2023-11-03'
    method: GET
    uri: https://mystorage.blob.core.windows.net/job-00000000-0000-0000-0000-000000000001/rawOutputData?sv=PLACEHOLDER&sr=b&sig=PLACEHOLDER&se=2050-01-01T00%3A00%3A00Z&sp=r&rscd=attachment%3B%20filename%3Dcircuit-204-00000000-0000-0000-0000-000000000001.output.json
  response:
    body:
      string: '{"histogram": {"0": 0.03125, "1": 0.03125, "2": 0.03125, "3": 0.03125,
        "4": 0.03125, "5": 0.03125, "6": 0.03125, "7": 0.03125, "8": 0.03125, "9":
        0.03125, "10": 0.03125, "11": 0.03125, "12": 0.03125, "13": 0.03125, "14":
        0.03125, "15": 0.03125, "16": 0.03125, "17": 0.03125, "18": 0.03125, "19":
        0.03125, "20": 0.03125, "21": 0.03125, "22": 0.03125, "23": 0.03125, "24":
        0.03125, "25": 0.03125, "26": 0.03125, "27": 0.03125, "28": 0.03125, "29":
        0.03125, "30": 0.03125, "31": 0.03125}}'
    headers:
      accept-ranges:
      - bytes
      content-length:
      - '485'
      content-range:
      - bytes 0-548/549
      content-type:
      - application/json
      x-ms-blob-type:
      - BlockBlob
      x-ms-creation-time:
<<<<<<< HEAD
      - Tue, 30 Apr 2024 14:11:23 GMT
=======
      - Wed, 01 May 2024 17:53:23 GMT
>>>>>>> 45329fda
      x-ms-lease-state:
      - available
      x-ms-lease-status:
      - unlocked
      x-ms-server-encrypted:
      - 'true'
      x-ms-version:
      - '2023-11-03'
    status:
      code: 206
      message: Partial Content
version: 1<|MERGE_RESOLUTION|>--- conflicted
+++ resolved
@@ -26,18 +26,8 @@
     uri: https://login.microsoftonline.com/00000000-0000-0000-0000-000000000000/oauth2/v2.0/token
   response:
     body:
-<<<<<<< HEAD
-      string: '{"error": "invalid_client", "error_description": "AADSTS7000215: Invalid
-        client secret provided. Ensure the secret being sent in the request is the
-        client secret value, not the client secret ID, for a secret added to app ''00000000-0000-0000-0000-000000000000''.
-        Trace ID: 9c8f96ad-a3a4-468f-b5ad-67df33f29900 Correlation ID: 5d4d2f26-59a8-4277-b537-7f5b6eec121f
-        Timestamp: 2024-04-30 14:11:17Z", "error_codes": [7000215], "timestamp": "2024-04-30
-        14:11:17Z", "trace_id": "9c8f96ad-a3a4-468f-b5ad-67df33f29900", "correlation_id":
-        "5d4d2f26-59a8-4277-b537-7f5b6eec121f", "error_uri": "https://login.microsoftonline.com/error?code=7000215"}'
-=======
       string: '{"token_type": "Bearer", "expires_in": 1746121996, "ext_expires_in":
         1746121996, "refresh_in": 31536000, "access_token": "PLACEHOLDER"}'
->>>>>>> 45329fda
     headers:
       content-length:
       - '636'
@@ -65,30 +55,18 @@
         "targets": [{"id": "microsoft.dft", "currentAvailability": "Available", "averageQueueTime":
         0, "statusPage": null}]}, {"id": "ionq", "currentAvailability": "Degraded",
         "targets": [{"id": "ionq.qpu", "currentAvailability": "Available", "averageQueueTime":
-<<<<<<< HEAD
-        384178, "statusPage": "https://status.ionq.co"}, {"id": "ionq.qpu.aria-1",
-        "currentAvailability": "Unavailable", "averageQueueTime": 749084, "statusPage":
-=======
         500482, "statusPage": "https://status.ionq.co"}, {"id": "ionq.qpu.aria-1",
         "currentAvailability": "Unavailable", "averageQueueTime": 737161, "statusPage":
->>>>>>> 45329fda
         "https://status.ionq.co"}, {"id": "ionq.qpu.aria-2", "currentAvailability":
         "Unavailable", "averageQueueTime": 0, "statusPage": "https://status.ionq.co"},
         {"id": "ionq.simulator", "currentAvailability": "Available", "averageQueueTime":
         1, "statusPage": "https://status.ionq.co"}]}, {"id": "microsoft-qc", "currentAvailability":
         "Available", "targets": [{"id": "microsoft.estimator", "currentAvailability":
         "Available", "averageQueueTime": 0, "statusPage": null}]}, {"id": "pasqal",
-<<<<<<< HEAD
-        "currentAvailability": "Available", "targets": [{"id": "pasqal.sim.emu-tn",
-        "currentAvailability": "Available", "averageQueueTime": 278, "statusPage":
-        "https://pasqal.com"}, {"id": "pasqal.qpu.fresnel", "currentAvailability":
-        "Available", "averageQueueTime": 0, "statusPage": "https://pasqal.com"}]},
-=======
         "currentAvailability": "Degraded", "targets": [{"id": "pasqal.sim.emu-tn",
         "currentAvailability": "Available", "averageQueueTime": 256, "statusPage":
         "https://pasqal.com"}, {"id": "pasqal.qpu.fresnel", "currentAvailability":
         "Degraded", "averageQueueTime": 0, "statusPage": "https://pasqal.com"}]},
->>>>>>> 45329fda
         {"id": "rigetti", "currentAvailability": "Degraded", "targets": [{"id": "rigetti.sim.qvm",
         "currentAvailability": "Available", "averageQueueTime": 5, "statusPage": "https://rigetti.statuspage.io/"},
         {"id": "rigetti.qpu.ankaa-2", "currentAvailability": "Degraded", "averageQueueTime":
@@ -98,26 +76,6 @@
         "qci.machine1", "currentAvailability": "Available", "averageQueueTime": 1,
         "statusPage": "https://quantumcircuits.com"}, {"id": "qci.simulator.noisy",
         "currentAvailability": "Available", "averageQueueTime": 0, "statusPage": "https://quantumcircuits.com"}]},
-<<<<<<< HEAD
-        {"id": "quantinuum", "currentAvailability": "Degraded", "targets": [{"id":
-        "quantinuum.qpu.h1-1", "currentAvailability": "Available", "averageQueueTime":
-        604232, "statusPage": "https://www.quantinuum.com/hardware/h1"}, {"id": "quantinuum.sim.h1-1sc",
-        "currentAvailability": "Available", "averageQueueTime": 2, "statusPage": "https://www.quantinuum.com/hardware/h1"},
-        {"id": "quantinuum.sim.h1-1e", "currentAvailability": "Available", "averageQueueTime":
-        5, "statusPage": "https://www.quantinuum.com/hardware/h1"}, {"id": "quantinuum.qpu.h2-1",
-        "currentAvailability": "Degraded", "averageQueueTime": 0, "statusPage": "https://www.quantinuum.com/hardware/h2"},
-        {"id": "quantinuum.sim.h2-1sc", "currentAvailability": "Available", "averageQueueTime":
-        0, "statusPage": "https://www.quantinuum.com/hardware/h2"}, {"id": "quantinuum.sim.h2-1e",
-        "currentAvailability": "Available", "averageQueueTime": 24, "statusPage":
-        "https://www.quantinuum.com/hardware/h2"}, {"id": "quantinuum.sim.h1-1sc-preview",
-        "currentAvailability": "Available", "averageQueueTime": 2, "statusPage": "https://www.quantinuum.com/hardware/h1"},
-        {"id": "quantinuum.sim.h1-1e-preview", "currentAvailability": "Available",
-        "averageQueueTime": 5, "statusPage": "https://www.quantinuum.com/hardware/h1"},
-        {"id": "quantinuum.sim.h1-2e-preview", "currentAvailability": "Available",
-        "averageQueueTime": 15089, "statusPage": "https://www.quantinuum.com/hardware/h1"},
-        {"id": "quantinuum.qpu.h1-1-preview", "currentAvailability": "Available",
-        "averageQueueTime": 604232, "statusPage": "https://www.quantinuum.com/hardware/h1"}]},
-=======
         {"id": "quantinuum", "currentAvailability": "Available", "targets": [{"id":
         "quantinuum.qpu.h1-1", "currentAvailability": "Available", "averageQueueTime":
         25016, "statusPage": "https://www.quantinuum.com/hardware/h1"}, {"id": "quantinuum.sim.h1-1sc",
@@ -136,7 +94,6 @@
         "averageQueueTime": 27901, "statusPage": "https://www.quantinuum.com/hardware/h1"},
         {"id": "quantinuum.qpu.h1-1-preview", "currentAvailability": "Available",
         "averageQueueTime": 25016, "statusPage": "https://www.quantinuum.com/hardware/h1"}]},
->>>>>>> 45329fda
         {"id": "Microsoft.Test", "currentAvailability": "Available", "targets": [{"id":
         "echo-rigetti", "currentAvailability": "Available", "averageQueueTime": 1,
         "statusPage": ""}, {"id": "echo-quantinuum", "currentAvailability": "Available",
@@ -155,11 +112,7 @@
       connection:
       - keep-alive
       content-length:
-<<<<<<< HEAD
-      - '4768'
-=======
       - '4774'
->>>>>>> 45329fda
       content-type:
       - application/json; charset=utf-8
       transfer-encoding:
@@ -211,11 +164,7 @@
       User-Agent:
       - azsdk-python-storage-blob/12.19.1 Python/3.9.19 (Windows-10-10.0.22631-SP0)
       x-ms-date:
-<<<<<<< HEAD
-      - Tue, 30 Apr 2024 14:11:18 GMT
-=======
       - Wed, 01 May 2024 17:53:17 GMT
->>>>>>> 45329fda
       x-ms-version:
       - '2023-11-03'
     method: GET
@@ -223,11 +172,7 @@
   response:
     body:
       string: "\uFEFF<?xml version=\"1.0\" encoding=\"utf-8\"?><Error><Code>ContainerNotFound</Code><Message>The
-<<<<<<< HEAD
-        specified container does not exist.\nRequestId:1277b341-e01e-003b-7108-9b6964000000\nTime:2024-04-30T14:11:20.4580606Z</Message></Error>"
-=======
         specified container does not exist.\nRequestId:4acd5b96-301e-0075-2bf0-9b47ec000000\nTime:2024-05-01T17:53:19.9322782Z</Message></Error>"
->>>>>>> 45329fda
     headers:
       content-length:
       - '223'
@@ -252,11 +197,7 @@
       User-Agent:
       - azsdk-python-storage-blob/12.19.1 Python/3.9.19 (Windows-10-10.0.22631-SP0)
       x-ms-date:
-<<<<<<< HEAD
-      - Tue, 30 Apr 2024 14:11:19 GMT
-=======
       - Wed, 01 May 2024 17:53:19 GMT
->>>>>>> 45329fda
       x-ms-version:
       - '2023-11-03'
     method: PUT
@@ -284,11 +225,7 @@
       User-Agent:
       - azsdk-python-storage-blob/12.19.1 Python/3.9.19 (Windows-10-10.0.22631-SP0)
       x-ms-date:
-<<<<<<< HEAD
-      - Tue, 30 Apr 2024 14:11:19 GMT
-=======
       - Wed, 01 May 2024 17:53:19 GMT
->>>>>>> 45329fda
       x-ms-version:
       - '2023-11-03'
     method: GET
@@ -328,11 +265,7 @@
       x-ms-blob-type:
       - BlockBlob
       x-ms-date:
-<<<<<<< HEAD
-      - Tue, 30 Apr 2024 14:11:20 GMT
-=======
       - Wed, 01 May 2024 17:53:20 GMT
->>>>>>> 45329fda
       x-ms-version:
       - '2023-11-03'
     method: PUT
@@ -384,11 +317,7 @@
         "beginExecutionTime": null, "cancellationTime": null, "quantumComputingData":
         null, "errorData": null, "isCancelling": false, "tags": [], "name": "circuit-204",
         "id": "00000000-0000-0000-0000-000000000001", "providerId": "ionq", "target":
-<<<<<<< HEAD
-        "ionq.simulator", "creationTime": "2024-04-30T14:11:21.9126749+00:00", "endExecutionTime":
-=======
         "ionq.simulator", "creationTime": "2024-05-01T17:53:21.7083754+00:00", "endExecutionTime":
->>>>>>> 45329fda
         null, "costEstimate": null, "itemType": "Job"}'
     headers:
       connection:
@@ -427,11 +356,7 @@
         "beginExecutionTime": null, "cancellationTime": null, "quantumComputingData":
         {"count": 1}, "errorData": null, "isCancelling": false, "tags": [], "name":
         "circuit-204", "id": "00000000-0000-0000-0000-000000000001", "providerId":
-<<<<<<< HEAD
-        "ionq", "target": "ionq.simulator", "creationTime": "2024-04-30T14:11:21.9126749+00:00",
-=======
         "ionq", "target": "ionq.simulator", "creationTime": "2024-05-01T17:53:21.7083754+00:00",
->>>>>>> 45329fda
         "endExecutionTime": null, "costEstimate": null, "itemType": "Job"}'
     headers:
       connection:
@@ -470,11 +395,7 @@
         "beginExecutionTime": null, "cancellationTime": null, "quantumComputingData":
         {"count": 1}, "errorData": null, "isCancelling": false, "tags": [], "name":
         "circuit-204", "id": "00000000-0000-0000-0000-000000000001", "providerId":
-<<<<<<< HEAD
-        "ionq", "target": "ionq.simulator", "creationTime": "2024-04-30T14:11:21.9126749+00:00",
-=======
         "ionq", "target": "ionq.simulator", "creationTime": "2024-05-01T17:53:21.7083754+00:00",
->>>>>>> 45329fda
         "endExecutionTime": null, "costEstimate": null, "itemType": "Job"}'
     headers:
       connection:
@@ -513,11 +434,7 @@
         "beginExecutionTime": null, "cancellationTime": null, "quantumComputingData":
         {"count": 1}, "errorData": null, "isCancelling": false, "tags": [], "name":
         "circuit-204", "id": "00000000-0000-0000-0000-000000000001", "providerId":
-<<<<<<< HEAD
-        "ionq", "target": "ionq.simulator", "creationTime": "2024-04-30T14:11:21.9126749+00:00",
-=======
         "ionq", "target": "ionq.simulator", "creationTime": "2024-05-01T17:53:21.7083754+00:00",
->>>>>>> 45329fda
         "endExecutionTime": null, "costEstimate": null, "itemType": "Job"}'
     headers:
       connection:
@@ -556,11 +473,7 @@
         "beginExecutionTime": null, "cancellationTime": null, "quantumComputingData":
         {"count": 1}, "errorData": null, "isCancelling": false, "tags": [], "name":
         "circuit-204", "id": "00000000-0000-0000-0000-000000000001", "providerId":
-<<<<<<< HEAD
-        "ionq", "target": "ionq.simulator", "creationTime": "2024-04-30T14:11:21.9126749+00:00",
-=======
         "ionq", "target": "ionq.simulator", "creationTime": "2024-05-01T17:53:21.7083754+00:00",
->>>>>>> 45329fda
         "endExecutionTime": null, "costEstimate": null, "itemType": "Job"}'
     headers:
       connection:
@@ -599,11 +512,7 @@
         "beginExecutionTime": null, "cancellationTime": null, "quantumComputingData":
         {"count": 1}, "errorData": null, "isCancelling": false, "tags": [], "name":
         "circuit-204", "id": "00000000-0000-0000-0000-000000000001", "providerId":
-<<<<<<< HEAD
-        "ionq", "target": "ionq.simulator", "creationTime": "2024-04-30T14:11:21.9126749+00:00",
-=======
         "ionq", "target": "ionq.simulator", "creationTime": "2024-05-01T17:53:21.7083754+00:00",
->>>>>>> 45329fda
         "endExecutionTime": null, "costEstimate": null, "itemType": "Job"}'
     headers:
       connection:
@@ -642,11 +551,7 @@
         "beginExecutionTime": null, "cancellationTime": null, "quantumComputingData":
         {"count": 1}, "errorData": null, "isCancelling": false, "tags": [], "name":
         "circuit-204", "id": "00000000-0000-0000-0000-000000000001", "providerId":
-<<<<<<< HEAD
-        "ionq", "target": "ionq.simulator", "creationTime": "2024-04-30T14:11:21.9126749+00:00",
-=======
         "ionq", "target": "ionq.simulator", "creationTime": "2024-05-01T17:53:21.7083754+00:00",
->>>>>>> 45329fda
         "endExecutionTime": null, "costEstimate": null, "itemType": "Job"}'
     headers:
       connection:
@@ -682,19 +587,11 @@
         "5", "metadata": "{\"some\": \"data\"}", "meas_map": "[0]"}, "sessionId":
         null, "status": "Succeeded", "jobType": "QuantumComputing", "outputDataFormat":
         "ionq.quantum-results.v1", "outputDataUri": "https://mystorage.blob.core.windows.net/job-00000000-0000-0000-0000-000000000001/rawOutputData?sv=PLACEHOLDER&sr=b&sig=PLACEHOLDER&se=2050-01-01T00%3A00%3A00Z&sp=r&rscd=attachment%3B%20filename%3Dcircuit-204-00000000-0000-0000-0000-000000000001.output.json",
-<<<<<<< HEAD
-        "beginExecutionTime": "2024-04-30T14:11:25.336Z", "cancellationTime": null,
-        "quantumComputingData": {"count": 1}, "errorData": null, "isCancelling": false,
-        "tags": [], "name": "circuit-204", "id": "00000000-0000-0000-0000-000000000001",
-        "providerId": "ionq", "target": "ionq.simulator", "creationTime": "2024-04-30T14:11:21.9126749+00:00",
-        "endExecutionTime": "2024-04-30T14:11:25.352Z", "costEstimate": {"currencyCode":
-=======
         "beginExecutionTime": "2024-05-01T17:53:25.043Z", "cancellationTime": null,
         "quantumComputingData": {"count": 1}, "errorData": null, "isCancelling": false,
         "tags": [], "name": "circuit-204", "id": "00000000-0000-0000-0000-000000000001",
         "providerId": "ionq", "target": "ionq.simulator", "creationTime": "2024-05-01T17:53:21.7083754+00:00",
         "endExecutionTime": "2024-05-01T17:53:25.072Z", "costEstimate": {"currencyCode":
->>>>>>> 45329fda
         "USD", "events": [{"dimensionId": "gs1q", "dimensionName": "1Q Gate Shot",
         "measureUnit": "1q gate shot", "amountBilled": 0.0, "amountConsumed": 0.0,
         "unitPrice": 0.0}, {"dimensionId": "gs2q", "dimensionName": "2Q Gate Shot",
@@ -734,19 +631,11 @@
         "5", "metadata": "{\"some\": \"data\"}", "meas_map": "[0]"}, "sessionId":
         null, "status": "Succeeded", "jobType": "QuantumComputing", "outputDataFormat":
         "ionq.quantum-results.v1", "outputDataUri": "https://mystorage.blob.core.windows.net/job-00000000-0000-0000-0000-000000000001/rawOutputData?sv=PLACEHOLDER&sr=b&sig=PLACEHOLDER&se=2050-01-01T00%3A00%3A00Z&sp=r&rscd=attachment%3B%20filename%3Dcircuit-204-00000000-0000-0000-0000-000000000001.output.json",
-<<<<<<< HEAD
-        "beginExecutionTime": "2024-04-30T14:11:25.336Z", "cancellationTime": null,
-        "quantumComputingData": {"count": 1}, "errorData": null, "isCancelling": false,
-        "tags": [], "name": "circuit-204", "id": "00000000-0000-0000-0000-000000000001",
-        "providerId": "ionq", "target": "ionq.simulator", "creationTime": "2024-04-30T14:11:21.9126749+00:00",
-        "endExecutionTime": "2024-04-30T14:11:25.352Z", "costEstimate": {"currencyCode":
-=======
         "beginExecutionTime": "2024-05-01T17:53:25.043Z", "cancellationTime": null,
         "quantumComputingData": {"count": 1}, "errorData": null, "isCancelling": false,
         "tags": [], "name": "circuit-204", "id": "00000000-0000-0000-0000-000000000001",
         "providerId": "ionq", "target": "ionq.simulator", "creationTime": "2024-05-01T17:53:21.7083754+00:00",
         "endExecutionTime": "2024-05-01T17:53:25.072Z", "costEstimate": {"currencyCode":
->>>>>>> 45329fda
         "USD", "events": [{"dimensionId": "gs1q", "dimensionName": "1Q Gate Shot",
         "measureUnit": "1q gate shot", "amountBilled": 0.0, "amountConsumed": 0.0,
         "unitPrice": 0.0}, {"dimensionId": "gs2q", "dimensionName": "2Q Gate Shot",
@@ -786,19 +675,11 @@
         "5", "metadata": "{\"some\": \"data\"}", "meas_map": "[0]"}, "sessionId":
         null, "status": "Succeeded", "jobType": "QuantumComputing", "outputDataFormat":
         "ionq.quantum-results.v1", "outputDataUri": "https://mystorage.blob.core.windows.net/job-00000000-0000-0000-0000-000000000001/rawOutputData?sv=PLACEHOLDER&sr=b&sig=PLACEHOLDER&se=2050-01-01T00%3A00%3A00Z&sp=r&rscd=attachment%3B%20filename%3Dcircuit-204-00000000-0000-0000-0000-000000000001.output.json",
-<<<<<<< HEAD
-        "beginExecutionTime": "2024-04-30T14:11:25.336Z", "cancellationTime": null,
-        "quantumComputingData": {"count": 1}, "errorData": null, "isCancelling": false,
-        "tags": [], "name": "circuit-204", "id": "00000000-0000-0000-0000-000000000001",
-        "providerId": "ionq", "target": "ionq.simulator", "creationTime": "2024-04-30T14:11:21.9126749+00:00",
-        "endExecutionTime": "2024-04-30T14:11:25.352Z", "costEstimate": {"currencyCode":
-=======
         "beginExecutionTime": "2024-05-01T17:53:25.043Z", "cancellationTime": null,
         "quantumComputingData": {"count": 1}, "errorData": null, "isCancelling": false,
         "tags": [], "name": "circuit-204", "id": "00000000-0000-0000-0000-000000000001",
         "providerId": "ionq", "target": "ionq.simulator", "creationTime": "2024-05-01T17:53:21.7083754+00:00",
         "endExecutionTime": "2024-05-01T17:53:25.072Z", "costEstimate": {"currencyCode":
->>>>>>> 45329fda
         "USD", "events": [{"dimensionId": "gs1q", "dimensionName": "1Q Gate Shot",
         "measureUnit": "1q gate shot", "amountBilled": 0.0, "amountConsumed": 0.0,
         "unitPrice": 0.0}, {"dimensionId": "gs2q", "dimensionName": "2Q Gate Shot",
@@ -835,30 +716,18 @@
         "targets": [{"id": "microsoft.dft", "currentAvailability": "Available", "averageQueueTime":
         0, "statusPage": null}]}, {"id": "ionq", "currentAvailability": "Degraded",
         "targets": [{"id": "ionq.qpu", "currentAvailability": "Available", "averageQueueTime":
-<<<<<<< HEAD
-        384178, "statusPage": "https://status.ionq.co"}, {"id": "ionq.qpu.aria-1",
-        "currentAvailability": "Unavailable", "averageQueueTime": 749084, "statusPage":
-=======
         500482, "statusPage": "https://status.ionq.co"}, {"id": "ionq.qpu.aria-1",
         "currentAvailability": "Unavailable", "averageQueueTime": 737161, "statusPage":
->>>>>>> 45329fda
         "https://status.ionq.co"}, {"id": "ionq.qpu.aria-2", "currentAvailability":
         "Unavailable", "averageQueueTime": 0, "statusPage": "https://status.ionq.co"},
         {"id": "ionq.simulator", "currentAvailability": "Available", "averageQueueTime":
         1, "statusPage": "https://status.ionq.co"}]}, {"id": "microsoft-qc", "currentAvailability":
         "Available", "targets": [{"id": "microsoft.estimator", "currentAvailability":
         "Available", "averageQueueTime": 0, "statusPage": null}]}, {"id": "pasqal",
-<<<<<<< HEAD
-        "currentAvailability": "Available", "targets": [{"id": "pasqal.sim.emu-tn",
-        "currentAvailability": "Available", "averageQueueTime": 278, "statusPage":
-        "https://pasqal.com"}, {"id": "pasqal.qpu.fresnel", "currentAvailability":
-        "Available", "averageQueueTime": 0, "statusPage": "https://pasqal.com"}]},
-=======
         "currentAvailability": "Degraded", "targets": [{"id": "pasqal.sim.emu-tn",
         "currentAvailability": "Available", "averageQueueTime": 256, "statusPage":
         "https://pasqal.com"}, {"id": "pasqal.qpu.fresnel", "currentAvailability":
         "Degraded", "averageQueueTime": 0, "statusPage": "https://pasqal.com"}]},
->>>>>>> 45329fda
         {"id": "rigetti", "currentAvailability": "Degraded", "targets": [{"id": "rigetti.sim.qvm",
         "currentAvailability": "Available", "averageQueueTime": 5, "statusPage": "https://rigetti.statuspage.io/"},
         {"id": "rigetti.qpu.ankaa-2", "currentAvailability": "Degraded", "averageQueueTime":
@@ -868,26 +737,6 @@
         "qci.machine1", "currentAvailability": "Available", "averageQueueTime": 1,
         "statusPage": "https://quantumcircuits.com"}, {"id": "qci.simulator.noisy",
         "currentAvailability": "Available", "averageQueueTime": 0, "statusPage": "https://quantumcircuits.com"}]},
-<<<<<<< HEAD
-        {"id": "quantinuum", "currentAvailability": "Degraded", "targets": [{"id":
-        "quantinuum.qpu.h1-1", "currentAvailability": "Available", "averageQueueTime":
-        604232, "statusPage": "https://www.quantinuum.com/hardware/h1"}, {"id": "quantinuum.sim.h1-1sc",
-        "currentAvailability": "Available", "averageQueueTime": 2, "statusPage": "https://www.quantinuum.com/hardware/h1"},
-        {"id": "quantinuum.sim.h1-1e", "currentAvailability": "Available", "averageQueueTime":
-        5, "statusPage": "https://www.quantinuum.com/hardware/h1"}, {"id": "quantinuum.qpu.h2-1",
-        "currentAvailability": "Degraded", "averageQueueTime": 0, "statusPage": "https://www.quantinuum.com/hardware/h2"},
-        {"id": "quantinuum.sim.h2-1sc", "currentAvailability": "Available", "averageQueueTime":
-        0, "statusPage": "https://www.quantinuum.com/hardware/h2"}, {"id": "quantinuum.sim.h2-1e",
-        "currentAvailability": "Available", "averageQueueTime": 464, "statusPage":
-        "https://www.quantinuum.com/hardware/h2"}, {"id": "quantinuum.sim.h1-1sc-preview",
-        "currentAvailability": "Available", "averageQueueTime": 2, "statusPage": "https://www.quantinuum.com/hardware/h1"},
-        {"id": "quantinuum.sim.h1-1e-preview", "currentAvailability": "Available",
-        "averageQueueTime": 5, "statusPage": "https://www.quantinuum.com/hardware/h1"},
-        {"id": "quantinuum.sim.h1-2e-preview", "currentAvailability": "Available",
-        "averageQueueTime": 15089, "statusPage": "https://www.quantinuum.com/hardware/h1"},
-        {"id": "quantinuum.qpu.h1-1-preview", "currentAvailability": "Available",
-        "averageQueueTime": 604232, "statusPage": "https://www.quantinuum.com/hardware/h1"}]},
-=======
         {"id": "quantinuum", "currentAvailability": "Available", "targets": [{"id":
         "quantinuum.qpu.h1-1", "currentAvailability": "Available", "averageQueueTime":
         25016, "statusPage": "https://www.quantinuum.com/hardware/h1"}, {"id": "quantinuum.sim.h1-1sc",
@@ -906,7 +755,6 @@
         "averageQueueTime": 27901, "statusPage": "https://www.quantinuum.com/hardware/h1"},
         {"id": "quantinuum.qpu.h1-1-preview", "currentAvailability": "Available",
         "averageQueueTime": 25016, "statusPage": "https://www.quantinuum.com/hardware/h1"}]},
->>>>>>> 45329fda
         {"id": "Microsoft.Test", "currentAvailability": "Available", "targets": [{"id":
         "echo-rigetti", "currentAvailability": "Available", "averageQueueTime": 1,
         "statusPage": ""}, {"id": "echo-quantinuum", "currentAvailability": "Available",
@@ -955,19 +803,11 @@
         "5", "metadata": "{\"some\": \"data\"}", "meas_map": "[0]"}, "sessionId":
         null, "status": "Succeeded", "jobType": "QuantumComputing", "outputDataFormat":
         "ionq.quantum-results.v1", "outputDataUri": "https://mystorage.blob.core.windows.net/job-00000000-0000-0000-0000-000000000001/rawOutputData?sv=PLACEHOLDER&sr=b&sig=PLACEHOLDER&se=2050-01-01T00%3A00%3A00Z&sp=r&rscd=attachment%3B%20filename%3Dcircuit-204-00000000-0000-0000-0000-000000000001.output.json",
-<<<<<<< HEAD
-        "beginExecutionTime": "2024-04-30T14:11:25.336Z", "cancellationTime": null,
-        "quantumComputingData": {"count": 1}, "errorData": null, "isCancelling": false,
-        "tags": [], "name": "circuit-204", "id": "00000000-0000-0000-0000-000000000001",
-        "providerId": "ionq", "target": "ionq.simulator", "creationTime": "2024-04-30T14:11:21.9126749+00:00",
-        "endExecutionTime": "2024-04-30T14:11:25.352Z", "costEstimate": {"currencyCode":
-=======
         "beginExecutionTime": "2024-05-01T17:53:25.043Z", "cancellationTime": null,
         "quantumComputingData": {"count": 1}, "errorData": null, "isCancelling": false,
         "tags": [], "name": "circuit-204", "id": "00000000-0000-0000-0000-000000000001",
         "providerId": "ionq", "target": "ionq.simulator", "creationTime": "2024-05-01T17:53:21.7083754+00:00",
         "endExecutionTime": "2024-05-01T17:53:25.072Z", "costEstimate": {"currencyCode":
->>>>>>> 45329fda
         "USD", "events": [{"dimensionId": "gs1q", "dimensionName": "1Q Gate Shot",
         "measureUnit": "1q gate shot", "amountBilled": 0.0, "amountConsumed": 0.0,
         "unitPrice": 0.0}, {"dimensionId": "gs2q", "dimensionName": "2Q Gate Shot",
@@ -1007,19 +847,11 @@
         "5", "metadata": "{\"some\": \"data\"}", "meas_map": "[0]"}, "sessionId":
         null, "status": "Succeeded", "jobType": "QuantumComputing", "outputDataFormat":
         "ionq.quantum-results.v1", "outputDataUri": "https://mystorage.blob.core.windows.net/job-00000000-0000-0000-0000-000000000001/rawOutputData?sv=PLACEHOLDER&sr=b&sig=PLACEHOLDER&se=2050-01-01T00%3A00%3A00Z&sp=r&rscd=attachment%3B%20filename%3Dcircuit-204-00000000-0000-0000-0000-000000000001.output.json",
-<<<<<<< HEAD
-        "beginExecutionTime": "2024-04-30T14:11:25.336Z", "cancellationTime": null,
-        "quantumComputingData": {"count": 1}, "errorData": null, "isCancelling": false,
-        "tags": [], "name": "circuit-204", "id": "00000000-0000-0000-0000-000000000001",
-        "providerId": "ionq", "target": "ionq.simulator", "creationTime": "2024-04-30T14:11:21.9126749+00:00",
-        "endExecutionTime": "2024-04-30T14:11:25.352Z", "costEstimate": {"currencyCode":
-=======
         "beginExecutionTime": "2024-05-01T17:53:25.043Z", "cancellationTime": null,
         "quantumComputingData": {"count": 1}, "errorData": null, "isCancelling": false,
         "tags": [], "name": "circuit-204", "id": "00000000-0000-0000-0000-000000000001",
         "providerId": "ionq", "target": "ionq.simulator", "creationTime": "2024-05-01T17:53:21.7083754+00:00",
         "endExecutionTime": "2024-05-01T17:53:25.072Z", "costEstimate": {"currencyCode":
->>>>>>> 45329fda
         "USD", "events": [{"dimensionId": "gs1q", "dimensionName": "1Q Gate Shot",
         "measureUnit": "1q gate shot", "amountBilled": 0.0, "amountConsumed": 0.0,
         "unitPrice": 0.0}, {"dimensionId": "gs2q", "dimensionName": "2Q Gate Shot",
@@ -1059,19 +891,11 @@
         "5", "metadata": "{\"some\": \"data\"}", "meas_map": "[0]"}, "sessionId":
         null, "status": "Succeeded", "jobType": "QuantumComputing", "outputDataFormat":
         "ionq.quantum-results.v1", "outputDataUri": "https://mystorage.blob.core.windows.net/job-00000000-0000-0000-0000-000000000001/rawOutputData?sv=PLACEHOLDER&sr=b&sig=PLACEHOLDER&se=2050-01-01T00%3A00%3A00Z&sp=r&rscd=attachment%3B%20filename%3Dcircuit-204-00000000-0000-0000-0000-000000000001.output.json",
-<<<<<<< HEAD
-        "beginExecutionTime": "2024-04-30T14:11:25.336Z", "cancellationTime": null,
-        "quantumComputingData": {"count": 1}, "errorData": null, "isCancelling": false,
-        "tags": [], "name": "circuit-204", "id": "00000000-0000-0000-0000-000000000001",
-        "providerId": "ionq", "target": "ionq.simulator", "creationTime": "2024-04-30T14:11:21.9126749+00:00",
-        "endExecutionTime": "2024-04-30T14:11:25.352Z", "costEstimate": {"currencyCode":
-=======
         "beginExecutionTime": "2024-05-01T17:53:25.043Z", "cancellationTime": null,
         "quantumComputingData": {"count": 1}, "errorData": null, "isCancelling": false,
         "tags": [], "name": "circuit-204", "id": "00000000-0000-0000-0000-000000000001",
         "providerId": "ionq", "target": "ionq.simulator", "creationTime": "2024-05-01T17:53:21.7083754+00:00",
         "endExecutionTime": "2024-05-01T17:53:25.072Z", "costEstimate": {"currencyCode":
->>>>>>> 45329fda
         "USD", "events": [{"dimensionId": "gs1q", "dimensionName": "1Q Gate Shot",
         "measureUnit": "1q gate shot", "amountBilled": 0.0, "amountConsumed": 0.0,
         "unitPrice": 0.0}, {"dimensionId": "gs2q", "dimensionName": "2Q Gate Shot",
@@ -1101,11 +925,7 @@
       User-Agent:
       - azsdk-python-storage-blob/12.19.1 Python/3.9.19 (Windows-10-10.0.22631-SP0)
       x-ms-date:
-<<<<<<< HEAD
-      - Tue, 30 Apr 2024 14:11:28 GMT
-=======
       - Wed, 01 May 2024 17:53:28 GMT
->>>>>>> 45329fda
       x-ms-range:
       - bytes=0-33554431
       x-ms-version:
@@ -1133,11 +953,7 @@
       x-ms-blob-type:
       - BlockBlob
       x-ms-creation-time:
-<<<<<<< HEAD
-      - Tue, 30 Apr 2024 14:11:23 GMT
-=======
       - Wed, 01 May 2024 17:53:23 GMT
->>>>>>> 45329fda
       x-ms-lease-state:
       - available
       x-ms-lease-status:

--- conflicted
+++ resolved
@@ -68,13 +68,8 @@
     uri: https://login.microsoftonline.com/00000000-0000-0000-0000-000000000000/oauth2/v2.0/token
   response:
     body:
-<<<<<<< HEAD
-      string: '{"token_type": "Bearer", "expires_in": 1755297380, "ext_expires_in":
-        1755297380, "refresh_in": 31536000, "access_token": "PLACEHOLDER"}'
-=======
       string: '{"token_type": "Bearer", "expires_in": 1756413310, "ext_expires_in":
         1756413310, "refresh_in": 31536000, "access_token": "PLACEHOLDER"}'
->>>>>>> b43e1017
     headers:
       content-length:
       - '135'
@@ -98,42 +93,6 @@
     uri: https://eastus.quantum.azure.com/subscriptions/00000000-0000-0000-0000-000000000000/resourceGroups/myresourcegroup/providers/Microsoft.Quantum/workspaces/myworkspace/providerStatus?api-version=2022-09-12-preview&test-sequence-id=1
   response:
     body:
-<<<<<<< HEAD
-      string: '{"value": [{"id": "microsoft-elements", "currentAvailability": "Available",
-        "targets": [{"id": "microsoft.dft", "currentAvailability": "Available", "averageQueueTime":
-        0, "statusPage": null}]}, {"id": "ionq", "currentAvailability": "Degraded",
-        "targets": [{"id": "ionq.qpu", "currentAvailability": "Available", "averageQueueTime":
-        1310137, "statusPage": "https://status.ionq.co"}, {"id": "ionq.qpu.aria-1",
-        "currentAvailability": "Unavailable", "averageQueueTime": 2213305, "statusPage":
-        "https://status.ionq.co"}, {"id": "ionq.qpu.aria-2", "currentAvailability":
-        "Available", "averageQueueTime": 1459608, "statusPage": "https://status.ionq.co"},
-        {"id": "ionq.simulator", "currentAvailability": "Available", "averageQueueTime":
-        553, "statusPage": "https://status.ionq.co"}]}, {"id": "microsoft-qc", "currentAvailability":
-        "Available", "targets": [{"id": "microsoft.estimator", "currentAvailability":
-        "Available", "averageQueueTime": 0, "statusPage": null}]}, {"id": "pasqal",
-        "currentAvailability": "Available", "targets": [{"id": "pasqal.sim.emu-tn",
-        "currentAvailability": "Available", "averageQueueTime": 243, "statusPage":
-        "https://pasqal.com"}, {"id": "pasqal.qpu.fresnel", "currentAvailability":
-        "Available", "averageQueueTime": 104365, "statusPage": "https://pasqal.com"}]},
-        {"id": "quantinuum", "currentAvailability": "Degraded", "targets": [{"id":
-        "quantinuum.qpu.h1-1", "currentAvailability": "Degraded", "averageQueueTime":
-        0, "statusPage": "https://www.quantinuum.com/hardware/h1"}, {"id": "quantinuum.sim.h1-1sc",
-        "currentAvailability": "Available", "averageQueueTime": 4, "statusPage": "https://www.quantinuum.com/hardware/h1"},
-        {"id": "quantinuum.sim.h1-1e", "currentAvailability": "Available", "averageQueueTime":
-        663, "statusPage": "https://www.quantinuum.com/hardware/h1"}, {"id": "quantinuum.qpu.h2-1",
-        "currentAvailability": "Available", "averageQueueTime": 5530, "statusPage":
-        "https://www.quantinuum.com/hardware/h2"}, {"id": "quantinuum.sim.h2-1sc",
-        "currentAvailability": "Available", "averageQueueTime": 2, "statusPage": "https://www.quantinuum.com/hardware/h2"},
-        {"id": "quantinuum.sim.h2-1e", "currentAvailability": "Available", "averageQueueTime":
-        1145674, "statusPage": "https://www.quantinuum.com/hardware/h2"}, {"id": "quantinuum.sim.h1-1sc-preview",
-        "currentAvailability": "Available", "averageQueueTime": 4, "statusPage": "https://www.quantinuum.com/hardware/h1"},
-        {"id": "quantinuum.sim.h1-1e-preview", "currentAvailability": "Available",
-        "averageQueueTime": 663, "statusPage": "https://www.quantinuum.com/hardware/h1"},
-        {"id": "quantinuum.sim.h1-2e-preview", "currentAvailability": "Available",
-        "averageQueueTime": 838, "statusPage": "https://www.quantinuum.com/hardware/h1"},
-        {"id": "quantinuum.qpu.h1-1-preview", "currentAvailability": "Degraded", "averageQueueTime":
-        0, "statusPage": "https://www.quantinuum.com/hardware/h1"}]}, {"id": "rigetti",
-=======
       string: '{"value": [{"id": "ionq", "currentAvailability": "Degraded", "targets":
         [{"id": "ionq.qpu", "currentAvailability": "Unavailable", "averageQueueTime":
         0, "statusPage": null}, {"id": "ionq.qpu.aria-1", "currentAvailability": "Available",
@@ -153,7 +112,6 @@
         "currentAvailability": "Available", "averageQueueTime": 1, "statusPage": "https://www.quantinuum.com/hardware/h1"},
         {"id": "quantinuum.sim.h1-1e", "currentAvailability": "Available", "averageQueueTime":
         1576, "statusPage": "https://www.quantinuum.com/hardware/h1"}]}, {"id": "rigetti",
->>>>>>> b43e1017
         "currentAvailability": "Available", "targets": [{"id": "rigetti.sim.qvm",
         "currentAvailability": "Available", "averageQueueTime": 5, "statusPage": "https://rigetti.statuspage.io/"},
         {"id": "rigetti.qpu.ankaa-2", "currentAvailability": "Available", "averageQueueTime":
@@ -183,11 +141,7 @@
       connection:
       - keep-alive
       content-length:
-<<<<<<< HEAD
-      - '4783'
-=======
       - '3682'
->>>>>>> b43e1017
       content-type:
       - application/json; charset=utf-8
       transfer-encoding:
@@ -214,20 +168,12 @@
     uri: https://eastus.quantum.azure.com/subscriptions/00000000-0000-0000-0000-000000000000/resourceGroups/myresourcegroup/providers/Microsoft.Quantum/workspaces/myworkspace/storage/sasUri?api-version=2022-09-12-preview&test-sequence-id=1
   response:
     body:
-<<<<<<< HEAD
-      string: '{"sasUri": "https://mystorage.blob.core.windows.net/job-00000000-0000-0000-0000-000000000001?sv=PLACEHOLDER&ss=b&srt=co&spr=https&st=2024-08-15T22%3A36%3A21Z&se=2050-01-01T00%3A00%3A00Z&sp=rwlac&sig=v3PyOKkcuq5f6ZKRC%2BuctPDuLdJw8KdHeNwd6WlyW20%3D"}'
-=======
       string: '{"sasUri": "https://mystorage.blob.core.windows.net/job-00000000-0000-0000-0000-000000000001?sv=PLACEHOLDER&ss=b&srt=co&spr=https&st=2000-01-01T00%3A00%3A00Z&se=2050-01-01T00%3A00%3A00Z&sp=rwlac&sig=PLACEHOLDER"}'
->>>>>>> b43e1017
-    headers:
-      connection:
-      - keep-alive
-      content-length:
-<<<<<<< HEAD
-      - '249'
-=======
+    headers:
+      connection:
+      - keep-alive
+      content-length:
       - '212'
->>>>>>> b43e1017
       content-type:
       - application/json; charset=utf-8
       transfer-encoding:
@@ -247,17 +193,6 @@
       User-Agent:
       - azsdk-python-storage-blob/12.20.0 Python/3.9.19 (Windows-10-10.0.22631-SP0)
       x-ms-date:
-<<<<<<< HEAD
-      - Thu, 15 Aug 2024 22:36:20 GMT
-      x-ms-version:
-      - '2024-05-04'
-    method: GET
-    uri: https://mystorage.blob.core.windows.net/job-00000000-0000-0000-0000-000000000001?restype=container&sv=PLACEHOLDER&ss=b&srt=co&spr=https&st=2024-08-15T22%3A36%3A21Z&se=2050-01-01T00%3A00%3A00Z&sp=rwlac&sig=v3PyOKkcuq5f6ZKRC%2BuctPDuLdJw8KdHeNwd6WlyW20%3D
-  response:
-    body:
-      string: "\uFEFF<?xml version=\"1.0\" encoding=\"utf-8\"?><Error><Code>ContainerNotFound</Code><Message>The
-        specified container does not exist.\nRequestId:a2856002-101e-0040-6563-ef4452000000\nTime:2024-08-15T22:36:21.7410251Z</Message></Error>"
-=======
       - Wed, 28 Aug 2024 20:35:10 GMT
       x-ms-version:
       - '2024-05-04'
@@ -267,7 +202,6 @@
     body:
       string: "\uFEFF<?xml version=\"1.0\" encoding=\"utf-8\"?><Error><Code>ContainerNotFound</Code><Message>The
         specified container does not exist.\nRequestId:78a4758a-601e-0028-4089-f922c2000000\nTime:2024-08-28T20:35:11.3506357Z</Message></Error>"
->>>>>>> b43e1017
     headers:
       content-length:
       - '223'
@@ -292,19 +226,11 @@
       User-Agent:
       - azsdk-python-storage-blob/12.20.0 Python/3.9.19 (Windows-10-10.0.22631-SP0)
       x-ms-date:
-<<<<<<< HEAD
-      - Thu, 15 Aug 2024 22:36:21 GMT
-      x-ms-version:
-      - '2024-05-04'
-    method: PUT
-    uri: https://mystorage.blob.core.windows.net/job-00000000-0000-0000-0000-000000000001?restype=container&sv=PLACEHOLDER&ss=b&srt=co&spr=https&st=2024-08-15T22%3A36%3A21Z&se=2050-01-01T00%3A00%3A00Z&sp=rwlac&sig=v3PyOKkcuq5f6ZKRC%2BuctPDuLdJw8KdHeNwd6WlyW20%3D
-=======
       - Wed, 28 Aug 2024 20:35:10 GMT
       x-ms-version:
       - '2024-05-04'
     method: PUT
     uri: https://mystorage.blob.core.windows.net/job-00000000-0000-0000-0000-000000000001?restype=container&sv=PLACEHOLDER&ss=b&srt=co&spr=https&st=2000-01-01T00%3A00%3A00Z&se=2050-01-01T00%3A00%3A00Z&sp=rwlac&sig=PLACEHOLDER
->>>>>>> b43e1017
   response:
     body:
       string: ''
@@ -328,19 +254,11 @@
       User-Agent:
       - azsdk-python-storage-blob/12.20.0 Python/3.9.19 (Windows-10-10.0.22631-SP0)
       x-ms-date:
-<<<<<<< HEAD
-      - Thu, 15 Aug 2024 22:36:21 GMT
-      x-ms-version:
-      - '2024-05-04'
-    method: GET
-    uri: https://mystorage.blob.core.windows.net/job-00000000-0000-0000-0000-000000000001?restype=container&sv=PLACEHOLDER&ss=b&srt=co&spr=https&st=2024-08-15T22%3A36%3A21Z&se=2050-01-01T00%3A00%3A00Z&sp=rwlac&sig=v3PyOKkcuq5f6ZKRC%2BuctPDuLdJw8KdHeNwd6WlyW20%3D
-=======
       - Wed, 28 Aug 2024 20:35:10 GMT
       x-ms-version:
       - '2024-05-04'
     method: GET
     uri: https://mystorage.blob.core.windows.net/job-00000000-0000-0000-0000-000000000001?restype=container&sv=PLACEHOLDER&ss=b&srt=co&spr=https&st=2000-01-01T00%3A00%3A00Z&se=2050-01-01T00%3A00%3A00Z&sp=rwlac&sig=PLACEHOLDER
->>>>>>> b43e1017
   response:
     body:
       string: ''
@@ -393,19 +311,11 @@
       x-ms-blob-type:
       - BlockBlob
       x-ms-date:
-<<<<<<< HEAD
-      - Thu, 15 Aug 2024 22:36:21 GMT
-      x-ms-version:
-      - '2024-05-04'
-    method: PUT
-    uri: https://mystorage.blob.core.windows.net/job-00000000-0000-0000-0000-000000000001/inputData?sv=PLACEHOLDER&ss=b&srt=co&spr=https&st=2024-08-15T22%3A36%3A21Z&se=2050-01-01T00%3A00%3A00Z&sp=rwlac&sig=v3PyOKkcuq5f6ZKRC%2BuctPDuLdJw8KdHeNwd6WlyW20%3D
-=======
       - Wed, 28 Aug 2024 20:35:10 GMT
       x-ms-version:
       - '2024-05-04'
     method: PUT
     uri: https://mystorage.blob.core.windows.net/job-00000000-0000-0000-0000-000000000001/inputData?sv=PLACEHOLDER&ss=b&srt=co&spr=https&st=2000-01-01T00%3A00%3A00Z&se=2050-01-01T00%3A00%3A00Z&sp=rwlac&sig=PLACEHOLDER
->>>>>>> b43e1017
   response:
     body:
       string: ''
@@ -420,11 +330,7 @@
 - request:
     body: 'b''{"id": "00000000-0000-0000-0000-000000000001", "name": "circuit-252",
       "providerId": "ionq", "target": "ionq.simulator", "itemType": "Job", "containerUri":
-<<<<<<< HEAD
-      "https://mystorage.blob.core.windows.net/job-00000000-0000-0000-0000-000000000001?sv=PLACEHOLDER&ss=b&srt=co&spr=https&st=2024-08-15T22%3A36%3A21Z&se=2050-01-01T00%3A00%3A00Z&sp=rwlac&sig=v3PyOKkcuq5f6ZKRC%2BuctPDuLdJw8KdHeNwd6WlyW20%3D",
-=======
       "https://mystorage.blob.core.windows.net/job-00000000-0000-0000-0000-000000000001?sv=PLACEHOLDER&ss=b&srt=co&spr=https&st=2000-01-01T00%3A00%3A00Z&se=2050-01-01T00%3A00%3A00Z&sp=rwlac&sig=PLACEHOLDER",
->>>>>>> b43e1017
       "inputDataUri": "https://mystorage.blob.core.windows.net/job-00000000-0000-0000-0000-000000000001/inputData",
       "inputDataFormat": "qir.v1", "inputParams": {"shots": 1000, "count": 1000, "items":
       [{"entryPoint": "circuit-252", "arguments": []}]}, "metadata": {"qiskit": "True",
@@ -438,11 +344,7 @@
       Connection:
       - keep-alive
       Content-Length:
-<<<<<<< HEAD
-      - '807'
-=======
       - '734'
->>>>>>> b43e1017
       Content-Type:
       - application/json
       User-Agent:
@@ -451,9 +353,6 @@
     uri: https://eastus.quantum.azure.com/subscriptions/00000000-0000-0000-0000-000000000000/resourceGroups/myresourcegroup/providers/Microsoft.Quantum/workspaces/myworkspace/jobs/00000000-0000-0000-0000-000000000001?api-version=2022-09-12-preview&test-sequence-id=1
   response:
     body:
-<<<<<<< HEAD
-      string: '{"containerUri": "https://mystorage.blob.core.windows.net/job-00000000-0000-0000-0000-000000000001?sv=PLACEHOLDER&ss=b&srt=co&spr=https&st=2024-08-15T22%3A36%3A21Z&se=2050-01-01T00%3A00%3A00Z&sp=rwlac&sig=PLACEHOLDER&st=2024-08-15T22%3A36%3A22Z&se=2050-01-01T00%3A00%3A00Z&sr=b&sp=rcw&sig=PLACEHOLDER&ss=b&srt=co&spr=https&st=2024-08-15T22%3A36%3A21Z&se=2050-01-01T00%3A00%3A00Z&sp=rwlac&sig=v3PyOKkcuq5f6ZKRC%2BuctPDuLdJw8KdHeNwd6WlyW20%3D",
-=======
       string: '{"containerUri": "https://mystorage.blob.core.windows.net/job-00000000-0000-0000-0000-000000000001?sv=PLACEHOLDER&ss=b&srt=co&spr=https&st=2000-01-01T00%3A00%3A00Z&se=2050-01-01T00%3A00%3A00Z&sp=rwlac&sig=PLACEHOLDER",
         "inputDataUri": "https://mystorage.blob.core.windows.net/job-00000000-0000-0000-0000-000000000001/inputData?sv=PLACEHOLDER&st=2000-01-01T00%3A00%3A00Z&se=2050-01-01T00%3A00%3A00Z&sr=b&sp=rcw&sig=PLACEHOLDER",
         "inputDataFormat": "ionq.circuit.v1", "inputParams": {"shots": 1000, "count":
@@ -461,25 +360,16 @@
         "5", "metadata": "{\"some\": \"data\"}", "meas_map": "[0]"}, "sessionId":
         null, "status": "Waiting", "jobType": "QuantumComputing", "outputDataFormat":
         "ionq.quantum-results.v1", "outputDataUri": "https://mystorage.blob.core.windows.net:443/job-00000000-0000-0000-0000-000000000001/outputData?sv=PLACEHOLDER&ss=b&srt=co&spr=https&st=2000-01-01T00%3A00%3A00Z&se=2050-01-01T00%3A00%3A00Z&sp=rwlac&sig=PLACEHOLDER",
->>>>>>> b43e1017
         "beginExecutionTime": null, "cancellationTime": null, "quantumComputingData":
         null, "errorData": null, "isCancelling": false, "tags": [], "name": "circuit-252",
         "id": "00000000-0000-0000-0000-000000000001", "providerId": "ionq", "target":
-<<<<<<< HEAD
-        "ionq.simulator", "creationTime": "2024-08-15T22:36:22.2745586+00:00", "endExecutionTime":
-=======
         "ionq.simulator", "creationTime": "2024-08-28T20:35:11.957351+00:00", "endExecutionTime":
->>>>>>> b43e1017
         null, "costEstimate": null, "itemType": "Job"}'
     headers:
       connection:
       - keep-alive
       content-length:
-<<<<<<< HEAD
-      - '819'
-=======
       - '1369'
->>>>>>> b43e1017
       content-type:
       - application/json; charset=utf-8
       transfer-encoding:
@@ -502,9 +392,6 @@
     uri: https://eastus.quantum.azure.com/subscriptions/00000000-0000-0000-0000-000000000000/resourceGroups/myresourcegroup/providers/Microsoft.Quantum/workspaces/myworkspace/jobs/00000000-0000-0000-0000-000000000001?api-version=2022-09-12-preview&test-sequence-id=1
   response:
     body:
-<<<<<<< HEAD
-      string: '{"containerUri": "https://mystorage.blob.core.windows.net/job-00000000-0000-0000-0000-000000000001?sv=PLACEHOLDER&st=2024-08-15T22%3A36%3A22Z&se=2050-01-01T00%3A00%3A00Z&sr=c&sp=rcwl&sig=PLACEHOLDER&st=2024-08-15T22%3A36%3A22Z&se=2050-01-01T00%3A00%3A00Z&sr=b&sp=r&rscd=attachment%3B+filename%3Dcircuit-252-00000000-0000-0000-0000-000000000001.input.json&sig=PLACEHOLDER&st=2024-08-15T22%3A36%3A22Z&se=2050-01-01T00%3A00%3A00Z&sr=b&sp=r&rscd=attachment%3B+filename%3Dcircuit-252-00000000-0000-0000-0000-000000000001.output.json&sig=QqoPLW1m1mZEw%2B9wkSkDi6n5zoRRpce28Z2wOkZyaaw%3D",
-=======
       string: '{"containerUri": "https://mystorage.blob.core.windows.net/job-00000000-0000-0000-0000-000000000001?sv=PLACEHOLDER&st=2000-01-01T00%3A00%3A00Z&se=2050-01-01T00%3A00%3A00Z&sr=c&sp=rcwl&sig=PLACEHOLDER",
         "inputDataUri": "https://mystorage.blob.core.windows.net/job-00000000-0000-0000-0000-000000000001/inputData?sv=PLACEHOLDER&st=2000-01-01T00%3A00%3A00Z&se=2050-01-01T00%3A00%3A00Z&sr=b&sp=r&rscd=attachment%3B+filename%3Dcircuit-207-00000000-0000-0000-0000-000000000001.input.json&sig=PLACEHOLDER",
         "inputDataFormat": "ionq.circuit.v1", "inputParams": {"shots": 1000, "count":
@@ -512,25 +399,16 @@
         "5", "metadata": "{\"some\": \"data\"}", "meas_map": "[0]"}, "sessionId":
         null, "status": "Waiting", "jobType": "QuantumComputing", "outputDataFormat":
         "ionq.quantum-results.v1", "outputDataUri": "https://mystorage.blob.core.windows.net/job-00000000-0000-0000-0000-000000000001/outputData?sv=PLACEHOLDER&st=2000-01-01T00%3A00%3A00Z&se=2050-01-01T00%3A00%3A00Z&sr=b&sp=r&rscd=attachment%3B+filename%3Dcircuit-207-00000000-0000-0000-0000-000000000001.output.json&sig=PLACEHOLDER",
->>>>>>> b43e1017
         "beginExecutionTime": null, "cancellationTime": null, "quantumComputingData":
         null, "errorData": null, "isCancelling": false, "tags": [], "name": "circuit-252",
         "id": "00000000-0000-0000-0000-000000000001", "providerId": "ionq", "target":
-<<<<<<< HEAD
-        "ionq.simulator", "creationTime": "2024-08-15T22:36:22.2745586+00:00", "endExecutionTime":
-=======
         "ionq.simulator", "creationTime": "2024-08-28T20:35:11.957351+00:00", "endExecutionTime":
->>>>>>> b43e1017
         null, "costEstimate": null, "itemType": "Job"}'
     headers:
       connection:
       - keep-alive
       content-length:
-<<<<<<< HEAD
-      - '959'
-=======
       - '1505'
->>>>>>> b43e1017
       content-type:
       - application/json; charset=utf-8
       transfer-encoding:
@@ -553,14 +431,6 @@
     uri: https://eastus.quantum.azure.com/subscriptions/00000000-0000-0000-0000-000000000000/resourceGroups/myresourcegroup/providers/Microsoft.Quantum/workspaces/myworkspace/jobs/00000000-0000-0000-0000-000000000001?api-version=2022-09-12-preview&test-sequence-id=2
   response:
     body:
-<<<<<<< HEAD
-      string: '{"containerUri": "https://mystorage.blob.core.windows.net/job-00000000-0000-0000-0000-000000000001?sv=PLACEHOLDER&st=2024-08-15T22%3A36%3A22Z&se=2050-01-01T00%3A00%3A00Z&sr=c&sp=rcwl&sig=PLACEHOLDER&st=2024-08-15T22%3A36%3A22Z&se=2050-01-01T00%3A00%3A00Z&sr=b&sp=r&rscd=attachment%3B+filename%3Dcircuit-252-00000000-0000-0000-0000-000000000001.input.json&sig=PLACEHOLDER&st=2024-08-15T22%3A36%3A22Z&se=2050-01-01T00%3A00%3A00Z&sr=b&sp=r&rscd=attachment%3B+filename%3Dcircuit-252-00000000-0000-0000-0000-000000000001.output.json&sig=QqoPLW1m1mZEw%2B9wkSkDi6n5zoRRpce28Z2wOkZyaaw%3D",
-        "beginExecutionTime": null, "cancellationTime": null, "quantumComputingData":
-        null, "errorData": null, "isCancelling": false, "tags": [], "name": "circuit-252",
-        "id": "00000000-0000-0000-0000-000000000001", "providerId": "ionq", "target":
-        "ionq.simulator", "creationTime": "2024-08-15T22:36:22.2745586+00:00", "endExecutionTime":
-        null, "costEstimate": null, "itemType": "Job"}'
-=======
       string: '{"containerUri": "https://mystorage.blob.core.windows.net/job-00000000-0000-0000-0000-000000000001?sv=PLACEHOLDER&st=2000-01-01T00%3A00%3A00Z&se=2050-01-01T00%3A00%3A00Z&sr=c&sp=rcwl&sig=PLACEHOLDER",
         "inputDataUri": "https://mystorage.blob.core.windows.net/job-00000000-0000-0000-0000-000000000001/inputData?sv=PLACEHOLDER&st=2000-01-01T00%3A00%3A00Z&se=2050-01-01T00%3A00%3A00Z&sr=b&sp=r&rscd=attachment%3B+filename%3Dcircuit-207-00000000-0000-0000-0000-000000000001.input.json&sig=PLACEHOLDER",
         "inputDataFormat": "ionq.circuit.v1", "inputParams": {"shots": 1000, "count":
@@ -573,16 +443,11 @@
         "circuit-207", "id": "00000000-0000-0000-0000-000000000001", "providerId":
         "ionq", "target": "ionq.simulator", "creationTime": "2024-08-28T20:35:11.957351+00:00",
         "endExecutionTime": null, "costEstimate": null, "itemType": "Job"}'
->>>>>>> b43e1017
-    headers:
-      connection:
-      - keep-alive
-      content-length:
-<<<<<<< HEAD
-      - '959'
-=======
+    headers:
+      connection:
+      - keep-alive
+      content-length:
       - '1513'
->>>>>>> b43e1017
       content-type:
       - application/json; charset=utf-8
       transfer-encoding:
@@ -605,14 +470,6 @@
     uri: https://eastus.quantum.azure.com/subscriptions/00000000-0000-0000-0000-000000000000/resourceGroups/myresourcegroup/providers/Microsoft.Quantum/workspaces/myworkspace/jobs/00000000-0000-0000-0000-000000000001?api-version=2022-09-12-preview&test-sequence-id=3
   response:
     body:
-<<<<<<< HEAD
-      string: '{"containerUri": "https://mystorage.blob.core.windows.net/job-00000000-0000-0000-0000-000000000001?sv=PLACEHOLDER&st=2024-08-15T22%3A36%3A23Z&se=2050-01-01T00%3A00%3A00Z&sr=c&sp=rcwl&sig=PLACEHOLDER&st=2024-08-15T22%3A36%3A23Z&se=2050-01-01T00%3A00%3A00Z&sr=b&sp=r&rscd=attachment%3B+filename%3Dcircuit-252-00000000-0000-0000-0000-000000000001.input.json&sig=PLACEHOLDER&st=2024-08-15T22%3A36%3A23Z&se=2050-01-01T00%3A00%3A00Z&sr=b&sp=r&rscd=attachment%3B+filename%3Dcircuit-252-00000000-0000-0000-0000-000000000001.output.json&sig=IjoWudZMeXgGg0tmSUU55fdE7z9b56jGcQZZLxAv0Kg%3D",
-        "beginExecutionTime": null, "cancellationTime": null, "quantumComputingData":
-        null, "errorData": null, "isCancelling": false, "tags": [], "name": "circuit-252",
-        "id": "00000000-0000-0000-0000-000000000001", "providerId": "ionq", "target":
-        "ionq.simulator", "creationTime": "2024-08-15T22:36:22.2745586+00:00", "endExecutionTime":
-        null, "costEstimate": null, "itemType": "Job"}'
-=======
       string: '{"containerUri": "https://mystorage.blob.core.windows.net/job-00000000-0000-0000-0000-000000000001?sv=PLACEHOLDER&st=2000-01-01T00%3A00%3A00Z&se=2050-01-01T00%3A00%3A00Z&sr=c&sp=rcwl&sig=PLACEHOLDER",
         "inputDataUri": "https://mystorage.blob.core.windows.net/job-00000000-0000-0000-0000-000000000001/inputData?sv=PLACEHOLDER&st=2000-01-01T00%3A00%3A00Z&se=2050-01-01T00%3A00%3A00Z&sr=b&sp=r&rscd=attachment%3B+filename%3Dcircuit-207-00000000-0000-0000-0000-000000000001.input.json&sig=PLACEHOLDER",
         "inputDataFormat": "ionq.circuit.v1", "inputParams": {"shots": 1000, "count":
@@ -625,16 +482,11 @@
         "circuit-207", "id": "00000000-0000-0000-0000-000000000001", "providerId":
         "ionq", "target": "ionq.simulator", "creationTime": "2024-08-28T20:35:11.957351+00:00",
         "endExecutionTime": null, "costEstimate": null, "itemType": "Job"}'
->>>>>>> b43e1017
-    headers:
-      connection:
-      - keep-alive
-      content-length:
-<<<<<<< HEAD
-      - '957'
-=======
+    headers:
+      connection:
+      - keep-alive
+      content-length:
       - '1513'
->>>>>>> b43e1017
       content-type:
       - application/json; charset=utf-8
       transfer-encoding:
@@ -657,14 +509,6 @@
     uri: https://eastus.quantum.azure.com/subscriptions/00000000-0000-0000-0000-000000000000/resourceGroups/myresourcegroup/providers/Microsoft.Quantum/workspaces/myworkspace/jobs/00000000-0000-0000-0000-000000000001?api-version=2022-09-12-preview&test-sequence-id=4
   response:
     body:
-<<<<<<< HEAD
-      string: '{"containerUri": "https://mystorage.blob.core.windows.net/job-00000000-0000-0000-0000-000000000001?sv=PLACEHOLDER&st=2024-08-15T22%3A36%3A23Z&se=2050-01-01T00%3A00%3A00Z&sr=c&sp=rcwl&sig=PLACEHOLDER&st=2024-08-15T22%3A36%3A23Z&se=2050-01-01T00%3A00%3A00Z&sr=b&sp=r&rscd=attachment%3B+filename%3Dcircuit-252-00000000-0000-0000-0000-000000000001.input.json&sig=PLACEHOLDER&st=2024-08-15T22%3A36%3A23Z&se=2050-01-01T00%3A00%3A00Z&sr=b&sp=r&rscd=attachment%3B+filename%3Dcircuit-252-00000000-0000-0000-0000-000000000001.output.json&sig=IjoWudZMeXgGg0tmSUU55fdE7z9b56jGcQZZLxAv0Kg%3D",
-        "beginExecutionTime": null, "cancellationTime": null, "quantumComputingData":
-        null, "errorData": null, "isCancelling": false, "tags": [], "name": "circuit-252",
-        "id": "00000000-0000-0000-0000-000000000001", "providerId": "ionq", "target":
-        "ionq.simulator", "creationTime": "2024-08-15T22:36:22.2745586+00:00", "endExecutionTime":
-        null, "costEstimate": null, "itemType": "Job"}'
-=======
       string: '{"containerUri": "https://mystorage.blob.core.windows.net/job-00000000-0000-0000-0000-000000000001?sv=PLACEHOLDER&st=2000-01-01T00%3A00%3A00Z&se=2050-01-01T00%3A00%3A00Z&sr=c&sp=rcwl&sig=PLACEHOLDER",
         "inputDataUri": "https://mystorage.blob.core.windows.net/job-00000000-0000-0000-0000-000000000001/inputData?sv=PLACEHOLDER&st=2000-01-01T00%3A00%3A00Z&se=2050-01-01T00%3A00%3A00Z&sr=b&sp=r&rscd=attachment%3B+filename%3Dcircuit-207-00000000-0000-0000-0000-000000000001.input.json&sig=PLACEHOLDER",
         "inputDataFormat": "ionq.circuit.v1", "inputParams": {"shots": 1000, "count":
@@ -677,16 +521,11 @@
         "circuit-207", "id": "00000000-0000-0000-0000-000000000001", "providerId":
         "ionq", "target": "ionq.simulator", "creationTime": "2024-08-28T20:35:11.957351+00:00",
         "endExecutionTime": null, "costEstimate": null, "itemType": "Job"}'
->>>>>>> b43e1017
-    headers:
-      connection:
-      - keep-alive
-      content-length:
-<<<<<<< HEAD
-      - '957'
-=======
+    headers:
+      connection:
+      - keep-alive
+      content-length:
       - '1513'
->>>>>>> b43e1017
       content-type:
       - application/json; charset=utf-8
       transfer-encoding:
@@ -709,14 +548,6 @@
     uri: https://eastus.quantum.azure.com/subscriptions/00000000-0000-0000-0000-000000000000/resourceGroups/myresourcegroup/providers/Microsoft.Quantum/workspaces/myworkspace/jobs/00000000-0000-0000-0000-000000000001?api-version=2022-09-12-preview&test-sequence-id=5
   response:
     body:
-<<<<<<< HEAD
-      string: '{"containerUri": "https://mystorage.blob.core.windows.net/job-00000000-0000-0000-0000-000000000001?sv=PLACEHOLDER&st=2024-08-15T22%3A36%3A24Z&se=2050-01-01T00%3A00%3A00Z&sr=c&sp=rcwl&sig=PLACEHOLDER&st=2024-08-15T22%3A36%3A24Z&se=2050-01-01T00%3A00%3A00Z&sr=b&sp=r&rscd=attachment%3B+filename%3Dcircuit-252-00000000-0000-0000-0000-000000000001.input.json&sig=PLACEHOLDER&st=2024-08-15T22%3A36%3A24Z&se=2050-01-01T00%3A00%3A00Z&sr=b&sp=r&rscd=attachment%3B+filename%3Dcircuit-252-00000000-0000-0000-0000-000000000001.output.json&sig=jZDo0wPjOOLr64FtSKrvsr58etW5chSDCuhUS4Bt88g%3D",
-        "beginExecutionTime": null, "cancellationTime": null, "quantumComputingData":
-        null, "errorData": null, "isCancelling": false, "tags": [], "name": "circuit-252",
-        "id": "00000000-0000-0000-0000-000000000001", "providerId": "ionq", "target":
-        "ionq.simulator", "creationTime": "2024-08-15T22:36:22.2745586+00:00", "endExecutionTime":
-        null, "costEstimate": null, "itemType": "Job"}'
-=======
       string: '{"containerUri": "https://mystorage.blob.core.windows.net/job-00000000-0000-0000-0000-000000000001?sv=PLACEHOLDER&st=2000-01-01T00%3A00%3A00Z&se=2050-01-01T00%3A00%3A00Z&sr=c&sp=rcwl&sig=PLACEHOLDER",
         "inputDataUri": "https://mystorage.blob.core.windows.net/job-00000000-0000-0000-0000-000000000001/inputData?sv=PLACEHOLDER&st=2000-01-01T00%3A00%3A00Z&se=2050-01-01T00%3A00%3A00Z&sr=b&sp=r&rscd=attachment%3B+filename%3Dcircuit-207-00000000-0000-0000-0000-000000000001.input.json&sig=PLACEHOLDER",
         "inputDataFormat": "ionq.circuit.v1", "inputParams": {"shots": 1000, "count":
@@ -729,16 +560,11 @@
         "circuit-207", "id": "00000000-0000-0000-0000-000000000001", "providerId":
         "ionq", "target": "ionq.simulator", "creationTime": "2024-08-28T20:35:11.957351+00:00",
         "endExecutionTime": null, "costEstimate": null, "itemType": "Job"}'
->>>>>>> b43e1017
-    headers:
-      connection:
-      - keep-alive
-      content-length:
-<<<<<<< HEAD
-      - '957'
-=======
+    headers:
+      connection:
+      - keep-alive
+      content-length:
       - '1513'
->>>>>>> b43e1017
       content-type:
       - application/json; charset=utf-8
       transfer-encoding:
@@ -761,13 +587,6 @@
     uri: https://eastus.quantum.azure.com/subscriptions/00000000-0000-0000-0000-000000000000/resourceGroups/myresourcegroup/providers/Microsoft.Quantum/workspaces/myworkspace/jobs/00000000-0000-0000-0000-000000000001?api-version=2022-09-12-preview&test-sequence-id=6
   response:
     body:
-<<<<<<< HEAD
-      string: '{"containerUri": "https://mystorage.blob.core.windows.net/job-00000000-0000-0000-0000-000000000001?sv=PLACEHOLDER&st=2024-08-15T22%3A36%3A25Z&se=2050-01-01T00%3A00%3A00Z&sr=c&sp=rcwl&sig=PLACEHOLDER&st=2024-08-15T22%3A36%3A25Z&se=2050-01-01T00%3A00%3A00Z&sr=b&sp=r&rscd=attachment%3B+filename%3Dcircuit-252-00000000-0000-0000-0000-000000000001.input.json&sig=PLACEHOLDER&st=2024-08-15T22%3A36%3A25Z&se=2050-01-01T00%3A00%3A00Z&sr=b&sp=r&rscd=attachment%3B+filename%3Dcircuit-252-00000000-0000-0000-0000-000000000001.output.json&sig=SWKjvjfhuXk0l%2BLk5uFVWG3Q%2BNHH1ecu5Mit7XV7EVc%3D",
-        "beginExecutionTime": null, "cancellationTime": null, "quantumComputingData":
-        {"count": 1}, "errorData": null, "isCancelling": false, "tags": [], "name":
-        "circuit-252", "id": "00000000-0000-0000-0000-000000000001", "providerId":
-        "ionq", "target": "ionq.simulator", "creationTime": "2024-08-15T22:36:22.2745586+00:00",
-=======
       string: '{"containerUri": "https://mystorage.blob.core.windows.net/job-00000000-0000-0000-0000-000000000001?sv=PLACEHOLDER&st=2000-01-01T00%3A00%3A00Z&se=2050-01-01T00%3A00%3A00Z&sr=c&sp=rcwl&sig=PLACEHOLDER",
         "inputDataUri": "https://mystorage.blob.core.windows.net/job-00000000-0000-0000-0000-000000000001/inputData?sv=PLACEHOLDER&st=2000-01-01T00%3A00%3A00Z&se=2050-01-01T00%3A00%3A00Z&sr=b&sp=r&rscd=attachment%3B+filename%3Dcircuit-207-00000000-0000-0000-0000-000000000001.input.json&sig=PLACEHOLDER",
         "inputDataFormat": "ionq.circuit.v1", "inputParams": {"shots": 1000, "count":
@@ -779,17 +598,12 @@
         {"count": 1}, "errorData": null, "isCancelling": false, "tags": [], "name":
         "circuit-207", "id": "00000000-0000-0000-0000-000000000001", "providerId":
         "ionq", "target": "ionq.simulator", "creationTime": "2024-08-28T20:35:11.957351+00:00",
->>>>>>> b43e1017
         "endExecutionTime": null, "costEstimate": null, "itemType": "Job"}'
     headers:
       connection:
       - keep-alive
       content-length:
-<<<<<<< HEAD
-      - '969'
-=======
       - '1513'
->>>>>>> b43e1017
       content-type:
       - application/json; charset=utf-8
       transfer-encoding:
@@ -812,47 +626,6 @@
     uri: https://eastus.quantum.azure.com/subscriptions/00000000-0000-0000-0000-000000000000/resourceGroups/myresourcegroup/providers/Microsoft.Quantum/workspaces/myworkspace/jobs/00000000-0000-0000-0000-000000000001?api-version=2022-09-12-preview&test-sequence-id=7
   response:
     body:
-<<<<<<< HEAD
-      string: '{"containerUri": "https://mystorage.blob.core.windows.net/job-00000000-0000-0000-0000-000000000001?sv=PLACEHOLDER&st=2024-08-15T22%3A36%3A26Z&se=2050-01-01T00%3A00%3A00Z&sr=c&sp=rcwl&sig=PLACEHOLDER&st=2024-08-15T22%3A36%3A26Z&se=2050-01-01T00%3A00%3A00Z&sr=b&sp=r&rscd=attachment%3B+filename%3Dcircuit-252-00000000-0000-0000-0000-000000000001.input.json&sig=PLACEHOLDER&st=2024-08-15T22%3A36%3A26Z&se=2050-01-01T00%3A00%3A00Z&sr=b&sp=r&rscd=attachment%3B+filename%3Dcircuit-252-00000000-0000-0000-0000-000000000001.output.json&sig=Bhc74bw5cl04WUIguTAQha4Y8eTPiv%2BlK9UV5NdE%2Fi8%3D",
-        "beginExecutionTime": null, "cancellationTime": null, "quantumComputingData":
-        {"count": 1}, "errorData": null, "isCancelling": false, "tags": [], "name":
-        "circuit-252", "id": "00000000-0000-0000-0000-000000000001", "providerId":
-        "ionq", "target": "ionq.simulator", "creationTime": "2024-08-15T22:36:22.2745586+00:00",
-        "endExecutionTime": null, "costEstimate": null, "itemType": "Job"}'
-    headers:
-      connection:
-      - keep-alive
-      content-length:
-      - '969'
-      content-type:
-      - application/json; charset=utf-8
-      transfer-encoding:
-      - chunked
-    status:
-      code: 200
-      message: OK
-- request:
-    body: null
-    headers:
-      Accept:
-      - application/json
-      Accept-Encoding:
-      - gzip, deflate
-      Connection:
-      - keep-alive
-      User-Agent:
-      - testapp-azure-quantum-qiskit azsdk-python-quantum/1.2.4 Python/3.9.19 (Windows-10-10.0.22631-SP0)
-    method: GET
-    uri: https://eastus.quantum.azure.com/subscriptions/00000000-0000-0000-0000-000000000000/resourceGroups/myresourcegroup/providers/Microsoft.Quantum/workspaces/myworkspace/jobs/00000000-0000-0000-0000-000000000001?api-version=2022-09-12-preview&test-sequence-id=8
-  response:
-    body:
-      string: '{"containerUri": "https://mystorage.blob.core.windows.net/job-00000000-0000-0000-0000-000000000001?sv=PLACEHOLDER&st=2024-08-15T22%3A36%3A29Z&se=2050-01-01T00%3A00%3A00Z&sr=c&sp=rcwl&sig=PLACEHOLDER&st=2024-08-15T22%3A36%3A29Z&se=2050-01-01T00%3A00%3A00Z&sr=b&sp=r&rscd=attachment%3B+filename%3Dcircuit-252-00000000-0000-0000-0000-000000000001.input.json&sig=PLACEHOLDER&st=2024-08-15T22%3A36%3A29Z&se=2050-01-01T00%3A00%3A00Z&sr=b&sp=r&rscd=attachment%3B+filename%3Dcircuit-252-00000000-0000-0000-0000-000000000001.output.json&sig=JAfl%2FRqAiqaD7kThTECSD3T0TZ%2BJJp25QatM1PDVWEs%3D",
-        "beginExecutionTime": "2024-08-15T22:36:25.999Z", "cancellationTime": null,
-        "quantumComputingData": {"count": 1}, "errorData": null, "isCancelling": false,
-        "tags": [], "name": "circuit-252", "id": "00000000-0000-0000-0000-000000000001",
-        "providerId": "ionq", "target": "ionq.simulator", "creationTime": "2024-08-15T22:36:22.2745586+00:00",
-        "endExecutionTime": "2024-08-15T22:36:26.018Z", "costEstimate": {"currencyCode":
-=======
       string: '{"containerUri": "https://mystorage.blob.core.windows.net/job-00000000-0000-0000-0000-000000000001?sv=PLACEHOLDER&st=2000-01-01T00%3A00%3A00Z&se=2050-01-01T00%3A00%3A00Z&sr=c&sp=rcwl&sig=PLACEHOLDER",
         "inputDataUri": "https://mystorage.blob.core.windows.net/job-00000000-0000-0000-0000-000000000001/inputData?sv=PLACEHOLDER&st=2000-01-01T00%3A00%3A00Z&se=2050-01-01T00%3A00%3A00Z&sr=b&sp=r&rscd=attachment%3B+filename%3Dcircuit-207-00000000-0000-0000-0000-000000000001.input.json&sig=PLACEHOLDER",
         "inputDataFormat": "ionq.circuit.v1", "inputParams": {"shots": 1000, "count":
@@ -865,7 +638,6 @@
         "tags": [], "name": "circuit-207", "id": "00000000-0000-0000-0000-000000000001",
         "providerId": "ionq", "target": "ionq.simulator", "creationTime": "2024-08-28T20:35:11.957351+00:00",
         "endExecutionTime": "2024-08-28T20:35:13.533Z", "costEstimate": {"currencyCode":
->>>>>>> b43e1017
         "USD", "events": [{"dimensionId": "gs1q", "dimensionName": "1Q Gate Shot",
         "measureUnit": "1q gate shot", "amountBilled": 0.0, "amountConsumed": 0.0,
         "unitPrice": 0.0}, {"dimensionId": "gs2q", "dimensionName": "2Q Gate Shot",
@@ -875,41 +647,29 @@
       connection:
       - keep-alive
       content-length:
-<<<<<<< HEAD
-      - '1369'
-=======
       - '1918'
->>>>>>> b43e1017
-      content-type:
-      - application/json; charset=utf-8
-      transfer-encoding:
-      - chunked
-    status:
-      code: 200
-      message: OK
-- request:
-    body: null
-    headers:
-      Accept:
-      - application/json
-      Accept-Encoding:
-      - gzip, deflate
-      Connection:
-      - keep-alive
-      User-Agent:
-      - testapp-azure-quantum-qiskit azsdk-python-quantum/0.0.1 Python/3.9.19 (Windows-10-10.0.22631-SP0)
-    method: GET
-    uri: https://eastus.quantum.azure.com/subscriptions/00000000-0000-0000-0000-000000000000/resourceGroups/myresourcegroup/providers/Microsoft.Quantum/workspaces/myworkspace/jobs/00000000-0000-0000-0000-000000000001?api-version=2022-09-12-preview&test-sequence-id=9
-  response:
-    body:
-<<<<<<< HEAD
-      string: '{"containerUri": "https://mystorage.blob.core.windows.net/job-00000000-0000-0000-0000-000000000001?sv=PLACEHOLDER&st=2024-08-15T22%3A36%3A29Z&se=2050-01-01T00%3A00%3A00Z&sr=c&sp=rcwl&sig=PLACEHOLDER&st=2024-08-15T22%3A36%3A29Z&se=2050-01-01T00%3A00%3A00Z&sr=b&sp=r&rscd=attachment%3B+filename%3Dcircuit-252-00000000-0000-0000-0000-000000000001.input.json&sig=PLACEHOLDER&st=2024-08-15T22%3A36%3A29Z&se=2050-01-01T00%3A00%3A00Z&sr=b&sp=r&rscd=attachment%3B+filename%3Dcircuit-252-00000000-0000-0000-0000-000000000001.output.json&sig=JAfl%2FRqAiqaD7kThTECSD3T0TZ%2BJJp25QatM1PDVWEs%3D",
-        "beginExecutionTime": "2024-08-15T22:36:25.999Z", "cancellationTime": null,
-        "quantumComputingData": {"count": 1}, "errorData": null, "isCancelling": false,
-        "tags": [], "name": "circuit-252", "id": "00000000-0000-0000-0000-000000000001",
-        "providerId": "ionq", "target": "ionq.simulator", "creationTime": "2024-08-15T22:36:22.2745586+00:00",
-        "endExecutionTime": "2024-08-15T22:36:26.018Z", "costEstimate": {"currencyCode":
-=======
+      content-type:
+      - application/json; charset=utf-8
+      transfer-encoding:
+      - chunked
+    status:
+      code: 200
+      message: OK
+- request:
+    body: null
+    headers:
+      Accept:
+      - application/json
+      Accept-Encoding:
+      - gzip, deflate
+      Connection:
+      - keep-alive
+      User-Agent:
+      - testapp-azure-quantum-qiskit azsdk-python-quantum/0.0.1 Python/3.9.19 (Windows-10-10.0.22631-SP0)
+    method: GET
+    uri: https://eastus.quantum.azure.com/subscriptions/00000000-0000-0000-0000-000000000000/resourceGroups/myresourcegroup/providers/Microsoft.Quantum/workspaces/myworkspace/jobs/00000000-0000-0000-0000-000000000001?api-version=2022-09-12-preview&test-sequence-id=8
+  response:
+    body:
       string: '{"containerUri": "https://mystorage.blob.core.windows.net/job-00000000-0000-0000-0000-000000000001?sv=PLACEHOLDER&st=2000-01-01T00%3A00%3A00Z&se=2050-01-01T00%3A00%3A00Z&sr=c&sp=rcwl&sig=PLACEHOLDER",
         "inputDataUri": "https://mystorage.blob.core.windows.net/job-00000000-0000-0000-0000-000000000001/inputData?sv=PLACEHOLDER&st=2000-01-01T00%3A00%3A00Z&se=2050-01-01T00%3A00%3A00Z&sr=b&sp=r&rscd=attachment%3B+filename%3Dcircuit-207-00000000-0000-0000-0000-000000000001.input.json&sig=PLACEHOLDER",
         "inputDataFormat": "ionq.circuit.v1", "inputParams": {"shots": 1000, "count":
@@ -922,7 +682,6 @@
         "tags": [], "name": "circuit-207", "id": "00000000-0000-0000-0000-000000000001",
         "providerId": "ionq", "target": "ionq.simulator", "creationTime": "2024-08-28T20:35:11.957351+00:00",
         "endExecutionTime": "2024-08-28T20:35:13.533Z", "costEstimate": {"currencyCode":
->>>>>>> b43e1017
         "USD", "events": [{"dimensionId": "gs1q", "dimensionName": "1Q Gate Shot",
         "measureUnit": "1q gate shot", "amountBilled": 0.0, "amountConsumed": 0.0,
         "unitPrice": 0.0}, {"dimensionId": "gs2q", "dimensionName": "2Q Gate Shot",
@@ -932,41 +691,29 @@
       connection:
       - keep-alive
       content-length:
-<<<<<<< HEAD
-      - '1369'
-=======
       - '1918'
->>>>>>> b43e1017
-      content-type:
-      - application/json; charset=utf-8
-      transfer-encoding:
-      - chunked
-    status:
-      code: 200
-      message: OK
-- request:
-    body: null
-    headers:
-      Accept:
-      - application/json
-      Accept-Encoding:
-      - gzip, deflate
-      Connection:
-      - keep-alive
-      User-Agent:
-      - testapp-azure-quantum-qiskit azsdk-python-quantum/0.0.1 Python/3.9.19 (Windows-10-10.0.22631-SP0)
-    method: GET
-    uri: https://eastus.quantum.azure.com/subscriptions/00000000-0000-0000-0000-000000000000/resourceGroups/myresourcegroup/providers/Microsoft.Quantum/workspaces/myworkspace/jobs/00000000-0000-0000-0000-000000000001?api-version=2022-09-12-preview&test-sequence-id=10
-  response:
-    body:
-<<<<<<< HEAD
-      string: '{"containerUri": "https://mystorage.blob.core.windows.net/job-00000000-0000-0000-0000-000000000001?sv=PLACEHOLDER&st=2024-08-15T22%3A36%3A29Z&se=2050-01-01T00%3A00%3A00Z&sr=c&sp=rcwl&sig=PLACEHOLDER&st=2024-08-15T22%3A36%3A29Z&se=2050-01-01T00%3A00%3A00Z&sr=b&sp=r&rscd=attachment%3B+filename%3Dcircuit-252-00000000-0000-0000-0000-000000000001.input.json&sig=PLACEHOLDER&st=2024-08-15T22%3A36%3A29Z&se=2050-01-01T00%3A00%3A00Z&sr=b&sp=r&rscd=attachment%3B+filename%3Dcircuit-252-00000000-0000-0000-0000-000000000001.output.json&sig=JAfl%2FRqAiqaD7kThTECSD3T0TZ%2BJJp25QatM1PDVWEs%3D",
-        "beginExecutionTime": "2024-08-15T22:36:25.999Z", "cancellationTime": null,
-        "quantumComputingData": {"count": 1}, "errorData": null, "isCancelling": false,
-        "tags": [], "name": "circuit-252", "id": "00000000-0000-0000-0000-000000000001",
-        "providerId": "ionq", "target": "ionq.simulator", "creationTime": "2024-08-15T22:36:22.2745586+00:00",
-        "endExecutionTime": "2024-08-15T22:36:26.018Z", "costEstimate": {"currencyCode":
-=======
+      content-type:
+      - application/json; charset=utf-8
+      transfer-encoding:
+      - chunked
+    status:
+      code: 200
+      message: OK
+- request:
+    body: null
+    headers:
+      Accept:
+      - application/json
+      Accept-Encoding:
+      - gzip, deflate
+      Connection:
+      - keep-alive
+      User-Agent:
+      - testapp-azure-quantum-qiskit azsdk-python-quantum/0.0.1 Python/3.9.19 (Windows-10-10.0.22631-SP0)
+    method: GET
+    uri: https://eastus.quantum.azure.com/subscriptions/00000000-0000-0000-0000-000000000000/resourceGroups/myresourcegroup/providers/Microsoft.Quantum/workspaces/myworkspace/jobs/00000000-0000-0000-0000-000000000001?api-version=2022-09-12-preview&test-sequence-id=9
+  response:
+    body:
       string: '{"containerUri": "https://mystorage.blob.core.windows.net/job-00000000-0000-0000-0000-000000000001?sv=PLACEHOLDER&st=2000-01-01T00%3A00%3A00Z&se=2050-01-01T00%3A00%3A00Z&sr=c&sp=rcwl&sig=PLACEHOLDER",
         "inputDataUri": "https://mystorage.blob.core.windows.net/job-00000000-0000-0000-0000-000000000001/inputData?sv=PLACEHOLDER&st=2000-01-01T00%3A00%3A00Z&se=2050-01-01T00%3A00%3A00Z&sr=b&sp=r&rscd=attachment%3B+filename%3Dcircuit-207-00000000-0000-0000-0000-000000000001.input.json&sig=PLACEHOLDER",
         "inputDataFormat": "ionq.circuit.v1", "inputParams": {"shots": 1000, "count":
@@ -979,7 +726,6 @@
         "tags": [], "name": "circuit-207", "id": "00000000-0000-0000-0000-000000000001",
         "providerId": "ionq", "target": "ionq.simulator", "creationTime": "2024-08-28T20:35:11.957351+00:00",
         "endExecutionTime": "2024-08-28T20:35:13.533Z", "costEstimate": {"currencyCode":
->>>>>>> b43e1017
         "USD", "events": [{"dimensionId": "gs1q", "dimensionName": "1Q Gate Shot",
         "measureUnit": "1q gate shot", "amountBilled": 0.0, "amountConsumed": 0.0,
         "unitPrice": 0.0}, {"dimensionId": "gs2q", "dimensionName": "2Q Gate Shot",
@@ -989,11 +735,7 @@
       connection:
       - keep-alive
       content-length:
-<<<<<<< HEAD
-      - '1369'
-=======
       - '1918'
->>>>>>> b43e1017
       content-type:
       - application/json; charset=utf-8
       transfer-encoding:
@@ -1016,42 +758,6 @@
     uri: https://eastus.quantum.azure.com/subscriptions/00000000-0000-0000-0000-000000000000/resourceGroups/myresourcegroup/providers/Microsoft.Quantum/workspaces/myworkspace/providerStatus?api-version=2022-09-12-preview&test-sequence-id=2
   response:
     body:
-<<<<<<< HEAD
-      string: '{"value": [{"id": "microsoft-elements", "currentAvailability": "Available",
-        "targets": [{"id": "microsoft.dft", "currentAvailability": "Available", "averageQueueTime":
-        0, "statusPage": null}]}, {"id": "ionq", "currentAvailability": "Degraded",
-        "targets": [{"id": "ionq.qpu", "currentAvailability": "Available", "averageQueueTime":
-        1310137, "statusPage": "https://status.ionq.co"}, {"id": "ionq.qpu.aria-1",
-        "currentAvailability": "Unavailable", "averageQueueTime": 2213305, "statusPage":
-        "https://status.ionq.co"}, {"id": "ionq.qpu.aria-2", "currentAvailability":
-        "Available", "averageQueueTime": 1459608, "statusPage": "https://status.ionq.co"},
-        {"id": "ionq.simulator", "currentAvailability": "Available", "averageQueueTime":
-        553, "statusPage": "https://status.ionq.co"}]}, {"id": "microsoft-qc", "currentAvailability":
-        "Available", "targets": [{"id": "microsoft.estimator", "currentAvailability":
-        "Available", "averageQueueTime": 0, "statusPage": null}]}, {"id": "pasqal",
-        "currentAvailability": "Available", "targets": [{"id": "pasqal.sim.emu-tn",
-        "currentAvailability": "Available", "averageQueueTime": 243, "statusPage":
-        "https://pasqal.com"}, {"id": "pasqal.qpu.fresnel", "currentAvailability":
-        "Available", "averageQueueTime": 104365, "statusPage": "https://pasqal.com"}]},
-        {"id": "quantinuum", "currentAvailability": "Degraded", "targets": [{"id":
-        "quantinuum.qpu.h1-1", "currentAvailability": "Degraded", "averageQueueTime":
-        0, "statusPage": "https://www.quantinuum.com/hardware/h1"}, {"id": "quantinuum.sim.h1-1sc",
-        "currentAvailability": "Available", "averageQueueTime": 4, "statusPage": "https://www.quantinuum.com/hardware/h1"},
-        {"id": "quantinuum.sim.h1-1e", "currentAvailability": "Available", "averageQueueTime":
-        663, "statusPage": "https://www.quantinuum.com/hardware/h1"}, {"id": "quantinuum.qpu.h2-1",
-        "currentAvailability": "Available", "averageQueueTime": 5530, "statusPage":
-        "https://www.quantinuum.com/hardware/h2"}, {"id": "quantinuum.sim.h2-1sc",
-        "currentAvailability": "Available", "averageQueueTime": 2, "statusPage": "https://www.quantinuum.com/hardware/h2"},
-        {"id": "quantinuum.sim.h2-1e", "currentAvailability": "Available", "averageQueueTime":
-        1145674, "statusPage": "https://www.quantinuum.com/hardware/h2"}, {"id": "quantinuum.sim.h1-1sc-preview",
-        "currentAvailability": "Available", "averageQueueTime": 4, "statusPage": "https://www.quantinuum.com/hardware/h1"},
-        {"id": "quantinuum.sim.h1-1e-preview", "currentAvailability": "Available",
-        "averageQueueTime": 663, "statusPage": "https://www.quantinuum.com/hardware/h1"},
-        {"id": "quantinuum.sim.h1-2e-preview", "currentAvailability": "Available",
-        "averageQueueTime": 838, "statusPage": "https://www.quantinuum.com/hardware/h1"},
-        {"id": "quantinuum.qpu.h1-1-preview", "currentAvailability": "Degraded", "averageQueueTime":
-        0, "statusPage": "https://www.quantinuum.com/hardware/h1"}]}, {"id": "rigetti",
-=======
       string: '{"value": [{"id": "ionq", "currentAvailability": "Degraded", "targets":
         [{"id": "ionq.qpu", "currentAvailability": "Unavailable", "averageQueueTime":
         0, "statusPage": null}, {"id": "ionq.qpu.aria-1", "currentAvailability": "Available",
@@ -1071,7 +777,6 @@
         "currentAvailability": "Available", "averageQueueTime": 1, "statusPage": "https://www.quantinuum.com/hardware/h1"},
         {"id": "quantinuum.sim.h1-1e", "currentAvailability": "Available", "averageQueueTime":
         1576, "statusPage": "https://www.quantinuum.com/hardware/h1"}]}, {"id": "rigetti",
->>>>>>> b43e1017
         "currentAvailability": "Available", "targets": [{"id": "rigetti.sim.qvm",
         "currentAvailability": "Available", "averageQueueTime": 5, "statusPage": "https://rigetti.statuspage.io/"},
         {"id": "rigetti.qpu.ankaa-2", "currentAvailability": "Available", "averageQueueTime":
@@ -1101,41 +806,29 @@
       connection:
       - keep-alive
       content-length:
-<<<<<<< HEAD
-      - '4783'
-=======
       - '3682'
->>>>>>> b43e1017
-      content-type:
-      - application/json; charset=utf-8
-      transfer-encoding:
-      - chunked
-    status:
-      code: 200
-      message: OK
-- request:
-    body: null
-    headers:
-      Accept:
-      - application/json
-      Accept-Encoding:
-      - gzip, deflate
-      Connection:
-      - keep-alive
-      User-Agent:
-      - testapp-azure-quantum-qiskit azsdk-python-quantum/0.0.1 Python/3.9.19 (Windows-10-10.0.22631-SP0)
-    method: GET
-    uri: https://eastus.quantum.azure.com/subscriptions/00000000-0000-0000-0000-000000000000/resourceGroups/myresourcegroup/providers/Microsoft.Quantum/workspaces/myworkspace/jobs/00000000-0000-0000-0000-000000000001?api-version=2022-09-12-preview&test-sequence-id=11
-  response:
-    body:
-<<<<<<< HEAD
-      string: '{"containerUri": "https://mystorage.blob.core.windows.net/job-00000000-0000-0000-0000-000000000001?sv=PLACEHOLDER&st=2024-08-15T22%3A36%3A29Z&se=2050-01-01T00%3A00%3A00Z&sr=c&sp=rcwl&sig=PLACEHOLDER&st=2024-08-15T22%3A36%3A29Z&se=2050-01-01T00%3A00%3A00Z&sr=b&sp=r&rscd=attachment%3B+filename%3Dcircuit-252-00000000-0000-0000-0000-000000000001.input.json&sig=PLACEHOLDER&st=2024-08-15T22%3A36%3A29Z&se=2050-01-01T00%3A00%3A00Z&sr=b&sp=r&rscd=attachment%3B+filename%3Dcircuit-252-00000000-0000-0000-0000-000000000001.output.json&sig=JAfl%2FRqAiqaD7kThTECSD3T0TZ%2BJJp25QatM1PDVWEs%3D",
-        "beginExecutionTime": "2024-08-15T22:36:25.999Z", "cancellationTime": null,
-        "quantumComputingData": {"count": 1}, "errorData": null, "isCancelling": false,
-        "tags": [], "name": "circuit-252", "id": "00000000-0000-0000-0000-000000000001",
-        "providerId": "ionq", "target": "ionq.simulator", "creationTime": "2024-08-15T22:36:22.2745586+00:00",
-        "endExecutionTime": "2024-08-15T22:36:26.018Z", "costEstimate": {"currencyCode":
-=======
+      content-type:
+      - application/json; charset=utf-8
+      transfer-encoding:
+      - chunked
+    status:
+      code: 200
+      message: OK
+- request:
+    body: null
+    headers:
+      Accept:
+      - application/json
+      Accept-Encoding:
+      - gzip, deflate
+      Connection:
+      - keep-alive
+      User-Agent:
+      - testapp-azure-quantum-qiskit azsdk-python-quantum/0.0.1 Python/3.9.19 (Windows-10-10.0.22631-SP0)
+    method: GET
+    uri: https://eastus.quantum.azure.com/subscriptions/00000000-0000-0000-0000-000000000000/resourceGroups/myresourcegroup/providers/Microsoft.Quantum/workspaces/myworkspace/jobs/00000000-0000-0000-0000-000000000001?api-version=2022-09-12-preview&test-sequence-id=10
+  response:
+    body:
       string: '{"containerUri": "https://mystorage.blob.core.windows.net/job-00000000-0000-0000-0000-000000000001?sv=PLACEHOLDER&st=2000-01-01T00%3A00%3A00Z&se=2050-01-01T00%3A00%3A00Z&sr=c&sp=rcwl&sig=PLACEHOLDER",
         "inputDataUri": "https://mystorage.blob.core.windows.net/job-00000000-0000-0000-0000-000000000001/inputData?sv=PLACEHOLDER&st=2000-01-01T00%3A00%3A00Z&se=2050-01-01T00%3A00%3A00Z&sr=b&sp=r&rscd=attachment%3B+filename%3Dcircuit-207-00000000-0000-0000-0000-000000000001.input.json&sig=PLACEHOLDER",
         "inputDataFormat": "ionq.circuit.v1", "inputParams": {"shots": 1000, "count":
@@ -1148,7 +841,6 @@
         "tags": [], "name": "circuit-207", "id": "00000000-0000-0000-0000-000000000001",
         "providerId": "ionq", "target": "ionq.simulator", "creationTime": "2024-08-28T20:35:11.957351+00:00",
         "endExecutionTime": "2024-08-28T20:35:13.533Z", "costEstimate": {"currencyCode":
->>>>>>> b43e1017
         "USD", "events": [{"dimensionId": "gs1q", "dimensionName": "1Q Gate Shot",
         "measureUnit": "1q gate shot", "amountBilled": 0.0, "amountConsumed": 0.0,
         "unitPrice": 0.0}, {"dimensionId": "gs2q", "dimensionName": "2Q Gate Shot",
@@ -1158,41 +850,29 @@
       connection:
       - keep-alive
       content-length:
-<<<<<<< HEAD
-      - '1369'
-=======
       - '1918'
->>>>>>> b43e1017
-      content-type:
-      - application/json; charset=utf-8
-      transfer-encoding:
-      - chunked
-    status:
-      code: 200
-      message: OK
-- request:
-    body: null
-    headers:
-      Accept:
-      - application/json
-      Accept-Encoding:
-      - gzip, deflate
-      Connection:
-      - keep-alive
-      User-Agent:
-      - testapp-azure-quantum-qiskit azsdk-python-quantum/0.0.1 Python/3.9.19 (Windows-10-10.0.22631-SP0)
-    method: GET
-    uri: https://eastus.quantum.azure.com/subscriptions/00000000-0000-0000-0000-000000000000/resourceGroups/myresourcegroup/providers/Microsoft.Quantum/workspaces/myworkspace/jobs/00000000-0000-0000-0000-000000000001?api-version=2022-09-12-preview&test-sequence-id=12
-  response:
-    body:
-<<<<<<< HEAD
-      string: '{"containerUri": "https://mystorage.blob.core.windows.net/job-00000000-0000-0000-0000-000000000001?sv=PLACEHOLDER&st=2024-08-15T22%3A36%3A29Z&se=2050-01-01T00%3A00%3A00Z&sr=c&sp=rcwl&sig=PLACEHOLDER&st=2024-08-15T22%3A36%3A29Z&se=2050-01-01T00%3A00%3A00Z&sr=b&sp=r&rscd=attachment%3B+filename%3Dcircuit-252-00000000-0000-0000-0000-000000000001.input.json&sig=PLACEHOLDER&st=2024-08-15T22%3A36%3A29Z&se=2050-01-01T00%3A00%3A00Z&sr=b&sp=r&rscd=attachment%3B+filename%3Dcircuit-252-00000000-0000-0000-0000-000000000001.output.json&sig=JAfl%2FRqAiqaD7kThTECSD3T0TZ%2BJJp25QatM1PDVWEs%3D",
-        "beginExecutionTime": "2024-08-15T22:36:25.999Z", "cancellationTime": null,
-        "quantumComputingData": {"count": 1}, "errorData": null, "isCancelling": false,
-        "tags": [], "name": "circuit-252", "id": "00000000-0000-0000-0000-000000000001",
-        "providerId": "ionq", "target": "ionq.simulator", "creationTime": "2024-08-15T22:36:22.2745586+00:00",
-        "endExecutionTime": "2024-08-15T22:36:26.018Z", "costEstimate": {"currencyCode":
-=======
+      content-type:
+      - application/json; charset=utf-8
+      transfer-encoding:
+      - chunked
+    status:
+      code: 200
+      message: OK
+- request:
+    body: null
+    headers:
+      Accept:
+      - application/json
+      Accept-Encoding:
+      - gzip, deflate
+      Connection:
+      - keep-alive
+      User-Agent:
+      - testapp-azure-quantum-qiskit azsdk-python-quantum/0.0.1 Python/3.9.19 (Windows-10-10.0.22631-SP0)
+    method: GET
+    uri: https://eastus.quantum.azure.com/subscriptions/00000000-0000-0000-0000-000000000000/resourceGroups/myresourcegroup/providers/Microsoft.Quantum/workspaces/myworkspace/jobs/00000000-0000-0000-0000-000000000001?api-version=2022-09-12-preview&test-sequence-id=11
+  response:
+    body:
       string: '{"containerUri": "https://mystorage.blob.core.windows.net/job-00000000-0000-0000-0000-000000000001?sv=PLACEHOLDER&st=2000-01-01T00%3A00%3A00Z&se=2050-01-01T00%3A00%3A00Z&sr=c&sp=rcwl&sig=PLACEHOLDER",
         "inputDataUri": "https://mystorage.blob.core.windows.net/job-00000000-0000-0000-0000-000000000001/inputData?sv=PLACEHOLDER&st=2000-01-01T00%3A00%3A00Z&se=2050-01-01T00%3A00%3A00Z&sr=b&sp=r&rscd=attachment%3B+filename%3Dcircuit-207-00000000-0000-0000-0000-000000000001.input.json&sig=PLACEHOLDER",
         "inputDataFormat": "ionq.circuit.v1", "inputParams": {"shots": 1000, "count":
@@ -1205,7 +885,6 @@
         "tags": [], "name": "circuit-207", "id": "00000000-0000-0000-0000-000000000001",
         "providerId": "ionq", "target": "ionq.simulator", "creationTime": "2024-08-28T20:35:11.957351+00:00",
         "endExecutionTime": "2024-08-28T20:35:13.533Z", "costEstimate": {"currencyCode":
->>>>>>> b43e1017
         "USD", "events": [{"dimensionId": "gs1q", "dimensionName": "1Q Gate Shot",
         "measureUnit": "1q gate shot", "amountBilled": 0.0, "amountConsumed": 0.0,
         "unitPrice": 0.0}, {"dimensionId": "gs2q", "dimensionName": "2Q Gate Shot",
@@ -1215,41 +894,29 @@
       connection:
       - keep-alive
       content-length:
-<<<<<<< HEAD
-      - '1369'
-=======
       - '1918'
->>>>>>> b43e1017
-      content-type:
-      - application/json; charset=utf-8
-      transfer-encoding:
-      - chunked
-    status:
-      code: 200
-      message: OK
-- request:
-    body: null
-    headers:
-      Accept:
-      - application/json
-      Accept-Encoding:
-      - gzip, deflate
-      Connection:
-      - keep-alive
-      User-Agent:
-      - testapp-azure-quantum-qiskit azsdk-python-quantum/0.0.1 Python/3.9.19 (Windows-10-10.0.22631-SP0)
-    method: GET
-    uri: https://eastus.quantum.azure.com/subscriptions/00000000-0000-0000-0000-000000000000/resourceGroups/myresourcegroup/providers/Microsoft.Quantum/workspaces/myworkspace/jobs/00000000-0000-0000-0000-000000000001?api-version=2022-09-12-preview&test-sequence-id=13
-  response:
-    body:
-<<<<<<< HEAD
-      string: '{"containerUri": "https://mystorage.blob.core.windows.net/job-00000000-0000-0000-0000-000000000001?sv=PLACEHOLDER&st=2024-08-15T22%3A36%3A29Z&se=2050-01-01T00%3A00%3A00Z&sr=c&sp=rcwl&sig=PLACEHOLDER&st=2024-08-15T22%3A36%3A29Z&se=2050-01-01T00%3A00%3A00Z&sr=b&sp=r&rscd=attachment%3B+filename%3Dcircuit-252-00000000-0000-0000-0000-000000000001.input.json&sig=PLACEHOLDER&st=2024-08-15T22%3A36%3A29Z&se=2050-01-01T00%3A00%3A00Z&sr=b&sp=r&rscd=attachment%3B+filename%3Dcircuit-252-00000000-0000-0000-0000-000000000001.output.json&sig=JAfl%2FRqAiqaD7kThTECSD3T0TZ%2BJJp25QatM1PDVWEs%3D",
-        "beginExecutionTime": "2024-08-15T22:36:25.999Z", "cancellationTime": null,
-        "quantumComputingData": {"count": 1}, "errorData": null, "isCancelling": false,
-        "tags": [], "name": "circuit-252", "id": "00000000-0000-0000-0000-000000000001",
-        "providerId": "ionq", "target": "ionq.simulator", "creationTime": "2024-08-15T22:36:22.2745586+00:00",
-        "endExecutionTime": "2024-08-15T22:36:26.018Z", "costEstimate": {"currencyCode":
-=======
+      content-type:
+      - application/json; charset=utf-8
+      transfer-encoding:
+      - chunked
+    status:
+      code: 200
+      message: OK
+- request:
+    body: null
+    headers:
+      Accept:
+      - application/json
+      Accept-Encoding:
+      - gzip, deflate
+      Connection:
+      - keep-alive
+      User-Agent:
+      - testapp-azure-quantum-qiskit azsdk-python-quantum/0.0.1 Python/3.9.19 (Windows-10-10.0.22631-SP0)
+    method: GET
+    uri: https://eastus.quantum.azure.com/subscriptions/00000000-0000-0000-0000-000000000000/resourceGroups/myresourcegroup/providers/Microsoft.Quantum/workspaces/myworkspace/jobs/00000000-0000-0000-0000-000000000001?api-version=2022-09-12-preview&test-sequence-id=12
+  response:
+    body:
       string: '{"containerUri": "https://mystorage.blob.core.windows.net/job-00000000-0000-0000-0000-000000000001?sv=PLACEHOLDER&st=2000-01-01T00%3A00%3A00Z&se=2050-01-01T00%3A00%3A00Z&sr=c&sp=rcwl&sig=PLACEHOLDER",
         "inputDataUri": "https://mystorage.blob.core.windows.net/job-00000000-0000-0000-0000-000000000001/inputData?sv=PLACEHOLDER&st=2000-01-01T00%3A00%3A00Z&se=2050-01-01T00%3A00%3A00Z&sr=b&sp=r&rscd=attachment%3B+filename%3Dcircuit-207-00000000-0000-0000-0000-000000000001.input.json&sig=PLACEHOLDER",
         "inputDataFormat": "ionq.circuit.v1", "inputParams": {"shots": 1000, "count":
@@ -1262,7 +929,6 @@
         "tags": [], "name": "circuit-207", "id": "00000000-0000-0000-0000-000000000001",
         "providerId": "ionq", "target": "ionq.simulator", "creationTime": "2024-08-28T20:35:11.957351+00:00",
         "endExecutionTime": "2024-08-28T20:35:13.533Z", "costEstimate": {"currencyCode":
->>>>>>> b43e1017
         "USD", "events": [{"dimensionId": "gs1q", "dimensionName": "1Q Gate Shot",
         "measureUnit": "1q gate shot", "amountBilled": 0.0, "amountConsumed": 0.0,
         "unitPrice": 0.0}, {"dimensionId": "gs2q", "dimensionName": "2Q Gate Shot",
@@ -1272,11 +938,7 @@
       connection:
       - keep-alive
       content-length:
-<<<<<<< HEAD
-      - '1369'
-=======
       - '1918'
->>>>>>> b43e1017
       content-type:
       - application/json; charset=utf-8
       transfer-encoding:
@@ -1296,21 +958,13 @@
       User-Agent:
       - azsdk-python-storage-blob/12.20.0 Python/3.9.19 (Windows-10-10.0.22631-SP0)
       x-ms-date:
-<<<<<<< HEAD
-      - Thu, 15 Aug 2024 22:36:28 GMT
-=======
       - Wed, 28 Aug 2024 20:35:15 GMT
->>>>>>> b43e1017
       x-ms-range:
       - bytes=0-33554431
       x-ms-version:
       - '2024-05-04'
     method: GET
-<<<<<<< HEAD
-    uri: https://mystorage.blob.core.windows.net/job-00000000-0000-0000-0000-000000000001/outputData?sv=PLACEHOLDER&st=2024-08-15T22%3A36%3A29Z&se=2050-01-01T00%3A00%3A00Z&sr=b&sp=r&rscd=attachment%3B%20filename%3Dcircuit-252-00000000-0000-0000-0000-000000000001.output.json&sig=JAfl%2FRqAiqaD7kThTECSD3T0TZ%2BJJp25QatM1PDVWEs%3D
-=======
     uri: https://mystorage.blob.core.windows.net/job-00000000-0000-0000-0000-000000000001/rawOutputData?sv=PLACEHOLDER&st=2000-01-01T00%3A00%3A00Z&se=2050-01-01T00%3A00%3A00Z&sr=b&sp=r&rscd=attachment%3B%20filename%3Dcircuit-207-00000000-0000-0000-0000-000000000001.output.json&sig=PLACEHOLDER
->>>>>>> b43e1017
   response:
     body:
       string: '{"DataFormat": "microsoft.quantum-results.v2", "Results": [{"Histogram":
@@ -1396,11 +1050,7 @@
       x-ms-blob-type:
       - BlockBlob
       x-ms-creation-time:
-<<<<<<< HEAD
-      - Thu, 15 Aug 2024 22:36:28 GMT
-=======
       - Wed, 28 Aug 2024 20:35:12 GMT
->>>>>>> b43e1017
       x-ms-lease-state:
       - available
       x-ms-lease-status:

interactions:
- request:
    body: client_id=PLACEHOLDER&grant_type=client_credentials&client_info=1&client_secret=+EDw8Q~cbkbeadF.mrC6bAXxFEspQDblyNyuRkcfT&claims=PLACEHOLDER&scope=https%3A%2F%2Fquantum.microsoft.com%2F.default
    headers:
      Accept:
      - application/json
      Accept-Encoding:
      - gzip, deflate, br
      Connection:
      - keep-alive
      Content-Length:
      - '294'
      Content-Type:
      - application/x-www-form-urlencoded
      User-Agent:
      - azsdk-python-identity/1.10.0 Python/3.9.13 (Windows-10-10.0.22000-SP0)
      x-client-cpu:
      - x64
      x-client-current-telemetry:
      - 4|730,0|
      x-client-os:
      - win32
      x-client-sku:
      - MSAL.Python
      x-client-ver:
      - 1.18.0
    method: POST
    uri: https://login.microsoftonline.com/00000000-0000-0000-0000-000000000000/oauth2/v2.0/token
  response:
    body:
      string: '{"token_type": "Bearer", "expires_in": 86399, "ext_expires_in": 86399,
        "refresh_in": 43199, "access_token": "fake_token"}'
    headers:
      content-length:
      - '1741'
      content-type:
      - application/json; charset=utf-8
    status:
      code: 200
      message: OK
- request:
    body: null
    headers:
      Accept:
      - application/json
      Accept-Encoding:
      - gzip, deflate, br
      Connection:
      - keep-alive
      User-Agent:
      - testapp-azure-quantum-qiskit azsdk-python-quantum/0.0.0.1 Python/3.9.13 (Windows-10-10.0.22000-SP0)
    method: GET
    uri: https://eastus.quantum.azure.com/v1.0/subscriptions/00000000-0000-0000-0000-000000000000/resourceGroups/myresourcegroup/providers/Microsoft.Quantum/workspaces/myworkspace/providerStatus
  response:
    body:
      string: '{"value": [{"id": "Microsoft", "currentAvailability": "Available",
        "targets": [{"id": "microsoft.paralleltempering-parameterfree.cpu", "currentAvailability":
        "Available", "averageQueueTime": 0, "statusPage": null}, {"id": "microsoft.paralleltempering.cpu",
        "currentAvailability": "Available", "averageQueueTime": 0, "statusPage": null},
        {"id": "microsoft.simulatedannealing-parameterfree.cpu", "currentAvailability":
        "Available", "averageQueueTime": 0, "statusPage": null}, {"id": "microsoft.simulatedannealing.cpu",
        "currentAvailability": "Available", "averageQueueTime": 0, "statusPage": null},
        {"id": "microsoft.tabu-parameterfree.cpu", "currentAvailability": "Available",
        "averageQueueTime": 0, "statusPage": null}, {"id": "microsoft.tabu.cpu", "currentAvailability":
        "Available", "averageQueueTime": 0, "statusPage": null}, {"id": "microsoft.qmc.cpu",
        "currentAvailability": "Available", "averageQueueTime": 0, "statusPage": null},
        {"id": "microsoft.populationannealing.cpu", "currentAvailability": "Available",
        "averageQueueTime": 0, "statusPage": null}, {"id": "microsoft.populationannealing-parameterfree.cpu",
        "currentAvailability": "Available", "averageQueueTime": 0, "statusPage": null},
        {"id": "microsoft.substochasticmontecarlo.cpu", "currentAvailability": "Available",
        "averageQueueTime": 0, "statusPage": null}, {"id": "microsoft.substochasticmontecarlo-parameterfree.cpu",
        "currentAvailability": "Available", "averageQueueTime": 0, "statusPage": null},
        {"id": "microsoft.populationannealing-parameterfree.cpu", "currentAvailability":
        "Available", "averageQueueTime": 0, "statusPage": null}, {"id": "microsoft.paralleltempering-parameterfree.cpu.legacy",
        "currentAvailability": "Available", "averageQueueTime": 0, "statusPage": null},
        {"id": "microsoft.paralleltempering.cpu.legacy", "currentAvailability": "Available",
        "averageQueueTime": 0, "statusPage": null}, {"id": "microsoft.simulatedannealing-parameterfree.cpu.legacy",
        "currentAvailability": "Available", "averageQueueTime": 0, "statusPage": null},
        {"id": "microsoft.simulatedannealing.cpu.legacy", "currentAvailability": "Available",
        "averageQueueTime": 0, "statusPage": null}, {"id": "microsoft.tabu-parameterfree.cpu.legacy",
        "currentAvailability": "Available", "averageQueueTime": 0, "statusPage": null},
        {"id": "microsoft.tabu.cpu.legacy", "currentAvailability": "Available", "averageQueueTime":
        0, "statusPage": null}, {"id": "microsoft.qmc.cpu.legacy", "currentAvailability":
        "Available", "averageQueueTime": 0, "statusPage": null}, {"id": "microsoft.paralleltempering-parameterfree.cpu.experimental",
        "currentAvailability": "Available", "averageQueueTime": 0, "statusPage": null},
        {"id": "microsoft.paralleltempering.cpu.experimental", "currentAvailability":
        "Available", "averageQueueTime": 0, "statusPage": null}, {"id": "microsoft.simulatedannealing-parameterfree.cpu.experimental",
        "currentAvailability": "Available", "averageQueueTime": 0, "statusPage": null},
        {"id": "microsoft.simulatedannealing.cpu.experimental", "currentAvailability":
        "Available", "averageQueueTime": 0, "statusPage": null}, {"id": "microsoft.tabu-parameterfree.cpu.experimental",
        "currentAvailability": "Available", "averageQueueTime": 0, "statusPage": null},
        {"id": "microsoft.tabu.cpu.experimental", "currentAvailability": "Available",
        "averageQueueTime": 0, "statusPage": null}, {"id": "microsoft.qmc.cpu.experimental",
        "currentAvailability": "Available", "averageQueueTime": 0, "statusPage": null}]},
        {"id": "ionq", "currentAvailability": "Available", "targets": [{"id": "ionq.qpu",
<<<<<<< HEAD
        "currentAvailability": "Available", "averageQueueTime": 212, "statusPage":
        "https://status.ionq.co"}, {"id": "ionq.qpu.aria-1", "currentAvailability":
        "Available", "averageQueueTime": 138794, "statusPage": "https://status.ionq.co"},
        {"id": "ionq.simulator", "currentAvailability": "Available", "averageQueueTime":
        3, "statusPage": "https://status.ionq.co"}]}, {"id": "quantinuum", "currentAvailability":
=======
        "currentAvailability": "Available", "averageQueueTime": 120, "statusPage":
        "https://status.ionq.co"}, {"id": "ionq.qpu.aria-1", "currentAvailability":
        "Available", "averageQueueTime": 141363, "statusPage": "https://status.ionq.co"},
        {"id": "ionq.simulator", "currentAvailability": "Available", "averageQueueTime":
        5, "statusPage": "https://status.ionq.co"}]}, {"id": "quantinuum", "currentAvailability":
>>>>>>> 179fb04f
        "Degraded", "targets": [{"id": "quantinuum.hqs-lt-s1", "currentAvailability":
        "Unavailable", "averageQueueTime": 0, "statusPage": "https://www.quantinuum.com/products/h1"},
        {"id": "quantinuum.hqs-lt-s1-apival", "currentAvailability": "Available",
        "averageQueueTime": 1, "statusPage": "https://www.quantinuum.com/products/h1"},
<<<<<<< HEAD
        {"id": "quantinuum.hqs-lt-s2", "currentAvailability": "Degraded", "averageQueueTime":
        353984, "statusPage": "https://www.quantinuum.com/products/h1"}, {"id": "quantinuum.hqs-lt-s2-apival",
        "currentAvailability": "Available", "averageQueueTime": 0, "statusPage": "https://www.quantinuum.com/products/h1"},
        {"id": "quantinuum.hqs-lt-s1-sim", "currentAvailability": "Available", "averageQueueTime":
        146, "statusPage": "https://www.quantinuum.com/products/h1"}, {"id": "quantinuum.hqs-lt-s2-sim",
        "currentAvailability": "Available", "averageQueueTime": 28, "statusPage":
        "https://www.quantinuum.com/products/h1"}, {"id": "quantinuum.hqs-lt", "currentAvailability":
        "Degraded", "averageQueueTime": 0, "statusPage": "https://www.quantinuum.com/products/h1"},
        {"id": "quantinuum.qpu.h1-1", "currentAvailability": "Unavailable", "averageQueueTime":
        0, "statusPage": "https://www.quantinuum.com/products/h1"}, {"id": "quantinuum.sim.h1-1sc",
        "currentAvailability": "Available", "averageQueueTime": 1, "statusPage": "https://www.quantinuum.com/products/h1"},
        {"id": "quantinuum.qpu.h1-2", "currentAvailability": "Degraded", "averageQueueTime":
        353984, "statusPage": "https://www.quantinuum.com/products/h1"}, {"id": "quantinuum.sim.h1-2sc",
        "currentAvailability": "Available", "averageQueueTime": 0, "statusPage": "https://www.quantinuum.com/products/h1"},
        {"id": "quantinuum.sim.h1-1e", "currentAvailability": "Available", "averageQueueTime":
        146, "statusPage": "https://www.quantinuum.com/products/h1"}, {"id": "quantinuum.sim.h1-2e",
=======
        {"id": "quantinuum.hqs-lt-s2", "currentAvailability": "Available", "averageQueueTime":
        421821, "statusPage": "https://www.quantinuum.com/products/h1"}, {"id": "quantinuum.hqs-lt-s2-apival",
        "currentAvailability": "Available", "averageQueueTime": 0, "statusPage": "https://www.quantinuum.com/products/h1"},
        {"id": "quantinuum.hqs-lt-s1-sim", "currentAvailability": "Available", "averageQueueTime":
        147, "statusPage": "https://www.quantinuum.com/products/h1"}, {"id": "quantinuum.hqs-lt-s2-sim",
        "currentAvailability": "Available", "averageQueueTime": 28, "statusPage":
        "https://www.quantinuum.com/products/h1"}, {"id": "quantinuum.hqs-lt", "currentAvailability":
        "Available", "averageQueueTime": 0, "statusPage": "https://www.quantinuum.com/products/h1"},
        {"id": "quantinuum.qpu.h1-1", "currentAvailability": "Unavailable", "averageQueueTime":
        0, "statusPage": "https://www.quantinuum.com/products/h1"}, {"id": "quantinuum.sim.h1-1sc",
        "currentAvailability": "Available", "averageQueueTime": 1, "statusPage": "https://www.quantinuum.com/products/h1"},
        {"id": "quantinuum.qpu.h1-2", "currentAvailability": "Available", "averageQueueTime":
        421821, "statusPage": "https://www.quantinuum.com/products/h1"}, {"id": "quantinuum.sim.h1-2sc",
        "currentAvailability": "Available", "averageQueueTime": 0, "statusPage": "https://www.quantinuum.com/products/h1"},
        {"id": "quantinuum.sim.h1-1e", "currentAvailability": "Available", "averageQueueTime":
        147, "statusPage": "https://www.quantinuum.com/products/h1"}, {"id": "quantinuum.sim.h1-2e",
>>>>>>> 179fb04f
        "currentAvailability": "Available", "averageQueueTime": 28, "statusPage":
        "https://www.quantinuum.com/products/h1"}, {"id": "quantinuum.qpu.h1", "currentAvailability":
        "Unavailable", "averageQueueTime": 0, "statusPage": null}]}, {"id": "honeywell",
        "currentAvailability": "Degraded", "targets": [{"id": "honeywell.hqs-lt-s1",
        "currentAvailability": "Unavailable", "averageQueueTime": 0, "statusPage":
        "https://www.honeywell.com/en-us/company/quantum"}, {"id": "honeywell.hqs-lt-s1-apival",
        "currentAvailability": "Available", "averageQueueTime": 1, "statusPage": "https://www.honeywell.com/en-us/company/quantum"},
        {"id": "honeywell.hqs-lt-s2", "currentAvailability": "Degraded", "averageQueueTime":
<<<<<<< HEAD
        353984, "statusPage": "https://www.honeywell.com/en-us/company/quantum"},
        {"id": "honeywell.hqs-lt-s2-apival", "currentAvailability": "Available", "averageQueueTime":
        0, "statusPage": "https://www.honeywell.com/en-us/company/quantum"}, {"id":
        "honeywell.hqs-lt-s1-sim", "currentAvailability": "Available", "averageQueueTime":
        146, "statusPage": "https://www.honeywell.com/en-us/company/quantum"}, {"id":
=======
        421821, "statusPage": "https://www.honeywell.com/en-us/company/quantum"},
        {"id": "honeywell.hqs-lt-s2-apival", "currentAvailability": "Available", "averageQueueTime":
        0, "statusPage": "https://www.honeywell.com/en-us/company/quantum"}, {"id":
        "honeywell.hqs-lt-s1-sim", "currentAvailability": "Available", "averageQueueTime":
        147, "statusPage": "https://www.honeywell.com/en-us/company/quantum"}, {"id":
>>>>>>> 179fb04f
        "honeywell.hqs-lt", "currentAvailability": "Degraded", "averageQueueTime":
        0, "statusPage": "https://www.honeywell.com/en-us/company/quantum"}]}, {"id":
        "rigetti", "currentAvailability": "Available", "targets": [{"id": "rigetti.sim.qvm",
        "currentAvailability": "Available", "averageQueueTime": 5, "statusPage": "https://rigetti.statuspage.io/"},
        {"id": "rigetti.qpu.aspen-11", "currentAvailability": "Available", "averageQueueTime":
        5, "statusPage": "https://rigetti.statuspage.io/"}, {"id": "rigetti.qpu.aspen-m-2",
<<<<<<< HEAD
        "currentAvailability": "Available", "averageQueueTime": 5, "statusPage": "https://rigetti.statuspage.io/"}]},
        {"id": "1qbit", "currentAvailability": "Degraded", "targets": [{"id": "1qbit.tabu",
        "currentAvailability": "Degraded", "averageQueueTime": 0, "statusPage": "https://status.1qbit.com/"},
        {"id": "1qbit.pathrelinking", "currentAvailability": "Degraded", "averageQueueTime":
        0, "statusPage": "https://status.1qbit.com/"}, {"id": "1qbit.pticm", "currentAvailability":
        "Degraded", "averageQueueTime": 0, "statusPage": "https://status.1qbit.com/"}]}],
        "nextLink": null, "access_token": "fake_token"}'
    headers:
      content-length:
      - '7526'
=======
        "currentAvailability": "Available", "averageQueueTime": 5, "statusPage": "https://rigetti.statuspage.io/"}]}],
        "nextLink": null, "access_token": "fake_token"}'
    headers:
      content-length:
      - '7114'
>>>>>>> 179fb04f
      content-type:
      - application/json; charset=utf-8
      transfer-encoding:
      - chunked
    status:
      code: 200
      message: OK
- request:
    body: null
    headers:
      Accept:
      - application/json
      Accept-Encoding:
      - gzip, deflate, br
      Connection:
      - keep-alive
      User-Agent:
      - testapp-azure-quantum-qiskit azsdk-python-quantum/0.0.0.1 Python/3.9.13 (Windows-10-10.0.22000-SP0)
    method: GET
    uri: https://eastus.quantum.azure.com/v1.0/subscriptions/00000000-0000-0000-0000-000000000000/resourceGroups/myresourcegroup/providers/Microsoft.Quantum/workspaces/myworkspace/providerStatus
  response:
    body:
      string: '{"value": [{"id": "Microsoft", "currentAvailability": "Available",
        "targets": [{"id": "microsoft.paralleltempering-parameterfree.cpu", "currentAvailability":
        "Available", "averageQueueTime": 0, "statusPage": null}, {"id": "microsoft.paralleltempering.cpu",
        "currentAvailability": "Available", "averageQueueTime": 0, "statusPage": null},
        {"id": "microsoft.simulatedannealing-parameterfree.cpu", "currentAvailability":
        "Available", "averageQueueTime": 0, "statusPage": null}, {"id": "microsoft.simulatedannealing.cpu",
        "currentAvailability": "Available", "averageQueueTime": 0, "statusPage": null},
        {"id": "microsoft.tabu-parameterfree.cpu", "currentAvailability": "Available",
        "averageQueueTime": 0, "statusPage": null}, {"id": "microsoft.tabu.cpu", "currentAvailability":
        "Available", "averageQueueTime": 0, "statusPage": null}, {"id": "microsoft.qmc.cpu",
        "currentAvailability": "Available", "averageQueueTime": 0, "statusPage": null},
        {"id": "microsoft.populationannealing.cpu", "currentAvailability": "Available",
        "averageQueueTime": 0, "statusPage": null}, {"id": "microsoft.populationannealing-parameterfree.cpu",
        "currentAvailability": "Available", "averageQueueTime": 0, "statusPage": null},
        {"id": "microsoft.substochasticmontecarlo.cpu", "currentAvailability": "Available",
        "averageQueueTime": 0, "statusPage": null}, {"id": "microsoft.substochasticmontecarlo-parameterfree.cpu",
        "currentAvailability": "Available", "averageQueueTime": 0, "statusPage": null},
        {"id": "microsoft.populationannealing-parameterfree.cpu", "currentAvailability":
        "Available", "averageQueueTime": 0, "statusPage": null}, {"id": "microsoft.paralleltempering-parameterfree.cpu.legacy",
        "currentAvailability": "Available", "averageQueueTime": 0, "statusPage": null},
        {"id": "microsoft.paralleltempering.cpu.legacy", "currentAvailability": "Available",
        "averageQueueTime": 0, "statusPage": null}, {"id": "microsoft.simulatedannealing-parameterfree.cpu.legacy",
        "currentAvailability": "Available", "averageQueueTime": 0, "statusPage": null},
        {"id": "microsoft.simulatedannealing.cpu.legacy", "currentAvailability": "Available",
        "averageQueueTime": 0, "statusPage": null}, {"id": "microsoft.tabu-parameterfree.cpu.legacy",
        "currentAvailability": "Available", "averageQueueTime": 0, "statusPage": null},
        {"id": "microsoft.tabu.cpu.legacy", "currentAvailability": "Available", "averageQueueTime":
        0, "statusPage": null}, {"id": "microsoft.qmc.cpu.legacy", "currentAvailability":
        "Available", "averageQueueTime": 0, "statusPage": null}, {"id": "microsoft.paralleltempering-parameterfree.cpu.experimental",
        "currentAvailability": "Available", "averageQueueTime": 0, "statusPage": null},
        {"id": "microsoft.paralleltempering.cpu.experimental", "currentAvailability":
        "Available", "averageQueueTime": 0, "statusPage": null}, {"id": "microsoft.simulatedannealing-parameterfree.cpu.experimental",
        "currentAvailability": "Available", "averageQueueTime": 0, "statusPage": null},
        {"id": "microsoft.simulatedannealing.cpu.experimental", "currentAvailability":
        "Available", "averageQueueTime": 0, "statusPage": null}, {"id": "microsoft.tabu-parameterfree.cpu.experimental",
        "currentAvailability": "Available", "averageQueueTime": 0, "statusPage": null},
        {"id": "microsoft.tabu.cpu.experimental", "currentAvailability": "Available",
        "averageQueueTime": 0, "statusPage": null}, {"id": "microsoft.qmc.cpu.experimental",
        "currentAvailability": "Available", "averageQueueTime": 0, "statusPage": null}]},
        {"id": "ionq", "currentAvailability": "Available", "targets": [{"id": "ionq.qpu",
<<<<<<< HEAD
        "currentAvailability": "Available", "averageQueueTime": 212, "statusPage":
        "https://status.ionq.co"}, {"id": "ionq.qpu.aria-1", "currentAvailability":
        "Available", "averageQueueTime": 138794, "statusPage": "https://status.ionq.co"},
        {"id": "ionq.simulator", "currentAvailability": "Available", "averageQueueTime":
        3, "statusPage": "https://status.ionq.co"}]}, {"id": "quantinuum", "currentAvailability":
=======
        "currentAvailability": "Available", "averageQueueTime": 120, "statusPage":
        "https://status.ionq.co"}, {"id": "ionq.qpu.aria-1", "currentAvailability":
        "Available", "averageQueueTime": 141363, "statusPage": "https://status.ionq.co"},
        {"id": "ionq.simulator", "currentAvailability": "Available", "averageQueueTime":
        5, "statusPage": "https://status.ionq.co"}]}, {"id": "quantinuum", "currentAvailability":
>>>>>>> 179fb04f
        "Degraded", "targets": [{"id": "quantinuum.hqs-lt-s1", "currentAvailability":
        "Unavailable", "averageQueueTime": 0, "statusPage": "https://www.quantinuum.com/products/h1"},
        {"id": "quantinuum.hqs-lt-s1-apival", "currentAvailability": "Available",
        "averageQueueTime": 1, "statusPage": "https://www.quantinuum.com/products/h1"},
<<<<<<< HEAD
        {"id": "quantinuum.hqs-lt-s2", "currentAvailability": "Degraded", "averageQueueTime":
        353984, "statusPage": "https://www.quantinuum.com/products/h1"}, {"id": "quantinuum.hqs-lt-s2-apival",
        "currentAvailability": "Available", "averageQueueTime": 0, "statusPage": "https://www.quantinuum.com/products/h1"},
        {"id": "quantinuum.hqs-lt-s1-sim", "currentAvailability": "Available", "averageQueueTime":
        146, "statusPage": "https://www.quantinuum.com/products/h1"}, {"id": "quantinuum.hqs-lt-s2-sim",
        "currentAvailability": "Available", "averageQueueTime": 28, "statusPage":
        "https://www.quantinuum.com/products/h1"}, {"id": "quantinuum.hqs-lt", "currentAvailability":
        "Degraded", "averageQueueTime": 0, "statusPage": "https://www.quantinuum.com/products/h1"},
        {"id": "quantinuum.qpu.h1-1", "currentAvailability": "Unavailable", "averageQueueTime":
        0, "statusPage": "https://www.quantinuum.com/products/h1"}, {"id": "quantinuum.sim.h1-1sc",
        "currentAvailability": "Available", "averageQueueTime": 1, "statusPage": "https://www.quantinuum.com/products/h1"},
        {"id": "quantinuum.qpu.h1-2", "currentAvailability": "Degraded", "averageQueueTime":
        353984, "statusPage": "https://www.quantinuum.com/products/h1"}, {"id": "quantinuum.sim.h1-2sc",
        "currentAvailability": "Available", "averageQueueTime": 0, "statusPage": "https://www.quantinuum.com/products/h1"},
        {"id": "quantinuum.sim.h1-1e", "currentAvailability": "Available", "averageQueueTime":
        146, "statusPage": "https://www.quantinuum.com/products/h1"}, {"id": "quantinuum.sim.h1-2e",
=======
        {"id": "quantinuum.hqs-lt-s2", "currentAvailability": "Available", "averageQueueTime":
        421821, "statusPage": "https://www.quantinuum.com/products/h1"}, {"id": "quantinuum.hqs-lt-s2-apival",
        "currentAvailability": "Available", "averageQueueTime": 0, "statusPage": "https://www.quantinuum.com/products/h1"},
        {"id": "quantinuum.hqs-lt-s1-sim", "currentAvailability": "Available", "averageQueueTime":
        147, "statusPage": "https://www.quantinuum.com/products/h1"}, {"id": "quantinuum.hqs-lt-s2-sim",
        "currentAvailability": "Available", "averageQueueTime": 28, "statusPage":
        "https://www.quantinuum.com/products/h1"}, {"id": "quantinuum.hqs-lt", "currentAvailability":
        "Available", "averageQueueTime": 0, "statusPage": "https://www.quantinuum.com/products/h1"},
        {"id": "quantinuum.qpu.h1-1", "currentAvailability": "Unavailable", "averageQueueTime":
        0, "statusPage": "https://www.quantinuum.com/products/h1"}, {"id": "quantinuum.sim.h1-1sc",
        "currentAvailability": "Available", "averageQueueTime": 1, "statusPage": "https://www.quantinuum.com/products/h1"},
        {"id": "quantinuum.qpu.h1-2", "currentAvailability": "Available", "averageQueueTime":
        421821, "statusPage": "https://www.quantinuum.com/products/h1"}, {"id": "quantinuum.sim.h1-2sc",
        "currentAvailability": "Available", "averageQueueTime": 0, "statusPage": "https://www.quantinuum.com/products/h1"},
        {"id": "quantinuum.sim.h1-1e", "currentAvailability": "Available", "averageQueueTime":
        147, "statusPage": "https://www.quantinuum.com/products/h1"}, {"id": "quantinuum.sim.h1-2e",
>>>>>>> 179fb04f
        "currentAvailability": "Available", "averageQueueTime": 28, "statusPage":
        "https://www.quantinuum.com/products/h1"}, {"id": "quantinuum.qpu.h1", "currentAvailability":
        "Unavailable", "averageQueueTime": 0, "statusPage": null}]}, {"id": "honeywell",
        "currentAvailability": "Degraded", "targets": [{"id": "honeywell.hqs-lt-s1",
        "currentAvailability": "Unavailable", "averageQueueTime": 0, "statusPage":
        "https://www.honeywell.com/en-us/company/quantum"}, {"id": "honeywell.hqs-lt-s1-apival",
        "currentAvailability": "Available", "averageQueueTime": 1, "statusPage": "https://www.honeywell.com/en-us/company/quantum"},
        {"id": "honeywell.hqs-lt-s2", "currentAvailability": "Degraded", "averageQueueTime":
<<<<<<< HEAD
        353984, "statusPage": "https://www.honeywell.com/en-us/company/quantum"},
        {"id": "honeywell.hqs-lt-s2-apival", "currentAvailability": "Available", "averageQueueTime":
        0, "statusPage": "https://www.honeywell.com/en-us/company/quantum"}, {"id":
        "honeywell.hqs-lt-s1-sim", "currentAvailability": "Available", "averageQueueTime":
        146, "statusPage": "https://www.honeywell.com/en-us/company/quantum"}, {"id":
=======
        421821, "statusPage": "https://www.honeywell.com/en-us/company/quantum"},
        {"id": "honeywell.hqs-lt-s2-apival", "currentAvailability": "Available", "averageQueueTime":
        0, "statusPage": "https://www.honeywell.com/en-us/company/quantum"}, {"id":
        "honeywell.hqs-lt-s1-sim", "currentAvailability": "Available", "averageQueueTime":
        147, "statusPage": "https://www.honeywell.com/en-us/company/quantum"}, {"id":
>>>>>>> 179fb04f
        "honeywell.hqs-lt", "currentAvailability": "Degraded", "averageQueueTime":
        0, "statusPage": "https://www.honeywell.com/en-us/company/quantum"}]}, {"id":
        "rigetti", "currentAvailability": "Available", "targets": [{"id": "rigetti.sim.qvm",
        "currentAvailability": "Available", "averageQueueTime": 5, "statusPage": "https://rigetti.statuspage.io/"},
        {"id": "rigetti.qpu.aspen-11", "currentAvailability": "Available", "averageQueueTime":
        5, "statusPage": "https://rigetti.statuspage.io/"}, {"id": "rigetti.qpu.aspen-m-2",
<<<<<<< HEAD
        "currentAvailability": "Available", "averageQueueTime": 5, "statusPage": "https://rigetti.statuspage.io/"}]},
        {"id": "1qbit", "currentAvailability": "Degraded", "targets": [{"id": "1qbit.tabu",
        "currentAvailability": "Degraded", "averageQueueTime": 0, "statusPage": "https://status.1qbit.com/"},
        {"id": "1qbit.pathrelinking", "currentAvailability": "Degraded", "averageQueueTime":
        0, "statusPage": "https://status.1qbit.com/"}, {"id": "1qbit.pticm", "currentAvailability":
        "Degraded", "averageQueueTime": 0, "statusPage": "https://status.1qbit.com/"}]}],
        "nextLink": null, "access_token": "fake_token"}'
    headers:
      content-length:
      - '7526'
=======
        "currentAvailability": "Available", "averageQueueTime": 5, "statusPage": "https://rigetti.statuspage.io/"}]}],
        "nextLink": null, "access_token": "fake_token"}'
    headers:
      content-length:
      - '7114'
>>>>>>> 179fb04f
      content-type:
      - application/json; charset=utf-8
      transfer-encoding:
      - chunked
    status:
      code: 200
      message: OK
- request:
    body: 'b''{"containerName": "job-00000000-0000-0000-0000-000000000000"}'''
    headers:
      Accept:
      - application/json
      Accept-Encoding:
      - gzip, deflate, br
      Connection:
      - keep-alive
      Content-Length:
      - '61'
      Content-Type:
      - application/json
      User-Agent:
      - testapp-azure-quantum-qiskit azsdk-python-quantum/0.0.0.1 Python/3.9.13 (Windows-10-10.0.22000-SP0)
    method: POST
    uri: https://eastus.quantum.azure.com/v1.0/subscriptions/00000000-0000-0000-0000-000000000000/resourceGroups/myresourcegroup/providers/Microsoft.Quantum/workspaces/myworkspace/storage/sasUri
  response:
    body:
      string: '{"sasUri": "https://mystorage.blob.core.windows.net/job-00000000-0000-0000-0000-000000000000?sv=PLACEHOLDER&sig=PLACEHOLDER&se=PLACEHOLDER&srt=co&ss=b&sp=racw",
        "access_token": "fake_token"}'
    headers:
      content-length:
      - '159'
      content-type:
      - application/json; charset=utf-8
      transfer-encoding:
      - chunked
    status:
      code: 200
      message: OK
- request:
    body: null
    headers:
      Accept:
      - application/xml
      Accept-Encoding:
      - gzip, deflate, br
      Connection:
      - keep-alive
      User-Agent:
      - azsdk-python-storage-blob/12.11.0 Python/3.9.13 (Windows-10-10.0.22000-SP0)
      x-ms-date:
<<<<<<< HEAD
      - Wed, 14 Sep 2022 23:54:26 GMT
=======
      - Wed, 14 Sep 2022 20:10:48 GMT
>>>>>>> 179fb04f
      x-ms-version:
      - '2021-04-10'
    method: GET
    uri: https://mystorage.blob.core.windows.net/job-00000000-0000-0000-0000-000000000000?restype=container&sv=PLACEHOLDER&sig=PLACEHOLDER&se=PLACEHOLDER&srt=co&ss=b&sp=racw
  response:
    body:
      string: "\uFEFF<?xml version=\"1.0\" encoding=\"utf-8\"?><Error><Code>ContainerNotFound</Code><Message>The
<<<<<<< HEAD
        specified container does not exist.\nRequestId:826e4e16-001e-000d-4f95-c87aa3000000\nTime:2022-09-14T23:54:27.0969450Z</Message></Error>"
=======
        specified container does not exist.\nRequestId:167b6dc3-701e-0065-3a76-c81c33000000\nTime:2022-09-14T20:10:49.1249784Z</Message></Error>"
>>>>>>> 179fb04f
    headers:
      content-length:
      - '223'
      content-type:
      - application/xml
      x-ms-version:
      - '2021-04-10'
    status:
      code: 404
      message: The specified container does not exist.
- request:
    body: null
    headers:
      Accept:
      - application/xml
      Accept-Encoding:
      - gzip, deflate, br
      Connection:
      - keep-alive
      Content-Length:
      - '0'
      User-Agent:
      - azsdk-python-storage-blob/12.11.0 Python/3.9.13 (Windows-10-10.0.22000-SP0)
      x-ms-date:
<<<<<<< HEAD
      - Wed, 14 Sep 2022 23:54:27 GMT
=======
      - Wed, 14 Sep 2022 20:10:49 GMT
>>>>>>> 179fb04f
      x-ms-version:
      - '2021-04-10'
    method: PUT
    uri: https://mystorage.blob.core.windows.net/job-00000000-0000-0000-0000-000000000000?restype=container&sv=PLACEHOLDER&sig=PLACEHOLDER&se=PLACEHOLDER&srt=co&ss=b&sp=racw
  response:
    body:
      string: ''
    headers:
      content-length:
      - '0'
      x-ms-version:
      - '2021-04-10'
    status:
      code: 201
      message: Created
- request:
    body: null
    headers:
      Accept:
      - application/xml
      Accept-Encoding:
      - gzip, deflate, br
      Connection:
      - keep-alive
      User-Agent:
      - azsdk-python-storage-blob/12.11.0 Python/3.9.13 (Windows-10-10.0.22000-SP0)
      x-ms-date:
<<<<<<< HEAD
      - Wed, 14 Sep 2022 23:54:27 GMT
=======
      - Wed, 14 Sep 2022 20:10:49 GMT
>>>>>>> 179fb04f
      x-ms-version:
      - '2021-04-10'
    method: GET
    uri: https://mystorage.blob.core.windows.net/job-00000000-0000-0000-0000-000000000000?restype=container&sv=PLACEHOLDER&sig=PLACEHOLDER&se=PLACEHOLDER&srt=co&ss=b&sp=racw
  response:
    body:
      string: ''
    headers:
      content-length:
      - '0'
      x-ms-lease-state:
      - available
      x-ms-lease-status:
      - unlocked
      x-ms-version:
      - '2021-04-10'
    status:
      code: 200
      message: OK
- request:
    body: b'OPENQASM 2.0;\ninclude "qelib1.inc";\nqreg q[4];\ncreg c[3];\nh q[0];\ncx
      q[0],q[1];\ncx q[1],q[2];\nh q[3];\nmeasure q[0] -> c[0];\nmeasure q[1] -> c[1];\nmeasure
      q[2] -> c[2];\n'
    headers:
      Accept:
      - application/xml
      Accept-Encoding:
      - gzip, deflate, br
      Connection:
      - keep-alive
      Content-Length:
      - '168'
      Content-Type:
      - application/octet-stream
      User-Agent:
      - azsdk-python-storage-blob/12.11.0 Python/3.9.13 (Windows-10-10.0.22000-SP0)
      x-ms-blob-type:
      - BlockBlob
      x-ms-date:
<<<<<<< HEAD
      - Wed, 14 Sep 2022 23:54:27 GMT
=======
      - Wed, 14 Sep 2022 20:10:49 GMT
>>>>>>> 179fb04f
      x-ms-version:
      - '2021-04-10'
    method: PUT
    uri: https://mystorage.blob.core.windows.net/job-00000000-0000-0000-0000-000000000000/inputData?sv=PLACEHOLDER&sig=PLACEHOLDER&se=PLACEHOLDER&srt=co&ss=b&sp=racw
  response:
    body:
      string: ''
    headers:
      content-length:
      - '0'
      x-ms-version:
      - '2021-04-10'
    status:
      code: 201
      message: Created
- request:
    body: 'b''{"id": "00000000-0000-0000-0000-000000000000", "name": "Qiskit Sample
      - 3-qubit GHZ circuit", "containerUri": "https://mystorage.blob.core.windows.net/job-00000000-0000-0000-0000-000000000000?sv=PLACEHOLDER&sig=PLACEHOLDER&se=PLACEHOLDER&srt=co&ss=b&sp=racw",
      "inputDataUri": "https://mystorage.blob.core.windows.net/job-00000000-0000-0000-0000-000000000000/inputData",
      "inputDataFormat": "honeywell.openqasm.v1", "inputParams": {"count": 500, "shots":
      500}, "providerId": "honeywell", "target": "honeywell.hqs-lt-s1-apival", "metadata":
      {"qiskit": "True", "name": "Qiskit Sample - 3-qubit GHZ circuit", "num_qubits":
      "4", "metadata": "{\\"some\\": \\"data\\"}"}, "outputDataFormat": "honeywell.quantum-results.v1"}'''
    headers:
      Accept:
      - application/json
      Accept-Encoding:
      - gzip, deflate, br
      Connection:
      - keep-alive
      Content-Length:
<<<<<<< HEAD
      - '804'
=======
      - '772'
>>>>>>> 179fb04f
      Content-Type:
      - application/json
      User-Agent:
      - testapp-azure-quantum-qiskit azsdk-python-quantum/0.0.0.1 Python/3.9.13 (Windows-10-10.0.22000-SP0)
    method: PUT
    uri: https://eastus.quantum.azure.com/v1.0/subscriptions/00000000-0000-0000-0000-000000000000/resourceGroups/myresourcegroup/providers/Microsoft.Quantum/workspaces/myworkspace/jobs/00000000-0000-0000-0000-000000000000
  response:
    body:
      string: '{"containerUri": "https://mystorage.blob.core.windows.net/job-00000000-0000-0000-0000-000000000000?sv=PLACEHOLDER&sig=PLACEHOLDER&se=PLACEHOLDER&srt=co&ss=b&sp=racw",
        "inputDataUri": "https://mystorage.blob.core.windows.net/job-00000000-0000-0000-0000-000000000000/inputData?sv=PLACEHOLDER&sr=b&sig=PLACEHOLDER&se=PLACEHOLDER&sp=rcw",
        "inputDataFormat": "honeywell.openqasm.v1", "inputParams": {"count": 500,
<<<<<<< HEAD
        "targetCapability": "openqasm", "shots": 500}, "providerId": "honeywell",
        "target": "honeywell.hqs-lt-s1-apival", "metadata": {"qiskit": "True", "name":
        "Qiskit Sample - 3-qubit GHZ circuit", "num_qubits": "4", "metadata": "{\"some\":
        \"data\"}"}, "name": "Qiskit Sample - 3-qubit GHZ circuit", "id": "00000000-0000-0000-0000-000000000000",
        "status": "Waiting", "outputDataFormat": "honeywell.quantum-results.v1", "outputDataUri":
        "https://mystorage.blob.core.windows.net:443/job-00000000-0000-0000-0000-000000000000/outputData?sv=PLACEHOLDER&sig=PLACEHOLDER&se=PLACEHOLDER&srt=co&ss=b&sp=racw",
        "creationTime": "2022-09-14T23:54:28.1145775+00:00", "beginExecutionTime":
=======
        "shots": 500}, "providerId": "honeywell", "target": "honeywell.hqs-lt-s1-apival",
        "metadata": {"qiskit": "True", "name": "Qiskit Sample - 3-qubit GHZ circuit",
        "num_qubits": "4", "metadata": "{\"some\": \"data\"}"}, "name": "Qiskit Sample
        - 3-qubit GHZ circuit", "id": "00000000-0000-0000-0000-000000000000", "status":
        "Waiting", "outputDataFormat": "honeywell.quantum-results.v1", "outputDataUri":
        "https://azuresdkteststo.blob.core.windows.net:443/job-00000000-0000-0000-0000-000000000000/outputData?sv=PLACEHOLDER&sig=PLACEHOLDER&se=PLACEHOLDER&srt=co&ss=b&sp=racw",
        "creationTime": "2022-09-14T20:10:49.6439468+00:00", "beginExecutionTime":
>>>>>>> 179fb04f
        null, "endExecutionTime": null, "cancellationTime": null, "costEstimate":
        null, "errorData": null, "isCancelling": false, "tags": [], "access_token":
        "fake_token"}'
    headers:
      content-length:
<<<<<<< HEAD
      - '1163'
=======
      - '1081'
>>>>>>> 179fb04f
      content-type:
      - application/json; charset=utf-8
      transfer-encoding:
      - chunked
    status:
      code: 200
      message: OK
- request:
    body: null
    headers:
      Accept:
      - application/json
      Accept-Encoding:
      - gzip, deflate, br
      Connection:
      - keep-alive
      User-Agent:
      - testapp-azure-quantum-qiskit azsdk-python-quantum/0.0.0.1 Python/3.9.13 (Windows-10-10.0.22000-SP0)
    method: GET
    uri: https://eastus.quantum.azure.com/v1.0/subscriptions/00000000-0000-0000-0000-000000000000/resourceGroups/myresourcegroup/providers/Microsoft.Quantum/workspaces/myworkspace/jobs/00000000-0000-0000-0000-000000000000
  response:
    body:
      string: '{"containerUri": "https://mystorage.blob.core.windows.net/job-00000000-0000-0000-0000-000000000000?sv=PLACEHOLDER&sig=PLACEHOLDER&se=PLACEHOLDER&srt=co&ss=b&sp=racw",
<<<<<<< HEAD
        "inputDataUri": "https://mystorage.blob.core.windows.net/job-00000000-0000-0000-0000-000000000000/inputData?sv=PLACEHOLDER&sr=b&sig=PLACEHOLDER&se=PLACEHOLDER&sp=r&rscd=attachment%3B%20filename%3DQiskit%2BSample%2B-%2B3-qubit%2BGHZ%2Bcircuit-8fb9c0e2-3488-11ed-ae77-6045bdc85d00.input.json",
        "inputDataFormat": "honeywell.openqasm.v1", "inputParams": {"count": 500,
        "targetCapability": "openqasm", "shots": 500}, "providerId": "honeywell",
        "target": "honeywell.hqs-lt-s1-apival", "metadata": {"qiskit": "True", "name":
        "Qiskit Sample - 3-qubit GHZ circuit", "num_qubits": "4", "metadata": "{\"some\":
        \"data\"}"}, "name": "Qiskit Sample - 3-qubit GHZ circuit", "id": "00000000-0000-0000-0000-000000000000",
        "status": "Succeeded", "outputDataFormat": "honeywell.quantum-results.v1",
        "outputDataUri": "https://mystorage.blob.core.windows.net/job-00000000-0000-0000-0000-000000000000/rawOutputData?sv=PLACEHOLDER&sr=b&sig=PLACEHOLDER&se=PLACEHOLDER&sp=r&rscd=attachment%3B%20filename%3DQiskit%2BSample%2B-%2B3-qubit%2BGHZ%2Bcircuit-8fb9c0e2-3488-11ed-ae77-6045bdc85d00.output.json",
        "creationTime": "2022-09-14T23:54:28.1145775+00:00", "beginExecutionTime":
        "2022-09-14T23:54:29.7822+00:00", "endExecutionTime": "2022-09-14T23:54:29.782652+00:00",
=======
        "inputDataUri": "https://mystorage.blob.core.windows.net/job-00000000-0000-0000-0000-000000000000/inputData?sv=PLACEHOLDER&sr=b&sig=PLACEHOLDER&se=PLACEHOLDER&sp=r&rscd=attachment%3B%20filename%3DQiskit%2BSample%2B-%2B3-qubit%2BGHZ%2Bcircuit-5209a596-3469-11ed-bb8f-6045bdc85d00.input.json",
        "inputDataFormat": "honeywell.openqasm.v1", "inputParams": {"count": 500,
        "shots": 500}, "providerId": "honeywell", "target": "honeywell.hqs-lt-s1-apival",
        "metadata": {"qiskit": "True", "name": "Qiskit Sample - 3-qubit GHZ circuit",
        "num_qubits": "4", "metadata": "{\"some\": \"data\"}"}, "name": "Qiskit Sample
        - 3-qubit GHZ circuit", "id": "00000000-0000-0000-0000-000000000000", "status":
        "Succeeded", "outputDataFormat": "honeywell.quantum-results.v1", "outputDataUri":
        "https://mystorage.blob.core.windows.net/job-00000000-0000-0000-0000-000000000000/rawOutputData?sv=PLACEHOLDER&sr=b&sig=PLACEHOLDER&se=PLACEHOLDER&sp=r&rscd=attachment%3B%20filename%3DQiskit%2BSample%2B-%2B3-qubit%2BGHZ%2Bcircuit-5209a596-3469-11ed-bb8f-6045bdc85d00.output.json",
        "creationTime": "2022-09-14T20:10:49.6439468+00:00", "beginExecutionTime":
        "2022-09-14T20:10:53.554881+00:00", "endExecutionTime": "2022-09-14T20:10:53.555369+00:00",
>>>>>>> 179fb04f
        "cancellationTime": null, "costEstimate": {"currencyCode": "USD", "events":
        [{"dimensionId": "hqc", "dimensionName": "HQC", "measureUnit": "hqc", "amountBilled":
        0.0, "amountConsumed": 0.0, "unitPrice": 0.0}], "estimatedTotal": 0.0}, "errorData":
        null, "isCancelling": false, "tags": [], "access_token": "fake_token"}'
    headers:
      content-length:
<<<<<<< HEAD
      - '1634'
=======
      - '1606'
>>>>>>> 179fb04f
      content-type:
      - application/json; charset=utf-8
      transfer-encoding:
      - chunked
    status:
      code: 200
      message: OK
- request:
    body: null
    headers:
      Accept:
      - application/json
      Accept-Encoding:
      - gzip, deflate, br
      Connection:
      - keep-alive
      User-Agent:
      - testapp-azure-quantum-qiskit azsdk-python-quantum/0.0.0.1 Python/3.9.13 (Windows-10-10.0.22000-SP0)
    method: GET
    uri: https://eastus.quantum.azure.com/v1.0/subscriptions/00000000-0000-0000-0000-000000000000/resourceGroups/myresourcegroup/providers/Microsoft.Quantum/workspaces/myworkspace/jobs/00000000-0000-0000-0000-000000000000
  response:
    body:
      string: '{"containerUri": "https://mystorage.blob.core.windows.net/job-00000000-0000-0000-0000-000000000000?sv=PLACEHOLDER&sig=PLACEHOLDER&se=PLACEHOLDER&srt=co&ss=b&sp=racw",
<<<<<<< HEAD
        "inputDataUri": "https://mystorage.blob.core.windows.net/job-00000000-0000-0000-0000-000000000000/inputData?sv=PLACEHOLDER&sr=b&sig=PLACEHOLDER&se=PLACEHOLDER&sp=r&rscd=attachment%3B%20filename%3DQiskit%2BSample%2B-%2B3-qubit%2BGHZ%2Bcircuit-8fb9c0e2-3488-11ed-ae77-6045bdc85d00.input.json",
        "inputDataFormat": "honeywell.openqasm.v1", "inputParams": {"count": 500,
        "targetCapability": "openqasm", "shots": 500}, "providerId": "honeywell",
        "target": "honeywell.hqs-lt-s1-apival", "metadata": {"qiskit": "True", "name":
        "Qiskit Sample - 3-qubit GHZ circuit", "num_qubits": "4", "metadata": "{\"some\":
        \"data\"}"}, "name": "Qiskit Sample - 3-qubit GHZ circuit", "id": "00000000-0000-0000-0000-000000000000",
        "status": "Succeeded", "outputDataFormat": "honeywell.quantum-results.v1",
        "outputDataUri": "https://mystorage.blob.core.windows.net/job-00000000-0000-0000-0000-000000000000/rawOutputData?sv=PLACEHOLDER&sr=b&sig=PLACEHOLDER&se=PLACEHOLDER&sp=r&rscd=attachment%3B%20filename%3DQiskit%2BSample%2B-%2B3-qubit%2BGHZ%2Bcircuit-8fb9c0e2-3488-11ed-ae77-6045bdc85d00.output.json",
        "creationTime": "2022-09-14T23:54:28.1145775+00:00", "beginExecutionTime":
        "2022-09-14T23:54:29.7822+00:00", "endExecutionTime": "2022-09-14T23:54:29.782652+00:00",
=======
        "inputDataUri": "https://mystorage.blob.core.windows.net/job-00000000-0000-0000-0000-000000000000/inputData?sv=PLACEHOLDER&sr=b&sig=PLACEHOLDER&se=PLACEHOLDER&sp=r&rscd=attachment%3B%20filename%3DQiskit%2BSample%2B-%2B3-qubit%2BGHZ%2Bcircuit-5209a596-3469-11ed-bb8f-6045bdc85d00.input.json",
        "inputDataFormat": "honeywell.openqasm.v1", "inputParams": {"count": 500,
        "shots": 500}, "providerId": "honeywell", "target": "honeywell.hqs-lt-s1-apival",
        "metadata": {"qiskit": "True", "name": "Qiskit Sample - 3-qubit GHZ circuit",
        "num_qubits": "4", "metadata": "{\"some\": \"data\"}"}, "name": "Qiskit Sample
        - 3-qubit GHZ circuit", "id": "00000000-0000-0000-0000-000000000000", "status":
        "Succeeded", "outputDataFormat": "honeywell.quantum-results.v1", "outputDataUri":
        "https://mystorage.blob.core.windows.net/job-00000000-0000-0000-0000-000000000000/rawOutputData?sv=PLACEHOLDER&sr=b&sig=PLACEHOLDER&se=PLACEHOLDER&sp=r&rscd=attachment%3B%20filename%3DQiskit%2BSample%2B-%2B3-qubit%2BGHZ%2Bcircuit-5209a596-3469-11ed-bb8f-6045bdc85d00.output.json",
        "creationTime": "2022-09-14T20:10:49.6439468+00:00", "beginExecutionTime":
        "2022-09-14T20:10:53.554881+00:00", "endExecutionTime": "2022-09-14T20:10:53.555369+00:00",
>>>>>>> 179fb04f
        "cancellationTime": null, "costEstimate": {"currencyCode": "USD", "events":
        [{"dimensionId": "hqc", "dimensionName": "HQC", "measureUnit": "hqc", "amountBilled":
        0.0, "amountConsumed": 0.0, "unitPrice": 0.0}], "estimatedTotal": 0.0}, "errorData":
        null, "isCancelling": false, "tags": [], "access_token": "fake_token"}'
    headers:
      content-length:
<<<<<<< HEAD
      - '1634'
=======
      - '1606'
>>>>>>> 179fb04f
      content-type:
      - application/json; charset=utf-8
      transfer-encoding:
      - chunked
    status:
      code: 200
      message: OK
- request:
    body: null
    headers:
      Accept:
      - application/json
      Accept-Encoding:
      - gzip, deflate, br
      Connection:
      - keep-alive
      User-Agent:
      - testapp-azure-quantum-qiskit azsdk-python-quantum/0.0.0.1 Python/3.9.13 (Windows-10-10.0.22000-SP0)
    method: GET
    uri: https://eastus.quantum.azure.com/v1.0/subscriptions/00000000-0000-0000-0000-000000000000/resourceGroups/myresourcegroup/providers/Microsoft.Quantum/workspaces/myworkspace/jobs/00000000-0000-0000-0000-000000000000
  response:
    body:
      string: '{"containerUri": "https://mystorage.blob.core.windows.net/job-00000000-0000-0000-0000-000000000000?sv=PLACEHOLDER&sig=PLACEHOLDER&se=PLACEHOLDER&srt=co&ss=b&sp=racw",
<<<<<<< HEAD
        "inputDataUri": "https://mystorage.blob.core.windows.net/job-00000000-0000-0000-0000-000000000000/inputData?sv=PLACEHOLDER&sr=b&sig=PLACEHOLDER&se=PLACEHOLDER&sp=r&rscd=attachment%3B%20filename%3DQiskit%2BSample%2B-%2B3-qubit%2BGHZ%2Bcircuit-8fb9c0e2-3488-11ed-ae77-6045bdc85d00.input.json",
        "inputDataFormat": "honeywell.openqasm.v1", "inputParams": {"count": 500,
        "targetCapability": "openqasm", "shots": 500}, "providerId": "honeywell",
        "target": "honeywell.hqs-lt-s1-apival", "metadata": {"qiskit": "True", "name":
        "Qiskit Sample - 3-qubit GHZ circuit", "num_qubits": "4", "metadata": "{\"some\":
        \"data\"}"}, "name": "Qiskit Sample - 3-qubit GHZ circuit", "id": "00000000-0000-0000-0000-000000000000",
        "status": "Succeeded", "outputDataFormat": "honeywell.quantum-results.v1",
        "outputDataUri": "https://mystorage.blob.core.windows.net/job-00000000-0000-0000-0000-000000000000/rawOutputData?sv=PLACEHOLDER&sr=b&sig=PLACEHOLDER&se=PLACEHOLDER&sp=r&rscd=attachment%3B%20filename%3DQiskit%2BSample%2B-%2B3-qubit%2BGHZ%2Bcircuit-8fb9c0e2-3488-11ed-ae77-6045bdc85d00.output.json",
        "creationTime": "2022-09-14T23:54:28.1145775+00:00", "beginExecutionTime":
        "2022-09-14T23:54:29.7822+00:00", "endExecutionTime": "2022-09-14T23:54:29.782652+00:00",
=======
        "inputDataUri": "https://mystorage.blob.core.windows.net/job-00000000-0000-0000-0000-000000000000/inputData?sv=PLACEHOLDER&sr=b&sig=PLACEHOLDER&se=PLACEHOLDER&sp=r&rscd=attachment%3B%20filename%3DQiskit%2BSample%2B-%2B3-qubit%2BGHZ%2Bcircuit-5209a596-3469-11ed-bb8f-6045bdc85d00.input.json",
        "inputDataFormat": "honeywell.openqasm.v1", "inputParams": {"count": 500,
        "shots": 500}, "providerId": "honeywell", "target": "honeywell.hqs-lt-s1-apival",
        "metadata": {"qiskit": "True", "name": "Qiskit Sample - 3-qubit GHZ circuit",
        "num_qubits": "4", "metadata": "{\"some\": \"data\"}"}, "name": "Qiskit Sample
        - 3-qubit GHZ circuit", "id": "00000000-0000-0000-0000-000000000000", "status":
        "Succeeded", "outputDataFormat": "honeywell.quantum-results.v1", "outputDataUri":
        "https://mystorage.blob.core.windows.net/job-00000000-0000-0000-0000-000000000000/rawOutputData?sv=PLACEHOLDER&sr=b&sig=PLACEHOLDER&se=PLACEHOLDER&sp=r&rscd=attachment%3B%20filename%3DQiskit%2BSample%2B-%2B3-qubit%2BGHZ%2Bcircuit-5209a596-3469-11ed-bb8f-6045bdc85d00.output.json",
        "creationTime": "2022-09-14T20:10:49.6439468+00:00", "beginExecutionTime":
        "2022-09-14T20:10:53.554881+00:00", "endExecutionTime": "2022-09-14T20:10:53.555369+00:00",
>>>>>>> 179fb04f
        "cancellationTime": null, "costEstimate": {"currencyCode": "USD", "events":
        [{"dimensionId": "hqc", "dimensionName": "HQC", "measureUnit": "hqc", "amountBilled":
        0.0, "amountConsumed": 0.0, "unitPrice": 0.0}], "estimatedTotal": 0.0}, "errorData":
        null, "isCancelling": false, "tags": [], "access_token": "fake_token"}'
    headers:
      content-length:
<<<<<<< HEAD
      - '1634'
=======
      - '1606'
>>>>>>> 179fb04f
      content-type:
      - application/json; charset=utf-8
      transfer-encoding:
      - chunked
    status:
      code: 200
      message: OK
- request:
    body: null
    headers:
      Accept:
      - application/json
      Accept-Encoding:
      - gzip, deflate, br
      Connection:
      - keep-alive
      User-Agent:
      - testapp-azure-quantum-qiskit azsdk-python-quantum/0.0.0.1 Python/3.9.13 (Windows-10-10.0.22000-SP0)
    method: GET
    uri: https://eastus.quantum.azure.com/v1.0/subscriptions/00000000-0000-0000-0000-000000000000/resourceGroups/myresourcegroup/providers/Microsoft.Quantum/workspaces/myworkspace/providerStatus
  response:
    body:
      string: '{"value": [{"id": "Microsoft", "currentAvailability": "Available",
        "targets": [{"id": "microsoft.paralleltempering-parameterfree.cpu", "currentAvailability":
        "Available", "averageQueueTime": 0, "statusPage": null}, {"id": "microsoft.paralleltempering.cpu",
        "currentAvailability": "Available", "averageQueueTime": 0, "statusPage": null},
        {"id": "microsoft.simulatedannealing-parameterfree.cpu", "currentAvailability":
        "Available", "averageQueueTime": 0, "statusPage": null}, {"id": "microsoft.simulatedannealing.cpu",
        "currentAvailability": "Available", "averageQueueTime": 0, "statusPage": null},
        {"id": "microsoft.tabu-parameterfree.cpu", "currentAvailability": "Available",
        "averageQueueTime": 0, "statusPage": null}, {"id": "microsoft.tabu.cpu", "currentAvailability":
        "Available", "averageQueueTime": 0, "statusPage": null}, {"id": "microsoft.qmc.cpu",
        "currentAvailability": "Available", "averageQueueTime": 0, "statusPage": null},
        {"id": "microsoft.populationannealing.cpu", "currentAvailability": "Available",
        "averageQueueTime": 0, "statusPage": null}, {"id": "microsoft.populationannealing-parameterfree.cpu",
        "currentAvailability": "Available", "averageQueueTime": 0, "statusPage": null},
        {"id": "microsoft.substochasticmontecarlo.cpu", "currentAvailability": "Available",
        "averageQueueTime": 0, "statusPage": null}, {"id": "microsoft.substochasticmontecarlo-parameterfree.cpu",
        "currentAvailability": "Available", "averageQueueTime": 0, "statusPage": null},
        {"id": "microsoft.populationannealing-parameterfree.cpu", "currentAvailability":
        "Available", "averageQueueTime": 0, "statusPage": null}, {"id": "microsoft.paralleltempering-parameterfree.cpu.legacy",
        "currentAvailability": "Available", "averageQueueTime": 0, "statusPage": null},
        {"id": "microsoft.paralleltempering.cpu.legacy", "currentAvailability": "Available",
        "averageQueueTime": 0, "statusPage": null}, {"id": "microsoft.simulatedannealing-parameterfree.cpu.legacy",
        "currentAvailability": "Available", "averageQueueTime": 0, "statusPage": null},
        {"id": "microsoft.simulatedannealing.cpu.legacy", "currentAvailability": "Available",
        "averageQueueTime": 0, "statusPage": null}, {"id": "microsoft.tabu-parameterfree.cpu.legacy",
        "currentAvailability": "Available", "averageQueueTime": 0, "statusPage": null},
        {"id": "microsoft.tabu.cpu.legacy", "currentAvailability": "Available", "averageQueueTime":
        0, "statusPage": null}, {"id": "microsoft.qmc.cpu.legacy", "currentAvailability":
        "Available", "averageQueueTime": 0, "statusPage": null}, {"id": "microsoft.paralleltempering-parameterfree.cpu.experimental",
        "currentAvailability": "Available", "averageQueueTime": 0, "statusPage": null},
        {"id": "microsoft.paralleltempering.cpu.experimental", "currentAvailability":
        "Available", "averageQueueTime": 0, "statusPage": null}, {"id": "microsoft.simulatedannealing-parameterfree.cpu.experimental",
        "currentAvailability": "Available", "averageQueueTime": 0, "statusPage": null},
        {"id": "microsoft.simulatedannealing.cpu.experimental", "currentAvailability":
        "Available", "averageQueueTime": 0, "statusPage": null}, {"id": "microsoft.tabu-parameterfree.cpu.experimental",
        "currentAvailability": "Available", "averageQueueTime": 0, "statusPage": null},
        {"id": "microsoft.tabu.cpu.experimental", "currentAvailability": "Available",
        "averageQueueTime": 0, "statusPage": null}, {"id": "microsoft.qmc.cpu.experimental",
        "currentAvailability": "Available", "averageQueueTime": 0, "statusPage": null}]},
        {"id": "ionq", "currentAvailability": "Available", "targets": [{"id": "ionq.qpu",
<<<<<<< HEAD
        "currentAvailability": "Available", "averageQueueTime": 212, "statusPage":
        "https://status.ionq.co"}, {"id": "ionq.qpu.aria-1", "currentAvailability":
        "Available", "averageQueueTime": 138794, "statusPage": "https://status.ionq.co"},
        {"id": "ionq.simulator", "currentAvailability": "Available", "averageQueueTime":
        3, "statusPage": "https://status.ionq.co"}]}, {"id": "quantinuum", "currentAvailability":
=======
        "currentAvailability": "Available", "averageQueueTime": 137, "statusPage":
        "https://status.ionq.co"}, {"id": "ionq.qpu.aria-1", "currentAvailability":
        "Available", "averageQueueTime": 135524, "statusPage": "https://status.ionq.co"},
        {"id": "ionq.simulator", "currentAvailability": "Available", "averageQueueTime":
        5, "statusPage": "https://status.ionq.co"}]}, {"id": "quantinuum", "currentAvailability":
>>>>>>> 179fb04f
        "Degraded", "targets": [{"id": "quantinuum.hqs-lt-s1", "currentAvailability":
        "Unavailable", "averageQueueTime": 0, "statusPage": "https://www.quantinuum.com/products/h1"},
        {"id": "quantinuum.hqs-lt-s1-apival", "currentAvailability": "Available",
        "averageQueueTime": 1, "statusPage": "https://www.quantinuum.com/products/h1"},
        {"id": "quantinuum.hqs-lt-s2", "currentAvailability": "Degraded", "averageQueueTime":
<<<<<<< HEAD
        353984, "statusPage": "https://www.quantinuum.com/products/h1"}, {"id": "quantinuum.hqs-lt-s2-apival",
        "currentAvailability": "Available", "averageQueueTime": 0, "statusPage": "https://www.quantinuum.com/products/h1"},
        {"id": "quantinuum.hqs-lt-s1-sim", "currentAvailability": "Available", "averageQueueTime":
        146, "statusPage": "https://www.quantinuum.com/products/h1"}, {"id": "quantinuum.hqs-lt-s2-sim",
=======
        421821, "statusPage": "https://www.quantinuum.com/products/h1"}, {"id": "quantinuum.hqs-lt-s2-apival",
        "currentAvailability": "Available", "averageQueueTime": 0, "statusPage": "https://www.quantinuum.com/products/h1"},
        {"id": "quantinuum.hqs-lt-s1-sim", "currentAvailability": "Available", "averageQueueTime":
        147, "statusPage": "https://www.quantinuum.com/products/h1"}, {"id": "quantinuum.hqs-lt-s2-sim",
>>>>>>> 179fb04f
        "currentAvailability": "Available", "averageQueueTime": 28, "statusPage":
        "https://www.quantinuum.com/products/h1"}, {"id": "quantinuum.hqs-lt", "currentAvailability":
        "Degraded", "averageQueueTime": 0, "statusPage": "https://www.quantinuum.com/products/h1"},
        {"id": "quantinuum.qpu.h1-1", "currentAvailability": "Unavailable", "averageQueueTime":
        0, "statusPage": "https://www.quantinuum.com/products/h1"}, {"id": "quantinuum.sim.h1-1sc",
        "currentAvailability": "Available", "averageQueueTime": 1, "statusPage": "https://www.quantinuum.com/products/h1"},
        {"id": "quantinuum.qpu.h1-2", "currentAvailability": "Degraded", "averageQueueTime":
<<<<<<< HEAD
        353984, "statusPage": "https://www.quantinuum.com/products/h1"}, {"id": "quantinuum.sim.h1-2sc",
        "currentAvailability": "Available", "averageQueueTime": 0, "statusPage": "https://www.quantinuum.com/products/h1"},
        {"id": "quantinuum.sim.h1-1e", "currentAvailability": "Available", "averageQueueTime":
        146, "statusPage": "https://www.quantinuum.com/products/h1"}, {"id": "quantinuum.sim.h1-2e",
=======
        421821, "statusPage": "https://www.quantinuum.com/products/h1"}, {"id": "quantinuum.sim.h1-2sc",
        "currentAvailability": "Available", "averageQueueTime": 0, "statusPage": "https://www.quantinuum.com/products/h1"},
        {"id": "quantinuum.sim.h1-1e", "currentAvailability": "Available", "averageQueueTime":
        147, "statusPage": "https://www.quantinuum.com/products/h1"}, {"id": "quantinuum.sim.h1-2e",
>>>>>>> 179fb04f
        "currentAvailability": "Available", "averageQueueTime": 28, "statusPage":
        "https://www.quantinuum.com/products/h1"}, {"id": "quantinuum.qpu.h1", "currentAvailability":
        "Unavailable", "averageQueueTime": 0, "statusPage": null}]}, {"id": "honeywell",
        "currentAvailability": "Degraded", "targets": [{"id": "honeywell.hqs-lt-s1",
        "currentAvailability": "Unavailable", "averageQueueTime": 0, "statusPage":
        "https://www.honeywell.com/en-us/company/quantum"}, {"id": "honeywell.hqs-lt-s1-apival",
        "currentAvailability": "Available", "averageQueueTime": 1, "statusPage": "https://www.honeywell.com/en-us/company/quantum"},
        {"id": "honeywell.hqs-lt-s2", "currentAvailability": "Degraded", "averageQueueTime":
<<<<<<< HEAD
        353984, "statusPage": "https://www.honeywell.com/en-us/company/quantum"},
        {"id": "honeywell.hqs-lt-s2-apival", "currentAvailability": "Available", "averageQueueTime":
        0, "statusPage": "https://www.honeywell.com/en-us/company/quantum"}, {"id":
        "honeywell.hqs-lt-s1-sim", "currentAvailability": "Available", "averageQueueTime":
        146, "statusPage": "https://www.honeywell.com/en-us/company/quantum"}, {"id":
=======
        421821, "statusPage": "https://www.honeywell.com/en-us/company/quantum"},
        {"id": "honeywell.hqs-lt-s2-apival", "currentAvailability": "Available", "averageQueueTime":
        0, "statusPage": "https://www.honeywell.com/en-us/company/quantum"}, {"id":
        "honeywell.hqs-lt-s1-sim", "currentAvailability": "Available", "averageQueueTime":
        147, "statusPage": "https://www.honeywell.com/en-us/company/quantum"}, {"id":
>>>>>>> 179fb04f
        "honeywell.hqs-lt", "currentAvailability": "Degraded", "averageQueueTime":
        0, "statusPage": "https://www.honeywell.com/en-us/company/quantum"}]}, {"id":
        "rigetti", "currentAvailability": "Available", "targets": [{"id": "rigetti.sim.qvm",
        "currentAvailability": "Available", "averageQueueTime": 5, "statusPage": "https://rigetti.statuspage.io/"},
        {"id": "rigetti.qpu.aspen-11", "currentAvailability": "Available", "averageQueueTime":
        5, "statusPage": "https://rigetti.statuspage.io/"}, {"id": "rigetti.qpu.aspen-m-2",
<<<<<<< HEAD
        "currentAvailability": "Available", "averageQueueTime": 5, "statusPage": "https://rigetti.statuspage.io/"}]},
        {"id": "1qbit", "currentAvailability": "Degraded", "targets": [{"id": "1qbit.tabu",
        "currentAvailability": "Degraded", "averageQueueTime": 0, "statusPage": "https://status.1qbit.com/"},
        {"id": "1qbit.pathrelinking", "currentAvailability": "Degraded", "averageQueueTime":
        0, "statusPage": "https://status.1qbit.com/"}, {"id": "1qbit.pticm", "currentAvailability":
        "Degraded", "averageQueueTime": 0, "statusPage": "https://status.1qbit.com/"}]}],
        "nextLink": null, "access_token": "fake_token"}'
    headers:
      content-length:
      - '7526'
=======
        "currentAvailability": "Available", "averageQueueTime": 5, "statusPage": "https://rigetti.statuspage.io/"}]}],
        "nextLink": null, "access_token": "fake_token"}'
    headers:
      content-length:
      - '7111'
>>>>>>> 179fb04f
      content-type:
      - application/json; charset=utf-8
      transfer-encoding:
      - chunked
    status:
      code: 200
      message: OK
- request:
    body: null
    headers:
      Accept:
      - application/json
      Accept-Encoding:
      - gzip, deflate, br
      Connection:
      - keep-alive
      User-Agent:
      - testapp-azure-quantum-qiskit azsdk-python-quantum/0.0.0.1 Python/3.9.13 (Windows-10-10.0.22000-SP0)
    method: GET
    uri: https://eastus.quantum.azure.com/v1.0/subscriptions/00000000-0000-0000-0000-000000000000/resourceGroups/myresourcegroup/providers/Microsoft.Quantum/workspaces/myworkspace/jobs/00000000-0000-0000-0000-000000000000
  response:
    body:
      string: '{"containerUri": "https://mystorage.blob.core.windows.net/job-00000000-0000-0000-0000-000000000000?sv=PLACEHOLDER&sig=PLACEHOLDER&se=PLACEHOLDER&srt=co&ss=b&sp=racw",
<<<<<<< HEAD
        "inputDataUri": "https://mystorage.blob.core.windows.net/job-00000000-0000-0000-0000-000000000000/inputData?sv=PLACEHOLDER&sr=b&sig=PLACEHOLDER&se=PLACEHOLDER&sp=r&rscd=attachment%3B%20filename%3DQiskit%2BSample%2B-%2B3-qubit%2BGHZ%2Bcircuit-8fb9c0e2-3488-11ed-ae77-6045bdc85d00.input.json",
        "inputDataFormat": "honeywell.openqasm.v1", "inputParams": {"count": 500,
        "targetCapability": "openqasm", "shots": 500}, "providerId": "honeywell",
        "target": "honeywell.hqs-lt-s1-apival", "metadata": {"qiskit": "True", "name":
        "Qiskit Sample - 3-qubit GHZ circuit", "num_qubits": "4", "metadata": "{\"some\":
        \"data\"}"}, "name": "Qiskit Sample - 3-qubit GHZ circuit", "id": "00000000-0000-0000-0000-000000000000",
        "status": "Succeeded", "outputDataFormat": "honeywell.quantum-results.v1",
        "outputDataUri": "https://mystorage.blob.core.windows.net/job-00000000-0000-0000-0000-000000000000/rawOutputData?sv=PLACEHOLDER&sr=b&sig=PLACEHOLDER&se=PLACEHOLDER&sp=r&rscd=attachment%3B%20filename%3DQiskit%2BSample%2B-%2B3-qubit%2BGHZ%2Bcircuit-8fb9c0e2-3488-11ed-ae77-6045bdc85d00.output.json",
        "creationTime": "2022-09-14T23:54:28.1145775+00:00", "beginExecutionTime":
        "2022-09-14T23:54:29.7822+00:00", "endExecutionTime": "2022-09-14T23:54:29.782652+00:00",
=======
        "inputDataUri": "https://mystorage.blob.core.windows.net/job-00000000-0000-0000-0000-000000000000/inputData?sv=PLACEHOLDER&sr=b&sig=PLACEHOLDER&se=PLACEHOLDER&sp=r&rscd=attachment%3B%20filename%3DQiskit%2BSample%2B-%2B3-qubit%2BGHZ%2Bcircuit-5209a596-3469-11ed-bb8f-6045bdc85d00.input.json",
        "inputDataFormat": "honeywell.openqasm.v1", "inputParams": {"count": 500,
        "shots": 500}, "providerId": "honeywell", "target": "honeywell.hqs-lt-s1-apival",
        "metadata": {"qiskit": "True", "name": "Qiskit Sample - 3-qubit GHZ circuit",
        "num_qubits": "4", "metadata": "{\"some\": \"data\"}"}, "name": "Qiskit Sample
        - 3-qubit GHZ circuit", "id": "00000000-0000-0000-0000-000000000000", "status":
        "Succeeded", "outputDataFormat": "honeywell.quantum-results.v1", "outputDataUri":
        "https://mystorage.blob.core.windows.net/job-00000000-0000-0000-0000-000000000000/rawOutputData?sv=PLACEHOLDER&sr=b&sig=PLACEHOLDER&se=PLACEHOLDER&sp=r&rscd=attachment%3B%20filename%3DQiskit%2BSample%2B-%2B3-qubit%2BGHZ%2Bcircuit-5209a596-3469-11ed-bb8f-6045bdc85d00.output.json",
        "creationTime": "2022-09-14T20:10:49.6439468+00:00", "beginExecutionTime":
        "2022-09-14T20:10:53.554881+00:00", "endExecutionTime": "2022-09-14T20:10:53.555369+00:00",
>>>>>>> 179fb04f
        "cancellationTime": null, "costEstimate": {"currencyCode": "USD", "events":
        [{"dimensionId": "hqc", "dimensionName": "HQC", "measureUnit": "hqc", "amountBilled":
        0.0, "amountConsumed": 0.0, "unitPrice": 0.0}], "estimatedTotal": 0.0}, "errorData":
        null, "isCancelling": false, "tags": [], "access_token": "fake_token"}'
    headers:
      content-length:
<<<<<<< HEAD
      - '1634'
=======
      - '1606'
>>>>>>> 179fb04f
      content-type:
      - application/json; charset=utf-8
      transfer-encoding:
      - chunked
    status:
      code: 200
      message: OK
- request:
    body: null
    headers:
      Accept:
      - application/json
      Accept-Encoding:
      - gzip, deflate, br
      Connection:
      - keep-alive
      User-Agent:
      - testapp-azure-quantum-qiskit azsdk-python-quantum/0.0.0.1 Python/3.9.13 (Windows-10-10.0.22000-SP0)
    method: GET
    uri: https://eastus.quantum.azure.com/v1.0/subscriptions/00000000-0000-0000-0000-000000000000/resourceGroups/myresourcegroup/providers/Microsoft.Quantum/workspaces/myworkspace/jobs/00000000-0000-0000-0000-000000000000
  response:
    body:
      string: '{"containerUri": "https://mystorage.blob.core.windows.net/job-00000000-0000-0000-0000-000000000000?sv=PLACEHOLDER&sig=PLACEHOLDER&se=PLACEHOLDER&srt=co&ss=b&sp=racw",
<<<<<<< HEAD
        "inputDataUri": "https://mystorage.blob.core.windows.net/job-00000000-0000-0000-0000-000000000000/inputData?sv=PLACEHOLDER&sr=b&sig=PLACEHOLDER&se=PLACEHOLDER&sp=r&rscd=attachment%3B%20filename%3DQiskit%2BSample%2B-%2B3-qubit%2BGHZ%2Bcircuit-8fb9c0e2-3488-11ed-ae77-6045bdc85d00.input.json",
        "inputDataFormat": "honeywell.openqasm.v1", "inputParams": {"count": 500,
        "targetCapability": "openqasm", "shots": 500}, "providerId": "honeywell",
        "target": "honeywell.hqs-lt-s1-apival", "metadata": {"qiskit": "True", "name":
        "Qiskit Sample - 3-qubit GHZ circuit", "num_qubits": "4", "metadata": "{\"some\":
        \"data\"}"}, "name": "Qiskit Sample - 3-qubit GHZ circuit", "id": "00000000-0000-0000-0000-000000000000",
        "status": "Succeeded", "outputDataFormat": "honeywell.quantum-results.v1",
        "outputDataUri": "https://mystorage.blob.core.windows.net/job-00000000-0000-0000-0000-000000000000/rawOutputData?sv=PLACEHOLDER&sr=b&sig=PLACEHOLDER&se=PLACEHOLDER&sp=r&rscd=attachment%3B%20filename%3DQiskit%2BSample%2B-%2B3-qubit%2BGHZ%2Bcircuit-8fb9c0e2-3488-11ed-ae77-6045bdc85d00.output.json",
        "creationTime": "2022-09-14T23:54:28.1145775+00:00", "beginExecutionTime":
        "2022-09-14T23:54:29.7822+00:00", "endExecutionTime": "2022-09-14T23:54:29.782652+00:00",
=======
        "inputDataUri": "https://mystorage.blob.core.windows.net/job-00000000-0000-0000-0000-000000000000/inputData?sv=PLACEHOLDER&sr=b&sig=PLACEHOLDER&se=PLACEHOLDER&sp=r&rscd=attachment%3B%20filename%3DQiskit%2BSample%2B-%2B3-qubit%2BGHZ%2Bcircuit-5209a596-3469-11ed-bb8f-6045bdc85d00.input.json",
        "inputDataFormat": "honeywell.openqasm.v1", "inputParams": {"count": 500,
        "shots": 500}, "providerId": "honeywell", "target": "honeywell.hqs-lt-s1-apival",
        "metadata": {"qiskit": "True", "name": "Qiskit Sample - 3-qubit GHZ circuit",
        "num_qubits": "4", "metadata": "{\"some\": \"data\"}"}, "name": "Qiskit Sample
        - 3-qubit GHZ circuit", "id": "00000000-0000-0000-0000-000000000000", "status":
        "Succeeded", "outputDataFormat": "honeywell.quantum-results.v1", "outputDataUri":
        "https://mystorage.blob.core.windows.net/job-00000000-0000-0000-0000-000000000000/rawOutputData?sv=PLACEHOLDER&sr=b&sig=PLACEHOLDER&se=PLACEHOLDER&sp=r&rscd=attachment%3B%20filename%3DQiskit%2BSample%2B-%2B3-qubit%2BGHZ%2Bcircuit-5209a596-3469-11ed-bb8f-6045bdc85d00.output.json",
        "creationTime": "2022-09-14T20:10:49.6439468+00:00", "beginExecutionTime":
        "2022-09-14T20:10:53.554881+00:00", "endExecutionTime": "2022-09-14T20:10:53.555369+00:00",
>>>>>>> 179fb04f
        "cancellationTime": null, "costEstimate": {"currencyCode": "USD", "events":
        [{"dimensionId": "hqc", "dimensionName": "HQC", "measureUnit": "hqc", "amountBilled":
        0.0, "amountConsumed": 0.0, "unitPrice": 0.0}], "estimatedTotal": 0.0}, "errorData":
        null, "isCancelling": false, "tags": [], "access_token": "fake_token"}'
    headers:
      content-length:
<<<<<<< HEAD
      - '1634'
=======
      - '1606'
>>>>>>> 179fb04f
      content-type:
      - application/json; charset=utf-8
      transfer-encoding:
      - chunked
    status:
      code: 200
      message: OK
- request:
    body: null
    headers:
      Accept:
      - application/json
      Accept-Encoding:
      - gzip, deflate, br
      Connection:
      - keep-alive
      User-Agent:
      - testapp-azure-quantum-qiskit azsdk-python-quantum/0.0.0.1 Python/3.9.13 (Windows-10-10.0.22000-SP0)
    method: GET
    uri: https://eastus.quantum.azure.com/v1.0/subscriptions/00000000-0000-0000-0000-000000000000/resourceGroups/myresourcegroup/providers/Microsoft.Quantum/workspaces/myworkspace/jobs/00000000-0000-0000-0000-000000000000
  response:
    body:
      string: '{"containerUri": "https://mystorage.blob.core.windows.net/job-00000000-0000-0000-0000-000000000000?sv=PLACEHOLDER&sig=PLACEHOLDER&se=PLACEHOLDER&srt=co&ss=b&sp=racw",
<<<<<<< HEAD
        "inputDataUri": "https://mystorage.blob.core.windows.net/job-00000000-0000-0000-0000-000000000000/inputData?sv=PLACEHOLDER&sr=b&sig=PLACEHOLDER&se=PLACEHOLDER&sp=r&rscd=attachment%3B%20filename%3DQiskit%2BSample%2B-%2B3-qubit%2BGHZ%2Bcircuit-8fb9c0e2-3488-11ed-ae77-6045bdc85d00.input.json",
        "inputDataFormat": "honeywell.openqasm.v1", "inputParams": {"count": 500,
        "targetCapability": "openqasm", "shots": 500}, "providerId": "honeywell",
        "target": "honeywell.hqs-lt-s1-apival", "metadata": {"qiskit": "True", "name":
        "Qiskit Sample - 3-qubit GHZ circuit", "num_qubits": "4", "metadata": "{\"some\":
        \"data\"}"}, "name": "Qiskit Sample - 3-qubit GHZ circuit", "id": "00000000-0000-0000-0000-000000000000",
        "status": "Succeeded", "outputDataFormat": "honeywell.quantum-results.v1",
        "outputDataUri": "https://mystorage.blob.core.windows.net/job-00000000-0000-0000-0000-000000000000/rawOutputData?sv=PLACEHOLDER&sr=b&sig=PLACEHOLDER&se=PLACEHOLDER&sp=r&rscd=attachment%3B%20filename%3DQiskit%2BSample%2B-%2B3-qubit%2BGHZ%2Bcircuit-8fb9c0e2-3488-11ed-ae77-6045bdc85d00.output.json",
        "creationTime": "2022-09-14T23:54:28.1145775+00:00", "beginExecutionTime":
        "2022-09-14T23:54:29.7822+00:00", "endExecutionTime": "2022-09-14T23:54:29.782652+00:00",
=======
        "inputDataUri": "https://mystorage.blob.core.windows.net/job-00000000-0000-0000-0000-000000000000/inputData?sv=PLACEHOLDER&sr=b&sig=PLACEHOLDER&se=PLACEHOLDER&sp=r&rscd=attachment%3B%20filename%3DQiskit%2BSample%2B-%2B3-qubit%2BGHZ%2Bcircuit-5209a596-3469-11ed-bb8f-6045bdc85d00.input.json",
        "inputDataFormat": "honeywell.openqasm.v1", "inputParams": {"count": 500,
        "shots": 500}, "providerId": "honeywell", "target": "honeywell.hqs-lt-s1-apival",
        "metadata": {"qiskit": "True", "name": "Qiskit Sample - 3-qubit GHZ circuit",
        "num_qubits": "4", "metadata": "{\"some\": \"data\"}"}, "name": "Qiskit Sample
        - 3-qubit GHZ circuit", "id": "00000000-0000-0000-0000-000000000000", "status":
        "Succeeded", "outputDataFormat": "honeywell.quantum-results.v1", "outputDataUri":
        "https://mystorage.blob.core.windows.net/job-00000000-0000-0000-0000-000000000000/rawOutputData?sv=PLACEHOLDER&sr=b&sig=PLACEHOLDER&se=PLACEHOLDER&sp=r&rscd=attachment%3B%20filename%3DQiskit%2BSample%2B-%2B3-qubit%2BGHZ%2Bcircuit-5209a596-3469-11ed-bb8f-6045bdc85d00.output.json",
        "creationTime": "2022-09-14T20:10:49.6439468+00:00", "beginExecutionTime":
        "2022-09-14T20:10:53.554881+00:00", "endExecutionTime": "2022-09-14T20:10:53.555369+00:00",
>>>>>>> 179fb04f
        "cancellationTime": null, "costEstimate": {"currencyCode": "USD", "events":
        [{"dimensionId": "hqc", "dimensionName": "HQC", "measureUnit": "hqc", "amountBilled":
        0.0, "amountConsumed": 0.0, "unitPrice": 0.0}], "estimatedTotal": 0.0}, "errorData":
        null, "isCancelling": false, "tags": [], "access_token": "fake_token"}'
    headers:
      content-length:
<<<<<<< HEAD
      - '1634'
=======
      - '1606'
>>>>>>> 179fb04f
      content-type:
      - application/json; charset=utf-8
      transfer-encoding:
      - chunked
    status:
      code: 200
      message: OK
- request:
    body: null
    headers:
      Accept:
      - application/xml
      Accept-Encoding:
      - gzip, deflate, br
      Connection:
      - keep-alive
      User-Agent:
      - azsdk-python-storage-blob/12.11.0 Python/3.9.13 (Windows-10-10.0.22000-SP0)
      x-ms-date:
<<<<<<< HEAD
      - Wed, 14 Sep 2022 23:54:35 GMT
=======
      - Wed, 14 Sep 2022 20:11:05 GMT
>>>>>>> 179fb04f
      x-ms-range:
      - bytes=0-33554431
      x-ms-version:
      - '2021-04-10'
    method: GET
<<<<<<< HEAD
    uri: https://mystorage.blob.core.windows.net/job-00000000-0000-0000-0000-000000000000/rawOutputData?sv=PLACEHOLDER&sr=b&sig=PLACEHOLDER&se=PLACEHOLDER&sp=r&rscd=attachment%3B%20filename%3DQiskit%2BSample%2B-%2B3-qubit%2BGHZ%2Bcircuit-8fb9c0e2-3488-11ed-ae77-6045bdc85d00.output.json
=======
    uri: https://mystorage.blob.core.windows.net/job-00000000-0000-0000-0000-000000000000/rawOutputData?sv=PLACEHOLDER&sr=b&sig=PLACEHOLDER&se=PLACEHOLDER&sp=r&rscd=attachment%3B%20filename%3DQiskit%2BSample%2B-%2B3-qubit%2BGHZ%2Bcircuit-5209a596-3469-11ed-bb8f-6045bdc85d00.output.json
>>>>>>> 179fb04f
  response:
    body:
      string: '{"c": ["000", "000", "000", "000", "000", "000", "000", "000", "000",
        "000", "000", "000", "000", "000", "000", "000", "000", "000", "000", "000",
        "000", "000", "000", "000", "000", "000", "000", "000", "000", "000", "000",
        "000", "000", "000", "000", "000", "000", "000", "000", "000", "000", "000",
        "000", "000", "000", "000", "000", "000", "000", "000", "000", "000", "000",
        "000", "000", "000", "000", "000", "000", "000", "000", "000", "000", "000",
        "000", "000", "000", "000", "000", "000", "000", "000", "000", "000", "000",
        "000", "000", "000", "000", "000", "000", "000", "000", "000", "000", "000",
        "000", "000", "000", "000", "000", "000", "000", "000", "000", "000", "000",
        "000", "000", "000", "000", "000", "000", "000", "000", "000", "000", "000",
        "000", "000", "000", "000", "000", "000", "000", "000", "000", "000", "000",
        "000", "000", "000", "000", "000", "000", "000", "000", "000", "000", "000",
        "000", "000", "000", "000", "000", "000", "000", "000", "000", "000", "000",
        "000", "000", "000", "000", "000", "000", "000", "000", "000", "000", "000",
        "000", "000", "000", "000", "000", "000", "000", "000", "000", "000", "000",
        "000", "000", "000", "000", "000", "000", "000", "000", "000", "000", "000",
        "000", "000", "000", "000", "000", "000", "000", "000", "000", "000", "000",
        "000", "000", "000", "000", "000", "000", "000", "000", "000", "000", "000",
        "000", "000", "000", "000", "000", "000", "000", "000", "000", "000", "000",
        "000", "000", "000", "000", "000", "000", "000", "000", "000", "000", "000",
        "000", "000", "000", "000", "000", "000", "000", "000", "000", "000", "000",
        "000", "000", "000", "000", "000", "000", "000", "000", "000", "000", "000",
        "000", "000", "000", "000", "000", "000", "000", "000", "000", "000", "000",
        "000", "000", "000", "000", "000", "000", "000", "000", "000", "000", "000",
        "000", "000", "000", "000", "000", "000", "000", "000", "000", "000", "000",
        "000", "000", "000", "000", "000", "000", "000", "000", "000", "000", "000",
        "000", "000", "000", "000", "000", "000", "000", "000", "000", "000", "000",
        "000", "000", "000", "000", "000", "000", "000", "000", "000", "000", "000",
        "000", "000", "000", "000", "000", "000", "000", "000", "000", "000", "000",
        "000", "000", "000", "000", "000", "000", "000", "000", "000", "000", "000",
        "000", "000", "000", "000", "000", "000", "000", "000", "000", "000", "000",
        "000", "000", "000", "000", "000", "000", "000", "000", "000", "000", "000",
        "000", "000", "000", "000", "000", "000", "000", "000", "000", "000", "000",
        "000", "000", "000", "000", "000", "000", "000", "000", "000", "000", "000",
        "000", "000", "000", "000", "000", "000", "000", "000", "000", "000", "000",
        "000", "000", "000", "000", "000", "000", "000", "000", "000", "000", "000",
        "000", "000", "000", "000", "000", "000", "000", "000", "000", "000", "000",
        "000", "000", "000", "000", "000", "000", "000", "000", "000", "000", "000",
        "000", "000", "000", "000", "000", "000", "000", "000", "000", "000", "000",
        "000", "000", "000", "000", "000", "000", "000", "000", "000", "000", "000",
        "000", "000", "000", "000", "000", "000", "000", "000", "000", "000", "000",
        "000", "000", "000", "000", "000", "000", "000", "000", "000", "000", "000",
        "000", "000", "000", "000", "000", "000", "000", "000", "000", "000", "000",
        "000", "000", "000", "000", "000", "000", "000", "000", "000", "000", "000",
        "000", "000", "000", "000", "000", "000", "000", "000", "000", "000", "000",
        "000", "000", "000", "000", "000", "000", "000"], "access_token": "fake_token"}'
    headers:
      accept-ranges:
      - bytes
      content-length:
      - '3507'
      content-range:
      - bytes 0-3506/3507
      content-type:
      - application/octet-stream
      x-ms-blob-content-md5:
      - DlFMtLGNTedhCRW9QrLH7g==
      x-ms-blob-type:
      - BlockBlob
      x-ms-creation-time:
<<<<<<< HEAD
      - Wed, 14 Sep 2022 23:54:28 GMT
=======
      - Wed, 14 Sep 2022 20:10:50 GMT
>>>>>>> 179fb04f
      x-ms-lease-state:
      - available
      x-ms-lease-status:
      - unlocked
      x-ms-server-encrypted:
      - 'true'
      x-ms-version:
      - '2021-04-10'
    status:
      code: 206
      message: Partial Content
version: 1<|MERGE_RESOLUTION|>--- conflicted
+++ resolved
@@ -93,24 +93,15 @@
         "averageQueueTime": 0, "statusPage": null}, {"id": "microsoft.qmc.cpu.experimental",
         "currentAvailability": "Available", "averageQueueTime": 0, "statusPage": null}]},
         {"id": "ionq", "currentAvailability": "Available", "targets": [{"id": "ionq.qpu",
-<<<<<<< HEAD
         "currentAvailability": "Available", "averageQueueTime": 212, "statusPage":
         "https://status.ionq.co"}, {"id": "ionq.qpu.aria-1", "currentAvailability":
         "Available", "averageQueueTime": 138794, "statusPage": "https://status.ionq.co"},
         {"id": "ionq.simulator", "currentAvailability": "Available", "averageQueueTime":
         3, "statusPage": "https://status.ionq.co"}]}, {"id": "quantinuum", "currentAvailability":
-=======
-        "currentAvailability": "Available", "averageQueueTime": 120, "statusPage":
-        "https://status.ionq.co"}, {"id": "ionq.qpu.aria-1", "currentAvailability":
-        "Available", "averageQueueTime": 141363, "statusPage": "https://status.ionq.co"},
-        {"id": "ionq.simulator", "currentAvailability": "Available", "averageQueueTime":
-        5, "statusPage": "https://status.ionq.co"}]}, {"id": "quantinuum", "currentAvailability":
->>>>>>> 179fb04f
         "Degraded", "targets": [{"id": "quantinuum.hqs-lt-s1", "currentAvailability":
         "Unavailable", "averageQueueTime": 0, "statusPage": "https://www.quantinuum.com/products/h1"},
         {"id": "quantinuum.hqs-lt-s1-apival", "currentAvailability": "Available",
         "averageQueueTime": 1, "statusPage": "https://www.quantinuum.com/products/h1"},
-<<<<<<< HEAD
         {"id": "quantinuum.hqs-lt-s2", "currentAvailability": "Degraded", "averageQueueTime":
         353984, "statusPage": "https://www.quantinuum.com/products/h1"}, {"id": "quantinuum.hqs-lt-s2-apival",
         "currentAvailability": "Available", "averageQueueTime": 0, "statusPage": "https://www.quantinuum.com/products/h1"},
@@ -127,24 +118,6 @@
         "currentAvailability": "Available", "averageQueueTime": 0, "statusPage": "https://www.quantinuum.com/products/h1"},
         {"id": "quantinuum.sim.h1-1e", "currentAvailability": "Available", "averageQueueTime":
         146, "statusPage": "https://www.quantinuum.com/products/h1"}, {"id": "quantinuum.sim.h1-2e",
-=======
-        {"id": "quantinuum.hqs-lt-s2", "currentAvailability": "Available", "averageQueueTime":
-        421821, "statusPage": "https://www.quantinuum.com/products/h1"}, {"id": "quantinuum.hqs-lt-s2-apival",
-        "currentAvailability": "Available", "averageQueueTime": 0, "statusPage": "https://www.quantinuum.com/products/h1"},
-        {"id": "quantinuum.hqs-lt-s1-sim", "currentAvailability": "Available", "averageQueueTime":
-        147, "statusPage": "https://www.quantinuum.com/products/h1"}, {"id": "quantinuum.hqs-lt-s2-sim",
-        "currentAvailability": "Available", "averageQueueTime": 28, "statusPage":
-        "https://www.quantinuum.com/products/h1"}, {"id": "quantinuum.hqs-lt", "currentAvailability":
-        "Available", "averageQueueTime": 0, "statusPage": "https://www.quantinuum.com/products/h1"},
-        {"id": "quantinuum.qpu.h1-1", "currentAvailability": "Unavailable", "averageQueueTime":
-        0, "statusPage": "https://www.quantinuum.com/products/h1"}, {"id": "quantinuum.sim.h1-1sc",
-        "currentAvailability": "Available", "averageQueueTime": 1, "statusPage": "https://www.quantinuum.com/products/h1"},
-        {"id": "quantinuum.qpu.h1-2", "currentAvailability": "Available", "averageQueueTime":
-        421821, "statusPage": "https://www.quantinuum.com/products/h1"}, {"id": "quantinuum.sim.h1-2sc",
-        "currentAvailability": "Available", "averageQueueTime": 0, "statusPage": "https://www.quantinuum.com/products/h1"},
-        {"id": "quantinuum.sim.h1-1e", "currentAvailability": "Available", "averageQueueTime":
-        147, "statusPage": "https://www.quantinuum.com/products/h1"}, {"id": "quantinuum.sim.h1-2e",
->>>>>>> 179fb04f
         "currentAvailability": "Available", "averageQueueTime": 28, "statusPage":
         "https://www.quantinuum.com/products/h1"}, {"id": "quantinuum.qpu.h1", "currentAvailability":
         "Unavailable", "averageQueueTime": 0, "statusPage": null}]}, {"id": "honeywell",
@@ -153,26 +126,17 @@
         "https://www.honeywell.com/en-us/company/quantum"}, {"id": "honeywell.hqs-lt-s1-apival",
         "currentAvailability": "Available", "averageQueueTime": 1, "statusPage": "https://www.honeywell.com/en-us/company/quantum"},
         {"id": "honeywell.hqs-lt-s2", "currentAvailability": "Degraded", "averageQueueTime":
-<<<<<<< HEAD
         353984, "statusPage": "https://www.honeywell.com/en-us/company/quantum"},
         {"id": "honeywell.hqs-lt-s2-apival", "currentAvailability": "Available", "averageQueueTime":
         0, "statusPage": "https://www.honeywell.com/en-us/company/quantum"}, {"id":
         "honeywell.hqs-lt-s1-sim", "currentAvailability": "Available", "averageQueueTime":
         146, "statusPage": "https://www.honeywell.com/en-us/company/quantum"}, {"id":
-=======
-        421821, "statusPage": "https://www.honeywell.com/en-us/company/quantum"},
-        {"id": "honeywell.hqs-lt-s2-apival", "currentAvailability": "Available", "averageQueueTime":
-        0, "statusPage": "https://www.honeywell.com/en-us/company/quantum"}, {"id":
-        "honeywell.hqs-lt-s1-sim", "currentAvailability": "Available", "averageQueueTime":
-        147, "statusPage": "https://www.honeywell.com/en-us/company/quantum"}, {"id":
->>>>>>> 179fb04f
         "honeywell.hqs-lt", "currentAvailability": "Degraded", "averageQueueTime":
         0, "statusPage": "https://www.honeywell.com/en-us/company/quantum"}]}, {"id":
         "rigetti", "currentAvailability": "Available", "targets": [{"id": "rigetti.sim.qvm",
         "currentAvailability": "Available", "averageQueueTime": 5, "statusPage": "https://rigetti.statuspage.io/"},
         {"id": "rigetti.qpu.aspen-11", "currentAvailability": "Available", "averageQueueTime":
         5, "statusPage": "https://rigetti.statuspage.io/"}, {"id": "rigetti.qpu.aspen-m-2",
-<<<<<<< HEAD
         "currentAvailability": "Available", "averageQueueTime": 5, "statusPage": "https://rigetti.statuspage.io/"}]},
         {"id": "1qbit", "currentAvailability": "Degraded", "targets": [{"id": "1qbit.tabu",
         "currentAvailability": "Degraded", "averageQueueTime": 0, "statusPage": "https://status.1qbit.com/"},
@@ -183,13 +147,6 @@
     headers:
       content-length:
       - '7526'
-=======
-        "currentAvailability": "Available", "averageQueueTime": 5, "statusPage": "https://rigetti.statuspage.io/"}]}],
-        "nextLink": null, "access_token": "fake_token"}'
-    headers:
-      content-length:
-      - '7114'
->>>>>>> 179fb04f
       content-type:
       - application/json; charset=utf-8
       transfer-encoding:
@@ -252,24 +209,15 @@
         "averageQueueTime": 0, "statusPage": null}, {"id": "microsoft.qmc.cpu.experimental",
         "currentAvailability": "Available", "averageQueueTime": 0, "statusPage": null}]},
         {"id": "ionq", "currentAvailability": "Available", "targets": [{"id": "ionq.qpu",
-<<<<<<< HEAD
         "currentAvailability": "Available", "averageQueueTime": 212, "statusPage":
         "https://status.ionq.co"}, {"id": "ionq.qpu.aria-1", "currentAvailability":
         "Available", "averageQueueTime": 138794, "statusPage": "https://status.ionq.co"},
         {"id": "ionq.simulator", "currentAvailability": "Available", "averageQueueTime":
         3, "statusPage": "https://status.ionq.co"}]}, {"id": "quantinuum", "currentAvailability":
-=======
-        "currentAvailability": "Available", "averageQueueTime": 120, "statusPage":
-        "https://status.ionq.co"}, {"id": "ionq.qpu.aria-1", "currentAvailability":
-        "Available", "averageQueueTime": 141363, "statusPage": "https://status.ionq.co"},
-        {"id": "ionq.simulator", "currentAvailability": "Available", "averageQueueTime":
-        5, "statusPage": "https://status.ionq.co"}]}, {"id": "quantinuum", "currentAvailability":
->>>>>>> 179fb04f
         "Degraded", "targets": [{"id": "quantinuum.hqs-lt-s1", "currentAvailability":
         "Unavailable", "averageQueueTime": 0, "statusPage": "https://www.quantinuum.com/products/h1"},
         {"id": "quantinuum.hqs-lt-s1-apival", "currentAvailability": "Available",
         "averageQueueTime": 1, "statusPage": "https://www.quantinuum.com/products/h1"},
-<<<<<<< HEAD
         {"id": "quantinuum.hqs-lt-s2", "currentAvailability": "Degraded", "averageQueueTime":
         353984, "statusPage": "https://www.quantinuum.com/products/h1"}, {"id": "quantinuum.hqs-lt-s2-apival",
         "currentAvailability": "Available", "averageQueueTime": 0, "statusPage": "https://www.quantinuum.com/products/h1"},
@@ -286,24 +234,6 @@
         "currentAvailability": "Available", "averageQueueTime": 0, "statusPage": "https://www.quantinuum.com/products/h1"},
         {"id": "quantinuum.sim.h1-1e", "currentAvailability": "Available", "averageQueueTime":
         146, "statusPage": "https://www.quantinuum.com/products/h1"}, {"id": "quantinuum.sim.h1-2e",
-=======
-        {"id": "quantinuum.hqs-lt-s2", "currentAvailability": "Available", "averageQueueTime":
-        421821, "statusPage": "https://www.quantinuum.com/products/h1"}, {"id": "quantinuum.hqs-lt-s2-apival",
-        "currentAvailability": "Available", "averageQueueTime": 0, "statusPage": "https://www.quantinuum.com/products/h1"},
-        {"id": "quantinuum.hqs-lt-s1-sim", "currentAvailability": "Available", "averageQueueTime":
-        147, "statusPage": "https://www.quantinuum.com/products/h1"}, {"id": "quantinuum.hqs-lt-s2-sim",
-        "currentAvailability": "Available", "averageQueueTime": 28, "statusPage":
-        "https://www.quantinuum.com/products/h1"}, {"id": "quantinuum.hqs-lt", "currentAvailability":
-        "Available", "averageQueueTime": 0, "statusPage": "https://www.quantinuum.com/products/h1"},
-        {"id": "quantinuum.qpu.h1-1", "currentAvailability": "Unavailable", "averageQueueTime":
-        0, "statusPage": "https://www.quantinuum.com/products/h1"}, {"id": "quantinuum.sim.h1-1sc",
-        "currentAvailability": "Available", "averageQueueTime": 1, "statusPage": "https://www.quantinuum.com/products/h1"},
-        {"id": "quantinuum.qpu.h1-2", "currentAvailability": "Available", "averageQueueTime":
-        421821, "statusPage": "https://www.quantinuum.com/products/h1"}, {"id": "quantinuum.sim.h1-2sc",
-        "currentAvailability": "Available", "averageQueueTime": 0, "statusPage": "https://www.quantinuum.com/products/h1"},
-        {"id": "quantinuum.sim.h1-1e", "currentAvailability": "Available", "averageQueueTime":
-        147, "statusPage": "https://www.quantinuum.com/products/h1"}, {"id": "quantinuum.sim.h1-2e",
->>>>>>> 179fb04f
         "currentAvailability": "Available", "averageQueueTime": 28, "statusPage":
         "https://www.quantinuum.com/products/h1"}, {"id": "quantinuum.qpu.h1", "currentAvailability":
         "Unavailable", "averageQueueTime": 0, "statusPage": null}]}, {"id": "honeywell",
@@ -312,26 +242,17 @@
         "https://www.honeywell.com/en-us/company/quantum"}, {"id": "honeywell.hqs-lt-s1-apival",
         "currentAvailability": "Available", "averageQueueTime": 1, "statusPage": "https://www.honeywell.com/en-us/company/quantum"},
         {"id": "honeywell.hqs-lt-s2", "currentAvailability": "Degraded", "averageQueueTime":
-<<<<<<< HEAD
         353984, "statusPage": "https://www.honeywell.com/en-us/company/quantum"},
         {"id": "honeywell.hqs-lt-s2-apival", "currentAvailability": "Available", "averageQueueTime":
         0, "statusPage": "https://www.honeywell.com/en-us/company/quantum"}, {"id":
         "honeywell.hqs-lt-s1-sim", "currentAvailability": "Available", "averageQueueTime":
         146, "statusPage": "https://www.honeywell.com/en-us/company/quantum"}, {"id":
-=======
-        421821, "statusPage": "https://www.honeywell.com/en-us/company/quantum"},
-        {"id": "honeywell.hqs-lt-s2-apival", "currentAvailability": "Available", "averageQueueTime":
-        0, "statusPage": "https://www.honeywell.com/en-us/company/quantum"}, {"id":
-        "honeywell.hqs-lt-s1-sim", "currentAvailability": "Available", "averageQueueTime":
-        147, "statusPage": "https://www.honeywell.com/en-us/company/quantum"}, {"id":
->>>>>>> 179fb04f
         "honeywell.hqs-lt", "currentAvailability": "Degraded", "averageQueueTime":
         0, "statusPage": "https://www.honeywell.com/en-us/company/quantum"}]}, {"id":
         "rigetti", "currentAvailability": "Available", "targets": [{"id": "rigetti.sim.qvm",
         "currentAvailability": "Available", "averageQueueTime": 5, "statusPage": "https://rigetti.statuspage.io/"},
         {"id": "rigetti.qpu.aspen-11", "currentAvailability": "Available", "averageQueueTime":
         5, "statusPage": "https://rigetti.statuspage.io/"}, {"id": "rigetti.qpu.aspen-m-2",
-<<<<<<< HEAD
         "currentAvailability": "Available", "averageQueueTime": 5, "statusPage": "https://rigetti.statuspage.io/"}]},
         {"id": "1qbit", "currentAvailability": "Degraded", "targets": [{"id": "1qbit.tabu",
         "currentAvailability": "Degraded", "averageQueueTime": 0, "statusPage": "https://status.1qbit.com/"},
@@ -342,13 +263,6 @@
     headers:
       content-length:
       - '7526'
-=======
-        "currentAvailability": "Available", "averageQueueTime": 5, "statusPage": "https://rigetti.statuspage.io/"}]}],
-        "nextLink": null, "access_token": "fake_token"}'
-    headers:
-      content-length:
-      - '7114'
->>>>>>> 179fb04f
       content-type:
       - application/json; charset=utf-8
       transfer-encoding:
@@ -399,11 +313,7 @@
       User-Agent:
       - azsdk-python-storage-blob/12.11.0 Python/3.9.13 (Windows-10-10.0.22000-SP0)
       x-ms-date:
-<<<<<<< HEAD
       - Wed, 14 Sep 2022 23:54:26 GMT
-=======
-      - Wed, 14 Sep 2022 20:10:48 GMT
->>>>>>> 179fb04f
       x-ms-version:
       - '2021-04-10'
     method: GET
@@ -411,11 +321,7 @@
   response:
     body:
       string: "\uFEFF<?xml version=\"1.0\" encoding=\"utf-8\"?><Error><Code>ContainerNotFound</Code><Message>The
-<<<<<<< HEAD
         specified container does not exist.\nRequestId:826e4e16-001e-000d-4f95-c87aa3000000\nTime:2022-09-14T23:54:27.0969450Z</Message></Error>"
-=======
-        specified container does not exist.\nRequestId:167b6dc3-701e-0065-3a76-c81c33000000\nTime:2022-09-14T20:10:49.1249784Z</Message></Error>"
->>>>>>> 179fb04f
     headers:
       content-length:
       - '223'
@@ -440,11 +346,7 @@
       User-Agent:
       - azsdk-python-storage-blob/12.11.0 Python/3.9.13 (Windows-10-10.0.22000-SP0)
       x-ms-date:
-<<<<<<< HEAD
       - Wed, 14 Sep 2022 23:54:27 GMT
-=======
-      - Wed, 14 Sep 2022 20:10:49 GMT
->>>>>>> 179fb04f
       x-ms-version:
       - '2021-04-10'
     method: PUT
@@ -472,11 +374,7 @@
       User-Agent:
       - azsdk-python-storage-blob/12.11.0 Python/3.9.13 (Windows-10-10.0.22000-SP0)
       x-ms-date:
-<<<<<<< HEAD
       - Wed, 14 Sep 2022 23:54:27 GMT
-=======
-      - Wed, 14 Sep 2022 20:10:49 GMT
->>>>>>> 179fb04f
       x-ms-version:
       - '2021-04-10'
     method: GET
@@ -516,11 +414,7 @@
       x-ms-blob-type:
       - BlockBlob
       x-ms-date:
-<<<<<<< HEAD
       - Wed, 14 Sep 2022 23:54:27 GMT
-=======
-      - Wed, 14 Sep 2022 20:10:49 GMT
->>>>>>> 179fb04f
       x-ms-version:
       - '2021-04-10'
     method: PUT
@@ -552,11 +446,7 @@
       Connection:
       - keep-alive
       Content-Length:
-<<<<<<< HEAD
       - '804'
-=======
-      - '772'
->>>>>>> 179fb04f
       Content-Type:
       - application/json
       User-Agent:
@@ -568,7 +458,6 @@
       string: '{"containerUri": "https://mystorage.blob.core.windows.net/job-00000000-0000-0000-0000-000000000000?sv=PLACEHOLDER&sig=PLACEHOLDER&se=PLACEHOLDER&srt=co&ss=b&sp=racw",
         "inputDataUri": "https://mystorage.blob.core.windows.net/job-00000000-0000-0000-0000-000000000000/inputData?sv=PLACEHOLDER&sr=b&sig=PLACEHOLDER&se=PLACEHOLDER&sp=rcw",
         "inputDataFormat": "honeywell.openqasm.v1", "inputParams": {"count": 500,
-<<<<<<< HEAD
         "targetCapability": "openqasm", "shots": 500}, "providerId": "honeywell",
         "target": "honeywell.hqs-lt-s1-apival", "metadata": {"qiskit": "True", "name":
         "Qiskit Sample - 3-qubit GHZ circuit", "num_qubits": "4", "metadata": "{\"some\":
@@ -576,25 +465,12 @@
         "status": "Waiting", "outputDataFormat": "honeywell.quantum-results.v1", "outputDataUri":
         "https://mystorage.blob.core.windows.net:443/job-00000000-0000-0000-0000-000000000000/outputData?sv=PLACEHOLDER&sig=PLACEHOLDER&se=PLACEHOLDER&srt=co&ss=b&sp=racw",
         "creationTime": "2022-09-14T23:54:28.1145775+00:00", "beginExecutionTime":
-=======
-        "shots": 500}, "providerId": "honeywell", "target": "honeywell.hqs-lt-s1-apival",
-        "metadata": {"qiskit": "True", "name": "Qiskit Sample - 3-qubit GHZ circuit",
-        "num_qubits": "4", "metadata": "{\"some\": \"data\"}"}, "name": "Qiskit Sample
-        - 3-qubit GHZ circuit", "id": "00000000-0000-0000-0000-000000000000", "status":
-        "Waiting", "outputDataFormat": "honeywell.quantum-results.v1", "outputDataUri":
-        "https://azuresdkteststo.blob.core.windows.net:443/job-00000000-0000-0000-0000-000000000000/outputData?sv=PLACEHOLDER&sig=PLACEHOLDER&se=PLACEHOLDER&srt=co&ss=b&sp=racw",
-        "creationTime": "2022-09-14T20:10:49.6439468+00:00", "beginExecutionTime":
->>>>>>> 179fb04f
         null, "endExecutionTime": null, "cancellationTime": null, "costEstimate":
         null, "errorData": null, "isCancelling": false, "tags": [], "access_token":
         "fake_token"}'
     headers:
       content-length:
-<<<<<<< HEAD
       - '1163'
-=======
-      - '1081'
->>>>>>> 179fb04f
       content-type:
       - application/json; charset=utf-8
       transfer-encoding:
@@ -618,7 +494,6 @@
   response:
     body:
       string: '{"containerUri": "https://mystorage.blob.core.windows.net/job-00000000-0000-0000-0000-000000000000?sv=PLACEHOLDER&sig=PLACEHOLDER&se=PLACEHOLDER&srt=co&ss=b&sp=racw",
-<<<<<<< HEAD
         "inputDataUri": "https://mystorage.blob.core.windows.net/job-00000000-0000-0000-0000-000000000000/inputData?sv=PLACEHOLDER&sr=b&sig=PLACEHOLDER&se=PLACEHOLDER&sp=r&rscd=attachment%3B%20filename%3DQiskit%2BSample%2B-%2B3-qubit%2BGHZ%2Bcircuit-8fb9c0e2-3488-11ed-ae77-6045bdc85d00.input.json",
         "inputDataFormat": "honeywell.openqasm.v1", "inputParams": {"count": 500,
         "targetCapability": "openqasm", "shots": 500}, "providerId": "honeywell",
@@ -629,29 +504,13 @@
         "outputDataUri": "https://mystorage.blob.core.windows.net/job-00000000-0000-0000-0000-000000000000/rawOutputData?sv=PLACEHOLDER&sr=b&sig=PLACEHOLDER&se=PLACEHOLDER&sp=r&rscd=attachment%3B%20filename%3DQiskit%2BSample%2B-%2B3-qubit%2BGHZ%2Bcircuit-8fb9c0e2-3488-11ed-ae77-6045bdc85d00.output.json",
         "creationTime": "2022-09-14T23:54:28.1145775+00:00", "beginExecutionTime":
         "2022-09-14T23:54:29.7822+00:00", "endExecutionTime": "2022-09-14T23:54:29.782652+00:00",
-=======
-        "inputDataUri": "https://mystorage.blob.core.windows.net/job-00000000-0000-0000-0000-000000000000/inputData?sv=PLACEHOLDER&sr=b&sig=PLACEHOLDER&se=PLACEHOLDER&sp=r&rscd=attachment%3B%20filename%3DQiskit%2BSample%2B-%2B3-qubit%2BGHZ%2Bcircuit-5209a596-3469-11ed-bb8f-6045bdc85d00.input.json",
-        "inputDataFormat": "honeywell.openqasm.v1", "inputParams": {"count": 500,
-        "shots": 500}, "providerId": "honeywell", "target": "honeywell.hqs-lt-s1-apival",
-        "metadata": {"qiskit": "True", "name": "Qiskit Sample - 3-qubit GHZ circuit",
-        "num_qubits": "4", "metadata": "{\"some\": \"data\"}"}, "name": "Qiskit Sample
-        - 3-qubit GHZ circuit", "id": "00000000-0000-0000-0000-000000000000", "status":
-        "Succeeded", "outputDataFormat": "honeywell.quantum-results.v1", "outputDataUri":
-        "https://mystorage.blob.core.windows.net/job-00000000-0000-0000-0000-000000000000/rawOutputData?sv=PLACEHOLDER&sr=b&sig=PLACEHOLDER&se=PLACEHOLDER&sp=r&rscd=attachment%3B%20filename%3DQiskit%2BSample%2B-%2B3-qubit%2BGHZ%2Bcircuit-5209a596-3469-11ed-bb8f-6045bdc85d00.output.json",
-        "creationTime": "2022-09-14T20:10:49.6439468+00:00", "beginExecutionTime":
-        "2022-09-14T20:10:53.554881+00:00", "endExecutionTime": "2022-09-14T20:10:53.555369+00:00",
->>>>>>> 179fb04f
         "cancellationTime": null, "costEstimate": {"currencyCode": "USD", "events":
         [{"dimensionId": "hqc", "dimensionName": "HQC", "measureUnit": "hqc", "amountBilled":
         0.0, "amountConsumed": 0.0, "unitPrice": 0.0}], "estimatedTotal": 0.0}, "errorData":
         null, "isCancelling": false, "tags": [], "access_token": "fake_token"}'
     headers:
       content-length:
-<<<<<<< HEAD
       - '1634'
-=======
-      - '1606'
->>>>>>> 179fb04f
       content-type:
       - application/json; charset=utf-8
       transfer-encoding:
@@ -675,7 +534,6 @@
   response:
     body:
       string: '{"containerUri": "https://mystorage.blob.core.windows.net/job-00000000-0000-0000-0000-000000000000?sv=PLACEHOLDER&sig=PLACEHOLDER&se=PLACEHOLDER&srt=co&ss=b&sp=racw",
-<<<<<<< HEAD
         "inputDataUri": "https://mystorage.blob.core.windows.net/job-00000000-0000-0000-0000-000000000000/inputData?sv=PLACEHOLDER&sr=b&sig=PLACEHOLDER&se=PLACEHOLDER&sp=r&rscd=attachment%3B%20filename%3DQiskit%2BSample%2B-%2B3-qubit%2BGHZ%2Bcircuit-8fb9c0e2-3488-11ed-ae77-6045bdc85d00.input.json",
         "inputDataFormat": "honeywell.openqasm.v1", "inputParams": {"count": 500,
         "targetCapability": "openqasm", "shots": 500}, "providerId": "honeywell",
@@ -686,29 +544,13 @@
         "outputDataUri": "https://mystorage.blob.core.windows.net/job-00000000-0000-0000-0000-000000000000/rawOutputData?sv=PLACEHOLDER&sr=b&sig=PLACEHOLDER&se=PLACEHOLDER&sp=r&rscd=attachment%3B%20filename%3DQiskit%2BSample%2B-%2B3-qubit%2BGHZ%2Bcircuit-8fb9c0e2-3488-11ed-ae77-6045bdc85d00.output.json",
         "creationTime": "2022-09-14T23:54:28.1145775+00:00", "beginExecutionTime":
         "2022-09-14T23:54:29.7822+00:00", "endExecutionTime": "2022-09-14T23:54:29.782652+00:00",
-=======
-        "inputDataUri": "https://mystorage.blob.core.windows.net/job-00000000-0000-0000-0000-000000000000/inputData?sv=PLACEHOLDER&sr=b&sig=PLACEHOLDER&se=PLACEHOLDER&sp=r&rscd=attachment%3B%20filename%3DQiskit%2BSample%2B-%2B3-qubit%2BGHZ%2Bcircuit-5209a596-3469-11ed-bb8f-6045bdc85d00.input.json",
-        "inputDataFormat": "honeywell.openqasm.v1", "inputParams": {"count": 500,
-        "shots": 500}, "providerId": "honeywell", "target": "honeywell.hqs-lt-s1-apival",
-        "metadata": {"qiskit": "True", "name": "Qiskit Sample - 3-qubit GHZ circuit",
-        "num_qubits": "4", "metadata": "{\"some\": \"data\"}"}, "name": "Qiskit Sample
-        - 3-qubit GHZ circuit", "id": "00000000-0000-0000-0000-000000000000", "status":
-        "Succeeded", "outputDataFormat": "honeywell.quantum-results.v1", "outputDataUri":
-        "https://mystorage.blob.core.windows.net/job-00000000-0000-0000-0000-000000000000/rawOutputData?sv=PLACEHOLDER&sr=b&sig=PLACEHOLDER&se=PLACEHOLDER&sp=r&rscd=attachment%3B%20filename%3DQiskit%2BSample%2B-%2B3-qubit%2BGHZ%2Bcircuit-5209a596-3469-11ed-bb8f-6045bdc85d00.output.json",
-        "creationTime": "2022-09-14T20:10:49.6439468+00:00", "beginExecutionTime":
-        "2022-09-14T20:10:53.554881+00:00", "endExecutionTime": "2022-09-14T20:10:53.555369+00:00",
->>>>>>> 179fb04f
         "cancellationTime": null, "costEstimate": {"currencyCode": "USD", "events":
         [{"dimensionId": "hqc", "dimensionName": "HQC", "measureUnit": "hqc", "amountBilled":
         0.0, "amountConsumed": 0.0, "unitPrice": 0.0}], "estimatedTotal": 0.0}, "errorData":
         null, "isCancelling": false, "tags": [], "access_token": "fake_token"}'
     headers:
       content-length:
-<<<<<<< HEAD
       - '1634'
-=======
-      - '1606'
->>>>>>> 179fb04f
       content-type:
       - application/json; charset=utf-8
       transfer-encoding:
@@ -732,7 +574,6 @@
   response:
     body:
       string: '{"containerUri": "https://mystorage.blob.core.windows.net/job-00000000-0000-0000-0000-000000000000?sv=PLACEHOLDER&sig=PLACEHOLDER&se=PLACEHOLDER&srt=co&ss=b&sp=racw",
-<<<<<<< HEAD
         "inputDataUri": "https://mystorage.blob.core.windows.net/job-00000000-0000-0000-0000-000000000000/inputData?sv=PLACEHOLDER&sr=b&sig=PLACEHOLDER&se=PLACEHOLDER&sp=r&rscd=attachment%3B%20filename%3DQiskit%2BSample%2B-%2B3-qubit%2BGHZ%2Bcircuit-8fb9c0e2-3488-11ed-ae77-6045bdc85d00.input.json",
         "inputDataFormat": "honeywell.openqasm.v1", "inputParams": {"count": 500,
         "targetCapability": "openqasm", "shots": 500}, "providerId": "honeywell",
@@ -743,29 +584,13 @@
         "outputDataUri": "https://mystorage.blob.core.windows.net/job-00000000-0000-0000-0000-000000000000/rawOutputData?sv=PLACEHOLDER&sr=b&sig=PLACEHOLDER&se=PLACEHOLDER&sp=r&rscd=attachment%3B%20filename%3DQiskit%2BSample%2B-%2B3-qubit%2BGHZ%2Bcircuit-8fb9c0e2-3488-11ed-ae77-6045bdc85d00.output.json",
         "creationTime": "2022-09-14T23:54:28.1145775+00:00", "beginExecutionTime":
         "2022-09-14T23:54:29.7822+00:00", "endExecutionTime": "2022-09-14T23:54:29.782652+00:00",
-=======
-        "inputDataUri": "https://mystorage.blob.core.windows.net/job-00000000-0000-0000-0000-000000000000/inputData?sv=PLACEHOLDER&sr=b&sig=PLACEHOLDER&se=PLACEHOLDER&sp=r&rscd=attachment%3B%20filename%3DQiskit%2BSample%2B-%2B3-qubit%2BGHZ%2Bcircuit-5209a596-3469-11ed-bb8f-6045bdc85d00.input.json",
-        "inputDataFormat": "honeywell.openqasm.v1", "inputParams": {"count": 500,
-        "shots": 500}, "providerId": "honeywell", "target": "honeywell.hqs-lt-s1-apival",
-        "metadata": {"qiskit": "True", "name": "Qiskit Sample - 3-qubit GHZ circuit",
-        "num_qubits": "4", "metadata": "{\"some\": \"data\"}"}, "name": "Qiskit Sample
-        - 3-qubit GHZ circuit", "id": "00000000-0000-0000-0000-000000000000", "status":
-        "Succeeded", "outputDataFormat": "honeywell.quantum-results.v1", "outputDataUri":
-        "https://mystorage.blob.core.windows.net/job-00000000-0000-0000-0000-000000000000/rawOutputData?sv=PLACEHOLDER&sr=b&sig=PLACEHOLDER&se=PLACEHOLDER&sp=r&rscd=attachment%3B%20filename%3DQiskit%2BSample%2B-%2B3-qubit%2BGHZ%2Bcircuit-5209a596-3469-11ed-bb8f-6045bdc85d00.output.json",
-        "creationTime": "2022-09-14T20:10:49.6439468+00:00", "beginExecutionTime":
-        "2022-09-14T20:10:53.554881+00:00", "endExecutionTime": "2022-09-14T20:10:53.555369+00:00",
->>>>>>> 179fb04f
         "cancellationTime": null, "costEstimate": {"currencyCode": "USD", "events":
         [{"dimensionId": "hqc", "dimensionName": "HQC", "measureUnit": "hqc", "amountBilled":
         0.0, "amountConsumed": 0.0, "unitPrice": 0.0}], "estimatedTotal": 0.0}, "errorData":
         null, "isCancelling": false, "tags": [], "access_token": "fake_token"}'
     headers:
       content-length:
-<<<<<<< HEAD
       - '1634'
-=======
-      - '1606'
->>>>>>> 179fb04f
       content-type:
       - application/json; charset=utf-8
       transfer-encoding:
@@ -828,35 +653,20 @@
         "averageQueueTime": 0, "statusPage": null}, {"id": "microsoft.qmc.cpu.experimental",
         "currentAvailability": "Available", "averageQueueTime": 0, "statusPage": null}]},
         {"id": "ionq", "currentAvailability": "Available", "targets": [{"id": "ionq.qpu",
-<<<<<<< HEAD
         "currentAvailability": "Available", "averageQueueTime": 212, "statusPage":
         "https://status.ionq.co"}, {"id": "ionq.qpu.aria-1", "currentAvailability":
         "Available", "averageQueueTime": 138794, "statusPage": "https://status.ionq.co"},
         {"id": "ionq.simulator", "currentAvailability": "Available", "averageQueueTime":
         3, "statusPage": "https://status.ionq.co"}]}, {"id": "quantinuum", "currentAvailability":
-=======
-        "currentAvailability": "Available", "averageQueueTime": 137, "statusPage":
-        "https://status.ionq.co"}, {"id": "ionq.qpu.aria-1", "currentAvailability":
-        "Available", "averageQueueTime": 135524, "statusPage": "https://status.ionq.co"},
-        {"id": "ionq.simulator", "currentAvailability": "Available", "averageQueueTime":
-        5, "statusPage": "https://status.ionq.co"}]}, {"id": "quantinuum", "currentAvailability":
->>>>>>> 179fb04f
         "Degraded", "targets": [{"id": "quantinuum.hqs-lt-s1", "currentAvailability":
         "Unavailable", "averageQueueTime": 0, "statusPage": "https://www.quantinuum.com/products/h1"},
         {"id": "quantinuum.hqs-lt-s1-apival", "currentAvailability": "Available",
         "averageQueueTime": 1, "statusPage": "https://www.quantinuum.com/products/h1"},
         {"id": "quantinuum.hqs-lt-s2", "currentAvailability": "Degraded", "averageQueueTime":
-<<<<<<< HEAD
         353984, "statusPage": "https://www.quantinuum.com/products/h1"}, {"id": "quantinuum.hqs-lt-s2-apival",
         "currentAvailability": "Available", "averageQueueTime": 0, "statusPage": "https://www.quantinuum.com/products/h1"},
         {"id": "quantinuum.hqs-lt-s1-sim", "currentAvailability": "Available", "averageQueueTime":
         146, "statusPage": "https://www.quantinuum.com/products/h1"}, {"id": "quantinuum.hqs-lt-s2-sim",
-=======
-        421821, "statusPage": "https://www.quantinuum.com/products/h1"}, {"id": "quantinuum.hqs-lt-s2-apival",
-        "currentAvailability": "Available", "averageQueueTime": 0, "statusPage": "https://www.quantinuum.com/products/h1"},
-        {"id": "quantinuum.hqs-lt-s1-sim", "currentAvailability": "Available", "averageQueueTime":
-        147, "statusPage": "https://www.quantinuum.com/products/h1"}, {"id": "quantinuum.hqs-lt-s2-sim",
->>>>>>> 179fb04f
         "currentAvailability": "Available", "averageQueueTime": 28, "statusPage":
         "https://www.quantinuum.com/products/h1"}, {"id": "quantinuum.hqs-lt", "currentAvailability":
         "Degraded", "averageQueueTime": 0, "statusPage": "https://www.quantinuum.com/products/h1"},
@@ -864,17 +674,10 @@
         0, "statusPage": "https://www.quantinuum.com/products/h1"}, {"id": "quantinuum.sim.h1-1sc",
         "currentAvailability": "Available", "averageQueueTime": 1, "statusPage": "https://www.quantinuum.com/products/h1"},
         {"id": "quantinuum.qpu.h1-2", "currentAvailability": "Degraded", "averageQueueTime":
-<<<<<<< HEAD
         353984, "statusPage": "https://www.quantinuum.com/products/h1"}, {"id": "quantinuum.sim.h1-2sc",
         "currentAvailability": "Available", "averageQueueTime": 0, "statusPage": "https://www.quantinuum.com/products/h1"},
         {"id": "quantinuum.sim.h1-1e", "currentAvailability": "Available", "averageQueueTime":
         146, "statusPage": "https://www.quantinuum.com/products/h1"}, {"id": "quantinuum.sim.h1-2e",
-=======
-        421821, "statusPage": "https://www.quantinuum.com/products/h1"}, {"id": "quantinuum.sim.h1-2sc",
-        "currentAvailability": "Available", "averageQueueTime": 0, "statusPage": "https://www.quantinuum.com/products/h1"},
-        {"id": "quantinuum.sim.h1-1e", "currentAvailability": "Available", "averageQueueTime":
-        147, "statusPage": "https://www.quantinuum.com/products/h1"}, {"id": "quantinuum.sim.h1-2e",
->>>>>>> 179fb04f
         "currentAvailability": "Available", "averageQueueTime": 28, "statusPage":
         "https://www.quantinuum.com/products/h1"}, {"id": "quantinuum.qpu.h1", "currentAvailability":
         "Unavailable", "averageQueueTime": 0, "statusPage": null}]}, {"id": "honeywell",
@@ -883,26 +686,17 @@
         "https://www.honeywell.com/en-us/company/quantum"}, {"id": "honeywell.hqs-lt-s1-apival",
         "currentAvailability": "Available", "averageQueueTime": 1, "statusPage": "https://www.honeywell.com/en-us/company/quantum"},
         {"id": "honeywell.hqs-lt-s2", "currentAvailability": "Degraded", "averageQueueTime":
-<<<<<<< HEAD
         353984, "statusPage": "https://www.honeywell.com/en-us/company/quantum"},
         {"id": "honeywell.hqs-lt-s2-apival", "currentAvailability": "Available", "averageQueueTime":
         0, "statusPage": "https://www.honeywell.com/en-us/company/quantum"}, {"id":
         "honeywell.hqs-lt-s1-sim", "currentAvailability": "Available", "averageQueueTime":
         146, "statusPage": "https://www.honeywell.com/en-us/company/quantum"}, {"id":
-=======
-        421821, "statusPage": "https://www.honeywell.com/en-us/company/quantum"},
-        {"id": "honeywell.hqs-lt-s2-apival", "currentAvailability": "Available", "averageQueueTime":
-        0, "statusPage": "https://www.honeywell.com/en-us/company/quantum"}, {"id":
-        "honeywell.hqs-lt-s1-sim", "currentAvailability": "Available", "averageQueueTime":
-        147, "statusPage": "https://www.honeywell.com/en-us/company/quantum"}, {"id":
->>>>>>> 179fb04f
         "honeywell.hqs-lt", "currentAvailability": "Degraded", "averageQueueTime":
         0, "statusPage": "https://www.honeywell.com/en-us/company/quantum"}]}, {"id":
         "rigetti", "currentAvailability": "Available", "targets": [{"id": "rigetti.sim.qvm",
         "currentAvailability": "Available", "averageQueueTime": 5, "statusPage": "https://rigetti.statuspage.io/"},
         {"id": "rigetti.qpu.aspen-11", "currentAvailability": "Available", "averageQueueTime":
         5, "statusPage": "https://rigetti.statuspage.io/"}, {"id": "rigetti.qpu.aspen-m-2",
-<<<<<<< HEAD
         "currentAvailability": "Available", "averageQueueTime": 5, "statusPage": "https://rigetti.statuspage.io/"}]},
         {"id": "1qbit", "currentAvailability": "Degraded", "targets": [{"id": "1qbit.tabu",
         "currentAvailability": "Degraded", "averageQueueTime": 0, "statusPage": "https://status.1qbit.com/"},
@@ -913,13 +707,6 @@
     headers:
       content-length:
       - '7526'
-=======
-        "currentAvailability": "Available", "averageQueueTime": 5, "statusPage": "https://rigetti.statuspage.io/"}]}],
-        "nextLink": null, "access_token": "fake_token"}'
-    headers:
-      content-length:
-      - '7111'
->>>>>>> 179fb04f
       content-type:
       - application/json; charset=utf-8
       transfer-encoding:
@@ -943,7 +730,6 @@
   response:
     body:
       string: '{"containerUri": "https://mystorage.blob.core.windows.net/job-00000000-0000-0000-0000-000000000000?sv=PLACEHOLDER&sig=PLACEHOLDER&se=PLACEHOLDER&srt=co&ss=b&sp=racw",
-<<<<<<< HEAD
         "inputDataUri": "https://mystorage.blob.core.windows.net/job-00000000-0000-0000-0000-000000000000/inputData?sv=PLACEHOLDER&sr=b&sig=PLACEHOLDER&se=PLACEHOLDER&sp=r&rscd=attachment%3B%20filename%3DQiskit%2BSample%2B-%2B3-qubit%2BGHZ%2Bcircuit-8fb9c0e2-3488-11ed-ae77-6045bdc85d00.input.json",
         "inputDataFormat": "honeywell.openqasm.v1", "inputParams": {"count": 500,
         "targetCapability": "openqasm", "shots": 500}, "providerId": "honeywell",
@@ -954,29 +740,13 @@
         "outputDataUri": "https://mystorage.blob.core.windows.net/job-00000000-0000-0000-0000-000000000000/rawOutputData?sv=PLACEHOLDER&sr=b&sig=PLACEHOLDER&se=PLACEHOLDER&sp=r&rscd=attachment%3B%20filename%3DQiskit%2BSample%2B-%2B3-qubit%2BGHZ%2Bcircuit-8fb9c0e2-3488-11ed-ae77-6045bdc85d00.output.json",
         "creationTime": "2022-09-14T23:54:28.1145775+00:00", "beginExecutionTime":
         "2022-09-14T23:54:29.7822+00:00", "endExecutionTime": "2022-09-14T23:54:29.782652+00:00",
-=======
-        "inputDataUri": "https://mystorage.blob.core.windows.net/job-00000000-0000-0000-0000-000000000000/inputData?sv=PLACEHOLDER&sr=b&sig=PLACEHOLDER&se=PLACEHOLDER&sp=r&rscd=attachment%3B%20filename%3DQiskit%2BSample%2B-%2B3-qubit%2BGHZ%2Bcircuit-5209a596-3469-11ed-bb8f-6045bdc85d00.input.json",
-        "inputDataFormat": "honeywell.openqasm.v1", "inputParams": {"count": 500,
-        "shots": 500}, "providerId": "honeywell", "target": "honeywell.hqs-lt-s1-apival",
-        "metadata": {"qiskit": "True", "name": "Qiskit Sample - 3-qubit GHZ circuit",
-        "num_qubits": "4", "metadata": "{\"some\": \"data\"}"}, "name": "Qiskit Sample
-        - 3-qubit GHZ circuit", "id": "00000000-0000-0000-0000-000000000000", "status":
-        "Succeeded", "outputDataFormat": "honeywell.quantum-results.v1", "outputDataUri":
-        "https://mystorage.blob.core.windows.net/job-00000000-0000-0000-0000-000000000000/rawOutputData?sv=PLACEHOLDER&sr=b&sig=PLACEHOLDER&se=PLACEHOLDER&sp=r&rscd=attachment%3B%20filename%3DQiskit%2BSample%2B-%2B3-qubit%2BGHZ%2Bcircuit-5209a596-3469-11ed-bb8f-6045bdc85d00.output.json",
-        "creationTime": "2022-09-14T20:10:49.6439468+00:00", "beginExecutionTime":
-        "2022-09-14T20:10:53.554881+00:00", "endExecutionTime": "2022-09-14T20:10:53.555369+00:00",
->>>>>>> 179fb04f
         "cancellationTime": null, "costEstimate": {"currencyCode": "USD", "events":
         [{"dimensionId": "hqc", "dimensionName": "HQC", "measureUnit": "hqc", "amountBilled":
         0.0, "amountConsumed": 0.0, "unitPrice": 0.0}], "estimatedTotal": 0.0}, "errorData":
         null, "isCancelling": false, "tags": [], "access_token": "fake_token"}'
     headers:
       content-length:
-<<<<<<< HEAD
       - '1634'
-=======
-      - '1606'
->>>>>>> 179fb04f
       content-type:
       - application/json; charset=utf-8
       transfer-encoding:
@@ -1000,7 +770,6 @@
   response:
     body:
       string: '{"containerUri": "https://mystorage.blob.core.windows.net/job-00000000-0000-0000-0000-000000000000?sv=PLACEHOLDER&sig=PLACEHOLDER&se=PLACEHOLDER&srt=co&ss=b&sp=racw",
-<<<<<<< HEAD
         "inputDataUri": "https://mystorage.blob.core.windows.net/job-00000000-0000-0000-0000-000000000000/inputData?sv=PLACEHOLDER&sr=b&sig=PLACEHOLDER&se=PLACEHOLDER&sp=r&rscd=attachment%3B%20filename%3DQiskit%2BSample%2B-%2B3-qubit%2BGHZ%2Bcircuit-8fb9c0e2-3488-11ed-ae77-6045bdc85d00.input.json",
         "inputDataFormat": "honeywell.openqasm.v1", "inputParams": {"count": 500,
         "targetCapability": "openqasm", "shots": 500}, "providerId": "honeywell",
@@ -1011,29 +780,13 @@
         "outputDataUri": "https://mystorage.blob.core.windows.net/job-00000000-0000-0000-0000-000000000000/rawOutputData?sv=PLACEHOLDER&sr=b&sig=PLACEHOLDER&se=PLACEHOLDER&sp=r&rscd=attachment%3B%20filename%3DQiskit%2BSample%2B-%2B3-qubit%2BGHZ%2Bcircuit-8fb9c0e2-3488-11ed-ae77-6045bdc85d00.output.json",
         "creationTime": "2022-09-14T23:54:28.1145775+00:00", "beginExecutionTime":
         "2022-09-14T23:54:29.7822+00:00", "endExecutionTime": "2022-09-14T23:54:29.782652+00:00",
-=======
-        "inputDataUri": "https://mystorage.blob.core.windows.net/job-00000000-0000-0000-0000-000000000000/inputData?sv=PLACEHOLDER&sr=b&sig=PLACEHOLDER&se=PLACEHOLDER&sp=r&rscd=attachment%3B%20filename%3DQiskit%2BSample%2B-%2B3-qubit%2BGHZ%2Bcircuit-5209a596-3469-11ed-bb8f-6045bdc85d00.input.json",
-        "inputDataFormat": "honeywell.openqasm.v1", "inputParams": {"count": 500,
-        "shots": 500}, "providerId": "honeywell", "target": "honeywell.hqs-lt-s1-apival",
-        "metadata": {"qiskit": "True", "name": "Qiskit Sample - 3-qubit GHZ circuit",
-        "num_qubits": "4", "metadata": "{\"some\": \"data\"}"}, "name": "Qiskit Sample
-        - 3-qubit GHZ circuit", "id": "00000000-0000-0000-0000-000000000000", "status":
-        "Succeeded", "outputDataFormat": "honeywell.quantum-results.v1", "outputDataUri":
-        "https://mystorage.blob.core.windows.net/job-00000000-0000-0000-0000-000000000000/rawOutputData?sv=PLACEHOLDER&sr=b&sig=PLACEHOLDER&se=PLACEHOLDER&sp=r&rscd=attachment%3B%20filename%3DQiskit%2BSample%2B-%2B3-qubit%2BGHZ%2Bcircuit-5209a596-3469-11ed-bb8f-6045bdc85d00.output.json",
-        "creationTime": "2022-09-14T20:10:49.6439468+00:00", "beginExecutionTime":
-        "2022-09-14T20:10:53.554881+00:00", "endExecutionTime": "2022-09-14T20:10:53.555369+00:00",
->>>>>>> 179fb04f
         "cancellationTime": null, "costEstimate": {"currencyCode": "USD", "events":
         [{"dimensionId": "hqc", "dimensionName": "HQC", "measureUnit": "hqc", "amountBilled":
         0.0, "amountConsumed": 0.0, "unitPrice": 0.0}], "estimatedTotal": 0.0}, "errorData":
         null, "isCancelling": false, "tags": [], "access_token": "fake_token"}'
     headers:
       content-length:
-<<<<<<< HEAD
       - '1634'
-=======
-      - '1606'
->>>>>>> 179fb04f
       content-type:
       - application/json; charset=utf-8
       transfer-encoding:
@@ -1057,7 +810,6 @@
   response:
     body:
       string: '{"containerUri": "https://mystorage.blob.core.windows.net/job-00000000-0000-0000-0000-000000000000?sv=PLACEHOLDER&sig=PLACEHOLDER&se=PLACEHOLDER&srt=co&ss=b&sp=racw",
-<<<<<<< HEAD
         "inputDataUri": "https://mystorage.blob.core.windows.net/job-00000000-0000-0000-0000-000000000000/inputData?sv=PLACEHOLDER&sr=b&sig=PLACEHOLDER&se=PLACEHOLDER&sp=r&rscd=attachment%3B%20filename%3DQiskit%2BSample%2B-%2B3-qubit%2BGHZ%2Bcircuit-8fb9c0e2-3488-11ed-ae77-6045bdc85d00.input.json",
         "inputDataFormat": "honeywell.openqasm.v1", "inputParams": {"count": 500,
         "targetCapability": "openqasm", "shots": 500}, "providerId": "honeywell",
@@ -1068,29 +820,13 @@
         "outputDataUri": "https://mystorage.blob.core.windows.net/job-00000000-0000-0000-0000-000000000000/rawOutputData?sv=PLACEHOLDER&sr=b&sig=PLACEHOLDER&se=PLACEHOLDER&sp=r&rscd=attachment%3B%20filename%3DQiskit%2BSample%2B-%2B3-qubit%2BGHZ%2Bcircuit-8fb9c0e2-3488-11ed-ae77-6045bdc85d00.output.json",
         "creationTime": "2022-09-14T23:54:28.1145775+00:00", "beginExecutionTime":
         "2022-09-14T23:54:29.7822+00:00", "endExecutionTime": "2022-09-14T23:54:29.782652+00:00",
-=======
-        "inputDataUri": "https://mystorage.blob.core.windows.net/job-00000000-0000-0000-0000-000000000000/inputData?sv=PLACEHOLDER&sr=b&sig=PLACEHOLDER&se=PLACEHOLDER&sp=r&rscd=attachment%3B%20filename%3DQiskit%2BSample%2B-%2B3-qubit%2BGHZ%2Bcircuit-5209a596-3469-11ed-bb8f-6045bdc85d00.input.json",
-        "inputDataFormat": "honeywell.openqasm.v1", "inputParams": {"count": 500,
-        "shots": 500}, "providerId": "honeywell", "target": "honeywell.hqs-lt-s1-apival",
-        "metadata": {"qiskit": "True", "name": "Qiskit Sample - 3-qubit GHZ circuit",
-        "num_qubits": "4", "metadata": "{\"some\": \"data\"}"}, "name": "Qiskit Sample
-        - 3-qubit GHZ circuit", "id": "00000000-0000-0000-0000-000000000000", "status":
-        "Succeeded", "outputDataFormat": "honeywell.quantum-results.v1", "outputDataUri":
-        "https://mystorage.blob.core.windows.net/job-00000000-0000-0000-0000-000000000000/rawOutputData?sv=PLACEHOLDER&sr=b&sig=PLACEHOLDER&se=PLACEHOLDER&sp=r&rscd=attachment%3B%20filename%3DQiskit%2BSample%2B-%2B3-qubit%2BGHZ%2Bcircuit-5209a596-3469-11ed-bb8f-6045bdc85d00.output.json",
-        "creationTime": "2022-09-14T20:10:49.6439468+00:00", "beginExecutionTime":
-        "2022-09-14T20:10:53.554881+00:00", "endExecutionTime": "2022-09-14T20:10:53.555369+00:00",
->>>>>>> 179fb04f
         "cancellationTime": null, "costEstimate": {"currencyCode": "USD", "events":
         [{"dimensionId": "hqc", "dimensionName": "HQC", "measureUnit": "hqc", "amountBilled":
         0.0, "amountConsumed": 0.0, "unitPrice": 0.0}], "estimatedTotal": 0.0}, "errorData":
         null, "isCancelling": false, "tags": [], "access_token": "fake_token"}'
     headers:
       content-length:
-<<<<<<< HEAD
       - '1634'
-=======
-      - '1606'
->>>>>>> 179fb04f
       content-type:
       - application/json; charset=utf-8
       transfer-encoding:
@@ -1110,21 +846,13 @@
       User-Agent:
       - azsdk-python-storage-blob/12.11.0 Python/3.9.13 (Windows-10-10.0.22000-SP0)
       x-ms-date:
-<<<<<<< HEAD
       - Wed, 14 Sep 2022 23:54:35 GMT
-=======
-      - Wed, 14 Sep 2022 20:11:05 GMT
->>>>>>> 179fb04f
       x-ms-range:
       - bytes=0-33554431
       x-ms-version:
       - '2021-04-10'
     method: GET
-<<<<<<< HEAD
     uri: https://mystorage.blob.core.windows.net/job-00000000-0000-0000-0000-000000000000/rawOutputData?sv=PLACEHOLDER&sr=b&sig=PLACEHOLDER&se=PLACEHOLDER&sp=r&rscd=attachment%3B%20filename%3DQiskit%2BSample%2B-%2B3-qubit%2BGHZ%2Bcircuit-8fb9c0e2-3488-11ed-ae77-6045bdc85d00.output.json
-=======
-    uri: https://mystorage.blob.core.windows.net/job-00000000-0000-0000-0000-000000000000/rawOutputData?sv=PLACEHOLDER&sr=b&sig=PLACEHOLDER&se=PLACEHOLDER&sp=r&rscd=attachment%3B%20filename%3DQiskit%2BSample%2B-%2B3-qubit%2BGHZ%2Bcircuit-5209a596-3469-11ed-bb8f-6045bdc85d00.output.json
->>>>>>> 179fb04f
   response:
     body:
       string: '{"c": ["000", "000", "000", "000", "000", "000", "000", "000", "000",
@@ -1187,11 +915,7 @@
       x-ms-blob-type:
       - BlockBlob
       x-ms-creation-time:
-<<<<<<< HEAD
       - Wed, 14 Sep 2022 23:54:28 GMT
-=======
-      - Wed, 14 Sep 2022 20:10:50 GMT
->>>>>>> 179fb04f
       x-ms-lease-state:
       - available
       x-ms-lease-status:

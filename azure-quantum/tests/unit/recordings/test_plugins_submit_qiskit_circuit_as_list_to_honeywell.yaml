--- conflicted
+++ resolved
@@ -77,43 +77,6 @@
         0, "statusPage": "https://www.honeywell.com/en-us/company/quantum"}, {"id":
         "honeywell.hqs-lt-s1-apival", "currentAvailability": "Available", "averageQueueTime":
         0, "statusPage": "https://www.honeywell.com/en-us/company/quantum"}, {"id":
-<<<<<<< HEAD
-        "honeywell.hqs-lt-s2", "currentAvailability": "Degraded", "averageQueueTime":
-        431504, "statusPage": "https://www.honeywell.com/en-us/company/quantum"},
-        {"id": "honeywell.hqs-lt-s2-apival", "currentAvailability": "Available", "averageQueueTime":
-        0, "statusPage": "https://www.honeywell.com/en-us/company/quantum"}, {"id":
-        "honeywell.hqs-lt-s1-sim", "currentAvailability": "Available", "averageQueueTime":
-        203, "statusPage": "https://www.honeywell.com/en-us/company/quantum"}, {"id":
-        "honeywell.hqs-lt", "currentAvailability": "Degraded", "averageQueueTime":
-        0, "statusPage": "https://www.honeywell.com/en-us/company/quantum"}]}, {"id":
-        "Microsoft.Simulator", "currentAvailability": "Available", "targets": [{"id":
-        "microsoft.simulator.fullstate", "currentAvailability": "Available", "averageQueueTime":
-        0, "statusPage": null}]}, {"id": "1qbit", "currentAvailability": "Degraded",
-        "targets": [{"id": "1qbit.tabu", "currentAvailability": "Unavailable", "averageQueueTime":
-        -1, "statusPage": "http://status.1qbit.com/"}, {"id": "1qbit.pathrelinking",
-        "currentAvailability": "Unavailable", "averageQueueTime": -1, "statusPage":
-        "http://status.1qbit.com/"}, {"id": "1qbit.pticm", "currentAvailability":
-        "Unavailable", "averageQueueTime": -1, "statusPage": "http://status.1qbit.com/"}]},
-        {"id": "ionq", "currentAvailability": "Available", "targets": [{"id": "ionq.qpu",
-        "currentAvailability": "Available", "averageQueueTime": 188, "statusPage":
-        "https://status.ionq.co"}, {"id": "ionq.simulator", "currentAvailability":
-        "Available", "averageQueueTime": 2, "statusPage": "https://status.ionq.co"}]},
-        {"id": "quantinuum", "currentAvailability": "Degraded", "targets": [{"id":
-        "quantinuum.hqs-lt-s1", "currentAvailability": "Unavailable", "averageQueueTime":
-        0, "statusPage": "https://www.quantinuum.com/products/h1"}, {"id": "quantinuum.hqs-lt-s1-apival",
-        "currentAvailability": "Available", "averageQueueTime": 0, "statusPage": "https://www.quantinuum.com/products/h1"},
-        {"id": "quantinuum.hqs-lt-s2", "currentAvailability": "Degraded", "averageQueueTime":
-        431504, "statusPage": "https://www.quantinuum.com/products/h1"}, {"id": "quantinuum.hqs-lt-s2-apival",
-        "currentAvailability": "Available", "averageQueueTime": 0, "statusPage": "https://www.quantinuum.com/products/h1"},
-        {"id": "quantinuum.hqs-lt-s1-sim", "currentAvailability": "Available", "averageQueueTime":
-        203, "statusPage": "https://www.quantinuum.com/products/h1"}, {"id": "quantinuum.hqs-lt-s2-sim",
-        "currentAvailability": "Available", "averageQueueTime": 83, "statusPage":
-        "https://www.quantinuum.com/products/h1"}, {"id": "quantinuum.hqs-lt", "currentAvailability":
-        "Degraded", "averageQueueTime": 0, "statusPage": "https://www.quantinuum.com/products/h1"}]},
-        {"id": "rigetti", "currentAvailability": "Degraded", "targets": [{"id": "rigetti.sim.qvm",
-        "currentAvailability": "Available", "averageQueueTime": 5, "statusPage": "https://rigetti.statuspage.io/"},
-        {"id": "rigetti.qpu.aspen-11", "currentAvailability": "Available", "averageQueueTime":
-=======
         "honeywell.hqs-lt-s2", "currentAvailability": "Unavailable", "averageQueueTime":
         0, "statusPage": "https://www.honeywell.com/en-us/company/quantum"}, {"id":
         "honeywell.hqs-lt-s2-apival", "currentAvailability": "Available", "averageQueueTime":
@@ -149,17 +112,12 @@
         {"id": "rigetti", "currentAvailability": "Degraded", "targets": [{"id": "rigetti.sim.qvm",
         "currentAvailability": "Degraded", "averageQueueTime": 5, "statusPage": "https://rigetti.statuspage.io/"},
         {"id": "rigetti.qpu.aspen-11", "currentAvailability": "Degraded", "averageQueueTime":
->>>>>>> 56fcb03c
         5, "statusPage": "https://rigetti.statuspage.io/"}, {"id": "rigetti.qpu.aspen-m-1",
         "currentAvailability": "Degraded", "averageQueueTime": 5, "statusPage": "https://rigetti.statuspage.io/"}]}],
         "nextLink": null, "access_token": "fake_token"}'
     headers:
       content-length:
-<<<<<<< HEAD
-      - '4987'
-=======
       - '4978'
->>>>>>> 56fcb03c
       content-type:
       - application/json; charset=utf-8
       transfer-encoding:
@@ -206,43 +164,6 @@
         0, "statusPage": "https://www.honeywell.com/en-us/company/quantum"}, {"id":
         "honeywell.hqs-lt-s1-apival", "currentAvailability": "Available", "averageQueueTime":
         0, "statusPage": "https://www.honeywell.com/en-us/company/quantum"}, {"id":
-<<<<<<< HEAD
-        "honeywell.hqs-lt-s2", "currentAvailability": "Degraded", "averageQueueTime":
-        431504, "statusPage": "https://www.honeywell.com/en-us/company/quantum"},
-        {"id": "honeywell.hqs-lt-s2-apival", "currentAvailability": "Available", "averageQueueTime":
-        0, "statusPage": "https://www.honeywell.com/en-us/company/quantum"}, {"id":
-        "honeywell.hqs-lt-s1-sim", "currentAvailability": "Available", "averageQueueTime":
-        203, "statusPage": "https://www.honeywell.com/en-us/company/quantum"}, {"id":
-        "honeywell.hqs-lt", "currentAvailability": "Degraded", "averageQueueTime":
-        0, "statusPage": "https://www.honeywell.com/en-us/company/quantum"}]}, {"id":
-        "Microsoft.Simulator", "currentAvailability": "Available", "targets": [{"id":
-        "microsoft.simulator.fullstate", "currentAvailability": "Available", "averageQueueTime":
-        0, "statusPage": null}]}, {"id": "1qbit", "currentAvailability": "Degraded",
-        "targets": [{"id": "1qbit.tabu", "currentAvailability": "Unavailable", "averageQueueTime":
-        -1, "statusPage": "http://status.1qbit.com/"}, {"id": "1qbit.pathrelinking",
-        "currentAvailability": "Unavailable", "averageQueueTime": -1, "statusPage":
-        "http://status.1qbit.com/"}, {"id": "1qbit.pticm", "currentAvailability":
-        "Unavailable", "averageQueueTime": -1, "statusPage": "http://status.1qbit.com/"}]},
-        {"id": "ionq", "currentAvailability": "Available", "targets": [{"id": "ionq.qpu",
-        "currentAvailability": "Available", "averageQueueTime": 188, "statusPage":
-        "https://status.ionq.co"}, {"id": "ionq.simulator", "currentAvailability":
-        "Available", "averageQueueTime": 2, "statusPage": "https://status.ionq.co"}]},
-        {"id": "quantinuum", "currentAvailability": "Degraded", "targets": [{"id":
-        "quantinuum.hqs-lt-s1", "currentAvailability": "Unavailable", "averageQueueTime":
-        0, "statusPage": "https://www.quantinuum.com/products/h1"}, {"id": "quantinuum.hqs-lt-s1-apival",
-        "currentAvailability": "Available", "averageQueueTime": 0, "statusPage": "https://www.quantinuum.com/products/h1"},
-        {"id": "quantinuum.hqs-lt-s2", "currentAvailability": "Degraded", "averageQueueTime":
-        431504, "statusPage": "https://www.quantinuum.com/products/h1"}, {"id": "quantinuum.hqs-lt-s2-apival",
-        "currentAvailability": "Available", "averageQueueTime": 0, "statusPage": "https://www.quantinuum.com/products/h1"},
-        {"id": "quantinuum.hqs-lt-s1-sim", "currentAvailability": "Available", "averageQueueTime":
-        203, "statusPage": "https://www.quantinuum.com/products/h1"}, {"id": "quantinuum.hqs-lt-s2-sim",
-        "currentAvailability": "Available", "averageQueueTime": 83, "statusPage":
-        "https://www.quantinuum.com/products/h1"}, {"id": "quantinuum.hqs-lt", "currentAvailability":
-        "Degraded", "averageQueueTime": 0, "statusPage": "https://www.quantinuum.com/products/h1"}]},
-        {"id": "rigetti", "currentAvailability": "Degraded", "targets": [{"id": "rigetti.sim.qvm",
-        "currentAvailability": "Available", "averageQueueTime": 5, "statusPage": "https://rigetti.statuspage.io/"},
-        {"id": "rigetti.qpu.aspen-11", "currentAvailability": "Available", "averageQueueTime":
-=======
         "honeywell.hqs-lt-s2", "currentAvailability": "Unavailable", "averageQueueTime":
         0, "statusPage": "https://www.honeywell.com/en-us/company/quantum"}, {"id":
         "honeywell.hqs-lt-s2-apival", "currentAvailability": "Available", "averageQueueTime":
@@ -278,17 +199,12 @@
         {"id": "rigetti", "currentAvailability": "Degraded", "targets": [{"id": "rigetti.sim.qvm",
         "currentAvailability": "Degraded", "averageQueueTime": 5, "statusPage": "https://rigetti.statuspage.io/"},
         {"id": "rigetti.qpu.aspen-11", "currentAvailability": "Degraded", "averageQueueTime":
->>>>>>> 56fcb03c
         5, "statusPage": "https://rigetti.statuspage.io/"}, {"id": "rigetti.qpu.aspen-m-1",
         "currentAvailability": "Degraded", "averageQueueTime": 5, "statusPage": "https://rigetti.statuspage.io/"}]}],
         "nextLink": null, "access_token": "fake_token"}'
     headers:
       content-length:
-<<<<<<< HEAD
-      - '4987'
-=======
       - '4978'
->>>>>>> 56fcb03c
       content-type:
       - application/json; charset=utf-8
       transfer-encoding:
@@ -337,11 +253,7 @@
       User-Agent:
       - azsdk-python-storage-blob/12.8.1 Python/3.7.8 (Windows-10-10.0.19041-SP0)
       x-ms-date:
-<<<<<<< HEAD
-      - Tue, 26 Apr 2022 21:02:48 GMT
-=======
       - Fri, 06 May 2022 17:53:57 GMT
->>>>>>> 56fcb03c
       x-ms-version:
       - '2020-06-12'
     method: GET
@@ -349,11 +261,7 @@
   response:
     body:
       string: "\uFEFF<?xml version=\"1.0\" encoding=\"utf-8\"?><Error><Code>ContainerNotFound</Code><Message>The
-<<<<<<< HEAD
-        specified container does not exist.\nRequestId:77f1e4d5-801e-003e-1cb0-590892000000\nTime:2022-04-26T21:02:48.5160239Z</Message></Error>"
-=======
         specified container does not exist.\nRequestId:94f6b1d8-201e-0018-4272-61408a000000\nTime:2022-05-06T17:53:57.8111191Z</Message></Error>"
->>>>>>> 56fcb03c
     headers:
       content-length:
       - '225'
@@ -378,11 +286,7 @@
       User-Agent:
       - azsdk-python-storage-blob/12.8.1 Python/3.7.8 (Windows-10-10.0.19041-SP0)
       x-ms-date:
-<<<<<<< HEAD
-      - Tue, 26 Apr 2022 21:02:48 GMT
-=======
       - Fri, 06 May 2022 17:53:57 GMT
->>>>>>> 56fcb03c
       x-ms-version:
       - '2020-06-12'
     method: PUT
@@ -410,11 +314,7 @@
       User-Agent:
       - azsdk-python-storage-blob/12.8.1 Python/3.7.8 (Windows-10-10.0.19041-SP0)
       x-ms-date:
-<<<<<<< HEAD
-      - Tue, 26 Apr 2022 21:02:48 GMT
-=======
       - Fri, 06 May 2022 17:53:57 GMT
->>>>>>> 56fcb03c
       x-ms-version:
       - '2020-06-12'
     method: GET
@@ -454,11 +354,7 @@
       x-ms-blob-type:
       - BlockBlob
       x-ms-date:
-<<<<<<< HEAD
-      - Tue, 26 Apr 2022 21:02:48 GMT
-=======
       - Fri, 06 May 2022 17:53:57 GMT
->>>>>>> 56fcb03c
       x-ms-version:
       - '2020-06-12'
     method: PUT
@@ -507,11 +403,7 @@
         "4", "metadata": "{\"some\": \"data\"}"}, "name": "Qiskit Sample - 3-qubit
         GHZ circuit", "id": "00000000-0000-0000-0000-000000000000", "status": "Waiting",
         "outputDataFormat": "honeywell.quantum-results.v1", "outputDataUri": "https://e2etests.blob.core.windows.net:443/job-00000000-0000-0000-0000-000000000000/outputData?sv=PLACEHOLDER&sig=PLACEHOLDER&se=PLACEHOLDER&srt=co&ss=b&sp=racw",
-<<<<<<< HEAD
-        "creationTime": "2022-04-26T21:02:48.8171909+00:00", "beginExecutionTime":
-=======
         "creationTime": "2022-05-06T17:53:58.0300429+00:00", "beginExecutionTime":
->>>>>>> 56fcb03c
         null, "endExecutionTime": null, "cancellationTime": null, "costEstimate":
         null, "errorData": null, "isCancelling": false, "tags": [], "access_token":
         "fake_token"}'
@@ -541,25 +433,15 @@
   response:
     body:
       string: '{"containerUri": "https://mystorage.blob.core.windows.net/job-00000000-0000-0000-0000-000000000000?sv=PLACEHOLDER&sig=PLACEHOLDER&se=PLACEHOLDER&srt=co&ss=b&sp=racw",
-<<<<<<< HEAD
-        "inputDataUri": "https://mystorage.blob.core.windows.net/job-00000000-0000-0000-0000-000000000000/inputData?sv=PLACEHOLDER&sr=b&sig=PLACEHOLDER&se=PLACEHOLDER&sp=r&rscd=attachment%3B%20filename%3DQiskit%2BSample%2B-%2B3-qubit%2BGHZ%2Bcircuit-39fe0680-c5a4-11ec-8895-2816a847b9a3.input.json",
-=======
         "inputDataUri": "https://mystorage.blob.core.windows.net/job-00000000-0000-0000-0000-000000000000/inputData?sv=PLACEHOLDER&sr=b&sig=PLACEHOLDER&se=PLACEHOLDER&sp=r&rscd=attachment%3B%20filename%3DQiskit%2BSample%2B-%2B3-qubit%2BGHZ%2Bcircuit-803061b6-cd65-11ec-921a-2a16a847b8a3.input.json",
->>>>>>> 56fcb03c
         "inputDataFormat": "honeywell.openqasm.v1", "inputParams": {"count": 500},
         "providerId": "honeywell", "target": "honeywell.hqs-lt-s1-apival", "metadata":
         {"qiskit": "True", "name": "Qiskit Sample - 3-qubit GHZ circuit", "num_qubits":
         "4", "metadata": "{\"some\": \"data\"}"}, "name": "Qiskit Sample - 3-qubit
         GHZ circuit", "id": "00000000-0000-0000-0000-000000000000", "status": "Succeeded",
-<<<<<<< HEAD
-        "outputDataFormat": "honeywell.quantum-results.v1", "outputDataUri": "https://mystorage.blob.core.windows.net/job-00000000-0000-0000-0000-000000000000/rawOutputData?sv=PLACEHOLDER&sr=b&sig=PLACEHOLDER&se=PLACEHOLDER&sp=r&rscd=attachment%3B%20filename%3DQiskit%2BSample%2B-%2B3-qubit%2BGHZ%2Bcircuit-39fe0680-c5a4-11ec-8895-2816a847b9a3.output.json",
-        "creationTime": "2022-04-26T21:02:48.8171909+00:00", "beginExecutionTime":
-        "2022-04-26T21:02:50.493525+00:00", "endExecutionTime": "2022-04-26T21:02:50.49411+00:00",
-=======
         "outputDataFormat": "honeywell.quantum-results.v1", "outputDataUri": "https://mystorage.blob.core.windows.net/job-00000000-0000-0000-0000-000000000000/rawOutputData?sv=PLACEHOLDER&sr=b&sig=PLACEHOLDER&se=PLACEHOLDER&sp=r&rscd=attachment%3B%20filename%3DQiskit%2BSample%2B-%2B3-qubit%2BGHZ%2Bcircuit-803061b6-cd65-11ec-921a-2a16a847b8a3.output.json",
         "creationTime": "2022-05-06T17:53:58.0300429+00:00", "beginExecutionTime":
         "2022-05-06T17:53:59.887212+00:00", "endExecutionTime": "2022-05-06T17:53:59.887961+00:00",
->>>>>>> 56fcb03c
         "cancellationTime": null, "costEstimate": null, "errorData": null, "isCancelling":
         false, "tags": [], "access_token": "fake_token"}'
     headers:
@@ -588,25 +470,15 @@
   response:
     body:
       string: '{"containerUri": "https://mystorage.blob.core.windows.net/job-00000000-0000-0000-0000-000000000000?sv=PLACEHOLDER&sig=PLACEHOLDER&se=PLACEHOLDER&srt=co&ss=b&sp=racw",
-<<<<<<< HEAD
-        "inputDataUri": "https://mystorage.blob.core.windows.net/job-00000000-0000-0000-0000-000000000000/inputData?sv=PLACEHOLDER&sr=b&sig=PLACEHOLDER&se=PLACEHOLDER&sp=r&rscd=attachment%3B%20filename%3DQiskit%2BSample%2B-%2B3-qubit%2BGHZ%2Bcircuit-39fe0680-c5a4-11ec-8895-2816a847b9a3.input.json",
-=======
         "inputDataUri": "https://mystorage.blob.core.windows.net/job-00000000-0000-0000-0000-000000000000/inputData?sv=PLACEHOLDER&sr=b&sig=PLACEHOLDER&se=PLACEHOLDER&sp=r&rscd=attachment%3B%20filename%3DQiskit%2BSample%2B-%2B3-qubit%2BGHZ%2Bcircuit-803061b6-cd65-11ec-921a-2a16a847b8a3.input.json",
->>>>>>> 56fcb03c
         "inputDataFormat": "honeywell.openqasm.v1", "inputParams": {"count": 500},
         "providerId": "honeywell", "target": "honeywell.hqs-lt-s1-apival", "metadata":
         {"qiskit": "True", "name": "Qiskit Sample - 3-qubit GHZ circuit", "num_qubits":
         "4", "metadata": "{\"some\": \"data\"}"}, "name": "Qiskit Sample - 3-qubit
         GHZ circuit", "id": "00000000-0000-0000-0000-000000000000", "status": "Succeeded",
-<<<<<<< HEAD
-        "outputDataFormat": "honeywell.quantum-results.v1", "outputDataUri": "https://mystorage.blob.core.windows.net/job-00000000-0000-0000-0000-000000000000/rawOutputData?sv=PLACEHOLDER&sr=b&sig=PLACEHOLDER&se=PLACEHOLDER&sp=r&rscd=attachment%3B%20filename%3DQiskit%2BSample%2B-%2B3-qubit%2BGHZ%2Bcircuit-39fe0680-c5a4-11ec-8895-2816a847b9a3.output.json",
-        "creationTime": "2022-04-26T21:02:48.8171909+00:00", "beginExecutionTime":
-        "2022-04-26T21:02:50.493525+00:00", "endExecutionTime": "2022-04-26T21:02:50.49411+00:00",
-=======
         "outputDataFormat": "honeywell.quantum-results.v1", "outputDataUri": "https://mystorage.blob.core.windows.net/job-00000000-0000-0000-0000-000000000000/rawOutputData?sv=PLACEHOLDER&sr=b&sig=PLACEHOLDER&se=PLACEHOLDER&sp=r&rscd=attachment%3B%20filename%3DQiskit%2BSample%2B-%2B3-qubit%2BGHZ%2Bcircuit-803061b6-cd65-11ec-921a-2a16a847b8a3.output.json",
         "creationTime": "2022-05-06T17:53:58.0300429+00:00", "beginExecutionTime":
         "2022-05-06T17:53:59.887212+00:00", "endExecutionTime": "2022-05-06T17:53:59.887961+00:00",
->>>>>>> 56fcb03c
         "cancellationTime": null, "costEstimate": null, "errorData": null, "isCancelling":
         false, "tags": [], "access_token": "fake_token"}'
     headers:
@@ -635,25 +507,15 @@
   response:
     body:
       string: '{"containerUri": "https://mystorage.blob.core.windows.net/job-00000000-0000-0000-0000-000000000000?sv=PLACEHOLDER&sig=PLACEHOLDER&se=PLACEHOLDER&srt=co&ss=b&sp=racw",
-<<<<<<< HEAD
-        "inputDataUri": "https://mystorage.blob.core.windows.net/job-00000000-0000-0000-0000-000000000000/inputData?sv=PLACEHOLDER&sr=b&sig=PLACEHOLDER&se=PLACEHOLDER&sp=r&rscd=attachment%3B%20filename%3DQiskit%2BSample%2B-%2B3-qubit%2BGHZ%2Bcircuit-39fe0680-c5a4-11ec-8895-2816a847b9a3.input.json",
-=======
         "inputDataUri": "https://mystorage.blob.core.windows.net/job-00000000-0000-0000-0000-000000000000/inputData?sv=PLACEHOLDER&sr=b&sig=PLACEHOLDER&se=PLACEHOLDER&sp=r&rscd=attachment%3B%20filename%3DQiskit%2BSample%2B-%2B3-qubit%2BGHZ%2Bcircuit-803061b6-cd65-11ec-921a-2a16a847b8a3.input.json",
->>>>>>> 56fcb03c
         "inputDataFormat": "honeywell.openqasm.v1", "inputParams": {"count": 500},
         "providerId": "honeywell", "target": "honeywell.hqs-lt-s1-apival", "metadata":
         {"qiskit": "True", "name": "Qiskit Sample - 3-qubit GHZ circuit", "num_qubits":
         "4", "metadata": "{\"some\": \"data\"}"}, "name": "Qiskit Sample - 3-qubit
         GHZ circuit", "id": "00000000-0000-0000-0000-000000000000", "status": "Succeeded",
-<<<<<<< HEAD
-        "outputDataFormat": "honeywell.quantum-results.v1", "outputDataUri": "https://mystorage.blob.core.windows.net/job-00000000-0000-0000-0000-000000000000/rawOutputData?sv=PLACEHOLDER&sr=b&sig=PLACEHOLDER&se=PLACEHOLDER&sp=r&rscd=attachment%3B%20filename%3DQiskit%2BSample%2B-%2B3-qubit%2BGHZ%2Bcircuit-39fe0680-c5a4-11ec-8895-2816a847b9a3.output.json",
-        "creationTime": "2022-04-26T21:02:48.8171909+00:00", "beginExecutionTime":
-        "2022-04-26T21:02:50.493525+00:00", "endExecutionTime": "2022-04-26T21:02:50.49411+00:00",
-=======
         "outputDataFormat": "honeywell.quantum-results.v1", "outputDataUri": "https://mystorage.blob.core.windows.net/job-00000000-0000-0000-0000-000000000000/rawOutputData?sv=PLACEHOLDER&sr=b&sig=PLACEHOLDER&se=PLACEHOLDER&sp=r&rscd=attachment%3B%20filename%3DQiskit%2BSample%2B-%2B3-qubit%2BGHZ%2Bcircuit-803061b6-cd65-11ec-921a-2a16a847b8a3.output.json",
         "creationTime": "2022-05-06T17:53:58.0300429+00:00", "beginExecutionTime":
         "2022-05-06T17:53:59.887212+00:00", "endExecutionTime": "2022-05-06T17:53:59.887961+00:00",
->>>>>>> 56fcb03c
         "cancellationTime": null, "costEstimate": null, "errorData": null, "isCancelling":
         false, "tags": [], "access_token": "fake_token"}'
     headers:
@@ -705,43 +567,6 @@
         0, "statusPage": "https://www.honeywell.com/en-us/company/quantum"}, {"id":
         "honeywell.hqs-lt-s1-apival", "currentAvailability": "Available", "averageQueueTime":
         0, "statusPage": "https://www.honeywell.com/en-us/company/quantum"}, {"id":
-<<<<<<< HEAD
-        "honeywell.hqs-lt-s2", "currentAvailability": "Degraded", "averageQueueTime":
-        431504, "statusPage": "https://www.honeywell.com/en-us/company/quantum"},
-        {"id": "honeywell.hqs-lt-s2-apival", "currentAvailability": "Available", "averageQueueTime":
-        0, "statusPage": "https://www.honeywell.com/en-us/company/quantum"}, {"id":
-        "honeywell.hqs-lt-s1-sim", "currentAvailability": "Available", "averageQueueTime":
-        203, "statusPage": "https://www.honeywell.com/en-us/company/quantum"}, {"id":
-        "honeywell.hqs-lt", "currentAvailability": "Degraded", "averageQueueTime":
-        0, "statusPage": "https://www.honeywell.com/en-us/company/quantum"}]}, {"id":
-        "Microsoft.Simulator", "currentAvailability": "Available", "targets": [{"id":
-        "microsoft.simulator.fullstate", "currentAvailability": "Available", "averageQueueTime":
-        0, "statusPage": null}]}, {"id": "1qbit", "currentAvailability": "Degraded",
-        "targets": [{"id": "1qbit.tabu", "currentAvailability": "Unavailable", "averageQueueTime":
-        -1, "statusPage": "http://status.1qbit.com/"}, {"id": "1qbit.pathrelinking",
-        "currentAvailability": "Unavailable", "averageQueueTime": -1, "statusPage":
-        "http://status.1qbit.com/"}, {"id": "1qbit.pticm", "currentAvailability":
-        "Unavailable", "averageQueueTime": -1, "statusPage": "http://status.1qbit.com/"}]},
-        {"id": "ionq", "currentAvailability": "Available", "targets": [{"id": "ionq.qpu",
-        "currentAvailability": "Available", "averageQueueTime": 188, "statusPage":
-        "https://status.ionq.co"}, {"id": "ionq.simulator", "currentAvailability":
-        "Available", "averageQueueTime": 2, "statusPage": "https://status.ionq.co"}]},
-        {"id": "quantinuum", "currentAvailability": "Degraded", "targets": [{"id":
-        "quantinuum.hqs-lt-s1", "currentAvailability": "Unavailable", "averageQueueTime":
-        0, "statusPage": "https://www.quantinuum.com/products/h1"}, {"id": "quantinuum.hqs-lt-s1-apival",
-        "currentAvailability": "Available", "averageQueueTime": 0, "statusPage": "https://www.quantinuum.com/products/h1"},
-        {"id": "quantinuum.hqs-lt-s2", "currentAvailability": "Degraded", "averageQueueTime":
-        431504, "statusPage": "https://www.quantinuum.com/products/h1"}, {"id": "quantinuum.hqs-lt-s2-apival",
-        "currentAvailability": "Available", "averageQueueTime": 0, "statusPage": "https://www.quantinuum.com/products/h1"},
-        {"id": "quantinuum.hqs-lt-s1-sim", "currentAvailability": "Available", "averageQueueTime":
-        203, "statusPage": "https://www.quantinuum.com/products/h1"}, {"id": "quantinuum.hqs-lt-s2-sim",
-        "currentAvailability": "Available", "averageQueueTime": 83, "statusPage":
-        "https://www.quantinuum.com/products/h1"}, {"id": "quantinuum.hqs-lt", "currentAvailability":
-        "Degraded", "averageQueueTime": 0, "statusPage": "https://www.quantinuum.com/products/h1"}]},
-        {"id": "rigetti", "currentAvailability": "Degraded", "targets": [{"id": "rigetti.sim.qvm",
-        "currentAvailability": "Available", "averageQueueTime": 5, "statusPage": "https://rigetti.statuspage.io/"},
-        {"id": "rigetti.qpu.aspen-11", "currentAvailability": "Available", "averageQueueTime":
-=======
         "honeywell.hqs-lt-s2", "currentAvailability": "Unavailable", "averageQueueTime":
         0, "statusPage": "https://www.honeywell.com/en-us/company/quantum"}, {"id":
         "honeywell.hqs-lt-s2-apival", "currentAvailability": "Available", "averageQueueTime":
@@ -777,17 +602,12 @@
         {"id": "rigetti", "currentAvailability": "Degraded", "targets": [{"id": "rigetti.sim.qvm",
         "currentAvailability": "Degraded", "averageQueueTime": 5, "statusPage": "https://rigetti.statuspage.io/"},
         {"id": "rigetti.qpu.aspen-11", "currentAvailability": "Degraded", "averageQueueTime":
->>>>>>> 56fcb03c
         5, "statusPage": "https://rigetti.statuspage.io/"}, {"id": "rigetti.qpu.aspen-m-1",
         "currentAvailability": "Degraded", "averageQueueTime": 5, "statusPage": "https://rigetti.statuspage.io/"}]}],
         "nextLink": null, "access_token": "fake_token"}'
     headers:
       content-length:
-<<<<<<< HEAD
-      - '4987'
-=======
       - '4978'
->>>>>>> 56fcb03c
       content-type:
       - application/json; charset=utf-8
       transfer-encoding:
@@ -811,25 +631,15 @@
   response:
     body:
       string: '{"containerUri": "https://mystorage.blob.core.windows.net/job-00000000-0000-0000-0000-000000000000?sv=PLACEHOLDER&sig=PLACEHOLDER&se=PLACEHOLDER&srt=co&ss=b&sp=racw",
-<<<<<<< HEAD
-        "inputDataUri": "https://mystorage.blob.core.windows.net/job-00000000-0000-0000-0000-000000000000/inputData?sv=PLACEHOLDER&sr=b&sig=PLACEHOLDER&se=PLACEHOLDER&sp=r&rscd=attachment%3B%20filename%3DQiskit%2BSample%2B-%2B3-qubit%2BGHZ%2Bcircuit-39fe0680-c5a4-11ec-8895-2816a847b9a3.input.json",
-=======
         "inputDataUri": "https://mystorage.blob.core.windows.net/job-00000000-0000-0000-0000-000000000000/inputData?sv=PLACEHOLDER&sr=b&sig=PLACEHOLDER&se=PLACEHOLDER&sp=r&rscd=attachment%3B%20filename%3DQiskit%2BSample%2B-%2B3-qubit%2BGHZ%2Bcircuit-803061b6-cd65-11ec-921a-2a16a847b8a3.input.json",
->>>>>>> 56fcb03c
         "inputDataFormat": "honeywell.openqasm.v1", "inputParams": {"count": 500},
         "providerId": "honeywell", "target": "honeywell.hqs-lt-s1-apival", "metadata":
         {"qiskit": "True", "name": "Qiskit Sample - 3-qubit GHZ circuit", "num_qubits":
         "4", "metadata": "{\"some\": \"data\"}"}, "name": "Qiskit Sample - 3-qubit
         GHZ circuit", "id": "00000000-0000-0000-0000-000000000000", "status": "Succeeded",
-<<<<<<< HEAD
-        "outputDataFormat": "honeywell.quantum-results.v1", "outputDataUri": "https://mystorage.blob.core.windows.net/job-00000000-0000-0000-0000-000000000000/rawOutputData?sv=PLACEHOLDER&sr=b&sig=PLACEHOLDER&se=PLACEHOLDER&sp=r&rscd=attachment%3B%20filename%3DQiskit%2BSample%2B-%2B3-qubit%2BGHZ%2Bcircuit-39fe0680-c5a4-11ec-8895-2816a847b9a3.output.json",
-        "creationTime": "2022-04-26T21:02:48.8171909+00:00", "beginExecutionTime":
-        "2022-04-26T21:02:50.493525+00:00", "endExecutionTime": "2022-04-26T21:02:50.49411+00:00",
-=======
         "outputDataFormat": "honeywell.quantum-results.v1", "outputDataUri": "https://mystorage.blob.core.windows.net/job-00000000-0000-0000-0000-000000000000/rawOutputData?sv=PLACEHOLDER&sr=b&sig=PLACEHOLDER&se=PLACEHOLDER&sp=r&rscd=attachment%3B%20filename%3DQiskit%2BSample%2B-%2B3-qubit%2BGHZ%2Bcircuit-803061b6-cd65-11ec-921a-2a16a847b8a3.output.json",
         "creationTime": "2022-05-06T17:53:58.0300429+00:00", "beginExecutionTime":
         "2022-05-06T17:53:59.887212+00:00", "endExecutionTime": "2022-05-06T17:53:59.887961+00:00",
->>>>>>> 56fcb03c
         "cancellationTime": null, "costEstimate": null, "errorData": null, "isCancelling":
         false, "tags": [], "access_token": "fake_token"}'
     headers:
@@ -858,25 +668,15 @@
   response:
     body:
       string: '{"containerUri": "https://mystorage.blob.core.windows.net/job-00000000-0000-0000-0000-000000000000?sv=PLACEHOLDER&sig=PLACEHOLDER&se=PLACEHOLDER&srt=co&ss=b&sp=racw",
-<<<<<<< HEAD
-        "inputDataUri": "https://mystorage.blob.core.windows.net/job-00000000-0000-0000-0000-000000000000/inputData?sv=PLACEHOLDER&sr=b&sig=PLACEHOLDER&se=PLACEHOLDER&sp=r&rscd=attachment%3B%20filename%3DQiskit%2BSample%2B-%2B3-qubit%2BGHZ%2Bcircuit-39fe0680-c5a4-11ec-8895-2816a847b9a3.input.json",
-=======
         "inputDataUri": "https://mystorage.blob.core.windows.net/job-00000000-0000-0000-0000-000000000000/inputData?sv=PLACEHOLDER&sr=b&sig=PLACEHOLDER&se=PLACEHOLDER&sp=r&rscd=attachment%3B%20filename%3DQiskit%2BSample%2B-%2B3-qubit%2BGHZ%2Bcircuit-803061b6-cd65-11ec-921a-2a16a847b8a3.input.json",
->>>>>>> 56fcb03c
         "inputDataFormat": "honeywell.openqasm.v1", "inputParams": {"count": 500},
         "providerId": "honeywell", "target": "honeywell.hqs-lt-s1-apival", "metadata":
         {"qiskit": "True", "name": "Qiskit Sample - 3-qubit GHZ circuit", "num_qubits":
         "4", "metadata": "{\"some\": \"data\"}"}, "name": "Qiskit Sample - 3-qubit
         GHZ circuit", "id": "00000000-0000-0000-0000-000000000000", "status": "Succeeded",
-<<<<<<< HEAD
-        "outputDataFormat": "honeywell.quantum-results.v1", "outputDataUri": "https://mystorage.blob.core.windows.net/job-00000000-0000-0000-0000-000000000000/rawOutputData?sv=PLACEHOLDER&sr=b&sig=PLACEHOLDER&se=PLACEHOLDER&sp=r&rscd=attachment%3B%20filename%3DQiskit%2BSample%2B-%2B3-qubit%2BGHZ%2Bcircuit-39fe0680-c5a4-11ec-8895-2816a847b9a3.output.json",
-        "creationTime": "2022-04-26T21:02:48.8171909+00:00", "beginExecutionTime":
-        "2022-04-26T21:02:50.493525+00:00", "endExecutionTime": "2022-04-26T21:02:50.49411+00:00",
-=======
         "outputDataFormat": "honeywell.quantum-results.v1", "outputDataUri": "https://mystorage.blob.core.windows.net/job-00000000-0000-0000-0000-000000000000/rawOutputData?sv=PLACEHOLDER&sr=b&sig=PLACEHOLDER&se=PLACEHOLDER&sp=r&rscd=attachment%3B%20filename%3DQiskit%2BSample%2B-%2B3-qubit%2BGHZ%2Bcircuit-803061b6-cd65-11ec-921a-2a16a847b8a3.output.json",
         "creationTime": "2022-05-06T17:53:58.0300429+00:00", "beginExecutionTime":
         "2022-05-06T17:53:59.887212+00:00", "endExecutionTime": "2022-05-06T17:53:59.887961+00:00",
->>>>>>> 56fcb03c
         "cancellationTime": null, "costEstimate": null, "errorData": null, "isCancelling":
         false, "tags": [], "access_token": "fake_token"}'
     headers:
@@ -905,34 +705,20 @@
   response:
     body:
       string: '{"containerUri": "https://mystorage.blob.core.windows.net/job-00000000-0000-0000-0000-000000000000?sv=PLACEHOLDER&sig=PLACEHOLDER&se=PLACEHOLDER&srt=co&ss=b&sp=racw",
-<<<<<<< HEAD
-        "inputDataUri": "https://mystorage.blob.core.windows.net/job-00000000-0000-0000-0000-000000000000/inputData?sv=PLACEHOLDER&sr=b&sig=PLACEHOLDER&se=PLACEHOLDER&sp=r&rscd=attachment%3B%20filename%3DQiskit%2BSample%2B-%2B3-qubit%2BGHZ%2Bcircuit-39fe0680-c5a4-11ec-8895-2816a847b9a3.input.json",
-=======
         "inputDataUri": "https://mystorage.blob.core.windows.net/job-00000000-0000-0000-0000-000000000000/inputData?sv=PLACEHOLDER&sr=b&sig=PLACEHOLDER&se=PLACEHOLDER&sp=r&rscd=attachment%3B%20filename%3DQiskit%2BSample%2B-%2B3-qubit%2BGHZ%2Bcircuit-803061b6-cd65-11ec-921a-2a16a847b8a3.input.json",
->>>>>>> 56fcb03c
         "inputDataFormat": "honeywell.openqasm.v1", "inputParams": {"count": 500},
         "providerId": "honeywell", "target": "honeywell.hqs-lt-s1-apival", "metadata":
         {"qiskit": "True", "name": "Qiskit Sample - 3-qubit GHZ circuit", "num_qubits":
         "4", "metadata": "{\"some\": \"data\"}"}, "name": "Qiskit Sample - 3-qubit
         GHZ circuit", "id": "00000000-0000-0000-0000-000000000000", "status": "Succeeded",
-<<<<<<< HEAD
-        "outputDataFormat": "honeywell.quantum-results.v1", "outputDataUri": "https://mystorage.blob.core.windows.net/job-00000000-0000-0000-0000-000000000000/rawOutputData?sv=PLACEHOLDER&sr=b&sig=PLACEHOLDER&se=PLACEHOLDER&sp=r&rscd=attachment%3B%20filename%3DQiskit%2BSample%2B-%2B3-qubit%2BGHZ%2Bcircuit-39fe0680-c5a4-11ec-8895-2816a847b9a3.output.json",
-        "creationTime": "2022-04-26T21:02:48.8171909+00:00", "beginExecutionTime":
-        "2022-04-26T21:02:50.493525+00:00", "endExecutionTime": "2022-04-26T21:02:50.49411+00:00",
-=======
         "outputDataFormat": "honeywell.quantum-results.v1", "outputDataUri": "https://mystorage.blob.core.windows.net/job-00000000-0000-0000-0000-000000000000/rawOutputData?sv=PLACEHOLDER&sr=b&sig=PLACEHOLDER&se=PLACEHOLDER&sp=r&rscd=attachment%3B%20filename%3DQiskit%2BSample%2B-%2B3-qubit%2BGHZ%2Bcircuit-803061b6-cd65-11ec-921a-2a16a847b8a3.output.json",
         "creationTime": "2022-05-06T17:53:58.0300429+00:00", "beginExecutionTime":
         "2022-05-06T17:53:59.887212+00:00", "endExecutionTime": "2022-05-06T17:53:59.887961+00:00",
->>>>>>> 56fcb03c
         "cancellationTime": null, "costEstimate": null, "errorData": null, "isCancelling":
         false, "tags": [], "access_token": "fake_token"}'
     headers:
       content-length:
-<<<<<<< HEAD
-      - '1567'
-=======
       - '1574'
->>>>>>> 56fcb03c
       content-type:
       - application/json; charset=utf-8
       transfer-encoding:
@@ -952,21 +738,13 @@
       User-Agent:
       - azsdk-python-storage-blob/12.8.1 Python/3.7.8 (Windows-10-10.0.19041-SP0)
       x-ms-date:
-<<<<<<< HEAD
-      - Tue, 26 Apr 2022 21:02:56 GMT
-=======
       - Fri, 06 May 2022 17:54:02 GMT
->>>>>>> 56fcb03c
       x-ms-range:
       - bytes=0-33554431
       x-ms-version:
       - '2020-06-12'
     method: GET
-<<<<<<< HEAD
-    uri: https://mystorage.blob.core.windows.net/job-00000000-0000-0000-0000-000000000000/rawOutputData?sv=PLACEHOLDER&sr=b&sig=PLACEHOLDER&se=PLACEHOLDER&sp=r&rscd=attachment%3B%20filename%3DQiskit%2BSample%2B-%2B3-qubit%2BGHZ%2Bcircuit-39fe0680-c5a4-11ec-8895-2816a847b9a3.output.json
-=======
     uri: https://mystorage.blob.core.windows.net/job-00000000-0000-0000-0000-000000000000/rawOutputData?sv=PLACEHOLDER&sr=b&sig=PLACEHOLDER&se=PLACEHOLDER&sp=r&rscd=attachment%3B%20filename%3DQiskit%2BSample%2B-%2B3-qubit%2BGHZ%2Bcircuit-803061b6-cd65-11ec-921a-2a16a847b8a3.output.json
->>>>>>> 56fcb03c
   response:
     body:
       string: '{"c": ["000", "000", "000", "000", "000", "000", "000", "000", "000",
@@ -1029,11 +807,7 @@
       x-ms-blob-type:
       - BlockBlob
       x-ms-creation-time:
-<<<<<<< HEAD
-      - Tue, 26 Apr 2022 21:02:49 GMT
-=======
       - Fri, 06 May 2022 17:53:58 GMT
->>>>>>> 56fcb03c
       x-ms-lease-state:
       - available
       x-ms-lease-status:

interactions:
- request:
    body: null
    headers:
      Accept:
      - '*/*'
      Accept-Encoding:
      - gzip, deflate
      Connection:
      - keep-alive
      User-Agent:
      - azsdk-python-identity/1.17.1 Python/3.9.19 (Windows-10-10.0.22631-SP0)
    method: GET
    uri: https://login.microsoftonline.com/00000000-0000-0000-0000-000000000000/v2.0/.well-known/openid-configuration
  response:
    body:
      string: '{"token_endpoint": "https://login.microsoftonline.com/00000000-0000-0000-0000-000000000000/oauth2/v2.0/token",
        "token_endpoint_auth_methods_supported": ["client_secret_post", "private_key_jwt",
        "client_secret_basic"], "jwks_uri": "https://login.microsoftonline.com/00000000-0000-0000-0000-000000000000/discovery/v2.0/keys",
        "response_modes_supported": ["query", "fragment", "form_post"], "subject_types_supported":
        ["pairwise"], "id_token_signing_alg_values_supported": ["RS256"], "response_types_supported":
        ["code", "id_token", "code id_token", "id_token token"], "scopes_supported":
        ["openid", "profile", "email", "offline_access"], "issuer": "https://login.microsoftonline.com/00000000-0000-0000-0000-000000000000/v2.0",
        "request_uri_parameter_supported": false, "userinfo_endpoint": "https://graph.microsoft.com/oidc/userinfo",
        "authorization_endpoint": "https://login.microsoftonline.com/00000000-0000-0000-0000-000000000000/oauth2/v2.0/authorize",
        "device_authorization_endpoint": "https://login.microsoftonline.com/00000000-0000-0000-0000-000000000000/oauth2/v2.0/devicecode",
        "http_logout_supported": true, "frontchannel_logout_supported": true, "end_session_endpoint":
        "https://login.microsoftonline.com/00000000-0000-0000-0000-000000000000/oauth2/v2.0/logout",
        "claims_supported": ["sub", "iss", "cloud_instance_name", "cloud_instance_host_name",
        "cloud_graph_host_name", "msgraph_host", "aud", "exp", "iat", "auth_time",
        "acr", "nonce", "preferred_username", "name", "tid", "ver", "at_hash", "c_hash",
        "email"], "kerberos_endpoint": "https://login.microsoftonline.com/00000000-0000-0000-0000-000000000000/kerberos",
        "tenant_region_scope": "WW", "cloud_instance_name": "microsoftonline.com",
        "cloud_graph_host_name": "graph.windows.net", "msgraph_host": "graph.microsoft.com",
        "rbac_url": "https://pas.windows.net"}'
    headers:
      content-length:
      - '1826'
      content-type:
      - application/json; charset=utf-8
    status:
      code: 200
      message: OK
- request:
    body: client_id=PLACEHOLDER&grant_type=client_credentials&client_assertion=PLACEHOLDER&client_info=1&client_assertion_type=PLACEHOLDER&scope=https%3A%2F%2Fquantum.microsoft.com%2F.default
    headers:
      Accept:
      - application/json
      Accept-Encoding:
      - gzip, deflate
      Connection:
      - keep-alive
      Content-Length:
      - '181'
      Content-Type:
      - application/x-www-form-urlencoded
      User-Agent:
      - azsdk-python-identity/1.17.1 Python/3.9.19 (Windows-10-10.0.22631-SP0)
      x-client-current-telemetry:
      - 4|730,2|
      x-client-os:
      - win32
      x-client-sku:
      - MSAL.Python
      x-client-ver:
<<<<<<< HEAD
      - 1.29.0
=======
      - 1.30.0
>>>>>>> b43e1017
    method: POST
    uri: https://login.microsoftonline.com/00000000-0000-0000-0000-000000000000/oauth2/v2.0/token
  response:
    body:
<<<<<<< HEAD
      string: '{"token_type": "Bearer", "expires_in": 1755297925, "ext_expires_in":
        1755297925, "refresh_in": 31536000, "access_token": "PLACEHOLDER"}'
=======
      string: '{"token_type": "Bearer", "expires_in": 1754790055, "ext_expires_in":
        1754790055, "refresh_in": 31536000, "access_token": "PLACEHOLDER"}'
>>>>>>> b43e1017
    headers:
      content-length:
      - '135'
      content-type:
      - application/json; charset=utf-8
    status:
      code: 200
      message: OK
- request:
    body: null
    headers:
      Accept:
      - application/json
      Accept-Encoding:
      - gzip, deflate
      Connection:
      - keep-alive
      User-Agent:
      - testapp azsdk-python-quantum/1.2.4 Python/3.9.19 (Windows-10-10.0.22631-SP0)
    method: GET
    uri: https://eastus.quantum.azure.com/subscriptions/00000000-0000-0000-0000-000000000000/resourceGroups/myresourcegroup/providers/Microsoft.Quantum/workspaces/myworkspace/providerStatus?api-version=2022-09-12-preview&test-sequence-id=1
  response:
    body:
      string: '{"value": [{"id": "microsoft-elements", "currentAvailability": "Available",
        "targets": [{"id": "microsoft.dft", "currentAvailability": "Available", "averageQueueTime":
        0, "statusPage": null}]}, {"id": "ionq", "currentAvailability": "Degraded",
<<<<<<< HEAD
        "targets": [{"id": "ionq.qpu", "currentAvailability": "Available", "averageQueueTime":
        1310625, "statusPage": "https://status.ionq.co"}, {"id": "ionq.qpu.aria-1",
        "currentAvailability": "Unavailable", "averageQueueTime": 2214205, "statusPage":
        "https://status.ionq.co"}, {"id": "ionq.qpu.aria-2", "currentAvailability":
        "Available", "averageQueueTime": 1296152, "statusPage": "https://status.ionq.co"},
        {"id": "ionq.simulator", "currentAvailability": "Available", "averageQueueTime":
        725, "statusPage": "https://status.ionq.co"}]}, {"id": "microsoft-qc", "currentAvailability":
        "Available", "targets": [{"id": "microsoft.estimator", "currentAvailability":
        "Available", "averageQueueTime": 0, "statusPage": null}]}, {"id": "pasqal",
        "currentAvailability": "Available", "targets": [{"id": "pasqal.sim.emu-tn",
        "currentAvailability": "Available", "averageQueueTime": 243, "statusPage":
        "https://pasqal.com"}, {"id": "pasqal.qpu.fresnel", "currentAvailability":
        "Available", "averageQueueTime": 104365, "statusPage": "https://pasqal.com"}]},
        {"id": "quantinuum", "currentAvailability": "Available", "targets": [{"id":
        "quantinuum.qpu.h1-1", "currentAvailability": "Available", "averageQueueTime":
        49281, "statusPage": "https://www.quantinuum.com/hardware/h1"}, {"id": "quantinuum.sim.h1-1sc",
        "currentAvailability": "Available", "averageQueueTime": 4, "statusPage": "https://www.quantinuum.com/hardware/h1"},
        {"id": "quantinuum.sim.h1-1e", "currentAvailability": "Available", "averageQueueTime":
        752, "statusPage": "https://www.quantinuum.com/hardware/h1"}, {"id": "quantinuum.qpu.h2-1",
        "currentAvailability": "Available", "averageQueueTime": 10072, "statusPage":
        "https://www.quantinuum.com/hardware/h2"}, {"id": "quantinuum.sim.h2-1sc",
        "currentAvailability": "Available", "averageQueueTime": 2, "statusPage": "https://www.quantinuum.com/hardware/h2"},
        {"id": "quantinuum.sim.h2-1e", "currentAvailability": "Available", "averageQueueTime":
        574072, "statusPage": "https://www.quantinuum.com/hardware/h2"}, {"id": "quantinuum.sim.h1-1sc-preview",
        "currentAvailability": "Available", "averageQueueTime": 4, "statusPage": "https://www.quantinuum.com/hardware/h1"},
        {"id": "quantinuum.sim.h1-1e-preview", "currentAvailability": "Available",
        "averageQueueTime": 752, "statusPage": "https://www.quantinuum.com/hardware/h1"},
        {"id": "quantinuum.sim.h1-2e-preview", "currentAvailability": "Available",
        "averageQueueTime": 631, "statusPage": "https://www.quantinuum.com/hardware/h1"},
        {"id": "quantinuum.qpu.h1-1-preview", "currentAvailability": "Available",
        "averageQueueTime": 49281, "statusPage": "https://www.quantinuum.com/hardware/h1"}]},
        {"id": "rigetti", "currentAvailability": "Available", "targets": [{"id": "rigetti.sim.qvm",
        "currentAvailability": "Available", "averageQueueTime": 5, "statusPage": "https://rigetti.statuspage.io/"},
        {"id": "rigetti.qpu.ankaa-2", "currentAvailability": "Available", "averageQueueTime":
=======
        "targets": [{"id": "ionq.qpu", "currentAvailability": "Unavailable", "averageQueueTime":
        1008017, "statusPage": "https://status.ionq.co"}, {"id": "ionq.qpu.aria-1",
        "currentAvailability": "Unavailable", "averageQueueTime": 1711870, "statusPage":
        "https://status.ionq.co"}, {"id": "ionq.qpu.aria-2", "currentAvailability":
        "Available", "averageQueueTime": 1196692, "statusPage": "https://status.ionq.co"},
        {"id": "ionq.simulator", "currentAvailability": "Available", "averageQueueTime":
        28, "statusPage": "https://status.ionq.co"}]}, {"id": "microsoft-qc", "currentAvailability":
        "Available", "targets": [{"id": "microsoft.estimator", "currentAvailability":
        "Available", "averageQueueTime": 0, "statusPage": null}]}, {"id": "pasqal",
        "currentAvailability": "Degraded", "targets": [{"id": "pasqal.sim.emu-tn",
        "currentAvailability": "Available", "averageQueueTime": 243, "statusPage":
        "https://pasqal.com"}, {"id": "pasqal.qpu.fresnel", "currentAvailability":
        "Degraded", "averageQueueTime": 0, "statusPage": "https://pasqal.com"}]},
        {"id": "quantinuum", "currentAvailability": "Degraded", "targets": [{"id":
        "quantinuum.qpu.h1-1", "currentAvailability": "Degraded", "averageQueueTime":
        0, "statusPage": "https://www.quantinuum.com/hardware/h1"}, {"id": "quantinuum.sim.h1-1sc",
        "currentAvailability": "Available", "averageQueueTime": 0, "statusPage": "https://www.quantinuum.com/hardware/h1"},
        {"id": "quantinuum.sim.h1-1e", "currentAvailability": "Available", "averageQueueTime":
        37865, "statusPage": "https://www.quantinuum.com/hardware/h1"}, {"id": "quantinuum.qpu.h2-1",
        "currentAvailability": "Available", "averageQueueTime": 914713, "statusPage":
        "https://www.quantinuum.com/hardware/h2"}, {"id": "quantinuum.sim.h2-1sc",
        "currentAvailability": "Available", "averageQueueTime": 2, "statusPage": "https://www.quantinuum.com/hardware/h2"},
        {"id": "quantinuum.sim.h2-1e", "currentAvailability": "Available", "averageQueueTime":
        41149, "statusPage": "https://www.quantinuum.com/hardware/h2"}, {"id": "quantinuum.sim.h1-1sc-preview",
        "currentAvailability": "Available", "averageQueueTime": 0, "statusPage": "https://www.quantinuum.com/hardware/h1"},
        {"id": "quantinuum.sim.h1-1e-preview", "currentAvailability": "Available",
        "averageQueueTime": 37865, "statusPage": "https://www.quantinuum.com/hardware/h1"},
        {"id": "quantinuum.sim.h1-2e-preview", "currentAvailability": "Available",
        "averageQueueTime": 0, "statusPage": "https://www.quantinuum.com/hardware/h1"},
        {"id": "quantinuum.qpu.h1-1-preview", "currentAvailability": "Degraded", "averageQueueTime":
        0, "statusPage": "https://www.quantinuum.com/hardware/h1"}]}, {"id": "rigetti",
        "currentAvailability": "Degraded", "targets": [{"id": "rigetti.sim.qvm", "currentAvailability":
        "Available", "averageQueueTime": 5, "statusPage": "https://rigetti.statuspage.io/"},
        {"id": "rigetti.qpu.ankaa-2", "currentAvailability": "Degraded", "averageQueueTime":
>>>>>>> b43e1017
        5, "statusPage": "https://rigetti.statuspage.io/"}]}, {"id": "qci", "currentAvailability":
        "Degraded", "targets": [{"id": "qci.simulator", "currentAvailability": "Available",
        "averageQueueTime": 1, "statusPage": "https://quantumcircuits.com"}, {"id":
        "qci.machine1", "currentAvailability": "Unavailable", "averageQueueTime":
        1, "statusPage": "https://quantumcircuits.com"}, {"id": "qci.simulator.noisy",
        "currentAvailability": "Available", "averageQueueTime": 0, "statusPage": "https://quantumcircuits.com"}]},
        {"id": "Microsoft.Test", "currentAvailability": "Available", "targets": [{"id":
        "echo-rigetti", "currentAvailability": "Available", "averageQueueTime": 1,
        "statusPage": ""}, {"id": "echo-quantinuum", "currentAvailability": "Available",
        "averageQueueTime": 1, "statusPage": ""}, {"id": "echo-qci", "currentAvailability":
        "Available", "averageQueueTime": 1, "statusPage": ""}, {"id": "echo-ionq",
        "currentAvailability": "Available", "averageQueueTime": 1, "statusPage": ""},
        {"id": "echo-aquarius", "currentAvailability": "Available", "averageQueueTime":
        1, "statusPage": ""}, {"id": "sparse-sim-rigetti", "currentAvailability":
        "Available", "averageQueueTime": 1, "statusPage": ""}, {"id": "sparse-sim-quantinuum",
        "currentAvailability": "Available", "averageQueueTime": 1, "statusPage": ""},
        {"id": "sparse-sim-qci", "currentAvailability": "Available", "averageQueueTime":
        1, "statusPage": ""}, {"id": "sparse-sim-ionq", "currentAvailability": "Available",
        "averageQueueTime": 1, "statusPage": ""}, {"id": "echo-output", "currentAvailability":
        "Available", "averageQueueTime": 1, "statusPage": ""}]}], "nextLink": null}'
    headers:
      connection:
      - keep-alive
      content-length:
<<<<<<< HEAD
      - '4794'
=======
      - '4777'
>>>>>>> b43e1017
      content-type:
      - application/json; charset=utf-8
      transfer-encoding:
      - chunked
    status:
      code: 200
      message: OK
- request:
    body: null
    headers:
      Accept:
      - '*/*'
      Accept-Encoding:
      - gzip, deflate
      Connection:
      - keep-alive
      User-Agent:
      - azsdk-python-identity/1.17.1 Python/3.9.19 (Windows-10-10.0.22631-SP0)
    method: GET
    uri: https://login.microsoftonline.com/00000000-0000-0000-0000-000000000000/v2.0/.well-known/openid-configuration
  response:
    body:
      string: '{"token_endpoint": "https://login.microsoftonline.com/00000000-0000-0000-0000-000000000000/oauth2/v2.0/token",
        "token_endpoint_auth_methods_supported": ["client_secret_post", "private_key_jwt",
        "client_secret_basic"], "jwks_uri": "https://login.microsoftonline.com/00000000-0000-0000-0000-000000000000/discovery/v2.0/keys",
        "response_modes_supported": ["query", "fragment", "form_post"], "subject_types_supported":
        ["pairwise"], "id_token_signing_alg_values_supported": ["RS256"], "response_types_supported":
        ["code", "id_token", "code id_token", "id_token token"], "scopes_supported":
        ["openid", "profile", "email", "offline_access"], "issuer": "https://login.microsoftonline.com/00000000-0000-0000-0000-000000000000/v2.0",
        "request_uri_parameter_supported": false, "userinfo_endpoint": "https://graph.microsoft.com/oidc/userinfo",
        "authorization_endpoint": "https://login.microsoftonline.com/00000000-0000-0000-0000-000000000000/oauth2/v2.0/authorize",
        "device_authorization_endpoint": "https://login.microsoftonline.com/00000000-0000-0000-0000-000000000000/oauth2/v2.0/devicecode",
        "http_logout_supported": true, "frontchannel_logout_supported": true, "end_session_endpoint":
        "https://login.microsoftonline.com/00000000-0000-0000-0000-000000000000/oauth2/v2.0/logout",
        "claims_supported": ["sub", "iss", "cloud_instance_name", "cloud_instance_host_name",
        "cloud_graph_host_name", "msgraph_host", "aud", "exp", "iat", "auth_time",
        "acr", "nonce", "preferred_username", "name", "tid", "ver", "at_hash", "c_hash",
        "email"], "kerberos_endpoint": "https://login.microsoftonline.com/00000000-0000-0000-0000-000000000000/kerberos",
        "tenant_region_scope": "WW", "cloud_instance_name": "microsoftonline.com",
        "cloud_graph_host_name": "graph.windows.net", "msgraph_host": "graph.microsoft.com",
        "rbac_url": "https://pas.windows.net"}'
    headers:
      content-length:
      - '1826'
      content-type:
      - application/json; charset=utf-8
    status:
      code: 200
      message: OK
- request:
    body: client_id=PLACEHOLDER&grant_type=client_credentials&client_assertion=PLACEHOLDER&client_info=1&client_assertion_type=PLACEHOLDER&scope=https%3A%2F%2Fquantum.microsoft.com%2F.default
    headers:
      Accept:
      - application/json
      Accept-Encoding:
      - gzip, deflate
      Connection:
      - keep-alive
      Content-Length:
      - '181'
      Content-Type:
      - application/x-www-form-urlencoded
      User-Agent:
      - azsdk-python-identity/1.17.1 Python/3.9.19 (Windows-10-10.0.22631-SP0)
      x-client-current-telemetry:
      - 4|730,2|
      x-client-os:
      - win32
      x-client-sku:
      - MSAL.Python
      x-client-ver:
<<<<<<< HEAD
      - 1.29.0
=======
      - 1.30.0
>>>>>>> b43e1017
    method: POST
    uri: https://login.microsoftonline.com/00000000-0000-0000-0000-000000000000/oauth2/v2.0/token
  response:
    body:
<<<<<<< HEAD
      string: '{"token_type": "Bearer", "expires_in": 1755297926, "ext_expires_in":
        1755297926, "refresh_in": 31536000, "access_token": "PLACEHOLDER"}'
=======
      string: '{"token_type": "Bearer", "expires_in": 1754790055, "ext_expires_in":
        1754790055, "refresh_in": 31536000, "access_token": "PLACEHOLDER"}'
>>>>>>> b43e1017
    headers:
      content-length:
      - '135'
      content-type:
      - application/json; charset=utf-8
    status:
      code: 200
      message: OK
- request:
    body: 'b''{"containerName": "job-00000000-0000-0000-0000-000000000001"}'''
    headers:
      Accept:
      - application/json
      Accept-Encoding:
      - gzip, deflate
      Connection:
      - keep-alive
      Content-Length:
      - '64'
      Content-Type:
      - application/json
      User-Agent:
      - azsdk-python-quantum/1.2.4 Python/3.9.19 (Windows-10-10.0.22631-SP0)
    method: POST
    uri: https://eastus.quantum.azure.com/subscriptions/00000000-0000-0000-0000-000000000000/resourceGroups/myresourcegroup/providers/Microsoft.Quantum/workspaces/myworkspace/storage/sasUri?api-version=2022-09-12-preview&test-sequence-id=1
  response:
    body:
      string: '{"sasUri": "https://mystorage.blob.core.windows.net/job-00000000-0000-0000-0000-000000000001?sv=PLACEHOLDER&ss=b&srt=co&spr=https&st=2024-08-15T22%3A45%3A27Z&se=2050-01-01T00%3A00%3A00Z&sp=rwlac&sig=TEwsAzperX6nqUMjsoBuVceDINedWq9O3d5YB2W3WQM%3D"}'
    headers:
      connection:
      - keep-alive
      content-length:
      - '247'
      content-type:
      - application/json; charset=utf-8
      transfer-encoding:
      - chunked
    status:
      code: 200
      message: OK
- request:
    body: null
    headers:
      Accept:
      - application/xml
      Accept-Encoding:
      - gzip, deflate
      Connection:
      - keep-alive
      User-Agent:
      - azsdk-python-storage-blob/12.20.0 Python/3.9.19 (Windows-10-10.0.22631-SP0)
      x-ms-date:
<<<<<<< HEAD
      - Thu, 15 Aug 2024 22:45:27 GMT
=======
      - Sat, 10 Aug 2024 01:40:55 GMT
>>>>>>> b43e1017
      x-ms-version:
      - '2024-05-04'
    method: GET
    uri: https://mystorage.blob.core.windows.net/job-00000000-0000-0000-0000-000000000001?restype=container&sv=PLACEHOLDER&ss=b&srt=co&spr=https&st=2024-08-15T22%3A45%3A27Z&se=2050-01-01T00%3A00%3A00Z&sp=rwlac&sig=TEwsAzperX6nqUMjsoBuVceDINedWq9O3d5YB2W3WQM%3D
  response:
    body:
      string: "\uFEFF<?xml version=\"1.0\" encoding=\"utf-8\"?><Error><Code>ContainerNotFound</Code><Message>The
<<<<<<< HEAD
        specified container does not exist.\nRequestId:0bfd7b2e-201e-0029-3c64-ef7d1e000000\nTime:2024-08-15T22:45:28.1093886Z</Message></Error>"
=======
        specified container does not exist.\nRequestId:b36d6ce4-401e-004d-74c6-ea8c86000000\nTime:2024-08-10T01:40:56.7387002Z</Message></Error>"
>>>>>>> b43e1017
    headers:
      content-length:
      - '223'
      content-type:
      - application/xml
      x-ms-version:
      - '2024-05-04'
    status:
      code: 404
      message: The specified container does not exist.
- request:
    body: null
    headers:
      Accept:
      - application/xml
      Accept-Encoding:
      - gzip, deflate
      Connection:
      - keep-alive
      Content-Length:
      - '0'
      User-Agent:
      - azsdk-python-storage-blob/12.20.0 Python/3.9.19 (Windows-10-10.0.22631-SP0)
      x-ms-date:
<<<<<<< HEAD
      - Thu, 15 Aug 2024 22:45:27 GMT
=======
      - Sat, 10 Aug 2024 01:40:56 GMT
>>>>>>> b43e1017
      x-ms-version:
      - '2024-05-04'
    method: PUT
    uri: https://mystorage.blob.core.windows.net/job-00000000-0000-0000-0000-000000000001?restype=container&sv=PLACEHOLDER&ss=b&srt=co&spr=https&st=2024-08-15T22%3A45%3A27Z&se=2050-01-01T00%3A00%3A00Z&sp=rwlac&sig=TEwsAzperX6nqUMjsoBuVceDINedWq9O3d5YB2W3WQM%3D
  response:
    body:
      string: ''
    headers:
      content-length:
      - '0'
      x-ms-version:
      - '2024-05-04'
    status:
      code: 201
      message: Created
- request:
    body: null
    headers:
      Accept:
      - application/xml
      Accept-Encoding:
      - gzip, deflate
      Connection:
      - keep-alive
      User-Agent:
      - azsdk-python-storage-blob/12.20.0 Python/3.9.19 (Windows-10-10.0.22631-SP0)
      x-ms-date:
<<<<<<< HEAD
      - Thu, 15 Aug 2024 22:45:27 GMT
=======
      - Sat, 10 Aug 2024 01:40:56 GMT
>>>>>>> b43e1017
      x-ms-version:
      - '2024-05-04'
    method: GET
    uri: https://mystorage.blob.core.windows.net/job-00000000-0000-0000-0000-000000000001?restype=container&sv=PLACEHOLDER&ss=b&srt=co&spr=https&st=2024-08-15T22%3A45%3A27Z&se=2050-01-01T00%3A00%3A00Z&sp=rwlac&sig=TEwsAzperX6nqUMjsoBuVceDINedWq9O3d5YB2W3WQM%3D
  response:
    body:
      string: ''
    headers:
      content-length:
      - '0'
      x-ms-lease-state:
      - available
      x-ms-lease-status:
      - unlocked
      x-ms-version:
      - '2024-05-04'
    status:
      code: 200
      message: OK
- request:
    body: b'OPENQASM 2.0;\n        include "qelib1.inc";\n\n        qreg q[3];\n        creg
      c0[1];\n        creg c1[1];\n        creg c2[1];\n\n        h q[0];\n        cx
      q[0], q[1];\n        x q[2];\n        h q[2];\n        cx q[2], q[0];\n        h
      q[2];\n        measure q[0] -> c0[0];\n        if (c0==1) x q[1];\n        measure
      q[2] -> c1[0];\n        if (c1==1) z q[1];\n        h q[1];\n        measure
      q[1] -> c2[0];\n        '
    headers:
      Accept:
      - application/xml
      Accept-Encoding:
      - gzip, deflate
      Connection:
      - keep-alive
      Content-Length:
      - '429'
      Content-Type:
      - application/octet-stream
      User-Agent:
      - azsdk-python-storage-blob/12.20.0 Python/3.9.19 (Windows-10-10.0.22631-SP0)
      x-ms-blob-type:
      - BlockBlob
      x-ms-date:
<<<<<<< HEAD
      - Thu, 15 Aug 2024 22:45:27 GMT
=======
      - Sat, 10 Aug 2024 01:40:56 GMT
>>>>>>> b43e1017
      x-ms-version:
      - '2024-05-04'
    method: PUT
    uri: https://mystorage.blob.core.windows.net/job-00000000-0000-0000-0000-000000000001/inputData?sv=PLACEHOLDER&ss=b&srt=co&spr=https&st=2024-08-15T22%3A45%3A27Z&se=2050-01-01T00%3A00%3A00Z&sp=rwlac&sig=TEwsAzperX6nqUMjsoBuVceDINedWq9O3d5YB2W3WQM%3D
  response:
    body:
      string: ''
    headers:
      content-length:
      - '0'
      x-ms-version:
      - '2024-05-04'
    status:
      code: 201
      message: Created
- request:
    body: 'b''{"id": "00000000-0000-0000-0000-000000000001", "name": "quantinuum-job",
      "providerId": "quantinuum", "target": "quantinuum.sim.h2-1sc", "itemType": "Job",
      "containerUri": "https://mystorage.blob.core.windows.net/job-00000000-0000-0000-0000-000000000001?sv=PLACEHOLDER&ss=b&srt=co&spr=https&st=2024-08-15T22%3A45%3A27Z&se=2050-01-01T00%3A00%3A00Z&sp=rwlac&sig=TEwsAzperX6nqUMjsoBuVceDINedWq9O3d5YB2W3WQM%3D",
      "inputDataUri": "https://mystorage.blob.core.windows.net/job-00000000-0000-0000-0000-000000000001/inputData",
      "inputDataFormat": "honeywell.openqasm.v1", "inputParams": {}, "outputDataFormat":
      "honeywell.quantum-results.v1"}'''
    headers:
      Accept:
      - application/json
      Accept-Encoding:
      - gzip, deflate
      Connection:
      - keep-alive
      Content-Length:
      - '635'
      Content-Type:
      - application/json
      User-Agent:
      - azsdk-python-quantum/1.2.4 Python/3.9.19 (Windows-10-10.0.22631-SP0)
    method: PUT
    uri: https://eastus.quantum.azure.com/subscriptions/00000000-0000-0000-0000-000000000000/resourceGroups/myresourcegroup/providers/Microsoft.Quantum/workspaces/myworkspace/jobs/00000000-0000-0000-0000-000000000001?api-version=2022-09-12-preview&test-sequence-id=1
  response:
    body:
      string: '{"containerUri": "https://mystorage.blob.core.windows.net/job-00000000-0000-0000-0000-000000000001?sv=PLACEHOLDER&ss=b&srt=co&spr=https&st=2024-08-15T22%3A45%3A27Z&se=2050-01-01T00%3A00%3A00Z&sp=rwlac&sig=PLACEHOLDER&ss=b&srt=co&spr=https&st=2024-08-15T22%3A45%3A27Z&se=2050-01-01T00%3A00%3A00Z&sp=rwlac&sig=TEwsAzperX6nqUMjsoBuVceDINedWq9O3d5YB2W3WQM%3D",
        "beginExecutionTime": null, "cancellationTime": null, "quantumComputingData":
        null, "errorData": null, "isCancelling": false, "tags": [], "name": "quantinuum-job",
        "id": "00000000-0000-0000-0000-000000000001", "providerId": "quantinuum",
<<<<<<< HEAD
        "target": "quantinuum.sim.h2-1sc", "creationTime": "2024-08-15T22:45:28.6312485+00:00",
=======
        "target": "quantinuum.sim.h2-1sc", "creationTime": "2024-08-10T01:40:57.1488899+00:00",
>>>>>>> b43e1017
        "endExecutionTime": null, "costEstimate": null, "itemType": "Job"}'
    headers:
      connection:
      - keep-alive
      content-length:
      - '749'
      content-type:
      - application/json; charset=utf-8
      transfer-encoding:
      - chunked
    status:
      code: 200
      message: OK
- request:
    body: null
    headers:
      Accept:
      - application/json
      Accept-Encoding:
      - gzip, deflate
      Connection:
      - keep-alive
      User-Agent:
      - azsdk-python-quantum/1.2.4 Python/3.9.19 (Windows-10-10.0.22631-SP0)
    method: GET
    uri: https://eastus.quantum.azure.com/subscriptions/00000000-0000-0000-0000-000000000000/resourceGroups/myresourcegroup/providers/Microsoft.Quantum/workspaces/myworkspace/jobs/00000000-0000-0000-0000-000000000001?api-version=2022-09-12-preview&test-sequence-id=1
  response:
    body:
      string: '{"containerUri": "https://mystorage.blob.core.windows.net/job-00000000-0000-0000-0000-000000000001?sv=PLACEHOLDER&st=2024-08-15T22%3A45%3A28Z&se=2050-01-01T00%3A00%3A00Z&sr=c&sp=rcwl&sig=PLACEHOLDER&st=2024-08-15T22%3A45%3A28Z&se=2050-01-01T00%3A00%3A00Z&sr=b&sp=r&rscd=attachment%3B+filename%3Dquantinuum-job-00000000-0000-0000-0000-000000000001.input.json&sig=PLACEHOLDER&st=2024-08-15T22%3A45%3A28Z&se=2050-01-01T00%3A00%3A00Z&sr=b&sp=r&rscd=attachment%3B+filename%3Dquantinuum-job-00000000-0000-0000-0000-000000000001.output.json&sig=pxcx6D3%2FqW362JS1%2BL1b6rS8%2BzFn8xzeCQTaA8ir7eg%3D",
        "beginExecutionTime": null, "cancellationTime": null, "quantumComputingData":
        null, "errorData": null, "isCancelling": false, "tags": [], "name": "quantinuum-job",
        "id": "00000000-0000-0000-0000-000000000001", "providerId": "quantinuum",
<<<<<<< HEAD
        "target": "quantinuum.sim.h2-1sc", "creationTime": "2024-08-15T22:45:28.6312485+00:00",
=======
        "target": "quantinuum.sim.h2-1sc", "creationTime": "2024-08-10T01:40:57.1488899+00:00",
>>>>>>> b43e1017
        "endExecutionTime": null, "costEstimate": null, "itemType": "Job"}'
    headers:
      connection:
      - keep-alive
      content-length:
<<<<<<< HEAD
      - '985'
=======
      - '1320'
>>>>>>> b43e1017
      content-type:
      - application/json; charset=utf-8
      transfer-encoding:
      - chunked
    status:
      code: 200
      message: OK
- request:
    body: null
    headers:
      Accept:
      - application/json
      Accept-Encoding:
      - gzip, deflate
      Connection:
      - keep-alive
      User-Agent:
      - azsdk-python-quantum/1.2.4 Python/3.9.19 (Windows-10-10.0.22631-SP0)
    method: GET
    uri: https://eastus.quantum.azure.com/subscriptions/00000000-0000-0000-0000-000000000000/resourceGroups/myresourcegroup/providers/Microsoft.Quantum/workspaces/myworkspace/jobs/00000000-0000-0000-0000-000000000001?api-version=2022-09-12-preview&test-sequence-id=2
  response:
    body:
      string: '{"containerUri": "https://mystorage.blob.core.windows.net/job-00000000-0000-0000-0000-000000000001?sv=PLACEHOLDER&st=2024-08-15T22%3A45%3A29Z&se=2050-01-01T00%3A00%3A00Z&sr=c&sp=rcwl&sig=PLACEHOLDER&st=2024-08-15T22%3A45%3A29Z&se=2050-01-01T00%3A00%3A00Z&sr=b&sp=r&rscd=attachment%3B+filename%3Dquantinuum-job-00000000-0000-0000-0000-000000000001.input.json&sig=PLACEHOLDER&st=2024-08-15T22%3A45%3A29Z&se=2050-01-01T00%3A00%3A00Z&sr=b&sp=r&rscd=attachment%3B+filename%3Dquantinuum-job-00000000-0000-0000-0000-000000000001.output.json&sig=wFujUTHeHXXUMsOYSj5OFtMd1Pumb0Uc3tB621wYwtg%3D",
        "beginExecutionTime": null, "cancellationTime": null, "quantumComputingData":
        {"count": 1}, "errorData": null, "isCancelling": false, "tags": [], "name":
        "quantinuum-job", "id": "00000000-0000-0000-0000-000000000001", "providerId":
<<<<<<< HEAD
        "quantinuum", "target": "quantinuum.sim.h2-1sc", "creationTime": "2024-08-15T22:45:28.6312485+00:00",
=======
        "quantinuum", "target": "quantinuum.sim.h2-1sc", "creationTime": "2024-08-10T01:40:57.1488899+00:00",
>>>>>>> b43e1017
        "endExecutionTime": null, "costEstimate": null, "itemType": "Job"}'
    headers:
      connection:
      - keep-alive
      content-length:
      - '987'
      content-type:
      - application/json; charset=utf-8
      transfer-encoding:
      - chunked
    status:
      code: 200
      message: OK
- request:
    body: null
    headers:
      Accept:
      - application/json
      Accept-Encoding:
      - gzip, deflate
      Connection:
      - keep-alive
      User-Agent:
      - azsdk-python-quantum/1.2.4 Python/3.9.19 (Windows-10-10.0.22631-SP0)
    method: GET
    uri: https://eastus.quantum.azure.com/subscriptions/00000000-0000-0000-0000-000000000000/resourceGroups/myresourcegroup/providers/Microsoft.Quantum/workspaces/myworkspace/jobs/00000000-0000-0000-0000-000000000001?api-version=2022-09-12-preview&test-sequence-id=3
  response:
    body:
      string: '{"containerUri": "https://mystorage.blob.core.windows.net/job-00000000-0000-0000-0000-000000000001?sv=PLACEHOLDER&st=2024-08-15T22%3A45%3A29Z&se=2050-01-01T00%3A00%3A00Z&sr=c&sp=rcwl&sig=PLACEHOLDER&st=2024-08-15T22%3A45%3A29Z&se=2050-01-01T00%3A00%3A00Z&sr=b&sp=r&rscd=attachment%3B+filename%3Dquantinuum-job-00000000-0000-0000-0000-000000000001.input.json&sig=PLACEHOLDER&st=2024-08-15T22%3A45%3A29Z&se=2050-01-01T00%3A00%3A00Z&sr=b&sp=r&rscd=attachment%3B+filename%3Dquantinuum-job-00000000-0000-0000-0000-000000000001.output.json&sig=wFujUTHeHXXUMsOYSj5OFtMd1Pumb0Uc3tB621wYwtg%3D",
        "beginExecutionTime": null, "cancellationTime": null, "quantumComputingData":
        {"count": 1}, "errorData": null, "isCancelling": false, "tags": [], "name":
        "quantinuum-job", "id": "00000000-0000-0000-0000-000000000001", "providerId":
<<<<<<< HEAD
        "quantinuum", "target": "quantinuum.sim.h2-1sc", "creationTime": "2024-08-15T22:45:28.6312485+00:00",
=======
        "quantinuum", "target": "quantinuum.sim.h2-1sc", "creationTime": "2024-08-10T01:40:57.1488899+00:00",
>>>>>>> b43e1017
        "endExecutionTime": null, "costEstimate": null, "itemType": "Job"}'
    headers:
      connection:
      - keep-alive
      content-length:
      - '987'
      content-type:
      - application/json; charset=utf-8
      transfer-encoding:
      - chunked
    status:
      code: 200
      message: OK
- request:
    body: null
    headers:
      Accept:
      - application/json
      Accept-Encoding:
      - gzip, deflate
      Connection:
      - keep-alive
      User-Agent:
      - azsdk-python-quantum/1.2.4 Python/3.9.19 (Windows-10-10.0.22631-SP0)
    method: GET
    uri: https://eastus.quantum.azure.com/subscriptions/00000000-0000-0000-0000-000000000000/resourceGroups/myresourcegroup/providers/Microsoft.Quantum/workspaces/myworkspace/jobs/00000000-0000-0000-0000-000000000001?api-version=2022-09-12-preview&test-sequence-id=4
  response:
    body:
      string: '{"containerUri": "https://mystorage.blob.core.windows.net/job-00000000-0000-0000-0000-000000000001?sv=PLACEHOLDER&st=2024-08-15T22%3A45%3A29Z&se=2050-01-01T00%3A00%3A00Z&sr=c&sp=rcwl&sig=PLACEHOLDER&st=2024-08-15T22%3A45%3A29Z&se=2050-01-01T00%3A00%3A00Z&sr=b&sp=r&rscd=attachment%3B+filename%3Dquantinuum-job-00000000-0000-0000-0000-000000000001.input.json&sig=PLACEHOLDER&st=2024-08-15T22%3A45%3A29Z&se=2050-01-01T00%3A00%3A00Z&sr=b&sp=r&rscd=attachment%3B+filename%3Dquantinuum-job-00000000-0000-0000-0000-000000000001.output.json&sig=wFujUTHeHXXUMsOYSj5OFtMd1Pumb0Uc3tB621wYwtg%3D",
        "beginExecutionTime": null, "cancellationTime": null, "quantumComputingData":
        {"count": 1}, "errorData": null, "isCancelling": false, "tags": [], "name":
        "quantinuum-job", "id": "00000000-0000-0000-0000-000000000001", "providerId":
<<<<<<< HEAD
        "quantinuum", "target": "quantinuum.sim.h2-1sc", "creationTime": "2024-08-15T22:45:28.6312485+00:00",
=======
        "quantinuum", "target": "quantinuum.sim.h2-1sc", "creationTime": "2024-08-10T01:40:57.1488899+00:00",
>>>>>>> b43e1017
        "endExecutionTime": null, "costEstimate": null, "itemType": "Job"}'
    headers:
      connection:
      - keep-alive
      content-length:
      - '987'
      content-type:
      - application/json; charset=utf-8
      transfer-encoding:
      - chunked
    status:
      code: 200
      message: OK
- request:
    body: null
    headers:
      Accept:
      - application/json
      Accept-Encoding:
      - gzip, deflate
      Connection:
      - keep-alive
      User-Agent:
      - azsdk-python-quantum/1.2.4 Python/3.9.19 (Windows-10-10.0.22631-SP0)
    method: GET
    uri: https://eastus.quantum.azure.com/subscriptions/00000000-0000-0000-0000-000000000000/resourceGroups/myresourcegroup/providers/Microsoft.Quantum/workspaces/myworkspace/jobs/00000000-0000-0000-0000-000000000001?api-version=2022-09-12-preview&test-sequence-id=5
  response:
    body:
      string: '{"containerUri": "https://mystorage.blob.core.windows.net/job-00000000-0000-0000-0000-000000000001?sv=PLACEHOLDER&st=2024-08-15T22%3A45%3A30Z&se=2050-01-01T00%3A00%3A00Z&sr=c&sp=rcwl&sig=PLACEHOLDER&st=2024-08-15T22%3A45%3A30Z&se=2050-01-01T00%3A00%3A00Z&sr=b&sp=r&rscd=attachment%3B+filename%3Dquantinuum-job-00000000-0000-0000-0000-000000000001.input.json&sig=PLACEHOLDER&st=2024-08-15T22%3A45%3A30Z&se=2050-01-01T00%3A00%3A00Z&sr=b&sp=r&rscd=attachment%3B+filename%3Dquantinuum-job-00000000-0000-0000-0000-000000000001.output.json&sig=J9%2BpUxhsMGSqbl9E4Sxo2XOZKmNVn%2FA8jLkCVJSnErc%3D",
        "beginExecutionTime": null, "cancellationTime": null, "quantumComputingData":
        {"count": 1}, "errorData": null, "isCancelling": false, "tags": [], "name":
        "quantinuum-job", "id": "00000000-0000-0000-0000-000000000001", "providerId":
<<<<<<< HEAD
        "quantinuum", "target": "quantinuum.sim.h2-1sc", "creationTime": "2024-08-15T22:45:28.6312485+00:00",
=======
        "quantinuum", "target": "quantinuum.sim.h2-1sc", "creationTime": "2024-08-10T01:40:57.1488899+00:00",
>>>>>>> b43e1017
        "endExecutionTime": null, "costEstimate": null, "itemType": "Job"}'
    headers:
      connection:
      - keep-alive
      content-length:
      - '991'
      content-type:
      - application/json; charset=utf-8
      transfer-encoding:
      - chunked
    status:
      code: 200
      message: OK
- request:
    body: null
    headers:
      Accept:
      - application/json
      Accept-Encoding:
      - gzip, deflate
      Connection:
      - keep-alive
      User-Agent:
      - azsdk-python-quantum/1.2.4 Python/3.9.19 (Windows-10-10.0.22631-SP0)
    method: GET
    uri: https://eastus.quantum.azure.com/subscriptions/00000000-0000-0000-0000-000000000000/resourceGroups/myresourcegroup/providers/Microsoft.Quantum/workspaces/myworkspace/jobs/00000000-0000-0000-0000-000000000001?api-version=2022-09-12-preview&test-sequence-id=6
  response:
    body:
      string: '{"containerUri": "https://mystorage.blob.core.windows.net/job-00000000-0000-0000-0000-000000000001?sv=PLACEHOLDER&st=2024-08-15T22%3A45%3A31Z&se=2050-01-01T00%3A00%3A00Z&sr=c&sp=rcwl&sig=PLACEHOLDER&st=2024-08-15T22%3A45%3A31Z&se=2050-01-01T00%3A00%3A00Z&sr=b&sp=r&rscd=attachment%3B+filename%3Dquantinuum-job-00000000-0000-0000-0000-000000000001.input.json&sig=PLACEHOLDER&st=2024-08-15T22%3A45%3A31Z&se=2050-01-01T00%3A00%3A00Z&sr=b&sp=r&rscd=attachment%3B+filename%3Dquantinuum-job-00000000-0000-0000-0000-000000000001.output.json&sig=ou6jGTEwR5j6k716%2BOitwOsxkROGFHi9kEz5nHkPDfk%3D",
        "beginExecutionTime": null, "cancellationTime": null, "quantumComputingData":
        {"count": 1}, "errorData": null, "isCancelling": false, "tags": [], "name":
        "quantinuum-job", "id": "00000000-0000-0000-0000-000000000001", "providerId":
<<<<<<< HEAD
        "quantinuum", "target": "quantinuum.sim.h2-1sc", "creationTime": "2024-08-15T22:45:28.6312485+00:00",
=======
        "quantinuum", "target": "quantinuum.sim.h2-1sc", "creationTime": "2024-08-10T01:40:57.1488899+00:00",
>>>>>>> b43e1017
        "endExecutionTime": null, "costEstimate": null, "itemType": "Job"}'
    headers:
      connection:
      - keep-alive
      content-length:
      - '989'
      content-type:
      - application/json; charset=utf-8
      transfer-encoding:
      - chunked
    status:
      code: 200
      message: OK
- request:
    body: null
    headers:
      Accept:
      - application/json
      Accept-Encoding:
      - gzip, deflate
      Connection:
      - keep-alive
      User-Agent:
      - azsdk-python-quantum/1.2.4 Python/3.9.19 (Windows-10-10.0.22631-SP0)
    method: GET
    uri: https://eastus.quantum.azure.com/subscriptions/00000000-0000-0000-0000-000000000000/resourceGroups/myresourcegroup/providers/Microsoft.Quantum/workspaces/myworkspace/jobs/00000000-0000-0000-0000-000000000001?api-version=2022-09-12-preview&test-sequence-id=7
  response:
    body:
<<<<<<< HEAD
      string: '{"containerUri": "https://mystorage.blob.core.windows.net/job-00000000-0000-0000-0000-000000000001?sv=PLACEHOLDER&st=2024-08-15T22%3A45%3A33Z&se=2050-01-01T00%3A00%3A00Z&sr=c&sp=rcwl&sig=PLACEHOLDER&st=2024-08-15T22%3A45%3A33Z&se=2050-01-01T00%3A00%3A00Z&sr=b&sp=r&rscd=attachment%3B+filename%3Dquantinuum-job-00000000-0000-0000-0000-000000000001.input.json&sig=PLACEHOLDER&st=2024-08-15T22%3A45%3A33Z&se=2050-01-01T00%3A00%3A00Z&sr=b&sp=r&rscd=attachment%3B+filename%3Dquantinuum-job-00000000-0000-0000-0000-000000000001.output.json&sig=vAa51FnZRNw8knSmIXcMXcSy9QA9Pe%2BpeH7lXJj5ng4%3D",
        "beginExecutionTime": "2024-08-15T22:45:31.570316+00:00", "cancellationTime":
        null, "quantumComputingData": {"count": 1}, "errorData": null, "isCancelling":
        false, "tags": [], "name": "quantinuum-job", "id": "00000000-0000-0000-0000-000000000001",
        "providerId": "quantinuum", "target": "quantinuum.sim.h2-1sc", "creationTime":
        "2024-08-15T22:45:28.6312485+00:00", "endExecutionTime": "2024-08-15T22:45:31.570397+00:00",
=======
      string: '{"containerUri": "https://mystorage.blob.core.windows.net/job-00000000-0000-0000-0000-000000000001?sv=PLACEHOLDER&sr=c&sig=PLACEHOLDER&se=2050-01-01T00%3A00%3A00Z&sp=rcwl",
        "inputDataUri": "https://mystorage.blob.core.windows.net/job-00000000-0000-0000-0000-000000000001/inputData?sv=PLACEHOLDER&sr=b&sig=PLACEHOLDER&se=2050-01-01T00%3A00%3A00Z&sp=r&rscd=attachment%3B%20filename%3Dquantinuum-job-00000000-0000-0000-0000-000000000001.input.json",
        "inputDataFormat": "honeywell.openqasm.v1", "inputParams": {}, "metadata":
        null, "sessionId": null, "status": "Succeeded", "jobType": "QuantumComputing",
        "outputDataFormat": "honeywell.quantum-results.v1", "outputDataUri": "https://mystorage.blob.core.windows.net/job-00000000-0000-0000-0000-000000000001/rawOutputData?sv=PLACEHOLDER&sr=b&sig=PLACEHOLDER&se=2050-01-01T00%3A00%3A00Z&sp=r&rscd=attachment%3B%20filename%3Dquantinuum-job-00000000-0000-0000-0000-000000000001.output.json",
        "beginExecutionTime": "2024-08-10T01:41:00.174528+00:00", "cancellationTime":
        null, "quantumComputingData": {"count": 1}, "errorData": null, "isCancelling":
        false, "tags": [], "name": "quantinuum-job", "id": "00000000-0000-0000-0000-000000000001",
        "providerId": "quantinuum", "target": "quantinuum.sim.h2-1sc", "creationTime":
        "2024-08-10T01:40:57.1488899+00:00", "endExecutionTime": "2024-08-10T01:41:00.174604+00:00",
>>>>>>> b43e1017
        "costEstimate": {"currencyCode": "USD", "events": [{"dimensionId": "hqc",
        "dimensionName": "HQC", "measureUnit": "hqc", "amountBilled": 0.0, "amountConsumed":
        0.0, "unitPrice": 0.0}], "estimatedTotal": 0.0}, "itemType": "Job"}'
    headers:
      connection:
      - keep-alive
      content-length:
      - '1235'
      content-type:
      - application/json; charset=utf-8
      transfer-encoding:
      - chunked
    status:
      code: 200
      message: OK
- request:
    body: null
    headers:
      Accept:
      - application/json
      Accept-Encoding:
      - gzip, deflate
      Connection:
      - keep-alive
      User-Agent:
      - azsdk-python-quantum/1.2.4 Python/3.9.19 (Windows-10-10.0.22631-SP0)
    method: GET
    uri: https://eastus.quantum.azure.com/subscriptions/00000000-0000-0000-0000-000000000000/resourceGroups/myresourcegroup/providers/Microsoft.Quantum/workspaces/myworkspace/jobs/00000000-0000-0000-0000-000000000001?api-version=2022-09-12-preview&test-sequence-id=8
  response:
    body:
<<<<<<< HEAD
      string: '{"containerUri": "https://mystorage.blob.core.windows.net/job-00000000-0000-0000-0000-000000000001?sv=PLACEHOLDER&st=2024-08-15T22%3A45%3A34Z&se=2050-01-01T00%3A00%3A00Z&sr=c&sp=rcwl&sig=PLACEHOLDER&st=2024-08-15T22%3A45%3A34Z&se=2050-01-01T00%3A00%3A00Z&sr=b&sp=r&rscd=attachment%3B+filename%3Dquantinuum-job-00000000-0000-0000-0000-000000000001.input.json&sig=PLACEHOLDER&st=2024-08-15T22%3A45%3A34Z&se=2050-01-01T00%3A00%3A00Z&sr=b&sp=r&rscd=attachment%3B+filename%3Dquantinuum-job-00000000-0000-0000-0000-000000000001.output.json&sig=CnLqYUYydNGdr3HgA4mQsisIRrahT0eYJ7WMJORu%2FGQ%3D",
        "beginExecutionTime": "2024-08-15T22:45:31.570316+00:00", "cancellationTime":
        null, "quantumComputingData": {"count": 1}, "errorData": null, "isCancelling":
        false, "tags": [], "name": "quantinuum-job", "id": "00000000-0000-0000-0000-000000000001",
        "providerId": "quantinuum", "target": "quantinuum.sim.h2-1sc", "creationTime":
        "2024-08-15T22:45:28.6312485+00:00", "endExecutionTime": "2024-08-15T22:45:31.570397+00:00",
=======
      string: '{"containerUri": "https://mystorage.blob.core.windows.net/job-00000000-0000-0000-0000-000000000001?sv=PLACEHOLDER&sr=c&sig=PLACEHOLDER&se=2050-01-01T00%3A00%3A00Z&sp=rcwl",
        "inputDataUri": "https://mystorage.blob.core.windows.net/job-00000000-0000-0000-0000-000000000001/inputData?sv=PLACEHOLDER&sr=b&sig=PLACEHOLDER&se=2050-01-01T00%3A00%3A00Z&sp=r&rscd=attachment%3B%20filename%3Dquantinuum-job-00000000-0000-0000-0000-000000000001.input.json",
        "inputDataFormat": "honeywell.openqasm.v1", "inputParams": {}, "metadata":
        null, "sessionId": null, "status": "Succeeded", "jobType": "QuantumComputing",
        "outputDataFormat": "honeywell.quantum-results.v1", "outputDataUri": "https://mystorage.blob.core.windows.net/job-00000000-0000-0000-0000-000000000001/rawOutputData?sv=PLACEHOLDER&sr=b&sig=PLACEHOLDER&se=2050-01-01T00%3A00%3A00Z&sp=r&rscd=attachment%3B%20filename%3Dquantinuum-job-00000000-0000-0000-0000-000000000001.output.json",
        "beginExecutionTime": "2024-08-10T01:41:00.174528+00:00", "cancellationTime":
        null, "quantumComputingData": {"count": 1}, "errorData": null, "isCancelling":
        false, "tags": [], "name": "quantinuum-job", "id": "00000000-0000-0000-0000-000000000001",
        "providerId": "quantinuum", "target": "quantinuum.sim.h2-1sc", "creationTime":
        "2024-08-10T01:40:57.1488899+00:00", "endExecutionTime": "2024-08-10T01:41:00.174604+00:00",
>>>>>>> b43e1017
        "costEstimate": {"currencyCode": "USD", "events": [{"dimensionId": "hqc",
        "dimensionName": "HQC", "measureUnit": "hqc", "amountBilled": 0.0, "amountConsumed":
        0.0, "unitPrice": 0.0}], "estimatedTotal": 0.0}, "itemType": "Job"}'
    headers:
      connection:
      - keep-alive
      content-length:
      - '1235'
      content-type:
      - application/json; charset=utf-8
      transfer-encoding:
      - chunked
    status:
      code: 200
      message: OK
- request:
    body: null
    headers:
      Accept:
      - application/xml
      Accept-Encoding:
      - gzip, deflate
      Connection:
      - keep-alive
      User-Agent:
      - azsdk-python-storage-blob/12.20.0 Python/3.9.19 (Windows-10-10.0.22631-SP0)
      x-ms-date:
<<<<<<< HEAD
      - Thu, 15 Aug 2024 22:45:33 GMT
=======
      - Sat, 10 Aug 2024 01:41:01 GMT
>>>>>>> b43e1017
      x-ms-range:
      - bytes=0-33554431
      x-ms-version:
      - '2024-05-04'
    method: GET
    uri: https://mystorage.blob.core.windows.net/job-00000000-0000-0000-0000-000000000001/rawOutputData?sv=PLACEHOLDER&st=2024-08-15T22%3A45%3A34Z&se=2050-01-01T00%3A00%3A00Z&sr=b&sp=r&rscd=attachment%3B%20filename%3Dquantinuum-job-00000000-0000-0000-0000-000000000001.output.json&sig=CnLqYUYydNGdr3HgA4mQsisIRrahT0eYJ7WMJORu%2FGQ%3D
  response:
    body:
      string: '{"c0": ["0"], "c1": ["0"], "c2": ["0"]}'
    headers:
      accept-ranges:
      - bytes
      content-length:
      - '39'
      content-range:
      - bytes 0-38/39
      content-type:
      - application/octet-stream
      x-ms-blob-content-md5:
      - G6E9ivtAth12WMpLNitMGA==
      x-ms-blob-type:
      - BlockBlob
      x-ms-creation-time:
<<<<<<< HEAD
      - Thu, 15 Aug 2024 22:45:28 GMT
=======
      - Sat, 10 Aug 2024 01:40:57 GMT
>>>>>>> b43e1017
      x-ms-lease-state:
      - available
      x-ms-lease-status:
      - unlocked
      x-ms-server-encrypted:
      - 'true'
      x-ms-version:
      - '2024-05-04'
    status:
      code: 206
      message: Partial Content
version: 1<|MERGE_RESOLUTION|>--- conflicted
+++ resolved
@@ -63,22 +63,13 @@
       x-client-sku:
       - MSAL.Python
       x-client-ver:
-<<<<<<< HEAD
-      - 1.29.0
-=======
       - 1.30.0
->>>>>>> b43e1017
     method: POST
     uri: https://login.microsoftonline.com/00000000-0000-0000-0000-000000000000/oauth2/v2.0/token
   response:
     body:
-<<<<<<< HEAD
-      string: '{"token_type": "Bearer", "expires_in": 1755297925, "ext_expires_in":
-        1755297925, "refresh_in": 31536000, "access_token": "PLACEHOLDER"}'
-=======
       string: '{"token_type": "Bearer", "expires_in": 1754790055, "ext_expires_in":
         1754790055, "refresh_in": 31536000, "access_token": "PLACEHOLDER"}'
->>>>>>> b43e1017
     headers:
       content-length:
       - '135'
@@ -105,42 +96,6 @@
       string: '{"value": [{"id": "microsoft-elements", "currentAvailability": "Available",
         "targets": [{"id": "microsoft.dft", "currentAvailability": "Available", "averageQueueTime":
         0, "statusPage": null}]}, {"id": "ionq", "currentAvailability": "Degraded",
-<<<<<<< HEAD
-        "targets": [{"id": "ionq.qpu", "currentAvailability": "Available", "averageQueueTime":
-        1310625, "statusPage": "https://status.ionq.co"}, {"id": "ionq.qpu.aria-1",
-        "currentAvailability": "Unavailable", "averageQueueTime": 2214205, "statusPage":
-        "https://status.ionq.co"}, {"id": "ionq.qpu.aria-2", "currentAvailability":
-        "Available", "averageQueueTime": 1296152, "statusPage": "https://status.ionq.co"},
-        {"id": "ionq.simulator", "currentAvailability": "Available", "averageQueueTime":
-        725, "statusPage": "https://status.ionq.co"}]}, {"id": "microsoft-qc", "currentAvailability":
-        "Available", "targets": [{"id": "microsoft.estimator", "currentAvailability":
-        "Available", "averageQueueTime": 0, "statusPage": null}]}, {"id": "pasqal",
-        "currentAvailability": "Available", "targets": [{"id": "pasqal.sim.emu-tn",
-        "currentAvailability": "Available", "averageQueueTime": 243, "statusPage":
-        "https://pasqal.com"}, {"id": "pasqal.qpu.fresnel", "currentAvailability":
-        "Available", "averageQueueTime": 104365, "statusPage": "https://pasqal.com"}]},
-        {"id": "quantinuum", "currentAvailability": "Available", "targets": [{"id":
-        "quantinuum.qpu.h1-1", "currentAvailability": "Available", "averageQueueTime":
-        49281, "statusPage": "https://www.quantinuum.com/hardware/h1"}, {"id": "quantinuum.sim.h1-1sc",
-        "currentAvailability": "Available", "averageQueueTime": 4, "statusPage": "https://www.quantinuum.com/hardware/h1"},
-        {"id": "quantinuum.sim.h1-1e", "currentAvailability": "Available", "averageQueueTime":
-        752, "statusPage": "https://www.quantinuum.com/hardware/h1"}, {"id": "quantinuum.qpu.h2-1",
-        "currentAvailability": "Available", "averageQueueTime": 10072, "statusPage":
-        "https://www.quantinuum.com/hardware/h2"}, {"id": "quantinuum.sim.h2-1sc",
-        "currentAvailability": "Available", "averageQueueTime": 2, "statusPage": "https://www.quantinuum.com/hardware/h2"},
-        {"id": "quantinuum.sim.h2-1e", "currentAvailability": "Available", "averageQueueTime":
-        574072, "statusPage": "https://www.quantinuum.com/hardware/h2"}, {"id": "quantinuum.sim.h1-1sc-preview",
-        "currentAvailability": "Available", "averageQueueTime": 4, "statusPage": "https://www.quantinuum.com/hardware/h1"},
-        {"id": "quantinuum.sim.h1-1e-preview", "currentAvailability": "Available",
-        "averageQueueTime": 752, "statusPage": "https://www.quantinuum.com/hardware/h1"},
-        {"id": "quantinuum.sim.h1-2e-preview", "currentAvailability": "Available",
-        "averageQueueTime": 631, "statusPage": "https://www.quantinuum.com/hardware/h1"},
-        {"id": "quantinuum.qpu.h1-1-preview", "currentAvailability": "Available",
-        "averageQueueTime": 49281, "statusPage": "https://www.quantinuum.com/hardware/h1"}]},
-        {"id": "rigetti", "currentAvailability": "Available", "targets": [{"id": "rigetti.sim.qvm",
-        "currentAvailability": "Available", "averageQueueTime": 5, "statusPage": "https://rigetti.statuspage.io/"},
-        {"id": "rigetti.qpu.ankaa-2", "currentAvailability": "Available", "averageQueueTime":
-=======
         "targets": [{"id": "ionq.qpu", "currentAvailability": "Unavailable", "averageQueueTime":
         1008017, "statusPage": "https://status.ionq.co"}, {"id": "ionq.qpu.aria-1",
         "currentAvailability": "Unavailable", "averageQueueTime": 1711870, "statusPage":
@@ -175,7 +130,6 @@
         "currentAvailability": "Degraded", "targets": [{"id": "rigetti.sim.qvm", "currentAvailability":
         "Available", "averageQueueTime": 5, "statusPage": "https://rigetti.statuspage.io/"},
         {"id": "rigetti.qpu.ankaa-2", "currentAvailability": "Degraded", "averageQueueTime":
->>>>>>> b43e1017
         5, "statusPage": "https://rigetti.statuspage.io/"}]}, {"id": "qci", "currentAvailability":
         "Degraded", "targets": [{"id": "qci.simulator", "currentAvailability": "Available",
         "averageQueueTime": 1, "statusPage": "https://quantumcircuits.com"}, {"id":
@@ -200,11 +154,7 @@
       connection:
       - keep-alive
       content-length:
-<<<<<<< HEAD
-      - '4794'
-=======
       - '4777'
->>>>>>> b43e1017
       content-type:
       - application/json; charset=utf-8
       transfer-encoding:
@@ -276,22 +226,13 @@
       x-client-sku:
       - MSAL.Python
       x-client-ver:
-<<<<<<< HEAD
-      - 1.29.0
-=======
       - 1.30.0
->>>>>>> b43e1017
     method: POST
     uri: https://login.microsoftonline.com/00000000-0000-0000-0000-000000000000/oauth2/v2.0/token
   response:
     body:
-<<<<<<< HEAD
-      string: '{"token_type": "Bearer", "expires_in": 1755297926, "ext_expires_in":
-        1755297926, "refresh_in": 31536000, "access_token": "PLACEHOLDER"}'
-=======
       string: '{"token_type": "Bearer", "expires_in": 1754790055, "ext_expires_in":
         1754790055, "refresh_in": 31536000, "access_token": "PLACEHOLDER"}'
->>>>>>> b43e1017
     headers:
       content-length:
       - '135'
@@ -344,11 +285,7 @@
       User-Agent:
       - azsdk-python-storage-blob/12.20.0 Python/3.9.19 (Windows-10-10.0.22631-SP0)
       x-ms-date:
-<<<<<<< HEAD
-      - Thu, 15 Aug 2024 22:45:27 GMT
-=======
       - Sat, 10 Aug 2024 01:40:55 GMT
->>>>>>> b43e1017
       x-ms-version:
       - '2024-05-04'
     method: GET
@@ -356,11 +293,7 @@
   response:
     body:
       string: "\uFEFF<?xml version=\"1.0\" encoding=\"utf-8\"?><Error><Code>ContainerNotFound</Code><Message>The
-<<<<<<< HEAD
-        specified container does not exist.\nRequestId:0bfd7b2e-201e-0029-3c64-ef7d1e000000\nTime:2024-08-15T22:45:28.1093886Z</Message></Error>"
-=======
         specified container does not exist.\nRequestId:b36d6ce4-401e-004d-74c6-ea8c86000000\nTime:2024-08-10T01:40:56.7387002Z</Message></Error>"
->>>>>>> b43e1017
     headers:
       content-length:
       - '223'
@@ -385,11 +318,7 @@
       User-Agent:
       - azsdk-python-storage-blob/12.20.0 Python/3.9.19 (Windows-10-10.0.22631-SP0)
       x-ms-date:
-<<<<<<< HEAD
-      - Thu, 15 Aug 2024 22:45:27 GMT
-=======
       - Sat, 10 Aug 2024 01:40:56 GMT
->>>>>>> b43e1017
       x-ms-version:
       - '2024-05-04'
     method: PUT
@@ -417,11 +346,7 @@
       User-Agent:
       - azsdk-python-storage-blob/12.20.0 Python/3.9.19 (Windows-10-10.0.22631-SP0)
       x-ms-date:
-<<<<<<< HEAD
-      - Thu, 15 Aug 2024 22:45:27 GMT
-=======
       - Sat, 10 Aug 2024 01:40:56 GMT
->>>>>>> b43e1017
       x-ms-version:
       - '2024-05-04'
     method: GET
@@ -464,11 +389,7 @@
       x-ms-blob-type:
       - BlockBlob
       x-ms-date:
-<<<<<<< HEAD
-      - Thu, 15 Aug 2024 22:45:27 GMT
-=======
       - Sat, 10 Aug 2024 01:40:56 GMT
->>>>>>> b43e1017
       x-ms-version:
       - '2024-05-04'
     method: PUT
@@ -512,11 +433,7 @@
         "beginExecutionTime": null, "cancellationTime": null, "quantumComputingData":
         null, "errorData": null, "isCancelling": false, "tags": [], "name": "quantinuum-job",
         "id": "00000000-0000-0000-0000-000000000001", "providerId": "quantinuum",
-<<<<<<< HEAD
-        "target": "quantinuum.sim.h2-1sc", "creationTime": "2024-08-15T22:45:28.6312485+00:00",
-=======
         "target": "quantinuum.sim.h2-1sc", "creationTime": "2024-08-10T01:40:57.1488899+00:00",
->>>>>>> b43e1017
         "endExecutionTime": null, "costEstimate": null, "itemType": "Job"}'
     headers:
       connection:
@@ -549,21 +466,13 @@
         "beginExecutionTime": null, "cancellationTime": null, "quantumComputingData":
         null, "errorData": null, "isCancelling": false, "tags": [], "name": "quantinuum-job",
         "id": "00000000-0000-0000-0000-000000000001", "providerId": "quantinuum",
-<<<<<<< HEAD
-        "target": "quantinuum.sim.h2-1sc", "creationTime": "2024-08-15T22:45:28.6312485+00:00",
-=======
         "target": "quantinuum.sim.h2-1sc", "creationTime": "2024-08-10T01:40:57.1488899+00:00",
->>>>>>> b43e1017
         "endExecutionTime": null, "costEstimate": null, "itemType": "Job"}'
     headers:
       connection:
       - keep-alive
       content-length:
-<<<<<<< HEAD
-      - '985'
-=======
       - '1320'
->>>>>>> b43e1017
       content-type:
       - application/json; charset=utf-8
       transfer-encoding:
@@ -590,11 +499,7 @@
         "beginExecutionTime": null, "cancellationTime": null, "quantumComputingData":
         {"count": 1}, "errorData": null, "isCancelling": false, "tags": [], "name":
         "quantinuum-job", "id": "00000000-0000-0000-0000-000000000001", "providerId":
-<<<<<<< HEAD
-        "quantinuum", "target": "quantinuum.sim.h2-1sc", "creationTime": "2024-08-15T22:45:28.6312485+00:00",
-=======
         "quantinuum", "target": "quantinuum.sim.h2-1sc", "creationTime": "2024-08-10T01:40:57.1488899+00:00",
->>>>>>> b43e1017
         "endExecutionTime": null, "costEstimate": null, "itemType": "Job"}'
     headers:
       connection:
@@ -627,11 +532,7 @@
         "beginExecutionTime": null, "cancellationTime": null, "quantumComputingData":
         {"count": 1}, "errorData": null, "isCancelling": false, "tags": [], "name":
         "quantinuum-job", "id": "00000000-0000-0000-0000-000000000001", "providerId":
-<<<<<<< HEAD
-        "quantinuum", "target": "quantinuum.sim.h2-1sc", "creationTime": "2024-08-15T22:45:28.6312485+00:00",
-=======
         "quantinuum", "target": "quantinuum.sim.h2-1sc", "creationTime": "2024-08-10T01:40:57.1488899+00:00",
->>>>>>> b43e1017
         "endExecutionTime": null, "costEstimate": null, "itemType": "Job"}'
     headers:
       connection:
@@ -664,11 +565,7 @@
         "beginExecutionTime": null, "cancellationTime": null, "quantumComputingData":
         {"count": 1}, "errorData": null, "isCancelling": false, "tags": [], "name":
         "quantinuum-job", "id": "00000000-0000-0000-0000-000000000001", "providerId":
-<<<<<<< HEAD
-        "quantinuum", "target": "quantinuum.sim.h2-1sc", "creationTime": "2024-08-15T22:45:28.6312485+00:00",
-=======
         "quantinuum", "target": "quantinuum.sim.h2-1sc", "creationTime": "2024-08-10T01:40:57.1488899+00:00",
->>>>>>> b43e1017
         "endExecutionTime": null, "costEstimate": null, "itemType": "Job"}'
     headers:
       connection:
@@ -701,11 +598,7 @@
         "beginExecutionTime": null, "cancellationTime": null, "quantumComputingData":
         {"count": 1}, "errorData": null, "isCancelling": false, "tags": [], "name":
         "quantinuum-job", "id": "00000000-0000-0000-0000-000000000001", "providerId":
-<<<<<<< HEAD
-        "quantinuum", "target": "quantinuum.sim.h2-1sc", "creationTime": "2024-08-15T22:45:28.6312485+00:00",
-=======
         "quantinuum", "target": "quantinuum.sim.h2-1sc", "creationTime": "2024-08-10T01:40:57.1488899+00:00",
->>>>>>> b43e1017
         "endExecutionTime": null, "costEstimate": null, "itemType": "Job"}'
     headers:
       connection:
@@ -738,11 +631,7 @@
         "beginExecutionTime": null, "cancellationTime": null, "quantumComputingData":
         {"count": 1}, "errorData": null, "isCancelling": false, "tags": [], "name":
         "quantinuum-job", "id": "00000000-0000-0000-0000-000000000001", "providerId":
-<<<<<<< HEAD
-        "quantinuum", "target": "quantinuum.sim.h2-1sc", "creationTime": "2024-08-15T22:45:28.6312485+00:00",
-=======
         "quantinuum", "target": "quantinuum.sim.h2-1sc", "creationTime": "2024-08-10T01:40:57.1488899+00:00",
->>>>>>> b43e1017
         "endExecutionTime": null, "costEstimate": null, "itemType": "Job"}'
     headers:
       connection:
@@ -771,14 +660,6 @@
     uri: https://eastus.quantum.azure.com/subscriptions/00000000-0000-0000-0000-000000000000/resourceGroups/myresourcegroup/providers/Microsoft.Quantum/workspaces/myworkspace/jobs/00000000-0000-0000-0000-000000000001?api-version=2022-09-12-preview&test-sequence-id=7
   response:
     body:
-<<<<<<< HEAD
-      string: '{"containerUri": "https://mystorage.blob.core.windows.net/job-00000000-0000-0000-0000-000000000001?sv=PLACEHOLDER&st=2024-08-15T22%3A45%3A33Z&se=2050-01-01T00%3A00%3A00Z&sr=c&sp=rcwl&sig=PLACEHOLDER&st=2024-08-15T22%3A45%3A33Z&se=2050-01-01T00%3A00%3A00Z&sr=b&sp=r&rscd=attachment%3B+filename%3Dquantinuum-job-00000000-0000-0000-0000-000000000001.input.json&sig=PLACEHOLDER&st=2024-08-15T22%3A45%3A33Z&se=2050-01-01T00%3A00%3A00Z&sr=b&sp=r&rscd=attachment%3B+filename%3Dquantinuum-job-00000000-0000-0000-0000-000000000001.output.json&sig=vAa51FnZRNw8knSmIXcMXcSy9QA9Pe%2BpeH7lXJj5ng4%3D",
-        "beginExecutionTime": "2024-08-15T22:45:31.570316+00:00", "cancellationTime":
-        null, "quantumComputingData": {"count": 1}, "errorData": null, "isCancelling":
-        false, "tags": [], "name": "quantinuum-job", "id": "00000000-0000-0000-0000-000000000001",
-        "providerId": "quantinuum", "target": "quantinuum.sim.h2-1sc", "creationTime":
-        "2024-08-15T22:45:28.6312485+00:00", "endExecutionTime": "2024-08-15T22:45:31.570397+00:00",
-=======
       string: '{"containerUri": "https://mystorage.blob.core.windows.net/job-00000000-0000-0000-0000-000000000001?sv=PLACEHOLDER&sr=c&sig=PLACEHOLDER&se=2050-01-01T00%3A00%3A00Z&sp=rcwl",
         "inputDataUri": "https://mystorage.blob.core.windows.net/job-00000000-0000-0000-0000-000000000001/inputData?sv=PLACEHOLDER&sr=b&sig=PLACEHOLDER&se=2050-01-01T00%3A00%3A00Z&sp=r&rscd=attachment%3B%20filename%3Dquantinuum-job-00000000-0000-0000-0000-000000000001.input.json",
         "inputDataFormat": "honeywell.openqasm.v1", "inputParams": {}, "metadata":
@@ -789,7 +670,6 @@
         false, "tags": [], "name": "quantinuum-job", "id": "00000000-0000-0000-0000-000000000001",
         "providerId": "quantinuum", "target": "quantinuum.sim.h2-1sc", "creationTime":
         "2024-08-10T01:40:57.1488899+00:00", "endExecutionTime": "2024-08-10T01:41:00.174604+00:00",
->>>>>>> b43e1017
         "costEstimate": {"currencyCode": "USD", "events": [{"dimensionId": "hqc",
         "dimensionName": "HQC", "measureUnit": "hqc", "amountBilled": 0.0, "amountConsumed":
         0.0, "unitPrice": 0.0}], "estimatedTotal": 0.0}, "itemType": "Job"}'
@@ -820,14 +700,6 @@
     uri: https://eastus.quantum.azure.com/subscriptions/00000000-0000-0000-0000-000000000000/resourceGroups/myresourcegroup/providers/Microsoft.Quantum/workspaces/myworkspace/jobs/00000000-0000-0000-0000-000000000001?api-version=2022-09-12-preview&test-sequence-id=8
   response:
     body:
-<<<<<<< HEAD
-      string: '{"containerUri": "https://mystorage.blob.core.windows.net/job-00000000-0000-0000-0000-000000000001?sv=PLACEHOLDER&st=2024-08-15T22%3A45%3A34Z&se=2050-01-01T00%3A00%3A00Z&sr=c&sp=rcwl&sig=PLACEHOLDER&st=2024-08-15T22%3A45%3A34Z&se=2050-01-01T00%3A00%3A00Z&sr=b&sp=r&rscd=attachment%3B+filename%3Dquantinuum-job-00000000-0000-0000-0000-000000000001.input.json&sig=PLACEHOLDER&st=2024-08-15T22%3A45%3A34Z&se=2050-01-01T00%3A00%3A00Z&sr=b&sp=r&rscd=attachment%3B+filename%3Dquantinuum-job-00000000-0000-0000-0000-000000000001.output.json&sig=CnLqYUYydNGdr3HgA4mQsisIRrahT0eYJ7WMJORu%2FGQ%3D",
-        "beginExecutionTime": "2024-08-15T22:45:31.570316+00:00", "cancellationTime":
-        null, "quantumComputingData": {"count": 1}, "errorData": null, "isCancelling":
-        false, "tags": [], "name": "quantinuum-job", "id": "00000000-0000-0000-0000-000000000001",
-        "providerId": "quantinuum", "target": "quantinuum.sim.h2-1sc", "creationTime":
-        "2024-08-15T22:45:28.6312485+00:00", "endExecutionTime": "2024-08-15T22:45:31.570397+00:00",
-=======
       string: '{"containerUri": "https://mystorage.blob.core.windows.net/job-00000000-0000-0000-0000-000000000001?sv=PLACEHOLDER&sr=c&sig=PLACEHOLDER&se=2050-01-01T00%3A00%3A00Z&sp=rcwl",
         "inputDataUri": "https://mystorage.blob.core.windows.net/job-00000000-0000-0000-0000-000000000001/inputData?sv=PLACEHOLDER&sr=b&sig=PLACEHOLDER&se=2050-01-01T00%3A00%3A00Z&sp=r&rscd=attachment%3B%20filename%3Dquantinuum-job-00000000-0000-0000-0000-000000000001.input.json",
         "inputDataFormat": "honeywell.openqasm.v1", "inputParams": {}, "metadata":
@@ -838,7 +710,6 @@
         false, "tags": [], "name": "quantinuum-job", "id": "00000000-0000-0000-0000-000000000001",
         "providerId": "quantinuum", "target": "quantinuum.sim.h2-1sc", "creationTime":
         "2024-08-10T01:40:57.1488899+00:00", "endExecutionTime": "2024-08-10T01:41:00.174604+00:00",
->>>>>>> b43e1017
         "costEstimate": {"currencyCode": "USD", "events": [{"dimensionId": "hqc",
         "dimensionName": "HQC", "measureUnit": "hqc", "amountBilled": 0.0, "amountConsumed":
         0.0, "unitPrice": 0.0}], "estimatedTotal": 0.0}, "itemType": "Job"}'
@@ -866,11 +737,7 @@
       User-Agent:
       - azsdk-python-storage-blob/12.20.0 Python/3.9.19 (Windows-10-10.0.22631-SP0)
       x-ms-date:
-<<<<<<< HEAD
-      - Thu, 15 Aug 2024 22:45:33 GMT
-=======
       - Sat, 10 Aug 2024 01:41:01 GMT
->>>>>>> b43e1017
       x-ms-range:
       - bytes=0-33554431
       x-ms-version:
@@ -894,11 +761,7 @@
       x-ms-blob-type:
       - BlockBlob
       x-ms-creation-time:
-<<<<<<< HEAD
-      - Thu, 15 Aug 2024 22:45:28 GMT
-=======
       - Sat, 10 Aug 2024 01:40:57 GMT
->>>>>>> b43e1017
       x-ms-lease-state:
       - available
       x-ms-lease-status:

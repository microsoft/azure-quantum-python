--- conflicted
+++ resolved
@@ -26,18 +26,8 @@
     uri: https://login.microsoftonline.com/00000000-0000-0000-0000-000000000000/oauth2/v2.0/token
   response:
     body:
-<<<<<<< HEAD
-      string: '{"error": "invalid_client", "error_description": "AADSTS7000215: Invalid
-        client secret provided. Ensure the secret being sent in the request is the
-        client secret value, not the client secret ID, for a secret added to app ''00000000-0000-0000-0000-000000000000''.
-        Trace ID: edae2028-859e-4313-b42f-e6f6aac54200 Correlation ID: 25f1d892-a733-4251-804e-a5086c7d8d70
-        Timestamp: 2024-04-30 13:52:10Z", "error_codes": [7000215], "timestamp": "2024-04-30
-        13:52:10Z", "trace_id": "edae2028-859e-4313-b42f-e6f6aac54200", "correlation_id":
-        "25f1d892-a733-4251-804e-a5086c7d8d70", "error_uri": "https://login.microsoftonline.com/error?code=7000215"}'
-=======
       string: '{"token_type": "Bearer", "expires_in": 1746120735, "ext_expires_in":
         1746120735, "refresh_in": 31536000, "access_token": "PLACEHOLDER"}'
->>>>>>> 45329fda
     headers:
       content-length:
       - '636'
@@ -65,20 +55,6 @@
         "targets": [{"id": "microsoft.dft", "currentAvailability": "Available", "averageQueueTime":
         0, "statusPage": null}]}, {"id": "ionq", "currentAvailability": "Degraded",
         "targets": [{"id": "ionq.qpu", "currentAvailability": "Available", "averageQueueTime":
-<<<<<<< HEAD
-        383142, "statusPage": "https://status.ionq.co"}, {"id": "ionq.qpu.aria-1",
-        "currentAvailability": "Unavailable", "averageQueueTime": 638362, "statusPage":
-        "https://status.ionq.co"}, {"id": "ionq.qpu.aria-2", "currentAvailability":
-        "Unavailable", "averageQueueTime": 0, "statusPage": "https://status.ionq.co"},
-        {"id": "ionq.simulator", "currentAvailability": "Available", "averageQueueTime":
-        2, "statusPage": "https://status.ionq.co"}]}, {"id": "microsoft-qc", "currentAvailability":
-        "Available", "targets": [{"id": "microsoft.estimator", "currentAvailability":
-        "Available", "averageQueueTime": 0, "statusPage": null}]}, {"id": "pasqal",
-        "currentAvailability": "Available", "targets": [{"id": "pasqal.sim.emu-tn",
-        "currentAvailability": "Available", "averageQueueTime": 318, "statusPage":
-        "https://pasqal.com"}, {"id": "pasqal.qpu.fresnel", "currentAvailability":
-        "Available", "averageQueueTime": 0, "statusPage": "https://pasqal.com"}]},
-=======
         493800, "statusPage": "https://status.ionq.co"}, {"id": "ionq.qpu.aria-1",
         "currentAvailability": "Unavailable", "averageQueueTime": 737132, "statusPage":
         "https://status.ionq.co"}, {"id": "ionq.qpu.aria-2", "currentAvailability":
@@ -91,7 +67,6 @@
         "currentAvailability": "Available", "averageQueueTime": 290, "statusPage":
         "https://pasqal.com"}, {"id": "pasqal.qpu.fresnel", "currentAvailability":
         "Degraded", "averageQueueTime": 0, "statusPage": "https://pasqal.com"}]},
->>>>>>> 45329fda
         {"id": "rigetti", "currentAvailability": "Degraded", "targets": [{"id": "rigetti.sim.qvm",
         "currentAvailability": "Available", "averageQueueTime": 5, "statusPage": "https://rigetti.statuspage.io/"},
         {"id": "rigetti.qpu.ankaa-2", "currentAvailability": "Degraded", "averageQueueTime":
@@ -101,40 +76,6 @@
         "qci.machine1", "currentAvailability": "Available", "averageQueueTime": 1,
         "statusPage": "https://quantumcircuits.com"}, {"id": "qci.simulator.noisy",
         "currentAvailability": "Available", "averageQueueTime": 0, "statusPage": "https://quantumcircuits.com"}]},
-<<<<<<< HEAD
-        {"id": "quantinuum", "currentAvailability": "Degraded", "targets": [{"id":
-        "quantinuum.qpu.h1-1", "currentAvailability": "Degraded", "averageQueueTime":
-        0, "statusPage": "https://www.quantinuum.com/hardware/h1"}, {"id": "quantinuum.sim.h1-1sc",
-        "currentAvailability": "Available", "averageQueueTime": 2, "statusPage": "https://www.quantinuum.com/hardware/h1"},
-        {"id": "quantinuum.sim.h1-1e", "currentAvailability": "Available", "averageQueueTime":
-        4, "statusPage": "https://www.quantinuum.com/hardware/h1"}, {"id": "quantinuum.qpu.h2-1",
-        "currentAvailability": "Degraded", "averageQueueTime": 0, "statusPage": "https://www.quantinuum.com/hardware/h2"},
-        {"id": "quantinuum.sim.h2-1sc", "currentAvailability": "Available", "averageQueueTime":
-        0, "statusPage": "https://www.quantinuum.com/hardware/h2"}, {"id": "quantinuum.sim.h2-1e",
-        "currentAvailability": "Available", "averageQueueTime": 9, "statusPage": "https://www.quantinuum.com/hardware/h2"},
-        {"id": "quantinuum.sim.h1-1sc-preview", "currentAvailability": "Available",
-        "averageQueueTime": 2, "statusPage": "https://www.quantinuum.com/hardware/h1"},
-        {"id": "quantinuum.sim.h1-1e-preview", "currentAvailability": "Available",
-        "averageQueueTime": 4, "statusPage": "https://www.quantinuum.com/hardware/h1"},
-        {"id": "quantinuum.sim.h1-2e-preview", "currentAvailability": "Available",
-        "averageQueueTime": 21456, "statusPage": "https://www.quantinuum.com/hardware/h1"},
-        {"id": "quantinuum.qpu.h1-1-preview", "currentAvailability": "Degraded", "averageQueueTime":
-        0, "statusPage": "https://www.quantinuum.com/hardware/h1"}]}, {"id": "Microsoft.Test",
-        "currentAvailability": "Available", "targets": [{"id": "echo-rigetti", "currentAvailability":
-        "Available", "averageQueueTime": 1, "statusPage": ""}, {"id": "echo-quantinuum",
-        "currentAvailability": "Available", "averageQueueTime": 1, "statusPage": ""},
-        {"id": "echo-qci", "currentAvailability": "Available", "averageQueueTime":
-        1, "statusPage": ""}, {"id": "echo-ionq", "currentAvailability": "Available",
-        "averageQueueTime": 1, "statusPage": ""}, {"id": "echo-aquarius", "currentAvailability":
-        "Available", "averageQueueTime": 1, "statusPage": ""}, {"id": "sparse-sim-rigetti",
-        "currentAvailability": "Available", "averageQueueTime": 1, "statusPage": ""},
-        {"id": "sparse-sim-quantinuum", "currentAvailability": "Available", "averageQueueTime":
-        1, "statusPage": ""}, {"id": "sparse-sim-qci", "currentAvailability": "Available",
-        "averageQueueTime": 1, "statusPage": ""}, {"id": "sparse-sim-ionq", "currentAvailability":
-        "Available", "averageQueueTime": 1, "statusPage": ""}, {"id": "echo-output",
-        "currentAvailability": "Available", "averageQueueTime": 1, "statusPage": ""}]}],
-        "nextLink": null}'
-=======
         {"id": "quantinuum", "currentAvailability": "Available", "targets": [{"id":
         "quantinuum.qpu.h1-1", "currentAvailability": "Available", "averageQueueTime":
         23482, "statusPage": "https://www.quantinuum.com/hardware/h1"}, {"id": "quantinuum.sim.h1-1sc",
@@ -167,16 +108,11 @@
         1, "statusPage": ""}, {"id": "sparse-sim-ionq", "currentAvailability": "Available",
         "averageQueueTime": 1, "statusPage": ""}, {"id": "echo-output", "currentAvailability":
         "Available", "averageQueueTime": 1, "statusPage": ""}]}], "nextLink": null}'
->>>>>>> 45329fda
     headers:
       connection:
       - keep-alive
       content-length:
-<<<<<<< HEAD
-      - '4755'
-=======
       - '4771'
->>>>>>> 45329fda
       content-type:
       - application/json; charset=utf-8
       transfer-encoding:
@@ -203,20 +139,6 @@
         "targets": [{"id": "microsoft.dft", "currentAvailability": "Available", "averageQueueTime":
         0, "statusPage": null}]}, {"id": "ionq", "currentAvailability": "Degraded",
         "targets": [{"id": "ionq.qpu", "currentAvailability": "Available", "averageQueueTime":
-<<<<<<< HEAD
-        383142, "statusPage": "https://status.ionq.co"}, {"id": "ionq.qpu.aria-1",
-        "currentAvailability": "Unavailable", "averageQueueTime": 638362, "statusPage":
-        "https://status.ionq.co"}, {"id": "ionq.qpu.aria-2", "currentAvailability":
-        "Unavailable", "averageQueueTime": 0, "statusPage": "https://status.ionq.co"},
-        {"id": "ionq.simulator", "currentAvailability": "Available", "averageQueueTime":
-        2, "statusPage": "https://status.ionq.co"}]}, {"id": "microsoft-qc", "currentAvailability":
-        "Available", "targets": [{"id": "microsoft.estimator", "currentAvailability":
-        "Available", "averageQueueTime": 0, "statusPage": null}]}, {"id": "pasqal",
-        "currentAvailability": "Available", "targets": [{"id": "pasqal.sim.emu-tn",
-        "currentAvailability": "Available", "averageQueueTime": 318, "statusPage":
-        "https://pasqal.com"}, {"id": "pasqal.qpu.fresnel", "currentAvailability":
-        "Available", "averageQueueTime": 0, "statusPage": "https://pasqal.com"}]},
-=======
         493800, "statusPage": "https://status.ionq.co"}, {"id": "ionq.qpu.aria-1",
         "currentAvailability": "Unavailable", "averageQueueTime": 737132, "statusPage":
         "https://status.ionq.co"}, {"id": "ionq.qpu.aria-2", "currentAvailability":
@@ -229,7 +151,6 @@
         "currentAvailability": "Available", "averageQueueTime": 290, "statusPage":
         "https://pasqal.com"}, {"id": "pasqal.qpu.fresnel", "currentAvailability":
         "Degraded", "averageQueueTime": 0, "statusPage": "https://pasqal.com"}]},
->>>>>>> 45329fda
         {"id": "rigetti", "currentAvailability": "Degraded", "targets": [{"id": "rigetti.sim.qvm",
         "currentAvailability": "Available", "averageQueueTime": 5, "statusPage": "https://rigetti.statuspage.io/"},
         {"id": "rigetti.qpu.ankaa-2", "currentAvailability": "Degraded", "averageQueueTime":
@@ -239,40 +160,6 @@
         "qci.machine1", "currentAvailability": "Available", "averageQueueTime": 1,
         "statusPage": "https://quantumcircuits.com"}, {"id": "qci.simulator.noisy",
         "currentAvailability": "Available", "averageQueueTime": 0, "statusPage": "https://quantumcircuits.com"}]},
-<<<<<<< HEAD
-        {"id": "quantinuum", "currentAvailability": "Degraded", "targets": [{"id":
-        "quantinuum.qpu.h1-1", "currentAvailability": "Degraded", "averageQueueTime":
-        0, "statusPage": "https://www.quantinuum.com/hardware/h1"}, {"id": "quantinuum.sim.h1-1sc",
-        "currentAvailability": "Available", "averageQueueTime": 2, "statusPage": "https://www.quantinuum.com/hardware/h1"},
-        {"id": "quantinuum.sim.h1-1e", "currentAvailability": "Available", "averageQueueTime":
-        4, "statusPage": "https://www.quantinuum.com/hardware/h1"}, {"id": "quantinuum.qpu.h2-1",
-        "currentAvailability": "Degraded", "averageQueueTime": 0, "statusPage": "https://www.quantinuum.com/hardware/h2"},
-        {"id": "quantinuum.sim.h2-1sc", "currentAvailability": "Available", "averageQueueTime":
-        0, "statusPage": "https://www.quantinuum.com/hardware/h2"}, {"id": "quantinuum.sim.h2-1e",
-        "currentAvailability": "Available", "averageQueueTime": 9, "statusPage": "https://www.quantinuum.com/hardware/h2"},
-        {"id": "quantinuum.sim.h1-1sc-preview", "currentAvailability": "Available",
-        "averageQueueTime": 2, "statusPage": "https://www.quantinuum.com/hardware/h1"},
-        {"id": "quantinuum.sim.h1-1e-preview", "currentAvailability": "Available",
-        "averageQueueTime": 4, "statusPage": "https://www.quantinuum.com/hardware/h1"},
-        {"id": "quantinuum.sim.h1-2e-preview", "currentAvailability": "Available",
-        "averageQueueTime": 21456, "statusPage": "https://www.quantinuum.com/hardware/h1"},
-        {"id": "quantinuum.qpu.h1-1-preview", "currentAvailability": "Degraded", "averageQueueTime":
-        0, "statusPage": "https://www.quantinuum.com/hardware/h1"}]}, {"id": "Microsoft.Test",
-        "currentAvailability": "Available", "targets": [{"id": "echo-rigetti", "currentAvailability":
-        "Available", "averageQueueTime": 1, "statusPage": ""}, {"id": "echo-quantinuum",
-        "currentAvailability": "Available", "averageQueueTime": 1, "statusPage": ""},
-        {"id": "echo-qci", "currentAvailability": "Available", "averageQueueTime":
-        1, "statusPage": ""}, {"id": "echo-ionq", "currentAvailability": "Available",
-        "averageQueueTime": 1, "statusPage": ""}, {"id": "echo-aquarius", "currentAvailability":
-        "Available", "averageQueueTime": 1, "statusPage": ""}, {"id": "sparse-sim-rigetti",
-        "currentAvailability": "Available", "averageQueueTime": 1, "statusPage": ""},
-        {"id": "sparse-sim-quantinuum", "currentAvailability": "Available", "averageQueueTime":
-        1, "statusPage": ""}, {"id": "sparse-sim-qci", "currentAvailability": "Available",
-        "averageQueueTime": 1, "statusPage": ""}, {"id": "sparse-sim-ionq", "currentAvailability":
-        "Available", "averageQueueTime": 1, "statusPage": ""}, {"id": "echo-output",
-        "currentAvailability": "Available", "averageQueueTime": 1, "statusPage": ""}]}],
-        "nextLink": null}'
-=======
         {"id": "quantinuum", "currentAvailability": "Available", "targets": [{"id":
         "quantinuum.qpu.h1-1", "currentAvailability": "Available", "averageQueueTime":
         23482, "statusPage": "https://www.quantinuum.com/hardware/h1"}, {"id": "quantinuum.sim.h1-1sc",
@@ -305,16 +192,11 @@
         1, "statusPage": ""}, {"id": "sparse-sim-ionq", "currentAvailability": "Available",
         "averageQueueTime": 1, "statusPage": ""}, {"id": "echo-output", "currentAvailability":
         "Available", "averageQueueTime": 1, "statusPage": ""}]}], "nextLink": null}'
->>>>>>> 45329fda
     headers:
       connection:
       - keep-alive
       content-length:
-<<<<<<< HEAD
-      - '4755'
-=======
       - '4771'
->>>>>>> 45329fda
       content-type:
       - application/json; charset=utf-8
       transfer-encoding:
@@ -341,20 +223,6 @@
         "targets": [{"id": "microsoft.dft", "currentAvailability": "Available", "averageQueueTime":
         0, "statusPage": null}]}, {"id": "ionq", "currentAvailability": "Degraded",
         "targets": [{"id": "ionq.qpu", "currentAvailability": "Available", "averageQueueTime":
-<<<<<<< HEAD
-        383142, "statusPage": "https://status.ionq.co"}, {"id": "ionq.qpu.aria-1",
-        "currentAvailability": "Unavailable", "averageQueueTime": 638362, "statusPage":
-        "https://status.ionq.co"}, {"id": "ionq.qpu.aria-2", "currentAvailability":
-        "Unavailable", "averageQueueTime": 0, "statusPage": "https://status.ionq.co"},
-        {"id": "ionq.simulator", "currentAvailability": "Available", "averageQueueTime":
-        2, "statusPage": "https://status.ionq.co"}]}, {"id": "microsoft-qc", "currentAvailability":
-        "Available", "targets": [{"id": "microsoft.estimator", "currentAvailability":
-        "Available", "averageQueueTime": 0, "statusPage": null}]}, {"id": "pasqal",
-        "currentAvailability": "Available", "targets": [{"id": "pasqal.sim.emu-tn",
-        "currentAvailability": "Available", "averageQueueTime": 318, "statusPage":
-        "https://pasqal.com"}, {"id": "pasqal.qpu.fresnel", "currentAvailability":
-        "Available", "averageQueueTime": 0, "statusPage": "https://pasqal.com"}]},
-=======
         493800, "statusPage": "https://status.ionq.co"}, {"id": "ionq.qpu.aria-1",
         "currentAvailability": "Unavailable", "averageQueueTime": 737132, "statusPage":
         "https://status.ionq.co"}, {"id": "ionq.qpu.aria-2", "currentAvailability":
@@ -367,7 +235,6 @@
         "currentAvailability": "Available", "averageQueueTime": 290, "statusPage":
         "https://pasqal.com"}, {"id": "pasqal.qpu.fresnel", "currentAvailability":
         "Degraded", "averageQueueTime": 0, "statusPage": "https://pasqal.com"}]},
->>>>>>> 45329fda
         {"id": "rigetti", "currentAvailability": "Degraded", "targets": [{"id": "rigetti.sim.qvm",
         "currentAvailability": "Available", "averageQueueTime": 5, "statusPage": "https://rigetti.statuspage.io/"},
         {"id": "rigetti.qpu.ankaa-2", "currentAvailability": "Degraded", "averageQueueTime":
@@ -377,40 +244,6 @@
         "qci.machine1", "currentAvailability": "Available", "averageQueueTime": 1,
         "statusPage": "https://quantumcircuits.com"}, {"id": "qci.simulator.noisy",
         "currentAvailability": "Available", "averageQueueTime": 0, "statusPage": "https://quantumcircuits.com"}]},
-<<<<<<< HEAD
-        {"id": "quantinuum", "currentAvailability": "Degraded", "targets": [{"id":
-        "quantinuum.qpu.h1-1", "currentAvailability": "Degraded", "averageQueueTime":
-        0, "statusPage": "https://www.quantinuum.com/hardware/h1"}, {"id": "quantinuum.sim.h1-1sc",
-        "currentAvailability": "Available", "averageQueueTime": 2, "statusPage": "https://www.quantinuum.com/hardware/h1"},
-        {"id": "quantinuum.sim.h1-1e", "currentAvailability": "Available", "averageQueueTime":
-        4, "statusPage": "https://www.quantinuum.com/hardware/h1"}, {"id": "quantinuum.qpu.h2-1",
-        "currentAvailability": "Degraded", "averageQueueTime": 0, "statusPage": "https://www.quantinuum.com/hardware/h2"},
-        {"id": "quantinuum.sim.h2-1sc", "currentAvailability": "Available", "averageQueueTime":
-        0, "statusPage": "https://www.quantinuum.com/hardware/h2"}, {"id": "quantinuum.sim.h2-1e",
-        "currentAvailability": "Available", "averageQueueTime": 9, "statusPage": "https://www.quantinuum.com/hardware/h2"},
-        {"id": "quantinuum.sim.h1-1sc-preview", "currentAvailability": "Available",
-        "averageQueueTime": 2, "statusPage": "https://www.quantinuum.com/hardware/h1"},
-        {"id": "quantinuum.sim.h1-1e-preview", "currentAvailability": "Available",
-        "averageQueueTime": 4, "statusPage": "https://www.quantinuum.com/hardware/h1"},
-        {"id": "quantinuum.sim.h1-2e-preview", "currentAvailability": "Available",
-        "averageQueueTime": 21456, "statusPage": "https://www.quantinuum.com/hardware/h1"},
-        {"id": "quantinuum.qpu.h1-1-preview", "currentAvailability": "Degraded", "averageQueueTime":
-        0, "statusPage": "https://www.quantinuum.com/hardware/h1"}]}, {"id": "Microsoft.Test",
-        "currentAvailability": "Available", "targets": [{"id": "echo-rigetti", "currentAvailability":
-        "Available", "averageQueueTime": 1, "statusPage": ""}, {"id": "echo-quantinuum",
-        "currentAvailability": "Available", "averageQueueTime": 1, "statusPage": ""},
-        {"id": "echo-qci", "currentAvailability": "Available", "averageQueueTime":
-        1, "statusPage": ""}, {"id": "echo-ionq", "currentAvailability": "Available",
-        "averageQueueTime": 1, "statusPage": ""}, {"id": "echo-aquarius", "currentAvailability":
-        "Available", "averageQueueTime": 1, "statusPage": ""}, {"id": "sparse-sim-rigetti",
-        "currentAvailability": "Available", "averageQueueTime": 1, "statusPage": ""},
-        {"id": "sparse-sim-quantinuum", "currentAvailability": "Available", "averageQueueTime":
-        1, "statusPage": ""}, {"id": "sparse-sim-qci", "currentAvailability": "Available",
-        "averageQueueTime": 1, "statusPage": ""}, {"id": "sparse-sim-ionq", "currentAvailability":
-        "Available", "averageQueueTime": 1, "statusPage": ""}, {"id": "echo-output",
-        "currentAvailability": "Available", "averageQueueTime": 1, "statusPage": ""}]}],
-        "nextLink": null}'
-=======
         {"id": "quantinuum", "currentAvailability": "Available", "targets": [{"id":
         "quantinuum.qpu.h1-1", "currentAvailability": "Available", "averageQueueTime":
         23482, "statusPage": "https://www.quantinuum.com/hardware/h1"}, {"id": "quantinuum.sim.h1-1sc",
@@ -443,16 +276,11 @@
         1, "statusPage": ""}, {"id": "sparse-sim-ionq", "currentAvailability": "Available",
         "averageQueueTime": 1, "statusPage": ""}, {"id": "echo-output", "currentAvailability":
         "Available", "averageQueueTime": 1, "statusPage": ""}]}], "nextLink": null}'
->>>>>>> 45329fda
     headers:
       connection:
       - keep-alive
       content-length:
-<<<<<<< HEAD
-      - '4755'
-=======
       - '4771'
->>>>>>> 45329fda
       content-type:
       - application/json; charset=utf-8
       transfer-encoding:
@@ -479,20 +307,6 @@
         "targets": [{"id": "microsoft.dft", "currentAvailability": "Available", "averageQueueTime":
         0, "statusPage": null}]}, {"id": "ionq", "currentAvailability": "Degraded",
         "targets": [{"id": "ionq.qpu", "currentAvailability": "Available", "averageQueueTime":
-<<<<<<< HEAD
-        383142, "statusPage": "https://status.ionq.co"}, {"id": "ionq.qpu.aria-1",
-        "currentAvailability": "Unavailable", "averageQueueTime": 638362, "statusPage":
-        "https://status.ionq.co"}, {"id": "ionq.qpu.aria-2", "currentAvailability":
-        "Unavailable", "averageQueueTime": 0, "statusPage": "https://status.ionq.co"},
-        {"id": "ionq.simulator", "currentAvailability": "Available", "averageQueueTime":
-        2, "statusPage": "https://status.ionq.co"}]}, {"id": "microsoft-qc", "currentAvailability":
-        "Available", "targets": [{"id": "microsoft.estimator", "currentAvailability":
-        "Available", "averageQueueTime": 0, "statusPage": null}]}, {"id": "pasqal",
-        "currentAvailability": "Available", "targets": [{"id": "pasqal.sim.emu-tn",
-        "currentAvailability": "Available", "averageQueueTime": 318, "statusPage":
-        "https://pasqal.com"}, {"id": "pasqal.qpu.fresnel", "currentAvailability":
-        "Available", "averageQueueTime": 0, "statusPage": "https://pasqal.com"}]},
-=======
         493800, "statusPage": "https://status.ionq.co"}, {"id": "ionq.qpu.aria-1",
         "currentAvailability": "Unavailable", "averageQueueTime": 737132, "statusPage":
         "https://status.ionq.co"}, {"id": "ionq.qpu.aria-2", "currentAvailability":
@@ -505,7 +319,6 @@
         "currentAvailability": "Available", "averageQueueTime": 290, "statusPage":
         "https://pasqal.com"}, {"id": "pasqal.qpu.fresnel", "currentAvailability":
         "Degraded", "averageQueueTime": 0, "statusPage": "https://pasqal.com"}]},
->>>>>>> 45329fda
         {"id": "rigetti", "currentAvailability": "Degraded", "targets": [{"id": "rigetti.sim.qvm",
         "currentAvailability": "Available", "averageQueueTime": 5, "statusPage": "https://rigetti.statuspage.io/"},
         {"id": "rigetti.qpu.ankaa-2", "currentAvailability": "Degraded", "averageQueueTime":
@@ -515,40 +328,6 @@
         "qci.machine1", "currentAvailability": "Available", "averageQueueTime": 1,
         "statusPage": "https://quantumcircuits.com"}, {"id": "qci.simulator.noisy",
         "currentAvailability": "Available", "averageQueueTime": 0, "statusPage": "https://quantumcircuits.com"}]},
-<<<<<<< HEAD
-        {"id": "quantinuum", "currentAvailability": "Degraded", "targets": [{"id":
-        "quantinuum.qpu.h1-1", "currentAvailability": "Degraded", "averageQueueTime":
-        0, "statusPage": "https://www.quantinuum.com/hardware/h1"}, {"id": "quantinuum.sim.h1-1sc",
-        "currentAvailability": "Available", "averageQueueTime": 2, "statusPage": "https://www.quantinuum.com/hardware/h1"},
-        {"id": "quantinuum.sim.h1-1e", "currentAvailability": "Available", "averageQueueTime":
-        4, "statusPage": "https://www.quantinuum.com/hardware/h1"}, {"id": "quantinuum.qpu.h2-1",
-        "currentAvailability": "Degraded", "averageQueueTime": 0, "statusPage": "https://www.quantinuum.com/hardware/h2"},
-        {"id": "quantinuum.sim.h2-1sc", "currentAvailability": "Available", "averageQueueTime":
-        0, "statusPage": "https://www.quantinuum.com/hardware/h2"}, {"id": "quantinuum.sim.h2-1e",
-        "currentAvailability": "Available", "averageQueueTime": 9, "statusPage": "https://www.quantinuum.com/hardware/h2"},
-        {"id": "quantinuum.sim.h1-1sc-preview", "currentAvailability": "Available",
-        "averageQueueTime": 2, "statusPage": "https://www.quantinuum.com/hardware/h1"},
-        {"id": "quantinuum.sim.h1-1e-preview", "currentAvailability": "Available",
-        "averageQueueTime": 4, "statusPage": "https://www.quantinuum.com/hardware/h1"},
-        {"id": "quantinuum.sim.h1-2e-preview", "currentAvailability": "Available",
-        "averageQueueTime": 21456, "statusPage": "https://www.quantinuum.com/hardware/h1"},
-        {"id": "quantinuum.qpu.h1-1-preview", "currentAvailability": "Degraded", "averageQueueTime":
-        0, "statusPage": "https://www.quantinuum.com/hardware/h1"}]}, {"id": "Microsoft.Test",
-        "currentAvailability": "Available", "targets": [{"id": "echo-rigetti", "currentAvailability":
-        "Available", "averageQueueTime": 1, "statusPage": ""}, {"id": "echo-quantinuum",
-        "currentAvailability": "Available", "averageQueueTime": 1, "statusPage": ""},
-        {"id": "echo-qci", "currentAvailability": "Available", "averageQueueTime":
-        1, "statusPage": ""}, {"id": "echo-ionq", "currentAvailability": "Available",
-        "averageQueueTime": 1, "statusPage": ""}, {"id": "echo-aquarius", "currentAvailability":
-        "Available", "averageQueueTime": 1, "statusPage": ""}, {"id": "sparse-sim-rigetti",
-        "currentAvailability": "Available", "averageQueueTime": 1, "statusPage": ""},
-        {"id": "sparse-sim-quantinuum", "currentAvailability": "Available", "averageQueueTime":
-        1, "statusPage": ""}, {"id": "sparse-sim-qci", "currentAvailability": "Available",
-        "averageQueueTime": 1, "statusPage": ""}, {"id": "sparse-sim-ionq", "currentAvailability":
-        "Available", "averageQueueTime": 1, "statusPage": ""}, {"id": "echo-output",
-        "currentAvailability": "Available", "averageQueueTime": 1, "statusPage": ""}]}],
-        "nextLink": null}'
-=======
         {"id": "quantinuum", "currentAvailability": "Available", "targets": [{"id":
         "quantinuum.qpu.h1-1", "currentAvailability": "Available", "averageQueueTime":
         23482, "statusPage": "https://www.quantinuum.com/hardware/h1"}, {"id": "quantinuum.sim.h1-1sc",
@@ -581,16 +360,11 @@
         1, "statusPage": ""}, {"id": "sparse-sim-ionq", "currentAvailability": "Available",
         "averageQueueTime": 1, "statusPage": ""}, {"id": "echo-output", "currentAvailability":
         "Available", "averageQueueTime": 1, "statusPage": ""}]}], "nextLink": null}'
->>>>>>> 45329fda
     headers:
       connection:
       - keep-alive
       content-length:
-<<<<<<< HEAD
-      - '4755'
-=======
       - '4771'
->>>>>>> 45329fda
       content-type:
       - application/json; charset=utf-8
       transfer-encoding:

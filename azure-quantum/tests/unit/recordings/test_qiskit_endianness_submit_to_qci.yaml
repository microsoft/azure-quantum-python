--- conflicted
+++ resolved
@@ -26,18 +26,8 @@
     uri: https://login.microsoftonline.com/00000000-0000-0000-0000-000000000000/oauth2/v2.0/token
   response:
     body:
-<<<<<<< HEAD
-      string: '{"error": "invalid_client", "error_description": "AADSTS7000215: Invalid
-        client secret provided. Ensure the secret being sent in the request is the
-        client secret value, not the client secret ID, for a secret added to app ''00000000-0000-0000-0000-000000000000''.
-        Trace ID: 3c931fbc-250e-4759-8cf9-74f5f67b9900 Correlation ID: 22ad7a7d-942f-4ede-a886-68a49af1f57b
-        Timestamp: 2024-04-30 14:10:32Z", "error_codes": [7000215], "timestamp": "2024-04-30
-        14:10:32Z", "trace_id": "3c931fbc-250e-4759-8cf9-74f5f67b9900", "correlation_id":
-        "22ad7a7d-942f-4ede-a886-68a49af1f57b", "error_uri": "https://login.microsoftonline.com/error?code=7000215"}'
-=======
       string: '{"token_type": "Bearer", "expires_in": 1746121957, "ext_expires_in":
         1746121957, "refresh_in": 31536000, "access_token": "PLACEHOLDER"}'
->>>>>>> 45329fda
     headers:
       content-length:
       - '636'
@@ -65,20 +55,6 @@
         "targets": [{"id": "microsoft.dft", "currentAvailability": "Available", "averageQueueTime":
         0, "statusPage": null}]}, {"id": "ionq", "currentAvailability": "Degraded",
         "targets": [{"id": "ionq.qpu", "currentAvailability": "Available", "averageQueueTime":
-<<<<<<< HEAD
-        384178, "statusPage": "https://status.ionq.co"}, {"id": "ionq.qpu.aria-1",
-        "currentAvailability": "Unavailable", "averageQueueTime": 749084, "statusPage":
-        "https://status.ionq.co"}, {"id": "ionq.qpu.aria-2", "currentAvailability":
-        "Unavailable", "averageQueueTime": 0, "statusPage": "https://status.ionq.co"},
-        {"id": "ionq.simulator", "currentAvailability": "Available", "averageQueueTime":
-        1, "statusPage": "https://status.ionq.co"}]}, {"id": "microsoft-qc", "currentAvailability":
-        "Available", "targets": [{"id": "microsoft.estimator", "currentAvailability":
-        "Available", "averageQueueTime": 0, "statusPage": null}]}, {"id": "pasqal",
-        "currentAvailability": "Available", "targets": [{"id": "pasqal.sim.emu-tn",
-        "currentAvailability": "Available", "averageQueueTime": 278, "statusPage":
-        "https://pasqal.com"}, {"id": "pasqal.qpu.fresnel", "currentAvailability":
-        "Available", "averageQueueTime": 0, "statusPage": "https://pasqal.com"}]},
-=======
         500482, "statusPage": "https://status.ionq.co"}, {"id": "ionq.qpu.aria-1",
         "currentAvailability": "Unavailable", "averageQueueTime": 737161, "statusPage":
         "https://status.ionq.co"}, {"id": "ionq.qpu.aria-2", "currentAvailability":
@@ -91,7 +67,6 @@
         "currentAvailability": "Available", "averageQueueTime": 256, "statusPage":
         "https://pasqal.com"}, {"id": "pasqal.qpu.fresnel", "currentAvailability":
         "Degraded", "averageQueueTime": 0, "statusPage": "https://pasqal.com"}]},
->>>>>>> 45329fda
         {"id": "rigetti", "currentAvailability": "Degraded", "targets": [{"id": "rigetti.sim.qvm",
         "currentAvailability": "Available", "averageQueueTime": 5, "statusPage": "https://rigetti.statuspage.io/"},
         {"id": "rigetti.qpu.ankaa-2", "currentAvailability": "Degraded", "averageQueueTime":
@@ -101,26 +76,6 @@
         "qci.machine1", "currentAvailability": "Available", "averageQueueTime": 1,
         "statusPage": "https://quantumcircuits.com"}, {"id": "qci.simulator.noisy",
         "currentAvailability": "Available", "averageQueueTime": 0, "statusPage": "https://quantumcircuits.com"}]},
-<<<<<<< HEAD
-        {"id": "quantinuum", "currentAvailability": "Degraded", "targets": [{"id":
-        "quantinuum.qpu.h1-1", "currentAvailability": "Available", "averageQueueTime":
-        604232, "statusPage": "https://www.quantinuum.com/hardware/h1"}, {"id": "quantinuum.sim.h1-1sc",
-        "currentAvailability": "Available", "averageQueueTime": 2, "statusPage": "https://www.quantinuum.com/hardware/h1"},
-        {"id": "quantinuum.sim.h1-1e", "currentAvailability": "Available", "averageQueueTime":
-        5, "statusPage": "https://www.quantinuum.com/hardware/h1"}, {"id": "quantinuum.qpu.h2-1",
-        "currentAvailability": "Degraded", "averageQueueTime": 0, "statusPage": "https://www.quantinuum.com/hardware/h2"},
-        {"id": "quantinuum.sim.h2-1sc", "currentAvailability": "Available", "averageQueueTime":
-        0, "statusPage": "https://www.quantinuum.com/hardware/h2"}, {"id": "quantinuum.sim.h2-1e",
-        "currentAvailability": "Available", "averageQueueTime": 24, "statusPage":
-        "https://www.quantinuum.com/hardware/h2"}, {"id": "quantinuum.sim.h1-1sc-preview",
-        "currentAvailability": "Available", "averageQueueTime": 2, "statusPage": "https://www.quantinuum.com/hardware/h1"},
-        {"id": "quantinuum.sim.h1-1e-preview", "currentAvailability": "Available",
-        "averageQueueTime": 5, "statusPage": "https://www.quantinuum.com/hardware/h1"},
-        {"id": "quantinuum.sim.h1-2e-preview", "currentAvailability": "Available",
-        "averageQueueTime": 15089, "statusPage": "https://www.quantinuum.com/hardware/h1"},
-        {"id": "quantinuum.qpu.h1-1-preview", "currentAvailability": "Available",
-        "averageQueueTime": 604232, "statusPage": "https://www.quantinuum.com/hardware/h1"}]},
-=======
         {"id": "quantinuum", "currentAvailability": "Available", "targets": [{"id":
         "quantinuum.qpu.h1-1", "currentAvailability": "Available", "averageQueueTime":
         25016, "statusPage": "https://www.quantinuum.com/hardware/h1"}, {"id": "quantinuum.sim.h1-1sc",
@@ -139,7 +94,6 @@
         "averageQueueTime": 27901, "statusPage": "https://www.quantinuum.com/hardware/h1"},
         {"id": "quantinuum.qpu.h1-1-preview", "currentAvailability": "Available",
         "averageQueueTime": 25016, "statusPage": "https://www.quantinuum.com/hardware/h1"}]},
->>>>>>> 45329fda
         {"id": "Microsoft.Test", "currentAvailability": "Available", "targets": [{"id":
         "echo-rigetti", "currentAvailability": "Available", "averageQueueTime": 1,
         "statusPage": ""}, {"id": "echo-quantinuum", "currentAvailability": "Available",
@@ -158,11 +112,7 @@
       connection:
       - keep-alive
       content-length:
-<<<<<<< HEAD
-      - '4768'
-=======
       - '4774'
->>>>>>> 45329fda
       content-type:
       - application/json; charset=utf-8
       transfer-encoding:
@@ -214,11 +164,7 @@
       User-Agent:
       - azsdk-python-storage-blob/12.19.1 Python/3.9.19 (Windows-10-10.0.22631-SP0)
       x-ms-date:
-<<<<<<< HEAD
-      - Tue, 30 Apr 2024 14:10:34 GMT
-=======
       - Wed, 01 May 2024 17:52:39 GMT
->>>>>>> 45329fda
       x-ms-version:
       - '2023-11-03'
     method: GET
@@ -226,11 +172,7 @@
   response:
     body:
       string: "\uFEFF<?xml version=\"1.0\" encoding=\"utf-8\"?><Error><Code>ContainerNotFound</Code><Message>The
-<<<<<<< HEAD
-        specified container does not exist.\nRequestId:f24a59c8-201e-0079-4008-9bd0e4000000\nTime:2024-04-30T14:10:36.1583772Z</Message></Error>"
-=======
         specified container does not exist.\nRequestId:6f08edbd-601e-0025-21f0-9b85bc000000\nTime:2024-05-01T17:52:41.2690223Z</Message></Error>"
->>>>>>> 45329fda
     headers:
       content-length:
       - '223'
@@ -255,11 +197,7 @@
       User-Agent:
       - azsdk-python-storage-blob/12.19.1 Python/3.9.19 (Windows-10-10.0.22631-SP0)
       x-ms-date:
-<<<<<<< HEAD
-      - Tue, 30 Apr 2024 14:10:35 GMT
-=======
       - Wed, 01 May 2024 17:52:40 GMT
->>>>>>> 45329fda
       x-ms-version:
       - '2023-11-03'
     method: PUT
@@ -287,11 +225,7 @@
       User-Agent:
       - azsdk-python-storage-blob/12.19.1 Python/3.9.19 (Windows-10-10.0.22631-SP0)
       x-ms-date:
-<<<<<<< HEAD
-      - Tue, 30 Apr 2024 14:10:35 GMT
-=======
       - Wed, 01 May 2024 17:52:40 GMT
->>>>>>> 45329fda
       x-ms-version:
       - '2023-11-03'
     method: GET
@@ -351,11 +285,7 @@
       x-ms-blob-type:
       - BlockBlob
       x-ms-date:
-<<<<<<< HEAD
-      - Tue, 30 Apr 2024 14:10:36 GMT
-=======
       - Wed, 01 May 2024 17:52:41 GMT
->>>>>>> 45329fda
       x-ms-version:
       - '2023-11-03'
     method: PUT
@@ -407,11 +337,7 @@
         "beginExecutionTime": null, "cancellationTime": null, "quantumComputingData":
         null, "errorData": null, "isCancelling": false, "tags": [], "name": "endian0cr3",
         "id": "00000000-0000-0000-0000-000000000001", "providerId": "qci", "target":
-<<<<<<< HEAD
-        "qci.simulator", "creationTime": "2024-04-30T14:10:37.6548151+00:00", "endExecutionTime":
-=======
         "qci.simulator", "creationTime": "2024-05-01T17:52:43.294267+00:00", "endExecutionTime":
->>>>>>> 45329fda
         null, "costEstimate": null, "itemType": "Job"}'
     headers:
       connection:
@@ -450,11 +376,7 @@
         "beginExecutionTime": null, "cancellationTime": null, "quantumComputingData":
         null, "errorData": null, "isCancelling": false, "tags": [], "name": "endian0cr3",
         "id": "00000000-0000-0000-0000-000000000001", "providerId": "qci", "target":
-<<<<<<< HEAD
-        "qci.simulator", "creationTime": "2024-04-30T14:10:37.6548151+00:00", "endExecutionTime":
-=======
         "qci.simulator", "creationTime": "2024-05-01T17:52:43.294267+00:00", "endExecutionTime":
->>>>>>> 45329fda
         null, "costEstimate": null, "itemType": "Job"}'
     headers:
       connection:
@@ -493,11 +415,7 @@
         "beginExecutionTime": null, "cancellationTime": null, "quantumComputingData":
         null, "errorData": null, "isCancelling": false, "tags": [], "name": "endian0cr3",
         "id": "00000000-0000-0000-0000-000000000001", "providerId": "qci", "target":
-<<<<<<< HEAD
-        "qci.simulator", "creationTime": "2024-04-30T14:10:37.6548151+00:00", "endExecutionTime":
-=======
         "qci.simulator", "creationTime": "2024-05-01T17:52:43.294267+00:00", "endExecutionTime":
->>>>>>> 45329fda
         null, "costEstimate": null, "itemType": "Job"}'
     headers:
       connection:
@@ -536,11 +454,7 @@
         "beginExecutionTime": null, "cancellationTime": null, "quantumComputingData":
         null, "errorData": null, "isCancelling": false, "tags": [], "name": "endian0cr3",
         "id": "00000000-0000-0000-0000-000000000001", "providerId": "qci", "target":
-<<<<<<< HEAD
-        "qci.simulator", "creationTime": "2024-04-30T14:10:37.6548151+00:00", "endExecutionTime":
-=======
         "qci.simulator", "creationTime": "2024-05-01T17:52:43.294267+00:00", "endExecutionTime":
->>>>>>> 45329fda
         null, "costEstimate": null, "itemType": "Job"}'
     headers:
       connection:
@@ -579,11 +493,7 @@
         "beginExecutionTime": null, "cancellationTime": null, "quantumComputingData":
         null, "errorData": null, "isCancelling": false, "tags": [], "name": "endian0cr3",
         "id": "00000000-0000-0000-0000-000000000001", "providerId": "qci", "target":
-<<<<<<< HEAD
-        "qci.simulator", "creationTime": "2024-04-30T14:10:37.6548151+00:00", "endExecutionTime":
-=======
         "qci.simulator", "creationTime": "2024-05-01T17:52:43.294267+00:00", "endExecutionTime":
->>>>>>> 45329fda
         null, "costEstimate": null, "itemType": "Job"}'
     headers:
       connection:
@@ -622,11 +532,7 @@
         "beginExecutionTime": null, "cancellationTime": null, "quantumComputingData":
         null, "errorData": null, "isCancelling": false, "tags": [], "name": "endian0cr3",
         "id": "00000000-0000-0000-0000-000000000001", "providerId": "qci", "target":
-<<<<<<< HEAD
-        "qci.simulator", "creationTime": "2024-04-30T14:10:37.6548151+00:00", "endExecutionTime":
-=======
         "qci.simulator", "creationTime": "2024-05-01T17:52:43.294267+00:00", "endExecutionTime":
->>>>>>> 45329fda
         null, "costEstimate": null, "itemType": "Job"}'
     headers:
       connection:
@@ -662,185 +568,10 @@
         "name": "endian0cr3", "num_qubits": "3", "metadata": "{\"some\": \"data\"}"},
         "sessionId": null, "status": "Waiting", "jobType": "QuantumComputing", "outputDataFormat":
         "microsoft.quantum-results.v1", "outputDataUri": "https://mystorage.blob.core.windows.net/job-00000000-0000-0000-0000-000000000001/outputData?sv=PLACEHOLDER&sr=b&sig=PLACEHOLDER&se=2050-01-01T00%3A00%3A00Z&sp=r&rscd=attachment%3B%20filename%3Dendian0cr3-00000000-0000-0000-0000-000000000001.output.json",
-        "beginExecutionTime": null, "cancellationTime": null, "quantumComputingData":
-        null, "errorData": null, "isCancelling": false, "tags": [], "name": "endian0cr3",
-        "id": "00000000-0000-0000-0000-000000000001", "providerId": "qci", "target":
-        "qci.simulator", "creationTime": "2024-04-30T14:10:37.6548151+00:00", "endExecutionTime":
-        null, "costEstimate": null, "itemType": "Job"}'
-    headers:
-      connection:
-      - keep-alive
-      content-length:
-      - '1453'
-      content-type:
-      - application/json; charset=utf-8
-      transfer-encoding:
-      - chunked
-    status:
-      code: 200
-      message: OK
-- request:
-    body: null
-    headers:
-      Accept:
-      - application/json
-      Accept-Encoding:
-      - gzip, deflate
-      Connection:
-      - keep-alive
-      User-Agent:
-      - testapp-azure-quantum-qiskit azsdk-python-quantum/0.0.1 Python/3.9.19 (Windows-10-10.0.22631-SP0)
-    method: GET
-    uri: https://eastus.quantum.azure.com/subscriptions/00000000-0000-0000-0000-000000000000/resourceGroups/myresourcegroup/providers/Microsoft.Quantum/workspaces/myworkspace/jobs/00000000-0000-0000-0000-000000000001?api-version=2022-09-12-preview&test-sequence-id=7
-  response:
-    body:
-      string: '{"containerUri": "https://mystorage.blob.core.windows.net/job-00000000-0000-0000-0000-000000000001?sv=PLACEHOLDER&sr=c&sig=PLACEHOLDER&se=2050-01-01T00%3A00%3A00Z&sp=rcwl",
-        "inputDataUri": "https://mystorage.blob.core.windows.net/job-00000000-0000-0000-0000-000000000001/inputData?sv=PLACEHOLDER&sr=b&sig=PLACEHOLDER&se=2050-01-01T00%3A00%3A00Z&sp=r&rscd=attachment%3B%20filename%3Dendian0cr3-00000000-0000-0000-0000-000000000001.input.json",
-        "inputDataFormat": "qir.v1", "inputParams": {"shots": 100, "count": 100, "items":
-        [{"entryPoint": "endian0cr3", "arguments": []}]}, "metadata": {"qiskit": "True",
-        "name": "endian0cr3", "num_qubits": "3", "metadata": "{\"some\": \"data\"}"},
-        "sessionId": null, "status": "Waiting", "jobType": "QuantumComputing", "outputDataFormat":
-        "microsoft.quantum-results.v1", "outputDataUri": "https://mystorage.blob.core.windows.net/job-00000000-0000-0000-0000-000000000001/outputData?sv=PLACEHOLDER&sr=b&sig=PLACEHOLDER&se=2050-01-01T00%3A00%3A00Z&sp=r&rscd=attachment%3B%20filename%3Dendian0cr3-00000000-0000-0000-0000-000000000001.output.json",
-        "beginExecutionTime": null, "cancellationTime": null, "quantumComputingData":
-        {"count": 1}, "errorData": null, "isCancelling": false, "tags": [], "name":
-        "endian0cr3", "id": "00000000-0000-0000-0000-000000000001", "providerId":
-<<<<<<< HEAD
-        "qci", "target": "qci.simulator", "creationTime": "2024-04-30T14:10:37.6548151+00:00",
-=======
-        "qci", "target": "qci.simulator", "creationTime": "2024-05-01T17:52:43.294267+00:00",
->>>>>>> 45329fda
-        "endExecutionTime": null, "costEstimate": null, "itemType": "Job"}'
-    headers:
-      connection:
-      - keep-alive
-      content-length:
-      - '1460'
-      content-type:
-      - application/json; charset=utf-8
-      transfer-encoding:
-      - chunked
-    status:
-      code: 200
-      message: OK
-- request:
-    body: null
-    headers:
-      Accept:
-      - application/json
-      Accept-Encoding:
-      - gzip, deflate
-      Connection:
-      - keep-alive
-      User-Agent:
-      - testapp-azure-quantum-qiskit azsdk-python-quantum/0.0.1 Python/3.9.19 (Windows-10-10.0.22631-SP0)
-    method: GET
-    uri: https://eastus.quantum.azure.com/subscriptions/00000000-0000-0000-0000-000000000000/resourceGroups/myresourcegroup/providers/Microsoft.Quantum/workspaces/myworkspace/jobs/00000000-0000-0000-0000-000000000001?api-version=2022-09-12-preview&test-sequence-id=8
-  response:
-    body:
-      string: '{"containerUri": "https://mystorage.blob.core.windows.net/job-00000000-0000-0000-0000-000000000001?sv=PLACEHOLDER&sr=c&sig=PLACEHOLDER&se=2050-01-01T00%3A00%3A00Z&sp=rcwl",
-        "inputDataUri": "https://mystorage.blob.core.windows.net/job-00000000-0000-0000-0000-000000000001/inputData?sv=PLACEHOLDER&sr=b&sig=PLACEHOLDER&se=2050-01-01T00%3A00%3A00Z&sp=r&rscd=attachment%3B%20filename%3Dendian0cr3-00000000-0000-0000-0000-000000000001.input.json",
-        "inputDataFormat": "qir.v1", "inputParams": {"shots": 100, "count": 100, "items":
-        [{"entryPoint": "endian0cr3", "arguments": []}]}, "metadata": {"qiskit": "True",
-        "name": "endian0cr3", "num_qubits": "3", "metadata": "{\"some\": \"data\"}"},
-        "sessionId": null, "status": "Waiting", "jobType": "QuantumComputing", "outputDataFormat":
-        "microsoft.quantum-results.v1", "outputDataUri": "https://mystorage.blob.core.windows.net/job-00000000-0000-0000-0000-000000000001/outputData?sv=PLACEHOLDER&sr=b&sig=PLACEHOLDER&se=2050-01-01T00%3A00%3A00Z&sp=r&rscd=attachment%3B%20filename%3Dendian0cr3-00000000-0000-0000-0000-000000000001.output.json",
-        "beginExecutionTime": null, "cancellationTime": null, "quantumComputingData":
-        {"count": 1}, "errorData": null, "isCancelling": false, "tags": [], "name":
-        "endian0cr3", "id": "00000000-0000-0000-0000-000000000001", "providerId":
-<<<<<<< HEAD
-        "qci", "target": "qci.simulator", "creationTime": "2024-04-30T14:10:37.6548151+00:00",
-=======
-        "qci", "target": "qci.simulator", "creationTime": "2024-05-01T17:52:43.294267+00:00",
->>>>>>> 45329fda
-        "endExecutionTime": null, "costEstimate": null, "itemType": "Job"}'
-    headers:
-      connection:
-      - keep-alive
-      content-length:
-      - '1460'
-      content-type:
-      - application/json; charset=utf-8
-      transfer-encoding:
-      - chunked
-    status:
-      code: 200
-      message: OK
-- request:
-    body: null
-    headers:
-      Accept:
-      - application/json
-      Accept-Encoding:
-      - gzip, deflate
-      Connection:
-      - keep-alive
-      User-Agent:
-      - testapp-azure-quantum-qiskit azsdk-python-quantum/0.0.1 Python/3.9.19 (Windows-10-10.0.22631-SP0)
-    method: GET
-    uri: https://eastus.quantum.azure.com/subscriptions/00000000-0000-0000-0000-000000000000/resourceGroups/myresourcegroup/providers/Microsoft.Quantum/workspaces/myworkspace/jobs/00000000-0000-0000-0000-000000000001?api-version=2022-09-12-preview&test-sequence-id=9
-  response:
-    body:
-      string: '{"containerUri": "https://mystorage.blob.core.windows.net/job-00000000-0000-0000-0000-000000000001?sv=PLACEHOLDER&sr=c&sig=PLACEHOLDER&se=2050-01-01T00%3A00%3A00Z&sp=rcwl",
-        "inputDataUri": "https://mystorage.blob.core.windows.net/job-00000000-0000-0000-0000-000000000001/inputData?sv=PLACEHOLDER&sr=b&sig=PLACEHOLDER&se=2050-01-01T00%3A00%3A00Z&sp=r&rscd=attachment%3B%20filename%3Dendian0cr3-00000000-0000-0000-0000-000000000001.input.json",
-        "inputDataFormat": "qir.v1", "inputParams": {"shots": 100, "count": 100, "items":
-        [{"entryPoint": "endian0cr3", "arguments": []}]}, "metadata": {"qiskit": "True",
-        "name": "endian0cr3", "num_qubits": "3", "metadata": "{\"some\": \"data\"}"},
-        "sessionId": null, "status": "Waiting", "jobType": "QuantumComputing", "outputDataFormat":
-        "microsoft.quantum-results.v1", "outputDataUri": "https://mystorage.blob.core.windows.net/job-00000000-0000-0000-0000-000000000001/outputData?sv=PLACEHOLDER&sr=b&sig=PLACEHOLDER&se=2050-01-01T00%3A00%3A00Z&sp=r&rscd=attachment%3B%20filename%3Dendian0cr3-00000000-0000-0000-0000-000000000001.output.json",
-        "beginExecutionTime": null, "cancellationTime": null, "quantumComputingData":
-        {"count": 1}, "errorData": null, "isCancelling": false, "tags": [], "name":
-        "endian0cr3", "id": "00000000-0000-0000-0000-000000000001", "providerId":
-<<<<<<< HEAD
-        "qci", "target": "qci.simulator", "creationTime": "2024-04-30T14:10:37.6548151+00:00",
-=======
-        "qci", "target": "qci.simulator", "creationTime": "2024-05-01T17:52:43.294267+00:00",
->>>>>>> 45329fda
-        "endExecutionTime": null, "costEstimate": null, "itemType": "Job"}'
-    headers:
-      connection:
-      - keep-alive
-      content-length:
-      - '1460'
-      content-type:
-      - application/json; charset=utf-8
-      transfer-encoding:
-      - chunked
-    status:
-      code: 200
-      message: OK
-- request:
-    body: null
-    headers:
-      Accept:
-      - application/json
-      Accept-Encoding:
-      - gzip, deflate
-      Connection:
-      - keep-alive
-      User-Agent:
-      - testapp-azure-quantum-qiskit azsdk-python-quantum/0.0.1 Python/3.9.19 (Windows-10-10.0.22631-SP0)
-    method: GET
-    uri: https://eastus.quantum.azure.com/subscriptions/00000000-0000-0000-0000-000000000000/resourceGroups/myresourcegroup/providers/Microsoft.Quantum/workspaces/myworkspace/jobs/00000000-0000-0000-0000-000000000001?api-version=2022-09-12-preview&test-sequence-id=10
-  response:
-    body:
-      string: '{"containerUri": "https://mystorage.blob.core.windows.net/job-00000000-0000-0000-0000-000000000001?sv=PLACEHOLDER&sr=c&sig=PLACEHOLDER&se=2050-01-01T00%3A00%3A00Z&sp=rcwl",
-        "inputDataUri": "https://mystorage.blob.core.windows.net/job-00000000-0000-0000-0000-000000000001/inputData?sv=PLACEHOLDER&sr=b&sig=PLACEHOLDER&se=2050-01-01T00%3A00%3A00Z&sp=r&rscd=attachment%3B%20filename%3Dendian0cr3-00000000-0000-0000-0000-000000000001.input.json",
-        "inputDataFormat": "qir.v1", "inputParams": {"shots": 100, "count": 100, "items":
-        [{"entryPoint": "endian0cr3", "arguments": []}]}, "metadata": {"qiskit": "True",
-        "name": "endian0cr3", "num_qubits": "3", "metadata": "{\"some\": \"data\"}"},
-        "sessionId": null, "status": "Waiting", "jobType": "QuantumComputing", "outputDataFormat":
-        "microsoft.quantum-results.v1", "outputDataUri": "https://mystorage.blob.core.windows.net/job-00000000-0000-0000-0000-000000000001/outputData?sv=PLACEHOLDER&sr=b&sig=PLACEHOLDER&se=2050-01-01T00%3A00%3A00Z&sp=r&rscd=attachment%3B%20filename%3Dendian0cr3-00000000-0000-0000-0000-000000000001.output.json",
-<<<<<<< HEAD
-        "beginExecutionTime": "2024-04-30T14:10:53.030644Z", "cancellationTime": null,
-        "quantumComputingData": {"count": 1}, "errorData": null, "isCancelling": false,
-        "tags": [], "name": "endian0cr3", "id": "00000000-0000-0000-0000-000000000001",
-        "providerId": "qci", "target": "qci.simulator", "creationTime": "2024-04-30T14:10:37.6548151+00:00",
-=======
         "beginExecutionTime": null, "cancellationTime": null, "quantumComputingData":
         {"count": 1}, "errorData": null, "isCancelling": false, "tags": [], "name":
         "endian0cr3", "id": "00000000-0000-0000-0000-000000000001", "providerId":
         "qci", "target": "qci.simulator", "creationTime": "2024-05-01T17:52:43.294267+00:00",
->>>>>>> 45329fda
         "endExecutionTime": null, "costEstimate": null, "itemType": "Job"}'
     headers:
       connection:
@@ -866,29 +597,138 @@
       User-Agent:
       - testapp-azure-quantum-qiskit azsdk-python-quantum/0.0.1 Python/3.9.19 (Windows-10-10.0.22631-SP0)
     method: GET
-    uri: https://eastus.quantum.azure.com/subscriptions/00000000-0000-0000-0000-000000000000/resourceGroups/myresourcegroup/providers/Microsoft.Quantum/workspaces/myworkspace/jobs/00000000-0000-0000-0000-000000000001?api-version=2022-09-12-preview&test-sequence-id=11
-  response:
-    body:
-      string: '{"containerUri": "https://mystorage.blob.core.windows.net/job-00000000-0000-0000-0000-000000000001?sv=PLACEHOLDER&sr=c&sig=PLACEHOLDER&se=2050-01-01T00%3A00%3A00Z&sp=rcwl",
-        "inputDataUri": "https://mystorage.blob.core.windows.net/job-00000000-0000-0000-0000-000000000001/inputData?sv=PLACEHOLDER&sr=b&sig=PLACEHOLDER&se=2050-01-01T00%3A00%3A00Z&sp=r&rscd=attachment%3B%20filename%3Dendian0cr3-00000000-0000-0000-0000-000000000001.input.json",
-        "inputDataFormat": "qir.v1", "inputParams": {"shots": 100, "count": 100, "items":
-        [{"entryPoint": "endian0cr3", "arguments": []}]}, "metadata": {"qiskit": "True",
-        "name": "endian0cr3", "num_qubits": "3", "metadata": "{\"some\": \"data\"}"},
-        "sessionId": null, "status": "Succeeded", "jobType": "QuantumComputing", "outputDataFormat":
-        "microsoft.quantum-results.v1", "outputDataUri": "https://mystorage.blob.core.windows.net/job-00000000-0000-0000-0000-000000000001/outputData?sv=PLACEHOLDER&sr=b&sig=PLACEHOLDER&se=2050-01-01T00%3A00%3A00Z&sp=r&rscd=attachment%3B%20filename%3Dendian0cr3-00000000-0000-0000-0000-000000000001.output.json",
-<<<<<<< HEAD
-        "beginExecutionTime": "2024-04-30T14:10:53.030644Z", "cancellationTime": null,
-        "quantumComputingData": {"count": 1}, "errorData": null, "isCancelling": false,
-        "tags": [], "name": "endian0cr3", "id": "00000000-0000-0000-0000-000000000001",
-        "providerId": "qci", "target": "qci.simulator", "creationTime": "2024-04-30T14:10:37.6548151+00:00",
-        "endExecutionTime": "2024-04-30T14:10:54.272989Z", "costEstimate": {"currencyCode":
-=======
+    uri: https://eastus.quantum.azure.com/subscriptions/00000000-0000-0000-0000-000000000000/resourceGroups/myresourcegroup/providers/Microsoft.Quantum/workspaces/myworkspace/jobs/00000000-0000-0000-0000-000000000001?api-version=2022-09-12-preview&test-sequence-id=7
+  response:
+    body:
+      string: '{"containerUri": "https://mystorage.blob.core.windows.net/job-00000000-0000-0000-0000-000000000001?sv=PLACEHOLDER&sr=c&sig=PLACEHOLDER&se=2050-01-01T00%3A00%3A00Z&sp=rcwl",
+        "inputDataUri": "https://mystorage.blob.core.windows.net/job-00000000-0000-0000-0000-000000000001/inputData?sv=PLACEHOLDER&sr=b&sig=PLACEHOLDER&se=2050-01-01T00%3A00%3A00Z&sp=r&rscd=attachment%3B%20filename%3Dendian0cr3-00000000-0000-0000-0000-000000000001.input.json",
+        "inputDataFormat": "qir.v1", "inputParams": {"shots": 100, "count": 100, "items":
+        [{"entryPoint": "endian0cr3", "arguments": []}]}, "metadata": {"qiskit": "True",
+        "name": "endian0cr3", "num_qubits": "3", "metadata": "{\"some\": \"data\"}"},
+        "sessionId": null, "status": "Waiting", "jobType": "QuantumComputing", "outputDataFormat":
+        "microsoft.quantum-results.v1", "outputDataUri": "https://mystorage.blob.core.windows.net/job-00000000-0000-0000-0000-000000000001/outputData?sv=PLACEHOLDER&sr=b&sig=PLACEHOLDER&se=2050-01-01T00%3A00%3A00Z&sp=r&rscd=attachment%3B%20filename%3Dendian0cr3-00000000-0000-0000-0000-000000000001.output.json",
+        "beginExecutionTime": null, "cancellationTime": null, "quantumComputingData":
+        {"count": 1}, "errorData": null, "isCancelling": false, "tags": [], "name":
+        "endian0cr3", "id": "00000000-0000-0000-0000-000000000001", "providerId":
+        "qci", "target": "qci.simulator", "creationTime": "2024-05-01T17:52:43.294267+00:00",
+        "endExecutionTime": null, "costEstimate": null, "itemType": "Job"}'
+    headers:
+      connection:
+      - keep-alive
+      content-length:
+      - '1460'
+      content-type:
+      - application/json; charset=utf-8
+      transfer-encoding:
+      - chunked
+    status:
+      code: 200
+      message: OK
+- request:
+    body: null
+    headers:
+      Accept:
+      - application/json
+      Accept-Encoding:
+      - gzip, deflate
+      Connection:
+      - keep-alive
+      User-Agent:
+      - testapp-azure-quantum-qiskit azsdk-python-quantum/0.0.1 Python/3.9.19 (Windows-10-10.0.22631-SP0)
+    method: GET
+    uri: https://eastus.quantum.azure.com/subscriptions/00000000-0000-0000-0000-000000000000/resourceGroups/myresourcegroup/providers/Microsoft.Quantum/workspaces/myworkspace/jobs/00000000-0000-0000-0000-000000000001?api-version=2022-09-12-preview&test-sequence-id=8
+  response:
+    body:
+      string: '{"containerUri": "https://mystorage.blob.core.windows.net/job-00000000-0000-0000-0000-000000000001?sv=PLACEHOLDER&sr=c&sig=PLACEHOLDER&se=2050-01-01T00%3A00%3A00Z&sp=rcwl",
+        "inputDataUri": "https://mystorage.blob.core.windows.net/job-00000000-0000-0000-0000-000000000001/inputData?sv=PLACEHOLDER&sr=b&sig=PLACEHOLDER&se=2050-01-01T00%3A00%3A00Z&sp=r&rscd=attachment%3B%20filename%3Dendian0cr3-00000000-0000-0000-0000-000000000001.input.json",
+        "inputDataFormat": "qir.v1", "inputParams": {"shots": 100, "count": 100, "items":
+        [{"entryPoint": "endian0cr3", "arguments": []}]}, "metadata": {"qiskit": "True",
+        "name": "endian0cr3", "num_qubits": "3", "metadata": "{\"some\": \"data\"}"},
+        "sessionId": null, "status": "Waiting", "jobType": "QuantumComputing", "outputDataFormat":
+        "microsoft.quantum-results.v1", "outputDataUri": "https://mystorage.blob.core.windows.net/job-00000000-0000-0000-0000-000000000001/outputData?sv=PLACEHOLDER&sr=b&sig=PLACEHOLDER&se=2050-01-01T00%3A00%3A00Z&sp=r&rscd=attachment%3B%20filename%3Dendian0cr3-00000000-0000-0000-0000-000000000001.output.json",
+        "beginExecutionTime": null, "cancellationTime": null, "quantumComputingData":
+        {"count": 1}, "errorData": null, "isCancelling": false, "tags": [], "name":
+        "endian0cr3", "id": "00000000-0000-0000-0000-000000000001", "providerId":
+        "qci", "target": "qci.simulator", "creationTime": "2024-05-01T17:52:43.294267+00:00",
+        "endExecutionTime": null, "costEstimate": null, "itemType": "Job"}'
+    headers:
+      connection:
+      - keep-alive
+      content-length:
+      - '1460'
+      content-type:
+      - application/json; charset=utf-8
+      transfer-encoding:
+      - chunked
+    status:
+      code: 200
+      message: OK
+- request:
+    body: null
+    headers:
+      Accept:
+      - application/json
+      Accept-Encoding:
+      - gzip, deflate
+      Connection:
+      - keep-alive
+      User-Agent:
+      - testapp-azure-quantum-qiskit azsdk-python-quantum/0.0.1 Python/3.9.19 (Windows-10-10.0.22631-SP0)
+    method: GET
+    uri: https://eastus.quantum.azure.com/subscriptions/00000000-0000-0000-0000-000000000000/resourceGroups/myresourcegroup/providers/Microsoft.Quantum/workspaces/myworkspace/jobs/00000000-0000-0000-0000-000000000001?api-version=2022-09-12-preview&test-sequence-id=9
+  response:
+    body:
+      string: '{"containerUri": "https://mystorage.blob.core.windows.net/job-00000000-0000-0000-0000-000000000001?sv=PLACEHOLDER&sr=c&sig=PLACEHOLDER&se=2050-01-01T00%3A00%3A00Z&sp=rcwl",
+        "inputDataUri": "https://mystorage.blob.core.windows.net/job-00000000-0000-0000-0000-000000000001/inputData?sv=PLACEHOLDER&sr=b&sig=PLACEHOLDER&se=2050-01-01T00%3A00%3A00Z&sp=r&rscd=attachment%3B%20filename%3Dendian0cr3-00000000-0000-0000-0000-000000000001.input.json",
+        "inputDataFormat": "qir.v1", "inputParams": {"shots": 100, "count": 100, "items":
+        [{"entryPoint": "endian0cr3", "arguments": []}]}, "metadata": {"qiskit": "True",
+        "name": "endian0cr3", "num_qubits": "3", "metadata": "{\"some\": \"data\"}"},
+        "sessionId": null, "status": "Waiting", "jobType": "QuantumComputing", "outputDataFormat":
+        "microsoft.quantum-results.v1", "outputDataUri": "https://mystorage.blob.core.windows.net/job-00000000-0000-0000-0000-000000000001/outputData?sv=PLACEHOLDER&sr=b&sig=PLACEHOLDER&se=2050-01-01T00%3A00%3A00Z&sp=r&rscd=attachment%3B%20filename%3Dendian0cr3-00000000-0000-0000-0000-000000000001.output.json",
+        "beginExecutionTime": null, "cancellationTime": null, "quantumComputingData":
+        {"count": 1}, "errorData": null, "isCancelling": false, "tags": [], "name":
+        "endian0cr3", "id": "00000000-0000-0000-0000-000000000001", "providerId":
+        "qci", "target": "qci.simulator", "creationTime": "2024-05-01T17:52:43.294267+00:00",
+        "endExecutionTime": null, "costEstimate": null, "itemType": "Job"}'
+    headers:
+      connection:
+      - keep-alive
+      content-length:
+      - '1460'
+      content-type:
+      - application/json; charset=utf-8
+      transfer-encoding:
+      - chunked
+    status:
+      code: 200
+      message: OK
+- request:
+    body: null
+    headers:
+      Accept:
+      - application/json
+      Accept-Encoding:
+      - gzip, deflate
+      Connection:
+      - keep-alive
+      User-Agent:
+      - testapp-azure-quantum-qiskit azsdk-python-quantum/0.0.1 Python/3.9.19 (Windows-10-10.0.22631-SP0)
+    method: GET
+    uri: https://eastus.quantum.azure.com/subscriptions/00000000-0000-0000-0000-000000000000/resourceGroups/myresourcegroup/providers/Microsoft.Quantum/workspaces/myworkspace/jobs/00000000-0000-0000-0000-000000000001?api-version=2022-09-12-preview&test-sequence-id=10
+  response:
+    body:
+      string: '{"containerUri": "https://mystorage.blob.core.windows.net/job-00000000-0000-0000-0000-000000000001?sv=PLACEHOLDER&sr=c&sig=PLACEHOLDER&se=2050-01-01T00%3A00%3A00Z&sp=rcwl",
+        "inputDataUri": "https://mystorage.blob.core.windows.net/job-00000000-0000-0000-0000-000000000001/inputData?sv=PLACEHOLDER&sr=b&sig=PLACEHOLDER&se=2050-01-01T00%3A00%3A00Z&sp=r&rscd=attachment%3B%20filename%3Dendian0cr3-00000000-0000-0000-0000-000000000001.input.json",
+        "inputDataFormat": "qir.v1", "inputParams": {"shots": 100, "count": 100, "items":
+        [{"entryPoint": "endian0cr3", "arguments": []}]}, "metadata": {"qiskit": "True",
+        "name": "endian0cr3", "num_qubits": "3", "metadata": "{\"some\": \"data\"}"},
+        "sessionId": null, "status": "Executing", "jobType": "QuantumComputing", "outputDataFormat":
+        "microsoft.quantum-results.v1", "outputDataUri": "https://mystorage.blob.core.windows.net/job-00000000-0000-0000-0000-000000000001/outputData?sv=PLACEHOLDER&sr=b&sig=PLACEHOLDER&se=2050-01-01T00%3A00%3A00Z&sp=r&rscd=attachment%3B%20filename%3Dendian0cr3-00000000-0000-0000-0000-000000000001.output.json",
         "beginExecutionTime": "2024-05-01T17:52:55.385767Z", "cancellationTime": null,
         "quantumComputingData": {"count": 1}, "errorData": null, "isCancelling": false,
         "tags": [], "name": "endian0cr3", "id": "00000000-0000-0000-0000-000000000001",
         "providerId": "qci", "target": "qci.simulator", "creationTime": "2024-05-01T17:52:43.294267+00:00",
         "endExecutionTime": "2024-05-01T17:52:56.389636Z", "costEstimate": {"currencyCode":
->>>>>>> 45329fda
         "USD", "events": [{"dimensionId": "jobseconds", "dimensionName": "Job Seconds",
         "measureUnit": "second", "amountBilled": 1.0, "amountConsumed": 1.0, "unitPrice":
         0.0}], "estimatedTotal": 0.0}, "itemType": "Job"}'
@@ -916,7 +756,7 @@
       User-Agent:
       - testapp-azure-quantum-qiskit azsdk-python-quantum/0.0.1 Python/3.9.19 (Windows-10-10.0.22631-SP0)
     method: GET
-    uri: https://eastus.quantum.azure.com/subscriptions/00000000-0000-0000-0000-000000000000/resourceGroups/myresourcegroup/providers/Microsoft.Quantum/workspaces/myworkspace/jobs/00000000-0000-0000-0000-000000000001?api-version=2022-09-12-preview&test-sequence-id=12
+    uri: https://eastus.quantum.azure.com/subscriptions/00000000-0000-0000-0000-000000000000/resourceGroups/myresourcegroup/providers/Microsoft.Quantum/workspaces/myworkspace/jobs/00000000-0000-0000-0000-000000000001?api-version=2022-09-12-preview&test-sequence-id=11
   response:
     body:
       string: '{"containerUri": "https://mystorage.blob.core.windows.net/job-00000000-0000-0000-0000-000000000001?sv=PLACEHOLDER&sr=c&sig=PLACEHOLDER&se=2050-01-01T00%3A00%3A00Z&sp=rcwl",
@@ -926,19 +766,11 @@
         "name": "endian0cr3", "num_qubits": "3", "metadata": "{\"some\": \"data\"}"},
         "sessionId": null, "status": "Succeeded", "jobType": "QuantumComputing", "outputDataFormat":
         "microsoft.quantum-results.v1", "outputDataUri": "https://mystorage.blob.core.windows.net/job-00000000-0000-0000-0000-000000000001/outputData?sv=PLACEHOLDER&sr=b&sig=PLACEHOLDER&se=2050-01-01T00%3A00%3A00Z&sp=r&rscd=attachment%3B%20filename%3Dendian0cr3-00000000-0000-0000-0000-000000000001.output.json",
-<<<<<<< HEAD
-        "beginExecutionTime": "2024-04-30T14:10:53.030644Z", "cancellationTime": null,
-        "quantumComputingData": {"count": 1}, "errorData": null, "isCancelling": false,
-        "tags": [], "name": "endian0cr3", "id": "00000000-0000-0000-0000-000000000001",
-        "providerId": "qci", "target": "qci.simulator", "creationTime": "2024-04-30T14:10:37.6548151+00:00",
-        "endExecutionTime": "2024-04-30T14:10:54.272989Z", "costEstimate": {"currencyCode":
-=======
         "beginExecutionTime": "2024-05-01T17:52:55.385767Z", "cancellationTime": null,
         "quantumComputingData": {"count": 1}, "errorData": null, "isCancelling": false,
         "tags": [], "name": "endian0cr3", "id": "00000000-0000-0000-0000-000000000001",
         "providerId": "qci", "target": "qci.simulator", "creationTime": "2024-05-01T17:52:43.294267+00:00",
         "endExecutionTime": "2024-05-01T17:52:56.389636Z", "costEstimate": {"currencyCode":
->>>>>>> 45329fda
         "USD", "events": [{"dimensionId": "jobseconds", "dimensionName": "Job Seconds",
         "measureUnit": "second", "amountBilled": 1.0, "amountConsumed": 1.0, "unitPrice":
         0.0}], "estimatedTotal": 0.0}, "itemType": "Job"}'
@@ -966,7 +798,7 @@
       User-Agent:
       - testapp-azure-quantum-qiskit azsdk-python-quantum/0.0.1 Python/3.9.19 (Windows-10-10.0.22631-SP0)
     method: GET
-    uri: https://eastus.quantum.azure.com/subscriptions/00000000-0000-0000-0000-000000000000/resourceGroups/myresourcegroup/providers/Microsoft.Quantum/workspaces/myworkspace/jobs/00000000-0000-0000-0000-000000000001?api-version=2022-09-12-preview&test-sequence-id=13
+    uri: https://eastus.quantum.azure.com/subscriptions/00000000-0000-0000-0000-000000000000/resourceGroups/myresourcegroup/providers/Microsoft.Quantum/workspaces/myworkspace/jobs/00000000-0000-0000-0000-000000000001?api-version=2022-09-12-preview&test-sequence-id=12
   response:
     body:
       string: '{"containerUri": "https://mystorage.blob.core.windows.net/job-00000000-0000-0000-0000-000000000001?sv=PLACEHOLDER&sr=c&sig=PLACEHOLDER&se=2050-01-01T00%3A00%3A00Z&sp=rcwl",
@@ -976,19 +808,11 @@
         "name": "endian0cr3", "num_qubits": "3", "metadata": "{\"some\": \"data\"}"},
         "sessionId": null, "status": "Succeeded", "jobType": "QuantumComputing", "outputDataFormat":
         "microsoft.quantum-results.v1", "outputDataUri": "https://mystorage.blob.core.windows.net/job-00000000-0000-0000-0000-000000000001/outputData?sv=PLACEHOLDER&sr=b&sig=PLACEHOLDER&se=2050-01-01T00%3A00%3A00Z&sp=r&rscd=attachment%3B%20filename%3Dendian0cr3-00000000-0000-0000-0000-000000000001.output.json",
-<<<<<<< HEAD
-        "beginExecutionTime": "2024-04-30T14:10:53.030644Z", "cancellationTime": null,
-        "quantumComputingData": {"count": 1}, "errorData": null, "isCancelling": false,
-        "tags": [], "name": "endian0cr3", "id": "00000000-0000-0000-0000-000000000001",
-        "providerId": "qci", "target": "qci.simulator", "creationTime": "2024-04-30T14:10:37.6548151+00:00",
-        "endExecutionTime": "2024-04-30T14:10:54.272989Z", "costEstimate": {"currencyCode":
-=======
         "beginExecutionTime": "2024-05-01T17:52:55.385767Z", "cancellationTime": null,
         "quantumComputingData": {"count": 1}, "errorData": null, "isCancelling": false,
         "tags": [], "name": "endian0cr3", "id": "00000000-0000-0000-0000-000000000001",
         "providerId": "qci", "target": "qci.simulator", "creationTime": "2024-05-01T17:52:43.294267+00:00",
         "endExecutionTime": "2024-05-01T17:52:56.389636Z", "costEstimate": {"currencyCode":
->>>>>>> 45329fda
         "USD", "events": [{"dimensionId": "jobseconds", "dimensionName": "Job Seconds",
         "measureUnit": "second", "amountBilled": 1.0, "amountConsumed": 1.0, "unitPrice":
         0.0}], "estimatedTotal": 0.0}, "itemType": "Job"}'
@@ -1023,20 +847,6 @@
         "targets": [{"id": "microsoft.dft", "currentAvailability": "Available", "averageQueueTime":
         0, "statusPage": null}]}, {"id": "ionq", "currentAvailability": "Degraded",
         "targets": [{"id": "ionq.qpu", "currentAvailability": "Available", "averageQueueTime":
-<<<<<<< HEAD
-        384178, "statusPage": "https://status.ionq.co"}, {"id": "ionq.qpu.aria-1",
-        "currentAvailability": "Unavailable", "averageQueueTime": 749084, "statusPage":
-        "https://status.ionq.co"}, {"id": "ionq.qpu.aria-2", "currentAvailability":
-        "Unavailable", "averageQueueTime": 0, "statusPage": "https://status.ionq.co"},
-        {"id": "ionq.simulator", "currentAvailability": "Available", "averageQueueTime":
-        1, "statusPage": "https://status.ionq.co"}]}, {"id": "microsoft-qc", "currentAvailability":
-        "Available", "targets": [{"id": "microsoft.estimator", "currentAvailability":
-        "Available", "averageQueueTime": 0, "statusPage": null}]}, {"id": "pasqal",
-        "currentAvailability": "Available", "targets": [{"id": "pasqal.sim.emu-tn",
-        "currentAvailability": "Available", "averageQueueTime": 278, "statusPage":
-        "https://pasqal.com"}, {"id": "pasqal.qpu.fresnel", "currentAvailability":
-        "Available", "averageQueueTime": 0, "statusPage": "https://pasqal.com"}]},
-=======
         500482, "statusPage": "https://status.ionq.co"}, {"id": "ionq.qpu.aria-1",
         "currentAvailability": "Unavailable", "averageQueueTime": 737161, "statusPage":
         "https://status.ionq.co"}, {"id": "ionq.qpu.aria-2", "currentAvailability":
@@ -1049,7 +859,6 @@
         "currentAvailability": "Available", "averageQueueTime": 256, "statusPage":
         "https://pasqal.com"}, {"id": "pasqal.qpu.fresnel", "currentAvailability":
         "Degraded", "averageQueueTime": 0, "statusPage": "https://pasqal.com"}]},
->>>>>>> 45329fda
         {"id": "rigetti", "currentAvailability": "Degraded", "targets": [{"id": "rigetti.sim.qvm",
         "currentAvailability": "Available", "averageQueueTime": 5, "statusPage": "https://rigetti.statuspage.io/"},
         {"id": "rigetti.qpu.ankaa-2", "currentAvailability": "Degraded", "averageQueueTime":
@@ -1059,26 +868,6 @@
         "qci.machine1", "currentAvailability": "Available", "averageQueueTime": 1,
         "statusPage": "https://quantumcircuits.com"}, {"id": "qci.simulator.noisy",
         "currentAvailability": "Available", "averageQueueTime": 0, "statusPage": "https://quantumcircuits.com"}]},
-<<<<<<< HEAD
-        {"id": "quantinuum", "currentAvailability": "Degraded", "targets": [{"id":
-        "quantinuum.qpu.h1-1", "currentAvailability": "Available", "averageQueueTime":
-        604232, "statusPage": "https://www.quantinuum.com/hardware/h1"}, {"id": "quantinuum.sim.h1-1sc",
-        "currentAvailability": "Available", "averageQueueTime": 2, "statusPage": "https://www.quantinuum.com/hardware/h1"},
-        {"id": "quantinuum.sim.h1-1e", "currentAvailability": "Available", "averageQueueTime":
-        5, "statusPage": "https://www.quantinuum.com/hardware/h1"}, {"id": "quantinuum.qpu.h2-1",
-        "currentAvailability": "Degraded", "averageQueueTime": 0, "statusPage": "https://www.quantinuum.com/hardware/h2"},
-        {"id": "quantinuum.sim.h2-1sc", "currentAvailability": "Available", "averageQueueTime":
-        0, "statusPage": "https://www.quantinuum.com/hardware/h2"}, {"id": "quantinuum.sim.h2-1e",
-        "currentAvailability": "Available", "averageQueueTime": 24, "statusPage":
-        "https://www.quantinuum.com/hardware/h2"}, {"id": "quantinuum.sim.h1-1sc-preview",
-        "currentAvailability": "Available", "averageQueueTime": 2, "statusPage": "https://www.quantinuum.com/hardware/h1"},
-        {"id": "quantinuum.sim.h1-1e-preview", "currentAvailability": "Available",
-        "averageQueueTime": 5, "statusPage": "https://www.quantinuum.com/hardware/h1"},
-        {"id": "quantinuum.sim.h1-2e-preview", "currentAvailability": "Available",
-        "averageQueueTime": 15089, "statusPage": "https://www.quantinuum.com/hardware/h1"},
-        {"id": "quantinuum.qpu.h1-1-preview", "currentAvailability": "Available",
-        "averageQueueTime": 604232, "statusPage": "https://www.quantinuum.com/hardware/h1"}]},
-=======
         {"id": "quantinuum", "currentAvailability": "Available", "targets": [{"id":
         "quantinuum.qpu.h1-1", "currentAvailability": "Available", "averageQueueTime":
         25016, "statusPage": "https://www.quantinuum.com/hardware/h1"}, {"id": "quantinuum.sim.h1-1sc",
@@ -1097,7 +886,6 @@
         "averageQueueTime": 27901, "statusPage": "https://www.quantinuum.com/hardware/h1"},
         {"id": "quantinuum.qpu.h1-1-preview", "currentAvailability": "Available",
         "averageQueueTime": 25016, "statusPage": "https://www.quantinuum.com/hardware/h1"}]},
->>>>>>> 45329fda
         {"id": "Microsoft.Test", "currentAvailability": "Available", "targets": [{"id":
         "echo-rigetti", "currentAvailability": "Available", "averageQueueTime": 1,
         "statusPage": ""}, {"id": "echo-quantinuum", "currentAvailability": "Available",
@@ -1116,31 +904,27 @@
       connection:
       - keep-alive
       content-length:
-<<<<<<< HEAD
-      - '4768'
-=======
       - '4774'
->>>>>>> 45329fda
-      content-type:
-      - application/json; charset=utf-8
-      transfer-encoding:
-      - chunked
-    status:
-      code: 200
-      message: OK
-- request:
-    body: null
-    headers:
-      Accept:
-      - application/json
-      Accept-Encoding:
-      - gzip, deflate
-      Connection:
-      - keep-alive
-      User-Agent:
-      - testapp-azure-quantum-qiskit azsdk-python-quantum/0.0.1 Python/3.9.19 (Windows-10-10.0.22631-SP0)
-    method: GET
-    uri: https://eastus.quantum.azure.com/subscriptions/00000000-0000-0000-0000-000000000000/resourceGroups/myresourcegroup/providers/Microsoft.Quantum/workspaces/myworkspace/jobs/00000000-0000-0000-0000-000000000001?api-version=2022-09-12-preview&test-sequence-id=14
+      content-type:
+      - application/json; charset=utf-8
+      transfer-encoding:
+      - chunked
+    status:
+      code: 200
+      message: OK
+- request:
+    body: null
+    headers:
+      Accept:
+      - application/json
+      Accept-Encoding:
+      - gzip, deflate
+      Connection:
+      - keep-alive
+      User-Agent:
+      - testapp-azure-quantum-qiskit azsdk-python-quantum/0.0.1 Python/3.9.19 (Windows-10-10.0.22631-SP0)
+    method: GET
+    uri: https://eastus.quantum.azure.com/subscriptions/00000000-0000-0000-0000-000000000000/resourceGroups/myresourcegroup/providers/Microsoft.Quantum/workspaces/myworkspace/jobs/00000000-0000-0000-0000-000000000001?api-version=2022-09-12-preview&test-sequence-id=13
   response:
     body:
       string: '{"containerUri": "https://mystorage.blob.core.windows.net/job-00000000-0000-0000-0000-000000000001?sv=PLACEHOLDER&sr=c&sig=PLACEHOLDER&se=2050-01-01T00%3A00%3A00Z&sp=rcwl",
@@ -1150,19 +934,11 @@
         "name": "endian0cr3", "num_qubits": "3", "metadata": "{\"some\": \"data\"}"},
         "sessionId": null, "status": "Succeeded", "jobType": "QuantumComputing", "outputDataFormat":
         "microsoft.quantum-results.v1", "outputDataUri": "https://mystorage.blob.core.windows.net/job-00000000-0000-0000-0000-000000000001/outputData?sv=PLACEHOLDER&sr=b&sig=PLACEHOLDER&se=2050-01-01T00%3A00%3A00Z&sp=r&rscd=attachment%3B%20filename%3Dendian0cr3-00000000-0000-0000-0000-000000000001.output.json",
-<<<<<<< HEAD
-        "beginExecutionTime": "2024-04-30T14:10:53.030644Z", "cancellationTime": null,
-        "quantumComputingData": {"count": 1}, "errorData": null, "isCancelling": false,
-        "tags": [], "name": "endian0cr3", "id": "00000000-0000-0000-0000-000000000001",
-        "providerId": "qci", "target": "qci.simulator", "creationTime": "2024-04-30T14:10:37.6548151+00:00",
-        "endExecutionTime": "2024-04-30T14:10:54.272989Z", "costEstimate": {"currencyCode":
-=======
         "beginExecutionTime": "2024-05-01T17:52:55.385767Z", "cancellationTime": null,
         "quantumComputingData": {"count": 1}, "errorData": null, "isCancelling": false,
         "tags": [], "name": "endian0cr3", "id": "00000000-0000-0000-0000-000000000001",
         "providerId": "qci", "target": "qci.simulator", "creationTime": "2024-05-01T17:52:43.294267+00:00",
         "endExecutionTime": "2024-05-01T17:52:56.389636Z", "costEstimate": {"currencyCode":
->>>>>>> 45329fda
         "USD", "events": [{"dimensionId": "jobseconds", "dimensionName": "Job Seconds",
         "measureUnit": "second", "amountBilled": 1.0, "amountConsumed": 1.0, "unitPrice":
         0.0}], "estimatedTotal": 0.0}, "itemType": "Job"}'
@@ -1190,7 +966,7 @@
       User-Agent:
       - testapp-azure-quantum-qiskit azsdk-python-quantum/0.0.1 Python/3.9.19 (Windows-10-10.0.22631-SP0)
     method: GET
-    uri: https://eastus.quantum.azure.com/subscriptions/00000000-0000-0000-0000-000000000000/resourceGroups/myresourcegroup/providers/Microsoft.Quantum/workspaces/myworkspace/jobs/00000000-0000-0000-0000-000000000001?api-version=2022-09-12-preview&test-sequence-id=15
+    uri: https://eastus.quantum.azure.com/subscriptions/00000000-0000-0000-0000-000000000000/resourceGroups/myresourcegroup/providers/Microsoft.Quantum/workspaces/myworkspace/jobs/00000000-0000-0000-0000-000000000001?api-version=2022-09-12-preview&test-sequence-id=14
   response:
     body:
       string: '{"containerUri": "https://mystorage.blob.core.windows.net/job-00000000-0000-0000-0000-000000000001?sv=PLACEHOLDER&sr=c&sig=PLACEHOLDER&se=2050-01-01T00%3A00%3A00Z&sp=rcwl",
@@ -1200,19 +976,11 @@
         "name": "endian0cr3", "num_qubits": "3", "metadata": "{\"some\": \"data\"}"},
         "sessionId": null, "status": "Succeeded", "jobType": "QuantumComputing", "outputDataFormat":
         "microsoft.quantum-results.v1", "outputDataUri": "https://mystorage.blob.core.windows.net/job-00000000-0000-0000-0000-000000000001/outputData?sv=PLACEHOLDER&sr=b&sig=PLACEHOLDER&se=2050-01-01T00%3A00%3A00Z&sp=r&rscd=attachment%3B%20filename%3Dendian0cr3-00000000-0000-0000-0000-000000000001.output.json",
-<<<<<<< HEAD
-        "beginExecutionTime": "2024-04-30T14:10:53.030644Z", "cancellationTime": null,
-        "quantumComputingData": {"count": 1}, "errorData": null, "isCancelling": false,
-        "tags": [], "name": "endian0cr3", "id": "00000000-0000-0000-0000-000000000001",
-        "providerId": "qci", "target": "qci.simulator", "creationTime": "2024-04-30T14:10:37.6548151+00:00",
-        "endExecutionTime": "2024-04-30T14:10:54.272989Z", "costEstimate": {"currencyCode":
-=======
         "beginExecutionTime": "2024-05-01T17:52:55.385767Z", "cancellationTime": null,
         "quantumComputingData": {"count": 1}, "errorData": null, "isCancelling": false,
         "tags": [], "name": "endian0cr3", "id": "00000000-0000-0000-0000-000000000001",
         "providerId": "qci", "target": "qci.simulator", "creationTime": "2024-05-01T17:52:43.294267+00:00",
         "endExecutionTime": "2024-05-01T17:52:56.389636Z", "costEstimate": {"currencyCode":
->>>>>>> 45329fda
         "USD", "events": [{"dimensionId": "jobseconds", "dimensionName": "Job Seconds",
         "measureUnit": "second", "amountBilled": 1.0, "amountConsumed": 1.0, "unitPrice":
         0.0}], "estimatedTotal": 0.0}, "itemType": "Job"}'
@@ -1240,7 +1008,7 @@
       User-Agent:
       - testapp-azure-quantum-qiskit azsdk-python-quantum/0.0.1 Python/3.9.19 (Windows-10-10.0.22631-SP0)
     method: GET
-    uri: https://eastus.quantum.azure.com/subscriptions/00000000-0000-0000-0000-000000000000/resourceGroups/myresourcegroup/providers/Microsoft.Quantum/workspaces/myworkspace/jobs/00000000-0000-0000-0000-000000000001?api-version=2022-09-12-preview&test-sequence-id=16
+    uri: https://eastus.quantum.azure.com/subscriptions/00000000-0000-0000-0000-000000000000/resourceGroups/myresourcegroup/providers/Microsoft.Quantum/workspaces/myworkspace/jobs/00000000-0000-0000-0000-000000000001?api-version=2022-09-12-preview&test-sequence-id=15
   response:
     body:
       string: '{"containerUri": "https://mystorage.blob.core.windows.net/job-00000000-0000-0000-0000-000000000001?sv=PLACEHOLDER&sr=c&sig=PLACEHOLDER&se=2050-01-01T00%3A00%3A00Z&sp=rcwl",
@@ -1250,19 +1018,11 @@
         "name": "endian0cr3", "num_qubits": "3", "metadata": "{\"some\": \"data\"}"},
         "sessionId": null, "status": "Succeeded", "jobType": "QuantumComputing", "outputDataFormat":
         "microsoft.quantum-results.v1", "outputDataUri": "https://mystorage.blob.core.windows.net/job-00000000-0000-0000-0000-000000000001/outputData?sv=PLACEHOLDER&sr=b&sig=PLACEHOLDER&se=2050-01-01T00%3A00%3A00Z&sp=r&rscd=attachment%3B%20filename%3Dendian0cr3-00000000-0000-0000-0000-000000000001.output.json",
-<<<<<<< HEAD
-        "beginExecutionTime": "2024-04-30T14:10:53.030644Z", "cancellationTime": null,
-        "quantumComputingData": {"count": 1}, "errorData": null, "isCancelling": false,
-        "tags": [], "name": "endian0cr3", "id": "00000000-0000-0000-0000-000000000001",
-        "providerId": "qci", "target": "qci.simulator", "creationTime": "2024-04-30T14:10:37.6548151+00:00",
-        "endExecutionTime": "2024-04-30T14:10:54.272989Z", "costEstimate": {"currencyCode":
-=======
         "beginExecutionTime": "2024-05-01T17:52:55.385767Z", "cancellationTime": null,
         "quantumComputingData": {"count": 1}, "errorData": null, "isCancelling": false,
         "tags": [], "name": "endian0cr3", "id": "00000000-0000-0000-0000-000000000001",
         "providerId": "qci", "target": "qci.simulator", "creationTime": "2024-05-01T17:52:43.294267+00:00",
         "endExecutionTime": "2024-05-01T17:52:56.389636Z", "costEstimate": {"currencyCode":
->>>>>>> 45329fda
         "USD", "events": [{"dimensionId": "jobseconds", "dimensionName": "Job Seconds",
         "measureUnit": "second", "amountBilled": 1.0, "amountConsumed": 1.0, "unitPrice":
         0.0}], "estimatedTotal": 0.0}, "itemType": "Job"}'
@@ -1290,11 +1050,7 @@
       User-Agent:
       - azsdk-python-storage-blob/12.19.1 Python/3.9.19 (Windows-10-10.0.22631-SP0)
       x-ms-date:
-<<<<<<< HEAD
-      - Tue, 30 Apr 2024 14:11:03 GMT
-=======
       - Wed, 01 May 2024 17:53:03 GMT
->>>>>>> 45329fda
       x-ms-range:
       - bytes=0-33554431
       x-ms-version:
@@ -1318,11 +1074,7 @@
       x-ms-blob-type:
       - BlockBlob
       x-ms-creation-time:
-<<<<<<< HEAD
-      - Tue, 30 Apr 2024 14:10:55 GMT
-=======
       - Wed, 01 May 2024 17:52:57 GMT
->>>>>>> 45329fda
       x-ms-lease-state:
       - available
       x-ms-lease-status:

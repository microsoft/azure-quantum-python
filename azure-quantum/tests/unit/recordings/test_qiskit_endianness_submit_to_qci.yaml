--- conflicted
+++ resolved
@@ -68,13 +68,8 @@
     uri: https://login.microsoftonline.com/00000000-0000-0000-0000-000000000000/oauth2/v2.0/token
   response:
     body:
-<<<<<<< HEAD
-      string: '{"token_type": "Bearer", "expires_in": 1755297308, "ext_expires_in":
-        1755297308, "refresh_in": 31536000, "access_token": "PLACEHOLDER"}'
-=======
       string: '{"token_type": "Bearer", "expires_in": 1756413259, "ext_expires_in":
         1756413259, "refresh_in": 31536000, "access_token": "PLACEHOLDER"}'
->>>>>>> b43e1017
     headers:
       content-length:
       - '135'
@@ -98,42 +93,6 @@
     uri: https://eastus.quantum.azure.com/subscriptions/00000000-0000-0000-0000-000000000000/resourceGroups/myresourcegroup/providers/Microsoft.Quantum/workspaces/myworkspace/providerStatus?api-version=2022-09-12-preview&test-sequence-id=1
   response:
     body:
-<<<<<<< HEAD
-      string: '{"value": [{"id": "microsoft-elements", "currentAvailability": "Available",
-        "targets": [{"id": "microsoft.dft", "currentAvailability": "Available", "averageQueueTime":
-        0, "statusPage": null}]}, {"id": "ionq", "currentAvailability": "Degraded",
-        "targets": [{"id": "ionq.qpu", "currentAvailability": "Available", "averageQueueTime":
-        1310137, "statusPage": "https://status.ionq.co"}, {"id": "ionq.qpu.aria-1",
-        "currentAvailability": "Unavailable", "averageQueueTime": 2213305, "statusPage":
-        "https://status.ionq.co"}, {"id": "ionq.qpu.aria-2", "currentAvailability":
-        "Available", "averageQueueTime": 1459608, "statusPage": "https://status.ionq.co"},
-        {"id": "ionq.simulator", "currentAvailability": "Available", "averageQueueTime":
-        553, "statusPage": "https://status.ionq.co"}]}, {"id": "microsoft-qc", "currentAvailability":
-        "Available", "targets": [{"id": "microsoft.estimator", "currentAvailability":
-        "Available", "averageQueueTime": 0, "statusPage": null}]}, {"id": "pasqal",
-        "currentAvailability": "Available", "targets": [{"id": "pasqal.sim.emu-tn",
-        "currentAvailability": "Available", "averageQueueTime": 243, "statusPage":
-        "https://pasqal.com"}, {"id": "pasqal.qpu.fresnel", "currentAvailability":
-        "Available", "averageQueueTime": 102895, "statusPage": "https://pasqal.com"}]},
-        {"id": "quantinuum", "currentAvailability": "Degraded", "targets": [{"id":
-        "quantinuum.qpu.h1-1", "currentAvailability": "Degraded", "averageQueueTime":
-        0, "statusPage": "https://www.quantinuum.com/hardware/h1"}, {"id": "quantinuum.sim.h1-1sc",
-        "currentAvailability": "Available", "averageQueueTime": 4, "statusPage": "https://www.quantinuum.com/hardware/h1"},
-        {"id": "quantinuum.sim.h1-1e", "currentAvailability": "Available", "averageQueueTime":
-        27, "statusPage": "https://www.quantinuum.com/hardware/h1"}, {"id": "quantinuum.qpu.h2-1",
-        "currentAvailability": "Available", "averageQueueTime": 5530, "statusPage":
-        "https://www.quantinuum.com/hardware/h2"}, {"id": "quantinuum.sim.h2-1sc",
-        "currentAvailability": "Available", "averageQueueTime": 2, "statusPage": "https://www.quantinuum.com/hardware/h2"},
-        {"id": "quantinuum.sim.h2-1e", "currentAvailability": "Available", "averageQueueTime":
-        1145674, "statusPage": "https://www.quantinuum.com/hardware/h2"}, {"id": "quantinuum.sim.h1-1sc-preview",
-        "currentAvailability": "Available", "averageQueueTime": 4, "statusPage": "https://www.quantinuum.com/hardware/h1"},
-        {"id": "quantinuum.sim.h1-1e-preview", "currentAvailability": "Available",
-        "averageQueueTime": 27, "statusPage": "https://www.quantinuum.com/hardware/h1"},
-        {"id": "quantinuum.sim.h1-2e-preview", "currentAvailability": "Available",
-        "averageQueueTime": 838, "statusPage": "https://www.quantinuum.com/hardware/h1"},
-        {"id": "quantinuum.qpu.h1-1-preview", "currentAvailability": "Degraded", "averageQueueTime":
-        0, "statusPage": "https://www.quantinuum.com/hardware/h1"}]}, {"id": "rigetti",
-=======
       string: '{"value": [{"id": "ionq", "currentAvailability": "Degraded", "targets":
         [{"id": "ionq.qpu", "currentAvailability": "Unavailable", "averageQueueTime":
         0, "statusPage": null}, {"id": "ionq.qpu.aria-1", "currentAvailability": "Available",
@@ -153,7 +112,6 @@
         "currentAvailability": "Available", "averageQueueTime": 1, "statusPage": "https://www.quantinuum.com/hardware/h1"},
         {"id": "quantinuum.sim.h1-1e", "currentAvailability": "Available", "averageQueueTime":
         1576, "statusPage": "https://www.quantinuum.com/hardware/h1"}]}, {"id": "rigetti",
->>>>>>> b43e1017
         "currentAvailability": "Available", "targets": [{"id": "rigetti.sim.qvm",
         "currentAvailability": "Available", "averageQueueTime": 5, "statusPage": "https://rigetti.statuspage.io/"},
         {"id": "rigetti.qpu.ankaa-2", "currentAvailability": "Available", "averageQueueTime":
@@ -183,11 +141,7 @@
       connection:
       - keep-alive
       content-length:
-<<<<<<< HEAD
-      - '4781'
-=======
       - '3682'
->>>>>>> b43e1017
       content-type:
       - application/json; charset=utf-8
       transfer-encoding:
@@ -214,20 +168,12 @@
     uri: https://eastus.quantum.azure.com/subscriptions/00000000-0000-0000-0000-000000000000/resourceGroups/myresourcegroup/providers/Microsoft.Quantum/workspaces/myworkspace/storage/sasUri?api-version=2022-09-12-preview&test-sequence-id=1
   response:
     body:
-<<<<<<< HEAD
-      string: '{"sasUri": "https://mystorage.blob.core.windows.net/job-00000000-0000-0000-0000-000000000001?sv=PLACEHOLDER&ss=b&srt=co&spr=https&st=2024-08-15T22%3A35%3A09Z&se=2050-01-01T00%3A00%3A00Z&sp=rwlac&sig=x3GFahAksti1jnF6R4Aq%2F7w5%2FG5K3uIeP7POAcXDmd4%3D"}'
-=======
       string: '{"sasUri": "https://mystorage.blob.core.windows.net/job-00000000-0000-0000-0000-000000000001?sv=PLACEHOLDER&ss=b&srt=co&spr=https&st=2000-01-01T00%3A00%3A00Z&se=2050-01-01T00%3A00%3A00Z&sp=rwlac&sig=PLACEHOLDER"}'
->>>>>>> b43e1017
-    headers:
-      connection:
-      - keep-alive
-      content-length:
-<<<<<<< HEAD
-      - '251'
-=======
+    headers:
+      connection:
+      - keep-alive
+      content-length:
       - '212'
->>>>>>> b43e1017
       content-type:
       - application/json; charset=utf-8
       transfer-encoding:
@@ -247,17 +193,6 @@
       User-Agent:
       - azsdk-python-storage-blob/12.20.0 Python/3.9.19 (Windows-10-10.0.22631-SP0)
       x-ms-date:
-<<<<<<< HEAD
-      - Thu, 15 Aug 2024 22:35:08 GMT
-      x-ms-version:
-      - '2024-05-04'
-    method: GET
-    uri: https://mystorage.blob.core.windows.net/job-00000000-0000-0000-0000-000000000001?restype=container&sv=PLACEHOLDER&ss=b&srt=co&spr=https&st=2024-08-15T22%3A35%3A09Z&se=2050-01-01T00%3A00%3A00Z&sp=rwlac&sig=x3GFahAksti1jnF6R4Aq%2F7w5%2FG5K3uIeP7POAcXDmd4%3D
-  response:
-    body:
-      string: "\uFEFF<?xml version=\"1.0\" encoding=\"utf-8\"?><Error><Code>ContainerNotFound</Code><Message>The
-        specified container does not exist.\nRequestId:cd68d5a0-101e-001d-1563-ef4ed6000000\nTime:2024-08-15T22:35:09.8636042Z</Message></Error>"
-=======
       - Wed, 28 Aug 2024 20:34:20 GMT
       x-ms-version:
       - '2024-05-04'
@@ -267,7 +202,6 @@
     body:
       string: "\uFEFF<?xml version=\"1.0\" encoding=\"utf-8\"?><Error><Code>ContainerNotFound</Code><Message>The
         specified container does not exist.\nRequestId:2ffe9811-201e-0016-7189-f9b5bd000000\nTime:2024-08-28T20:34:21.0713614Z</Message></Error>"
->>>>>>> b43e1017
     headers:
       content-length:
       - '223'
@@ -292,19 +226,11 @@
       User-Agent:
       - azsdk-python-storage-blob/12.20.0 Python/3.9.19 (Windows-10-10.0.22631-SP0)
       x-ms-date:
-<<<<<<< HEAD
-      - Thu, 15 Aug 2024 22:35:09 GMT
-      x-ms-version:
-      - '2024-05-04'
-    method: PUT
-    uri: https://mystorage.blob.core.windows.net/job-00000000-0000-0000-0000-000000000001?restype=container&sv=PLACEHOLDER&ss=b&srt=co&spr=https&st=2024-08-15T22%3A35%3A09Z&se=2050-01-01T00%3A00%3A00Z&sp=rwlac&sig=x3GFahAksti1jnF6R4Aq%2F7w5%2FG5K3uIeP7POAcXDmd4%3D
-=======
       - Wed, 28 Aug 2024 20:34:20 GMT
       x-ms-version:
       - '2024-05-04'
     method: PUT
     uri: https://mystorage.blob.core.windows.net/job-00000000-0000-0000-0000-000000000001?restype=container&sv=PLACEHOLDER&ss=b&srt=co&spr=https&st=2000-01-01T00%3A00%3A00Z&se=2050-01-01T00%3A00%3A00Z&sp=rwlac&sig=PLACEHOLDER
->>>>>>> b43e1017
   response:
     body:
       string: ''
@@ -328,19 +254,11 @@
       User-Agent:
       - azsdk-python-storage-blob/12.20.0 Python/3.9.19 (Windows-10-10.0.22631-SP0)
       x-ms-date:
-<<<<<<< HEAD
-      - Thu, 15 Aug 2024 22:35:09 GMT
-      x-ms-version:
-      - '2024-05-04'
-    method: GET
-    uri: https://mystorage.blob.core.windows.net/job-00000000-0000-0000-0000-000000000001?restype=container&sv=PLACEHOLDER&ss=b&srt=co&spr=https&st=2024-08-15T22%3A35%3A09Z&se=2050-01-01T00%3A00%3A00Z&sp=rwlac&sig=x3GFahAksti1jnF6R4Aq%2F7w5%2FG5K3uIeP7POAcXDmd4%3D
-=======
       - Wed, 28 Aug 2024 20:34:20 GMT
       x-ms-version:
       - '2024-05-04'
     method: GET
     uri: https://mystorage.blob.core.windows.net/job-00000000-0000-0000-0000-000000000001?restype=container&sv=PLACEHOLDER&ss=b&srt=co&spr=https&st=2000-01-01T00%3A00%3A00Z&se=2050-01-01T00%3A00%3A00Z&sp=rwlac&sig=PLACEHOLDER
->>>>>>> b43e1017
   response:
     body:
       string: ''
@@ -396,19 +314,11 @@
       x-ms-blob-type:
       - BlockBlob
       x-ms-date:
-<<<<<<< HEAD
-      - Thu, 15 Aug 2024 22:35:09 GMT
-      x-ms-version:
-      - '2024-05-04'
-    method: PUT
-    uri: https://mystorage.blob.core.windows.net/job-00000000-0000-0000-0000-000000000001/inputData?sv=PLACEHOLDER&ss=b&srt=co&spr=https&st=2024-08-15T22%3A35%3A09Z&se=2050-01-01T00%3A00%3A00Z&sp=rwlac&sig=x3GFahAksti1jnF6R4Aq%2F7w5%2FG5K3uIeP7POAcXDmd4%3D
-=======
       - Wed, 28 Aug 2024 20:34:20 GMT
       x-ms-version:
       - '2024-05-04'
     method: PUT
     uri: https://mystorage.blob.core.windows.net/job-00000000-0000-0000-0000-000000000001/inputData?sv=PLACEHOLDER&ss=b&srt=co&spr=https&st=2000-01-01T00%3A00%3A00Z&se=2050-01-01T00%3A00%3A00Z&sp=rwlac&sig=PLACEHOLDER
->>>>>>> b43e1017
   response:
     body:
       string: ''
@@ -423,11 +333,7 @@
 - request:
     body: 'b''{"id": "00000000-0000-0000-0000-000000000001", "name": "endian0cr3",
       "providerId": "qci", "target": "qci.simulator", "itemType": "Job", "containerUri":
-<<<<<<< HEAD
-      "https://mystorage.blob.core.windows.net/job-00000000-0000-0000-0000-000000000001?sv=PLACEHOLDER&ss=b&srt=co&spr=https&st=2024-08-15T22%3A35%3A09Z&se=2050-01-01T00%3A00%3A00Z&sp=rwlac&sig=x3GFahAksti1jnF6R4Aq%2F7w5%2FG5K3uIeP7POAcXDmd4%3D",
-=======
       "https://mystorage.blob.core.windows.net/job-00000000-0000-0000-0000-000000000001?sv=PLACEHOLDER&ss=b&srt=co&spr=https&st=2000-01-01T00%3A00%3A00Z&se=2050-01-01T00%3A00%3A00Z&sp=rwlac&sig=PLACEHOLDER",
->>>>>>> b43e1017
       "inputDataUri": "https://mystorage.blob.core.windows.net/job-00000000-0000-0000-0000-000000000001/inputData",
       "inputDataFormat": "qir.v1", "inputParams": {"shots": 100, "count": 100, "items":
       [{"entryPoint": "endian0cr3", "arguments": []}]}, "metadata": {"qiskit": "True",
@@ -441,11 +347,7 @@
       Connection:
       - keep-alive
       Content-Length:
-<<<<<<< HEAD
-      - '802'
-=======
       - '763'
->>>>>>> b43e1017
       Content-Type:
       - application/json
       User-Agent:
@@ -454,13 +356,6 @@
     uri: https://eastus.quantum.azure.com/subscriptions/00000000-0000-0000-0000-000000000000/resourceGroups/myresourcegroup/providers/Microsoft.Quantum/workspaces/myworkspace/jobs/00000000-0000-0000-0000-000000000001?api-version=2022-09-12-preview&test-sequence-id=1
   response:
     body:
-<<<<<<< HEAD
-      string: '{"containerUri": "https://mystorage.blob.core.windows.net/job-00000000-0000-0000-0000-000000000001?sv=PLACEHOLDER&ss=b&srt=co&spr=https&st=2024-08-15T22%3A35%3A09Z&se=2050-01-01T00%3A00%3A00Z&sp=rwlac&sig=PLACEHOLDER&st=2024-08-15T22%3A35%3A10Z&se=2050-01-01T00%3A00%3A00Z&sr=b&sp=rcw&sig=PLACEHOLDER&ss=b&srt=co&spr=https&st=2024-08-15T22%3A35%3A09Z&se=2050-01-01T00%3A00%3A00Z&sp=rwlac&sig=x3GFahAksti1jnF6R4Aq%2F7w5%2FG5K3uIeP7POAcXDmd4%3D",
-        "beginExecutionTime": null, "cancellationTime": null, "quantumComputingData":
-        null, "errorData": null, "isCancelling": false, "tags": [], "name": "endian0cr3",
-        "id": "00000000-0000-0000-0000-000000000001", "providerId": "qci", "target":
-        "qci.simulator", "creationTime": "2024-08-15T22:35:10.699332+00:00", "endExecutionTime":
-=======
       string: '{"containerUri": "https://mystorage.blob.core.windows.net/job-00000000-0000-0000-0000-000000000001?sv=PLACEHOLDER&ss=b&srt=co&spr=https&st=2000-01-01T00%3A00%3A00Z&se=2050-01-01T00%3A00%3A00Z&sp=rwlac&sig=PLACEHOLDER",
         "inputDataUri": "https://mystorage.blob.core.windows.net/job-00000000-0000-0000-0000-000000000001/inputData",
         "inputDataFormat": "qir.v1", "inputParams": {"shots": 100, "count": 100, "items":
@@ -472,17 +367,12 @@
         null, "errorData": null, "isCancelling": false, "tags": [], "name": "endian0cr3",
         "id": "00000000-0000-0000-0000-000000000001", "providerId": "qci", "target":
         "qci.simulator", "creationTime": "2024-08-28T20:34:21.4647542+00:00", "endExecutionTime":
->>>>>>> b43e1017
         null, "costEstimate": null, "itemType": "Job"}'
     headers:
       connection:
       - keep-alive
       content-length:
-<<<<<<< HEAD
-      - '817'
-=======
       - '1300'
->>>>>>> b43e1017
       content-type:
       - application/json; charset=utf-8
       transfer-encoding:
@@ -505,269 +395,6 @@
     uri: https://eastus.quantum.azure.com/subscriptions/00000000-0000-0000-0000-000000000000/resourceGroups/myresourcegroup/providers/Microsoft.Quantum/workspaces/myworkspace/jobs/00000000-0000-0000-0000-000000000001?api-version=2022-09-12-preview&test-sequence-id=1
   response:
     body:
-<<<<<<< HEAD
-      string: '{"containerUri": "https://mystorage.blob.core.windows.net/job-00000000-0000-0000-0000-000000000001?sv=PLACEHOLDER&st=2024-08-15T22%3A35%3A10Z&se=2050-01-01T00%3A00%3A00Z&sr=c&sp=rcwl&sig=PLACEHOLDER&st=2024-08-15T22%3A35%3A10Z&se=2050-01-01T00%3A00%3A00Z&sr=b&sp=r&rscd=attachment%3B+filename%3Dendian0cr3-00000000-0000-0000-0000-000000000001.input.json&sig=PLACEHOLDER&st=2024-08-15T22%3A35%3A10Z&se=2050-01-01T00%3A00%3A00Z&sr=b&sp=r&rscd=attachment%3B+filename%3Dendian0cr3-00000000-0000-0000-0000-000000000001.output.json&sig=%2B4M88Ge0YCFW%2FwmrL5S3alHSZ6CD5SLQLRLOyzN40Oc%3D",
-        "beginExecutionTime": null, "cancellationTime": null, "quantumComputingData":
-        null, "errorData": null, "isCancelling": false, "tags": [], "name": "endian0cr3",
-        "id": "00000000-0000-0000-0000-000000000001", "providerId": "qci", "target":
-        "qci.simulator", "creationTime": "2024-08-15T22:35:10.699332+00:00", "endExecutionTime":
-=======
-      string: '{"containerUri": "https://mystorage.blob.core.windows.net/job-00000000-0000-0000-0000-000000000001?sv=PLACEHOLDER&st=2000-01-01T00%3A00%3A00Z&se=2050-01-01T00%3A00%3A00Z&sr=c&sp=rcwl&sig=PLACEHOLDER",
-        "inputDataUri": "https://mystorage.blob.core.windows.net/job-00000000-0000-0000-0000-000000000001/inputData?sv=PLACEHOLDER&st=2000-01-01T00%3A00%3A00Z&se=2050-01-01T00%3A00%3A00Z&sr=b&sp=r&rscd=attachment%3B+filename%3Dendian0cr3-00000000-0000-0000-0000-000000000001.input.json&sig=PLACEHOLDER",
-        "inputDataFormat": "qir.v1", "inputParams": {"shots": 100, "count": 100, "items":
-        [{"entryPoint": "endian0cr3", "arguments": []}]}, "metadata": {"qiskit": "True",
-        "name": "endian0cr3", "num_qubits": "3", "metadata": "{\"some\": \"data\"}"},
-        "sessionId": null, "status": "Waiting", "jobType": "QuantumComputing", "outputDataFormat":
-        "microsoft.quantum-results.v2", "outputDataUri": "https://mystorage.blob.core.windows.net/job-00000000-0000-0000-0000-000000000001/outputData?sv=PLACEHOLDER&st=2000-01-01T00%3A00%3A00Z&se=2050-01-01T00%3A00%3A00Z&sr=b&sp=r&rscd=attachment%3B+filename%3Dendian0cr3-00000000-0000-0000-0000-000000000001.output.json&sig=PLACEHOLDER",
-        "beginExecutionTime": null, "cancellationTime": null, "quantumComputingData":
-        null, "errorData": null, "isCancelling": false, "tags": [], "name": "endian0cr3",
-        "id": "00000000-0000-0000-0000-000000000001", "providerId": "qci", "target":
-        "qci.simulator", "creationTime": "2024-08-28T20:34:21.4647542+00:00", "endExecutionTime":
->>>>>>> b43e1017
-        null, "costEstimate": null, "itemType": "Job"}'
-    headers:
-      connection:
-      - keep-alive
-      content-length:
-<<<<<<< HEAD
-      - '955'
-=======
-      - '1533'
->>>>>>> b43e1017
-      content-type:
-      - application/json; charset=utf-8
-      transfer-encoding:
-      - chunked
-    status:
-      code: 200
-      message: OK
-- request:
-    body: null
-    headers:
-      Accept:
-      - application/json
-      Accept-Encoding:
-      - gzip, deflate
-      Connection:
-      - keep-alive
-      User-Agent:
-      - testapp-azure-quantum-qiskit azsdk-python-quantum/0.0.1 Python/3.9.19 (Windows-10-10.0.22631-SP0)
-    method: GET
-    uri: https://eastus.quantum.azure.com/subscriptions/00000000-0000-0000-0000-000000000000/resourceGroups/myresourcegroup/providers/Microsoft.Quantum/workspaces/myworkspace/jobs/00000000-0000-0000-0000-000000000001?api-version=2022-09-12-preview&test-sequence-id=2
-  response:
-    body:
-<<<<<<< HEAD
-      string: '{"containerUri": "https://mystorage.blob.core.windows.net/job-00000000-0000-0000-0000-000000000001?sv=PLACEHOLDER&st=2024-08-15T22%3A35%3A11Z&se=2050-01-01T00%3A00%3A00Z&sr=c&sp=rcwl&sig=PLACEHOLDER&st=2024-08-15T22%3A35%3A11Z&se=2050-01-01T00%3A00%3A00Z&sr=b&sp=r&rscd=attachment%3B+filename%3Dendian0cr3-00000000-0000-0000-0000-000000000001.input.json&sig=PLACEHOLDER&st=2024-08-15T22%3A35%3A11Z&se=2050-01-01T00%3A00%3A00Z&sr=b&sp=r&rscd=attachment%3B+filename%3Dendian0cr3-00000000-0000-0000-0000-000000000001.output.json&sig=WO0H3U5AanaW0eJngpfY9LdFJ2bvTv1dd3m7PjNEFUE%3D",
-        "beginExecutionTime": null, "cancellationTime": null, "quantumComputingData":
-        null, "errorData": null, "isCancelling": false, "tags": [], "name": "endian0cr3",
-        "id": "00000000-0000-0000-0000-000000000001", "providerId": "qci", "target":
-        "qci.simulator", "creationTime": "2024-08-15T22:35:10.699332+00:00", "endExecutionTime":
-=======
-      string: '{"containerUri": "https://mystorage.blob.core.windows.net/job-00000000-0000-0000-0000-000000000001?sv=PLACEHOLDER&st=2000-01-01T00%3A00%3A00Z&se=2050-01-01T00%3A00%3A00Z&sr=c&sp=rcwl&sig=PLACEHOLDER",
-        "inputDataUri": "https://mystorage.blob.core.windows.net/job-00000000-0000-0000-0000-000000000001/inputData?sv=PLACEHOLDER&st=2000-01-01T00%3A00%3A00Z&se=2050-01-01T00%3A00%3A00Z&sr=b&sp=r&rscd=attachment%3B+filename%3Dendian0cr3-00000000-0000-0000-0000-000000000001.input.json&sig=PLACEHOLDER",
-        "inputDataFormat": "qir.v1", "inputParams": {"shots": 100, "count": 100, "items":
-        [{"entryPoint": "endian0cr3", "arguments": []}]}, "metadata": {"qiskit": "True",
-        "name": "endian0cr3", "num_qubits": "3", "metadata": "{\"some\": \"data\"}"},
-        "sessionId": null, "status": "Waiting", "jobType": "QuantumComputing", "outputDataFormat":
-        "microsoft.quantum-results.v2", "outputDataUri": "https://mystorage.blob.core.windows.net/job-00000000-0000-0000-0000-000000000001/outputData?sv=PLACEHOLDER&st=2000-01-01T00%3A00%3A00Z&se=2050-01-01T00%3A00%3A00Z&sr=b&sp=r&rscd=attachment%3B+filename%3Dendian0cr3-00000000-0000-0000-0000-000000000001.output.json&sig=PLACEHOLDER",
-        "beginExecutionTime": null, "cancellationTime": null, "quantumComputingData":
-        null, "errorData": null, "isCancelling": false, "tags": [], "name": "endian0cr3",
-        "id": "00000000-0000-0000-0000-000000000001", "providerId": "qci", "target":
-        "qci.simulator", "creationTime": "2024-08-28T20:34:21.4647542+00:00", "endExecutionTime":
->>>>>>> b43e1017
-        null, "costEstimate": null, "itemType": "Job"}'
-    headers:
-      connection:
-      - keep-alive
-      content-length:
-<<<<<<< HEAD
-      - '951'
-=======
-      - '1533'
->>>>>>> b43e1017
-      content-type:
-      - application/json; charset=utf-8
-      transfer-encoding:
-      - chunked
-    status:
-      code: 200
-      message: OK
-- request:
-    body: null
-    headers:
-      Accept:
-      - application/json
-      Accept-Encoding:
-      - gzip, deflate
-      Connection:
-      - keep-alive
-      User-Agent:
-      - testapp-azure-quantum-qiskit azsdk-python-quantum/0.0.1 Python/3.9.19 (Windows-10-10.0.22631-SP0)
-    method: GET
-    uri: https://eastus.quantum.azure.com/subscriptions/00000000-0000-0000-0000-000000000000/resourceGroups/myresourcegroup/providers/Microsoft.Quantum/workspaces/myworkspace/jobs/00000000-0000-0000-0000-000000000001?api-version=2022-09-12-preview&test-sequence-id=3
-  response:
-    body:
-<<<<<<< HEAD
-      string: '{"containerUri": "https://mystorage.blob.core.windows.net/job-00000000-0000-0000-0000-000000000001?sv=PLACEHOLDER&st=2024-08-15T22%3A35%3A11Z&se=2050-01-01T00%3A00%3A00Z&sr=c&sp=rcwl&sig=PLACEHOLDER&st=2024-08-15T22%3A35%3A11Z&se=2050-01-01T00%3A00%3A00Z&sr=b&sp=r&rscd=attachment%3B+filename%3Dendian0cr3-00000000-0000-0000-0000-000000000001.input.json&sig=PLACEHOLDER&st=2024-08-15T22%3A35%3A11Z&se=2050-01-01T00%3A00%3A00Z&sr=b&sp=r&rscd=attachment%3B+filename%3Dendian0cr3-00000000-0000-0000-0000-000000000001.output.json&sig=WO0H3U5AanaW0eJngpfY9LdFJ2bvTv1dd3m7PjNEFUE%3D",
-        "beginExecutionTime": null, "cancellationTime": null, "quantumComputingData":
-        null, "errorData": null, "isCancelling": false, "tags": [], "name": "endian0cr3",
-        "id": "00000000-0000-0000-0000-000000000001", "providerId": "qci", "target":
-        "qci.simulator", "creationTime": "2024-08-15T22:35:10.699332+00:00", "endExecutionTime":
-=======
-      string: '{"containerUri": "https://mystorage.blob.core.windows.net/job-00000000-0000-0000-0000-000000000001?sv=PLACEHOLDER&st=2000-01-01T00%3A00%3A00Z&se=2050-01-01T00%3A00%3A00Z&sr=c&sp=rcwl&sig=PLACEHOLDER",
-        "inputDataUri": "https://mystorage.blob.core.windows.net/job-00000000-0000-0000-0000-000000000001/inputData?sv=PLACEHOLDER&st=2000-01-01T00%3A00%3A00Z&se=2050-01-01T00%3A00%3A00Z&sr=b&sp=r&rscd=attachment%3B+filename%3Dendian0cr3-00000000-0000-0000-0000-000000000001.input.json&sig=PLACEHOLDER",
-        "inputDataFormat": "qir.v1", "inputParams": {"shots": 100, "count": 100, "items":
-        [{"entryPoint": "endian0cr3", "arguments": []}]}, "metadata": {"qiskit": "True",
-        "name": "endian0cr3", "num_qubits": "3", "metadata": "{\"some\": \"data\"}"},
-        "sessionId": null, "status": "Waiting", "jobType": "QuantumComputing", "outputDataFormat":
-        "microsoft.quantum-results.v2", "outputDataUri": "https://mystorage.blob.core.windows.net/job-00000000-0000-0000-0000-000000000001/outputData?sv=PLACEHOLDER&st=2000-01-01T00%3A00%3A00Z&se=2050-01-01T00%3A00%3A00Z&sr=b&sp=r&rscd=attachment%3B+filename%3Dendian0cr3-00000000-0000-0000-0000-000000000001.output.json&sig=PLACEHOLDER",
-        "beginExecutionTime": null, "cancellationTime": null, "quantumComputingData":
-        null, "errorData": null, "isCancelling": false, "tags": [], "name": "endian0cr3",
-        "id": "00000000-0000-0000-0000-000000000001", "providerId": "qci", "target":
-        "qci.simulator", "creationTime": "2024-08-28T20:34:21.4647542+00:00", "endExecutionTime":
->>>>>>> b43e1017
-        null, "costEstimate": null, "itemType": "Job"}'
-    headers:
-      connection:
-      - keep-alive
-      content-length:
-<<<<<<< HEAD
-      - '951'
-=======
-      - '1533'
->>>>>>> b43e1017
-      content-type:
-      - application/json; charset=utf-8
-      transfer-encoding:
-      - chunked
-    status:
-      code: 200
-      message: OK
-- request:
-    body: null
-    headers:
-      Accept:
-      - application/json
-      Accept-Encoding:
-      - gzip, deflate
-      Connection:
-      - keep-alive
-      User-Agent:
-      - testapp-azure-quantum-qiskit azsdk-python-quantum/0.0.1 Python/3.9.19 (Windows-10-10.0.22631-SP0)
-    method: GET
-    uri: https://eastus.quantum.azure.com/subscriptions/00000000-0000-0000-0000-000000000000/resourceGroups/myresourcegroup/providers/Microsoft.Quantum/workspaces/myworkspace/jobs/00000000-0000-0000-0000-000000000001?api-version=2022-09-12-preview&test-sequence-id=4
-  response:
-    body:
-<<<<<<< HEAD
-      string: '{"containerUri": "https://mystorage.blob.core.windows.net/job-00000000-0000-0000-0000-000000000001?sv=PLACEHOLDER&st=2024-08-15T22%3A35%3A12Z&se=2050-01-01T00%3A00%3A00Z&sr=c&sp=rcwl&sig=PLACEHOLDER&st=2024-08-15T22%3A35%3A12Z&se=2050-01-01T00%3A00%3A00Z&sr=b&sp=r&rscd=attachment%3B+filename%3Dendian0cr3-00000000-0000-0000-0000-000000000001.input.json&sig=PLACEHOLDER&st=2024-08-15T22%3A35%3A12Z&se=2050-01-01T00%3A00%3A00Z&sr=b&sp=r&rscd=attachment%3B+filename%3Dendian0cr3-00000000-0000-0000-0000-000000000001.output.json&sig=3PQourf0W07XsAgwfOdymjoiE%2FRWn92IcHMakqQFPo8%3D",
-        "beginExecutionTime": null, "cancellationTime": null, "quantumComputingData":
-        null, "errorData": null, "isCancelling": false, "tags": [], "name": "endian0cr3",
-        "id": "00000000-0000-0000-0000-000000000001", "providerId": "qci", "target":
-        "qci.simulator", "creationTime": "2024-08-15T22:35:10.699332+00:00", "endExecutionTime":
-=======
-      string: '{"containerUri": "https://mystorage.blob.core.windows.net/job-00000000-0000-0000-0000-000000000001?sv=PLACEHOLDER&st=2000-01-01T00%3A00%3A00Z&se=2050-01-01T00%3A00%3A00Z&sr=c&sp=rcwl&sig=PLACEHOLDER",
-        "inputDataUri": "https://mystorage.blob.core.windows.net/job-00000000-0000-0000-0000-000000000001/inputData?sv=PLACEHOLDER&st=2000-01-01T00%3A00%3A00Z&se=2050-01-01T00%3A00%3A00Z&sr=b&sp=r&rscd=attachment%3B+filename%3Dendian0cr3-00000000-0000-0000-0000-000000000001.input.json&sig=PLACEHOLDER",
-        "inputDataFormat": "qir.v1", "inputParams": {"shots": 100, "count": 100, "items":
-        [{"entryPoint": "endian0cr3", "arguments": []}]}, "metadata": {"qiskit": "True",
-        "name": "endian0cr3", "num_qubits": "3", "metadata": "{\"some\": \"data\"}"},
-        "sessionId": null, "status": "Waiting", "jobType": "QuantumComputing", "outputDataFormat":
-        "microsoft.quantum-results.v2", "outputDataUri": "https://mystorage.blob.core.windows.net/job-00000000-0000-0000-0000-000000000001/outputData?sv=PLACEHOLDER&st=2000-01-01T00%3A00%3A00Z&se=2050-01-01T00%3A00%3A00Z&sr=b&sp=r&rscd=attachment%3B+filename%3Dendian0cr3-00000000-0000-0000-0000-000000000001.output.json&sig=PLACEHOLDER",
-        "beginExecutionTime": null, "cancellationTime": null, "quantumComputingData":
-        null, "errorData": null, "isCancelling": false, "tags": [], "name": "endian0cr3",
-        "id": "00000000-0000-0000-0000-000000000001", "providerId": "qci", "target":
-        "qci.simulator", "creationTime": "2024-08-28T20:34:21.4647542+00:00", "endExecutionTime":
->>>>>>> b43e1017
-        null, "costEstimate": null, "itemType": "Job"}'
-    headers:
-      connection:
-      - keep-alive
-      content-length:
-<<<<<<< HEAD
-      - '953'
-=======
-      - '1533'
->>>>>>> b43e1017
-      content-type:
-      - application/json; charset=utf-8
-      transfer-encoding:
-      - chunked
-    status:
-      code: 200
-      message: OK
-- request:
-    body: null
-    headers:
-      Accept:
-      - application/json
-      Accept-Encoding:
-      - gzip, deflate
-      Connection:
-      - keep-alive
-      User-Agent:
-      - testapp-azure-quantum-qiskit azsdk-python-quantum/0.0.1 Python/3.9.19 (Windows-10-10.0.22631-SP0)
-    method: GET
-    uri: https://eastus.quantum.azure.com/subscriptions/00000000-0000-0000-0000-000000000000/resourceGroups/myresourcegroup/providers/Microsoft.Quantum/workspaces/myworkspace/jobs/00000000-0000-0000-0000-000000000001?api-version=2022-09-12-preview&test-sequence-id=5
-  response:
-    body:
-<<<<<<< HEAD
-      string: '{"containerUri": "https://mystorage.blob.core.windows.net/job-00000000-0000-0000-0000-000000000001?sv=PLACEHOLDER&st=2024-08-15T22%3A35%3A12Z&se=2050-01-01T00%3A00%3A00Z&sr=c&sp=rcwl&sig=PLACEHOLDER&st=2024-08-15T22%3A35%3A12Z&se=2050-01-01T00%3A00%3A00Z&sr=b&sp=r&rscd=attachment%3B+filename%3Dendian0cr3-00000000-0000-0000-0000-000000000001.input.json&sig=PLACEHOLDER&st=2024-08-15T22%3A35%3A12Z&se=2050-01-01T00%3A00%3A00Z&sr=b&sp=r&rscd=attachment%3B+filename%3Dendian0cr3-00000000-0000-0000-0000-000000000001.output.json&sig=3PQourf0W07XsAgwfOdymjoiE%2FRWn92IcHMakqQFPo8%3D",
-        "beginExecutionTime": null, "cancellationTime": null, "quantumComputingData":
-        null, "errorData": null, "isCancelling": false, "tags": [], "name": "endian0cr3",
-        "id": "00000000-0000-0000-0000-000000000001", "providerId": "qci", "target":
-        "qci.simulator", "creationTime": "2024-08-15T22:35:10.699332+00:00", "endExecutionTime":
-=======
-      string: '{"containerUri": "https://mystorage.blob.core.windows.net/job-00000000-0000-0000-0000-000000000001?sv=PLACEHOLDER&st=2000-01-01T00%3A00%3A00Z&se=2050-01-01T00%3A00%3A00Z&sr=c&sp=rcwl&sig=PLACEHOLDER",
-        "inputDataUri": "https://mystorage.blob.core.windows.net/job-00000000-0000-0000-0000-000000000001/inputData?sv=PLACEHOLDER&st=2000-01-01T00%3A00%3A00Z&se=2050-01-01T00%3A00%3A00Z&sr=b&sp=r&rscd=attachment%3B+filename%3Dendian0cr3-00000000-0000-0000-0000-000000000001.input.json&sig=PLACEHOLDER",
-        "inputDataFormat": "qir.v1", "inputParams": {"shots": 100, "count": 100, "items":
-        [{"entryPoint": "endian0cr3", "arguments": []}]}, "metadata": {"qiskit": "True",
-        "name": "endian0cr3", "num_qubits": "3", "metadata": "{\"some\": \"data\"}"},
-        "sessionId": null, "status": "Waiting", "jobType": "QuantumComputing", "outputDataFormat":
-        "microsoft.quantum-results.v2", "outputDataUri": "https://mystorage.blob.core.windows.net/job-00000000-0000-0000-0000-000000000001/outputData?sv=PLACEHOLDER&st=2000-01-01T00%3A00%3A00Z&se=2050-01-01T00%3A00%3A00Z&sr=b&sp=r&rscd=attachment%3B+filename%3Dendian0cr3-00000000-0000-0000-0000-000000000001.output.json&sig=PLACEHOLDER",
-        "beginExecutionTime": null, "cancellationTime": null, "quantumComputingData":
-        null, "errorData": null, "isCancelling": false, "tags": [], "name": "endian0cr3",
-        "id": "00000000-0000-0000-0000-000000000001", "providerId": "qci", "target":
-        "qci.simulator", "creationTime": "2024-08-28T20:34:21.4647542+00:00", "endExecutionTime":
->>>>>>> b43e1017
-        null, "costEstimate": null, "itemType": "Job"}'
-    headers:
-      connection:
-      - keep-alive
-      content-length:
-<<<<<<< HEAD
-      - '953'
-=======
-      - '1533'
->>>>>>> b43e1017
-      content-type:
-      - application/json; charset=utf-8
-      transfer-encoding:
-      - chunked
-    status:
-      code: 200
-      message: OK
-- request:
-    body: null
-    headers:
-      Accept:
-      - application/json
-      Accept-Encoding:
-      - gzip, deflate
-      Connection:
-      - keep-alive
-      User-Agent:
-      - testapp-azure-quantum-qiskit azsdk-python-quantum/0.0.1 Python/3.9.19 (Windows-10-10.0.22631-SP0)
-    method: GET
-    uri: https://eastus.quantum.azure.com/subscriptions/00000000-0000-0000-0000-000000000000/resourceGroups/myresourcegroup/providers/Microsoft.Quantum/workspaces/myworkspace/jobs/00000000-0000-0000-0000-000000000001?api-version=2022-09-12-preview&test-sequence-id=6
-  response:
-    body:
-<<<<<<< HEAD
-      string: '{"containerUri": "https://mystorage.blob.core.windows.net/job-00000000-0000-0000-0000-000000000001?sv=PLACEHOLDER&st=2024-08-15T22%3A35%3A13Z&se=2050-01-01T00%3A00%3A00Z&sr=c&sp=rcwl&sig=PLACEHOLDER&st=2024-08-15T22%3A35%3A13Z&se=2050-01-01T00%3A00%3A00Z&sr=b&sp=r&rscd=attachment%3B+filename%3Dendian0cr3-00000000-0000-0000-0000-000000000001.input.json&sig=PLACEHOLDER&st=2024-08-15T22%3A35%3A13Z&se=2050-01-01T00%3A00%3A00Z&sr=b&sp=r&rscd=attachment%3B+filename%3Dendian0cr3-00000000-0000-0000-0000-000000000001.output.json&sig=rCZgbhyHroPYCwWGPWjy4XLXFzlFg%2FL5I1Rfeyj2Rz8%3D",
-        "beginExecutionTime": null, "cancellationTime": null, "quantumComputingData":
-        {"count": 1}, "errorData": null, "isCancelling": false, "tags": [], "name":
-        "endian0cr3", "id": "00000000-0000-0000-0000-000000000001", "providerId":
-        "qci", "target": "qci.simulator", "creationTime": "2024-08-15T22:35:10.699332+00:00",
-        "endExecutionTime": null, "costEstimate": null, "itemType": "Job"}'
-=======
       string: '{"containerUri": "https://mystorage.blob.core.windows.net/job-00000000-0000-0000-0000-000000000001?sv=PLACEHOLDER&st=2000-01-01T00%3A00%3A00Z&se=2050-01-01T00%3A00%3A00Z&sr=c&sp=rcwl&sig=PLACEHOLDER",
         "inputDataUri": "https://mystorage.blob.core.windows.net/job-00000000-0000-0000-0000-000000000001/inputData?sv=PLACEHOLDER&st=2000-01-01T00%3A00%3A00Z&se=2050-01-01T00%3A00%3A00Z&sr=b&sp=r&rscd=attachment%3B+filename%3Dendian0cr3-00000000-0000-0000-0000-000000000001.input.json&sig=PLACEHOLDER",
         "inputDataFormat": "qir.v1", "inputParams": {"shots": 100, "count": 100, "items":
@@ -780,16 +407,206 @@
         "id": "00000000-0000-0000-0000-000000000001", "providerId": "qci", "target":
         "qci.simulator", "creationTime": "2024-08-28T20:34:21.4647542+00:00", "endExecutionTime":
         null, "costEstimate": null, "itemType": "Job"}'
->>>>>>> b43e1017
-    headers:
-      connection:
-      - keep-alive
-      content-length:
-<<<<<<< HEAD
-      - '961'
-=======
+    headers:
+      connection:
+      - keep-alive
+      content-length:
       - '1533'
->>>>>>> b43e1017
+      content-type:
+      - application/json; charset=utf-8
+      transfer-encoding:
+      - chunked
+    status:
+      code: 200
+      message: OK
+- request:
+    body: null
+    headers:
+      Accept:
+      - application/json
+      Accept-Encoding:
+      - gzip, deflate
+      Connection:
+      - keep-alive
+      User-Agent:
+      - testapp-azure-quantum-qiskit azsdk-python-quantum/0.0.1 Python/3.9.19 (Windows-10-10.0.22631-SP0)
+    method: GET
+    uri: https://eastus.quantum.azure.com/subscriptions/00000000-0000-0000-0000-000000000000/resourceGroups/myresourcegroup/providers/Microsoft.Quantum/workspaces/myworkspace/jobs/00000000-0000-0000-0000-000000000001?api-version=2022-09-12-preview&test-sequence-id=2
+  response:
+    body:
+      string: '{"containerUri": "https://mystorage.blob.core.windows.net/job-00000000-0000-0000-0000-000000000001?sv=PLACEHOLDER&st=2000-01-01T00%3A00%3A00Z&se=2050-01-01T00%3A00%3A00Z&sr=c&sp=rcwl&sig=PLACEHOLDER",
+        "inputDataUri": "https://mystorage.blob.core.windows.net/job-00000000-0000-0000-0000-000000000001/inputData?sv=PLACEHOLDER&st=2000-01-01T00%3A00%3A00Z&se=2050-01-01T00%3A00%3A00Z&sr=b&sp=r&rscd=attachment%3B+filename%3Dendian0cr3-00000000-0000-0000-0000-000000000001.input.json&sig=PLACEHOLDER",
+        "inputDataFormat": "qir.v1", "inputParams": {"shots": 100, "count": 100, "items":
+        [{"entryPoint": "endian0cr3", "arguments": []}]}, "metadata": {"qiskit": "True",
+        "name": "endian0cr3", "num_qubits": "3", "metadata": "{\"some\": \"data\"}"},
+        "sessionId": null, "status": "Waiting", "jobType": "QuantumComputing", "outputDataFormat":
+        "microsoft.quantum-results.v2", "outputDataUri": "https://mystorage.blob.core.windows.net/job-00000000-0000-0000-0000-000000000001/outputData?sv=PLACEHOLDER&st=2000-01-01T00%3A00%3A00Z&se=2050-01-01T00%3A00%3A00Z&sr=b&sp=r&rscd=attachment%3B+filename%3Dendian0cr3-00000000-0000-0000-0000-000000000001.output.json&sig=PLACEHOLDER",
+        "beginExecutionTime": null, "cancellationTime": null, "quantumComputingData":
+        null, "errorData": null, "isCancelling": false, "tags": [], "name": "endian0cr3",
+        "id": "00000000-0000-0000-0000-000000000001", "providerId": "qci", "target":
+        "qci.simulator", "creationTime": "2024-08-28T20:34:21.4647542+00:00", "endExecutionTime":
+        null, "costEstimate": null, "itemType": "Job"}'
+    headers:
+      connection:
+      - keep-alive
+      content-length:
+      - '1533'
+      content-type:
+      - application/json; charset=utf-8
+      transfer-encoding:
+      - chunked
+    status:
+      code: 200
+      message: OK
+- request:
+    body: null
+    headers:
+      Accept:
+      - application/json
+      Accept-Encoding:
+      - gzip, deflate
+      Connection:
+      - keep-alive
+      User-Agent:
+      - testapp-azure-quantum-qiskit azsdk-python-quantum/0.0.1 Python/3.9.19 (Windows-10-10.0.22631-SP0)
+    method: GET
+    uri: https://eastus.quantum.azure.com/subscriptions/00000000-0000-0000-0000-000000000000/resourceGroups/myresourcegroup/providers/Microsoft.Quantum/workspaces/myworkspace/jobs/00000000-0000-0000-0000-000000000001?api-version=2022-09-12-preview&test-sequence-id=3
+  response:
+    body:
+      string: '{"containerUri": "https://mystorage.blob.core.windows.net/job-00000000-0000-0000-0000-000000000001?sv=PLACEHOLDER&st=2000-01-01T00%3A00%3A00Z&se=2050-01-01T00%3A00%3A00Z&sr=c&sp=rcwl&sig=PLACEHOLDER",
+        "inputDataUri": "https://mystorage.blob.core.windows.net/job-00000000-0000-0000-0000-000000000001/inputData?sv=PLACEHOLDER&st=2000-01-01T00%3A00%3A00Z&se=2050-01-01T00%3A00%3A00Z&sr=b&sp=r&rscd=attachment%3B+filename%3Dendian0cr3-00000000-0000-0000-0000-000000000001.input.json&sig=PLACEHOLDER",
+        "inputDataFormat": "qir.v1", "inputParams": {"shots": 100, "count": 100, "items":
+        [{"entryPoint": "endian0cr3", "arguments": []}]}, "metadata": {"qiskit": "True",
+        "name": "endian0cr3", "num_qubits": "3", "metadata": "{\"some\": \"data\"}"},
+        "sessionId": null, "status": "Waiting", "jobType": "QuantumComputing", "outputDataFormat":
+        "microsoft.quantum-results.v2", "outputDataUri": "https://mystorage.blob.core.windows.net/job-00000000-0000-0000-0000-000000000001/outputData?sv=PLACEHOLDER&st=2000-01-01T00%3A00%3A00Z&se=2050-01-01T00%3A00%3A00Z&sr=b&sp=r&rscd=attachment%3B+filename%3Dendian0cr3-00000000-0000-0000-0000-000000000001.output.json&sig=PLACEHOLDER",
+        "beginExecutionTime": null, "cancellationTime": null, "quantumComputingData":
+        null, "errorData": null, "isCancelling": false, "tags": [], "name": "endian0cr3",
+        "id": "00000000-0000-0000-0000-000000000001", "providerId": "qci", "target":
+        "qci.simulator", "creationTime": "2024-08-28T20:34:21.4647542+00:00", "endExecutionTime":
+        null, "costEstimate": null, "itemType": "Job"}'
+    headers:
+      connection:
+      - keep-alive
+      content-length:
+      - '1533'
+      content-type:
+      - application/json; charset=utf-8
+      transfer-encoding:
+      - chunked
+    status:
+      code: 200
+      message: OK
+- request:
+    body: null
+    headers:
+      Accept:
+      - application/json
+      Accept-Encoding:
+      - gzip, deflate
+      Connection:
+      - keep-alive
+      User-Agent:
+      - testapp-azure-quantum-qiskit azsdk-python-quantum/0.0.1 Python/3.9.19 (Windows-10-10.0.22631-SP0)
+    method: GET
+    uri: https://eastus.quantum.azure.com/subscriptions/00000000-0000-0000-0000-000000000000/resourceGroups/myresourcegroup/providers/Microsoft.Quantum/workspaces/myworkspace/jobs/00000000-0000-0000-0000-000000000001?api-version=2022-09-12-preview&test-sequence-id=4
+  response:
+    body:
+      string: '{"containerUri": "https://mystorage.blob.core.windows.net/job-00000000-0000-0000-0000-000000000001?sv=PLACEHOLDER&st=2000-01-01T00%3A00%3A00Z&se=2050-01-01T00%3A00%3A00Z&sr=c&sp=rcwl&sig=PLACEHOLDER",
+        "inputDataUri": "https://mystorage.blob.core.windows.net/job-00000000-0000-0000-0000-000000000001/inputData?sv=PLACEHOLDER&st=2000-01-01T00%3A00%3A00Z&se=2050-01-01T00%3A00%3A00Z&sr=b&sp=r&rscd=attachment%3B+filename%3Dendian0cr3-00000000-0000-0000-0000-000000000001.input.json&sig=PLACEHOLDER",
+        "inputDataFormat": "qir.v1", "inputParams": {"shots": 100, "count": 100, "items":
+        [{"entryPoint": "endian0cr3", "arguments": []}]}, "metadata": {"qiskit": "True",
+        "name": "endian0cr3", "num_qubits": "3", "metadata": "{\"some\": \"data\"}"},
+        "sessionId": null, "status": "Waiting", "jobType": "QuantumComputing", "outputDataFormat":
+        "microsoft.quantum-results.v2", "outputDataUri": "https://mystorage.blob.core.windows.net/job-00000000-0000-0000-0000-000000000001/outputData?sv=PLACEHOLDER&st=2000-01-01T00%3A00%3A00Z&se=2050-01-01T00%3A00%3A00Z&sr=b&sp=r&rscd=attachment%3B+filename%3Dendian0cr3-00000000-0000-0000-0000-000000000001.output.json&sig=PLACEHOLDER",
+        "beginExecutionTime": null, "cancellationTime": null, "quantumComputingData":
+        null, "errorData": null, "isCancelling": false, "tags": [], "name": "endian0cr3",
+        "id": "00000000-0000-0000-0000-000000000001", "providerId": "qci", "target":
+        "qci.simulator", "creationTime": "2024-08-28T20:34:21.4647542+00:00", "endExecutionTime":
+        null, "costEstimate": null, "itemType": "Job"}'
+    headers:
+      connection:
+      - keep-alive
+      content-length:
+      - '1533'
+      content-type:
+      - application/json; charset=utf-8
+      transfer-encoding:
+      - chunked
+    status:
+      code: 200
+      message: OK
+- request:
+    body: null
+    headers:
+      Accept:
+      - application/json
+      Accept-Encoding:
+      - gzip, deflate
+      Connection:
+      - keep-alive
+      User-Agent:
+      - testapp-azure-quantum-qiskit azsdk-python-quantum/0.0.1 Python/3.9.19 (Windows-10-10.0.22631-SP0)
+    method: GET
+    uri: https://eastus.quantum.azure.com/subscriptions/00000000-0000-0000-0000-000000000000/resourceGroups/myresourcegroup/providers/Microsoft.Quantum/workspaces/myworkspace/jobs/00000000-0000-0000-0000-000000000001?api-version=2022-09-12-preview&test-sequence-id=5
+  response:
+    body:
+      string: '{"containerUri": "https://mystorage.blob.core.windows.net/job-00000000-0000-0000-0000-000000000001?sv=PLACEHOLDER&st=2000-01-01T00%3A00%3A00Z&se=2050-01-01T00%3A00%3A00Z&sr=c&sp=rcwl&sig=PLACEHOLDER",
+        "inputDataUri": "https://mystorage.blob.core.windows.net/job-00000000-0000-0000-0000-000000000001/inputData?sv=PLACEHOLDER&st=2000-01-01T00%3A00%3A00Z&se=2050-01-01T00%3A00%3A00Z&sr=b&sp=r&rscd=attachment%3B+filename%3Dendian0cr3-00000000-0000-0000-0000-000000000001.input.json&sig=PLACEHOLDER",
+        "inputDataFormat": "qir.v1", "inputParams": {"shots": 100, "count": 100, "items":
+        [{"entryPoint": "endian0cr3", "arguments": []}]}, "metadata": {"qiskit": "True",
+        "name": "endian0cr3", "num_qubits": "3", "metadata": "{\"some\": \"data\"}"},
+        "sessionId": null, "status": "Waiting", "jobType": "QuantumComputing", "outputDataFormat":
+        "microsoft.quantum-results.v2", "outputDataUri": "https://mystorage.blob.core.windows.net/job-00000000-0000-0000-0000-000000000001/outputData?sv=PLACEHOLDER&st=2000-01-01T00%3A00%3A00Z&se=2050-01-01T00%3A00%3A00Z&sr=b&sp=r&rscd=attachment%3B+filename%3Dendian0cr3-00000000-0000-0000-0000-000000000001.output.json&sig=PLACEHOLDER",
+        "beginExecutionTime": null, "cancellationTime": null, "quantumComputingData":
+        null, "errorData": null, "isCancelling": false, "tags": [], "name": "endian0cr3",
+        "id": "00000000-0000-0000-0000-000000000001", "providerId": "qci", "target":
+        "qci.simulator", "creationTime": "2024-08-28T20:34:21.4647542+00:00", "endExecutionTime":
+        null, "costEstimate": null, "itemType": "Job"}'
+    headers:
+      connection:
+      - keep-alive
+      content-length:
+      - '1533'
+      content-type:
+      - application/json; charset=utf-8
+      transfer-encoding:
+      - chunked
+    status:
+      code: 200
+      message: OK
+- request:
+    body: null
+    headers:
+      Accept:
+      - application/json
+      Accept-Encoding:
+      - gzip, deflate
+      Connection:
+      - keep-alive
+      User-Agent:
+      - testapp-azure-quantum-qiskit azsdk-python-quantum/0.0.1 Python/3.9.19 (Windows-10-10.0.22631-SP0)
+    method: GET
+    uri: https://eastus.quantum.azure.com/subscriptions/00000000-0000-0000-0000-000000000000/resourceGroups/myresourcegroup/providers/Microsoft.Quantum/workspaces/myworkspace/jobs/00000000-0000-0000-0000-000000000001?api-version=2022-09-12-preview&test-sequence-id=6
+  response:
+    body:
+      string: '{"containerUri": "https://mystorage.blob.core.windows.net/job-00000000-0000-0000-0000-000000000001?sv=PLACEHOLDER&st=2000-01-01T00%3A00%3A00Z&se=2050-01-01T00%3A00%3A00Z&sr=c&sp=rcwl&sig=PLACEHOLDER",
+        "inputDataUri": "https://mystorage.blob.core.windows.net/job-00000000-0000-0000-0000-000000000001/inputData?sv=PLACEHOLDER&st=2000-01-01T00%3A00%3A00Z&se=2050-01-01T00%3A00%3A00Z&sr=b&sp=r&rscd=attachment%3B+filename%3Dendian0cr3-00000000-0000-0000-0000-000000000001.input.json&sig=PLACEHOLDER",
+        "inputDataFormat": "qir.v1", "inputParams": {"shots": 100, "count": 100, "items":
+        [{"entryPoint": "endian0cr3", "arguments": []}]}, "metadata": {"qiskit": "True",
+        "name": "endian0cr3", "num_qubits": "3", "metadata": "{\"some\": \"data\"}"},
+        "sessionId": null, "status": "Waiting", "jobType": "QuantumComputing", "outputDataFormat":
+        "microsoft.quantum-results.v2", "outputDataUri": "https://mystorage.blob.core.windows.net/job-00000000-0000-0000-0000-000000000001/outputData?sv=PLACEHOLDER&st=2000-01-01T00%3A00%3A00Z&se=2050-01-01T00%3A00%3A00Z&sr=b&sp=r&rscd=attachment%3B+filename%3Dendian0cr3-00000000-0000-0000-0000-000000000001.output.json&sig=PLACEHOLDER",
+        "beginExecutionTime": null, "cancellationTime": null, "quantumComputingData":
+        null, "errorData": null, "isCancelling": false, "tags": [], "name": "endian0cr3",
+        "id": "00000000-0000-0000-0000-000000000001", "providerId": "qci", "target":
+        "qci.simulator", "creationTime": "2024-08-28T20:34:21.4647542+00:00", "endExecutionTime":
+        null, "costEstimate": null, "itemType": "Job"}'
+    headers:
+      connection:
+      - keep-alive
+      content-length:
+      - '1533'
       content-type:
       - application/json; charset=utf-8
       transfer-encoding:
@@ -812,13 +629,6 @@
     uri: https://eastus.quantum.azure.com/subscriptions/00000000-0000-0000-0000-000000000000/resourceGroups/myresourcegroup/providers/Microsoft.Quantum/workspaces/myworkspace/jobs/00000000-0000-0000-0000-000000000001?api-version=2022-09-12-preview&test-sequence-id=7
   response:
     body:
-<<<<<<< HEAD
-      string: '{"containerUri": "https://mystorage.blob.core.windows.net/job-00000000-0000-0000-0000-000000000001?sv=PLACEHOLDER&st=2024-08-15T22%3A35%3A15Z&se=2050-01-01T00%3A00%3A00Z&sr=c&sp=rcwl&sig=PLACEHOLDER&st=2024-08-15T22%3A35%3A15Z&se=2050-01-01T00%3A00%3A00Z&sr=b&sp=r&rscd=attachment%3B+filename%3Dendian0cr3-00000000-0000-0000-0000-000000000001.input.json&sig=PLACEHOLDER&st=2024-08-15T22%3A35%3A15Z&se=2050-01-01T00%3A00%3A00Z&sr=b&sp=r&rscd=attachment%3B+filename%3Dendian0cr3-00000000-0000-0000-0000-000000000001.output.json&sig=qtV45bJ6LWWDZvHAc2Bmo9hGlhoLrGMUX625%2BNC2wQI%3D",
-        "beginExecutionTime": null, "cancellationTime": null, "quantumComputingData":
-        {"count": 1}, "errorData": null, "isCancelling": false, "tags": [], "name":
-        "endian0cr3", "id": "00000000-0000-0000-0000-000000000001", "providerId":
-        "qci", "target": "qci.simulator", "creationTime": "2024-08-15T22:35:10.699332+00:00",
-=======
       string: '{"containerUri": "https://mystorage.blob.core.windows.net/job-00000000-0000-0000-0000-000000000001?sv=PLACEHOLDER&st=2000-01-01T00%3A00%3A00Z&se=2050-01-01T00%3A00%3A00Z&sr=c&sp=rcwl&sig=PLACEHOLDER",
         "inputDataUri": "https://mystorage.blob.core.windows.net/job-00000000-0000-0000-0000-000000000001/inputData?sv=PLACEHOLDER&st=2000-01-01T00%3A00%3A00Z&se=2050-01-01T00%3A00%3A00Z&sr=b&sp=r&rscd=attachment%3B+filename%3Dendian0cr3-00000000-0000-0000-0000-000000000001.input.json&sig=PLACEHOLDER",
         "inputDataFormat": "qir.v1", "inputParams": {"shots": 100, "count": 100, "items":
@@ -830,17 +640,12 @@
         {"count": 1}, "errorData": null, "isCancelling": false, "tags": [], "name":
         "endian0cr3", "id": "00000000-0000-0000-0000-000000000001", "providerId":
         "qci", "target": "qci.simulator", "creationTime": "2024-08-28T20:34:21.4647542+00:00",
->>>>>>> b43e1017
         "endExecutionTime": null, "costEstimate": null, "itemType": "Job"}'
     headers:
       connection:
       - keep-alive
       content-length:
-<<<<<<< HEAD
-      - '961'
-=======
       - '1541'
->>>>>>> b43e1017
       content-type:
       - application/json; charset=utf-8
       transfer-encoding:
@@ -863,13 +668,6 @@
     uri: https://eastus.quantum.azure.com/subscriptions/00000000-0000-0000-0000-000000000000/resourceGroups/myresourcegroup/providers/Microsoft.Quantum/workspaces/myworkspace/jobs/00000000-0000-0000-0000-000000000001?api-version=2022-09-12-preview&test-sequence-id=8
   response:
     body:
-<<<<<<< HEAD
-      string: '{"containerUri": "https://mystorage.blob.core.windows.net/job-00000000-0000-0000-0000-000000000001?sv=PLACEHOLDER&st=2024-08-15T22%3A35%3A17Z&se=2050-01-01T00%3A00%3A00Z&sr=c&sp=rcwl&sig=PLACEHOLDER&st=2024-08-15T22%3A35%3A17Z&se=2050-01-01T00%3A00%3A00Z&sr=b&sp=r&rscd=attachment%3B+filename%3Dendian0cr3-00000000-0000-0000-0000-000000000001.input.json&sig=PLACEHOLDER&st=2024-08-15T22%3A35%3A17Z&se=2050-01-01T00%3A00%3A00Z&sr=b&sp=r&rscd=attachment%3B+filename%3Dendian0cr3-00000000-0000-0000-0000-000000000001.output.json&sig=C9OapithA8f3rmhQp10qIBn3VsnHdrvPUxPevFpYBtg%3D",
-        "beginExecutionTime": null, "cancellationTime": null, "quantumComputingData":
-        {"count": 1}, "errorData": null, "isCancelling": false, "tags": [], "name":
-        "endian0cr3", "id": "00000000-0000-0000-0000-000000000001", "providerId":
-        "qci", "target": "qci.simulator", "creationTime": "2024-08-15T22:35:10.699332+00:00",
-=======
       string: '{"containerUri": "https://mystorage.blob.core.windows.net/job-00000000-0000-0000-0000-000000000001?sv=PLACEHOLDER&st=2000-01-01T00%3A00%3A00Z&se=2050-01-01T00%3A00%3A00Z&sr=c&sp=rcwl&sig=PLACEHOLDER",
         "inputDataUri": "https://mystorage.blob.core.windows.net/job-00000000-0000-0000-0000-000000000001/inputData?sv=PLACEHOLDER&st=2000-01-01T00%3A00%3A00Z&se=2050-01-01T00%3A00%3A00Z&sr=b&sp=r&rscd=attachment%3B+filename%3Dendian0cr3-00000000-0000-0000-0000-000000000001.input.json&sig=PLACEHOLDER",
         "inputDataFormat": "qir.v1", "inputParams": {"shots": 100, "count": 100, "items":
@@ -881,17 +679,12 @@
         {"count": 1}, "errorData": null, "isCancelling": false, "tags": [], "name":
         "endian0cr3", "id": "00000000-0000-0000-0000-000000000001", "providerId":
         "qci", "target": "qci.simulator", "creationTime": "2024-08-28T20:34:21.4647542+00:00",
->>>>>>> b43e1017
         "endExecutionTime": null, "costEstimate": null, "itemType": "Job"}'
     headers:
       connection:
       - keep-alive
       content-length:
-<<<<<<< HEAD
-      - '959'
-=======
       - '1541'
->>>>>>> b43e1017
       content-type:
       - application/json; charset=utf-8
       transfer-encoding:
@@ -914,13 +707,6 @@
     uri: https://eastus.quantum.azure.com/subscriptions/00000000-0000-0000-0000-000000000000/resourceGroups/myresourcegroup/providers/Microsoft.Quantum/workspaces/myworkspace/jobs/00000000-0000-0000-0000-000000000001?api-version=2022-09-12-preview&test-sequence-id=9
   response:
     body:
-<<<<<<< HEAD
-      string: '{"containerUri": "https://mystorage.blob.core.windows.net/job-00000000-0000-0000-0000-000000000001?sv=PLACEHOLDER&st=2024-08-15T22%3A35%3A22Z&se=2050-01-01T00%3A00%3A00Z&sr=c&sp=rcwl&sig=PLACEHOLDER&st=2024-08-15T22%3A35%3A22Z&se=2050-01-01T00%3A00%3A00Z&sr=b&sp=r&rscd=attachment%3B+filename%3Dendian0cr3-00000000-0000-0000-0000-000000000001.input.json&sig=PLACEHOLDER&st=2024-08-15T22%3A35%3A22Z&se=2050-01-01T00%3A00%3A00Z&sr=b&sp=r&rscd=attachment%3B+filename%3Dendian0cr3-00000000-0000-0000-0000-000000000001.output.json&sig=4DwKxfm%2BPmJWOe0IsHrh%2FNvywcREV75C3g881EnBhHM%3D",
-        "beginExecutionTime": "2024-08-15T22:35:19.939254Z", "cancellationTime": null,
-        "quantumComputingData": {"count": 1}, "errorData": null, "isCancelling": false,
-        "tags": [], "name": "endian0cr3", "id": "00000000-0000-0000-0000-000000000001",
-        "providerId": "qci", "target": "qci.simulator", "creationTime": "2024-08-15T22:35:10.699332+00:00",
-=======
       string: '{"containerUri": "https://mystorage.blob.core.windows.net/job-00000000-0000-0000-0000-000000000001?sv=PLACEHOLDER&st=2000-01-01T00%3A00%3A00Z&se=2050-01-01T00%3A00%3A00Z&sr=c&sp=rcwl&sig=PLACEHOLDER",
         "inputDataUri": "https://mystorage.blob.core.windows.net/job-00000000-0000-0000-0000-000000000001/inputData?sv=PLACEHOLDER&st=2000-01-01T00%3A00%3A00Z&se=2050-01-01T00%3A00%3A00Z&sr=b&sp=r&rscd=attachment%3B+filename%3Dendian0cr3-00000000-0000-0000-0000-000000000001.input.json&sig=PLACEHOLDER",
         "inputDataFormat": "qir.v1", "inputParams": {"shots": 100, "count": 100, "items":
@@ -932,17 +718,12 @@
         "quantumComputingData": {"count": 1}, "errorData": null, "isCancelling": false,
         "tags": [], "name": "endian0cr3", "id": "00000000-0000-0000-0000-000000000001",
         "providerId": "qci", "target": "qci.simulator", "creationTime": "2024-08-28T20:34:21.4647542+00:00",
->>>>>>> b43e1017
         "endExecutionTime": null, "costEstimate": null, "itemType": "Job"}'
     headers:
       connection:
       - keep-alive
       content-length:
-<<<<<<< HEAD
-      - '988'
-=======
       - '1568'
->>>>>>> b43e1017
       content-type:
       - application/json; charset=utf-8
       transfer-encoding:
@@ -965,17 +746,6 @@
     uri: https://eastus.quantum.azure.com/subscriptions/00000000-0000-0000-0000-000000000000/resourceGroups/myresourcegroup/providers/Microsoft.Quantum/workspaces/myworkspace/jobs/00000000-0000-0000-0000-000000000001?api-version=2022-09-12-preview&test-sequence-id=10
   response:
     body:
-<<<<<<< HEAD
-      string: '{"containerUri": "https://mystorage.blob.core.windows.net/job-00000000-0000-0000-0000-000000000001?sv=PLACEHOLDER&st=2024-08-15T22%3A35%3A27Z&se=2050-01-01T00%3A00%3A00Z&sr=c&sp=rcwl&sig=PLACEHOLDER&st=2024-08-15T22%3A35%3A27Z&se=2050-01-01T00%3A00%3A00Z&sr=b&sp=r&rscd=attachment%3B+filename%3Dendian0cr3-00000000-0000-0000-0000-000000000001.input.json&sig=PLACEHOLDER&st=2024-08-15T22%3A35%3A27Z&se=2050-01-01T00%3A00%3A00Z&sr=b&sp=r&rscd=attachment%3B+filename%3Dendian0cr3-00000000-0000-0000-0000-000000000001.output.json&sig=yvK7uOu91bimhAyfeuVcTZuRdCAYtKaATs1MYdS8sPk%3D",
-        "beginExecutionTime": "2024-08-15T22:35:19.939254Z", "cancellationTime": null,
-        "quantumComputingData": {"count": 1}, "errorData": null, "isCancelling": false,
-        "tags": [], "name": "endian0cr3", "id": "00000000-0000-0000-0000-000000000001",
-        "providerId": "qci", "target": "qci.simulator", "creationTime": "2024-08-15T22:35:10.699332+00:00",
-        "endExecutionTime": "2024-08-15T22:35:21.087468Z", "costEstimate": {"currencyCode":
-        "USD", "events": [{"dimensionId": "jobseconds", "dimensionName": "Job Seconds",
-        "measureUnit": "second", "amountBilled": 2.0, "amountConsumed": 2.0, "unitPrice":
-        0.0}], "estimatedTotal": 0.0}, "itemType": "Job"}'
-=======
       string: '{"containerUri": "https://mystorage.blob.core.windows.net/job-00000000-0000-0000-0000-000000000001?sv=PLACEHOLDER&st=2000-01-01T00%3A00%3A00Z&se=2050-01-01T00%3A00%3A00Z&sr=c&sp=rcwl&sig=PLACEHOLDER",
         "inputDataUri": "https://mystorage.blob.core.windows.net/job-00000000-0000-0000-0000-000000000001/inputData?sv=PLACEHOLDER&st=2000-01-01T00%3A00%3A00Z&se=2050-01-01T00%3A00%3A00Z&sr=b&sp=r&rscd=attachment%3B+filename%3Dendian0cr3-00000000-0000-0000-0000-000000000001.input.json&sig=PLACEHOLDER",
         "inputDataFormat": "qir.v1", "inputParams": {"shots": 100, "count": 100, "items":
@@ -989,16 +759,11 @@
         "providerId": "qci", "target": "qci.simulator", "creationTime": "2024-08-28T20:34:21.4647542+00:00",
         "endExecutionTime": "2024-08-28T20:34:32.25472Z", "costEstimate": null, "itemType":
         "Job"}'
->>>>>>> b43e1017
-    headers:
-      connection:
-      - keep-alive
-      content-length:
-<<<<<<< HEAD
-      - '1213'
-=======
+    headers:
+      connection:
+      - keep-alive
+      content-length:
       - '1592'
->>>>>>> b43e1017
       content-type:
       - application/json; charset=utf-8
       transfer-encoding:
@@ -1021,17 +786,6 @@
     uri: https://eastus.quantum.azure.com/subscriptions/00000000-0000-0000-0000-000000000000/resourceGroups/myresourcegroup/providers/Microsoft.Quantum/workspaces/myworkspace/jobs/00000000-0000-0000-0000-000000000001?api-version=2022-09-12-preview&test-sequence-id=11
   response:
     body:
-<<<<<<< HEAD
-      string: '{"containerUri": "https://mystorage.blob.core.windows.net/job-00000000-0000-0000-0000-000000000001?sv=PLACEHOLDER&st=2024-08-15T22%3A35%3A27Z&se=2050-01-01T00%3A00%3A00Z&sr=c&sp=rcwl&sig=PLACEHOLDER&st=2024-08-15T22%3A35%3A27Z&se=2050-01-01T00%3A00%3A00Z&sr=b&sp=r&rscd=attachment%3B+filename%3Dendian0cr3-00000000-0000-0000-0000-000000000001.input.json&sig=PLACEHOLDER&st=2024-08-15T22%3A35%3A27Z&se=2050-01-01T00%3A00%3A00Z&sr=b&sp=r&rscd=attachment%3B+filename%3Dendian0cr3-00000000-0000-0000-0000-000000000001.output.json&sig=yvK7uOu91bimhAyfeuVcTZuRdCAYtKaATs1MYdS8sPk%3D",
-        "beginExecutionTime": "2024-08-15T22:35:19.939254Z", "cancellationTime": null,
-        "quantumComputingData": {"count": 1}, "errorData": null, "isCancelling": false,
-        "tags": [], "name": "endian0cr3", "id": "00000000-0000-0000-0000-000000000001",
-        "providerId": "qci", "target": "qci.simulator", "creationTime": "2024-08-15T22:35:10.699332+00:00",
-        "endExecutionTime": "2024-08-15T22:35:21.087468Z", "costEstimate": {"currencyCode":
-        "USD", "events": [{"dimensionId": "jobseconds", "dimensionName": "Job Seconds",
-        "measureUnit": "second", "amountBilled": 2.0, "amountConsumed": 2.0, "unitPrice":
-        0.0}], "estimatedTotal": 0.0}, "itemType": "Job"}'
-=======
       string: '{"containerUri": "https://mystorage.blob.core.windows.net/job-00000000-0000-0000-0000-000000000001?sv=PLACEHOLDER&st=2000-01-01T00%3A00%3A00Z&se=2050-01-01T00%3A00%3A00Z&sr=c&sp=rcwl&sig=PLACEHOLDER",
         "inputDataUri": "https://mystorage.blob.core.windows.net/job-00000000-0000-0000-0000-000000000001/inputData?sv=PLACEHOLDER&st=2000-01-01T00%3A00%3A00Z&se=2050-01-01T00%3A00%3A00Z&sr=b&sp=r&rscd=attachment%3B+filename%3Dendian0cr3-00000000-0000-0000-0000-000000000001.input.json&sig=PLACEHOLDER",
         "inputDataFormat": "qir.v1", "inputParams": {"shots": 100, "count": 100, "items":
@@ -1045,16 +799,11 @@
         "providerId": "qci", "target": "qci.simulator", "creationTime": "2024-08-28T20:34:21.4647542+00:00",
         "endExecutionTime": "2024-08-28T20:34:32.25472Z", "costEstimate": null, "itemType":
         "Job"}'
->>>>>>> b43e1017
-    headers:
-      connection:
-      - keep-alive
-      content-length:
-<<<<<<< HEAD
-      - '1213'
-=======
+    headers:
+      connection:
+      - keep-alive
+      content-length:
       - '1592'
->>>>>>> b43e1017
       content-type:
       - application/json; charset=utf-8
       transfer-encoding:
@@ -1077,17 +826,6 @@
     uri: https://eastus.quantum.azure.com/subscriptions/00000000-0000-0000-0000-000000000000/resourceGroups/myresourcegroup/providers/Microsoft.Quantum/workspaces/myworkspace/jobs/00000000-0000-0000-0000-000000000001?api-version=2022-09-12-preview&test-sequence-id=12
   response:
     body:
-<<<<<<< HEAD
-      string: '{"containerUri": "https://mystorage.blob.core.windows.net/job-00000000-0000-0000-0000-000000000001?sv=PLACEHOLDER&st=2024-08-15T22%3A35%3A27Z&se=2050-01-01T00%3A00%3A00Z&sr=c&sp=rcwl&sig=PLACEHOLDER&st=2024-08-15T22%3A35%3A27Z&se=2050-01-01T00%3A00%3A00Z&sr=b&sp=r&rscd=attachment%3B+filename%3Dendian0cr3-00000000-0000-0000-0000-000000000001.input.json&sig=PLACEHOLDER&st=2024-08-15T22%3A35%3A27Z&se=2050-01-01T00%3A00%3A00Z&sr=b&sp=r&rscd=attachment%3B+filename%3Dendian0cr3-00000000-0000-0000-0000-000000000001.output.json&sig=yvK7uOu91bimhAyfeuVcTZuRdCAYtKaATs1MYdS8sPk%3D",
-        "beginExecutionTime": "2024-08-15T22:35:19.939254Z", "cancellationTime": null,
-        "quantumComputingData": {"count": 1}, "errorData": null, "isCancelling": false,
-        "tags": [], "name": "endian0cr3", "id": "00000000-0000-0000-0000-000000000001",
-        "providerId": "qci", "target": "qci.simulator", "creationTime": "2024-08-15T22:35:10.699332+00:00",
-        "endExecutionTime": "2024-08-15T22:35:21.087468Z", "costEstimate": {"currencyCode":
-        "USD", "events": [{"dimensionId": "jobseconds", "dimensionName": "Job Seconds",
-        "measureUnit": "second", "amountBilled": 2.0, "amountConsumed": 2.0, "unitPrice":
-        0.0}], "estimatedTotal": 0.0}, "itemType": "Job"}'
-=======
       string: '{"containerUri": "https://mystorage.blob.core.windows.net/job-00000000-0000-0000-0000-000000000001?sv=PLACEHOLDER&st=2000-01-01T00%3A00%3A00Z&se=2050-01-01T00%3A00%3A00Z&sr=c&sp=rcwl&sig=PLACEHOLDER",
         "inputDataUri": "https://mystorage.blob.core.windows.net/job-00000000-0000-0000-0000-000000000001/inputData?sv=PLACEHOLDER&st=2000-01-01T00%3A00%3A00Z&se=2050-01-01T00%3A00%3A00Z&sr=b&sp=r&rscd=attachment%3B+filename%3Dendian0cr3-00000000-0000-0000-0000-000000000001.input.json&sig=PLACEHOLDER",
         "inputDataFormat": "qir.v1", "inputParams": {"shots": 100, "count": 100, "items":
@@ -1101,16 +839,11 @@
         "providerId": "qci", "target": "qci.simulator", "creationTime": "2024-08-28T20:34:21.4647542+00:00",
         "endExecutionTime": "2024-08-28T20:34:32.25472Z", "costEstimate": null, "itemType":
         "Job"}'
->>>>>>> b43e1017
-    headers:
-      connection:
-      - keep-alive
-      content-length:
-<<<<<<< HEAD
-      - '1213'
-=======
+    headers:
+      connection:
+      - keep-alive
+      content-length:
       - '1592'
->>>>>>> b43e1017
       content-type:
       - application/json; charset=utf-8
       transfer-encoding:
@@ -1133,42 +866,6 @@
     uri: https://eastus.quantum.azure.com/subscriptions/00000000-0000-0000-0000-000000000000/resourceGroups/myresourcegroup/providers/Microsoft.Quantum/workspaces/myworkspace/providerStatus?api-version=2022-09-12-preview&test-sequence-id=2
   response:
     body:
-<<<<<<< HEAD
-      string: '{"value": [{"id": "microsoft-elements", "currentAvailability": "Available",
-        "targets": [{"id": "microsoft.dft", "currentAvailability": "Available", "averageQueueTime":
-        0, "statusPage": null}]}, {"id": "ionq", "currentAvailability": "Degraded",
-        "targets": [{"id": "ionq.qpu", "currentAvailability": "Available", "averageQueueTime":
-        1310137, "statusPage": "https://status.ionq.co"}, {"id": "ionq.qpu.aria-1",
-        "currentAvailability": "Unavailable", "averageQueueTime": 2213305, "statusPage":
-        "https://status.ionq.co"}, {"id": "ionq.qpu.aria-2", "currentAvailability":
-        "Available", "averageQueueTime": 1459608, "statusPage": "https://status.ionq.co"},
-        {"id": "ionq.simulator", "currentAvailability": "Available", "averageQueueTime":
-        553, "statusPage": "https://status.ionq.co"}]}, {"id": "microsoft-qc", "currentAvailability":
-        "Available", "targets": [{"id": "microsoft.estimator", "currentAvailability":
-        "Available", "averageQueueTime": 0, "statusPage": null}]}, {"id": "pasqal",
-        "currentAvailability": "Available", "targets": [{"id": "pasqal.sim.emu-tn",
-        "currentAvailability": "Available", "averageQueueTime": 243, "statusPage":
-        "https://pasqal.com"}, {"id": "pasqal.qpu.fresnel", "currentAvailability":
-        "Available", "averageQueueTime": 102895, "statusPage": "https://pasqal.com"}]},
-        {"id": "quantinuum", "currentAvailability": "Degraded", "targets": [{"id":
-        "quantinuum.qpu.h1-1", "currentAvailability": "Degraded", "averageQueueTime":
-        0, "statusPage": "https://www.quantinuum.com/hardware/h1"}, {"id": "quantinuum.sim.h1-1sc",
-        "currentAvailability": "Available", "averageQueueTime": 4, "statusPage": "https://www.quantinuum.com/hardware/h1"},
-        {"id": "quantinuum.sim.h1-1e", "currentAvailability": "Available", "averageQueueTime":
-        664, "statusPage": "https://www.quantinuum.com/hardware/h1"}, {"id": "quantinuum.qpu.h2-1",
-        "currentAvailability": "Available", "averageQueueTime": 5530, "statusPage":
-        "https://www.quantinuum.com/hardware/h2"}, {"id": "quantinuum.sim.h2-1sc",
-        "currentAvailability": "Available", "averageQueueTime": 2, "statusPage": "https://www.quantinuum.com/hardware/h2"},
-        {"id": "quantinuum.sim.h2-1e", "currentAvailability": "Available", "averageQueueTime":
-        1145674, "statusPage": "https://www.quantinuum.com/hardware/h2"}, {"id": "quantinuum.sim.h1-1sc-preview",
-        "currentAvailability": "Available", "averageQueueTime": 4, "statusPage": "https://www.quantinuum.com/hardware/h1"},
-        {"id": "quantinuum.sim.h1-1e-preview", "currentAvailability": "Available",
-        "averageQueueTime": 664, "statusPage": "https://www.quantinuum.com/hardware/h1"},
-        {"id": "quantinuum.sim.h1-2e-preview", "currentAvailability": "Available",
-        "averageQueueTime": 838, "statusPage": "https://www.quantinuum.com/hardware/h1"},
-        {"id": "quantinuum.qpu.h1-1-preview", "currentAvailability": "Degraded", "averageQueueTime":
-        0, "statusPage": "https://www.quantinuum.com/hardware/h1"}]}, {"id": "rigetti",
-=======
       string: '{"value": [{"id": "ionq", "currentAvailability": "Degraded", "targets":
         [{"id": "ionq.qpu", "currentAvailability": "Unavailable", "averageQueueTime":
         0, "statusPage": null}, {"id": "ionq.qpu.aria-1", "currentAvailability": "Available",
@@ -1188,7 +885,6 @@
         "currentAvailability": "Available", "averageQueueTime": 1, "statusPage": "https://www.quantinuum.com/hardware/h1"},
         {"id": "quantinuum.sim.h1-1e", "currentAvailability": "Available", "averageQueueTime":
         1576, "statusPage": "https://www.quantinuum.com/hardware/h1"}]}, {"id": "rigetti",
->>>>>>> b43e1017
         "currentAvailability": "Available", "targets": [{"id": "rigetti.sim.qvm",
         "currentAvailability": "Available", "averageQueueTime": 5, "statusPage": "https://rigetti.statuspage.io/"},
         {"id": "rigetti.qpu.ankaa-2", "currentAvailability": "Available", "averageQueueTime":
@@ -1218,11 +914,7 @@
       connection:
       - keep-alive
       content-length:
-<<<<<<< HEAD
-      - '4783'
-=======
       - '3682'
->>>>>>> b43e1017
       content-type:
       - application/json; charset=utf-8
       transfer-encoding:
@@ -1245,17 +937,6 @@
     uri: https://eastus.quantum.azure.com/subscriptions/00000000-0000-0000-0000-000000000000/resourceGroups/myresourcegroup/providers/Microsoft.Quantum/workspaces/myworkspace/jobs/00000000-0000-0000-0000-000000000001?api-version=2022-09-12-preview&test-sequence-id=13
   response:
     body:
-<<<<<<< HEAD
-      string: '{"containerUri": "https://mystorage.blob.core.windows.net/job-00000000-0000-0000-0000-000000000001?sv=PLACEHOLDER&st=2024-08-15T22%3A35%3A28Z&se=2050-01-01T00%3A00%3A00Z&sr=c&sp=rcwl&sig=PLACEHOLDER&st=2024-08-15T22%3A35%3A28Z&se=2050-01-01T00%3A00%3A00Z&sr=b&sp=r&rscd=attachment%3B+filename%3Dendian0cr3-00000000-0000-0000-0000-000000000001.input.json&sig=PLACEHOLDER&st=2024-08-15T22%3A35%3A28Z&se=2050-01-01T00%3A00%3A00Z&sr=b&sp=r&rscd=attachment%3B+filename%3Dendian0cr3-00000000-0000-0000-0000-000000000001.output.json&sig=uRZRk0rRtUeTzOngzhQbKEoJYOnNzEGdEt5%2BMdrXmgw%3D",
-        "beginExecutionTime": "2024-08-15T22:35:19.939254Z", "cancellationTime": null,
-        "quantumComputingData": {"count": 1}, "errorData": null, "isCancelling": false,
-        "tags": [], "name": "endian0cr3", "id": "00000000-0000-0000-0000-000000000001",
-        "providerId": "qci", "target": "qci.simulator", "creationTime": "2024-08-15T22:35:10.699332+00:00",
-        "endExecutionTime": "2024-08-15T22:35:21.087468Z", "costEstimate": {"currencyCode":
-        "USD", "events": [{"dimensionId": "jobseconds", "dimensionName": "Job Seconds",
-        "measureUnit": "second", "amountBilled": 2.0, "amountConsumed": 2.0, "unitPrice":
-        0.0}], "estimatedTotal": 0.0}, "itemType": "Job"}'
-=======
       string: '{"containerUri": "https://mystorage.blob.core.windows.net/job-00000000-0000-0000-0000-000000000001?sv=PLACEHOLDER&st=2000-01-01T00%3A00%3A00Z&se=2050-01-01T00%3A00%3A00Z&sr=c&sp=rcwl&sig=PLACEHOLDER",
         "inputDataUri": "https://mystorage.blob.core.windows.net/job-00000000-0000-0000-0000-000000000001/inputData?sv=PLACEHOLDER&st=2000-01-01T00%3A00%3A00Z&se=2050-01-01T00%3A00%3A00Z&sr=b&sp=r&rscd=attachment%3B+filename%3Dendian0cr3-00000000-0000-0000-0000-000000000001.input.json&sig=PLACEHOLDER",
         "inputDataFormat": "qir.v1", "inputParams": {"shots": 100, "count": 100, "items":
@@ -1269,16 +950,11 @@
         "providerId": "qci", "target": "qci.simulator", "creationTime": "2024-08-28T20:34:21.4647542+00:00",
         "endExecutionTime": "2024-08-28T20:34:32.25472Z", "costEstimate": null, "itemType":
         "Job"}'
->>>>>>> b43e1017
-    headers:
-      connection:
-      - keep-alive
-      content-length:
-<<<<<<< HEAD
-      - '1215'
-=======
+    headers:
+      connection:
+      - keep-alive
+      content-length:
       - '1592'
->>>>>>> b43e1017
       content-type:
       - application/json; charset=utf-8
       transfer-encoding:
@@ -1301,17 +977,6 @@
     uri: https://eastus.quantum.azure.com/subscriptions/00000000-0000-0000-0000-000000000000/resourceGroups/myresourcegroup/providers/Microsoft.Quantum/workspaces/myworkspace/jobs/00000000-0000-0000-0000-000000000001?api-version=2022-09-12-preview&test-sequence-id=14
   response:
     body:
-<<<<<<< HEAD
-      string: '{"containerUri": "https://mystorage.blob.core.windows.net/job-00000000-0000-0000-0000-000000000001?sv=PLACEHOLDER&st=2024-08-15T22%3A35%3A28Z&se=2050-01-01T00%3A00%3A00Z&sr=c&sp=rcwl&sig=PLACEHOLDER&st=2024-08-15T22%3A35%3A28Z&se=2050-01-01T00%3A00%3A00Z&sr=b&sp=r&rscd=attachment%3B+filename%3Dendian0cr3-00000000-0000-0000-0000-000000000001.input.json&sig=PLACEHOLDER&st=2024-08-15T22%3A35%3A28Z&se=2050-01-01T00%3A00%3A00Z&sr=b&sp=r&rscd=attachment%3B+filename%3Dendian0cr3-00000000-0000-0000-0000-000000000001.output.json&sig=uRZRk0rRtUeTzOngzhQbKEoJYOnNzEGdEt5%2BMdrXmgw%3D",
-        "beginExecutionTime": "2024-08-15T22:35:19.939254Z", "cancellationTime": null,
-        "quantumComputingData": {"count": 1}, "errorData": null, "isCancelling": false,
-        "tags": [], "name": "endian0cr3", "id": "00000000-0000-0000-0000-000000000001",
-        "providerId": "qci", "target": "qci.simulator", "creationTime": "2024-08-15T22:35:10.699332+00:00",
-        "endExecutionTime": "2024-08-15T22:35:21.087468Z", "costEstimate": {"currencyCode":
-        "USD", "events": [{"dimensionId": "jobseconds", "dimensionName": "Job Seconds",
-        "measureUnit": "second", "amountBilled": 2.0, "amountConsumed": 2.0, "unitPrice":
-        0.0}], "estimatedTotal": 0.0}, "itemType": "Job"}'
-=======
       string: '{"containerUri": "https://mystorage.blob.core.windows.net/job-00000000-0000-0000-0000-000000000001?sv=PLACEHOLDER&st=2000-01-01T00%3A00%3A00Z&se=2050-01-01T00%3A00%3A00Z&sr=c&sp=rcwl&sig=PLACEHOLDER",
         "inputDataUri": "https://mystorage.blob.core.windows.net/job-00000000-0000-0000-0000-000000000001/inputData?sv=PLACEHOLDER&st=2000-01-01T00%3A00%3A00Z&se=2050-01-01T00%3A00%3A00Z&sr=b&sp=r&rscd=attachment%3B+filename%3Dendian0cr3-00000000-0000-0000-0000-000000000001.input.json&sig=PLACEHOLDER",
         "inputDataFormat": "qir.v1", "inputParams": {"shots": 100, "count": 100, "items":
@@ -1325,16 +990,11 @@
         "providerId": "qci", "target": "qci.simulator", "creationTime": "2024-08-28T20:34:21.4647542+00:00",
         "endExecutionTime": "2024-08-28T20:34:32.25472Z", "costEstimate": null, "itemType":
         "Job"}'
->>>>>>> b43e1017
-    headers:
-      connection:
-      - keep-alive
-      content-length:
-<<<<<<< HEAD
-      - '1215'
-=======
+    headers:
+      connection:
+      - keep-alive
+      content-length:
       - '1592'
->>>>>>> b43e1017
       content-type:
       - application/json; charset=utf-8
       transfer-encoding:
@@ -1357,17 +1017,6 @@
     uri: https://eastus.quantum.azure.com/subscriptions/00000000-0000-0000-0000-000000000000/resourceGroups/myresourcegroup/providers/Microsoft.Quantum/workspaces/myworkspace/jobs/00000000-0000-0000-0000-000000000001?api-version=2022-09-12-preview&test-sequence-id=15
   response:
     body:
-<<<<<<< HEAD
-      string: '{"containerUri": "https://mystorage.blob.core.windows.net/job-00000000-0000-0000-0000-000000000001?sv=PLACEHOLDER&st=2024-08-15T22%3A35%3A28Z&se=2050-01-01T00%3A00%3A00Z&sr=c&sp=rcwl&sig=PLACEHOLDER&st=2024-08-15T22%3A35%3A28Z&se=2050-01-01T00%3A00%3A00Z&sr=b&sp=r&rscd=attachment%3B+filename%3Dendian0cr3-00000000-0000-0000-0000-000000000001.input.json&sig=PLACEHOLDER&st=2024-08-15T22%3A35%3A28Z&se=2050-01-01T00%3A00%3A00Z&sr=b&sp=r&rscd=attachment%3B+filename%3Dendian0cr3-00000000-0000-0000-0000-000000000001.output.json&sig=uRZRk0rRtUeTzOngzhQbKEoJYOnNzEGdEt5%2BMdrXmgw%3D",
-        "beginExecutionTime": "2024-08-15T22:35:19.939254Z", "cancellationTime": null,
-        "quantumComputingData": {"count": 1}, "errorData": null, "isCancelling": false,
-        "tags": [], "name": "endian0cr3", "id": "00000000-0000-0000-0000-000000000001",
-        "providerId": "qci", "target": "qci.simulator", "creationTime": "2024-08-15T22:35:10.699332+00:00",
-        "endExecutionTime": "2024-08-15T22:35:21.087468Z", "costEstimate": {"currencyCode":
-        "USD", "events": [{"dimensionId": "jobseconds", "dimensionName": "Job Seconds",
-        "measureUnit": "second", "amountBilled": 2.0, "amountConsumed": 2.0, "unitPrice":
-        0.0}], "estimatedTotal": 0.0}, "itemType": "Job"}'
-=======
       string: '{"containerUri": "https://mystorage.blob.core.windows.net/job-00000000-0000-0000-0000-000000000001?sv=PLACEHOLDER&st=2000-01-01T00%3A00%3A00Z&se=2050-01-01T00%3A00%3A00Z&sr=c&sp=rcwl&sig=PLACEHOLDER",
         "inputDataUri": "https://mystorage.blob.core.windows.net/job-00000000-0000-0000-0000-000000000001/inputData?sv=PLACEHOLDER&st=2000-01-01T00%3A00%3A00Z&se=2050-01-01T00%3A00%3A00Z&sr=b&sp=r&rscd=attachment%3B+filename%3Dendian0cr3-00000000-0000-0000-0000-000000000001.input.json&sig=PLACEHOLDER",
         "inputDataFormat": "qir.v1", "inputParams": {"shots": 100, "count": 100, "items":
@@ -1381,16 +1030,11 @@
         "providerId": "qci", "target": "qci.simulator", "creationTime": "2024-08-28T20:34:21.4647542+00:00",
         "endExecutionTime": "2024-08-28T20:34:32.25472Z", "costEstimate": null, "itemType":
         "Job"}'
->>>>>>> b43e1017
-    headers:
-      connection:
-      - keep-alive
-      content-length:
-<<<<<<< HEAD
-      - '1215'
-=======
+    headers:
+      connection:
+      - keep-alive
+      content-length:
       - '1592'
->>>>>>> b43e1017
       content-type:
       - application/json; charset=utf-8
       transfer-encoding:
@@ -1410,21 +1054,13 @@
       User-Agent:
       - azsdk-python-storage-blob/12.20.0 Python/3.9.19 (Windows-10-10.0.22631-SP0)
       x-ms-date:
-<<<<<<< HEAD
-      - Thu, 15 Aug 2024 22:35:27 GMT
-=======
       - Wed, 28 Aug 2024 20:34:36 GMT
->>>>>>> b43e1017
       x-ms-range:
       - bytes=0-33554431
       x-ms-version:
       - '2024-05-04'
     method: GET
-<<<<<<< HEAD
-    uri: https://mystorage.blob.core.windows.net/job-00000000-0000-0000-0000-000000000001/outputData?sv=PLACEHOLDER&st=2024-08-15T22%3A35%3A28Z&se=2050-01-01T00%3A00%3A00Z&sr=b&sp=r&rscd=attachment%3B%20filename%3Dendian0cr3-00000000-0000-0000-0000-000000000001.output.json&sig=uRZRk0rRtUeTzOngzhQbKEoJYOnNzEGdEt5%2BMdrXmgw%3D
-=======
     uri: https://mystorage.blob.core.windows.net/job-00000000-0000-0000-0000-000000000001/outputData?sv=PLACEHOLDER&st=2000-01-01T00%3A00%3A00Z&se=2050-01-01T00%3A00%3A00Z&sr=b&sp=r&rscd=attachment%3B%20filename%3Dendian0cr3-00000000-0000-0000-0000-000000000001.output.json&sig=PLACEHOLDER
->>>>>>> b43e1017
   response:
     body:
       string: '{"DataFormat": "microsoft.quantum-results.v2", "Results": [{"Histogram":
@@ -1524,11 +1160,7 @@
       x-ms-blob-type:
       - BlockBlob
       x-ms-creation-time:
-<<<<<<< HEAD
-      - Thu, 15 Aug 2024 22:35:22 GMT
-=======
       - Wed, 28 Aug 2024 20:34:33 GMT
->>>>>>> b43e1017
       x-ms-lease-state:
       - available
       x-ms-lease-status:
@@ -1552,21 +1184,13 @@
       User-Agent:
       - azsdk-python-storage-blob/12.20.0 Python/3.9.19 (Windows-10-10.0.22631-SP0)
       x-ms-date:
-<<<<<<< HEAD
-      - Thu, 15 Aug 2024 22:35:27 GMT
-=======
       - Wed, 28 Aug 2024 20:34:36 GMT
->>>>>>> b43e1017
       x-ms-range:
       - bytes=0-33554431
       x-ms-version:
       - '2024-05-04'
     method: GET
-<<<<<<< HEAD
-    uri: https://mystorage.blob.core.windows.net/job-00000000-0000-0000-0000-000000000001/outputData?sv=PLACEHOLDER&st=2024-08-15T22%3A35%3A28Z&se=2050-01-01T00%3A00%3A00Z&sr=b&sp=r&rscd=attachment%3B%20filename%3Dendian0cr3-00000000-0000-0000-0000-000000000001.output.json&sig=uRZRk0rRtUeTzOngzhQbKEoJYOnNzEGdEt5%2BMdrXmgw%3D
-=======
     uri: https://mystorage.blob.core.windows.net/job-00000000-0000-0000-0000-000000000001/outputData?sv=PLACEHOLDER&st=2000-01-01T00%3A00%3A00Z&se=2050-01-01T00%3A00%3A00Z&sr=b&sp=r&rscd=attachment%3B%20filename%3Dendian0cr3-00000000-0000-0000-0000-000000000001.output.json&sig=PLACEHOLDER
->>>>>>> b43e1017
   response:
     body:
       string: '{"DataFormat": "microsoft.quantum-results.v2", "Results": [{"Histogram":
@@ -1666,11 +1290,7 @@
       x-ms-blob-type:
       - BlockBlob
       x-ms-creation-time:
-<<<<<<< HEAD
-      - Thu, 15 Aug 2024 22:35:22 GMT
-=======
       - Wed, 28 Aug 2024 20:34:33 GMT
->>>>>>> b43e1017
       x-ms-lease-state:
       - available
       x-ms-lease-status:
@@ -1697,17 +1317,6 @@
     uri: https://eastus.quantum.azure.com/subscriptions/00000000-0000-0000-0000-000000000000/resourceGroups/myresourcegroup/providers/Microsoft.Quantum/workspaces/myworkspace/jobs/00000000-0000-0000-0000-000000000001?api-version=2022-09-12-preview&test-sequence-id=16
   response:
     body:
-<<<<<<< HEAD
-      string: '{"containerUri": "https://mystorage.blob.core.windows.net/job-00000000-0000-0000-0000-000000000001?sv=PLACEHOLDER&st=2024-08-15T22%3A35%3A28Z&se=2050-01-01T00%3A00%3A00Z&sr=c&sp=rcwl&sig=PLACEHOLDER&st=2024-08-15T22%3A35%3A28Z&se=2050-01-01T00%3A00%3A00Z&sr=b&sp=r&rscd=attachment%3B+filename%3Dendian0cr3-00000000-0000-0000-0000-000000000001.input.json&sig=PLACEHOLDER&st=2024-08-15T22%3A35%3A28Z&se=2050-01-01T00%3A00%3A00Z&sr=b&sp=r&rscd=attachment%3B+filename%3Dendian0cr3-00000000-0000-0000-0000-000000000001.output.json&sig=uRZRk0rRtUeTzOngzhQbKEoJYOnNzEGdEt5%2BMdrXmgw%3D",
-        "beginExecutionTime": "2024-08-15T22:35:19.939254Z", "cancellationTime": null,
-        "quantumComputingData": {"count": 1}, "errorData": null, "isCancelling": false,
-        "tags": [], "name": "endian0cr3", "id": "00000000-0000-0000-0000-000000000001",
-        "providerId": "qci", "target": "qci.simulator", "creationTime": "2024-08-15T22:35:10.699332+00:00",
-        "endExecutionTime": "2024-08-15T22:35:21.087468Z", "costEstimate": {"currencyCode":
-        "USD", "events": [{"dimensionId": "jobseconds", "dimensionName": "Job Seconds",
-        "measureUnit": "second", "amountBilled": 2.0, "amountConsumed": 2.0, "unitPrice":
-        0.0}], "estimatedTotal": 0.0}, "itemType": "Job"}'
-=======
       string: '{"containerUri": "https://mystorage.blob.core.windows.net/job-00000000-0000-0000-0000-000000000001?sv=PLACEHOLDER&st=2000-01-01T00%3A00%3A00Z&se=2050-01-01T00%3A00%3A00Z&sr=c&sp=rcwl&sig=PLACEHOLDER",
         "inputDataUri": "https://mystorage.blob.core.windows.net/job-00000000-0000-0000-0000-000000000001/inputData?sv=PLACEHOLDER&st=2000-01-01T00%3A00%3A00Z&se=2050-01-01T00%3A00%3A00Z&sr=b&sp=r&rscd=attachment%3B+filename%3Dendian0cr3-00000000-0000-0000-0000-000000000001.input.json&sig=PLACEHOLDER",
         "inputDataFormat": "qir.v1", "inputParams": {"shots": 100, "count": 100, "items":
@@ -1721,16 +1330,11 @@
         "providerId": "qci", "target": "qci.simulator", "creationTime": "2024-08-28T20:34:21.4647542+00:00",
         "endExecutionTime": "2024-08-28T20:34:32.25472Z", "costEstimate": null, "itemType":
         "Job"}'
->>>>>>> b43e1017
-    headers:
-      connection:
-      - keep-alive
-      content-length:
-<<<<<<< HEAD
-      - '1215'
-=======
+    headers:
+      connection:
+      - keep-alive
+      content-length:
       - '1592'
->>>>>>> b43e1017
       content-type:
       - application/json; charset=utf-8
       transfer-encoding:

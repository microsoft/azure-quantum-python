interactions:
- request:
    body: null
    headers:
      Accept:
      - '*/*'
      Accept-Encoding:
      - gzip, deflate
      Connection:
      - keep-alive
      User-Agent:
      - azsdk-python-identity/1.17.1 Python/3.9.19 (Windows-10-10.0.22631-SP0)
    method: GET
    uri: https://login.microsoftonline.com/00000000-0000-0000-0000-000000000000/v2.0/.well-known/openid-configuration
  response:
    body:
      string: '{"token_endpoint": "https://login.microsoftonline.com/00000000-0000-0000-0000-000000000000/oauth2/v2.0/token",
        "token_endpoint_auth_methods_supported": ["client_secret_post", "private_key_jwt",
        "client_secret_basic"], "jwks_uri": "https://login.microsoftonline.com/00000000-0000-0000-0000-000000000000/discovery/v2.0/keys",
        "response_modes_supported": ["query", "fragment", "form_post"], "subject_types_supported":
        ["pairwise"], "id_token_signing_alg_values_supported": ["RS256"], "response_types_supported":
        ["code", "id_token", "code id_token", "id_token token"], "scopes_supported":
        ["openid", "profile", "email", "offline_access"], "issuer": "https://login.microsoftonline.com/00000000-0000-0000-0000-000000000000/v2.0",
        "request_uri_parameter_supported": false, "userinfo_endpoint": "https://graph.microsoft.com/oidc/userinfo",
        "authorization_endpoint": "https://login.microsoftonline.com/00000000-0000-0000-0000-000000000000/oauth2/v2.0/authorize",
        "device_authorization_endpoint": "https://login.microsoftonline.com/00000000-0000-0000-0000-000000000000/oauth2/v2.0/devicecode",
        "http_logout_supported": true, "frontchannel_logout_supported": true, "end_session_endpoint":
        "https://login.microsoftonline.com/00000000-0000-0000-0000-000000000000/oauth2/v2.0/logout",
        "claims_supported": ["sub", "iss", "cloud_instance_name", "cloud_instance_host_name",
        "cloud_graph_host_name", "msgraph_host", "aud", "exp", "iat", "auth_time",
        "acr", "nonce", "preferred_username", "name", "tid", "ver", "at_hash", "c_hash",
        "email"], "kerberos_endpoint": "https://login.microsoftonline.com/00000000-0000-0000-0000-000000000000/kerberos",
        "tenant_region_scope": "WW", "cloud_instance_name": "microsoftonline.com",
        "cloud_graph_host_name": "graph.windows.net", "msgraph_host": "graph.microsoft.com",
        "rbac_url": "https://pas.windows.net"}'
    headers:
      content-length:
      - '1826'
      content-type:
      - application/json; charset=utf-8
    status:
      code: 200
      message: OK
- request:
    body: client_id=PLACEHOLDER&grant_type=client_credentials&client_assertion=PLACEHOLDER&client_info=1&client_assertion_type=PLACEHOLDER&scope=https%3A%2F%2Fquantum.microsoft.com%2F.default
    headers:
      Accept:
      - application/json
      Accept-Encoding:
      - gzip, deflate
      Connection:
      - keep-alive
      Content-Length:
      - '181'
      Content-Type:
      - application/x-www-form-urlencoded
      User-Agent:
      - azsdk-python-identity/1.17.1 Python/3.9.19 (Windows-10-10.0.22631-SP0)
      x-client-current-telemetry:
      - 4|730,2|
      x-client-os:
      - win32
      x-client-sku:
      - MSAL.Python
      x-client-ver:
      - 1.30.0
    method: POST
    uri: https://login.microsoftonline.com/00000000-0000-0000-0000-000000000000/oauth2/v2.0/token
  response:
    body:
<<<<<<< HEAD
      string: '{"token_type": "Bearer", "expires_in": 1755297747, "ext_expires_in":
        1755297747, "refresh_in": 31536000, "access_token": "PLACEHOLDER"}'
=======
      string: '{"token_type": "Bearer", "expires_in": 1756413584, "ext_expires_in":
        1756413584, "refresh_in": 31536000, "access_token": "PLACEHOLDER"}'
>>>>>>> b43e1017
    headers:
      content-length:
      - '135'
      content-type:
      - application/json; charset=utf-8
    status:
      code: 200
      message: OK
- request:
    body: null
    headers:
      Accept:
      - application/json
      Accept-Encoding:
      - gzip, deflate
      Connection:
      - keep-alive
      User-Agent:
      - testapp azsdk-python-quantum/0.0.1 Python/3.9.19 (Windows-10-10.0.22631-SP0)
    method: GET
    uri: https://eastus.quantum.azure.com/subscriptions/00000000-0000-0000-0000-000000000000/resourceGroups/myresourcegroup/providers/Microsoft.Quantum/workspaces/myworkspace/providerStatus?api-version=2022-09-12-preview&test-sequence-id=1
  response:
    body:
<<<<<<< HEAD
      string: '{"value": [{"id": "microsoft-elements", "currentAvailability": "Available",
        "targets": [{"id": "microsoft.dft", "currentAvailability": "Available", "averageQueueTime":
        0, "statusPage": null}]}, {"id": "ionq", "currentAvailability": "Degraded",
        "targets": [{"id": "ionq.qpu", "currentAvailability": "Available", "averageQueueTime":
        1310625, "statusPage": "https://status.ionq.co"}, {"id": "ionq.qpu.aria-1",
        "currentAvailability": "Unavailable", "averageQueueTime": 2214205, "statusPage":
        "https://status.ionq.co"}, {"id": "ionq.qpu.aria-2", "currentAvailability":
        "Available", "averageQueueTime": 1296152, "statusPage": "https://status.ionq.co"},
        {"id": "ionq.simulator", "currentAvailability": "Available", "averageQueueTime":
        725, "statusPage": "https://status.ionq.co"}]}, {"id": "microsoft-qc", "currentAvailability":
        "Available", "targets": [{"id": "microsoft.estimator", "currentAvailability":
        "Available", "averageQueueTime": 0, "statusPage": null}]}, {"id": "pasqal",
        "currentAvailability": "Available", "targets": [{"id": "pasqal.sim.emu-tn",
        "currentAvailability": "Available", "averageQueueTime": 243, "statusPage":
        "https://pasqal.com"}, {"id": "pasqal.qpu.fresnel", "currentAvailability":
        "Available", "averageQueueTime": 104365, "statusPage": "https://pasqal.com"}]},
        {"id": "quantinuum", "currentAvailability": "Degraded", "targets": [{"id":
        "quantinuum.qpu.h1-1", "currentAvailability": "Degraded", "averageQueueTime":
        0, "statusPage": "https://www.quantinuum.com/hardware/h1"}, {"id": "quantinuum.sim.h1-1sc",
        "currentAvailability": "Available", "averageQueueTime": 4, "statusPage": "https://www.quantinuum.com/hardware/h1"},
        {"id": "quantinuum.sim.h1-1e", "currentAvailability": "Available", "averageQueueTime":
        1113, "statusPage": "https://www.quantinuum.com/hardware/h1"}, {"id": "quantinuum.qpu.h2-1",
        "currentAvailability": "Available", "averageQueueTime": 10072, "statusPage":
        "https://www.quantinuum.com/hardware/h2"}, {"id": "quantinuum.sim.h2-1sc",
        "currentAvailability": "Available", "averageQueueTime": 2, "statusPage": "https://www.quantinuum.com/hardware/h2"},
        {"id": "quantinuum.sim.h2-1e", "currentAvailability": "Available", "averageQueueTime":
        1145674, "statusPage": "https://www.quantinuum.com/hardware/h2"}, {"id": "quantinuum.sim.h1-1sc-preview",
        "currentAvailability": "Available", "averageQueueTime": 4, "statusPage": "https://www.quantinuum.com/hardware/h1"},
        {"id": "quantinuum.sim.h1-1e-preview", "currentAvailability": "Available",
        "averageQueueTime": 1113, "statusPage": "https://www.quantinuum.com/hardware/h1"},
        {"id": "quantinuum.sim.h1-2e-preview", "currentAvailability": "Available",
        "averageQueueTime": 631, "statusPage": "https://www.quantinuum.com/hardware/h1"},
        {"id": "quantinuum.qpu.h1-1-preview", "currentAvailability": "Degraded", "averageQueueTime":
        0, "statusPage": "https://www.quantinuum.com/hardware/h1"}]}, {"id": "rigetti",
=======
      string: '{"value": [{"id": "ionq", "currentAvailability": "Degraded", "targets":
        [{"id": "ionq.qpu", "currentAvailability": "Unavailable", "averageQueueTime":
        0, "statusPage": null}, {"id": "ionq.qpu.aria-1", "currentAvailability": "Available",
        "averageQueueTime": 139280, "statusPage": "https://status.ionq.co"}, {"id":
        "ionq.qpu.aria-2", "currentAvailability": "Unavailable", "averageQueueTime":
        1962357, "statusPage": "https://status.ionq.co"}, {"id": "ionq.simulator",
        "currentAvailability": "Available", "averageQueueTime": 2, "statusPage": "https://status.ionq.co"}]},
        {"id": "microsoft-qc", "currentAvailability": "Available", "targets": [{"id":
        "microsoft.estimator", "currentAvailability": "Available", "averageQueueTime":
        0, "statusPage": null}]}, {"id": "pasqal", "currentAvailability": "Degraded",
        "targets": [{"id": "pasqal.sim.emu-tn", "currentAvailability": "Available",
        "averageQueueTime": 235, "statusPage": "https://pasqal.com"}, {"id": "pasqal.qpu.fresnel",
        "currentAvailability": "Degraded", "averageQueueTime": 0, "statusPage": "https://pasqal.com"}]},
        {"id": "quantinuum", "currentAvailability": "Degraded", "targets": [{"id":
        "quantinuum.qpu.h1-1", "currentAvailability": "Degraded", "averageQueueTime":
        0, "statusPage": "https://www.quantinuum.com/hardware/h1"}, {"id": "quantinuum.sim.h1-1sc",
        "currentAvailability": "Available", "averageQueueTime": 1, "statusPage": "https://www.quantinuum.com/hardware/h1"},
        {"id": "quantinuum.sim.h1-1e", "currentAvailability": "Available", "averageQueueTime":
        47, "statusPage": "https://www.quantinuum.com/hardware/h1"}]}, {"id": "rigetti",
>>>>>>> b43e1017
        "currentAvailability": "Available", "targets": [{"id": "rigetti.sim.qvm",
        "currentAvailability": "Available", "averageQueueTime": 5, "statusPage": "https://rigetti.statuspage.io/"},
        {"id": "rigetti.qpu.ankaa-2", "currentAvailability": "Available", "averageQueueTime":
        5, "statusPage": "https://rigetti.statuspage.io/"}]}, {"id": "qci", "currentAvailability":
        "Degraded", "targets": [{"id": "qci.simulator", "currentAvailability": "Available",
        "averageQueueTime": 1, "statusPage": "https://quantumcircuits.com"}, {"id":
        "qci.machine1", "currentAvailability": "Unavailable", "averageQueueTime":
        1, "statusPage": "https://quantumcircuits.com"}, {"id": "qci.simulator.noisy",
        "currentAvailability": "Available", "averageQueueTime": 0, "statusPage": "https://quantumcircuits.com"}]},
<<<<<<< HEAD
        {"id": "Microsoft.Test", "currentAvailability": "Available", "targets": [{"id":
        "echo-rigetti", "currentAvailability": "Available", "averageQueueTime": 1,
        "statusPage": ""}, {"id": "echo-quantinuum", "currentAvailability": "Available",
        "averageQueueTime": 1, "statusPage": ""}, {"id": "echo-qci", "currentAvailability":
        "Available", "averageQueueTime": 1, "statusPage": ""}, {"id": "echo-ionq",
        "currentAvailability": "Available", "averageQueueTime": 1, "statusPage": ""},
        {"id": "echo-aquarius", "currentAvailability": "Available", "averageQueueTime":
        1, "statusPage": ""}, {"id": "sparse-sim-rigetti", "currentAvailability":
=======
        {"id": "Microsoft.ChemistryHpc", "currentAvailability": "Degraded", "targets":
        [{"id": "microsoft.hpc", "currentAvailability": "Unavailable", "averageQueueTime":
        0, "statusPage": null}]}, {"id": "Microsoft.Test", "currentAvailability":
        "Available", "targets": [{"id": "echo-rigetti", "currentAvailability": "Available",
        "averageQueueTime": 1, "statusPage": ""}, {"id": "echo-quantinuum", "currentAvailability":
        "Available", "averageQueueTime": 1, "statusPage": ""}, {"id": "echo-qci",
        "currentAvailability": "Available", "averageQueueTime": 1, "statusPage": ""},
        {"id": "echo-ionq", "currentAvailability": "Available", "averageQueueTime":
        1, "statusPage": ""}, {"id": "echo-aquarius", "currentAvailability": "Available",
        "averageQueueTime": 1, "statusPage": ""}, {"id": "sparse-sim-rigetti", "currentAvailability":
>>>>>>> b43e1017
        "Available", "averageQueueTime": 1, "statusPage": ""}, {"id": "sparse-sim-quantinuum",
        "currentAvailability": "Available", "averageQueueTime": 1, "statusPage": ""},
        {"id": "sparse-sim-qci", "currentAvailability": "Available", "averageQueueTime":
        1, "statusPage": ""}, {"id": "sparse-sim-ionq", "currentAvailability": "Available",
        "averageQueueTime": 1, "statusPage": ""}, {"id": "echo-output", "currentAvailability":
        "Available", "averageQueueTime": 1, "statusPage": ""}]}], "nextLink": null}'
    headers:
      connection:
      - keep-alive
      content-length:
<<<<<<< HEAD
      - '4786'
=======
      - '3680'
>>>>>>> b43e1017
      content-type:
      - application/json; charset=utf-8
      transfer-encoding:
      - chunked
    status:
      code: 200
      message: OK
- request:
    body: null
    headers:
      Accept:
      - '*/*'
      Accept-Encoding:
      - gzip, deflate
      Connection:
      - keep-alive
      User-Agent:
      - azsdk-python-identity/1.17.1 Python/3.9.19 (Windows-10-10.0.22631-SP0)
    method: GET
    uri: https://login.microsoftonline.com/00000000-0000-0000-0000-000000000000/v2.0/.well-known/openid-configuration
  response:
    body:
      string: '{"token_endpoint": "https://login.microsoftonline.com/00000000-0000-0000-0000-000000000000/oauth2/v2.0/token",
        "token_endpoint_auth_methods_supported": ["client_secret_post", "private_key_jwt",
        "client_secret_basic"], "jwks_uri": "https://login.microsoftonline.com/00000000-0000-0000-0000-000000000000/discovery/v2.0/keys",
        "response_modes_supported": ["query", "fragment", "form_post"], "subject_types_supported":
        ["pairwise"], "id_token_signing_alg_values_supported": ["RS256"], "response_types_supported":
        ["code", "id_token", "code id_token", "id_token token"], "scopes_supported":
        ["openid", "profile", "email", "offline_access"], "issuer": "https://login.microsoftonline.com/00000000-0000-0000-0000-000000000000/v2.0",
        "request_uri_parameter_supported": false, "userinfo_endpoint": "https://graph.microsoft.com/oidc/userinfo",
        "authorization_endpoint": "https://login.microsoftonline.com/00000000-0000-0000-0000-000000000000/oauth2/v2.0/authorize",
        "device_authorization_endpoint": "https://login.microsoftonline.com/00000000-0000-0000-0000-000000000000/oauth2/v2.0/devicecode",
        "http_logout_supported": true, "frontchannel_logout_supported": true, "end_session_endpoint":
        "https://login.microsoftonline.com/00000000-0000-0000-0000-000000000000/oauth2/v2.0/logout",
        "claims_supported": ["sub", "iss", "cloud_instance_name", "cloud_instance_host_name",
        "cloud_graph_host_name", "msgraph_host", "aud", "exp", "iat", "auth_time",
        "acr", "nonce", "preferred_username", "name", "tid", "ver", "at_hash", "c_hash",
        "email"], "kerberos_endpoint": "https://login.microsoftonline.com/00000000-0000-0000-0000-000000000000/kerberos",
        "tenant_region_scope": "WW", "cloud_instance_name": "microsoftonline.com",
        "cloud_graph_host_name": "graph.windows.net", "msgraph_host": "graph.microsoft.com",
        "rbac_url": "https://pas.windows.net"}'
    headers:
      content-length:
      - '1826'
      content-type:
      - application/json; charset=utf-8
    status:
      code: 200
      message: OK
- request:
    body: client_id=PLACEHOLDER&grant_type=client_credentials&client_assertion=PLACEHOLDER&client_info=1&client_assertion_type=PLACEHOLDER&scope=https%3A%2F%2Fquantum.microsoft.com%2F.default
    headers:
      Accept:
      - application/json
      Accept-Encoding:
      - gzip, deflate
      Connection:
      - keep-alive
      Content-Length:
      - '181'
      Content-Type:
      - application/x-www-form-urlencoded
      User-Agent:
      - azsdk-python-identity/1.17.1 Python/3.9.19 (Windows-10-10.0.22631-SP0)
      x-client-current-telemetry:
      - 4|730,2|
      x-client-os:
      - win32
      x-client-sku:
      - MSAL.Python
      x-client-ver:
      - 1.30.0
    method: POST
    uri: https://login.microsoftonline.com/00000000-0000-0000-0000-000000000000/oauth2/v2.0/token
  response:
    body:
<<<<<<< HEAD
      string: '{"token_type": "Bearer", "expires_in": 1755297749, "ext_expires_in":
        1755297749, "refresh_in": 31536000, "access_token": "PLACEHOLDER"}'
=======
      string: '{"token_type": "Bearer", "expires_in": 1756413585, "ext_expires_in":
        1756413585, "refresh_in": 31536000, "access_token": "PLACEHOLDER"}'
>>>>>>> b43e1017
    headers:
      content-length:
      - '135'
      content-type:
      - application/json; charset=utf-8
    status:
      code: 200
      message: OK
- request:
    body: 'b''{"containerName": "job-00000000-0000-0000-0000-000000000001"}'''
    headers:
      Accept:
      - application/json
      Accept-Encoding:
      - gzip, deflate
      Connection:
      - keep-alive
      Content-Length:
      - '64'
      Content-Type:
      - application/json
      User-Agent:
      - testapp-azure-quantum-qsharp azsdk-python-quantum/0.0.1 Python/3.9.19 (Windows-10-10.0.22631-SP0)
    method: POST
    uri: https://eastus.quantum.azure.com/subscriptions/00000000-0000-0000-0000-000000000000/resourceGroups/myresourcegroup/providers/Microsoft.Quantum/workspaces/myworkspace/storage/sasUri?api-version=2022-09-12-preview&test-sequence-id=1
  response:
    body:
<<<<<<< HEAD
      string: '{"sasUri": "https://mystorage.blob.core.windows.net/job-00000000-0000-0000-0000-000000000001?sv=PLACEHOLDER&ss=b&srt=co&spr=https&st=2024-08-15T22%3A42%3A30Z&se=2050-01-01T00%3A00%3A00Z&sp=rwlac&sig=unMX1YK0I%2BnYGkffdgAVh5lvc7tf364jjb%2Fp54%2FX9Lk%3D"}'
=======
      string: '{"sasUri": "https://mystorage.blob.core.windows.net/job-00000000-0000-0000-0000-000000000001?sv=PLACEHOLDER&ss=b&srt=co&spr=https&st=2000-01-01T00%3A00%3A00Z&se=2050-01-01T00%3A00%3A00Z&sp=rwlac&sig=PLACEHOLDER"}'
>>>>>>> b43e1017
    headers:
      connection:
      - keep-alive
      content-length:
<<<<<<< HEAD
      - '253'
=======
      - '212'
>>>>>>> b43e1017
      content-type:
      - application/json; charset=utf-8
      transfer-encoding:
      - chunked
    status:
      code: 200
      message: OK
- request:
    body: null
    headers:
      Accept:
      - application/xml
      Accept-Encoding:
      - gzip, deflate
      Connection:
      - keep-alive
      User-Agent:
      - azsdk-python-storage-blob/12.20.0 Python/3.9.19 (Windows-10-10.0.22631-SP0)
      x-ms-date:
<<<<<<< HEAD
      - Thu, 15 Aug 2024 22:42:29 GMT
      x-ms-version:
      - '2024-05-04'
    method: GET
    uri: https://mystorage.blob.core.windows.net/job-00000000-0000-0000-0000-000000000001?restype=container&sv=PLACEHOLDER&ss=b&srt=co&spr=https&st=2024-08-15T22%3A42%3A30Z&se=2050-01-01T00%3A00%3A00Z&sp=rwlac&sig=unMX1YK0I%2BnYGkffdgAVh5lvc7tf364jjb%2Fp54%2FX9Lk%3D
  response:
    body:
      string: "\uFEFF<?xml version=\"1.0\" encoding=\"utf-8\"?><Error><Code>ContainerNotFound</Code><Message>The
        specified container does not exist.\nRequestId:a57c067b-201e-0006-3d64-ef70d5000000\nTime:2024-08-15T22:42:30.3020757Z</Message></Error>"
=======
      - Wed, 28 Aug 2024 20:39:45 GMT
      x-ms-version:
      - '2024-05-04'
    method: GET
    uri: https://mystorage.blob.core.windows.net/job-00000000-0000-0000-0000-000000000001?restype=container&sv=PLACEHOLDER&ss=b&srt=co&spr=https&st=2000-01-01T00%3A00%3A00Z&se=2050-01-01T00%3A00%3A00Z&sp=rwlac&sig=PLACEHOLDER
  response:
    body:
      string: "\uFEFF<?xml version=\"1.0\" encoding=\"utf-8\"?><Error><Code>ContainerNotFound</Code><Message>The
        specified container does not exist.\nRequestId:aa2d77ee-701e-0046-7d8a-f977ed000000\nTime:2024-08-28T20:39:46.2699816Z</Message></Error>"
>>>>>>> b43e1017
    headers:
      content-length:
      - '223'
      content-type:
      - application/xml
      x-ms-version:
      - '2024-05-04'
    status:
      code: 404
      message: The specified container does not exist.
- request:
    body: null
    headers:
      Accept:
      - application/xml
      Accept-Encoding:
      - gzip, deflate
      Connection:
      - keep-alive
      Content-Length:
      - '0'
      User-Agent:
      - azsdk-python-storage-blob/12.20.0 Python/3.9.19 (Windows-10-10.0.22631-SP0)
      x-ms-date:
<<<<<<< HEAD
      - Thu, 15 Aug 2024 22:42:29 GMT
      x-ms-version:
      - '2024-05-04'
    method: PUT
    uri: https://mystorage.blob.core.windows.net/job-00000000-0000-0000-0000-000000000001?restype=container&sv=PLACEHOLDER&ss=b&srt=co&spr=https&st=2024-08-15T22%3A42%3A30Z&se=2050-01-01T00%3A00%3A00Z&sp=rwlac&sig=unMX1YK0I%2BnYGkffdgAVh5lvc7tf364jjb%2Fp54%2FX9Lk%3D
=======
      - Wed, 28 Aug 2024 20:39:45 GMT
      x-ms-version:
      - '2024-05-04'
    method: PUT
    uri: https://mystorage.blob.core.windows.net/job-00000000-0000-0000-0000-000000000001?restype=container&sv=PLACEHOLDER&ss=b&srt=co&spr=https&st=2000-01-01T00%3A00%3A00Z&se=2050-01-01T00%3A00%3A00Z&sp=rwlac&sig=PLACEHOLDER
>>>>>>> b43e1017
  response:
    body:
      string: ''
    headers:
      content-length:
      - '0'
      x-ms-version:
      - '2024-05-04'
    status:
      code: 201
      message: Created
- request:
    body: null
    headers:
      Accept:
      - application/xml
      Accept-Encoding:
      - gzip, deflate
      Connection:
      - keep-alive
      User-Agent:
      - azsdk-python-storage-blob/12.20.0 Python/3.9.19 (Windows-10-10.0.22631-SP0)
      x-ms-date:
<<<<<<< HEAD
      - Thu, 15 Aug 2024 22:42:29 GMT
      x-ms-version:
      - '2024-05-04'
    method: GET
    uri: https://mystorage.blob.core.windows.net/job-00000000-0000-0000-0000-000000000001?restype=container&sv=PLACEHOLDER&ss=b&srt=co&spr=https&st=2024-08-15T22%3A42%3A30Z&se=2050-01-01T00%3A00%3A00Z&sp=rwlac&sig=unMX1YK0I%2BnYGkffdgAVh5lvc7tf364jjb%2Fp54%2FX9Lk%3D
=======
      - Wed, 28 Aug 2024 20:39:45 GMT
      x-ms-version:
      - '2024-05-04'
    method: GET
    uri: https://mystorage.blob.core.windows.net/job-00000000-0000-0000-0000-000000000001?restype=container&sv=PLACEHOLDER&ss=b&srt=co&spr=https&st=2000-01-01T00%3A00%3A00Z&se=2050-01-01T00%3A00%3A00Z&sp=rwlac&sig=PLACEHOLDER
>>>>>>> b43e1017
  response:
    body:
      string: ''
    headers:
      content-length:
      - '0'
      x-ms-lease-state:
      - available
      x-ms-lease-status:
      - unlocked
      x-ms-version:
      - '2024-05-04'
    status:
      code: 200
      message: OK
- request:
    body: 'b''%Result = type opaque\n%Qubit = type opaque\n\ndefine void @ENTRYPOINT__main()
      #0 {\n  call void @__quantum__qis__h__body(%Qubit* inttoptr (i64 0 to %Qubit*))\n  call
      void @__quantum__qis__cx__body(%Qubit* inttoptr (i64 0 to %Qubit*), %Qubit*
      inttoptr (i64 1 to %Qubit*))\n  call void @__quantum__qis__h__body(%Qubit* inttoptr
      (i64 2 to %Qubit*))\n  call void @__quantum__qis__cz__body(%Qubit* inttoptr
      (i64 2 to %Qubit*), %Qubit* inttoptr (i64 0 to %Qubit*))\n  call void @__quantum__qis__h__body(%Qubit*
      inttoptr (i64 2 to %Qubit*))\n  call void @__quantum__qis__h__body(%Qubit* inttoptr
      (i64 3 to %Qubit*))\n  call void @__quantum__qis__cz__body(%Qubit* inttoptr
      (i64 3 to %Qubit*), %Qubit* inttoptr (i64 1 to %Qubit*))\n  call void @__quantum__qis__h__body(%Qubit*
      inttoptr (i64 3 to %Qubit*))\n  call void @__quantum__qis__mz__body(%Qubit*
      inttoptr (i64 2 to %Qubit*), %Result* inttoptr (i64 0 to %Result*)) #1\n  call
      void @__quantum__qis__mz__body(%Qubit* inttoptr (i64 3 to %Qubit*), %Result*
      inttoptr (i64 1 to %Result*)) #1\n  call void @__quantum__rt__tuple_record_output(i64
      2, i8* null)\n  call void @__quantum__rt__result_record_output(%Result* inttoptr
      (i64 0 to %Result*), i8* null)\n  call void @__quantum__rt__result_record_output(%Result*
      inttoptr (i64 1 to %Result*), i8* null)\n  ret void\n}\n\ndeclare void @__quantum__qis__ccx__body(%Qubit*,
      %Qubit*, %Qubit*)\ndeclare void @__quantum__qis__cx__body(%Qubit*, %Qubit*)\ndeclare
      void @__quantum__qis__cy__body(%Qubit*, %Qubit*)\ndeclare void @__quantum__qis__cz__body(%Qubit*,
      %Qubit*)\ndeclare void @__quantum__qis__rx__body(double, %Qubit*)\ndeclare void
      @__quantum__qis__rxx__body(double, %Qubit*, %Qubit*)\ndeclare void @__quantum__qis__ry__body(double,
      %Qubit*)\ndeclare void @__quantum__qis__ryy__body(double, %Qubit*, %Qubit*)\ndeclare
      void @__quantum__qis__rz__body(double, %Qubit*)\ndeclare void @__quantum__qis__rzz__body(double,
      %Qubit*, %Qubit*)\ndeclare void @__quantum__qis__h__body(%Qubit*)\ndeclare void
      @__quantum__qis__s__body(%Qubit*)\ndeclare void @__quantum__qis__s__adj(%Qubit*)\ndeclare
      void @__quantum__qis__t__body(%Qubit*)\ndeclare void @__quantum__qis__t__adj(%Qubit*)\ndeclare
      void @__quantum__qis__x__body(%Qubit*)\ndeclare void @__quantum__qis__y__body(%Qubit*)\ndeclare
      void @__quantum__qis__z__body(%Qubit*)\ndeclare void @__quantum__qis__swap__body(%Qubit*,
      %Qubit*)\ndeclare void @__quantum__qis__mz__body(%Qubit*, %Result* writeonly)
      #1\ndeclare void @__quantum__rt__result_record_output(%Result*, i8*)\ndeclare
      void @__quantum__rt__array_record_output(i64, i8*)\ndeclare void @__quantum__rt__tuple_record_output(i64,
      i8*)\n\nattributes #0 = { "entry_point" "output_labeling_schema" "qir_profiles"="base_profile"
      "required_num_qubits"="4" "required_num_results"="2" }\nattributes #1 = { "irreversible"
      }\n\n; module flags\n\n!llvm.module.flags = !{!0, !1, !2, !3}\n\n!0 = !{i32
      1, !"qir_major_version", i32 1}\n!1 = !{i32 7, !"qir_minor_version", i32 0}\n!2
      = !{i32 1, !"dynamic_qubit_management", i1 false}\n!3 = !{i32 1, !"dynamic_result_management",
      i1 false}\n'''
    headers:
      Accept:
      - application/xml
      Accept-Encoding:
      - gzip, deflate
      Connection:
      - keep-alive
      Content-Length:
      - '3073'
      Content-Type:
      - application/octet-stream
      User-Agent:
      - azsdk-python-storage-blob/12.20.0 Python/3.9.19 (Windows-10-10.0.22631-SP0)
      x-ms-blob-type:
      - BlockBlob
      x-ms-date:
<<<<<<< HEAD
      - Thu, 15 Aug 2024 22:42:29 GMT
      x-ms-version:
      - '2024-05-04'
    method: PUT
    uri: https://mystorage.blob.core.windows.net/job-00000000-0000-0000-0000-000000000001/inputData?sv=PLACEHOLDER&ss=b&srt=co&spr=https&st=2024-08-15T22%3A42%3A30Z&se=2050-01-01T00%3A00%3A00Z&sp=rwlac&sig=unMX1YK0I%2BnYGkffdgAVh5lvc7tf364jjb%2Fp54%2FX9Lk%3D
=======
      - Wed, 28 Aug 2024 20:39:45 GMT
      x-ms-version:
      - '2024-05-04'
    method: PUT
    uri: https://mystorage.blob.core.windows.net/job-00000000-0000-0000-0000-000000000001/inputData?sv=PLACEHOLDER&ss=b&srt=co&spr=https&st=2000-01-01T00%3A00%3A00Z&se=2050-01-01T00%3A00%3A00Z&sp=rwlac&sig=PLACEHOLDER
>>>>>>> b43e1017
  response:
    body:
      string: ''
    headers:
      content-length:
      - '0'
      x-ms-version:
      - '2024-05-04'
    status:
      code: 201
      message: Created
- request:
    body: 'b''{"id": "00000000-0000-0000-0000-000000000001", "name": "azure-quantum-job",
      "providerId": "rigetti", "target": "rigetti.sim.qvm", "itemType": "Job", "containerUri":
<<<<<<< HEAD
      "https://mystorage.blob.core.windows.net/job-00000000-0000-0000-0000-000000000001?sv=PLACEHOLDER&ss=b&srt=co&spr=https&st=2024-08-15T22%3A42%3A30Z&se=2050-01-01T00%3A00%3A00Z&sp=rwlac&sig=unMX1YK0I%2BnYGkffdgAVh5lvc7tf364jjb%2Fp54%2FX9Lk%3D",
=======
      "https://mystorage.blob.core.windows.net/job-00000000-0000-0000-0000-000000000001?sv=PLACEHOLDER&ss=b&srt=co&spr=https&st=2000-01-01T00%3A00%3A00Z&se=2050-01-01T00%3A00%3A00Z&sp=rwlac&sig=PLACEHOLDER",
>>>>>>> b43e1017
      "inputDataUri": "https://mystorage.blob.core.windows.net/job-00000000-0000-0000-0000-000000000001/inputData",
      "inputDataFormat": "qir.v1", "inputParams": {"entryPoint": "ENTRYPOINT__main",
      "arguments": [], "targetCapability": "BasicExecution"}, "outputDataFormat":
      "microsoft.quantum-results.v2"}'''
    headers:
      Accept:
      - application/json
      Accept-Encoding:
      - gzip, deflate
      Connection:
      - keep-alive
      Content-Length:
<<<<<<< HEAD
      - '707'
=======
      - '666'
>>>>>>> b43e1017
      Content-Type:
      - application/json
      User-Agent:
      - testapp-azure-quantum-qsharp azsdk-python-quantum/0.0.1 Python/3.9.19 (Windows-10-10.0.22631-SP0)
    method: PUT
    uri: https://eastus.quantum.azure.com/subscriptions/00000000-0000-0000-0000-000000000000/resourceGroups/myresourcegroup/providers/Microsoft.Quantum/workspaces/myworkspace/jobs/00000000-0000-0000-0000-000000000001?api-version=2022-09-12-preview&test-sequence-id=1
  response:
    body:
<<<<<<< HEAD
      string: '{"containerUri": "https://mystorage.blob.core.windows.net/job-00000000-0000-0000-0000-000000000001?sv=PLACEHOLDER&ss=b&srt=co&spr=https&st=2024-08-15T22%3A42%3A30Z&se=2050-01-01T00%3A00%3A00Z&sp=rwlac&sig=PLACEHOLDER&st=2024-08-15T22%3A42%3A30Z&se=2050-01-01T00%3A00%3A00Z&sr=b&sp=rcw&sig=PLACEHOLDER&ss=b&srt=co&spr=https&st=2024-08-15T22%3A42%3A30Z&se=2050-01-01T00%3A00%3A00Z&sp=rwlac&sig=unMX1YK0I%2BnYGkffdgAVh5lvc7tf364jjb%2Fp54%2FX9Lk%3D",
        "beginExecutionTime": null, "cancellationTime": null, "quantumComputingData":
        null, "errorData": null, "isCancelling": false, "tags": [], "name": "azure-quantum-job",
        "id": "00000000-0000-0000-0000-000000000001", "providerId": "rigetti", "target":
        "rigetti.sim.qvm", "creationTime": "2024-08-15T22:42:30.8246039+00:00", "endExecutionTime":
=======
      string: '{"containerUri": "https://mystorage.blob.core.windows.net/job-00000000-0000-0000-0000-000000000001?sv=PLACEHOLDER&ss=b&srt=co&spr=https&st=2000-01-01T00%3A00%3A00Z&se=2050-01-01T00%3A00%3A00Z&sp=rwlac&sig=PLACEHOLDER",
        "inputDataUri": "https://mystorage.blob.core.windows.net/job-00000000-0000-0000-0000-000000000001/inputData?sv=PLACEHOLDER&st=2000-01-01T00%3A00%3A00Z&se=2050-01-01T00%3A00%3A00Z&sr=b&sp=rcw&sig=PLACEHOLDER",
        "inputDataFormat": "qir.v1", "inputParams": {"entryPoint": "ENTRYPOINT__main",
        "arguments": [], "targetCapability": "BasicExecution"}, "metadata": null,
        "sessionId": null, "status": "Waiting", "jobType": "QuantumComputing", "outputDataFormat":
        "microsoft.quantum-results.v2", "outputDataUri": "https://mystorage.blob.core.windows.net:443/job-00000000-0000-0000-0000-000000000001/outputData?sv=PLACEHOLDER&ss=b&srt=co&spr=https&st=2000-01-01T00%3A00%3A00Z&se=2050-01-01T00%3A00%3A00Z&sp=rwlac&sig=PLACEHOLDER",
        "beginExecutionTime": null, "cancellationTime": null, "quantumComputingData":
        null, "errorData": null, "isCancelling": false, "tags": [], "name": "azure-quantum-job",
        "id": "00000000-0000-0000-0000-000000000001", "providerId": "rigetti", "target":
        "rigetti.sim.qvm", "creationTime": "2024-08-28T20:39:46.7070679+00:00", "endExecutionTime":
>>>>>>> b43e1017
        null, "costEstimate": null, "itemType": "Job"}'
    headers:
      connection:
      - keep-alive
      content-length:
<<<<<<< HEAD
      - '833'
=======
      - '1324'
>>>>>>> b43e1017
      content-type:
      - application/json; charset=utf-8
      transfer-encoding:
      - chunked
    status:
      code: 200
      message: OK
- request:
    body: null
    headers:
      Accept:
      - application/json
      Accept-Encoding:
      - gzip, deflate
      Connection:
      - keep-alive
      User-Agent:
      - testapp-azure-quantum-qsharp azsdk-python-quantum/0.0.1 Python/3.9.19 (Windows-10-10.0.22631-SP0)
    method: GET
    uri: https://eastus.quantum.azure.com/subscriptions/00000000-0000-0000-0000-000000000000/resourceGroups/myresourcegroup/providers/Microsoft.Quantum/workspaces/myworkspace/jobs/00000000-0000-0000-0000-000000000001?api-version=2022-09-12-preview&test-sequence-id=1
  response:
    body:
<<<<<<< HEAD
      string: '{"containerUri": "https://mystorage.blob.core.windows.net/job-00000000-0000-0000-0000-000000000001?sv=PLACEHOLDER&st=2024-08-15T22%3A42%3A30Z&se=2050-01-01T00%3A00%3A00Z&sr=c&sp=rcwl&sig=PLACEHOLDER&st=2024-08-15T22%3A42%3A30Z&se=2050-01-01T00%3A00%3A00Z&sr=b&sp=r&rscd=attachment%3B+filename%3Dazure-quantum-job-00000000-0000-0000-0000-000000000001.input.json&sig=PLACEHOLDER&st=2024-08-15T22%3A42%3A30Z&se=2050-01-01T00%3A00%3A00Z&sr=b&sp=r&rscd=attachment%3B+filename%3Dazure-quantum-job-00000000-0000-0000-0000-000000000001.output.json&sig=RBmQzwl%2B%2ByhYAjzDbyepFNBbTYr2gu23BFB%2FHsC57tU%3D",
        "beginExecutionTime": null, "cancellationTime": null, "quantumComputingData":
        null, "errorData": null, "isCancelling": false, "tags": [], "name": "azure-quantum-job",
        "id": "00000000-0000-0000-0000-000000000001", "providerId": "rigetti", "target":
        "rigetti.sim.qvm", "creationTime": "2024-08-15T22:42:30.8246039+00:00", "endExecutionTime":
=======
      string: '{"containerUri": "https://mystorage.blob.core.windows.net/job-00000000-0000-0000-0000-000000000001?sv=PLACEHOLDER&st=2000-01-01T00%3A00%3A00Z&se=2050-01-01T00%3A00%3A00Z&sr=c&sp=rcwl&sig=PLACEHOLDER",
        "inputDataUri": "https://mystorage.blob.core.windows.net/job-00000000-0000-0000-0000-000000000001/inputData?sv=PLACEHOLDER&st=2000-01-01T00%3A00%3A00Z&se=2050-01-01T00%3A00%3A00Z&sr=b&sp=r&rscd=attachment%3B+filename%3Dazure-quantum-job-00000000-0000-0000-0000-000000000001.input.json&sig=PLACEHOLDER",
        "inputDataFormat": "qir.v1", "inputParams": {"entryPoint": "ENTRYPOINT__main",
        "arguments": [], "targetCapability": "BasicExecution"}, "metadata": null,
        "sessionId": null, "status": "Waiting", "jobType": "QuantumComputing", "outputDataFormat":
        "microsoft.quantum-results.v2", "outputDataUri": "https://mystorage.blob.core.windows.net/job-00000000-0000-0000-0000-000000000001/outputData?sv=PLACEHOLDER&st=2000-01-01T00%3A00%3A00Z&se=2050-01-01T00%3A00%3A00Z&sr=b&sp=r&rscd=attachment%3B+filename%3Dazure-quantum-job-00000000-0000-0000-0000-000000000001.output.json&sig=PLACEHOLDER",
        "beginExecutionTime": null, "cancellationTime": null, "quantumComputingData":
        null, "errorData": null, "isCancelling": false, "tags": [], "name": "azure-quantum-job",
        "id": "00000000-0000-0000-0000-000000000001", "providerId": "rigetti", "target":
        "rigetti.sim.qvm", "creationTime": "2024-08-28T20:39:46.7070679+00:00", "endExecutionTime":
>>>>>>> b43e1017
        null, "costEstimate": null, "itemType": "Job"}'
    headers:
      connection:
      - keep-alive
      content-length:
<<<<<<< HEAD
      - '985'
=======
      - '1472'
>>>>>>> b43e1017
      content-type:
      - application/json; charset=utf-8
      transfer-encoding:
      - chunked
    status:
      code: 200
      message: OK
- request:
    body: null
    headers:
      Accept:
      - application/json
      Accept-Encoding:
      - gzip, deflate
      Connection:
      - keep-alive
      User-Agent:
      - testapp-azure-quantum-qsharp azsdk-python-quantum/0.0.1 Python/3.9.19 (Windows-10-10.0.22631-SP0)
    method: GET
    uri: https://eastus.quantum.azure.com/subscriptions/00000000-0000-0000-0000-000000000000/resourceGroups/myresourcegroup/providers/Microsoft.Quantum/workspaces/myworkspace/jobs/00000000-0000-0000-0000-000000000001?api-version=2022-09-12-preview&test-sequence-id=2
  response:
    body:
<<<<<<< HEAD
      string: '{"containerUri": "https://mystorage.blob.core.windows.net/job-00000000-0000-0000-0000-000000000001?sv=PLACEHOLDER&st=2024-08-15T22%3A42%3A31Z&se=2050-01-01T00%3A00%3A00Z&sr=c&sp=rcwl&sig=PLACEHOLDER&st=2024-08-15T22%3A42%3A31Z&se=2050-01-01T00%3A00%3A00Z&sr=b&sp=r&rscd=attachment%3B+filename%3Dazure-quantum-job-00000000-0000-0000-0000-000000000001.input.json&sig=PLACEHOLDER&st=2024-08-15T22%3A42%3A31Z&se=2050-01-01T00%3A00%3A00Z&sr=b&sp=r&rscd=attachment%3B+filename%3Dazure-quantum-job-00000000-0000-0000-0000-000000000001.output.json&sig=J%2BeG1PvT35kPCc1fcDuPt8Np9H%2Beg00FiAYQCtcN8os%3D",
        "beginExecutionTime": null, "cancellationTime": null, "quantumComputingData":
        null, "errorData": null, "isCancelling": false, "tags": [], "name": "azure-quantum-job",
        "id": "00000000-0000-0000-0000-000000000001", "providerId": "rigetti", "target":
        "rigetti.sim.qvm", "creationTime": "2024-08-15T22:42:30.8246039+00:00", "endExecutionTime":
=======
      string: '{"containerUri": "https://mystorage.blob.core.windows.net/job-00000000-0000-0000-0000-000000000001?sv=PLACEHOLDER&st=2000-01-01T00%3A00%3A00Z&se=2050-01-01T00%3A00%3A00Z&sr=c&sp=rcwl&sig=PLACEHOLDER",
        "inputDataUri": "https://mystorage.blob.core.windows.net/job-00000000-0000-0000-0000-000000000001/inputData?sv=PLACEHOLDER&st=2000-01-01T00%3A00%3A00Z&se=2050-01-01T00%3A00%3A00Z&sr=b&sp=r&rscd=attachment%3B+filename%3Dazure-quantum-job-00000000-0000-0000-0000-000000000001.input.json&sig=PLACEHOLDER",
        "inputDataFormat": "qir.v1", "inputParams": {"entryPoint": "ENTRYPOINT__main",
        "arguments": [], "targetCapability": "BasicExecution"}, "metadata": null,
        "sessionId": null, "status": "Waiting", "jobType": "QuantumComputing", "outputDataFormat":
        "microsoft.quantum-results.v2", "outputDataUri": "https://mystorage.blob.core.windows.net/job-00000000-0000-0000-0000-000000000001/outputData?sv=PLACEHOLDER&st=2000-01-01T00%3A00%3A00Z&se=2050-01-01T00%3A00%3A00Z&sr=b&sp=r&rscd=attachment%3B+filename%3Dazure-quantum-job-00000000-0000-0000-0000-000000000001.output.json&sig=PLACEHOLDER",
        "beginExecutionTime": null, "cancellationTime": null, "quantumComputingData":
        null, "errorData": null, "isCancelling": false, "tags": [], "name": "azure-quantum-job",
        "id": "00000000-0000-0000-0000-000000000001", "providerId": "rigetti", "target":
        "rigetti.sim.qvm", "creationTime": "2024-08-28T20:39:46.7070679+00:00", "endExecutionTime":
>>>>>>> b43e1017
        null, "costEstimate": null, "itemType": "Job"}'
    headers:
      connection:
      - keep-alive
      content-length:
<<<<<<< HEAD
      - '983'
=======
      - '1472'
>>>>>>> b43e1017
      content-type:
      - application/json; charset=utf-8
      transfer-encoding:
      - chunked
    status:
      code: 200
      message: OK
- request:
    body: null
    headers:
      Accept:
      - application/json
      Accept-Encoding:
      - gzip, deflate
      Connection:
      - keep-alive
      User-Agent:
      - testapp-azure-quantum-qsharp azsdk-python-quantum/0.0.1 Python/3.9.19 (Windows-10-10.0.22631-SP0)
    method: GET
    uri: https://eastus.quantum.azure.com/subscriptions/00000000-0000-0000-0000-000000000000/resourceGroups/myresourcegroup/providers/Microsoft.Quantum/workspaces/myworkspace/jobs/00000000-0000-0000-0000-000000000001?api-version=2022-09-12-preview&test-sequence-id=3
  response:
    body:
<<<<<<< HEAD
      string: '{"containerUri": "https://mystorage.blob.core.windows.net/job-00000000-0000-0000-0000-000000000001?sv=PLACEHOLDER&st=2024-08-15T22%3A42%3A31Z&se=2050-01-01T00%3A00%3A00Z&sr=c&sp=rcwl&sig=PLACEHOLDER&st=2024-08-15T22%3A42%3A31Z&se=2050-01-01T00%3A00%3A00Z&sr=b&sp=r&rscd=attachment%3B+filename%3Dazure-quantum-job-00000000-0000-0000-0000-000000000001.input.json&sig=PLACEHOLDER&st=2024-08-15T22%3A42%3A31Z&se=2050-01-01T00%3A00%3A00Z&sr=b&sp=r&rscd=attachment%3B+filename%3Dazure-quantum-job-00000000-0000-0000-0000-000000000001.output.json&sig=J%2BeG1PvT35kPCc1fcDuPt8Np9H%2Beg00FiAYQCtcN8os%3D",
        "beginExecutionTime": null, "cancellationTime": null, "quantumComputingData":
        null, "errorData": null, "isCancelling": false, "tags": [], "name": "azure-quantum-job",
        "id": "00000000-0000-0000-0000-000000000001", "providerId": "rigetti", "target":
        "rigetti.sim.qvm", "creationTime": "2024-08-15T22:42:30.8246039+00:00", "endExecutionTime":
=======
      string: '{"containerUri": "https://mystorage.blob.core.windows.net/job-00000000-0000-0000-0000-000000000001?sv=PLACEHOLDER&st=2000-01-01T00%3A00%3A00Z&se=2050-01-01T00%3A00%3A00Z&sr=c&sp=rcwl&sig=PLACEHOLDER",
        "inputDataUri": "https://mystorage.blob.core.windows.net/job-00000000-0000-0000-0000-000000000001/inputData?sv=PLACEHOLDER&st=2000-01-01T00%3A00%3A00Z&se=2050-01-01T00%3A00%3A00Z&sr=b&sp=r&rscd=attachment%3B+filename%3Dazure-quantum-job-00000000-0000-0000-0000-000000000001.input.json&sig=PLACEHOLDER",
        "inputDataFormat": "qir.v1", "inputParams": {"entryPoint": "ENTRYPOINT__main",
        "arguments": [], "targetCapability": "BasicExecution"}, "metadata": null,
        "sessionId": null, "status": "Waiting", "jobType": "QuantumComputing", "outputDataFormat":
        "microsoft.quantum-results.v2", "outputDataUri": "https://mystorage.blob.core.windows.net/job-00000000-0000-0000-0000-000000000001/outputData?sv=PLACEHOLDER&st=2000-01-01T00%3A00%3A00Z&se=2050-01-01T00%3A00%3A00Z&sr=b&sp=r&rscd=attachment%3B+filename%3Dazure-quantum-job-00000000-0000-0000-0000-000000000001.output.json&sig=PLACEHOLDER",
        "beginExecutionTime": null, "cancellationTime": null, "quantumComputingData":
        null, "errorData": null, "isCancelling": false, "tags": [], "name": "azure-quantum-job",
        "id": "00000000-0000-0000-0000-000000000001", "providerId": "rigetti", "target":
        "rigetti.sim.qvm", "creationTime": "2024-08-28T20:39:46.7070679+00:00", "endExecutionTime":
>>>>>>> b43e1017
        null, "costEstimate": null, "itemType": "Job"}'
    headers:
      connection:
      - keep-alive
      content-length:
<<<<<<< HEAD
      - '983'
=======
      - '1472'
>>>>>>> b43e1017
      content-type:
      - application/json; charset=utf-8
      transfer-encoding:
      - chunked
    status:
      code: 200
      message: OK
- request:
    body: null
    headers:
      Accept:
      - application/json
      Accept-Encoding:
      - gzip, deflate
      Connection:
      - keep-alive
      User-Agent:
      - testapp-azure-quantum-qsharp azsdk-python-quantum/0.0.1 Python/3.9.19 (Windows-10-10.0.22631-SP0)
    method: GET
    uri: https://eastus.quantum.azure.com/subscriptions/00000000-0000-0000-0000-000000000000/resourceGroups/myresourcegroup/providers/Microsoft.Quantum/workspaces/myworkspace/jobs/00000000-0000-0000-0000-000000000001?api-version=2022-09-12-preview&test-sequence-id=4
  response:
    body:
<<<<<<< HEAD
      string: '{"containerUri": "https://mystorage.blob.core.windows.net/job-00000000-0000-0000-0000-000000000001?sv=PLACEHOLDER&st=2024-08-15T22%3A42%3A32Z&se=2050-01-01T00%3A00%3A00Z&sr=c&sp=rcwl&sig=PLACEHOLDER&st=2024-08-15T22%3A42%3A32Z&se=2050-01-01T00%3A00%3A00Z&sr=b&sp=r&rscd=attachment%3B+filename%3Dazure-quantum-job-00000000-0000-0000-0000-000000000001.input.json&sig=PLACEHOLDER&st=2024-08-15T22%3A42%3A32Z&se=2050-01-01T00%3A00%3A00Z&sr=b&sp=r&rscd=attachment%3B+filename%3Dazure-quantum-job-00000000-0000-0000-0000-000000000001.output.json&sig=NYsc64X5UND8V0G8DAf3eYdH46Ej6j7ul9qAXl9jNUQ%3D",
        "beginExecutionTime": null, "cancellationTime": null, "quantumComputingData":
        null, "errorData": null, "isCancelling": false, "tags": [], "name": "azure-quantum-job",
        "id": "00000000-0000-0000-0000-000000000001", "providerId": "rigetti", "target":
        "rigetti.sim.qvm", "creationTime": "2024-08-15T22:42:30.8246039+00:00", "endExecutionTime":
=======
      string: '{"containerUri": "https://mystorage.blob.core.windows.net/job-00000000-0000-0000-0000-000000000001?sv=PLACEHOLDER&st=2000-01-01T00%3A00%3A00Z&se=2050-01-01T00%3A00%3A00Z&sr=c&sp=rcwl&sig=PLACEHOLDER",
        "inputDataUri": "https://mystorage.blob.core.windows.net/job-00000000-0000-0000-0000-000000000001/inputData?sv=PLACEHOLDER&st=2000-01-01T00%3A00%3A00Z&se=2050-01-01T00%3A00%3A00Z&sr=b&sp=r&rscd=attachment%3B+filename%3Dazure-quantum-job-00000000-0000-0000-0000-000000000001.input.json&sig=PLACEHOLDER",
        "inputDataFormat": "qir.v1", "inputParams": {"entryPoint": "ENTRYPOINT__main",
        "arguments": [], "targetCapability": "BasicExecution"}, "metadata": null,
        "sessionId": null, "status": "Waiting", "jobType": "QuantumComputing", "outputDataFormat":
        "microsoft.quantum-results.v2", "outputDataUri": "https://mystorage.blob.core.windows.net/job-00000000-0000-0000-0000-000000000001/outputData?sv=PLACEHOLDER&st=2000-01-01T00%3A00%3A00Z&se=2050-01-01T00%3A00%3A00Z&sr=b&sp=r&rscd=attachment%3B+filename%3Dazure-quantum-job-00000000-0000-0000-0000-000000000001.output.json&sig=PLACEHOLDER",
        "beginExecutionTime": null, "cancellationTime": null, "quantumComputingData":
        null, "errorData": null, "isCancelling": false, "tags": [], "name": "azure-quantum-job",
        "id": "00000000-0000-0000-0000-000000000001", "providerId": "rigetti", "target":
        "rigetti.sim.qvm", "creationTime": "2024-08-28T20:39:46.7070679+00:00", "endExecutionTime":
>>>>>>> b43e1017
        null, "costEstimate": null, "itemType": "Job"}'
    headers:
      connection:
      - keep-alive
      content-length:
<<<<<<< HEAD
      - '979'
=======
      - '1472'
>>>>>>> b43e1017
      content-type:
      - application/json; charset=utf-8
      transfer-encoding:
      - chunked
    status:
      code: 200
      message: OK
- request:
    body: null
    headers:
      Accept:
      - application/json
      Accept-Encoding:
      - gzip, deflate
      Connection:
      - keep-alive
      User-Agent:
      - testapp-azure-quantum-qsharp azsdk-python-quantum/0.0.1 Python/3.9.19 (Windows-10-10.0.22631-SP0)
    method: GET
    uri: https://eastus.quantum.azure.com/subscriptions/00000000-0000-0000-0000-000000000000/resourceGroups/myresourcegroup/providers/Microsoft.Quantum/workspaces/myworkspace/jobs/00000000-0000-0000-0000-000000000001?api-version=2022-09-12-preview&test-sequence-id=5
  response:
    body:
<<<<<<< HEAD
      string: '{"containerUri": "https://mystorage.blob.core.windows.net/job-00000000-0000-0000-0000-000000000001?sv=PLACEHOLDER&st=2024-08-15T22%3A42%3A32Z&se=2050-01-01T00%3A00%3A00Z&sr=c&sp=rcwl&sig=PLACEHOLDER&st=2024-08-15T22%3A42%3A32Z&se=2050-01-01T00%3A00%3A00Z&sr=b&sp=r&rscd=attachment%3B+filename%3Dazure-quantum-job-00000000-0000-0000-0000-000000000001.input.json&sig=PLACEHOLDER&st=2024-08-15T22%3A42%3A32Z&se=2050-01-01T00%3A00%3A00Z&sr=b&sp=r&rscd=attachment%3B+filename%3Dazure-quantum-job-00000000-0000-0000-0000-000000000001.output.json&sig=NYsc64X5UND8V0G8DAf3eYdH46Ej6j7ul9qAXl9jNUQ%3D",
        "beginExecutionTime": null, "cancellationTime": null, "quantumComputingData":
        null, "errorData": null, "isCancelling": false, "tags": [], "name": "azure-quantum-job",
        "id": "00000000-0000-0000-0000-000000000001", "providerId": "rigetti", "target":
        "rigetti.sim.qvm", "creationTime": "2024-08-15T22:42:30.8246039+00:00", "endExecutionTime":
=======
      string: '{"containerUri": "https://mystorage.blob.core.windows.net/job-00000000-0000-0000-0000-000000000001?sv=PLACEHOLDER&st=2000-01-01T00%3A00%3A00Z&se=2050-01-01T00%3A00%3A00Z&sr=c&sp=rcwl&sig=PLACEHOLDER",
        "inputDataUri": "https://mystorage.blob.core.windows.net/job-00000000-0000-0000-0000-000000000001/inputData?sv=PLACEHOLDER&st=2000-01-01T00%3A00%3A00Z&se=2050-01-01T00%3A00%3A00Z&sr=b&sp=r&rscd=attachment%3B+filename%3Dazure-quantum-job-00000000-0000-0000-0000-000000000001.input.json&sig=PLACEHOLDER",
        "inputDataFormat": "qir.v1", "inputParams": {"entryPoint": "ENTRYPOINT__main",
        "arguments": [], "targetCapability": "BasicExecution"}, "metadata": null,
        "sessionId": null, "status": "Waiting", "jobType": "QuantumComputing", "outputDataFormat":
        "microsoft.quantum-results.v2", "outputDataUri": "https://mystorage.blob.core.windows.net/job-00000000-0000-0000-0000-000000000001/outputData?sv=PLACEHOLDER&st=2000-01-01T00%3A00%3A00Z&se=2050-01-01T00%3A00%3A00Z&sr=b&sp=r&rscd=attachment%3B+filename%3Dazure-quantum-job-00000000-0000-0000-0000-000000000001.output.json&sig=PLACEHOLDER",
        "beginExecutionTime": null, "cancellationTime": null, "quantumComputingData":
        null, "errorData": null, "isCancelling": false, "tags": [], "name": "azure-quantum-job",
        "id": "00000000-0000-0000-0000-000000000001", "providerId": "rigetti", "target":
        "rigetti.sim.qvm", "creationTime": "2024-08-28T20:39:46.7070679+00:00", "endExecutionTime":
>>>>>>> b43e1017
        null, "costEstimate": null, "itemType": "Job"}'
    headers:
      connection:
      - keep-alive
      content-length:
<<<<<<< HEAD
      - '979'
=======
      - '1472'
>>>>>>> b43e1017
      content-type:
      - application/json; charset=utf-8
      transfer-encoding:
      - chunked
    status:
      code: 200
      message: OK
- request:
    body: null
    headers:
      Accept:
      - application/json
      Accept-Encoding:
      - gzip, deflate
      Connection:
      - keep-alive
      User-Agent:
      - testapp-azure-quantum-qsharp azsdk-python-quantum/0.0.1 Python/3.9.19 (Windows-10-10.0.22631-SP0)
    method: GET
    uri: https://eastus.quantum.azure.com/subscriptions/00000000-0000-0000-0000-000000000000/resourceGroups/myresourcegroup/providers/Microsoft.Quantum/workspaces/myworkspace/jobs/00000000-0000-0000-0000-000000000001?api-version=2022-09-12-preview&test-sequence-id=6
  response:
    body:
<<<<<<< HEAD
      string: '{"containerUri": "https://mystorage.blob.core.windows.net/job-00000000-0000-0000-0000-000000000001?sv=PLACEHOLDER&st=2024-08-15T22%3A42%3A33Z&se=2050-01-01T00%3A00%3A00Z&sr=c&sp=rcwl&sig=PLACEHOLDER&st=2024-08-15T22%3A42%3A33Z&se=2050-01-01T00%3A00%3A00Z&sr=b&sp=r&rscd=attachment%3B+filename%3Dazure-quantum-job-00000000-0000-0000-0000-000000000001.input.json&sig=PLACEHOLDER&st=2024-08-15T22%3A42%3A33Z&se=2050-01-01T00%3A00%3A00Z&sr=b&sp=r&rscd=attachment%3B+filename%3Dazure-quantum-job-00000000-0000-0000-0000-000000000001.output.json&sig=8YEkTWZQ694a4Iuf2FumDfV7H8wB2OIUfLnomfZPyXg%3D",
        "beginExecutionTime": null, "cancellationTime": null, "quantumComputingData":
        {"count": 1}, "errorData": null, "isCancelling": false, "tags": [], "name":
        "azure-quantum-job", "id": "00000000-0000-0000-0000-000000000001", "providerId":
        "rigetti", "target": "rigetti.sim.qvm", "creationTime": "2024-08-15T22:42:30.8246039+00:00",
=======
      string: '{"containerUri": "https://mystorage.blob.core.windows.net/job-00000000-0000-0000-0000-000000000001?sv=PLACEHOLDER&st=2000-01-01T00%3A00%3A00Z&se=2050-01-01T00%3A00%3A00Z&sr=c&sp=rcwl&sig=PLACEHOLDER",
        "inputDataUri": "https://mystorage.blob.core.windows.net/job-00000000-0000-0000-0000-000000000001/inputData?sv=PLACEHOLDER&st=2000-01-01T00%3A00%3A00Z&se=2050-01-01T00%3A00%3A00Z&sr=b&sp=r&rscd=attachment%3B+filename%3Dazure-quantum-job-00000000-0000-0000-0000-000000000001.input.json&sig=PLACEHOLDER",
        "inputDataFormat": "qir.v1", "inputParams": {"entryPoint": "ENTRYPOINT__main",
        "arguments": [], "targetCapability": "BasicExecution"}, "metadata": null,
        "sessionId": null, "status": "Waiting", "jobType": "QuantumComputing", "outputDataFormat":
        "microsoft.quantum-results.v2", "outputDataUri": "https://mystorage.blob.core.windows.net/job-00000000-0000-0000-0000-000000000001/outputData?sv=PLACEHOLDER&st=2000-01-01T00%3A00%3A00Z&se=2050-01-01T00%3A00%3A00Z&sr=b&sp=r&rscd=attachment%3B+filename%3Dazure-quantum-job-00000000-0000-0000-0000-000000000001.output.json&sig=PLACEHOLDER",
        "beginExecutionTime": null, "cancellationTime": null, "quantumComputingData":
        {"count": 1}, "errorData": null, "isCancelling": false, "tags": [], "name":
        "azure-quantum-job", "id": "00000000-0000-0000-0000-000000000001", "providerId":
        "rigetti", "target": "rigetti.sim.qvm", "creationTime": "2024-08-28T20:39:46.7070679+00:00",
>>>>>>> b43e1017
        "endExecutionTime": null, "costEstimate": null, "itemType": "Job"}'
    headers:
      connection:
      - keep-alive
      content-length:
<<<<<<< HEAD
      - '987'
=======
      - '1480'
>>>>>>> b43e1017
      content-type:
      - application/json; charset=utf-8
      transfer-encoding:
      - chunked
    status:
      code: 200
      message: OK
- request:
    body: null
    headers:
      Accept:
      - application/json
      Accept-Encoding:
      - gzip, deflate
      Connection:
      - keep-alive
      User-Agent:
      - testapp-azure-quantum-qsharp azsdk-python-quantum/0.0.1 Python/3.9.19 (Windows-10-10.0.22631-SP0)
    method: GET
    uri: https://eastus.quantum.azure.com/subscriptions/00000000-0000-0000-0000-000000000000/resourceGroups/myresourcegroup/providers/Microsoft.Quantum/workspaces/myworkspace/jobs/00000000-0000-0000-0000-000000000001?api-version=2022-09-12-preview&test-sequence-id=7
  response:
    body:
<<<<<<< HEAD
      string: '{"containerUri": "https://mystorage.blob.core.windows.net/job-00000000-0000-0000-0000-000000000001?sv=PLACEHOLDER&st=2024-08-15T22%3A42%3A35Z&se=2050-01-01T00%3A00%3A00Z&sr=c&sp=rcwl&sig=PLACEHOLDER&st=2024-08-15T22%3A42%3A35Z&se=2050-01-01T00%3A00%3A00Z&sr=b&sp=r&rscd=attachment%3B+filename%3Dazure-quantum-job-00000000-0000-0000-0000-000000000001.input.json&sig=PLACEHOLDER&st=2024-08-15T22%3A42%3A35Z&se=2050-01-01T00%3A00%3A00Z&sr=b&sp=r&rscd=attachment%3B+filename%3Dazure-quantum-job-00000000-0000-0000-0000-000000000001.output.json&sig=KpQ5Xy46eDbV6Q8dsJDHP%2F%2BkyjCD96ThnId0mN1zxnY%3D",
        "beginExecutionTime": null, "cancellationTime": null, "quantumComputingData":
        {"count": 1}, "errorData": null, "isCancelling": false, "tags": [], "name":
        "azure-quantum-job", "id": "00000000-0000-0000-0000-000000000001", "providerId":
        "rigetti", "target": "rigetti.sim.qvm", "creationTime": "2024-08-15T22:42:30.8246039+00:00",
=======
      string: '{"containerUri": "https://mystorage.blob.core.windows.net/job-00000000-0000-0000-0000-000000000001?sv=PLACEHOLDER&st=2000-01-01T00%3A00%3A00Z&se=2050-01-01T00%3A00%3A00Z&sr=c&sp=rcwl&sig=PLACEHOLDER",
        "inputDataUri": "https://mystorage.blob.core.windows.net/job-00000000-0000-0000-0000-000000000001/inputData?sv=PLACEHOLDER&st=2000-01-01T00%3A00%3A00Z&se=2050-01-01T00%3A00%3A00Z&sr=b&sp=r&rscd=attachment%3B+filename%3Dazure-quantum-job-00000000-0000-0000-0000-000000000001.input.json&sig=PLACEHOLDER",
        "inputDataFormat": "qir.v1", "inputParams": {"entryPoint": "ENTRYPOINT__main",
        "arguments": [], "targetCapability": "BasicExecution"}, "metadata": null,
        "sessionId": null, "status": "Waiting", "jobType": "QuantumComputing", "outputDataFormat":
        "microsoft.quantum-results.v2", "outputDataUri": "https://mystorage.blob.core.windows.net/job-00000000-0000-0000-0000-000000000001/outputData?sv=PLACEHOLDER&st=2000-01-01T00%3A00%3A00Z&se=2050-01-01T00%3A00%3A00Z&sr=b&sp=r&rscd=attachment%3B+filename%3Dazure-quantum-job-00000000-0000-0000-0000-000000000001.output.json&sig=PLACEHOLDER",
        "beginExecutionTime": null, "cancellationTime": null, "quantumComputingData":
        {"count": 1}, "errorData": null, "isCancelling": false, "tags": [], "name":
        "azure-quantum-job", "id": "00000000-0000-0000-0000-000000000001", "providerId":
        "rigetti", "target": "rigetti.sim.qvm", "creationTime": "2024-08-28T20:39:46.7070679+00:00",
>>>>>>> b43e1017
        "endExecutionTime": null, "costEstimate": null, "itemType": "Job"}'
    headers:
      connection:
      - keep-alive
      content-length:
<<<<<<< HEAD
      - '991'
=======
      - '1480'
>>>>>>> b43e1017
      content-type:
      - application/json; charset=utf-8
      transfer-encoding:
      - chunked
    status:
      code: 200
      message: OK
- request:
    body: null
    headers:
      Accept:
      - application/json
      Accept-Encoding:
      - gzip, deflate
      Connection:
      - keep-alive
      User-Agent:
      - testapp-azure-quantum-qsharp azsdk-python-quantum/0.0.1 Python/3.9.19 (Windows-10-10.0.22631-SP0)
    method: GET
    uri: https://eastus.quantum.azure.com/subscriptions/00000000-0000-0000-0000-000000000000/resourceGroups/myresourcegroup/providers/Microsoft.Quantum/workspaces/myworkspace/jobs/00000000-0000-0000-0000-000000000001?api-version=2022-09-12-preview&test-sequence-id=8
  response:
    body:
<<<<<<< HEAD
      string: '{"containerUri": "https://mystorage.blob.core.windows.net/job-00000000-0000-0000-0000-000000000001?sv=PLACEHOLDER&st=2024-08-15T22%3A42%3A37Z&se=2050-01-01T00%3A00%3A00Z&sr=c&sp=rcwl&sig=PLACEHOLDER&st=2024-08-15T22%3A42%3A37Z&se=2050-01-01T00%3A00%3A00Z&sr=b&sp=r&rscd=attachment%3B+filename%3Dazure-quantum-job-00000000-0000-0000-0000-000000000001.input.json&sig=PLACEHOLDER&st=2024-08-15T22%3A42%3A37Z&se=2050-01-01T00%3A00%3A00Z&sr=b&sp=r&rscd=attachment%3B+filename%3Dazure-quantum-job-00000000-0000-0000-0000-000000000001.output.json&sig=HNMd6MaLMRBLVAc4fcUXw%2BBj%2B6P5JrLLddYK27C0%2B1A%3D",
        "beginExecutionTime": "2024-08-15T22:42:35.9932632Z", "cancellationTime":
        null, "quantumComputingData": {"count": 1}, "errorData": null, "isCancelling":
        false, "tags": [], "name": "azure-quantum-job", "id": "00000000-0000-0000-0000-000000000001",
        "providerId": "rigetti", "target": "rigetti.sim.qvm", "creationTime": "2024-08-15T22:42:30.8246039+00:00",
        "endExecutionTime": null, "costEstimate": null, "itemType": "Job"}'
    headers:
      connection:
      - keep-alive
      content-length:
      - '1019'
      content-type:
      - application/json; charset=utf-8
      transfer-encoding:
      - chunked
    status:
      code: 200
      message: OK
- request:
    body: null
    headers:
      Accept:
      - application/json
      Accept-Encoding:
      - gzip, deflate
      Connection:
      - keep-alive
      User-Agent:
      - testapp-azure-quantum-qsharp azsdk-python-quantum/1.2.4 Python/3.9.19 (Windows-10-10.0.22631-SP0)
    method: GET
    uri: https://eastus.quantum.azure.com/subscriptions/00000000-0000-0000-0000-000000000000/resourceGroups/myresourcegroup/providers/Microsoft.Quantum/workspaces/myworkspace/jobs/00000000-0000-0000-0000-000000000001?api-version=2022-09-12-preview&test-sequence-id=9
  response:
    body:
      string: '{"containerUri": "https://mystorage.blob.core.windows.net/job-00000000-0000-0000-0000-000000000001?sv=PLACEHOLDER&st=2024-08-15T22%3A42%3A41Z&se=2050-01-01T00%3A00%3A00Z&sr=c&sp=rcwl&sig=PLACEHOLDER&st=2024-08-15T22%3A42%3A41Z&se=2050-01-01T00%3A00%3A00Z&sr=b&sp=r&rscd=attachment%3B+filename%3Dazure-quantum-job-00000000-0000-0000-0000-000000000001.input.json&sig=PLACEHOLDER&st=2024-08-15T22%3A42%3A41Z&se=2050-01-01T00%3A00%3A00Z&sr=b&sp=r&rscd=attachment%3B+filename%3Dazure-quantum-job-00000000-0000-0000-0000-000000000001.output.json&sig=8Dc7J2qq980EOXnu7USv9UgI%2BA1PR4ak5WBhH5MuB9o%3D",
        "beginExecutionTime": "2024-08-15T22:42:35.9932632Z", "cancellationTime":
        null, "quantumComputingData": {"count": 1}, "errorData": null, "isCancelling":
        false, "tags": [], "name": "azure-quantum-job", "id": "00000000-0000-0000-0000-000000000001",
        "providerId": "rigetti", "target": "rigetti.sim.qvm", "creationTime": "2024-08-15T22:42:30.8246039+00:00",
        "endExecutionTime": "2024-08-15T22:42:36.9166434Z", "costEstimate": {"currencyCode":
=======
      string: '{"containerUri": "https://mystorage.blob.core.windows.net/job-00000000-0000-0000-0000-000000000001?sv=PLACEHOLDER&st=2000-01-01T00%3A00%3A00Z&se=2050-01-01T00%3A00%3A00Z&sr=c&sp=rcwl&sig=PLACEHOLDER",
        "inputDataUri": "https://mystorage.blob.core.windows.net/job-00000000-0000-0000-0000-000000000001/inputData?sv=PLACEHOLDER&st=2000-01-01T00%3A00%3A00Z&se=2050-01-01T00%3A00%3A00Z&sr=b&sp=r&rscd=attachment%3B+filename%3Dazure-quantum-job-00000000-0000-0000-0000-000000000001.input.json&sig=PLACEHOLDER",
        "inputDataFormat": "qir.v1", "inputParams": {"entryPoint": "ENTRYPOINT__main",
        "arguments": [], "targetCapability": "BasicExecution"}, "metadata": null,
        "sessionId": null, "status": "Executing", "jobType": "QuantumComputing", "outputDataFormat":
        "microsoft.quantum-results.v2", "outputDataUri": "https://mystorage.blob.core.windows.net/job-00000000-0000-0000-0000-000000000001/outputData?sv=PLACEHOLDER&st=2000-01-01T00%3A00%3A00Z&se=2050-01-01T00%3A00%3A00Z&sr=b&sp=r&rscd=attachment%3B+filename%3Dazure-quantum-job-00000000-0000-0000-0000-000000000001.output.json&sig=PLACEHOLDER",
        "beginExecutionTime": "2024-08-28T20:39:52.2733021Z", "cancellationTime":
        null, "quantumComputingData": {"count": 1}, "errorData": null, "isCancelling":
        false, "tags": [], "name": "azure-quantum-job", "id": "00000000-0000-0000-0000-000000000001",
        "providerId": "rigetti", "target": "rigetti.sim.qvm", "creationTime": "2024-08-28T20:39:46.7070679+00:00",
        "endExecutionTime": null, "costEstimate": null, "itemType": "Job"}'
    headers:
      connection:
      - keep-alive
      content-length:
      - '1508'
      content-type:
      - application/json; charset=utf-8
      transfer-encoding:
      - chunked
    status:
      code: 200
      message: OK
- request:
    body: null
    headers:
      Accept:
      - application/json
      Accept-Encoding:
      - gzip, deflate
      Connection:
      - keep-alive
      User-Agent:
      - testapp-azure-quantum-qsharp azsdk-python-quantum/0.0.1 Python/3.9.19 (Windows-10-10.0.22631-SP0)
    method: GET
    uri: https://eastus.quantum.azure.com/subscriptions/00000000-0000-0000-0000-000000000000/resourceGroups/myresourcegroup/providers/Microsoft.Quantum/workspaces/myworkspace/jobs/00000000-0000-0000-0000-000000000001?api-version=2022-09-12-preview&test-sequence-id=9
  response:
    body:
      string: '{"containerUri": "https://mystorage.blob.core.windows.net/job-00000000-0000-0000-0000-000000000001?sv=PLACEHOLDER&st=2000-01-01T00%3A00%3A00Z&se=2050-01-01T00%3A00%3A00Z&sr=c&sp=rcwl&sig=PLACEHOLDER",
        "inputDataUri": "https://mystorage.blob.core.windows.net/job-00000000-0000-0000-0000-000000000001/inputData?sv=PLACEHOLDER&st=2000-01-01T00%3A00%3A00Z&se=2050-01-01T00%3A00%3A00Z&sr=b&sp=r&rscd=attachment%3B+filename%3Dazure-quantum-job-00000000-0000-0000-0000-000000000001.input.json&sig=PLACEHOLDER",
        "inputDataFormat": "qir.v1", "inputParams": {"entryPoint": "ENTRYPOINT__main",
        "arguments": [], "targetCapability": "BasicExecution"}, "metadata": null,
        "sessionId": null, "status": "Succeeded", "jobType": "QuantumComputing", "outputDataFormat":
        "microsoft.quantum-results.v2", "outputDataUri": "https://mystorage.blob.core.windows.net/job-00000000-0000-0000-0000-000000000001/outputData?sv=PLACEHOLDER&st=2000-01-01T00%3A00%3A00Z&se=2050-01-01T00%3A00%3A00Z&sr=b&sp=r&rscd=attachment%3B+filename%3Dazure-quantum-job-00000000-0000-0000-0000-000000000001.output.json&sig=PLACEHOLDER",
        "beginExecutionTime": "2024-08-28T20:39:52.2733021Z", "cancellationTime":
        null, "quantumComputingData": {"count": 1}, "errorData": null, "isCancelling":
        false, "tags": [], "name": "azure-quantum-job", "id": "00000000-0000-0000-0000-000000000001",
        "providerId": "rigetti", "target": "rigetti.sim.qvm", "creationTime": "2024-08-28T20:39:46.7070679+00:00",
        "endExecutionTime": "2024-08-28T20:39:53.0867319Z", "costEstimate": {"currencyCode":
>>>>>>> b43e1017
        "USD", "events": [{"dimensionId": "qpu_time_centiseconds", "dimensionName":
        "QPU Execution Time", "measureUnit": "10ms (rounded up)", "amountBilled":
        0.0, "amountConsumed": 0.0, "unitPrice": 0.0}], "estimatedTotal": 0.0}, "itemType":
        "Job"}'
    headers:
      connection:
      - keep-alive
      content-length:
<<<<<<< HEAD
      - '1274'
=======
      - '1767'
>>>>>>> b43e1017
      content-type:
      - application/json; charset=utf-8
      transfer-encoding:
      - chunked
    status:
      code: 200
      message: OK
- request:
    body: null
    headers:
      Accept:
      - application/json
      Accept-Encoding:
      - gzip, deflate
      Connection:
      - keep-alive
      User-Agent:
      - testapp-azure-quantum-qsharp azsdk-python-quantum/0.0.1 Python/3.9.19 (Windows-10-10.0.22631-SP0)
    method: GET
    uri: https://eastus.quantum.azure.com/subscriptions/00000000-0000-0000-0000-000000000000/resourceGroups/myresourcegroup/providers/Microsoft.Quantum/workspaces/myworkspace/jobs/00000000-0000-0000-0000-000000000001?api-version=2022-09-12-preview&test-sequence-id=10
  response:
    body:
<<<<<<< HEAD
      string: '{"containerUri": "https://mystorage.blob.core.windows.net/job-00000000-0000-0000-0000-000000000001?sv=PLACEHOLDER&st=2024-08-15T22%3A42%3A41Z&se=2050-01-01T00%3A00%3A00Z&sr=c&sp=rcwl&sig=PLACEHOLDER&st=2024-08-15T22%3A42%3A41Z&se=2050-01-01T00%3A00%3A00Z&sr=b&sp=r&rscd=attachment%3B+filename%3Dazure-quantum-job-00000000-0000-0000-0000-000000000001.input.json&sig=PLACEHOLDER&st=2024-08-15T22%3A42%3A41Z&se=2050-01-01T00%3A00%3A00Z&sr=b&sp=r&rscd=attachment%3B+filename%3Dazure-quantum-job-00000000-0000-0000-0000-000000000001.output.json&sig=8Dc7J2qq980EOXnu7USv9UgI%2BA1PR4ak5WBhH5MuB9o%3D",
        "beginExecutionTime": "2024-08-15T22:42:35.9932632Z", "cancellationTime":
        null, "quantumComputingData": {"count": 1}, "errorData": null, "isCancelling":
        false, "tags": [], "name": "azure-quantum-job", "id": "00000000-0000-0000-0000-000000000001",
        "providerId": "rigetti", "target": "rigetti.sim.qvm", "creationTime": "2024-08-15T22:42:30.8246039+00:00",
        "endExecutionTime": "2024-08-15T22:42:36.9166434Z", "costEstimate": {"currencyCode":
=======
      string: '{"containerUri": "https://mystorage.blob.core.windows.net/job-00000000-0000-0000-0000-000000000001?sv=PLACEHOLDER&st=2000-01-01T00%3A00%3A00Z&se=2050-01-01T00%3A00%3A00Z&sr=c&sp=rcwl&sig=PLACEHOLDER",
        "inputDataUri": "https://mystorage.blob.core.windows.net/job-00000000-0000-0000-0000-000000000001/inputData?sv=PLACEHOLDER&st=2000-01-01T00%3A00%3A00Z&se=2050-01-01T00%3A00%3A00Z&sr=b&sp=r&rscd=attachment%3B+filename%3Dazure-quantum-job-00000000-0000-0000-0000-000000000001.input.json&sig=PLACEHOLDER",
        "inputDataFormat": "qir.v1", "inputParams": {"entryPoint": "ENTRYPOINT__main",
        "arguments": [], "targetCapability": "BasicExecution"}, "metadata": null,
        "sessionId": null, "status": "Succeeded", "jobType": "QuantumComputing", "outputDataFormat":
        "microsoft.quantum-results.v2", "outputDataUri": "https://mystorage.blob.core.windows.net/job-00000000-0000-0000-0000-000000000001/outputData?sv=PLACEHOLDER&st=2000-01-01T00%3A00%3A00Z&se=2050-01-01T00%3A00%3A00Z&sr=b&sp=r&rscd=attachment%3B+filename%3Dazure-quantum-job-00000000-0000-0000-0000-000000000001.output.json&sig=PLACEHOLDER",
        "beginExecutionTime": "2024-08-28T20:39:52.2733021Z", "cancellationTime":
        null, "quantumComputingData": {"count": 1}, "errorData": null, "isCancelling":
        false, "tags": [], "name": "azure-quantum-job", "id": "00000000-0000-0000-0000-000000000001",
        "providerId": "rigetti", "target": "rigetti.sim.qvm", "creationTime": "2024-08-28T20:39:46.7070679+00:00",
        "endExecutionTime": "2024-08-28T20:39:53.0867319Z", "costEstimate": {"currencyCode":
>>>>>>> b43e1017
        "USD", "events": [{"dimensionId": "qpu_time_centiseconds", "dimensionName":
        "QPU Execution Time", "measureUnit": "10ms (rounded up)", "amountBilled":
        0.0, "amountConsumed": 0.0, "unitPrice": 0.0}], "estimatedTotal": 0.0}, "itemType":
        "Job"}'
    headers:
      connection:
      - keep-alive
      content-length:
<<<<<<< HEAD
      - '1274'
=======
      - '1767'
>>>>>>> b43e1017
      content-type:
      - application/json; charset=utf-8
      transfer-encoding:
      - chunked
    status:
      code: 200
      message: OK
- request:
    body: null
    headers:
      Accept:
      - application/xml
      Accept-Encoding:
      - gzip, deflate
      Connection:
      - keep-alive
      User-Agent:
      - azsdk-python-storage-blob/12.20.0 Python/3.9.19 (Windows-10-10.0.22631-SP0)
      x-ms-date:
<<<<<<< HEAD
      - Thu, 15 Aug 2024 22:42:40 GMT
=======
      - Wed, 28 Aug 2024 20:39:56 GMT
>>>>>>> b43e1017
      x-ms-range:
      - bytes=0-33554431
      x-ms-version:
      - '2024-05-04'
    method: GET
<<<<<<< HEAD
    uri: https://mystorage.blob.core.windows.net/job-00000000-0000-0000-0000-000000000001/outputData?sv=PLACEHOLDER&st=2024-08-15T22%3A42%3A41Z&se=2050-01-01T00%3A00%3A00Z&sr=b&sp=r&rscd=attachment%3B%20filename%3Dazure-quantum-job-00000000-0000-0000-0000-000000000001.output.json&sig=8Dc7J2qq980EOXnu7USv9UgI%2BA1PR4ak5WBhH5MuB9o%3D
=======
    uri: https://mystorage.blob.core.windows.net/job-00000000-0000-0000-0000-000000000001/outputData?sv=PLACEHOLDER&st=2000-01-01T00%3A00%3A00Z&se=2050-01-01T00%3A00%3A00Z&sr=b&sp=r&rscd=attachment%3B%20filename%3Dazure-quantum-job-00000000-0000-0000-0000-000000000001.output.json&sig=PLACEHOLDER
>>>>>>> b43e1017
  response:
    body:
      string: '{"DataFormat": "microsoft.quantum-results.v2", "Results": [{"Histogram":
        [{"Outcome": {"Item1": 0, "Item2": 0}, "Display": "(0, 0)", "Count": 1}],
        "Shots": [{"Item1": 0, "Item2": 0}]}]}'
    headers:
      accept-ranges:
      - bytes
      content-length:
      - '185'
      content-range:
      - bytes 0-167/168
      content-type:
      - application/octet-stream
      x-ms-blob-content-md5:
      - DuQmVX4i2hx+T/WdhjY5cg==
      x-ms-blob-type:
      - BlockBlob
      x-ms-creation-time:
<<<<<<< HEAD
      - Thu, 15 Aug 2024 22:42:38 GMT
=======
      - Wed, 28 Aug 2024 20:39:53 GMT
>>>>>>> b43e1017
      x-ms-lease-state:
      - available
      x-ms-lease-status:
      - unlocked
      x-ms-server-encrypted:
      - 'true'
      x-ms-version:
      - '2024-05-04'
    status:
      code: 206
      message: Partial Content
- request:
    body: null
    headers:
      Accept:
      - application/xml
      Accept-Encoding:
      - gzip, deflate
      Connection:
      - keep-alive
      User-Agent:
      - azsdk-python-storage-blob/12.20.0 Python/3.9.19 (Windows-10-10.0.22631-SP0)
      x-ms-date:
<<<<<<< HEAD
      - Thu, 15 Aug 2024 22:42:41 GMT
=======
      - Wed, 28 Aug 2024 20:39:56 GMT
>>>>>>> b43e1017
      x-ms-range:
      - bytes=0-33554431
      x-ms-version:
      - '2024-05-04'
    method: GET
<<<<<<< HEAD
    uri: https://mystorage.blob.core.windows.net/job-00000000-0000-0000-0000-000000000001/outputData?sv=PLACEHOLDER&st=2024-08-15T22%3A42%3A41Z&se=2050-01-01T00%3A00%3A00Z&sr=b&sp=r&rscd=attachment%3B%20filename%3Dazure-quantum-job-00000000-0000-0000-0000-000000000001.output.json&sig=8Dc7J2qq980EOXnu7USv9UgI%2BA1PR4ak5WBhH5MuB9o%3D
=======
    uri: https://mystorage.blob.core.windows.net/job-00000000-0000-0000-0000-000000000001/outputData?sv=PLACEHOLDER&st=2000-01-01T00%3A00%3A00Z&se=2050-01-01T00%3A00%3A00Z&sr=b&sp=r&rscd=attachment%3B%20filename%3Dazure-quantum-job-00000000-0000-0000-0000-000000000001.output.json&sig=PLACEHOLDER
>>>>>>> b43e1017
  response:
    body:
      string: '{"DataFormat": "microsoft.quantum-results.v2", "Results": [{"Histogram":
        [{"Outcome": {"Item1": 0, "Item2": 0}, "Display": "(0, 0)", "Count": 1}],
        "Shots": [{"Item1": 0, "Item2": 0}]}]}'
    headers:
      accept-ranges:
      - bytes
      content-length:
      - '185'
      content-range:
      - bytes 0-167/168
      content-type:
      - application/octet-stream
      x-ms-blob-content-md5:
      - DuQmVX4i2hx+T/WdhjY5cg==
      x-ms-blob-type:
      - BlockBlob
      x-ms-creation-time:
<<<<<<< HEAD
      - Thu, 15 Aug 2024 22:42:38 GMT
=======
      - Wed, 28 Aug 2024 20:39:53 GMT
>>>>>>> b43e1017
      x-ms-lease-state:
      - available
      x-ms-lease-status:
      - unlocked
      x-ms-server-encrypted:
      - 'true'
      x-ms-version:
      - '2024-05-04'
    status:
      code: 206
      message: Partial Content
- request:
    body: null
    headers:
      Accept:
      - application/xml
      Accept-Encoding:
      - gzip, deflate
      Connection:
      - keep-alive
      User-Agent:
      - azsdk-python-storage-blob/12.20.0 Python/3.9.19 (Windows-10-10.0.22631-SP0)
      x-ms-date:
<<<<<<< HEAD
      - Thu, 15 Aug 2024 22:42:41 GMT
=======
      - Wed, 28 Aug 2024 20:39:56 GMT
>>>>>>> b43e1017
      x-ms-range:
      - bytes=0-33554431
      x-ms-version:
      - '2024-05-04'
    method: GET
<<<<<<< HEAD
    uri: https://mystorage.blob.core.windows.net/job-00000000-0000-0000-0000-000000000001/outputData?sv=PLACEHOLDER&st=2024-08-15T22%3A42%3A41Z&se=2050-01-01T00%3A00%3A00Z&sr=b&sp=r&rscd=attachment%3B%20filename%3Dazure-quantum-job-00000000-0000-0000-0000-000000000001.output.json&sig=8Dc7J2qq980EOXnu7USv9UgI%2BA1PR4ak5WBhH5MuB9o%3D
=======
    uri: https://mystorage.blob.core.windows.net/job-00000000-0000-0000-0000-000000000001/outputData?sv=PLACEHOLDER&st=2000-01-01T00%3A00%3A00Z&se=2050-01-01T00%3A00%3A00Z&sr=b&sp=r&rscd=attachment%3B%20filename%3Dazure-quantum-job-00000000-0000-0000-0000-000000000001.output.json&sig=PLACEHOLDER
>>>>>>> b43e1017
  response:
    body:
      string: '{"DataFormat": "microsoft.quantum-results.v2", "Results": [{"Histogram":
        [{"Outcome": {"Item1": 0, "Item2": 0}, "Display": "(0, 0)", "Count": 1}],
        "Shots": [{"Item1": 0, "Item2": 0}]}]}'
    headers:
      accept-ranges:
      - bytes
      content-length:
      - '185'
      content-range:
      - bytes 0-167/168
      content-type:
      - application/octet-stream
      x-ms-blob-content-md5:
      - DuQmVX4i2hx+T/WdhjY5cg==
      x-ms-blob-type:
      - BlockBlob
      x-ms-creation-time:
<<<<<<< HEAD
      - Thu, 15 Aug 2024 22:42:38 GMT
=======
      - Wed, 28 Aug 2024 20:39:53 GMT
>>>>>>> b43e1017
      x-ms-lease-state:
      - available
      x-ms-lease-status:
      - unlocked
      x-ms-server-encrypted:
      - 'true'
      x-ms-version:
      - '2024-05-04'
    status:
      code: 206
      message: Partial Content
version: 1<|MERGE_RESOLUTION|>--- conflicted
+++ resolved
@@ -68,13 +68,8 @@
     uri: https://login.microsoftonline.com/00000000-0000-0000-0000-000000000000/oauth2/v2.0/token
   response:
     body:
-<<<<<<< HEAD
-      string: '{"token_type": "Bearer", "expires_in": 1755297747, "ext_expires_in":
-        1755297747, "refresh_in": 31536000, "access_token": "PLACEHOLDER"}'
-=======
       string: '{"token_type": "Bearer", "expires_in": 1756413584, "ext_expires_in":
         1756413584, "refresh_in": 31536000, "access_token": "PLACEHOLDER"}'
->>>>>>> b43e1017
     headers:
       content-length:
       - '135'
@@ -98,42 +93,6 @@
     uri: https://eastus.quantum.azure.com/subscriptions/00000000-0000-0000-0000-000000000000/resourceGroups/myresourcegroup/providers/Microsoft.Quantum/workspaces/myworkspace/providerStatus?api-version=2022-09-12-preview&test-sequence-id=1
   response:
     body:
-<<<<<<< HEAD
-      string: '{"value": [{"id": "microsoft-elements", "currentAvailability": "Available",
-        "targets": [{"id": "microsoft.dft", "currentAvailability": "Available", "averageQueueTime":
-        0, "statusPage": null}]}, {"id": "ionq", "currentAvailability": "Degraded",
-        "targets": [{"id": "ionq.qpu", "currentAvailability": "Available", "averageQueueTime":
-        1310625, "statusPage": "https://status.ionq.co"}, {"id": "ionq.qpu.aria-1",
-        "currentAvailability": "Unavailable", "averageQueueTime": 2214205, "statusPage":
-        "https://status.ionq.co"}, {"id": "ionq.qpu.aria-2", "currentAvailability":
-        "Available", "averageQueueTime": 1296152, "statusPage": "https://status.ionq.co"},
-        {"id": "ionq.simulator", "currentAvailability": "Available", "averageQueueTime":
-        725, "statusPage": "https://status.ionq.co"}]}, {"id": "microsoft-qc", "currentAvailability":
-        "Available", "targets": [{"id": "microsoft.estimator", "currentAvailability":
-        "Available", "averageQueueTime": 0, "statusPage": null}]}, {"id": "pasqal",
-        "currentAvailability": "Available", "targets": [{"id": "pasqal.sim.emu-tn",
-        "currentAvailability": "Available", "averageQueueTime": 243, "statusPage":
-        "https://pasqal.com"}, {"id": "pasqal.qpu.fresnel", "currentAvailability":
-        "Available", "averageQueueTime": 104365, "statusPage": "https://pasqal.com"}]},
-        {"id": "quantinuum", "currentAvailability": "Degraded", "targets": [{"id":
-        "quantinuum.qpu.h1-1", "currentAvailability": "Degraded", "averageQueueTime":
-        0, "statusPage": "https://www.quantinuum.com/hardware/h1"}, {"id": "quantinuum.sim.h1-1sc",
-        "currentAvailability": "Available", "averageQueueTime": 4, "statusPage": "https://www.quantinuum.com/hardware/h1"},
-        {"id": "quantinuum.sim.h1-1e", "currentAvailability": "Available", "averageQueueTime":
-        1113, "statusPage": "https://www.quantinuum.com/hardware/h1"}, {"id": "quantinuum.qpu.h2-1",
-        "currentAvailability": "Available", "averageQueueTime": 10072, "statusPage":
-        "https://www.quantinuum.com/hardware/h2"}, {"id": "quantinuum.sim.h2-1sc",
-        "currentAvailability": "Available", "averageQueueTime": 2, "statusPage": "https://www.quantinuum.com/hardware/h2"},
-        {"id": "quantinuum.sim.h2-1e", "currentAvailability": "Available", "averageQueueTime":
-        1145674, "statusPage": "https://www.quantinuum.com/hardware/h2"}, {"id": "quantinuum.sim.h1-1sc-preview",
-        "currentAvailability": "Available", "averageQueueTime": 4, "statusPage": "https://www.quantinuum.com/hardware/h1"},
-        {"id": "quantinuum.sim.h1-1e-preview", "currentAvailability": "Available",
-        "averageQueueTime": 1113, "statusPage": "https://www.quantinuum.com/hardware/h1"},
-        {"id": "quantinuum.sim.h1-2e-preview", "currentAvailability": "Available",
-        "averageQueueTime": 631, "statusPage": "https://www.quantinuum.com/hardware/h1"},
-        {"id": "quantinuum.qpu.h1-1-preview", "currentAvailability": "Degraded", "averageQueueTime":
-        0, "statusPage": "https://www.quantinuum.com/hardware/h1"}]}, {"id": "rigetti",
-=======
       string: '{"value": [{"id": "ionq", "currentAvailability": "Degraded", "targets":
         [{"id": "ionq.qpu", "currentAvailability": "Unavailable", "averageQueueTime":
         0, "statusPage": null}, {"id": "ionq.qpu.aria-1", "currentAvailability": "Available",
@@ -153,7 +112,6 @@
         "currentAvailability": "Available", "averageQueueTime": 1, "statusPage": "https://www.quantinuum.com/hardware/h1"},
         {"id": "quantinuum.sim.h1-1e", "currentAvailability": "Available", "averageQueueTime":
         47, "statusPage": "https://www.quantinuum.com/hardware/h1"}]}, {"id": "rigetti",
->>>>>>> b43e1017
         "currentAvailability": "Available", "targets": [{"id": "rigetti.sim.qvm",
         "currentAvailability": "Available", "averageQueueTime": 5, "statusPage": "https://rigetti.statuspage.io/"},
         {"id": "rigetti.qpu.ankaa-2", "currentAvailability": "Available", "averageQueueTime":
@@ -163,16 +121,6 @@
         "qci.machine1", "currentAvailability": "Unavailable", "averageQueueTime":
         1, "statusPage": "https://quantumcircuits.com"}, {"id": "qci.simulator.noisy",
         "currentAvailability": "Available", "averageQueueTime": 0, "statusPage": "https://quantumcircuits.com"}]},
-<<<<<<< HEAD
-        {"id": "Microsoft.Test", "currentAvailability": "Available", "targets": [{"id":
-        "echo-rigetti", "currentAvailability": "Available", "averageQueueTime": 1,
-        "statusPage": ""}, {"id": "echo-quantinuum", "currentAvailability": "Available",
-        "averageQueueTime": 1, "statusPage": ""}, {"id": "echo-qci", "currentAvailability":
-        "Available", "averageQueueTime": 1, "statusPage": ""}, {"id": "echo-ionq",
-        "currentAvailability": "Available", "averageQueueTime": 1, "statusPage": ""},
-        {"id": "echo-aquarius", "currentAvailability": "Available", "averageQueueTime":
-        1, "statusPage": ""}, {"id": "sparse-sim-rigetti", "currentAvailability":
-=======
         {"id": "Microsoft.ChemistryHpc", "currentAvailability": "Degraded", "targets":
         [{"id": "microsoft.hpc", "currentAvailability": "Unavailable", "averageQueueTime":
         0, "statusPage": null}]}, {"id": "Microsoft.Test", "currentAvailability":
@@ -183,7 +131,6 @@
         {"id": "echo-ionq", "currentAvailability": "Available", "averageQueueTime":
         1, "statusPage": ""}, {"id": "echo-aquarius", "currentAvailability": "Available",
         "averageQueueTime": 1, "statusPage": ""}, {"id": "sparse-sim-rigetti", "currentAvailability":
->>>>>>> b43e1017
         "Available", "averageQueueTime": 1, "statusPage": ""}, {"id": "sparse-sim-quantinuum",
         "currentAvailability": "Available", "averageQueueTime": 1, "statusPage": ""},
         {"id": "sparse-sim-qci", "currentAvailability": "Available", "averageQueueTime":
@@ -194,11 +141,7 @@
       connection:
       - keep-alive
       content-length:
-<<<<<<< HEAD
-      - '4786'
-=======
       - '3680'
->>>>>>> b43e1017
       content-type:
       - application/json; charset=utf-8
       transfer-encoding:
@@ -275,13 +218,8 @@
     uri: https://login.microsoftonline.com/00000000-0000-0000-0000-000000000000/oauth2/v2.0/token
   response:
     body:
-<<<<<<< HEAD
-      string: '{"token_type": "Bearer", "expires_in": 1755297749, "ext_expires_in":
-        1755297749, "refresh_in": 31536000, "access_token": "PLACEHOLDER"}'
-=======
       string: '{"token_type": "Bearer", "expires_in": 1756413585, "ext_expires_in":
         1756413585, "refresh_in": 31536000, "access_token": "PLACEHOLDER"}'
->>>>>>> b43e1017
     headers:
       content-length:
       - '135'
@@ -309,20 +247,12 @@
     uri: https://eastus.quantum.azure.com/subscriptions/00000000-0000-0000-0000-000000000000/resourceGroups/myresourcegroup/providers/Microsoft.Quantum/workspaces/myworkspace/storage/sasUri?api-version=2022-09-12-preview&test-sequence-id=1
   response:
     body:
-<<<<<<< HEAD
-      string: '{"sasUri": "https://mystorage.blob.core.windows.net/job-00000000-0000-0000-0000-000000000001?sv=PLACEHOLDER&ss=b&srt=co&spr=https&st=2024-08-15T22%3A42%3A30Z&se=2050-01-01T00%3A00%3A00Z&sp=rwlac&sig=unMX1YK0I%2BnYGkffdgAVh5lvc7tf364jjb%2Fp54%2FX9Lk%3D"}'
-=======
       string: '{"sasUri": "https://mystorage.blob.core.windows.net/job-00000000-0000-0000-0000-000000000001?sv=PLACEHOLDER&ss=b&srt=co&spr=https&st=2000-01-01T00%3A00%3A00Z&se=2050-01-01T00%3A00%3A00Z&sp=rwlac&sig=PLACEHOLDER"}'
->>>>>>> b43e1017
-    headers:
-      connection:
-      - keep-alive
-      content-length:
-<<<<<<< HEAD
-      - '253'
-=======
+    headers:
+      connection:
+      - keep-alive
+      content-length:
       - '212'
->>>>>>> b43e1017
       content-type:
       - application/json; charset=utf-8
       transfer-encoding:
@@ -342,17 +272,6 @@
       User-Agent:
       - azsdk-python-storage-blob/12.20.0 Python/3.9.19 (Windows-10-10.0.22631-SP0)
       x-ms-date:
-<<<<<<< HEAD
-      - Thu, 15 Aug 2024 22:42:29 GMT
-      x-ms-version:
-      - '2024-05-04'
-    method: GET
-    uri: https://mystorage.blob.core.windows.net/job-00000000-0000-0000-0000-000000000001?restype=container&sv=PLACEHOLDER&ss=b&srt=co&spr=https&st=2024-08-15T22%3A42%3A30Z&se=2050-01-01T00%3A00%3A00Z&sp=rwlac&sig=unMX1YK0I%2BnYGkffdgAVh5lvc7tf364jjb%2Fp54%2FX9Lk%3D
-  response:
-    body:
-      string: "\uFEFF<?xml version=\"1.0\" encoding=\"utf-8\"?><Error><Code>ContainerNotFound</Code><Message>The
-        specified container does not exist.\nRequestId:a57c067b-201e-0006-3d64-ef70d5000000\nTime:2024-08-15T22:42:30.3020757Z</Message></Error>"
-=======
       - Wed, 28 Aug 2024 20:39:45 GMT
       x-ms-version:
       - '2024-05-04'
@@ -362,7 +281,6 @@
     body:
       string: "\uFEFF<?xml version=\"1.0\" encoding=\"utf-8\"?><Error><Code>ContainerNotFound</Code><Message>The
         specified container does not exist.\nRequestId:aa2d77ee-701e-0046-7d8a-f977ed000000\nTime:2024-08-28T20:39:46.2699816Z</Message></Error>"
->>>>>>> b43e1017
     headers:
       content-length:
       - '223'
@@ -387,19 +305,11 @@
       User-Agent:
       - azsdk-python-storage-blob/12.20.0 Python/3.9.19 (Windows-10-10.0.22631-SP0)
       x-ms-date:
-<<<<<<< HEAD
-      - Thu, 15 Aug 2024 22:42:29 GMT
-      x-ms-version:
-      - '2024-05-04'
-    method: PUT
-    uri: https://mystorage.blob.core.windows.net/job-00000000-0000-0000-0000-000000000001?restype=container&sv=PLACEHOLDER&ss=b&srt=co&spr=https&st=2024-08-15T22%3A42%3A30Z&se=2050-01-01T00%3A00%3A00Z&sp=rwlac&sig=unMX1YK0I%2BnYGkffdgAVh5lvc7tf364jjb%2Fp54%2FX9Lk%3D
-=======
       - Wed, 28 Aug 2024 20:39:45 GMT
       x-ms-version:
       - '2024-05-04'
     method: PUT
     uri: https://mystorage.blob.core.windows.net/job-00000000-0000-0000-0000-000000000001?restype=container&sv=PLACEHOLDER&ss=b&srt=co&spr=https&st=2000-01-01T00%3A00%3A00Z&se=2050-01-01T00%3A00%3A00Z&sp=rwlac&sig=PLACEHOLDER
->>>>>>> b43e1017
   response:
     body:
       string: ''
@@ -423,19 +333,11 @@
       User-Agent:
       - azsdk-python-storage-blob/12.20.0 Python/3.9.19 (Windows-10-10.0.22631-SP0)
       x-ms-date:
-<<<<<<< HEAD
-      - Thu, 15 Aug 2024 22:42:29 GMT
-      x-ms-version:
-      - '2024-05-04'
-    method: GET
-    uri: https://mystorage.blob.core.windows.net/job-00000000-0000-0000-0000-000000000001?restype=container&sv=PLACEHOLDER&ss=b&srt=co&spr=https&st=2024-08-15T22%3A42%3A30Z&se=2050-01-01T00%3A00%3A00Z&sp=rwlac&sig=unMX1YK0I%2BnYGkffdgAVh5lvc7tf364jjb%2Fp54%2FX9Lk%3D
-=======
       - Wed, 28 Aug 2024 20:39:45 GMT
       x-ms-version:
       - '2024-05-04'
     method: GET
     uri: https://mystorage.blob.core.windows.net/job-00000000-0000-0000-0000-000000000001?restype=container&sv=PLACEHOLDER&ss=b&srt=co&spr=https&st=2000-01-01T00%3A00%3A00Z&se=2050-01-01T00%3A00%3A00Z&sp=rwlac&sig=PLACEHOLDER
->>>>>>> b43e1017
   response:
     body:
       string: ''
@@ -504,19 +406,11 @@
       x-ms-blob-type:
       - BlockBlob
       x-ms-date:
-<<<<<<< HEAD
-      - Thu, 15 Aug 2024 22:42:29 GMT
-      x-ms-version:
-      - '2024-05-04'
-    method: PUT
-    uri: https://mystorage.blob.core.windows.net/job-00000000-0000-0000-0000-000000000001/inputData?sv=PLACEHOLDER&ss=b&srt=co&spr=https&st=2024-08-15T22%3A42%3A30Z&se=2050-01-01T00%3A00%3A00Z&sp=rwlac&sig=unMX1YK0I%2BnYGkffdgAVh5lvc7tf364jjb%2Fp54%2FX9Lk%3D
-=======
       - Wed, 28 Aug 2024 20:39:45 GMT
       x-ms-version:
       - '2024-05-04'
     method: PUT
     uri: https://mystorage.blob.core.windows.net/job-00000000-0000-0000-0000-000000000001/inputData?sv=PLACEHOLDER&ss=b&srt=co&spr=https&st=2000-01-01T00%3A00%3A00Z&se=2050-01-01T00%3A00%3A00Z&sp=rwlac&sig=PLACEHOLDER
->>>>>>> b43e1017
   response:
     body:
       string: ''
@@ -531,11 +425,7 @@
 - request:
     body: 'b''{"id": "00000000-0000-0000-0000-000000000001", "name": "azure-quantum-job",
       "providerId": "rigetti", "target": "rigetti.sim.qvm", "itemType": "Job", "containerUri":
-<<<<<<< HEAD
-      "https://mystorage.blob.core.windows.net/job-00000000-0000-0000-0000-000000000001?sv=PLACEHOLDER&ss=b&srt=co&spr=https&st=2024-08-15T22%3A42%3A30Z&se=2050-01-01T00%3A00%3A00Z&sp=rwlac&sig=unMX1YK0I%2BnYGkffdgAVh5lvc7tf364jjb%2Fp54%2FX9Lk%3D",
-=======
       "https://mystorage.blob.core.windows.net/job-00000000-0000-0000-0000-000000000001?sv=PLACEHOLDER&ss=b&srt=co&spr=https&st=2000-01-01T00%3A00%3A00Z&se=2050-01-01T00%3A00%3A00Z&sp=rwlac&sig=PLACEHOLDER",
->>>>>>> b43e1017
       "inputDataUri": "https://mystorage.blob.core.windows.net/job-00000000-0000-0000-0000-000000000001/inputData",
       "inputDataFormat": "qir.v1", "inputParams": {"entryPoint": "ENTRYPOINT__main",
       "arguments": [], "targetCapability": "BasicExecution"}, "outputDataFormat":
@@ -548,11 +438,7 @@
       Connection:
       - keep-alive
       Content-Length:
-<<<<<<< HEAD
-      - '707'
-=======
       - '666'
->>>>>>> b43e1017
       Content-Type:
       - application/json
       User-Agent:
@@ -561,13 +447,6 @@
     uri: https://eastus.quantum.azure.com/subscriptions/00000000-0000-0000-0000-000000000000/resourceGroups/myresourcegroup/providers/Microsoft.Quantum/workspaces/myworkspace/jobs/00000000-0000-0000-0000-000000000001?api-version=2022-09-12-preview&test-sequence-id=1
   response:
     body:
-<<<<<<< HEAD
-      string: '{"containerUri": "https://mystorage.blob.core.windows.net/job-00000000-0000-0000-0000-000000000001?sv=PLACEHOLDER&ss=b&srt=co&spr=https&st=2024-08-15T22%3A42%3A30Z&se=2050-01-01T00%3A00%3A00Z&sp=rwlac&sig=PLACEHOLDER&st=2024-08-15T22%3A42%3A30Z&se=2050-01-01T00%3A00%3A00Z&sr=b&sp=rcw&sig=PLACEHOLDER&ss=b&srt=co&spr=https&st=2024-08-15T22%3A42%3A30Z&se=2050-01-01T00%3A00%3A00Z&sp=rwlac&sig=unMX1YK0I%2BnYGkffdgAVh5lvc7tf364jjb%2Fp54%2FX9Lk%3D",
-        "beginExecutionTime": null, "cancellationTime": null, "quantumComputingData":
-        null, "errorData": null, "isCancelling": false, "tags": [], "name": "azure-quantum-job",
-        "id": "00000000-0000-0000-0000-000000000001", "providerId": "rigetti", "target":
-        "rigetti.sim.qvm", "creationTime": "2024-08-15T22:42:30.8246039+00:00", "endExecutionTime":
-=======
       string: '{"containerUri": "https://mystorage.blob.core.windows.net/job-00000000-0000-0000-0000-000000000001?sv=PLACEHOLDER&ss=b&srt=co&spr=https&st=2000-01-01T00%3A00%3A00Z&se=2050-01-01T00%3A00%3A00Z&sp=rwlac&sig=PLACEHOLDER",
         "inputDataUri": "https://mystorage.blob.core.windows.net/job-00000000-0000-0000-0000-000000000001/inputData?sv=PLACEHOLDER&st=2000-01-01T00%3A00%3A00Z&se=2050-01-01T00%3A00%3A00Z&sr=b&sp=rcw&sig=PLACEHOLDER",
         "inputDataFormat": "qir.v1", "inputParams": {"entryPoint": "ENTRYPOINT__main",
@@ -578,17 +457,12 @@
         null, "errorData": null, "isCancelling": false, "tags": [], "name": "azure-quantum-job",
         "id": "00000000-0000-0000-0000-000000000001", "providerId": "rigetti", "target":
         "rigetti.sim.qvm", "creationTime": "2024-08-28T20:39:46.7070679+00:00", "endExecutionTime":
->>>>>>> b43e1017
         null, "costEstimate": null, "itemType": "Job"}'
     headers:
       connection:
       - keep-alive
       content-length:
-<<<<<<< HEAD
-      - '833'
-=======
       - '1324'
->>>>>>> b43e1017
       content-type:
       - application/json; charset=utf-8
       transfer-encoding:
@@ -611,13 +485,6 @@
     uri: https://eastus.quantum.azure.com/subscriptions/00000000-0000-0000-0000-000000000000/resourceGroups/myresourcegroup/providers/Microsoft.Quantum/workspaces/myworkspace/jobs/00000000-0000-0000-0000-000000000001?api-version=2022-09-12-preview&test-sequence-id=1
   response:
     body:
-<<<<<<< HEAD
-      string: '{"containerUri": "https://mystorage.blob.core.windows.net/job-00000000-0000-0000-0000-000000000001?sv=PLACEHOLDER&st=2024-08-15T22%3A42%3A30Z&se=2050-01-01T00%3A00%3A00Z&sr=c&sp=rcwl&sig=PLACEHOLDER&st=2024-08-15T22%3A42%3A30Z&se=2050-01-01T00%3A00%3A00Z&sr=b&sp=r&rscd=attachment%3B+filename%3Dazure-quantum-job-00000000-0000-0000-0000-000000000001.input.json&sig=PLACEHOLDER&st=2024-08-15T22%3A42%3A30Z&se=2050-01-01T00%3A00%3A00Z&sr=b&sp=r&rscd=attachment%3B+filename%3Dazure-quantum-job-00000000-0000-0000-0000-000000000001.output.json&sig=RBmQzwl%2B%2ByhYAjzDbyepFNBbTYr2gu23BFB%2FHsC57tU%3D",
-        "beginExecutionTime": null, "cancellationTime": null, "quantumComputingData":
-        null, "errorData": null, "isCancelling": false, "tags": [], "name": "azure-quantum-job",
-        "id": "00000000-0000-0000-0000-000000000001", "providerId": "rigetti", "target":
-        "rigetti.sim.qvm", "creationTime": "2024-08-15T22:42:30.8246039+00:00", "endExecutionTime":
-=======
       string: '{"containerUri": "https://mystorage.blob.core.windows.net/job-00000000-0000-0000-0000-000000000001?sv=PLACEHOLDER&st=2000-01-01T00%3A00%3A00Z&se=2050-01-01T00%3A00%3A00Z&sr=c&sp=rcwl&sig=PLACEHOLDER",
         "inputDataUri": "https://mystorage.blob.core.windows.net/job-00000000-0000-0000-0000-000000000001/inputData?sv=PLACEHOLDER&st=2000-01-01T00%3A00%3A00Z&se=2050-01-01T00%3A00%3A00Z&sr=b&sp=r&rscd=attachment%3B+filename%3Dazure-quantum-job-00000000-0000-0000-0000-000000000001.input.json&sig=PLACEHOLDER",
         "inputDataFormat": "qir.v1", "inputParams": {"entryPoint": "ENTRYPOINT__main",
@@ -628,17 +495,12 @@
         null, "errorData": null, "isCancelling": false, "tags": [], "name": "azure-quantum-job",
         "id": "00000000-0000-0000-0000-000000000001", "providerId": "rigetti", "target":
         "rigetti.sim.qvm", "creationTime": "2024-08-28T20:39:46.7070679+00:00", "endExecutionTime":
->>>>>>> b43e1017
         null, "costEstimate": null, "itemType": "Job"}'
     headers:
       connection:
       - keep-alive
       content-length:
-<<<<<<< HEAD
-      - '985'
-=======
       - '1472'
->>>>>>> b43e1017
       content-type:
       - application/json; charset=utf-8
       transfer-encoding:
@@ -661,13 +523,6 @@
     uri: https://eastus.quantum.azure.com/subscriptions/00000000-0000-0000-0000-000000000000/resourceGroups/myresourcegroup/providers/Microsoft.Quantum/workspaces/myworkspace/jobs/00000000-0000-0000-0000-000000000001?api-version=2022-09-12-preview&test-sequence-id=2
   response:
     body:
-<<<<<<< HEAD
-      string: '{"containerUri": "https://mystorage.blob.core.windows.net/job-00000000-0000-0000-0000-000000000001?sv=PLACEHOLDER&st=2024-08-15T22%3A42%3A31Z&se=2050-01-01T00%3A00%3A00Z&sr=c&sp=rcwl&sig=PLACEHOLDER&st=2024-08-15T22%3A42%3A31Z&se=2050-01-01T00%3A00%3A00Z&sr=b&sp=r&rscd=attachment%3B+filename%3Dazure-quantum-job-00000000-0000-0000-0000-000000000001.input.json&sig=PLACEHOLDER&st=2024-08-15T22%3A42%3A31Z&se=2050-01-01T00%3A00%3A00Z&sr=b&sp=r&rscd=attachment%3B+filename%3Dazure-quantum-job-00000000-0000-0000-0000-000000000001.output.json&sig=J%2BeG1PvT35kPCc1fcDuPt8Np9H%2Beg00FiAYQCtcN8os%3D",
-        "beginExecutionTime": null, "cancellationTime": null, "quantumComputingData":
-        null, "errorData": null, "isCancelling": false, "tags": [], "name": "azure-quantum-job",
-        "id": "00000000-0000-0000-0000-000000000001", "providerId": "rigetti", "target":
-        "rigetti.sim.qvm", "creationTime": "2024-08-15T22:42:30.8246039+00:00", "endExecutionTime":
-=======
       string: '{"containerUri": "https://mystorage.blob.core.windows.net/job-00000000-0000-0000-0000-000000000001?sv=PLACEHOLDER&st=2000-01-01T00%3A00%3A00Z&se=2050-01-01T00%3A00%3A00Z&sr=c&sp=rcwl&sig=PLACEHOLDER",
         "inputDataUri": "https://mystorage.blob.core.windows.net/job-00000000-0000-0000-0000-000000000001/inputData?sv=PLACEHOLDER&st=2000-01-01T00%3A00%3A00Z&se=2050-01-01T00%3A00%3A00Z&sr=b&sp=r&rscd=attachment%3B+filename%3Dazure-quantum-job-00000000-0000-0000-0000-000000000001.input.json&sig=PLACEHOLDER",
         "inputDataFormat": "qir.v1", "inputParams": {"entryPoint": "ENTRYPOINT__main",
@@ -678,17 +533,12 @@
         null, "errorData": null, "isCancelling": false, "tags": [], "name": "azure-quantum-job",
         "id": "00000000-0000-0000-0000-000000000001", "providerId": "rigetti", "target":
         "rigetti.sim.qvm", "creationTime": "2024-08-28T20:39:46.7070679+00:00", "endExecutionTime":
->>>>>>> b43e1017
         null, "costEstimate": null, "itemType": "Job"}'
     headers:
       connection:
       - keep-alive
       content-length:
-<<<<<<< HEAD
-      - '983'
-=======
       - '1472'
->>>>>>> b43e1017
       content-type:
       - application/json; charset=utf-8
       transfer-encoding:
@@ -711,13 +561,6 @@
     uri: https://eastus.quantum.azure.com/subscriptions/00000000-0000-0000-0000-000000000000/resourceGroups/myresourcegroup/providers/Microsoft.Quantum/workspaces/myworkspace/jobs/00000000-0000-0000-0000-000000000001?api-version=2022-09-12-preview&test-sequence-id=3
   response:
     body:
-<<<<<<< HEAD
-      string: '{"containerUri": "https://mystorage.blob.core.windows.net/job-00000000-0000-0000-0000-000000000001?sv=PLACEHOLDER&st=2024-08-15T22%3A42%3A31Z&se=2050-01-01T00%3A00%3A00Z&sr=c&sp=rcwl&sig=PLACEHOLDER&st=2024-08-15T22%3A42%3A31Z&se=2050-01-01T00%3A00%3A00Z&sr=b&sp=r&rscd=attachment%3B+filename%3Dazure-quantum-job-00000000-0000-0000-0000-000000000001.input.json&sig=PLACEHOLDER&st=2024-08-15T22%3A42%3A31Z&se=2050-01-01T00%3A00%3A00Z&sr=b&sp=r&rscd=attachment%3B+filename%3Dazure-quantum-job-00000000-0000-0000-0000-000000000001.output.json&sig=J%2BeG1PvT35kPCc1fcDuPt8Np9H%2Beg00FiAYQCtcN8os%3D",
-        "beginExecutionTime": null, "cancellationTime": null, "quantumComputingData":
-        null, "errorData": null, "isCancelling": false, "tags": [], "name": "azure-quantum-job",
-        "id": "00000000-0000-0000-0000-000000000001", "providerId": "rigetti", "target":
-        "rigetti.sim.qvm", "creationTime": "2024-08-15T22:42:30.8246039+00:00", "endExecutionTime":
-=======
       string: '{"containerUri": "https://mystorage.blob.core.windows.net/job-00000000-0000-0000-0000-000000000001?sv=PLACEHOLDER&st=2000-01-01T00%3A00%3A00Z&se=2050-01-01T00%3A00%3A00Z&sr=c&sp=rcwl&sig=PLACEHOLDER",
         "inputDataUri": "https://mystorage.blob.core.windows.net/job-00000000-0000-0000-0000-000000000001/inputData?sv=PLACEHOLDER&st=2000-01-01T00%3A00%3A00Z&se=2050-01-01T00%3A00%3A00Z&sr=b&sp=r&rscd=attachment%3B+filename%3Dazure-quantum-job-00000000-0000-0000-0000-000000000001.input.json&sig=PLACEHOLDER",
         "inputDataFormat": "qir.v1", "inputParams": {"entryPoint": "ENTRYPOINT__main",
@@ -728,17 +571,12 @@
         null, "errorData": null, "isCancelling": false, "tags": [], "name": "azure-quantum-job",
         "id": "00000000-0000-0000-0000-000000000001", "providerId": "rigetti", "target":
         "rigetti.sim.qvm", "creationTime": "2024-08-28T20:39:46.7070679+00:00", "endExecutionTime":
->>>>>>> b43e1017
         null, "costEstimate": null, "itemType": "Job"}'
     headers:
       connection:
       - keep-alive
       content-length:
-<<<<<<< HEAD
-      - '983'
-=======
       - '1472'
->>>>>>> b43e1017
       content-type:
       - application/json; charset=utf-8
       transfer-encoding:
@@ -761,13 +599,6 @@
     uri: https://eastus.quantum.azure.com/subscriptions/00000000-0000-0000-0000-000000000000/resourceGroups/myresourcegroup/providers/Microsoft.Quantum/workspaces/myworkspace/jobs/00000000-0000-0000-0000-000000000001?api-version=2022-09-12-preview&test-sequence-id=4
   response:
     body:
-<<<<<<< HEAD
-      string: '{"containerUri": "https://mystorage.blob.core.windows.net/job-00000000-0000-0000-0000-000000000001?sv=PLACEHOLDER&st=2024-08-15T22%3A42%3A32Z&se=2050-01-01T00%3A00%3A00Z&sr=c&sp=rcwl&sig=PLACEHOLDER&st=2024-08-15T22%3A42%3A32Z&se=2050-01-01T00%3A00%3A00Z&sr=b&sp=r&rscd=attachment%3B+filename%3Dazure-quantum-job-00000000-0000-0000-0000-000000000001.input.json&sig=PLACEHOLDER&st=2024-08-15T22%3A42%3A32Z&se=2050-01-01T00%3A00%3A00Z&sr=b&sp=r&rscd=attachment%3B+filename%3Dazure-quantum-job-00000000-0000-0000-0000-000000000001.output.json&sig=NYsc64X5UND8V0G8DAf3eYdH46Ej6j7ul9qAXl9jNUQ%3D",
-        "beginExecutionTime": null, "cancellationTime": null, "quantumComputingData":
-        null, "errorData": null, "isCancelling": false, "tags": [], "name": "azure-quantum-job",
-        "id": "00000000-0000-0000-0000-000000000001", "providerId": "rigetti", "target":
-        "rigetti.sim.qvm", "creationTime": "2024-08-15T22:42:30.8246039+00:00", "endExecutionTime":
-=======
       string: '{"containerUri": "https://mystorage.blob.core.windows.net/job-00000000-0000-0000-0000-000000000001?sv=PLACEHOLDER&st=2000-01-01T00%3A00%3A00Z&se=2050-01-01T00%3A00%3A00Z&sr=c&sp=rcwl&sig=PLACEHOLDER",
         "inputDataUri": "https://mystorage.blob.core.windows.net/job-00000000-0000-0000-0000-000000000001/inputData?sv=PLACEHOLDER&st=2000-01-01T00%3A00%3A00Z&se=2050-01-01T00%3A00%3A00Z&sr=b&sp=r&rscd=attachment%3B+filename%3Dazure-quantum-job-00000000-0000-0000-0000-000000000001.input.json&sig=PLACEHOLDER",
         "inputDataFormat": "qir.v1", "inputParams": {"entryPoint": "ENTRYPOINT__main",
@@ -778,17 +609,12 @@
         null, "errorData": null, "isCancelling": false, "tags": [], "name": "azure-quantum-job",
         "id": "00000000-0000-0000-0000-000000000001", "providerId": "rigetti", "target":
         "rigetti.sim.qvm", "creationTime": "2024-08-28T20:39:46.7070679+00:00", "endExecutionTime":
->>>>>>> b43e1017
         null, "costEstimate": null, "itemType": "Job"}'
     headers:
       connection:
       - keep-alive
       content-length:
-<<<<<<< HEAD
-      - '979'
-=======
       - '1472'
->>>>>>> b43e1017
       content-type:
       - application/json; charset=utf-8
       transfer-encoding:
@@ -811,13 +637,6 @@
     uri: https://eastus.quantum.azure.com/subscriptions/00000000-0000-0000-0000-000000000000/resourceGroups/myresourcegroup/providers/Microsoft.Quantum/workspaces/myworkspace/jobs/00000000-0000-0000-0000-000000000001?api-version=2022-09-12-preview&test-sequence-id=5
   response:
     body:
-<<<<<<< HEAD
-      string: '{"containerUri": "https://mystorage.blob.core.windows.net/job-00000000-0000-0000-0000-000000000001?sv=PLACEHOLDER&st=2024-08-15T22%3A42%3A32Z&se=2050-01-01T00%3A00%3A00Z&sr=c&sp=rcwl&sig=PLACEHOLDER&st=2024-08-15T22%3A42%3A32Z&se=2050-01-01T00%3A00%3A00Z&sr=b&sp=r&rscd=attachment%3B+filename%3Dazure-quantum-job-00000000-0000-0000-0000-000000000001.input.json&sig=PLACEHOLDER&st=2024-08-15T22%3A42%3A32Z&se=2050-01-01T00%3A00%3A00Z&sr=b&sp=r&rscd=attachment%3B+filename%3Dazure-quantum-job-00000000-0000-0000-0000-000000000001.output.json&sig=NYsc64X5UND8V0G8DAf3eYdH46Ej6j7ul9qAXl9jNUQ%3D",
-        "beginExecutionTime": null, "cancellationTime": null, "quantumComputingData":
-        null, "errorData": null, "isCancelling": false, "tags": [], "name": "azure-quantum-job",
-        "id": "00000000-0000-0000-0000-000000000001", "providerId": "rigetti", "target":
-        "rigetti.sim.qvm", "creationTime": "2024-08-15T22:42:30.8246039+00:00", "endExecutionTime":
-=======
       string: '{"containerUri": "https://mystorage.blob.core.windows.net/job-00000000-0000-0000-0000-000000000001?sv=PLACEHOLDER&st=2000-01-01T00%3A00%3A00Z&se=2050-01-01T00%3A00%3A00Z&sr=c&sp=rcwl&sig=PLACEHOLDER",
         "inputDataUri": "https://mystorage.blob.core.windows.net/job-00000000-0000-0000-0000-000000000001/inputData?sv=PLACEHOLDER&st=2000-01-01T00%3A00%3A00Z&se=2050-01-01T00%3A00%3A00Z&sr=b&sp=r&rscd=attachment%3B+filename%3Dazure-quantum-job-00000000-0000-0000-0000-000000000001.input.json&sig=PLACEHOLDER",
         "inputDataFormat": "qir.v1", "inputParams": {"entryPoint": "ENTRYPOINT__main",
@@ -828,17 +647,12 @@
         null, "errorData": null, "isCancelling": false, "tags": [], "name": "azure-quantum-job",
         "id": "00000000-0000-0000-0000-000000000001", "providerId": "rigetti", "target":
         "rigetti.sim.qvm", "creationTime": "2024-08-28T20:39:46.7070679+00:00", "endExecutionTime":
->>>>>>> b43e1017
         null, "costEstimate": null, "itemType": "Job"}'
     headers:
       connection:
       - keep-alive
       content-length:
-<<<<<<< HEAD
-      - '979'
-=======
       - '1472'
->>>>>>> b43e1017
       content-type:
       - application/json; charset=utf-8
       transfer-encoding:
@@ -861,13 +675,6 @@
     uri: https://eastus.quantum.azure.com/subscriptions/00000000-0000-0000-0000-000000000000/resourceGroups/myresourcegroup/providers/Microsoft.Quantum/workspaces/myworkspace/jobs/00000000-0000-0000-0000-000000000001?api-version=2022-09-12-preview&test-sequence-id=6
   response:
     body:
-<<<<<<< HEAD
-      string: '{"containerUri": "https://mystorage.blob.core.windows.net/job-00000000-0000-0000-0000-000000000001?sv=PLACEHOLDER&st=2024-08-15T22%3A42%3A33Z&se=2050-01-01T00%3A00%3A00Z&sr=c&sp=rcwl&sig=PLACEHOLDER&st=2024-08-15T22%3A42%3A33Z&se=2050-01-01T00%3A00%3A00Z&sr=b&sp=r&rscd=attachment%3B+filename%3Dazure-quantum-job-00000000-0000-0000-0000-000000000001.input.json&sig=PLACEHOLDER&st=2024-08-15T22%3A42%3A33Z&se=2050-01-01T00%3A00%3A00Z&sr=b&sp=r&rscd=attachment%3B+filename%3Dazure-quantum-job-00000000-0000-0000-0000-000000000001.output.json&sig=8YEkTWZQ694a4Iuf2FumDfV7H8wB2OIUfLnomfZPyXg%3D",
-        "beginExecutionTime": null, "cancellationTime": null, "quantumComputingData":
-        {"count": 1}, "errorData": null, "isCancelling": false, "tags": [], "name":
-        "azure-quantum-job", "id": "00000000-0000-0000-0000-000000000001", "providerId":
-        "rigetti", "target": "rigetti.sim.qvm", "creationTime": "2024-08-15T22:42:30.8246039+00:00",
-=======
       string: '{"containerUri": "https://mystorage.blob.core.windows.net/job-00000000-0000-0000-0000-000000000001?sv=PLACEHOLDER&st=2000-01-01T00%3A00%3A00Z&se=2050-01-01T00%3A00%3A00Z&sr=c&sp=rcwl&sig=PLACEHOLDER",
         "inputDataUri": "https://mystorage.blob.core.windows.net/job-00000000-0000-0000-0000-000000000001/inputData?sv=PLACEHOLDER&st=2000-01-01T00%3A00%3A00Z&se=2050-01-01T00%3A00%3A00Z&sr=b&sp=r&rscd=attachment%3B+filename%3Dazure-quantum-job-00000000-0000-0000-0000-000000000001.input.json&sig=PLACEHOLDER",
         "inputDataFormat": "qir.v1", "inputParams": {"entryPoint": "ENTRYPOINT__main",
@@ -878,17 +685,12 @@
         {"count": 1}, "errorData": null, "isCancelling": false, "tags": [], "name":
         "azure-quantum-job", "id": "00000000-0000-0000-0000-000000000001", "providerId":
         "rigetti", "target": "rigetti.sim.qvm", "creationTime": "2024-08-28T20:39:46.7070679+00:00",
->>>>>>> b43e1017
         "endExecutionTime": null, "costEstimate": null, "itemType": "Job"}'
     headers:
       connection:
       - keep-alive
       content-length:
-<<<<<<< HEAD
-      - '987'
-=======
       - '1480'
->>>>>>> b43e1017
       content-type:
       - application/json; charset=utf-8
       transfer-encoding:
@@ -911,13 +713,6 @@
     uri: https://eastus.quantum.azure.com/subscriptions/00000000-0000-0000-0000-000000000000/resourceGroups/myresourcegroup/providers/Microsoft.Quantum/workspaces/myworkspace/jobs/00000000-0000-0000-0000-000000000001?api-version=2022-09-12-preview&test-sequence-id=7
   response:
     body:
-<<<<<<< HEAD
-      string: '{"containerUri": "https://mystorage.blob.core.windows.net/job-00000000-0000-0000-0000-000000000001?sv=PLACEHOLDER&st=2024-08-15T22%3A42%3A35Z&se=2050-01-01T00%3A00%3A00Z&sr=c&sp=rcwl&sig=PLACEHOLDER&st=2024-08-15T22%3A42%3A35Z&se=2050-01-01T00%3A00%3A00Z&sr=b&sp=r&rscd=attachment%3B+filename%3Dazure-quantum-job-00000000-0000-0000-0000-000000000001.input.json&sig=PLACEHOLDER&st=2024-08-15T22%3A42%3A35Z&se=2050-01-01T00%3A00%3A00Z&sr=b&sp=r&rscd=attachment%3B+filename%3Dazure-quantum-job-00000000-0000-0000-0000-000000000001.output.json&sig=KpQ5Xy46eDbV6Q8dsJDHP%2F%2BkyjCD96ThnId0mN1zxnY%3D",
-        "beginExecutionTime": null, "cancellationTime": null, "quantumComputingData":
-        {"count": 1}, "errorData": null, "isCancelling": false, "tags": [], "name":
-        "azure-quantum-job", "id": "00000000-0000-0000-0000-000000000001", "providerId":
-        "rigetti", "target": "rigetti.sim.qvm", "creationTime": "2024-08-15T22:42:30.8246039+00:00",
-=======
       string: '{"containerUri": "https://mystorage.blob.core.windows.net/job-00000000-0000-0000-0000-000000000001?sv=PLACEHOLDER&st=2000-01-01T00%3A00%3A00Z&se=2050-01-01T00%3A00%3A00Z&sr=c&sp=rcwl&sig=PLACEHOLDER",
         "inputDataUri": "https://mystorage.blob.core.windows.net/job-00000000-0000-0000-0000-000000000001/inputData?sv=PLACEHOLDER&st=2000-01-01T00%3A00%3A00Z&se=2050-01-01T00%3A00%3A00Z&sr=b&sp=r&rscd=attachment%3B+filename%3Dazure-quantum-job-00000000-0000-0000-0000-000000000001.input.json&sig=PLACEHOLDER",
         "inputDataFormat": "qir.v1", "inputParams": {"entryPoint": "ENTRYPOINT__main",
@@ -928,17 +723,12 @@
         {"count": 1}, "errorData": null, "isCancelling": false, "tags": [], "name":
         "azure-quantum-job", "id": "00000000-0000-0000-0000-000000000001", "providerId":
         "rigetti", "target": "rigetti.sim.qvm", "creationTime": "2024-08-28T20:39:46.7070679+00:00",
->>>>>>> b43e1017
         "endExecutionTime": null, "costEstimate": null, "itemType": "Job"}'
     headers:
       connection:
       - keep-alive
       content-length:
-<<<<<<< HEAD
-      - '991'
-=======
       - '1480'
->>>>>>> b43e1017
       content-type:
       - application/json; charset=utf-8
       transfer-encoding:
@@ -961,47 +751,6 @@
     uri: https://eastus.quantum.azure.com/subscriptions/00000000-0000-0000-0000-000000000000/resourceGroups/myresourcegroup/providers/Microsoft.Quantum/workspaces/myworkspace/jobs/00000000-0000-0000-0000-000000000001?api-version=2022-09-12-preview&test-sequence-id=8
   response:
     body:
-<<<<<<< HEAD
-      string: '{"containerUri": "https://mystorage.blob.core.windows.net/job-00000000-0000-0000-0000-000000000001?sv=PLACEHOLDER&st=2024-08-15T22%3A42%3A37Z&se=2050-01-01T00%3A00%3A00Z&sr=c&sp=rcwl&sig=PLACEHOLDER&st=2024-08-15T22%3A42%3A37Z&se=2050-01-01T00%3A00%3A00Z&sr=b&sp=r&rscd=attachment%3B+filename%3Dazure-quantum-job-00000000-0000-0000-0000-000000000001.input.json&sig=PLACEHOLDER&st=2024-08-15T22%3A42%3A37Z&se=2050-01-01T00%3A00%3A00Z&sr=b&sp=r&rscd=attachment%3B+filename%3Dazure-quantum-job-00000000-0000-0000-0000-000000000001.output.json&sig=HNMd6MaLMRBLVAc4fcUXw%2BBj%2B6P5JrLLddYK27C0%2B1A%3D",
-        "beginExecutionTime": "2024-08-15T22:42:35.9932632Z", "cancellationTime":
-        null, "quantumComputingData": {"count": 1}, "errorData": null, "isCancelling":
-        false, "tags": [], "name": "azure-quantum-job", "id": "00000000-0000-0000-0000-000000000001",
-        "providerId": "rigetti", "target": "rigetti.sim.qvm", "creationTime": "2024-08-15T22:42:30.8246039+00:00",
-        "endExecutionTime": null, "costEstimate": null, "itemType": "Job"}'
-    headers:
-      connection:
-      - keep-alive
-      content-length:
-      - '1019'
-      content-type:
-      - application/json; charset=utf-8
-      transfer-encoding:
-      - chunked
-    status:
-      code: 200
-      message: OK
-- request:
-    body: null
-    headers:
-      Accept:
-      - application/json
-      Accept-Encoding:
-      - gzip, deflate
-      Connection:
-      - keep-alive
-      User-Agent:
-      - testapp-azure-quantum-qsharp azsdk-python-quantum/1.2.4 Python/3.9.19 (Windows-10-10.0.22631-SP0)
-    method: GET
-    uri: https://eastus.quantum.azure.com/subscriptions/00000000-0000-0000-0000-000000000000/resourceGroups/myresourcegroup/providers/Microsoft.Quantum/workspaces/myworkspace/jobs/00000000-0000-0000-0000-000000000001?api-version=2022-09-12-preview&test-sequence-id=9
-  response:
-    body:
-      string: '{"containerUri": "https://mystorage.blob.core.windows.net/job-00000000-0000-0000-0000-000000000001?sv=PLACEHOLDER&st=2024-08-15T22%3A42%3A41Z&se=2050-01-01T00%3A00%3A00Z&sr=c&sp=rcwl&sig=PLACEHOLDER&st=2024-08-15T22%3A42%3A41Z&se=2050-01-01T00%3A00%3A00Z&sr=b&sp=r&rscd=attachment%3B+filename%3Dazure-quantum-job-00000000-0000-0000-0000-000000000001.input.json&sig=PLACEHOLDER&st=2024-08-15T22%3A42%3A41Z&se=2050-01-01T00%3A00%3A00Z&sr=b&sp=r&rscd=attachment%3B+filename%3Dazure-quantum-job-00000000-0000-0000-0000-000000000001.output.json&sig=8Dc7J2qq980EOXnu7USv9UgI%2BA1PR4ak5WBhH5MuB9o%3D",
-        "beginExecutionTime": "2024-08-15T22:42:35.9932632Z", "cancellationTime":
-        null, "quantumComputingData": {"count": 1}, "errorData": null, "isCancelling":
-        false, "tags": [], "name": "azure-quantum-job", "id": "00000000-0000-0000-0000-000000000001",
-        "providerId": "rigetti", "target": "rigetti.sim.qvm", "creationTime": "2024-08-15T22:42:30.8246039+00:00",
-        "endExecutionTime": "2024-08-15T22:42:36.9166434Z", "costEstimate": {"currencyCode":
-=======
       string: '{"containerUri": "https://mystorage.blob.core.windows.net/job-00000000-0000-0000-0000-000000000001?sv=PLACEHOLDER&st=2000-01-01T00%3A00%3A00Z&se=2050-01-01T00%3A00%3A00Z&sr=c&sp=rcwl&sig=PLACEHOLDER",
         "inputDataUri": "https://mystorage.blob.core.windows.net/job-00000000-0000-0000-0000-000000000001/inputData?sv=PLACEHOLDER&st=2000-01-01T00%3A00%3A00Z&se=2050-01-01T00%3A00%3A00Z&sr=b&sp=r&rscd=attachment%3B+filename%3Dazure-quantum-job-00000000-0000-0000-0000-000000000001.input.json&sig=PLACEHOLDER",
         "inputDataFormat": "qir.v1", "inputParams": {"entryPoint": "ENTRYPOINT__main",
@@ -1051,7 +800,6 @@
         false, "tags": [], "name": "azure-quantum-job", "id": "00000000-0000-0000-0000-000000000001",
         "providerId": "rigetti", "target": "rigetti.sim.qvm", "creationTime": "2024-08-28T20:39:46.7070679+00:00",
         "endExecutionTime": "2024-08-28T20:39:53.0867319Z", "costEstimate": {"currencyCode":
->>>>>>> b43e1017
         "USD", "events": [{"dimensionId": "qpu_time_centiseconds", "dimensionName":
         "QPU Execution Time", "measureUnit": "10ms (rounded up)", "amountBilled":
         0.0, "amountConsumed": 0.0, "unitPrice": 0.0}], "estimatedTotal": 0.0}, "itemType":
@@ -1060,11 +808,7 @@
       connection:
       - keep-alive
       content-length:
-<<<<<<< HEAD
-      - '1274'
-=======
       - '1767'
->>>>>>> b43e1017
       content-type:
       - application/json; charset=utf-8
       transfer-encoding:
@@ -1087,14 +831,6 @@
     uri: https://eastus.quantum.azure.com/subscriptions/00000000-0000-0000-0000-000000000000/resourceGroups/myresourcegroup/providers/Microsoft.Quantum/workspaces/myworkspace/jobs/00000000-0000-0000-0000-000000000001?api-version=2022-09-12-preview&test-sequence-id=10
   response:
     body:
-<<<<<<< HEAD
-      string: '{"containerUri": "https://mystorage.blob.core.windows.net/job-00000000-0000-0000-0000-000000000001?sv=PLACEHOLDER&st=2024-08-15T22%3A42%3A41Z&se=2050-01-01T00%3A00%3A00Z&sr=c&sp=rcwl&sig=PLACEHOLDER&st=2024-08-15T22%3A42%3A41Z&se=2050-01-01T00%3A00%3A00Z&sr=b&sp=r&rscd=attachment%3B+filename%3Dazure-quantum-job-00000000-0000-0000-0000-000000000001.input.json&sig=PLACEHOLDER&st=2024-08-15T22%3A42%3A41Z&se=2050-01-01T00%3A00%3A00Z&sr=b&sp=r&rscd=attachment%3B+filename%3Dazure-quantum-job-00000000-0000-0000-0000-000000000001.output.json&sig=8Dc7J2qq980EOXnu7USv9UgI%2BA1PR4ak5WBhH5MuB9o%3D",
-        "beginExecutionTime": "2024-08-15T22:42:35.9932632Z", "cancellationTime":
-        null, "quantumComputingData": {"count": 1}, "errorData": null, "isCancelling":
-        false, "tags": [], "name": "azure-quantum-job", "id": "00000000-0000-0000-0000-000000000001",
-        "providerId": "rigetti", "target": "rigetti.sim.qvm", "creationTime": "2024-08-15T22:42:30.8246039+00:00",
-        "endExecutionTime": "2024-08-15T22:42:36.9166434Z", "costEstimate": {"currencyCode":
-=======
       string: '{"containerUri": "https://mystorage.blob.core.windows.net/job-00000000-0000-0000-0000-000000000001?sv=PLACEHOLDER&st=2000-01-01T00%3A00%3A00Z&se=2050-01-01T00%3A00%3A00Z&sr=c&sp=rcwl&sig=PLACEHOLDER",
         "inputDataUri": "https://mystorage.blob.core.windows.net/job-00000000-0000-0000-0000-000000000001/inputData?sv=PLACEHOLDER&st=2000-01-01T00%3A00%3A00Z&se=2050-01-01T00%3A00%3A00Z&sr=b&sp=r&rscd=attachment%3B+filename%3Dazure-quantum-job-00000000-0000-0000-0000-000000000001.input.json&sig=PLACEHOLDER",
         "inputDataFormat": "qir.v1", "inputParams": {"entryPoint": "ENTRYPOINT__main",
@@ -1106,7 +842,6 @@
         false, "tags": [], "name": "azure-quantum-job", "id": "00000000-0000-0000-0000-000000000001",
         "providerId": "rigetti", "target": "rigetti.sim.qvm", "creationTime": "2024-08-28T20:39:46.7070679+00:00",
         "endExecutionTime": "2024-08-28T20:39:53.0867319Z", "costEstimate": {"currencyCode":
->>>>>>> b43e1017
         "USD", "events": [{"dimensionId": "qpu_time_centiseconds", "dimensionName":
         "QPU Execution Time", "measureUnit": "10ms (rounded up)", "amountBilled":
         0.0, "amountConsumed": 0.0, "unitPrice": 0.0}], "estimatedTotal": 0.0}, "itemType":
@@ -1115,11 +850,7 @@
       connection:
       - keep-alive
       content-length:
-<<<<<<< HEAD
-      - '1274'
-=======
       - '1767'
->>>>>>> b43e1017
       content-type:
       - application/json; charset=utf-8
       transfer-encoding:
@@ -1139,21 +870,13 @@
       User-Agent:
       - azsdk-python-storage-blob/12.20.0 Python/3.9.19 (Windows-10-10.0.22631-SP0)
       x-ms-date:
-<<<<<<< HEAD
-      - Thu, 15 Aug 2024 22:42:40 GMT
-=======
       - Wed, 28 Aug 2024 20:39:56 GMT
->>>>>>> b43e1017
       x-ms-range:
       - bytes=0-33554431
       x-ms-version:
       - '2024-05-04'
     method: GET
-<<<<<<< HEAD
-    uri: https://mystorage.blob.core.windows.net/job-00000000-0000-0000-0000-000000000001/outputData?sv=PLACEHOLDER&st=2024-08-15T22%3A42%3A41Z&se=2050-01-01T00%3A00%3A00Z&sr=b&sp=r&rscd=attachment%3B%20filename%3Dazure-quantum-job-00000000-0000-0000-0000-000000000001.output.json&sig=8Dc7J2qq980EOXnu7USv9UgI%2BA1PR4ak5WBhH5MuB9o%3D
-=======
     uri: https://mystorage.blob.core.windows.net/job-00000000-0000-0000-0000-000000000001/outputData?sv=PLACEHOLDER&st=2000-01-01T00%3A00%3A00Z&se=2050-01-01T00%3A00%3A00Z&sr=b&sp=r&rscd=attachment%3B%20filename%3Dazure-quantum-job-00000000-0000-0000-0000-000000000001.output.json&sig=PLACEHOLDER
->>>>>>> b43e1017
   response:
     body:
       string: '{"DataFormat": "microsoft.quantum-results.v2", "Results": [{"Histogram":
@@ -1173,11 +896,7 @@
       x-ms-blob-type:
       - BlockBlob
       x-ms-creation-time:
-<<<<<<< HEAD
-      - Thu, 15 Aug 2024 22:42:38 GMT
-=======
       - Wed, 28 Aug 2024 20:39:53 GMT
->>>>>>> b43e1017
       x-ms-lease-state:
       - available
       x-ms-lease-status:
@@ -1201,21 +920,13 @@
       User-Agent:
       - azsdk-python-storage-blob/12.20.0 Python/3.9.19 (Windows-10-10.0.22631-SP0)
       x-ms-date:
-<<<<<<< HEAD
-      - Thu, 15 Aug 2024 22:42:41 GMT
-=======
       - Wed, 28 Aug 2024 20:39:56 GMT
->>>>>>> b43e1017
       x-ms-range:
       - bytes=0-33554431
       x-ms-version:
       - '2024-05-04'
     method: GET
-<<<<<<< HEAD
-    uri: https://mystorage.blob.core.windows.net/job-00000000-0000-0000-0000-000000000001/outputData?sv=PLACEHOLDER&st=2024-08-15T22%3A42%3A41Z&se=2050-01-01T00%3A00%3A00Z&sr=b&sp=r&rscd=attachment%3B%20filename%3Dazure-quantum-job-00000000-0000-0000-0000-000000000001.output.json&sig=8Dc7J2qq980EOXnu7USv9UgI%2BA1PR4ak5WBhH5MuB9o%3D
-=======
     uri: https://mystorage.blob.core.windows.net/job-00000000-0000-0000-0000-000000000001/outputData?sv=PLACEHOLDER&st=2000-01-01T00%3A00%3A00Z&se=2050-01-01T00%3A00%3A00Z&sr=b&sp=r&rscd=attachment%3B%20filename%3Dazure-quantum-job-00000000-0000-0000-0000-000000000001.output.json&sig=PLACEHOLDER
->>>>>>> b43e1017
   response:
     body:
       string: '{"DataFormat": "microsoft.quantum-results.v2", "Results": [{"Histogram":
@@ -1235,11 +946,7 @@
       x-ms-blob-type:
       - BlockBlob
       x-ms-creation-time:
-<<<<<<< HEAD
-      - Thu, 15 Aug 2024 22:42:38 GMT
-=======
       - Wed, 28 Aug 2024 20:39:53 GMT
->>>>>>> b43e1017
       x-ms-lease-state:
       - available
       x-ms-lease-status:
@@ -1263,21 +970,13 @@
       User-Agent:
       - azsdk-python-storage-blob/12.20.0 Python/3.9.19 (Windows-10-10.0.22631-SP0)
       x-ms-date:
-<<<<<<< HEAD
-      - Thu, 15 Aug 2024 22:42:41 GMT
-=======
       - Wed, 28 Aug 2024 20:39:56 GMT
->>>>>>> b43e1017
       x-ms-range:
       - bytes=0-33554431
       x-ms-version:
       - '2024-05-04'
     method: GET
-<<<<<<< HEAD
-    uri: https://mystorage.blob.core.windows.net/job-00000000-0000-0000-0000-000000000001/outputData?sv=PLACEHOLDER&st=2024-08-15T22%3A42%3A41Z&se=2050-01-01T00%3A00%3A00Z&sr=b&sp=r&rscd=attachment%3B%20filename%3Dazure-quantum-job-00000000-0000-0000-0000-000000000001.output.json&sig=8Dc7J2qq980EOXnu7USv9UgI%2BA1PR4ak5WBhH5MuB9o%3D
-=======
     uri: https://mystorage.blob.core.windows.net/job-00000000-0000-0000-0000-000000000001/outputData?sv=PLACEHOLDER&st=2000-01-01T00%3A00%3A00Z&se=2050-01-01T00%3A00%3A00Z&sr=b&sp=r&rscd=attachment%3B%20filename%3Dazure-quantum-job-00000000-0000-0000-0000-000000000001.output.json&sig=PLACEHOLDER
->>>>>>> b43e1017
   response:
     body:
       string: '{"DataFormat": "microsoft.quantum-results.v2", "Results": [{"Histogram":
@@ -1297,11 +996,7 @@
       x-ms-blob-type:
       - BlockBlob
       x-ms-creation-time:
-<<<<<<< HEAD
-      - Thu, 15 Aug 2024 22:42:38 GMT
-=======
       - Wed, 28 Aug 2024 20:39:53 GMT
->>>>>>> b43e1017
       x-ms-lease-state:
       - available
       x-ms-lease-status:

--- conflicted
+++ resolved
@@ -26,18 +26,8 @@
     uri: https://login.microsoftonline.com/00000000-0000-0000-0000-000000000000/oauth2/v2.0/token
   response:
     body:
-<<<<<<< HEAD
-      string: '{"error": "invalid_client", "error_description": "AADSTS7000215: Invalid
-        client secret provided. Ensure the secret being sent in the request is the
-        client secret value, not the client secret ID, for a secret added to app ''00000000-0000-0000-0000-000000000000''.
-        Trace ID: ab31cf4c-d706-42d7-93aa-0601151e8b00 Correlation ID: 95c872a3-1b15-4233-b8bb-b6dab81fdd5d
-        Timestamp: 2024-04-30 14:04:54Z", "error_codes": [7000215], "timestamp": "2024-04-30
-        14:04:54Z", "trace_id": "ab31cf4c-d706-42d7-93aa-0601151e8b00", "correlation_id":
-        "95c872a3-1b15-4233-b8bb-b6dab81fdd5d", "error_uri": "https://login.microsoftonline.com/error?code=7000215"}'
-=======
       string: '{"token_type": "Bearer", "expires_in": 1746121517, "ext_expires_in":
         1746121517, "refresh_in": 31536000, "access_token": "PLACEHOLDER"}'
->>>>>>> 45329fda
     headers:
       content-length:
       - '636'
@@ -65,20 +55,6 @@
         "targets": [{"id": "microsoft.dft", "currentAvailability": "Available", "averageQueueTime":
         0, "statusPage": null}]}, {"id": "ionq", "currentAvailability": "Degraded",
         "targets": [{"id": "ionq.qpu", "currentAvailability": "Available", "averageQueueTime":
-<<<<<<< HEAD
-        383644, "statusPage": "https://status.ionq.co"}, {"id": "ionq.qpu.aria-1",
-        "currentAvailability": "Unavailable", "averageQueueTime": 734677, "statusPage":
-        "https://status.ionq.co"}, {"id": "ionq.qpu.aria-2", "currentAvailability":
-        "Unavailable", "averageQueueTime": 0, "statusPage": "https://status.ionq.co"},
-        {"id": "ionq.simulator", "currentAvailability": "Available", "averageQueueTime":
-        1, "statusPage": "https://status.ionq.co"}]}, {"id": "microsoft-qc", "currentAvailability":
-        "Available", "targets": [{"id": "microsoft.estimator", "currentAvailability":
-        "Available", "averageQueueTime": 0, "statusPage": null}]}, {"id": "pasqal",
-        "currentAvailability": "Available", "targets": [{"id": "pasqal.sim.emu-tn",
-        "currentAvailability": "Available", "averageQueueTime": 278, "statusPage":
-        "https://pasqal.com"}, {"id": "pasqal.qpu.fresnel", "currentAvailability":
-        "Available", "averageQueueTime": 0, "statusPage": "https://pasqal.com"}]},
-=======
         493967, "statusPage": "https://status.ionq.co"}, {"id": "ionq.qpu.aria-1",
         "currentAvailability": "Unavailable", "averageQueueTime": 735673, "statusPage":
         "https://status.ionq.co"}, {"id": "ionq.qpu.aria-2", "currentAvailability":
@@ -91,7 +67,6 @@
         "currentAvailability": "Available", "averageQueueTime": 256, "statusPage":
         "https://pasqal.com"}, {"id": "pasqal.qpu.fresnel", "currentAvailability":
         "Degraded", "averageQueueTime": 0, "statusPage": "https://pasqal.com"}]},
->>>>>>> 45329fda
         {"id": "rigetti", "currentAvailability": "Degraded", "targets": [{"id": "rigetti.sim.qvm",
         "currentAvailability": "Available", "averageQueueTime": 5, "statusPage": "https://rigetti.statuspage.io/"},
         {"id": "rigetti.qpu.ankaa-2", "currentAvailability": "Degraded", "averageQueueTime":
@@ -101,26 +76,6 @@
         "qci.machine1", "currentAvailability": "Available", "averageQueueTime": 1,
         "statusPage": "https://quantumcircuits.com"}, {"id": "qci.simulator.noisy",
         "currentAvailability": "Available", "averageQueueTime": 0, "statusPage": "https://quantumcircuits.com"}]},
-<<<<<<< HEAD
-        {"id": "quantinuum", "currentAvailability": "Degraded", "targets": [{"id":
-        "quantinuum.qpu.h1-1", "currentAvailability": "Available", "averageQueueTime":
-        602461, "statusPage": "https://www.quantinuum.com/hardware/h1"}, {"id": "quantinuum.sim.h1-1sc",
-        "currentAvailability": "Available", "averageQueueTime": 2, "statusPage": "https://www.quantinuum.com/hardware/h1"},
-        {"id": "quantinuum.sim.h1-1e", "currentAvailability": "Available", "averageQueueTime":
-        4, "statusPage": "https://www.quantinuum.com/hardware/h1"}, {"id": "quantinuum.qpu.h2-1",
-        "currentAvailability": "Degraded", "averageQueueTime": 0, "statusPage": "https://www.quantinuum.com/hardware/h2"},
-        {"id": "quantinuum.sim.h2-1sc", "currentAvailability": "Available", "averageQueueTime":
-        0, "statusPage": "https://www.quantinuum.com/hardware/h2"}, {"id": "quantinuum.sim.h2-1e",
-        "currentAvailability": "Available", "averageQueueTime": 10, "statusPage":
-        "https://www.quantinuum.com/hardware/h2"}, {"id": "quantinuum.sim.h1-1sc-preview",
-        "currentAvailability": "Available", "averageQueueTime": 2, "statusPage": "https://www.quantinuum.com/hardware/h1"},
-        {"id": "quantinuum.sim.h1-1e-preview", "currentAvailability": "Available",
-        "averageQueueTime": 4, "statusPage": "https://www.quantinuum.com/hardware/h1"},
-        {"id": "quantinuum.sim.h1-2e-preview", "currentAvailability": "Available",
-        "averageQueueTime": 15089, "statusPage": "https://www.quantinuum.com/hardware/h1"},
-        {"id": "quantinuum.qpu.h1-1-preview", "currentAvailability": "Available",
-        "averageQueueTime": 602461, "statusPage": "https://www.quantinuum.com/hardware/h1"}]},
-=======
         {"id": "quantinuum", "currentAvailability": "Available", "targets": [{"id":
         "quantinuum.qpu.h1-1", "currentAvailability": "Available", "averageQueueTime":
         25016, "statusPage": "https://www.quantinuum.com/hardware/h1"}, {"id": "quantinuum.sim.h1-1sc",
@@ -139,7 +94,6 @@
         "averageQueueTime": 27901, "statusPage": "https://www.quantinuum.com/hardware/h1"},
         {"id": "quantinuum.qpu.h1-1-preview", "currentAvailability": "Available",
         "averageQueueTime": 25016, "statusPage": "https://www.quantinuum.com/hardware/h1"}]},
->>>>>>> 45329fda
         {"id": "Microsoft.Test", "currentAvailability": "Available", "targets": [{"id":
         "echo-rigetti", "currentAvailability": "Available", "averageQueueTime": 1,
         "statusPage": ""}, {"id": "echo-quantinuum", "currentAvailability": "Available",
@@ -158,11 +112,7 @@
       connection:
       - keep-alive
       content-length:
-<<<<<<< HEAD
-      - '4768'
-=======
       - '4771'
->>>>>>> 45329fda
       content-type:
       - application/json; charset=utf-8
       transfer-encoding:
@@ -214,11 +164,7 @@
       User-Agent:
       - azsdk-python-storage-blob/12.19.1 Python/3.9.19 (Windows-10-10.0.22631-SP0)
       x-ms-date:
-<<<<<<< HEAD
-      - Tue, 30 Apr 2024 14:04:55 GMT
-=======
       - Wed, 01 May 2024 17:45:18 GMT
->>>>>>> 45329fda
       x-ms-version:
       - '2023-11-03'
     method: GET
@@ -226,11 +172,7 @@
   response:
     body:
       string: "\uFEFF<?xml version=\"1.0\" encoding=\"utf-8\"?><Error><Code>ContainerNotFound</Code><Message>The
-<<<<<<< HEAD
-        specified container does not exist.\nRequestId:26426ee0-101e-003f-1c07-9be463000000\nTime:2024-04-30T14:04:57.1418903Z</Message></Error>"
-=======
         specified container does not exist.\nRequestId:72ce5e66-a01e-0005-0bef-9bfe1b000000\nTime:2024-05-01T17:45:21.0291916Z</Message></Error>"
->>>>>>> 45329fda
     headers:
       content-length:
       - '223'
@@ -255,11 +197,7 @@
       User-Agent:
       - azsdk-python-storage-blob/12.19.1 Python/3.9.19 (Windows-10-10.0.22631-SP0)
       x-ms-date:
-<<<<<<< HEAD
-      - Tue, 30 Apr 2024 14:04:56 GMT
-=======
       - Wed, 01 May 2024 17:45:20 GMT
->>>>>>> 45329fda
       x-ms-version:
       - '2023-11-03'
     method: PUT
@@ -287,11 +225,7 @@
       User-Agent:
       - azsdk-python-storage-blob/12.19.1 Python/3.9.19 (Windows-10-10.0.22631-SP0)
       x-ms-date:
-<<<<<<< HEAD
-      - Tue, 30 Apr 2024 14:04:56 GMT
-=======
       - Wed, 01 May 2024 17:45:20 GMT
->>>>>>> 45329fda
       x-ms-version:
       - '2023-11-03'
     method: GET
@@ -331,11 +265,7 @@
       x-ms-blob-type:
       - BlockBlob
       x-ms-date:
-<<<<<<< HEAD
-      - Tue, 30 Apr 2024 14:04:57 GMT
-=======
       - Wed, 01 May 2024 17:45:21 GMT
->>>>>>> 45329fda
       x-ms-version:
       - '2023-11-03'
     method: PUT
@@ -387,11 +317,7 @@
         "beginExecutionTime": null, "cancellationTime": null, "quantumComputingData":
         null, "errorData": null, "isCancelling": false, "tags": [], "name": "Qiskit
         Sample - 3-qubit GHZ circuit", "id": "00000000-0000-0000-0000-000000000001",
-<<<<<<< HEAD
-        "providerId": "ionq", "target": "ionq.simulator", "creationTime": "2024-04-30T14:04:58.6008846+00:00",
-=======
-        "providerId": "ionq", "target": "ionq.simulator", "creationTime": "2024-05-01T17:45:23.0813405+00:00",
->>>>>>> 45329fda
+        "providerId": "ionq", "target": "ionq.simulator", "creationTime": "2024-05-01T17:45:23.0813405+00:00",
         "endExecutionTime": null, "costEstimate": null, "itemType": "Job"}'
     headers:
       connection:
@@ -430,11 +356,7 @@
         "beginExecutionTime": null, "cancellationTime": null, "quantumComputingData":
         {"count": 1}, "errorData": null, "isCancelling": false, "tags": [], "name":
         "Qiskit Sample - 3-qubit GHZ circuit", "id": "00000000-0000-0000-0000-000000000001",
-<<<<<<< HEAD
-        "providerId": "ionq", "target": "ionq.simulator", "creationTime": "2024-04-30T14:04:58.6008846+00:00",
-=======
-        "providerId": "ionq", "target": "ionq.simulator", "creationTime": "2024-05-01T17:45:23.0813405+00:00",
->>>>>>> 45329fda
+        "providerId": "ionq", "target": "ionq.simulator", "creationTime": "2024-05-01T17:45:23.0813405+00:00",
         "endExecutionTime": null, "costEstimate": null, "itemType": "Job"}'
     headers:
       connection:
@@ -473,11 +395,7 @@
         "beginExecutionTime": null, "cancellationTime": null, "quantumComputingData":
         {"count": 1}, "errorData": null, "isCancelling": false, "tags": [], "name":
         "Qiskit Sample - 3-qubit GHZ circuit", "id": "00000000-0000-0000-0000-000000000001",
-<<<<<<< HEAD
-        "providerId": "ionq", "target": "ionq.simulator", "creationTime": "2024-04-30T14:04:58.6008846+00:00",
-=======
-        "providerId": "ionq", "target": "ionq.simulator", "creationTime": "2024-05-01T17:45:23.0813405+00:00",
->>>>>>> 45329fda
+        "providerId": "ionq", "target": "ionq.simulator", "creationTime": "2024-05-01T17:45:23.0813405+00:00",
         "endExecutionTime": null, "costEstimate": null, "itemType": "Job"}'
     headers:
       connection:
@@ -516,11 +434,7 @@
         "beginExecutionTime": null, "cancellationTime": null, "quantumComputingData":
         {"count": 1}, "errorData": null, "isCancelling": false, "tags": [], "name":
         "Qiskit Sample - 3-qubit GHZ circuit", "id": "00000000-0000-0000-0000-000000000001",
-<<<<<<< HEAD
-        "providerId": "ionq", "target": "ionq.simulator", "creationTime": "2024-04-30T14:04:58.6008846+00:00",
-=======
-        "providerId": "ionq", "target": "ionq.simulator", "creationTime": "2024-05-01T17:45:23.0813405+00:00",
->>>>>>> 45329fda
+        "providerId": "ionq", "target": "ionq.simulator", "creationTime": "2024-05-01T17:45:23.0813405+00:00",
         "endExecutionTime": null, "costEstimate": null, "itemType": "Job"}'
     headers:
       connection:
@@ -559,11 +473,7 @@
         "beginExecutionTime": null, "cancellationTime": null, "quantumComputingData":
         {"count": 1}, "errorData": null, "isCancelling": false, "tags": [], "name":
         "Qiskit Sample - 3-qubit GHZ circuit", "id": "00000000-0000-0000-0000-000000000001",
-<<<<<<< HEAD
-        "providerId": "ionq", "target": "ionq.simulator", "creationTime": "2024-04-30T14:04:58.6008846+00:00",
-=======
-        "providerId": "ionq", "target": "ionq.simulator", "creationTime": "2024-05-01T17:45:23.0813405+00:00",
->>>>>>> 45329fda
+        "providerId": "ionq", "target": "ionq.simulator", "creationTime": "2024-05-01T17:45:23.0813405+00:00",
         "endExecutionTime": null, "costEstimate": null, "itemType": "Job"}'
     headers:
       connection:
@@ -602,11 +512,7 @@
         "beginExecutionTime": null, "cancellationTime": null, "quantumComputingData":
         {"count": 1}, "errorData": null, "isCancelling": false, "tags": [], "name":
         "Qiskit Sample - 3-qubit GHZ circuit", "id": "00000000-0000-0000-0000-000000000001",
-<<<<<<< HEAD
-        "providerId": "ionq", "target": "ionq.simulator", "creationTime": "2024-04-30T14:04:58.6008846+00:00",
-=======
-        "providerId": "ionq", "target": "ionq.simulator", "creationTime": "2024-05-01T17:45:23.0813405+00:00",
->>>>>>> 45329fda
+        "providerId": "ionq", "target": "ionq.simulator", "creationTime": "2024-05-01T17:45:23.0813405+00:00",
         "endExecutionTime": null, "costEstimate": null, "itemType": "Job"}'
     headers:
       connection:
@@ -640,54 +546,6 @@
         "inputDataFormat": "ionq.circuit.v1", "inputParams": {"shots": 10, "count":
         10}, "metadata": {"qiskit": "True", "name": "Qiskit Sample - 3-qubit GHZ circuit",
         "num_qubits": "4", "metadata": "{}", "meas_map": "[0, 1, 2]"}, "sessionId":
-<<<<<<< HEAD
-        null, "status": "Waiting", "jobType": "QuantumComputing", "outputDataFormat":
-        "ionq.quantum-results.v1", "outputDataUri": "https://mystorage.blob.core.windows.net/job-00000000-0000-0000-0000-000000000001/outputData?sv=PLACEHOLDER&sr=b&sig=PLACEHOLDER&se=2050-01-01T00%3A00%3A00Z&sp=r&rscd=attachment%3B%20filename%3DQiskit%2BSample%2B-%2B3-qubit%2BGHZ%2Bcircuit-00000000-0000-0000-0000-000000000001.output.json",
-        "beginExecutionTime": null, "cancellationTime": null, "quantumComputingData":
-        {"count": 1}, "errorData": null, "isCancelling": false, "tags": [], "name":
-        "Qiskit Sample - 3-qubit GHZ circuit", "id": "00000000-0000-0000-0000-000000000001",
-        "providerId": "ionq", "target": "ionq.simulator", "creationTime": "2024-04-30T14:04:58.6008846+00:00",
-        "endExecutionTime": null, "costEstimate": null, "itemType": "Job"}'
-    headers:
-      connection:
-      - keep-alive
-      content-length:
-      - '1534'
-      content-type:
-      - application/json; charset=utf-8
-      transfer-encoding:
-      - chunked
-    status:
-      code: 200
-      message: OK
-- request:
-    body: null
-    headers:
-      Accept:
-      - application/json
-      Accept-Encoding:
-      - gzip, deflate
-      Connection:
-      - keep-alive
-      User-Agent:
-      - testapp-azure-quantum-qiskit azsdk-python-quantum/0.0.1 Python/3.9.19 (Windows-10-10.0.22631-SP0)
-    method: GET
-    uri: https://eastus.quantum.azure.com/subscriptions/00000000-0000-0000-0000-000000000000/resourceGroups/myresourcegroup/providers/Microsoft.Quantum/workspaces/myworkspace/jobs/00000000-0000-0000-0000-000000000001?api-version=2022-09-12-preview&test-sequence-id=7
-  response:
-    body:
-      string: '{"containerUri": "https://mystorage.blob.core.windows.net/job-00000000-0000-0000-0000-000000000001?sv=PLACEHOLDER&sr=c&sig=PLACEHOLDER&se=2050-01-01T00%3A00%3A00Z&sp=rcwl",
-        "inputDataUri": "https://mystorage.blob.core.windows.net/job-00000000-0000-0000-0000-000000000001/inputData?sv=PLACEHOLDER&sr=b&sig=PLACEHOLDER&se=2050-01-01T00%3A00%3A00Z&sp=r&rscd=attachment%3B%20filename%3DQiskit%2BSample%2B-%2B3-qubit%2BGHZ%2Bcircuit-00000000-0000-0000-0000-000000000001.input.json",
-        "inputDataFormat": "ionq.circuit.v1", "inputParams": {"shots": 10, "count":
-        10}, "metadata": {"qiskit": "True", "name": "Qiskit Sample - 3-qubit GHZ circuit",
-        "num_qubits": "4", "metadata": "{}", "meas_map": "[0, 1, 2]"}, "sessionId":
-        null, "status": "Succeeded", "jobType": "QuantumComputing", "outputDataFormat":
-        "ionq.quantum-results.v1", "outputDataUri": "https://mystorage.blob.core.windows.net/job-00000000-0000-0000-0000-000000000001/rawOutputData?sv=PLACEHOLDER&sr=b&sig=PLACEHOLDER&se=2050-01-01T00%3A00%3A00Z&sp=r&rscd=attachment%3B%20filename%3DQiskit%2BSample%2B-%2B3-qubit%2BGHZ%2Bcircuit-00000000-0000-0000-0000-000000000001.output.json",
-        "beginExecutionTime": "2024-04-30T14:05:01.656Z", "cancellationTime": null,
-        "quantumComputingData": {"count": 1}, "errorData": null, "isCancelling": false,
-        "tags": [], "name": "Qiskit Sample - 3-qubit GHZ circuit", "id": "00000000-0000-0000-0000-000000000001",
-        "providerId": "ionq", "target": "ionq.simulator", "creationTime": "2024-04-30T14:04:58.6008846+00:00",
-        "endExecutionTime": "2024-04-30T14:05:01.673Z", "costEstimate": {"currencyCode":
-=======
         null, "status": "Succeeded", "jobType": "QuantumComputing", "outputDataFormat":
         "ionq.quantum-results.v1", "outputDataUri": "https://mystorage.blob.core.windows.net/job-00000000-0000-0000-0000-000000000001/rawOutputData?sv=PLACEHOLDER&sr=b&sig=PLACEHOLDER&se=2050-01-01T00%3A00%3A00Z&sp=r&rscd=attachment%3B%20filename%3DQiskit%2BSample%2B-%2B3-qubit%2BGHZ%2Bcircuit-00000000-0000-0000-0000-000000000001.output.json",
         "beginExecutionTime": "2024-05-01T17:45:26.075Z", "cancellationTime": null,
@@ -695,7 +553,6 @@
         "tags": [], "name": "Qiskit Sample - 3-qubit GHZ circuit", "id": "00000000-0000-0000-0000-000000000001",
         "providerId": "ionq", "target": "ionq.simulator", "creationTime": "2024-05-01T17:45:23.0813405+00:00",
         "endExecutionTime": "2024-05-01T17:45:26.139Z", "costEstimate": {"currencyCode":
->>>>>>> 45329fda
         "USD", "events": [{"dimensionId": "gs1q", "dimensionName": "1Q Gate Shot",
         "measureUnit": "1q gate shot", "amountBilled": 0.0, "amountConsumed": 0.0,
         "unitPrice": 0.0}, {"dimensionId": "gs2q", "dimensionName": "2Q Gate Shot",
@@ -725,11 +582,7 @@
       User-Agent:
       - testapp-azure-quantum-qiskit azsdk-python-quantum/0.0.1 Python/3.9.19 (Windows-10-10.0.22631-SP0)
     method: GET
-<<<<<<< HEAD
-    uri: https://eastus.quantum.azure.com/subscriptions/00000000-0000-0000-0000-000000000000/resourceGroups/myresourcegroup/providers/Microsoft.Quantum/workspaces/myworkspace/jobs/00000000-0000-0000-0000-000000000001?api-version=2022-09-12-preview&test-sequence-id=8
-=======
     uri: https://eastus.quantum.azure.com/subscriptions/00000000-0000-0000-0000-000000000000/resourceGroups/myresourcegroup/providers/Microsoft.Quantum/workspaces/myworkspace/jobs/00000000-0000-0000-0000-000000000001?api-version=2022-09-12-preview&test-sequence-id=7
->>>>>>> 45329fda
   response:
     body:
       string: '{"containerUri": "https://mystorage.blob.core.windows.net/job-00000000-0000-0000-0000-000000000001?sv=PLACEHOLDER&sr=c&sig=PLACEHOLDER&se=2050-01-01T00%3A00%3A00Z&sp=rcwl",
@@ -739,19 +592,11 @@
         "num_qubits": "4", "metadata": "{}", "meas_map": "[0, 1, 2]"}, "sessionId":
         null, "status": "Succeeded", "jobType": "QuantumComputing", "outputDataFormat":
         "ionq.quantum-results.v1", "outputDataUri": "https://mystorage.blob.core.windows.net/job-00000000-0000-0000-0000-000000000001/rawOutputData?sv=PLACEHOLDER&sr=b&sig=PLACEHOLDER&se=2050-01-01T00%3A00%3A00Z&sp=r&rscd=attachment%3B%20filename%3DQiskit%2BSample%2B-%2B3-qubit%2BGHZ%2Bcircuit-00000000-0000-0000-0000-000000000001.output.json",
-<<<<<<< HEAD
-        "beginExecutionTime": "2024-04-30T14:05:01.656Z", "cancellationTime": null,
-        "quantumComputingData": {"count": 1}, "errorData": null, "isCancelling": false,
-        "tags": [], "name": "Qiskit Sample - 3-qubit GHZ circuit", "id": "00000000-0000-0000-0000-000000000001",
-        "providerId": "ionq", "target": "ionq.simulator", "creationTime": "2024-04-30T14:04:58.6008846+00:00",
-        "endExecutionTime": "2024-04-30T14:05:01.673Z", "costEstimate": {"currencyCode":
-=======
         "beginExecutionTime": "2024-05-01T17:45:26.075Z", "cancellationTime": null,
         "quantumComputingData": {"count": 1}, "errorData": null, "isCancelling": false,
         "tags": [], "name": "Qiskit Sample - 3-qubit GHZ circuit", "id": "00000000-0000-0000-0000-000000000001",
         "providerId": "ionq", "target": "ionq.simulator", "creationTime": "2024-05-01T17:45:23.0813405+00:00",
         "endExecutionTime": "2024-05-01T17:45:26.139Z", "costEstimate": {"currencyCode":
->>>>>>> 45329fda
         "USD", "events": [{"dimensionId": "gs1q", "dimensionName": "1Q Gate Shot",
         "measureUnit": "1q gate shot", "amountBilled": 0.0, "amountConsumed": 0.0,
         "unitPrice": 0.0}, {"dimensionId": "gs2q", "dimensionName": "2Q Gate Shot",
@@ -781,11 +626,7 @@
       User-Agent:
       - testapp-azure-quantum-qiskit azsdk-python-quantum/0.0.1 Python/3.9.19 (Windows-10-10.0.22631-SP0)
     method: GET
-<<<<<<< HEAD
-    uri: https://eastus.quantum.azure.com/subscriptions/00000000-0000-0000-0000-000000000000/resourceGroups/myresourcegroup/providers/Microsoft.Quantum/workspaces/myworkspace/jobs/00000000-0000-0000-0000-000000000001?api-version=2022-09-12-preview&test-sequence-id=9
-=======
     uri: https://eastus.quantum.azure.com/subscriptions/00000000-0000-0000-0000-000000000000/resourceGroups/myresourcegroup/providers/Microsoft.Quantum/workspaces/myworkspace/jobs/00000000-0000-0000-0000-000000000001?api-version=2022-09-12-preview&test-sequence-id=8
->>>>>>> 45329fda
   response:
     body:
       string: '{"containerUri": "https://mystorage.blob.core.windows.net/job-00000000-0000-0000-0000-000000000001?sv=PLACEHOLDER&sr=c&sig=PLACEHOLDER&se=2050-01-01T00%3A00%3A00Z&sp=rcwl",
@@ -795,19 +636,11 @@
         "num_qubits": "4", "metadata": "{}", "meas_map": "[0, 1, 2]"}, "sessionId":
         null, "status": "Succeeded", "jobType": "QuantumComputing", "outputDataFormat":
         "ionq.quantum-results.v1", "outputDataUri": "https://mystorage.blob.core.windows.net/job-00000000-0000-0000-0000-000000000001/rawOutputData?sv=PLACEHOLDER&sr=b&sig=PLACEHOLDER&se=2050-01-01T00%3A00%3A00Z&sp=r&rscd=attachment%3B%20filename%3DQiskit%2BSample%2B-%2B3-qubit%2BGHZ%2Bcircuit-00000000-0000-0000-0000-000000000001.output.json",
-<<<<<<< HEAD
-        "beginExecutionTime": "2024-04-30T14:05:01.656Z", "cancellationTime": null,
-        "quantumComputingData": {"count": 1}, "errorData": null, "isCancelling": false,
-        "tags": [], "name": "Qiskit Sample - 3-qubit GHZ circuit", "id": "00000000-0000-0000-0000-000000000001",
-        "providerId": "ionq", "target": "ionq.simulator", "creationTime": "2024-04-30T14:04:58.6008846+00:00",
-        "endExecutionTime": "2024-04-30T14:05:01.673Z", "costEstimate": {"currencyCode":
-=======
         "beginExecutionTime": "2024-05-01T17:45:26.075Z", "cancellationTime": null,
         "quantumComputingData": {"count": 1}, "errorData": null, "isCancelling": false,
         "tags": [], "name": "Qiskit Sample - 3-qubit GHZ circuit", "id": "00000000-0000-0000-0000-000000000001",
         "providerId": "ionq", "target": "ionq.simulator", "creationTime": "2024-05-01T17:45:23.0813405+00:00",
         "endExecutionTime": "2024-05-01T17:45:26.139Z", "costEstimate": {"currencyCode":
->>>>>>> 45329fda
         "USD", "events": [{"dimensionId": "gs1q", "dimensionName": "1Q Gate Shot",
         "measureUnit": "1q gate shot", "amountBilled": 0.0, "amountConsumed": 0.0,
         "unitPrice": 0.0}, {"dimensionId": "gs2q", "dimensionName": "2Q Gate Shot",
@@ -844,20 +677,6 @@
         "targets": [{"id": "microsoft.dft", "currentAvailability": "Available", "averageQueueTime":
         0, "statusPage": null}]}, {"id": "ionq", "currentAvailability": "Degraded",
         "targets": [{"id": "ionq.qpu", "currentAvailability": "Available", "averageQueueTime":
-<<<<<<< HEAD
-        383644, "statusPage": "https://status.ionq.co"}, {"id": "ionq.qpu.aria-1",
-        "currentAvailability": "Unavailable", "averageQueueTime": 734677, "statusPage":
-        "https://status.ionq.co"}, {"id": "ionq.qpu.aria-2", "currentAvailability":
-        "Unavailable", "averageQueueTime": 0, "statusPage": "https://status.ionq.co"},
-        {"id": "ionq.simulator", "currentAvailability": "Available", "averageQueueTime":
-        1, "statusPage": "https://status.ionq.co"}]}, {"id": "microsoft-qc", "currentAvailability":
-        "Available", "targets": [{"id": "microsoft.estimator", "currentAvailability":
-        "Available", "averageQueueTime": 0, "statusPage": null}]}, {"id": "pasqal",
-        "currentAvailability": "Available", "targets": [{"id": "pasqal.sim.emu-tn",
-        "currentAvailability": "Available", "averageQueueTime": 278, "statusPage":
-        "https://pasqal.com"}, {"id": "pasqal.qpu.fresnel", "currentAvailability":
-        "Available", "averageQueueTime": 0, "statusPage": "https://pasqal.com"}]},
-=======
         493967, "statusPage": "https://status.ionq.co"}, {"id": "ionq.qpu.aria-1",
         "currentAvailability": "Unavailable", "averageQueueTime": 735673, "statusPage":
         "https://status.ionq.co"}, {"id": "ionq.qpu.aria-2", "currentAvailability":
@@ -870,7 +689,6 @@
         "currentAvailability": "Available", "averageQueueTime": 256, "statusPage":
         "https://pasqal.com"}, {"id": "pasqal.qpu.fresnel", "currentAvailability":
         "Degraded", "averageQueueTime": 0, "statusPage": "https://pasqal.com"}]},
->>>>>>> 45329fda
         {"id": "rigetti", "currentAvailability": "Degraded", "targets": [{"id": "rigetti.sim.qvm",
         "currentAvailability": "Available", "averageQueueTime": 5, "statusPage": "https://rigetti.statuspage.io/"},
         {"id": "rigetti.qpu.ankaa-2", "currentAvailability": "Degraded", "averageQueueTime":
@@ -880,26 +698,6 @@
         "qci.machine1", "currentAvailability": "Available", "averageQueueTime": 1,
         "statusPage": "https://quantumcircuits.com"}, {"id": "qci.simulator.noisy",
         "currentAvailability": "Available", "averageQueueTime": 0, "statusPage": "https://quantumcircuits.com"}]},
-<<<<<<< HEAD
-        {"id": "quantinuum", "currentAvailability": "Degraded", "targets": [{"id":
-        "quantinuum.qpu.h1-1", "currentAvailability": "Available", "averageQueueTime":
-        602461, "statusPage": "https://www.quantinuum.com/hardware/h1"}, {"id": "quantinuum.sim.h1-1sc",
-        "currentAvailability": "Available", "averageQueueTime": 2, "statusPage": "https://www.quantinuum.com/hardware/h1"},
-        {"id": "quantinuum.sim.h1-1e", "currentAvailability": "Available", "averageQueueTime":
-        4, "statusPage": "https://www.quantinuum.com/hardware/h1"}, {"id": "quantinuum.qpu.h2-1",
-        "currentAvailability": "Degraded", "averageQueueTime": 0, "statusPage": "https://www.quantinuum.com/hardware/h2"},
-        {"id": "quantinuum.sim.h2-1sc", "currentAvailability": "Available", "averageQueueTime":
-        0, "statusPage": "https://www.quantinuum.com/hardware/h2"}, {"id": "quantinuum.sim.h2-1e",
-        "currentAvailability": "Available", "averageQueueTime": 10, "statusPage":
-        "https://www.quantinuum.com/hardware/h2"}, {"id": "quantinuum.sim.h1-1sc-preview",
-        "currentAvailability": "Available", "averageQueueTime": 2, "statusPage": "https://www.quantinuum.com/hardware/h1"},
-        {"id": "quantinuum.sim.h1-1e-preview", "currentAvailability": "Available",
-        "averageQueueTime": 4, "statusPage": "https://www.quantinuum.com/hardware/h1"},
-        {"id": "quantinuum.sim.h1-2e-preview", "currentAvailability": "Available",
-        "averageQueueTime": 15089, "statusPage": "https://www.quantinuum.com/hardware/h1"},
-        {"id": "quantinuum.qpu.h1-1-preview", "currentAvailability": "Available",
-        "averageQueueTime": 602461, "statusPage": "https://www.quantinuum.com/hardware/h1"}]},
-=======
         {"id": "quantinuum", "currentAvailability": "Available", "targets": [{"id":
         "quantinuum.qpu.h1-1", "currentAvailability": "Available", "averageQueueTime":
         25016, "statusPage": "https://www.quantinuum.com/hardware/h1"}, {"id": "quantinuum.sim.h1-1sc",
@@ -918,7 +716,6 @@
         "averageQueueTime": 27901, "statusPage": "https://www.quantinuum.com/hardware/h1"},
         {"id": "quantinuum.qpu.h1-1-preview", "currentAvailability": "Available",
         "averageQueueTime": 25016, "statusPage": "https://www.quantinuum.com/hardware/h1"}]},
->>>>>>> 45329fda
         {"id": "Microsoft.Test", "currentAvailability": "Available", "targets": [{"id":
         "echo-rigetti", "currentAvailability": "Available", "averageQueueTime": 1,
         "statusPage": ""}, {"id": "echo-quantinuum", "currentAvailability": "Available",
@@ -937,35 +734,27 @@
       connection:
       - keep-alive
       content-length:
-<<<<<<< HEAD
-      - '4768'
-=======
       - '4771'
->>>>>>> 45329fda
-      content-type:
-      - application/json; charset=utf-8
-      transfer-encoding:
-      - chunked
-    status:
-      code: 200
-      message: OK
-- request:
-    body: null
-    headers:
-      Accept:
-      - application/json
-      Accept-Encoding:
-      - gzip, deflate
-      Connection:
-      - keep-alive
-      User-Agent:
-      - testapp-azure-quantum-qiskit azsdk-python-quantum/0.0.1 Python/3.9.19 (Windows-10-10.0.22631-SP0)
-    method: GET
-<<<<<<< HEAD
-    uri: https://eastus.quantum.azure.com/subscriptions/00000000-0000-0000-0000-000000000000/resourceGroups/myresourcegroup/providers/Microsoft.Quantum/workspaces/myworkspace/jobs/00000000-0000-0000-0000-000000000001?api-version=2022-09-12-preview&test-sequence-id=10
-=======
+      content-type:
+      - application/json; charset=utf-8
+      transfer-encoding:
+      - chunked
+    status:
+      code: 200
+      message: OK
+- request:
+    body: null
+    headers:
+      Accept:
+      - application/json
+      Accept-Encoding:
+      - gzip, deflate
+      Connection:
+      - keep-alive
+      User-Agent:
+      - testapp-azure-quantum-qiskit azsdk-python-quantum/0.0.1 Python/3.9.19 (Windows-10-10.0.22631-SP0)
+    method: GET
     uri: https://eastus.quantum.azure.com/subscriptions/00000000-0000-0000-0000-000000000000/resourceGroups/myresourcegroup/providers/Microsoft.Quantum/workspaces/myworkspace/jobs/00000000-0000-0000-0000-000000000001?api-version=2022-09-12-preview&test-sequence-id=9
->>>>>>> 45329fda
   response:
     body:
       string: '{"containerUri": "https://mystorage.blob.core.windows.net/job-00000000-0000-0000-0000-000000000001?sv=PLACEHOLDER&sr=c&sig=PLACEHOLDER&se=2050-01-01T00%3A00%3A00Z&sp=rcwl",
@@ -975,19 +764,11 @@
         "num_qubits": "4", "metadata": "{}", "meas_map": "[0, 1, 2]"}, "sessionId":
         null, "status": "Succeeded", "jobType": "QuantumComputing", "outputDataFormat":
         "ionq.quantum-results.v1", "outputDataUri": "https://mystorage.blob.core.windows.net/job-00000000-0000-0000-0000-000000000001/rawOutputData?sv=PLACEHOLDER&sr=b&sig=PLACEHOLDER&se=2050-01-01T00%3A00%3A00Z&sp=r&rscd=attachment%3B%20filename%3DQiskit%2BSample%2B-%2B3-qubit%2BGHZ%2Bcircuit-00000000-0000-0000-0000-000000000001.output.json",
-<<<<<<< HEAD
-        "beginExecutionTime": "2024-04-30T14:05:01.656Z", "cancellationTime": null,
-        "quantumComputingData": {"count": 1}, "errorData": null, "isCancelling": false,
-        "tags": [], "name": "Qiskit Sample - 3-qubit GHZ circuit", "id": "00000000-0000-0000-0000-000000000001",
-        "providerId": "ionq", "target": "ionq.simulator", "creationTime": "2024-04-30T14:04:58.6008846+00:00",
-        "endExecutionTime": "2024-04-30T14:05:01.673Z", "costEstimate": {"currencyCode":
-=======
         "beginExecutionTime": "2024-05-01T17:45:26.075Z", "cancellationTime": null,
         "quantumComputingData": {"count": 1}, "errorData": null, "isCancelling": false,
         "tags": [], "name": "Qiskit Sample - 3-qubit GHZ circuit", "id": "00000000-0000-0000-0000-000000000001",
         "providerId": "ionq", "target": "ionq.simulator", "creationTime": "2024-05-01T17:45:23.0813405+00:00",
         "endExecutionTime": "2024-05-01T17:45:26.139Z", "costEstimate": {"currencyCode":
->>>>>>> 45329fda
         "USD", "events": [{"dimensionId": "gs1q", "dimensionName": "1Q Gate Shot",
         "measureUnit": "1q gate shot", "amountBilled": 0.0, "amountConsumed": 0.0,
         "unitPrice": 0.0}, {"dimensionId": "gs2q", "dimensionName": "2Q Gate Shot",

interactions:
- request:
    body: null
    headers:
      Accept:
      - '*/*'
      Accept-Encoding:
      - gzip, deflate
      Connection:
      - keep-alive
      User-Agent:
      - azsdk-python-identity/1.17.1 Python/3.9.19 (Windows-10-10.0.22631-SP0)
    method: GET
    uri: https://login.microsoftonline.com/00000000-0000-0000-0000-000000000000/v2.0/.well-known/openid-configuration
  response:
    body:
      string: '{"token_endpoint": "https://login.microsoftonline.com/00000000-0000-0000-0000-000000000000/oauth2/v2.0/token",
        "token_endpoint_auth_methods_supported": ["client_secret_post", "private_key_jwt",
        "client_secret_basic"], "jwks_uri": "https://login.microsoftonline.com/00000000-0000-0000-0000-000000000000/discovery/v2.0/keys",
        "response_modes_supported": ["query", "fragment", "form_post"], "subject_types_supported":
        ["pairwise"], "id_token_signing_alg_values_supported": ["RS256"], "response_types_supported":
        ["code", "id_token", "code id_token", "id_token token"], "scopes_supported":
        ["openid", "profile", "email", "offline_access"], "issuer": "https://login.microsoftonline.com/00000000-0000-0000-0000-000000000000/v2.0",
        "request_uri_parameter_supported": false, "userinfo_endpoint": "https://graph.microsoft.com/oidc/userinfo",
        "authorization_endpoint": "https://login.microsoftonline.com/00000000-0000-0000-0000-000000000000/oauth2/v2.0/authorize",
        "device_authorization_endpoint": "https://login.microsoftonline.com/00000000-0000-0000-0000-000000000000/oauth2/v2.0/devicecode",
        "http_logout_supported": true, "frontchannel_logout_supported": true, "end_session_endpoint":
        "https://login.microsoftonline.com/00000000-0000-0000-0000-000000000000/oauth2/v2.0/logout",
        "claims_supported": ["sub", "iss", "cloud_instance_name", "cloud_instance_host_name",
        "cloud_graph_host_name", "msgraph_host", "aud", "exp", "iat", "auth_time",
        "acr", "nonce", "preferred_username", "name", "tid", "ver", "at_hash", "c_hash",
        "email"], "kerberos_endpoint": "https://login.microsoftonline.com/00000000-0000-0000-0000-000000000000/kerberos",
        "tenant_region_scope": "WW", "cloud_instance_name": "microsoftonline.com",
        "cloud_graph_host_name": "graph.windows.net", "msgraph_host": "graph.microsoft.com",
        "rbac_url": "https://pas.windows.net"}'
    headers:
      content-length:
      - '1826'
      content-type:
      - application/json; charset=utf-8
    status:
      code: 200
      message: OK
- request:
    body: client_id=PLACEHOLDER&grant_type=client_credentials&client_assertion=PLACEHOLDER&client_info=1&client_assertion_type=PLACEHOLDER&scope=https%3A%2F%2Fquantum.microsoft.com%2F.default
    headers:
      Accept:
      - application/json
      Accept-Encoding:
      - gzip, deflate
      Connection:
      - keep-alive
      Content-Length:
      - '181'
      Content-Type:
      - application/x-www-form-urlencoded
      User-Agent:
      - azsdk-python-identity/1.17.1 Python/3.9.19 (Windows-10-10.0.22631-SP0)
      x-client-current-telemetry:
      - 4|730,2|
      x-client-os:
      - win32
      x-client-sku:
      - MSAL.Python
      x-client-ver:
      - 1.30.0
    method: POST
    uri: https://login.microsoftonline.com/00000000-0000-0000-0000-000000000000/oauth2/v2.0/token
  response:
    body:
<<<<<<< HEAD
      string: '{"token_type": "Bearer", "expires_in": 1755296496, "ext_expires_in":
        1755296496, "refresh_in": 31536000, "access_token": "PLACEHOLDER"}'
=======
      string: '{"token_type": "Bearer", "expires_in": 1756413145, "ext_expires_in":
        1756413145, "refresh_in": 31536000, "access_token": "PLACEHOLDER"}'
>>>>>>> b43e1017
    headers:
      content-length:
      - '135'
      content-type:
      - application/json; charset=utf-8
    status:
      code: 200
      message: OK
- request:
    body: null
    headers:
      Accept:
      - application/json
      Accept-Encoding:
      - gzip, deflate
      Connection:
      - keep-alive
      User-Agent:
      - testapp-azure-quantum-qiskit azsdk-python-quantum/0.0.1 Python/3.9.19 (Windows-10-10.0.22631-SP0)
    method: GET
    uri: https://eastus.quantum.azure.com/subscriptions/00000000-0000-0000-0000-000000000000/resourceGroups/myresourcegroup/providers/Microsoft.Quantum/workspaces/myworkspace/providerStatus?api-version=2022-09-12-preview&test-sequence-id=1
  response:
    body:
<<<<<<< HEAD
      string: '{"value": [{"id": "microsoft-elements", "currentAvailability": "Available",
        "targets": [{"id": "microsoft.dft", "currentAvailability": "Available", "averageQueueTime":
        0, "statusPage": null}]}, {"id": "ionq", "currentAvailability": "Degraded",
        "targets": [{"id": "ionq.qpu", "currentAvailability": "Available", "averageQueueTime":
        1328901, "statusPage": "https://status.ionq.co"}, {"id": "ionq.qpu.aria-1",
        "currentAvailability": "Unavailable", "averageQueueTime": 2212405, "statusPage":
        "https://status.ionq.co"}, {"id": "ionq.qpu.aria-2", "currentAvailability":
        "Available", "averageQueueTime": 1630148, "statusPage": "https://status.ionq.co"},
        {"id": "ionq.simulator", "currentAvailability": "Available", "averageQueueTime":
        314, "statusPage": "https://status.ionq.co"}]}, {"id": "microsoft-qc", "currentAvailability":
        "Available", "targets": [{"id": "microsoft.estimator", "currentAvailability":
        "Available", "averageQueueTime": 0, "statusPage": null}]}, {"id": "pasqal",
        "currentAvailability": "Available", "targets": [{"id": "pasqal.sim.emu-tn",
        "currentAvailability": "Available", "averageQueueTime": 243, "statusPage":
        "https://pasqal.com"}, {"id": "pasqal.qpu.fresnel", "currentAvailability":
        "Available", "averageQueueTime": 103193, "statusPage": "https://pasqal.com"}]},
        {"id": "quantinuum", "currentAvailability": "Degraded", "targets": [{"id":
        "quantinuum.qpu.h1-1", "currentAvailability": "Degraded", "averageQueueTime":
        0, "statusPage": "https://www.quantinuum.com/hardware/h1"}, {"id": "quantinuum.sim.h1-1sc",
        "currentAvailability": "Available", "averageQueueTime": 4, "statusPage": "https://www.quantinuum.com/hardware/h1"},
        {"id": "quantinuum.sim.h1-1e", "currentAvailability": "Available", "averageQueueTime":
        1319, "statusPage": "https://www.quantinuum.com/hardware/h1"}, {"id": "quantinuum.qpu.h2-1",
        "currentAvailability": "Degraded", "averageQueueTime": 0, "statusPage": "https://www.quantinuum.com/hardware/h2"},
        {"id": "quantinuum.sim.h2-1sc", "currentAvailability": "Available", "averageQueueTime":
        1, "statusPage": "https://www.quantinuum.com/hardware/h2"}, {"id": "quantinuum.sim.h2-1e",
        "currentAvailability": "Available", "averageQueueTime": 1767318, "statusPage":
        "https://www.quantinuum.com/hardware/h2"}, {"id": "quantinuum.sim.h1-1sc-preview",
        "currentAvailability": "Available", "averageQueueTime": 4, "statusPage": "https://www.quantinuum.com/hardware/h1"},
        {"id": "quantinuum.sim.h1-1e-preview", "currentAvailability": "Available",
        "averageQueueTime": 1319, "statusPage": "https://www.quantinuum.com/hardware/h1"},
        {"id": "quantinuum.sim.h1-2e-preview", "currentAvailability": "Available",
        "averageQueueTime": 838, "statusPage": "https://www.quantinuum.com/hardware/h1"},
        {"id": "quantinuum.qpu.h1-1-preview", "currentAvailability": "Degraded", "averageQueueTime":
        0, "statusPage": "https://www.quantinuum.com/hardware/h1"}]}, {"id": "rigetti",
=======
      string: '{"value": [{"id": "ionq", "currentAvailability": "Degraded", "targets":
        [{"id": "ionq.qpu", "currentAvailability": "Unavailable", "averageQueueTime":
        0, "statusPage": null}, {"id": "ionq.qpu.aria-1", "currentAvailability": "Available",
        "averageQueueTime": 129222, "statusPage": "https://status.ionq.co"}, {"id":
        "ionq.qpu.aria-2", "currentAvailability": "Unavailable", "averageQueueTime":
        1962205, "statusPage": "https://status.ionq.co"}, {"id": "ionq.simulator",
        "currentAvailability": "Available", "averageQueueTime": 2, "statusPage": "https://status.ionq.co"}]},
        {"id": "microsoft-qc", "currentAvailability": "Available", "targets": [{"id":
        "microsoft.estimator", "currentAvailability": "Available", "averageQueueTime":
        0, "statusPage": null}]}, {"id": "pasqal", "currentAvailability": "Degraded",
        "targets": [{"id": "pasqal.sim.emu-tn", "currentAvailability": "Available",
        "averageQueueTime": 235, "statusPage": "https://pasqal.com"}, {"id": "pasqal.qpu.fresnel",
        "currentAvailability": "Degraded", "averageQueueTime": 0, "statusPage": "https://pasqal.com"}]},
        {"id": "quantinuum", "currentAvailability": "Degraded", "targets": [{"id":
        "quantinuum.qpu.h1-1", "currentAvailability": "Degraded", "averageQueueTime":
        0, "statusPage": "https://www.quantinuum.com/hardware/h1"}, {"id": "quantinuum.sim.h1-1sc",
        "currentAvailability": "Available", "averageQueueTime": 1, "statusPage": "https://www.quantinuum.com/hardware/h1"},
        {"id": "quantinuum.sim.h1-1e", "currentAvailability": "Available", "averageQueueTime":
        6148, "statusPage": "https://www.quantinuum.com/hardware/h1"}]}, {"id": "rigetti",
>>>>>>> b43e1017
        "currentAvailability": "Available", "targets": [{"id": "rigetti.sim.qvm",
        "currentAvailability": "Available", "averageQueueTime": 5, "statusPage": "https://rigetti.statuspage.io/"},
        {"id": "rigetti.qpu.ankaa-2", "currentAvailability": "Available", "averageQueueTime":
        5, "statusPage": "https://rigetti.statuspage.io/"}]}, {"id": "qci", "currentAvailability":
        "Degraded", "targets": [{"id": "qci.simulator", "currentAvailability": "Available",
        "averageQueueTime": 1, "statusPage": "https://quantumcircuits.com"}, {"id":
        "qci.machine1", "currentAvailability": "Unavailable", "averageQueueTime":
        1, "statusPage": "https://quantumcircuits.com"}, {"id": "qci.simulator.noisy",
        "currentAvailability": "Available", "averageQueueTime": 0, "statusPage": "https://quantumcircuits.com"}]},
        {"id": "Microsoft.ChemistryHpc", "currentAvailability": "Degraded", "targets":
        [{"id": "microsoft.hpc", "currentAvailability": "Unavailable", "averageQueueTime":
        0, "statusPage": null}]}, {"id": "Microsoft.Test", "currentAvailability":
        "Available", "targets": [{"id": "echo-rigetti", "currentAvailability": "Available",
        "averageQueueTime": 1, "statusPage": ""}, {"id": "echo-quantinuum", "currentAvailability":
        "Available", "averageQueueTime": 1, "statusPage": ""}, {"id": "echo-qci",
        "currentAvailability": "Available", "averageQueueTime": 1, "statusPage": ""},
        {"id": "echo-ionq", "currentAvailability": "Available", "averageQueueTime":
        1, "statusPage": ""}, {"id": "echo-aquarius", "currentAvailability": "Available",
        "averageQueueTime": 1, "statusPage": ""}, {"id": "sparse-sim-rigetti", "currentAvailability":
        "Available", "averageQueueTime": 1, "statusPage": ""}, {"id": "sparse-sim-quantinuum",
        "currentAvailability": "Available", "averageQueueTime": 1, "statusPage": ""},
        {"id": "sparse-sim-qci", "currentAvailability": "Available", "averageQueueTime":
        1, "statusPage": ""}, {"id": "sparse-sim-ionq", "currentAvailability": "Available",
        "averageQueueTime": 1, "statusPage": ""}, {"id": "echo-output", "currentAvailability":
        "Available", "averageQueueTime": 1, "statusPage": ""}]}], "nextLink": null}'
    headers:
      connection:
      - keep-alive
      content-length:
<<<<<<< HEAD
      - '4781'
=======
      - '3682'
>>>>>>> b43e1017
      content-type:
      - application/json; charset=utf-8
      transfer-encoding:
      - chunked
    status:
      code: 200
      message: OK
- request:
    body: 'b''{"containerName": "job-00000000-0000-0000-0000-000000000001"}'''
    headers:
      Accept:
      - application/json
      Accept-Encoding:
      - gzip, deflate
      Connection:
      - keep-alive
      Content-Length:
      - '64'
      Content-Type:
      - application/json
      User-Agent:
      - testapp-azure-quantum-qiskit azsdk-python-quantum/0.0.1 Python/3.9.19 (Windows-10-10.0.22631-SP0)
    method: POST
    uri: https://eastus.quantum.azure.com/subscriptions/00000000-0000-0000-0000-000000000000/resourceGroups/myresourcegroup/providers/Microsoft.Quantum/workspaces/myworkspace/storage/sasUri?api-version=2022-09-12-preview&test-sequence-id=1
  response:
    body:
<<<<<<< HEAD
      string: '{"sasUri": "https://mystorage.blob.core.windows.net/job-00000000-0000-0000-0000-000000000001?sv=PLACEHOLDER&ss=b&srt=co&spr=https&st=2024-08-15T22%3A21%3A37Z&se=2050-01-01T00%3A00%3A00Z&sp=rwlac&sig=70RQaIaiy%2Bqow5fd%2B4Rl5DfZ%2Fwlow650juJsWkDI8xU%3D"}'
=======
      string: '{"sasUri": "https://mystorage.blob.core.windows.net/job-00000000-0000-0000-0000-000000000001?sv=PLACEHOLDER&ss=b&srt=co&spr=https&st=2000-01-01T00%3A00%3A00Z&se=2050-01-01T00%3A00%3A00Z&sp=rwlac&sig=PLACEHOLDER"}'
>>>>>>> b43e1017
    headers:
      connection:
      - keep-alive
      content-length:
<<<<<<< HEAD
      - '253'
=======
      - '212'
>>>>>>> b43e1017
      content-type:
      - application/json; charset=utf-8
      transfer-encoding:
      - chunked
    status:
      code: 200
      message: OK
- request:
    body: null
    headers:
      Accept:
      - application/xml
      Accept-Encoding:
      - gzip, deflate
      Connection:
      - keep-alive
      User-Agent:
      - azsdk-python-storage-blob/12.20.0 Python/3.9.19 (Windows-10-10.0.22631-SP0)
      x-ms-date:
<<<<<<< HEAD
      - Thu, 15 Aug 2024 22:21:36 GMT
      x-ms-version:
      - '2024-05-04'
    method: GET
    uri: https://mystorage.blob.core.windows.net/job-00000000-0000-0000-0000-000000000001?restype=container&sv=PLACEHOLDER&ss=b&srt=co&spr=https&st=2024-08-15T22%3A21%3A37Z&se=2050-01-01T00%3A00%3A00Z&sp=rwlac&sig=70RQaIaiy%2Bqow5fd%2B4Rl5DfZ%2Fwlow650juJsWkDI8xU%3D
  response:
    body:
      string: "\uFEFF<?xml version=\"1.0\" encoding=\"utf-8\"?><Error><Code>ContainerNotFound</Code><Message>The
        specified container does not exist.\nRequestId:a00a2f07-b01e-0049-3a61-ef0181000000\nTime:2024-08-15T22:21:37.7428113Z</Message></Error>"
=======
      - Wed, 28 Aug 2024 20:32:25 GMT
      x-ms-version:
      - '2024-05-04'
    method: GET
    uri: https://mystorage.blob.core.windows.net/job-00000000-0000-0000-0000-000000000001?restype=container&sv=PLACEHOLDER&ss=b&srt=co&spr=https&st=2000-01-01T00%3A00%3A00Z&se=2050-01-01T00%3A00%3A00Z&sp=rwlac&sig=PLACEHOLDER
  response:
    body:
      string: "\uFEFF<?xml version=\"1.0\" encoding=\"utf-8\"?><Error><Code>ContainerNotFound</Code><Message>The
        specified container does not exist.\nRequestId:abde0b02-f01e-002a-2789-f99c7a000000\nTime:2024-08-28T20:32:26.3428974Z</Message></Error>"
>>>>>>> b43e1017
    headers:
      content-length:
      - '223'
      content-type:
      - application/xml
      x-ms-version:
      - '2024-05-04'
    status:
      code: 404
      message: The specified container does not exist.
- request:
    body: null
    headers:
      Accept:
      - application/xml
      Accept-Encoding:
      - gzip, deflate
      Connection:
      - keep-alive
      Content-Length:
      - '0'
      User-Agent:
      - azsdk-python-storage-blob/12.20.0 Python/3.9.19 (Windows-10-10.0.22631-SP0)
      x-ms-date:
<<<<<<< HEAD
      - Thu, 15 Aug 2024 22:21:37 GMT
      x-ms-version:
      - '2024-05-04'
    method: PUT
    uri: https://mystorage.blob.core.windows.net/job-00000000-0000-0000-0000-000000000001?restype=container&sv=PLACEHOLDER&ss=b&srt=co&spr=https&st=2024-08-15T22%3A21%3A37Z&se=2050-01-01T00%3A00%3A00Z&sp=rwlac&sig=70RQaIaiy%2Bqow5fd%2B4Rl5DfZ%2Fwlow650juJsWkDI8xU%3D
=======
      - Wed, 28 Aug 2024 20:32:25 GMT
      x-ms-version:
      - '2024-05-04'
    method: PUT
    uri: https://mystorage.blob.core.windows.net/job-00000000-0000-0000-0000-000000000001?restype=container&sv=PLACEHOLDER&ss=b&srt=co&spr=https&st=2000-01-01T00%3A00%3A00Z&se=2050-01-01T00%3A00%3A00Z&sp=rwlac&sig=PLACEHOLDER
>>>>>>> b43e1017
  response:
    body:
      string: ''
    headers:
      content-length:
      - '0'
      x-ms-version:
      - '2024-05-04'
    status:
      code: 201
      message: Created
- request:
    body: null
    headers:
      Accept:
      - application/xml
      Accept-Encoding:
      - gzip, deflate
      Connection:
      - keep-alive
      User-Agent:
      - azsdk-python-storage-blob/12.20.0 Python/3.9.19 (Windows-10-10.0.22631-SP0)
      x-ms-date:
<<<<<<< HEAD
      - Thu, 15 Aug 2024 22:21:37 GMT
      x-ms-version:
      - '2024-05-04'
    method: GET
    uri: https://mystorage.blob.core.windows.net/job-00000000-0000-0000-0000-000000000001?restype=container&sv=PLACEHOLDER&ss=b&srt=co&spr=https&st=2024-08-15T22%3A21%3A37Z&se=2050-01-01T00%3A00%3A00Z&sp=rwlac&sig=70RQaIaiy%2Bqow5fd%2B4Rl5DfZ%2Fwlow650juJsWkDI8xU%3D
=======
      - Wed, 28 Aug 2024 20:32:25 GMT
      x-ms-version:
      - '2024-05-04'
    method: GET
    uri: https://mystorage.blob.core.windows.net/job-00000000-0000-0000-0000-000000000001?restype=container&sv=PLACEHOLDER&ss=b&srt=co&spr=https&st=2000-01-01T00%3A00%3A00Z&se=2050-01-01T00%3A00%3A00Z&sp=rwlac&sig=PLACEHOLDER
>>>>>>> b43e1017
  response:
    body:
      string: ''
    headers:
      content-length:
      - '0'
      x-ms-lease-state:
      - available
      x-ms-lease-status:
      - unlocked
      x-ms-version:
      - '2024-05-04'
    status:
      code: 200
      message: OK
- request:
    body: 'b''BC\xc0\xde5\x14\x00\x00\x05\x00\x00\x00b\x0c0$JY\xbef\x8d\xfb\xb4\xaf\x0bQ\x80L\x01\x00\x00\x00!\x0c\x00\x00\xc1\x01\x00\x00\x0b\x02!\x00\x02\x00\x00\x00\x16\x00\x00\x00\x07\x81#\x91A\xc8\x04I\x06\x1029\x92\x01\x84\x0c%\x05\x08\x19\x1e\x04\x8bb\x80\x14E\x02B\x92\x0bB\xa4\x102\x148\x08\x18K\n2R\x88Hp\xc4!#D\x12\x87\x8c\x10A\x92\x02d\xc8\x08\xb1\x14
      CF\x88 \xc9\x012R\x84\x18*(*\x901|\xb0\\\x91 \xc5\xc8\x00\x00\x00\x89 \x00\x00\x19\x00\x00\x002"H\t
      bF\x00!+$\x98\x14!%$\x98\x14\x19\''\x0c\x85\xa4\x90`Rd\\ $e\x82 \x1b\x010\x01\xa00G\x80\xd00\x02
      T\xb0P\xa9\x00\x99\xc6\x08\x00:F\x00\x88\x92\x19\x00B\xb4\xd0X\t\x89Z\xa61\x02\x80\x9a\x19\x00r\xf4\xe6\x08@\xc1\x0c
      \x12\x92f\x00\x8e\x10\x1d\x08\x98#\x00\x839\x82\x00\x00\x00Q\x18\x00\x000\x00\x00\x00\x1b\xd6!\xf8\xff\xff\xff\xffa(\x07w\xa0\x07y\xc8\x87_\x80\x87wH\x07w\xa0\x07`x\x87z\xa0\x07x\xa8\x07z\xf8\x05v\x08\x07q(\x07vH\x07w8\x87_\x98\x87q@\x87rh\x87p\x00\x88xH\x07y\xf8\x05x\x90\x87w0\x87t`\x87r\x98\x07`\x1c\xeaa\x1e\xe8\xe1\x1d\xda\x01
      \xe4\xa1\x1c\xe2\xa1\x1e\xd2A\x1e\xca\x81\x1c~\xc1\x1d\xea\xa1\x1d~!\x1e\xeaA\x1c\xd2\x81\x1e\xe6\x01\xa0\x03\x80\x90\x87r\x88\x87zH\x07y(\x07r\xf8\x05w\xa8\x87v\xf8\x05y(\x87y\xa8\x07v\xa0\x87y\x00\xe6\x00\xd8\x00\t\xff\xff\xff\xff?\x0c\xe9
      \x0f\xf2P\x0e\xf6P\x0e\xf20\x0f\xe9 \x0e\xecP\x0e\xc0\x06b\x10\x00:\x00\x00\x00I\x18\x00\x00\x02\x00\x00\x00\x13\x82`\x82
      \x0c\x00\x00\x1a!\x0cY\x04\xc0$\x1cC*`\x0c\x02\x00\x00\x02\x00\x00\x00\x00\x00\x00\x00\x00\x801\x00\x86Tc\x90\x15@\x00\x00\x00\x00\x00\x00\x00\x00\x00\x00\x00c\x00\x0c\xa9\xf8\xe0J\x80\x00\x00\x00\x00\x00\x00\x00\x00\x00\x00\x00\xc6\x00\x18R\xcd\x82\xb6\x00\x01\x00\x00\x00\x00\x00\x00\x00\x00\x00\x00\x8c\x010\xa4j\x07\xec\x01\x02@\x00\x00\x00\x00\x00\x00\x00\x00\x00\x18\x03`HU\x12b
      \x01\x01\x00\x00\x00\x00\x00\x00\x00\x00\x00\x00\x8c\x010\xa4:\x8b1\xa0\x80\x00\x00\x00\x00\x00\x00\x00\x00\x00\x00\x00\xc6\x00\x90\xd8
      P\xb48\x00\x00 \x0b\x04\x00\x00\x07\x00\x00\x002\x1e\x98\x10\x19\x11L\x90\x8c\t&G\xc6\x04C\xba%P\x0e#\x00\x84G\x00\x00\x00\x00\x00\xb1\x18\x00\x00\x97\x00\x00\x003\x08\x80\x1c\xc4\xe1\x1cf\x14\x01=\x88C8\x84\xc3\x8cB\x80\x07yx\x07s\x98q\x0c\xe6\x00\x0f\xed\x10\x0e\xf4\x80\x0e3\x0cB\x1e\xc2\xc1\x1d\xce\xa1\x1cf0\x05=\x88C8\x84\x83\x1b\xcc\x03=\xc8C=\x8c\x03=\xccx\x8ctp\x07{\x08\x07yH\x87pp\x07zp\x03vx\x87p
      \x87\x19\xcc\x11\x0e\xec\x90\x0e\xe10\x0fn0\x0f\xe3\xf0\x0e\xf0P\x0e3\x10\xc4\x1d\xde!\x1c\xd8!\x1d\xc2a\x1ef0\x89;\xbc\x83;\xd0C9\xb4\x03<\xbc\x83<\x84\x03;\xcc\xf0\x14v`\x07{h\x077h\x87rh\x077\x80\x87p\x90\x87p`\x07v(\x07v\xf8\x05vx\x87w\x80\x87_\x08\x87q\x18\x87r\x98\x87y\x98\x81,\xee\xf0\x0e\xee\xe0\x0e\xf5\xc0\x0e\xec0\x03b\xc8\xa1\x1c\xe4\xa1\x1c\xcc\xa1\x1c\xe4\xa1\x1c\xdca\x1c\xca!\x1c\xc4\x81\x1d\xcaa\x06\xd6\x90C9\xc8C9\x98C9\xc8C9\xb8\xc38\x94C8\x88\x03;\x94\xc3/\xbc\x83<\xfc\x82;\xd4\x03;\xb0\xc3\x0c\xc7i\x87pX\x87rp\x83th\x07x`\x87t\x18\x87t\xa0\x87\x19\xceS\x0f\xee\x00\x0f\xf2P\x0e\xe4\x90\x0e\xe3@\x0f\xe1
      \x0e\xecP\x0e3 (\x1d\xdc\xc1\x1e\xc2A\x1e\xd2!\x1c\xdc\x81\x1e\xdc\xe0\x1c\xe4\xe1\x1d\xea\x01\x1ef\x18Q8\xb0C:\x9c\x83;\xccP$v`\x07{h\x077`\x87wx\x07x\x98QL\xf4\x90\x0f\xf0P\x0e3\x1ej\x1e\xcaa\x1c\xe8!\x1d\xde\xc1\x1d~\x01\x1e\xe4\xa1\x1c\xcc!\x1d\xf0a\x06T\x85\x838\xcc\xc3;\xb0C=\xd0C9\xfc\xc2<\xe4C;\x88\xc3;\xb0\xc3\x8c\xc5\n\x87y\x98\x87w\x18\x87t\x08\x07z(\x07r\x98\x81\\\xe3\x10\x0e\xec\xc0\x0e\xe5P\x0e\xf30#\xc1\xd2A\x1e\xe4\xe1\x17\xd8\xe1\x1d\xde\x01\x1efH\x19;\xb0\x83=\xb4\x83\x1b\x84\xc38\x8cC9\xcc\xc3<\xb8\xc19\xc8\xc3;\xd4\x03<\xccH\xb4q\x08\x07v`\x07q\x08\x87qX\x87\x19\xdb\xc6\x0e\xec`\x0f\xed\xe0\x06\xf0
      \x0f\xe50\x0f\xe5 \x0f\xf6P\x0en\x10\x0e\xe30\x0e\xe50\x0f\xf3\xe0\x06\xe9\xe0\x0e\xe4P\x0e\xf80#\xe2\xeca\x1c\xc2\x81\x1d\xd8\xe1\x17\xec!\x1d\xe6!\x1d\xc4!\x1d\xd8!\x1d\xe8!\x1ff
      \x9d;\xbcC=\xb8\x039\x94\x839\xccX\xbcpp\x07wx\x07z\x08\x07zH\x87wp\x07\x00\x00y
      \x00\x00.\x00\x00\x00r\x1eH C\x88\x0c\x19\tr2H #\x81\x8c\x91\x91\xd1D\xa0\x10(d<12B\x8e\x90!\xa3H\x10\xb7\x00Q\x84e\x00qir_major_versionqir_minor_versiondynamic_qubit_managementdynamic_result_management\x00#\x08\xd71\x82p!#\x08W2\x82\x80)3\x0cEP\xcc0\x18\xc21\xc3P\x0c\xc8\x0cCA
      2\x12\x98\xa0\x8c\xd8\xd8\xec\xda\\\xda\xde\xc8\xea\xd8\xca\\\xcc\xd8\xc2\xce\xe6F!\x90DY\x00\x00\xa9\x18\x00\x00!\x00\x00\x00\x0b\nr(\x87w\x80\x07zXp\x98C=\xb8\xc38\xb0C9\xd0\xc3\x82\xe6\x1c\xc6\xa1\r\xe8A\x1e\xc2\xc1\x1d\xe6!\x1d\xe8!\x1d\xde\xc1\x1d\x164\xe3`\x0e\xe7P\x0f\xe1
      \x0f\xe4@\x0f\xe1 \x0f\xe7P\x0e\xf4\xb0\x80\x81\x07y(\x87p`\x07vx\x87q\x08\x07z(\x07rXp\x9c\xc38\xb4\x01;\xa4\x83=\x94\xc3\x02k\x1c\xd8!\x1c\xdc\xe1\x1c\xdc
      \x1c\xe4a\x1c\xdc \x1c\xe8\x81\x1e\xc2a\x1c\xd0\xa1\x1c\xc8a\x1c\xc2\x81\x1d\xd8\x01\xd1\x10\x00\x00\x06\x00\x00\x00\x07\xcc<\xa4\x83;\x9c\x03;\x94\x03=\xa0\x83<\x94C8\x90\xc3\x01\x00\x00\x00a
      \x00\x00,\x00\x00\x00\x13\x04A,\x10\x00\x00\x00\x08\x00\x00\x00\x14K\xa0\x08\xca\x80\xc8\x08\x00\xa1\x11\x00\xd3\xb8`\x1a\x19Lc\x03\xb9\x11\x00\xd3\xb8`\x1a\x19\x00\x00\x00\x00#\x06\x05\x00\x82`PT\xc8\x88A\x01\x80
      \x18$\xd41b`\x00 \x08\x06\xcbt\x18#\x06\x06\x00\x82`\xb0LF1bP\x00 \x08\x06\tE\x8c\x18\x18\x00\x08\x82\xc1#\x1d\xc3\x88\x81\x01\x80
      \x18<\x92!\x8c\x18\x18\x00\x08\x82\xc1#\x15\xc1\x88\x81\x01\x80 \x18HQ\x82\x8c\x18\x18\x00\x08\x82\x01\x05\x05\xc8\x88\x81\x01\x80
      \x18P\x90\x80\x8c\x18\x18\x00\x08\x82\x01\x05\r\x88\x86\x03\x01\x00\x02\x00\x00\x00\x07P\x10\xcd\x14a\x00\x00\x00\x00\x00\x00q
      \x00\x00\x03\x00\x00\x002\x0e\x10"\x84\x00\x97\x03\x00\x00\x00\x00\x00\x00\x00\x00]\x0c\x00\x00C\x00\x00\x00\x12\x03\x94\xfe\x01\x00\x00\x00Qiskit
      Sample - 3-qubit GHZ circuit__quantum__rt__initialize__quantum__qis__h__body__quantum__qis__cnot__body__quantum__qis__mz__body__quantum__rt__array_record_output__quantum__rt__result_record_output14.0.6
      f28c006a5895fc0e329fe15fead81e37457cb1d1batch\x00\x00\x00\x00\x00\x00'''
    headers:
      Accept:
      - application/xml
      Accept-Encoding:
      - gzip, deflate
      Connection:
      - keep-alive
      Content-Length:
      - '5738'
      Content-Type:
      - application/octet-stream
      User-Agent:
      - azsdk-python-storage-blob/12.20.0 Python/3.9.19 (Windows-10-10.0.22631-SP0)
      x-ms-blob-type:
      - BlockBlob
      x-ms-date:
<<<<<<< HEAD
      - Thu, 15 Aug 2024 22:21:37 GMT
      x-ms-version:
      - '2024-05-04'
    method: PUT
    uri: https://mystorage.blob.core.windows.net/job-00000000-0000-0000-0000-000000000001/inputData?sv=PLACEHOLDER&ss=b&srt=co&spr=https&st=2024-08-15T22%3A21%3A37Z&se=2050-01-01T00%3A00%3A00Z&sp=rwlac&sig=70RQaIaiy%2Bqow5fd%2B4Rl5DfZ%2Fwlow650juJsWkDI8xU%3D
=======
      - Wed, 28 Aug 2024 20:32:25 GMT
      x-ms-version:
      - '2024-05-04'
    method: PUT
    uri: https://mystorage.blob.core.windows.net/job-00000000-0000-0000-0000-000000000001/inputData?sv=PLACEHOLDER&ss=b&srt=co&spr=https&st=2000-01-01T00%3A00%3A00Z&se=2050-01-01T00%3A00%3A00Z&sp=rwlac&sig=PLACEHOLDER
>>>>>>> b43e1017
  response:
    body:
      string: ''
    headers:
      content-length:
      - '0'
      x-ms-version:
      - '2024-05-04'
    status:
      code: 201
      message: Created
- request:
    body: 'b''{"id": "00000000-0000-0000-0000-000000000001", "name": "Qiskit Sample
      - 3-qubit GHZ circuit", "providerId": "ionq", "target": "ionq.simulator", "itemType":
<<<<<<< HEAD
      "Job", "containerUri": "https://mystorage.blob.core.windows.net/job-00000000-0000-0000-0000-000000000001?sv=PLACEHOLDER&ss=b&srt=co&spr=https&st=2024-08-15T22%3A21%3A37Z&se=2050-01-01T00%3A00%3A00Z&sp=rwlac&sig=70RQaIaiy%2Bqow5fd%2B4Rl5DfZ%2Fwlow650juJsWkDI8xU%3D",
=======
      "Job", "containerUri": "https://mystorage.blob.core.windows.net/job-00000000-0000-0000-0000-000000000001?sv=PLACEHOLDER&ss=b&srt=co&spr=https&st=2000-01-01T00%3A00%3A00Z&se=2050-01-01T00%3A00%3A00Z&sp=rwlac&sig=PLACEHOLDER",
>>>>>>> b43e1017
      "inputDataUri": "https://mystorage.blob.core.windows.net/job-00000000-0000-0000-0000-000000000001/inputData",
      "inputDataFormat": "qir.v1", "inputParams": {"shots": 10, "count": 10, "items":
      [{"entryPoint": "Qiskit Sample - 3-qubit GHZ circuit", "arguments": []}]}, "metadata":
      {"qiskit": "True", "name": "Qiskit Sample - 3-qubit GHZ circuit", "num_qubits":
      "4", "metadata": "{}"}, "outputDataFormat": "microsoft.quantum-results.v2"}'''
    headers:
      Accept:
      - application/json
      Accept-Encoding:
      - gzip, deflate
      Connection:
      - keep-alive
      Content-Length:
<<<<<<< HEAD
      - '857'
=======
      - '762'
>>>>>>> b43e1017
      Content-Type:
      - application/json
      User-Agent:
      - testapp-azure-quantum-qiskit azsdk-python-quantum/0.0.1 Python/3.9.19 (Windows-10-10.0.22631-SP0)
    method: PUT
    uri: https://eastus.quantum.azure.com/subscriptions/00000000-0000-0000-0000-000000000000/resourceGroups/myresourcegroup/providers/Microsoft.Quantum/workspaces/myworkspace/jobs/00000000-0000-0000-0000-000000000001?api-version=2022-09-12-preview&test-sequence-id=1
  response:
    body:
<<<<<<< HEAD
      string: '{"containerUri": "https://mystorage.blob.core.windows.net/job-00000000-0000-0000-0000-000000000001?sv=PLACEHOLDER&ss=b&srt=co&spr=https&st=2024-08-15T22%3A21%3A37Z&se=2050-01-01T00%3A00%3A00Z&sp=rwlac&sig=PLACEHOLDER&st=2024-08-15T22%3A21%3A38Z&se=2050-01-01T00%3A00%3A00Z&sr=b&sp=rcw&sig=PLACEHOLDER&ss=b&srt=co&spr=https&st=2024-08-15T22%3A21%3A37Z&se=2050-01-01T00%3A00%3A00Z&sp=rwlac&sig=70RQaIaiy%2Bqow5fd%2B4Rl5DfZ%2Fwlow650juJsWkDI8xU%3D",
        "beginExecutionTime": null, "cancellationTime": null, "quantumComputingData":
        null, "errorData": null, "isCancelling": false, "tags": [], "name": "Qiskit
        Sample - 3-qubit GHZ circuit", "id": "00000000-0000-0000-0000-000000000001",
        "providerId": "ionq", "target": "ionq.simulator", "creationTime": "2024-08-15T22:21:38.3018192+00:00",
=======
      string: '{"containerUri": "https://mystorage.blob.core.windows.net/job-00000000-0000-0000-0000-000000000001?sv=PLACEHOLDER&ss=b&srt=co&spr=https&st=2000-01-01T00%3A00%3A00Z&se=2050-01-01T00%3A00%3A00Z&sp=rwlac&sig=PLACEHOLDER",
        "inputDataUri": "https://mystorage.blob.core.windows.net/job-00000000-0000-0000-0000-000000000001/inputData?sv=PLACEHOLDER&st=2000-01-01T00%3A00%3A00Z&se=2050-01-01T00%3A00%3A00Z&sr=b&sp=rcw&sig=PLACEHOLDER",
        "inputDataFormat": "ionq.circuit.v1", "inputParams": {"shots": 10, "count":
        10}, "metadata": {"qiskit": "True", "name": "Qiskit Sample - 3-qubit GHZ circuit",
        "num_qubits": "4", "metadata": "{}", "meas_map": "[0, 1, 2]"}, "sessionId":
        null, "status": "Waiting", "jobType": "QuantumComputing", "outputDataFormat":
        "ionq.quantum-results.v1", "outputDataUri": "https://mystorage.blob.core.windows.net:443/job-00000000-0000-0000-0000-000000000001/outputData?sv=PLACEHOLDER&ss=b&srt=co&spr=https&st=2000-01-01T00%3A00%3A00Z&se=2050-01-01T00%3A00%3A00Z&sp=rwlac&sig=PLACEHOLDER",
        "beginExecutionTime": null, "cancellationTime": null, "quantumComputingData":
        null, "errorData": null, "isCancelling": false, "tags": [], "name": "Qiskit
        Sample - 3-qubit GHZ circuit", "id": "00000000-0000-0000-0000-000000000001",
        "providerId": "ionq", "target": "ionq.simulator", "creationTime": "2024-08-28T20:32:26.9216216+00:00",
>>>>>>> b43e1017
        "endExecutionTime": null, "costEstimate": null, "itemType": "Job"}'
    headers:
      connection:
      - keep-alive
      content-length:
<<<<<<< HEAD
      - '847'
=======
      - '1402'
>>>>>>> b43e1017
      content-type:
      - application/json; charset=utf-8
      transfer-encoding:
      - chunked
    status:
      code: 200
      message: OK
- request:
    body: null
    headers:
      Accept:
      - application/json
      Accept-Encoding:
      - gzip, deflate
      Connection:
      - keep-alive
      User-Agent:
      - testapp-azure-quantum-qiskit azsdk-python-quantum/0.0.1 Python/3.9.19 (Windows-10-10.0.22631-SP0)
    method: GET
    uri: https://eastus.quantum.azure.com/subscriptions/00000000-0000-0000-0000-000000000000/resourceGroups/myresourcegroup/providers/Microsoft.Quantum/workspaces/myworkspace/jobs/00000000-0000-0000-0000-000000000001?api-version=2022-09-12-preview&test-sequence-id=1
  response:
    body:
<<<<<<< HEAD
      string: '{"containerUri": "https://mystorage.blob.core.windows.net/job-00000000-0000-0000-0000-000000000001?sv=PLACEHOLDER&st=2024-08-15T22%3A21%3A38Z&se=2050-01-01T00%3A00%3A00Z&sr=c&sp=rcwl&sig=PLACEHOLDER&st=2024-08-15T22%3A21%3A38Z&se=2050-01-01T00%3A00%3A00Z&sr=b&sp=r&rscd=attachment%3B+filename%3DQiskit%2BSample%2B-%2B3-qubit%2BGHZ%2Bcircuit-00000000-0000-0000-0000-000000000001.input.json&sig=PLACEHOLDER&st=2024-08-15T22%3A21%3A38Z&se=2050-01-01T00%3A00%3A00Z&sr=b&sp=r&rscd=attachment%3B+filename%3DQiskit%2BSample%2B-%2B3-qubit%2BGHZ%2Bcircuit-00000000-0000-0000-0000-000000000001.output.json&sig=UttYtFq50R6XZfaK0d43g2isfhm%2BgcFQcwhl9%2BUGlBE%3D",
        "beginExecutionTime": null, "cancellationTime": null, "quantumComputingData":
        null, "errorData": null, "isCancelling": false, "tags": [], "name": "Qiskit
        Sample - 3-qubit GHZ circuit", "id": "00000000-0000-0000-0000-000000000001",
        "providerId": "ionq", "target": "ionq.simulator", "creationTime": "2024-08-15T22:21:38.3018192+00:00",
=======
      string: '{"containerUri": "https://mystorage.blob.core.windows.net/job-00000000-0000-0000-0000-000000000001?sv=PLACEHOLDER&st=2000-01-01T00%3A00%3A00Z&se=2050-01-01T00%3A00%3A00Z&sr=c&sp=rcwl&sig=PLACEHOLDER",
        "inputDataUri": "https://mystorage.blob.core.windows.net/job-00000000-0000-0000-0000-000000000001/inputData?sv=PLACEHOLDER&st=2000-01-01T00%3A00%3A00Z&se=2050-01-01T00%3A00%3A00Z&sr=b&sp=r&rscd=attachment%3B+filename%3DQiskit%2BSample%2B-%2B3-qubit%2BGHZ%2Bcircuit-00000000-0000-0000-0000-000000000001.input.json&sig=PLACEHOLDER",
        "inputDataFormat": "ionq.circuit.v1", "inputParams": {"shots": 10, "count":
        10}, "metadata": {"qiskit": "True", "name": "Qiskit Sample - 3-qubit GHZ circuit",
        "num_qubits": "4", "metadata": "{}", "meas_map": "[0, 1, 2]"}, "sessionId":
        null, "status": "Waiting", "jobType": "QuantumComputing", "outputDataFormat":
        "ionq.quantum-results.v1", "outputDataUri": "https://mystorage.blob.core.windows.net/job-00000000-0000-0000-0000-000000000001/outputData?sv=PLACEHOLDER&st=2000-01-01T00%3A00%3A00Z&se=2050-01-01T00%3A00%3A00Z&sr=b&sp=r&rscd=attachment%3B+filename%3DQiskit%2BSample%2B-%2B3-qubit%2BGHZ%2Bcircuit-00000000-0000-0000-0000-000000000001.output.json&sig=PLACEHOLDER",
        "beginExecutionTime": null, "cancellationTime": null, "quantumComputingData":
        null, "errorData": null, "isCancelling": false, "tags": [], "name": "Qiskit
        Sample - 3-qubit GHZ circuit", "id": "00000000-0000-0000-0000-000000000001",
        "providerId": "ionq", "target": "ionq.simulator", "creationTime": "2024-08-28T20:32:26.9216216+00:00",
>>>>>>> b43e1017
        "endExecutionTime": null, "costEstimate": null, "itemType": "Job"}'
    headers:
      connection:
      - keep-alive
      content-length:
<<<<<<< HEAD
      - '1053'
=======
      - '1606'
>>>>>>> b43e1017
      content-type:
      - application/json; charset=utf-8
      transfer-encoding:
      - chunked
    status:
      code: 200
      message: OK
- request:
    body: null
    headers:
      Accept:
      - application/json
      Accept-Encoding:
      - gzip, deflate
      Connection:
      - keep-alive
      User-Agent:
      - testapp-azure-quantum-qiskit azsdk-python-quantum/0.0.1 Python/3.9.19 (Windows-10-10.0.22631-SP0)
    method: GET
    uri: https://eastus.quantum.azure.com/subscriptions/00000000-0000-0000-0000-000000000000/resourceGroups/myresourcegroup/providers/Microsoft.Quantum/workspaces/myworkspace/jobs/00000000-0000-0000-0000-000000000001?api-version=2022-09-12-preview&test-sequence-id=2
  response:
    body:
<<<<<<< HEAD
      string: '{"containerUri": "https://mystorage.blob.core.windows.net/job-00000000-0000-0000-0000-000000000001?sv=PLACEHOLDER&st=2024-08-15T22%3A21%3A38Z&se=2050-01-01T00%3A00%3A00Z&sr=c&sp=rcwl&sig=PLACEHOLDER&st=2024-08-15T22%3A21%3A38Z&se=2050-01-01T00%3A00%3A00Z&sr=b&sp=r&rscd=attachment%3B+filename%3DQiskit%2BSample%2B-%2B3-qubit%2BGHZ%2Bcircuit-00000000-0000-0000-0000-000000000001.input.json&sig=PLACEHOLDER&st=2024-08-15T22%3A21%3A38Z&se=2050-01-01T00%3A00%3A00Z&sr=b&sp=r&rscd=attachment%3B+filename%3DQiskit%2BSample%2B-%2B3-qubit%2BGHZ%2Bcircuit-00000000-0000-0000-0000-000000000001.output.json&sig=UttYtFq50R6XZfaK0d43g2isfhm%2BgcFQcwhl9%2BUGlBE%3D",
        "beginExecutionTime": null, "cancellationTime": null, "quantumComputingData":
        null, "errorData": null, "isCancelling": false, "tags": [], "name": "Qiskit
        Sample - 3-qubit GHZ circuit", "id": "00000000-0000-0000-0000-000000000001",
        "providerId": "ionq", "target": "ionq.simulator", "creationTime": "2024-08-15T22:21:38.3018192+00:00",
=======
      string: '{"containerUri": "https://mystorage.blob.core.windows.net/job-00000000-0000-0000-0000-000000000001?sv=PLACEHOLDER&st=2000-01-01T00%3A00%3A00Z&se=2050-01-01T00%3A00%3A00Z&sr=c&sp=rcwl&sig=PLACEHOLDER",
        "inputDataUri": "https://mystorage.blob.core.windows.net/job-00000000-0000-0000-0000-000000000001/inputData?sv=PLACEHOLDER&st=2000-01-01T00%3A00%3A00Z&se=2050-01-01T00%3A00%3A00Z&sr=b&sp=r&rscd=attachment%3B+filename%3DQiskit%2BSample%2B-%2B3-qubit%2BGHZ%2Bcircuit-00000000-0000-0000-0000-000000000001.input.json&sig=PLACEHOLDER",
        "inputDataFormat": "ionq.circuit.v1", "inputParams": {"shots": 10, "count":
        10}, "metadata": {"qiskit": "True", "name": "Qiskit Sample - 3-qubit GHZ circuit",
        "num_qubits": "4", "metadata": "{}", "meas_map": "[0, 1, 2]"}, "sessionId":
        null, "status": "Waiting", "jobType": "QuantumComputing", "outputDataFormat":
        "ionq.quantum-results.v1", "outputDataUri": "https://mystorage.blob.core.windows.net/job-00000000-0000-0000-0000-000000000001/outputData?sv=PLACEHOLDER&st=2000-01-01T00%3A00%3A00Z&se=2050-01-01T00%3A00%3A00Z&sr=b&sp=r&rscd=attachment%3B+filename%3DQiskit%2BSample%2B-%2B3-qubit%2BGHZ%2Bcircuit-00000000-0000-0000-0000-000000000001.output.json&sig=PLACEHOLDER",
        "beginExecutionTime": null, "cancellationTime": null, "quantumComputingData":
        {"count": 1}, "errorData": null, "isCancelling": false, "tags": [], "name":
        "Qiskit Sample - 3-qubit GHZ circuit", "id": "00000000-0000-0000-0000-000000000001",
        "providerId": "ionq", "target": "ionq.simulator", "creationTime": "2024-08-28T20:32:26.9216216+00:00",
>>>>>>> b43e1017
        "endExecutionTime": null, "costEstimate": null, "itemType": "Job"}'
    headers:
      connection:
      - keep-alive
      content-length:
<<<<<<< HEAD
      - '1053'
=======
      - '1614'
>>>>>>> b43e1017
      content-type:
      - application/json; charset=utf-8
      transfer-encoding:
      - chunked
    status:
      code: 200
      message: OK
- request:
    body: null
    headers:
      Accept:
      - application/json
      Accept-Encoding:
      - gzip, deflate
      Connection:
      - keep-alive
      User-Agent:
      - testapp-azure-quantum-qiskit azsdk-python-quantum/0.0.1 Python/3.9.19 (Windows-10-10.0.22631-SP0)
    method: GET
    uri: https://eastus.quantum.azure.com/subscriptions/00000000-0000-0000-0000-000000000000/resourceGroups/myresourcegroup/providers/Microsoft.Quantum/workspaces/myworkspace/jobs/00000000-0000-0000-0000-000000000001?api-version=2022-09-12-preview&test-sequence-id=3
  response:
    body:
<<<<<<< HEAD
      string: '{"containerUri": "https://mystorage.blob.core.windows.net/job-00000000-0000-0000-0000-000000000001?sv=PLACEHOLDER&st=2024-08-15T22%3A21%3A39Z&se=2050-01-01T00%3A00%3A00Z&sr=c&sp=rcwl&sig=PLACEHOLDER&st=2024-08-15T22%3A21%3A39Z&se=2050-01-01T00%3A00%3A00Z&sr=b&sp=r&rscd=attachment%3B+filename%3DQiskit%2BSample%2B-%2B3-qubit%2BGHZ%2Bcircuit-00000000-0000-0000-0000-000000000001.input.json&sig=PLACEHOLDER&st=2024-08-15T22%3A21%3A39Z&se=2050-01-01T00%3A00%3A00Z&sr=b&sp=r&rscd=attachment%3B+filename%3DQiskit%2BSample%2B-%2B3-qubit%2BGHZ%2Bcircuit-00000000-0000-0000-0000-000000000001.output.json&sig=Z2SxTEvf3b5pCYfBj6zs0QTjC3x2vWiajvihZ6U07MU%3D",
        "beginExecutionTime": null, "cancellationTime": null, "quantumComputingData":
        null, "errorData": null, "isCancelling": false, "tags": [], "name": "Qiskit
        Sample - 3-qubit GHZ circuit", "id": "00000000-0000-0000-0000-000000000001",
        "providerId": "ionq", "target": "ionq.simulator", "creationTime": "2024-08-15T22:21:38.3018192+00:00",
=======
      string: '{"containerUri": "https://mystorage.blob.core.windows.net/job-00000000-0000-0000-0000-000000000001?sv=PLACEHOLDER&st=2000-01-01T00%3A00%3A00Z&se=2050-01-01T00%3A00%3A00Z&sr=c&sp=rcwl&sig=PLACEHOLDER",
        "inputDataUri": "https://mystorage.blob.core.windows.net/job-00000000-0000-0000-0000-000000000001/inputData?sv=PLACEHOLDER&st=2000-01-01T00%3A00%3A00Z&se=2050-01-01T00%3A00%3A00Z&sr=b&sp=r&rscd=attachment%3B+filename%3DQiskit%2BSample%2B-%2B3-qubit%2BGHZ%2Bcircuit-00000000-0000-0000-0000-000000000001.input.json&sig=PLACEHOLDER",
        "inputDataFormat": "ionq.circuit.v1", "inputParams": {"shots": 10, "count":
        10}, "metadata": {"qiskit": "True", "name": "Qiskit Sample - 3-qubit GHZ circuit",
        "num_qubits": "4", "metadata": "{}", "meas_map": "[0, 1, 2]"}, "sessionId":
        null, "status": "Waiting", "jobType": "QuantumComputing", "outputDataFormat":
        "ionq.quantum-results.v1", "outputDataUri": "https://mystorage.blob.core.windows.net/job-00000000-0000-0000-0000-000000000001/outputData?sv=PLACEHOLDER&st=2000-01-01T00%3A00%3A00Z&se=2050-01-01T00%3A00%3A00Z&sr=b&sp=r&rscd=attachment%3B+filename%3DQiskit%2BSample%2B-%2B3-qubit%2BGHZ%2Bcircuit-00000000-0000-0000-0000-000000000001.output.json&sig=PLACEHOLDER",
        "beginExecutionTime": null, "cancellationTime": null, "quantumComputingData":
        {"count": 1}, "errorData": null, "isCancelling": false, "tags": [], "name":
        "Qiskit Sample - 3-qubit GHZ circuit", "id": "00000000-0000-0000-0000-000000000001",
        "providerId": "ionq", "target": "ionq.simulator", "creationTime": "2024-08-28T20:32:26.9216216+00:00",
>>>>>>> b43e1017
        "endExecutionTime": null, "costEstimate": null, "itemType": "Job"}'
    headers:
      connection:
      - keep-alive
      content-length:
<<<<<<< HEAD
      - '1049'
=======
      - '1614'
>>>>>>> b43e1017
      content-type:
      - application/json; charset=utf-8
      transfer-encoding:
      - chunked
    status:
      code: 200
      message: OK
- request:
    body: null
    headers:
      Accept:
      - application/json
      Accept-Encoding:
      - gzip, deflate
      Connection:
      - keep-alive
      User-Agent:
      - testapp-azure-quantum-qiskit azsdk-python-quantum/0.0.1 Python/3.9.19 (Windows-10-10.0.22631-SP0)
    method: GET
    uri: https://eastus.quantum.azure.com/subscriptions/00000000-0000-0000-0000-000000000000/resourceGroups/myresourcegroup/providers/Microsoft.Quantum/workspaces/myworkspace/jobs/00000000-0000-0000-0000-000000000001?api-version=2022-09-12-preview&test-sequence-id=4
  response:
    body:
<<<<<<< HEAD
      string: '{"containerUri": "https://mystorage.blob.core.windows.net/job-00000000-0000-0000-0000-000000000001?sv=PLACEHOLDER&st=2024-08-15T22%3A21%3A39Z&se=2050-01-01T00%3A00%3A00Z&sr=c&sp=rcwl&sig=PLACEHOLDER&st=2024-08-15T22%3A21%3A39Z&se=2050-01-01T00%3A00%3A00Z&sr=b&sp=r&rscd=attachment%3B+filename%3DQiskit%2BSample%2B-%2B3-qubit%2BGHZ%2Bcircuit-00000000-0000-0000-0000-000000000001.input.json&sig=PLACEHOLDER&st=2024-08-15T22%3A21%3A39Z&se=2050-01-01T00%3A00%3A00Z&sr=b&sp=r&rscd=attachment%3B+filename%3DQiskit%2BSample%2B-%2B3-qubit%2BGHZ%2Bcircuit-00000000-0000-0000-0000-000000000001.output.json&sig=Z2SxTEvf3b5pCYfBj6zs0QTjC3x2vWiajvihZ6U07MU%3D",
        "beginExecutionTime": null, "cancellationTime": null, "quantumComputingData":
        null, "errorData": null, "isCancelling": false, "tags": [], "name": "Qiskit
        Sample - 3-qubit GHZ circuit", "id": "00000000-0000-0000-0000-000000000001",
        "providerId": "ionq", "target": "ionq.simulator", "creationTime": "2024-08-15T22:21:38.3018192+00:00",
=======
      string: '{"containerUri": "https://mystorage.blob.core.windows.net/job-00000000-0000-0000-0000-000000000001?sv=PLACEHOLDER&st=2000-01-01T00%3A00%3A00Z&se=2050-01-01T00%3A00%3A00Z&sr=c&sp=rcwl&sig=PLACEHOLDER",
        "inputDataUri": "https://mystorage.blob.core.windows.net/job-00000000-0000-0000-0000-000000000001/inputData?sv=PLACEHOLDER&st=2000-01-01T00%3A00%3A00Z&se=2050-01-01T00%3A00%3A00Z&sr=b&sp=r&rscd=attachment%3B+filename%3DQiskit%2BSample%2B-%2B3-qubit%2BGHZ%2Bcircuit-00000000-0000-0000-0000-000000000001.input.json&sig=PLACEHOLDER",
        "inputDataFormat": "ionq.circuit.v1", "inputParams": {"shots": 10, "count":
        10}, "metadata": {"qiskit": "True", "name": "Qiskit Sample - 3-qubit GHZ circuit",
        "num_qubits": "4", "metadata": "{}", "meas_map": "[0, 1, 2]"}, "sessionId":
        null, "status": "Waiting", "jobType": "QuantumComputing", "outputDataFormat":
        "ionq.quantum-results.v1", "outputDataUri": "https://mystorage.blob.core.windows.net/job-00000000-0000-0000-0000-000000000001/outputData?sv=PLACEHOLDER&st=2000-01-01T00%3A00%3A00Z&se=2050-01-01T00%3A00%3A00Z&sr=b&sp=r&rscd=attachment%3B+filename%3DQiskit%2BSample%2B-%2B3-qubit%2BGHZ%2Bcircuit-00000000-0000-0000-0000-000000000001.output.json&sig=PLACEHOLDER",
        "beginExecutionTime": null, "cancellationTime": null, "quantumComputingData":
        {"count": 1}, "errorData": null, "isCancelling": false, "tags": [], "name":
        "Qiskit Sample - 3-qubit GHZ circuit", "id": "00000000-0000-0000-0000-000000000001",
        "providerId": "ionq", "target": "ionq.simulator", "creationTime": "2024-08-28T20:32:26.9216216+00:00",
>>>>>>> b43e1017
        "endExecutionTime": null, "costEstimate": null, "itemType": "Job"}'
    headers:
      connection:
      - keep-alive
      content-length:
<<<<<<< HEAD
      - '1049'
=======
      - '1614'
>>>>>>> b43e1017
      content-type:
      - application/json; charset=utf-8
      transfer-encoding:
      - chunked
    status:
      code: 200
      message: OK
- request:
    body: null
    headers:
      Accept:
      - application/json
      Accept-Encoding:
      - gzip, deflate
      Connection:
      - keep-alive
      User-Agent:
      - testapp-azure-quantum-qiskit azsdk-python-quantum/0.0.1 Python/3.9.19 (Windows-10-10.0.22631-SP0)
    method: GET
    uri: https://eastus.quantum.azure.com/subscriptions/00000000-0000-0000-0000-000000000000/resourceGroups/myresourcegroup/providers/Microsoft.Quantum/workspaces/myworkspace/jobs/00000000-0000-0000-0000-000000000001?api-version=2022-09-12-preview&test-sequence-id=5
  response:
    body:
<<<<<<< HEAD
      string: '{"containerUri": "https://mystorage.blob.core.windows.net/job-00000000-0000-0000-0000-000000000001?sv=PLACEHOLDER&st=2024-08-15T22%3A21%3A40Z&se=2050-01-01T00%3A00%3A00Z&sr=c&sp=rcwl&sig=PLACEHOLDER&st=2024-08-15T22%3A21%3A40Z&se=2050-01-01T00%3A00%3A00Z&sr=b&sp=r&rscd=attachment%3B+filename%3DQiskit%2BSample%2B-%2B3-qubit%2BGHZ%2Bcircuit-00000000-0000-0000-0000-000000000001.input.json&sig=PLACEHOLDER&st=2024-08-15T22%3A21%3A40Z&se=2050-01-01T00%3A00%3A00Z&sr=b&sp=r&rscd=attachment%3B+filename%3DQiskit%2BSample%2B-%2B3-qubit%2BGHZ%2Bcircuit-00000000-0000-0000-0000-000000000001.output.json&sig=9%2Bk9YWMCfIsk6hb%2FTLsFu3PPHm%2F3UqZ13a9FHotGzqo%3D",
        "beginExecutionTime": null, "cancellationTime": null, "quantumComputingData":
        null, "errorData": null, "isCancelling": false, "tags": [], "name": "Qiskit
        Sample - 3-qubit GHZ circuit", "id": "00000000-0000-0000-0000-000000000001",
        "providerId": "ionq", "target": "ionq.simulator", "creationTime": "2024-08-15T22:21:38.3018192+00:00",
=======
      string: '{"containerUri": "https://mystorage.blob.core.windows.net/job-00000000-0000-0000-0000-000000000001?sv=PLACEHOLDER&st=2000-01-01T00%3A00%3A00Z&se=2050-01-01T00%3A00%3A00Z&sr=c&sp=rcwl&sig=PLACEHOLDER",
        "inputDataUri": "https://mystorage.blob.core.windows.net/job-00000000-0000-0000-0000-000000000001/inputData?sv=PLACEHOLDER&st=2000-01-01T00%3A00%3A00Z&se=2050-01-01T00%3A00%3A00Z&sr=b&sp=r&rscd=attachment%3B+filename%3DQiskit%2BSample%2B-%2B3-qubit%2BGHZ%2Bcircuit-00000000-0000-0000-0000-000000000001.input.json&sig=PLACEHOLDER",
        "inputDataFormat": "ionq.circuit.v1", "inputParams": {"shots": 10, "count":
        10}, "metadata": {"qiskit": "True", "name": "Qiskit Sample - 3-qubit GHZ circuit",
        "num_qubits": "4", "metadata": "{}", "meas_map": "[0, 1, 2]"}, "sessionId":
        null, "status": "Waiting", "jobType": "QuantumComputing", "outputDataFormat":
        "ionq.quantum-results.v1", "outputDataUri": "https://mystorage.blob.core.windows.net/job-00000000-0000-0000-0000-000000000001/outputData?sv=PLACEHOLDER&st=2000-01-01T00%3A00%3A00Z&se=2050-01-01T00%3A00%3A00Z&sr=b&sp=r&rscd=attachment%3B+filename%3DQiskit%2BSample%2B-%2B3-qubit%2BGHZ%2Bcircuit-00000000-0000-0000-0000-000000000001.output.json&sig=PLACEHOLDER",
        "beginExecutionTime": null, "cancellationTime": null, "quantumComputingData":
        {"count": 1}, "errorData": null, "isCancelling": false, "tags": [], "name":
        "Qiskit Sample - 3-qubit GHZ circuit", "id": "00000000-0000-0000-0000-000000000001",
        "providerId": "ionq", "target": "ionq.simulator", "creationTime": "2024-08-28T20:32:26.9216216+00:00",
>>>>>>> b43e1017
        "endExecutionTime": null, "costEstimate": null, "itemType": "Job"}'
    headers:
      connection:
      - keep-alive
      content-length:
<<<<<<< HEAD
      - '1055'
=======
      - '1614'
>>>>>>> b43e1017
      content-type:
      - application/json; charset=utf-8
      transfer-encoding:
      - chunked
    status:
      code: 200
      message: OK
- request:
    body: null
    headers:
      Accept:
      - application/json
      Accept-Encoding:
      - gzip, deflate
      Connection:
      - keep-alive
      User-Agent:
      - testapp-azure-quantum-qiskit azsdk-python-quantum/0.0.1 Python/3.9.19 (Windows-10-10.0.22631-SP0)
    method: GET
    uri: https://eastus.quantum.azure.com/subscriptions/00000000-0000-0000-0000-000000000000/resourceGroups/myresourcegroup/providers/Microsoft.Quantum/workspaces/myworkspace/jobs/00000000-0000-0000-0000-000000000001?api-version=2022-09-12-preview&test-sequence-id=6
  response:
    body:
<<<<<<< HEAD
      string: '{"containerUri": "https://mystorage.blob.core.windows.net/job-00000000-0000-0000-0000-000000000001?sv=PLACEHOLDER&st=2024-08-15T22%3A21%3A41Z&se=2050-01-01T00%3A00%3A00Z&sr=c&sp=rcwl&sig=PLACEHOLDER&st=2024-08-15T22%3A21%3A41Z&se=2050-01-01T00%3A00%3A00Z&sr=b&sp=r&rscd=attachment%3B+filename%3DQiskit%2BSample%2B-%2B3-qubit%2BGHZ%2Bcircuit-00000000-0000-0000-0000-000000000001.input.json&sig=PLACEHOLDER&st=2024-08-15T22%3A21%3A41Z&se=2050-01-01T00%3A00%3A00Z&sr=b&sp=r&rscd=attachment%3B+filename%3DQiskit%2BSample%2B-%2B3-qubit%2BGHZ%2Bcircuit-00000000-0000-0000-0000-000000000001.output.json&sig=F5mej9tJwnqHjNr9up8e6f9JCiB2%2BirQzPmxWquQi1s%3D",
        "beginExecutionTime": null, "cancellationTime": null, "quantumComputingData":
        {"count": 1}, "errorData": null, "isCancelling": false, "tags": [], "name":
        "Qiskit Sample - 3-qubit GHZ circuit", "id": "00000000-0000-0000-0000-000000000001",
        "providerId": "ionq", "target": "ionq.simulator", "creationTime": "2024-08-15T22:21:38.3018192+00:00",
=======
      string: '{"containerUri": "https://mystorage.blob.core.windows.net/job-00000000-0000-0000-0000-000000000001?sv=PLACEHOLDER&st=2000-01-01T00%3A00%3A00Z&se=2050-01-01T00%3A00%3A00Z&sr=c&sp=rcwl&sig=PLACEHOLDER",
        "inputDataUri": "https://mystorage.blob.core.windows.net/job-00000000-0000-0000-0000-000000000001/inputData?sv=PLACEHOLDER&st=2000-01-01T00%3A00%3A00Z&se=2050-01-01T00%3A00%3A00Z&sr=b&sp=r&rscd=attachment%3B+filename%3DQiskit%2BSample%2B-%2B3-qubit%2BGHZ%2Bcircuit-00000000-0000-0000-0000-000000000001.input.json&sig=PLACEHOLDER",
        "inputDataFormat": "ionq.circuit.v1", "inputParams": {"shots": 10, "count":
        10}, "metadata": {"qiskit": "True", "name": "Qiskit Sample - 3-qubit GHZ circuit",
        "num_qubits": "4", "metadata": "{}", "meas_map": "[0, 1, 2]"}, "sessionId":
        null, "status": "Waiting", "jobType": "QuantumComputing", "outputDataFormat":
        "ionq.quantum-results.v1", "outputDataUri": "https://mystorage.blob.core.windows.net/job-00000000-0000-0000-0000-000000000001/outputData?sv=PLACEHOLDER&st=2000-01-01T00%3A00%3A00Z&se=2050-01-01T00%3A00%3A00Z&sr=b&sp=r&rscd=attachment%3B+filename%3DQiskit%2BSample%2B-%2B3-qubit%2BGHZ%2Bcircuit-00000000-0000-0000-0000-000000000001.output.json&sig=PLACEHOLDER",
        "beginExecutionTime": null, "cancellationTime": null, "quantumComputingData":
        {"count": 1}, "errorData": null, "isCancelling": false, "tags": [], "name":
        "Qiskit Sample - 3-qubit GHZ circuit", "id": "00000000-0000-0000-0000-000000000001",
        "providerId": "ionq", "target": "ionq.simulator", "creationTime": "2024-08-28T20:32:26.9216216+00:00",
>>>>>>> b43e1017
        "endExecutionTime": null, "costEstimate": null, "itemType": "Job"}'
    headers:
      connection:
      - keep-alive
      content-length:
<<<<<<< HEAD
      - '1059'
=======
      - '1614'
>>>>>>> b43e1017
      content-type:
      - application/json; charset=utf-8
      transfer-encoding:
      - chunked
    status:
      code: 200
      message: OK
- request:
    body: null
    headers:
      Accept:
      - application/json
      Accept-Encoding:
      - gzip, deflate
      Connection:
      - keep-alive
      User-Agent:
      - testapp-azure-quantum-qiskit azsdk-python-quantum/0.0.1 Python/3.9.19 (Windows-10-10.0.22631-SP0)
    method: GET
    uri: https://eastus.quantum.azure.com/subscriptions/00000000-0000-0000-0000-000000000000/resourceGroups/myresourcegroup/providers/Microsoft.Quantum/workspaces/myworkspace/jobs/00000000-0000-0000-0000-000000000001?api-version=2022-09-12-preview&test-sequence-id=7
  response:
    body:
<<<<<<< HEAD
      string: '{"containerUri": "https://mystorage.blob.core.windows.net/job-00000000-0000-0000-0000-000000000001?sv=PLACEHOLDER&st=2024-08-15T22%3A21%3A43Z&se=2050-01-01T00%3A00%3A00Z&sr=c&sp=rcwl&sig=PLACEHOLDER&st=2024-08-15T22%3A21%3A43Z&se=2050-01-01T00%3A00%3A00Z&sr=b&sp=r&rscd=attachment%3B+filename%3DQiskit%2BSample%2B-%2B3-qubit%2BGHZ%2Bcircuit-00000000-0000-0000-0000-000000000001.input.json&sig=PLACEHOLDER&st=2024-08-15T22%3A21%3A43Z&se=2050-01-01T00%3A00%3A00Z&sr=b&sp=r&rscd=attachment%3B+filename%3DQiskit%2BSample%2B-%2B3-qubit%2BGHZ%2Bcircuit-00000000-0000-0000-0000-000000000001.output.json&sig=r4RT9am40ztNvkAaWfshWHXE2g9%2FmJqVLIlg%2B8OV2GI%3D",
        "beginExecutionTime": null, "cancellationTime": null, "quantumComputingData":
        {"count": 1}, "errorData": null, "isCancelling": false, "tags": [], "name":
        "Qiskit Sample - 3-qubit GHZ circuit", "id": "00000000-0000-0000-0000-000000000001",
        "providerId": "ionq", "target": "ionq.simulator", "creationTime": "2024-08-15T22:21:38.3018192+00:00",
        "endExecutionTime": null, "costEstimate": null, "itemType": "Job"}'
    headers:
      connection:
      - keep-alive
      content-length:
      - '1061'
      content-type:
      - application/json; charset=utf-8
      transfer-encoding:
      - chunked
    status:
      code: 200
      message: OK
- request:
    body: null
    headers:
      Accept:
      - application/json
      Accept-Encoding:
      - gzip, deflate
      Connection:
      - keep-alive
      User-Agent:
      - testapp-azure-quantum-qiskit azsdk-python-quantum/1.2.4 Python/3.9.19 (Windows-10-10.0.22631-SP0)
    method: GET
    uri: https://eastus.quantum.azure.com/subscriptions/00000000-0000-0000-0000-000000000000/resourceGroups/myresourcegroup/providers/Microsoft.Quantum/workspaces/myworkspace/jobs/00000000-0000-0000-0000-000000000001?api-version=2022-09-12-preview&test-sequence-id=8
  response:
    body:
      string: '{"containerUri": "https://mystorage.blob.core.windows.net/job-00000000-0000-0000-0000-000000000001?sv=PLACEHOLDER&st=2024-08-15T22%3A21%3A45Z&se=2050-01-01T00%3A00%3A00Z&sr=c&sp=rcwl&sig=PLACEHOLDER&st=2024-08-15T22%3A21%3A45Z&se=2050-01-01T00%3A00%3A00Z&sr=b&sp=r&rscd=attachment%3B+filename%3DQiskit%2BSample%2B-%2B3-qubit%2BGHZ%2Bcircuit-00000000-0000-0000-0000-000000000001.input.json&sig=PLACEHOLDER&st=2024-08-15T22%3A21%3A45Z&se=2050-01-01T00%3A00%3A00Z&sr=b&sp=r&rscd=attachment%3B+filename%3DQiskit%2BSample%2B-%2B3-qubit%2BGHZ%2Bcircuit-00000000-0000-0000-0000-000000000001.output.json&sig=qzti05Y9YKEvLYh7PoUuRoP5ZpPtdfjPELPizPbvLT4%3D",
        "beginExecutionTime": "2024-08-15T22:21:41.979Z", "cancellationTime": null,
        "quantumComputingData": {"count": 1}, "errorData": null, "isCancelling": false,
        "tags": [], "name": "Qiskit Sample - 3-qubit GHZ circuit", "id": "00000000-0000-0000-0000-000000000001",
        "providerId": "ionq", "target": "ionq.simulator", "creationTime": "2024-08-15T22:21:38.3018192+00:00",
        "endExecutionTime": "2024-08-15T22:21:41.99Z", "costEstimate": {"currencyCode":
=======
      string: '{"containerUri": "https://mystorage.blob.core.windows.net/job-00000000-0000-0000-0000-000000000001?sv=PLACEHOLDER&st=2000-01-01T00%3A00%3A00Z&se=2050-01-01T00%3A00%3A00Z&sr=c&sp=rcwl&sig=PLACEHOLDER",
        "inputDataUri": "https://mystorage.blob.core.windows.net/job-00000000-0000-0000-0000-000000000001/inputData?sv=PLACEHOLDER&st=2000-01-01T00%3A00%3A00Z&se=2050-01-01T00%3A00%3A00Z&sr=b&sp=r&rscd=attachment%3B+filename%3DQiskit%2BSample%2B-%2B3-qubit%2BGHZ%2Bcircuit-00000000-0000-0000-0000-000000000001.input.json&sig=PLACEHOLDER",
        "inputDataFormat": "ionq.circuit.v1", "inputParams": {"shots": 10, "count":
        10}, "metadata": {"qiskit": "True", "name": "Qiskit Sample - 3-qubit GHZ circuit",
        "num_qubits": "4", "metadata": "{}", "meas_map": "[0, 1, 2]"}, "sessionId":
        null, "status": "Succeeded", "jobType": "QuantumComputing", "outputDataFormat":
        "ionq.quantum-results.v1", "outputDataUri": "https://mystorage.blob.core.windows.net/job-00000000-0000-0000-0000-000000000001/rawOutputData?sv=PLACEHOLDER&st=2000-01-01T00%3A00%3A00Z&se=2050-01-01T00%3A00%3A00Z&sr=b&sp=r&rscd=attachment%3B+filename%3DQiskit%2BSample%2B-%2B3-qubit%2BGHZ%2Bcircuit-00000000-0000-0000-0000-000000000001.output.json&sig=PLACEHOLDER",
        "beginExecutionTime": "2024-08-28T20:32:28.514Z", "cancellationTime": null,
        "quantumComputingData": {"count": 1}, "errorData": null, "isCancelling": false,
        "tags": [], "name": "Qiskit Sample - 3-qubit GHZ circuit", "id": "00000000-0000-0000-0000-000000000001",
        "providerId": "ionq", "target": "ionq.simulator", "creationTime": "2024-08-28T20:32:26.9216216+00:00",
        "endExecutionTime": "2024-08-28T20:32:28.53Z", "costEstimate": {"currencyCode":
>>>>>>> b43e1017
        "USD", "events": [{"dimensionId": "gs1q", "dimensionName": "1Q Gate Shot",
        "measureUnit": "1q gate shot", "amountBilled": 0.0, "amountConsumed": 0.0,
        "unitPrice": 0.0}, {"dimensionId": "gs2q", "dimensionName": "2Q Gate Shot",
        "measureUnit": "2q gate shot", "amountBilled": 0.0, "amountConsumed": 0.0,
        "unitPrice": 0.0}], "estimatedTotal": 0.0}, "itemType": "Job"}'
    headers:
      connection:
      - keep-alive
      content-length:
<<<<<<< HEAD
      - '1456'
=======
      - '2018'
>>>>>>> b43e1017
      content-type:
      - application/json; charset=utf-8
      transfer-encoding:
      - chunked
    status:
      code: 200
      message: OK
- request:
    body: null
    headers:
      Accept:
      - application/json
      Accept-Encoding:
      - gzip, deflate
      Connection:
      - keep-alive
      User-Agent:
      - testapp-azure-quantum-qiskit azsdk-python-quantum/0.0.1 Python/3.9.19 (Windows-10-10.0.22631-SP0)
    method: GET
    uri: https://eastus.quantum.azure.com/subscriptions/00000000-0000-0000-0000-000000000000/resourceGroups/myresourcegroup/providers/Microsoft.Quantum/workspaces/myworkspace/jobs/00000000-0000-0000-0000-000000000001?api-version=2022-09-12-preview&test-sequence-id=9
  response:
    body:
<<<<<<< HEAD
      string: '{"containerUri": "https://mystorage.blob.core.windows.net/job-00000000-0000-0000-0000-000000000001?sv=PLACEHOLDER&st=2024-08-15T22%3A21%3A45Z&se=2050-01-01T00%3A00%3A00Z&sr=c&sp=rcwl&sig=PLACEHOLDER&st=2024-08-15T22%3A21%3A45Z&se=2050-01-01T00%3A00%3A00Z&sr=b&sp=r&rscd=attachment%3B+filename%3DQiskit%2BSample%2B-%2B3-qubit%2BGHZ%2Bcircuit-00000000-0000-0000-0000-000000000001.input.json&sig=PLACEHOLDER&st=2024-08-15T22%3A21%3A45Z&se=2050-01-01T00%3A00%3A00Z&sr=b&sp=r&rscd=attachment%3B+filename%3DQiskit%2BSample%2B-%2B3-qubit%2BGHZ%2Bcircuit-00000000-0000-0000-0000-000000000001.output.json&sig=qzti05Y9YKEvLYh7PoUuRoP5ZpPtdfjPELPizPbvLT4%3D",
        "beginExecutionTime": "2024-08-15T22:21:41.979Z", "cancellationTime": null,
        "quantumComputingData": {"count": 1}, "errorData": null, "isCancelling": false,
        "tags": [], "name": "Qiskit Sample - 3-qubit GHZ circuit", "id": "00000000-0000-0000-0000-000000000001",
        "providerId": "ionq", "target": "ionq.simulator", "creationTime": "2024-08-15T22:21:38.3018192+00:00",
        "endExecutionTime": "2024-08-15T22:21:41.99Z", "costEstimate": {"currencyCode":
=======
      string: '{"containerUri": "https://mystorage.blob.core.windows.net/job-00000000-0000-0000-0000-000000000001?sv=PLACEHOLDER&st=2000-01-01T00%3A00%3A00Z&se=2050-01-01T00%3A00%3A00Z&sr=c&sp=rcwl&sig=PLACEHOLDER",
        "inputDataUri": "https://mystorage.blob.core.windows.net/job-00000000-0000-0000-0000-000000000001/inputData?sv=PLACEHOLDER&st=2000-01-01T00%3A00%3A00Z&se=2050-01-01T00%3A00%3A00Z&sr=b&sp=r&rscd=attachment%3B+filename%3DQiskit%2BSample%2B-%2B3-qubit%2BGHZ%2Bcircuit-00000000-0000-0000-0000-000000000001.input.json&sig=PLACEHOLDER",
        "inputDataFormat": "ionq.circuit.v1", "inputParams": {"shots": 10, "count":
        10}, "metadata": {"qiskit": "True", "name": "Qiskit Sample - 3-qubit GHZ circuit",
        "num_qubits": "4", "metadata": "{}", "meas_map": "[0, 1, 2]"}, "sessionId":
        null, "status": "Succeeded", "jobType": "QuantumComputing", "outputDataFormat":
        "ionq.quantum-results.v1", "outputDataUri": "https://mystorage.blob.core.windows.net/job-00000000-0000-0000-0000-000000000001/rawOutputData?sv=PLACEHOLDER&st=2000-01-01T00%3A00%3A00Z&se=2050-01-01T00%3A00%3A00Z&sr=b&sp=r&rscd=attachment%3B+filename%3DQiskit%2BSample%2B-%2B3-qubit%2BGHZ%2Bcircuit-00000000-0000-0000-0000-000000000001.output.json&sig=PLACEHOLDER",
        "beginExecutionTime": "2024-08-28T20:32:28.514Z", "cancellationTime": null,
        "quantumComputingData": {"count": 1}, "errorData": null, "isCancelling": false,
        "tags": [], "name": "Qiskit Sample - 3-qubit GHZ circuit", "id": "00000000-0000-0000-0000-000000000001",
        "providerId": "ionq", "target": "ionq.simulator", "creationTime": "2024-08-28T20:32:26.9216216+00:00",
        "endExecutionTime": "2024-08-28T20:32:28.53Z", "costEstimate": {"currencyCode":
>>>>>>> b43e1017
        "USD", "events": [{"dimensionId": "gs1q", "dimensionName": "1Q Gate Shot",
        "measureUnit": "1q gate shot", "amountBilled": 0.0, "amountConsumed": 0.0,
        "unitPrice": 0.0}, {"dimensionId": "gs2q", "dimensionName": "2Q Gate Shot",
        "measureUnit": "2q gate shot", "amountBilled": 0.0, "amountConsumed": 0.0,
        "unitPrice": 0.0}], "estimatedTotal": 0.0}, "itemType": "Job"}'
    headers:
      connection:
      - keep-alive
      content-length:
<<<<<<< HEAD
      - '1456'
=======
      - '2018'
>>>>>>> b43e1017
      content-type:
      - application/json; charset=utf-8
      transfer-encoding:
      - chunked
    status:
      code: 200
      message: OK
- request:
    body: null
    headers:
      Accept:
      - application/json
      Accept-Encoding:
      - gzip, deflate
      Connection:
      - keep-alive
      User-Agent:
      - testapp-azure-quantum-qiskit azsdk-python-quantum/0.0.1 Python/3.9.19 (Windows-10-10.0.22631-SP0)
    method: GET
    uri: https://eastus.quantum.azure.com/subscriptions/00000000-0000-0000-0000-000000000000/resourceGroups/myresourcegroup/providers/Microsoft.Quantum/workspaces/myworkspace/jobs/00000000-0000-0000-0000-000000000001?api-version=2022-09-12-preview&test-sequence-id=10
  response:
    body:
<<<<<<< HEAD
      string: '{"containerUri": "https://mystorage.blob.core.windows.net/job-00000000-0000-0000-0000-000000000001?sv=PLACEHOLDER&st=2024-08-15T22%3A21%3A45Z&se=2050-01-01T00%3A00%3A00Z&sr=c&sp=rcwl&sig=PLACEHOLDER&st=2024-08-15T22%3A21%3A45Z&se=2050-01-01T00%3A00%3A00Z&sr=b&sp=r&rscd=attachment%3B+filename%3DQiskit%2BSample%2B-%2B3-qubit%2BGHZ%2Bcircuit-00000000-0000-0000-0000-000000000001.input.json&sig=PLACEHOLDER&st=2024-08-15T22%3A21%3A45Z&se=2050-01-01T00%3A00%3A00Z&sr=b&sp=r&rscd=attachment%3B+filename%3DQiskit%2BSample%2B-%2B3-qubit%2BGHZ%2Bcircuit-00000000-0000-0000-0000-000000000001.output.json&sig=qzti05Y9YKEvLYh7PoUuRoP5ZpPtdfjPELPizPbvLT4%3D",
        "beginExecutionTime": "2024-08-15T22:21:41.979Z", "cancellationTime": null,
        "quantumComputingData": {"count": 1}, "errorData": null, "isCancelling": false,
        "tags": [], "name": "Qiskit Sample - 3-qubit GHZ circuit", "id": "00000000-0000-0000-0000-000000000001",
        "providerId": "ionq", "target": "ionq.simulator", "creationTime": "2024-08-15T22:21:38.3018192+00:00",
        "endExecutionTime": "2024-08-15T22:21:41.99Z", "costEstimate": {"currencyCode":
=======
      string: '{"containerUri": "https://mystorage.blob.core.windows.net/job-00000000-0000-0000-0000-000000000001?sv=PLACEHOLDER&st=2000-01-01T00%3A00%3A00Z&se=2050-01-01T00%3A00%3A00Z&sr=c&sp=rcwl&sig=PLACEHOLDER",
        "inputDataUri": "https://mystorage.blob.core.windows.net/job-00000000-0000-0000-0000-000000000001/inputData?sv=PLACEHOLDER&st=2000-01-01T00%3A00%3A00Z&se=2050-01-01T00%3A00%3A00Z&sr=b&sp=r&rscd=attachment%3B+filename%3DQiskit%2BSample%2B-%2B3-qubit%2BGHZ%2Bcircuit-00000000-0000-0000-0000-000000000001.input.json&sig=PLACEHOLDER",
        "inputDataFormat": "ionq.circuit.v1", "inputParams": {"shots": 10, "count":
        10}, "metadata": {"qiskit": "True", "name": "Qiskit Sample - 3-qubit GHZ circuit",
        "num_qubits": "4", "metadata": "{}", "meas_map": "[0, 1, 2]"}, "sessionId":
        null, "status": "Succeeded", "jobType": "QuantumComputing", "outputDataFormat":
        "ionq.quantum-results.v1", "outputDataUri": "https://mystorage.blob.core.windows.net/job-00000000-0000-0000-0000-000000000001/rawOutputData?sv=PLACEHOLDER&st=2000-01-01T00%3A00%3A00Z&se=2050-01-01T00%3A00%3A00Z&sr=b&sp=r&rscd=attachment%3B+filename%3DQiskit%2BSample%2B-%2B3-qubit%2BGHZ%2Bcircuit-00000000-0000-0000-0000-000000000001.output.json&sig=PLACEHOLDER",
        "beginExecutionTime": "2024-08-28T20:32:28.514Z", "cancellationTime": null,
        "quantumComputingData": {"count": 1}, "errorData": null, "isCancelling": false,
        "tags": [], "name": "Qiskit Sample - 3-qubit GHZ circuit", "id": "00000000-0000-0000-0000-000000000001",
        "providerId": "ionq", "target": "ionq.simulator", "creationTime": "2024-08-28T20:32:26.9216216+00:00",
        "endExecutionTime": "2024-08-28T20:32:28.53Z", "costEstimate": {"currencyCode":
>>>>>>> b43e1017
        "USD", "events": [{"dimensionId": "gs1q", "dimensionName": "1Q Gate Shot",
        "measureUnit": "1q gate shot", "amountBilled": 0.0, "amountConsumed": 0.0,
        "unitPrice": 0.0}, {"dimensionId": "gs2q", "dimensionName": "2Q Gate Shot",
        "measureUnit": "2q gate shot", "amountBilled": 0.0, "amountConsumed": 0.0,
        "unitPrice": 0.0}], "estimatedTotal": 0.0}, "itemType": "Job"}'
    headers:
      connection:
      - keep-alive
      content-length:
<<<<<<< HEAD
      - '1456'
=======
      - '2018'
>>>>>>> b43e1017
      content-type:
      - application/json; charset=utf-8
      transfer-encoding:
      - chunked
    status:
      code: 200
      message: OK
- request:
    body: null
    headers:
      Accept:
      - application/json
      Accept-Encoding:
      - gzip, deflate
      Connection:
      - keep-alive
      User-Agent:
      - testapp-azure-quantum-qiskit azsdk-python-quantum/0.0.1 Python/3.9.19 (Windows-10-10.0.22631-SP0)
    method: GET
    uri: https://eastus.quantum.azure.com/subscriptions/00000000-0000-0000-0000-000000000000/resourceGroups/myresourcegroup/providers/Microsoft.Quantum/workspaces/myworkspace/providerStatus?api-version=2022-09-12-preview&test-sequence-id=2
  response:
    body:
<<<<<<< HEAD
      string: '{"value": [{"id": "microsoft-elements", "currentAvailability": "Available",
        "targets": [{"id": "microsoft.dft", "currentAvailability": "Available", "averageQueueTime":
        0, "statusPage": null}]}, {"id": "ionq", "currentAvailability": "Degraded",
        "targets": [{"id": "ionq.qpu", "currentAvailability": "Available", "averageQueueTime":
        1328901, "statusPage": "https://status.ionq.co"}, {"id": "ionq.qpu.aria-1",
        "currentAvailability": "Unavailable", "averageQueueTime": 2212405, "statusPage":
        "https://status.ionq.co"}, {"id": "ionq.qpu.aria-2", "currentAvailability":
        "Available", "averageQueueTime": 1630148, "statusPage": "https://status.ionq.co"},
        {"id": "ionq.simulator", "currentAvailability": "Available", "averageQueueTime":
        314, "statusPage": "https://status.ionq.co"}]}, {"id": "microsoft-qc", "currentAvailability":
        "Available", "targets": [{"id": "microsoft.estimator", "currentAvailability":
        "Available", "averageQueueTime": 0, "statusPage": null}]}, {"id": "pasqal",
        "currentAvailability": "Available", "targets": [{"id": "pasqal.sim.emu-tn",
        "currentAvailability": "Available", "averageQueueTime": 243, "statusPage":
        "https://pasqal.com"}, {"id": "pasqal.qpu.fresnel", "currentAvailability":
        "Available", "averageQueueTime": 103193, "statusPage": "https://pasqal.com"}]},
        {"id": "quantinuum", "currentAvailability": "Degraded", "targets": [{"id":
        "quantinuum.qpu.h1-1", "currentAvailability": "Degraded", "averageQueueTime":
        0, "statusPage": "https://www.quantinuum.com/hardware/h1"}, {"id": "quantinuum.sim.h1-1sc",
        "currentAvailability": "Available", "averageQueueTime": 4, "statusPage": "https://www.quantinuum.com/hardware/h1"},
        {"id": "quantinuum.sim.h1-1e", "currentAvailability": "Available", "averageQueueTime":
        1319, "statusPage": "https://www.quantinuum.com/hardware/h1"}, {"id": "quantinuum.qpu.h2-1",
        "currentAvailability": "Degraded", "averageQueueTime": 0, "statusPage": "https://www.quantinuum.com/hardware/h2"},
        {"id": "quantinuum.sim.h2-1sc", "currentAvailability": "Available", "averageQueueTime":
        1, "statusPage": "https://www.quantinuum.com/hardware/h2"}, {"id": "quantinuum.sim.h2-1e",
        "currentAvailability": "Available", "averageQueueTime": 1767318, "statusPage":
        "https://www.quantinuum.com/hardware/h2"}, {"id": "quantinuum.sim.h1-1sc-preview",
        "currentAvailability": "Available", "averageQueueTime": 4, "statusPage": "https://www.quantinuum.com/hardware/h1"},
        {"id": "quantinuum.sim.h1-1e-preview", "currentAvailability": "Available",
        "averageQueueTime": 1319, "statusPage": "https://www.quantinuum.com/hardware/h1"},
        {"id": "quantinuum.sim.h1-2e-preview", "currentAvailability": "Available",
        "averageQueueTime": 838, "statusPage": "https://www.quantinuum.com/hardware/h1"},
        {"id": "quantinuum.qpu.h1-1-preview", "currentAvailability": "Degraded", "averageQueueTime":
        0, "statusPage": "https://www.quantinuum.com/hardware/h1"}]}, {"id": "rigetti",
=======
      string: '{"value": [{"id": "ionq", "currentAvailability": "Degraded", "targets":
        [{"id": "ionq.qpu", "currentAvailability": "Unavailable", "averageQueueTime":
        0, "statusPage": null}, {"id": "ionq.qpu.aria-1", "currentAvailability": "Available",
        "averageQueueTime": 129222, "statusPage": "https://status.ionq.co"}, {"id":
        "ionq.qpu.aria-2", "currentAvailability": "Unavailable", "averageQueueTime":
        1962205, "statusPage": "https://status.ionq.co"}, {"id": "ionq.simulator",
        "currentAvailability": "Available", "averageQueueTime": 2, "statusPage": "https://status.ionq.co"}]},
        {"id": "microsoft-qc", "currentAvailability": "Available", "targets": [{"id":
        "microsoft.estimator", "currentAvailability": "Available", "averageQueueTime":
        0, "statusPage": null}]}, {"id": "pasqal", "currentAvailability": "Degraded",
        "targets": [{"id": "pasqal.sim.emu-tn", "currentAvailability": "Available",
        "averageQueueTime": 235, "statusPage": "https://pasqal.com"}, {"id": "pasqal.qpu.fresnel",
        "currentAvailability": "Degraded", "averageQueueTime": 0, "statusPage": "https://pasqal.com"}]},
        {"id": "quantinuum", "currentAvailability": "Degraded", "targets": [{"id":
        "quantinuum.qpu.h1-1", "currentAvailability": "Degraded", "averageQueueTime":
        0, "statusPage": "https://www.quantinuum.com/hardware/h1"}, {"id": "quantinuum.sim.h1-1sc",
        "currentAvailability": "Available", "averageQueueTime": 1, "statusPage": "https://www.quantinuum.com/hardware/h1"},
        {"id": "quantinuum.sim.h1-1e", "currentAvailability": "Available", "averageQueueTime":
        6148, "statusPage": "https://www.quantinuum.com/hardware/h1"}]}, {"id": "rigetti",
>>>>>>> b43e1017
        "currentAvailability": "Available", "targets": [{"id": "rigetti.sim.qvm",
        "currentAvailability": "Available", "averageQueueTime": 5, "statusPage": "https://rigetti.statuspage.io/"},
        {"id": "rigetti.qpu.ankaa-2", "currentAvailability": "Available", "averageQueueTime":
        5, "statusPage": "https://rigetti.statuspage.io/"}]}, {"id": "qci", "currentAvailability":
        "Degraded", "targets": [{"id": "qci.simulator", "currentAvailability": "Available",
        "averageQueueTime": 1, "statusPage": "https://quantumcircuits.com"}, {"id":
        "qci.machine1", "currentAvailability": "Unavailable", "averageQueueTime":
        1, "statusPage": "https://quantumcircuits.com"}, {"id": "qci.simulator.noisy",
        "currentAvailability": "Available", "averageQueueTime": 0, "statusPage": "https://quantumcircuits.com"}]},
        {"id": "Microsoft.ChemistryHpc", "currentAvailability": "Degraded", "targets":
        [{"id": "microsoft.hpc", "currentAvailability": "Unavailable", "averageQueueTime":
        0, "statusPage": null}]}, {"id": "Microsoft.Test", "currentAvailability":
        "Available", "targets": [{"id": "echo-rigetti", "currentAvailability": "Available",
        "averageQueueTime": 1, "statusPage": ""}, {"id": "echo-quantinuum", "currentAvailability":
        "Available", "averageQueueTime": 1, "statusPage": ""}, {"id": "echo-qci",
        "currentAvailability": "Available", "averageQueueTime": 1, "statusPage": ""},
        {"id": "echo-ionq", "currentAvailability": "Available", "averageQueueTime":
        1, "statusPage": ""}, {"id": "echo-aquarius", "currentAvailability": "Available",
        "averageQueueTime": 1, "statusPage": ""}, {"id": "sparse-sim-rigetti", "currentAvailability":
        "Available", "averageQueueTime": 1, "statusPage": ""}, {"id": "sparse-sim-quantinuum",
        "currentAvailability": "Available", "averageQueueTime": 1, "statusPage": ""},
        {"id": "sparse-sim-qci", "currentAvailability": "Available", "averageQueueTime":
        1, "statusPage": ""}, {"id": "sparse-sim-ionq", "currentAvailability": "Available",
        "averageQueueTime": 1, "statusPage": ""}, {"id": "echo-output", "currentAvailability":
        "Available", "averageQueueTime": 1, "statusPage": ""}]}], "nextLink": null}'
    headers:
      connection:
      - keep-alive
      content-length:
<<<<<<< HEAD
      - '4781'
=======
      - '3682'
>>>>>>> b43e1017
      content-type:
      - application/json; charset=utf-8
      transfer-encoding:
      - chunked
    status:
      code: 200
      message: OK
- request:
    body: null
    headers:
      Accept:
      - application/json
      Accept-Encoding:
      - gzip, deflate
      Connection:
      - keep-alive
      User-Agent:
      - testapp-azure-quantum-qiskit azsdk-python-quantum/0.0.1 Python/3.9.19 (Windows-10-10.0.22631-SP0)
    method: GET
    uri: https://eastus.quantum.azure.com/subscriptions/00000000-0000-0000-0000-000000000000/resourceGroups/myresourcegroup/providers/Microsoft.Quantum/workspaces/myworkspace/jobs/00000000-0000-0000-0000-000000000001?api-version=2022-09-12-preview&test-sequence-id=11
  response:
    body:
<<<<<<< HEAD
      string: '{"containerUri": "https://mystorage.blob.core.windows.net/job-00000000-0000-0000-0000-000000000001?sv=PLACEHOLDER&st=2024-08-15T22%3A21%3A45Z&se=2050-01-01T00%3A00%3A00Z&sr=c&sp=rcwl&sig=PLACEHOLDER&st=2024-08-15T22%3A21%3A45Z&se=2050-01-01T00%3A00%3A00Z&sr=b&sp=r&rscd=attachment%3B+filename%3DQiskit%2BSample%2B-%2B3-qubit%2BGHZ%2Bcircuit-00000000-0000-0000-0000-000000000001.input.json&sig=PLACEHOLDER&st=2024-08-15T22%3A21%3A45Z&se=2050-01-01T00%3A00%3A00Z&sr=b&sp=r&rscd=attachment%3B+filename%3DQiskit%2BSample%2B-%2B3-qubit%2BGHZ%2Bcircuit-00000000-0000-0000-0000-000000000001.output.json&sig=qzti05Y9YKEvLYh7PoUuRoP5ZpPtdfjPELPizPbvLT4%3D",
        "beginExecutionTime": "2024-08-15T22:21:41.979Z", "cancellationTime": null,
        "quantumComputingData": {"count": 1}, "errorData": null, "isCancelling": false,
        "tags": [], "name": "Qiskit Sample - 3-qubit GHZ circuit", "id": "00000000-0000-0000-0000-000000000001",
        "providerId": "ionq", "target": "ionq.simulator", "creationTime": "2024-08-15T22:21:38.3018192+00:00",
        "endExecutionTime": "2024-08-15T22:21:41.99Z", "costEstimate": {"currencyCode":
=======
      string: '{"containerUri": "https://mystorage.blob.core.windows.net/job-00000000-0000-0000-0000-000000000001?sv=PLACEHOLDER&st=2000-01-01T00%3A00%3A00Z&se=2050-01-01T00%3A00%3A00Z&sr=c&sp=rcwl&sig=PLACEHOLDER",
        "inputDataUri": "https://mystorage.blob.core.windows.net/job-00000000-0000-0000-0000-000000000001/inputData?sv=PLACEHOLDER&st=2000-01-01T00%3A00%3A00Z&se=2050-01-01T00%3A00%3A00Z&sr=b&sp=r&rscd=attachment%3B+filename%3DQiskit%2BSample%2B-%2B3-qubit%2BGHZ%2Bcircuit-00000000-0000-0000-0000-000000000001.input.json&sig=PLACEHOLDER",
        "inputDataFormat": "ionq.circuit.v1", "inputParams": {"shots": 10, "count":
        10}, "metadata": {"qiskit": "True", "name": "Qiskit Sample - 3-qubit GHZ circuit",
        "num_qubits": "4", "metadata": "{}", "meas_map": "[0, 1, 2]"}, "sessionId":
        null, "status": "Succeeded", "jobType": "QuantumComputing", "outputDataFormat":
        "ionq.quantum-results.v1", "outputDataUri": "https://mystorage.blob.core.windows.net/job-00000000-0000-0000-0000-000000000001/rawOutputData?sv=PLACEHOLDER&st=2000-01-01T00%3A00%3A00Z&se=2050-01-01T00%3A00%3A00Z&sr=b&sp=r&rscd=attachment%3B+filename%3DQiskit%2BSample%2B-%2B3-qubit%2BGHZ%2Bcircuit-00000000-0000-0000-0000-000000000001.output.json&sig=PLACEHOLDER",
        "beginExecutionTime": "2024-08-28T20:32:28.514Z", "cancellationTime": null,
        "quantumComputingData": {"count": 1}, "errorData": null, "isCancelling": false,
        "tags": [], "name": "Qiskit Sample - 3-qubit GHZ circuit", "id": "00000000-0000-0000-0000-000000000001",
        "providerId": "ionq", "target": "ionq.simulator", "creationTime": "2024-08-28T20:32:26.9216216+00:00",
        "endExecutionTime": "2024-08-28T20:32:28.53Z", "costEstimate": {"currencyCode":
>>>>>>> b43e1017
        "USD", "events": [{"dimensionId": "gs1q", "dimensionName": "1Q Gate Shot",
        "measureUnit": "1q gate shot", "amountBilled": 0.0, "amountConsumed": 0.0,
        "unitPrice": 0.0}, {"dimensionId": "gs2q", "dimensionName": "2Q Gate Shot",
        "measureUnit": "2q gate shot", "amountBilled": 0.0, "amountConsumed": 0.0,
        "unitPrice": 0.0}], "estimatedTotal": 0.0}, "itemType": "Job"}'
    headers:
      connection:
      - keep-alive
      content-length:
<<<<<<< HEAD
      - '1456'
=======
      - '2018'
>>>>>>> b43e1017
      content-type:
      - application/json; charset=utf-8
      transfer-encoding:
      - chunked
    status:
      code: 200
      message: OK
version: 1<|MERGE_RESOLUTION|>--- conflicted
+++ resolved
@@ -68,13 +68,8 @@
     uri: https://login.microsoftonline.com/00000000-0000-0000-0000-000000000000/oauth2/v2.0/token
   response:
     body:
-<<<<<<< HEAD
-      string: '{"token_type": "Bearer", "expires_in": 1755296496, "ext_expires_in":
-        1755296496, "refresh_in": 31536000, "access_token": "PLACEHOLDER"}'
-=======
       string: '{"token_type": "Bearer", "expires_in": 1756413145, "ext_expires_in":
         1756413145, "refresh_in": 31536000, "access_token": "PLACEHOLDER"}'
->>>>>>> b43e1017
     headers:
       content-length:
       - '135'
@@ -98,42 +93,6 @@
     uri: https://eastus.quantum.azure.com/subscriptions/00000000-0000-0000-0000-000000000000/resourceGroups/myresourcegroup/providers/Microsoft.Quantum/workspaces/myworkspace/providerStatus?api-version=2022-09-12-preview&test-sequence-id=1
   response:
     body:
-<<<<<<< HEAD
-      string: '{"value": [{"id": "microsoft-elements", "currentAvailability": "Available",
-        "targets": [{"id": "microsoft.dft", "currentAvailability": "Available", "averageQueueTime":
-        0, "statusPage": null}]}, {"id": "ionq", "currentAvailability": "Degraded",
-        "targets": [{"id": "ionq.qpu", "currentAvailability": "Available", "averageQueueTime":
-        1328901, "statusPage": "https://status.ionq.co"}, {"id": "ionq.qpu.aria-1",
-        "currentAvailability": "Unavailable", "averageQueueTime": 2212405, "statusPage":
-        "https://status.ionq.co"}, {"id": "ionq.qpu.aria-2", "currentAvailability":
-        "Available", "averageQueueTime": 1630148, "statusPage": "https://status.ionq.co"},
-        {"id": "ionq.simulator", "currentAvailability": "Available", "averageQueueTime":
-        314, "statusPage": "https://status.ionq.co"}]}, {"id": "microsoft-qc", "currentAvailability":
-        "Available", "targets": [{"id": "microsoft.estimator", "currentAvailability":
-        "Available", "averageQueueTime": 0, "statusPage": null}]}, {"id": "pasqal",
-        "currentAvailability": "Available", "targets": [{"id": "pasqal.sim.emu-tn",
-        "currentAvailability": "Available", "averageQueueTime": 243, "statusPage":
-        "https://pasqal.com"}, {"id": "pasqal.qpu.fresnel", "currentAvailability":
-        "Available", "averageQueueTime": 103193, "statusPage": "https://pasqal.com"}]},
-        {"id": "quantinuum", "currentAvailability": "Degraded", "targets": [{"id":
-        "quantinuum.qpu.h1-1", "currentAvailability": "Degraded", "averageQueueTime":
-        0, "statusPage": "https://www.quantinuum.com/hardware/h1"}, {"id": "quantinuum.sim.h1-1sc",
-        "currentAvailability": "Available", "averageQueueTime": 4, "statusPage": "https://www.quantinuum.com/hardware/h1"},
-        {"id": "quantinuum.sim.h1-1e", "currentAvailability": "Available", "averageQueueTime":
-        1319, "statusPage": "https://www.quantinuum.com/hardware/h1"}, {"id": "quantinuum.qpu.h2-1",
-        "currentAvailability": "Degraded", "averageQueueTime": 0, "statusPage": "https://www.quantinuum.com/hardware/h2"},
-        {"id": "quantinuum.sim.h2-1sc", "currentAvailability": "Available", "averageQueueTime":
-        1, "statusPage": "https://www.quantinuum.com/hardware/h2"}, {"id": "quantinuum.sim.h2-1e",
-        "currentAvailability": "Available", "averageQueueTime": 1767318, "statusPage":
-        "https://www.quantinuum.com/hardware/h2"}, {"id": "quantinuum.sim.h1-1sc-preview",
-        "currentAvailability": "Available", "averageQueueTime": 4, "statusPage": "https://www.quantinuum.com/hardware/h1"},
-        {"id": "quantinuum.sim.h1-1e-preview", "currentAvailability": "Available",
-        "averageQueueTime": 1319, "statusPage": "https://www.quantinuum.com/hardware/h1"},
-        {"id": "quantinuum.sim.h1-2e-preview", "currentAvailability": "Available",
-        "averageQueueTime": 838, "statusPage": "https://www.quantinuum.com/hardware/h1"},
-        {"id": "quantinuum.qpu.h1-1-preview", "currentAvailability": "Degraded", "averageQueueTime":
-        0, "statusPage": "https://www.quantinuum.com/hardware/h1"}]}, {"id": "rigetti",
-=======
       string: '{"value": [{"id": "ionq", "currentAvailability": "Degraded", "targets":
         [{"id": "ionq.qpu", "currentAvailability": "Unavailable", "averageQueueTime":
         0, "statusPage": null}, {"id": "ionq.qpu.aria-1", "currentAvailability": "Available",
@@ -153,7 +112,6 @@
         "currentAvailability": "Available", "averageQueueTime": 1, "statusPage": "https://www.quantinuum.com/hardware/h1"},
         {"id": "quantinuum.sim.h1-1e", "currentAvailability": "Available", "averageQueueTime":
         6148, "statusPage": "https://www.quantinuum.com/hardware/h1"}]}, {"id": "rigetti",
->>>>>>> b43e1017
         "currentAvailability": "Available", "targets": [{"id": "rigetti.sim.qvm",
         "currentAvailability": "Available", "averageQueueTime": 5, "statusPage": "https://rigetti.statuspage.io/"},
         {"id": "rigetti.qpu.ankaa-2", "currentAvailability": "Available", "averageQueueTime":
@@ -183,11 +141,7 @@
       connection:
       - keep-alive
       content-length:
-<<<<<<< HEAD
-      - '4781'
-=======
       - '3682'
->>>>>>> b43e1017
       content-type:
       - application/json; charset=utf-8
       transfer-encoding:
@@ -214,20 +168,12 @@
     uri: https://eastus.quantum.azure.com/subscriptions/00000000-0000-0000-0000-000000000000/resourceGroups/myresourcegroup/providers/Microsoft.Quantum/workspaces/myworkspace/storage/sasUri?api-version=2022-09-12-preview&test-sequence-id=1
   response:
     body:
-<<<<<<< HEAD
-      string: '{"sasUri": "https://mystorage.blob.core.windows.net/job-00000000-0000-0000-0000-000000000001?sv=PLACEHOLDER&ss=b&srt=co&spr=https&st=2024-08-15T22%3A21%3A37Z&se=2050-01-01T00%3A00%3A00Z&sp=rwlac&sig=70RQaIaiy%2Bqow5fd%2B4Rl5DfZ%2Fwlow650juJsWkDI8xU%3D"}'
-=======
       string: '{"sasUri": "https://mystorage.blob.core.windows.net/job-00000000-0000-0000-0000-000000000001?sv=PLACEHOLDER&ss=b&srt=co&spr=https&st=2000-01-01T00%3A00%3A00Z&se=2050-01-01T00%3A00%3A00Z&sp=rwlac&sig=PLACEHOLDER"}'
->>>>>>> b43e1017
-    headers:
-      connection:
-      - keep-alive
-      content-length:
-<<<<<<< HEAD
-      - '253'
-=======
+    headers:
+      connection:
+      - keep-alive
+      content-length:
       - '212'
->>>>>>> b43e1017
       content-type:
       - application/json; charset=utf-8
       transfer-encoding:
@@ -247,17 +193,6 @@
       User-Agent:
       - azsdk-python-storage-blob/12.20.0 Python/3.9.19 (Windows-10-10.0.22631-SP0)
       x-ms-date:
-<<<<<<< HEAD
-      - Thu, 15 Aug 2024 22:21:36 GMT
-      x-ms-version:
-      - '2024-05-04'
-    method: GET
-    uri: https://mystorage.blob.core.windows.net/job-00000000-0000-0000-0000-000000000001?restype=container&sv=PLACEHOLDER&ss=b&srt=co&spr=https&st=2024-08-15T22%3A21%3A37Z&se=2050-01-01T00%3A00%3A00Z&sp=rwlac&sig=70RQaIaiy%2Bqow5fd%2B4Rl5DfZ%2Fwlow650juJsWkDI8xU%3D
-  response:
-    body:
-      string: "\uFEFF<?xml version=\"1.0\" encoding=\"utf-8\"?><Error><Code>ContainerNotFound</Code><Message>The
-        specified container does not exist.\nRequestId:a00a2f07-b01e-0049-3a61-ef0181000000\nTime:2024-08-15T22:21:37.7428113Z</Message></Error>"
-=======
       - Wed, 28 Aug 2024 20:32:25 GMT
       x-ms-version:
       - '2024-05-04'
@@ -267,7 +202,6 @@
     body:
       string: "\uFEFF<?xml version=\"1.0\" encoding=\"utf-8\"?><Error><Code>ContainerNotFound</Code><Message>The
         specified container does not exist.\nRequestId:abde0b02-f01e-002a-2789-f99c7a000000\nTime:2024-08-28T20:32:26.3428974Z</Message></Error>"
->>>>>>> b43e1017
     headers:
       content-length:
       - '223'
@@ -292,19 +226,11 @@
       User-Agent:
       - azsdk-python-storage-blob/12.20.0 Python/3.9.19 (Windows-10-10.0.22631-SP0)
       x-ms-date:
-<<<<<<< HEAD
-      - Thu, 15 Aug 2024 22:21:37 GMT
-      x-ms-version:
-      - '2024-05-04'
-    method: PUT
-    uri: https://mystorage.blob.core.windows.net/job-00000000-0000-0000-0000-000000000001?restype=container&sv=PLACEHOLDER&ss=b&srt=co&spr=https&st=2024-08-15T22%3A21%3A37Z&se=2050-01-01T00%3A00%3A00Z&sp=rwlac&sig=70RQaIaiy%2Bqow5fd%2B4Rl5DfZ%2Fwlow650juJsWkDI8xU%3D
-=======
       - Wed, 28 Aug 2024 20:32:25 GMT
       x-ms-version:
       - '2024-05-04'
     method: PUT
     uri: https://mystorage.blob.core.windows.net/job-00000000-0000-0000-0000-000000000001?restype=container&sv=PLACEHOLDER&ss=b&srt=co&spr=https&st=2000-01-01T00%3A00%3A00Z&se=2050-01-01T00%3A00%3A00Z&sp=rwlac&sig=PLACEHOLDER
->>>>>>> b43e1017
   response:
     body:
       string: ''
@@ -328,19 +254,11 @@
       User-Agent:
       - azsdk-python-storage-blob/12.20.0 Python/3.9.19 (Windows-10-10.0.22631-SP0)
       x-ms-date:
-<<<<<<< HEAD
-      - Thu, 15 Aug 2024 22:21:37 GMT
-      x-ms-version:
-      - '2024-05-04'
-    method: GET
-    uri: https://mystorage.blob.core.windows.net/job-00000000-0000-0000-0000-000000000001?restype=container&sv=PLACEHOLDER&ss=b&srt=co&spr=https&st=2024-08-15T22%3A21%3A37Z&se=2050-01-01T00%3A00%3A00Z&sp=rwlac&sig=70RQaIaiy%2Bqow5fd%2B4Rl5DfZ%2Fwlow650juJsWkDI8xU%3D
-=======
       - Wed, 28 Aug 2024 20:32:25 GMT
       x-ms-version:
       - '2024-05-04'
     method: GET
     uri: https://mystorage.blob.core.windows.net/job-00000000-0000-0000-0000-000000000001?restype=container&sv=PLACEHOLDER&ss=b&srt=co&spr=https&st=2000-01-01T00%3A00%3A00Z&se=2050-01-01T00%3A00%3A00Z&sp=rwlac&sig=PLACEHOLDER
->>>>>>> b43e1017
   response:
     body:
       string: ''
@@ -398,19 +316,11 @@
       x-ms-blob-type:
       - BlockBlob
       x-ms-date:
-<<<<<<< HEAD
-      - Thu, 15 Aug 2024 22:21:37 GMT
-      x-ms-version:
-      - '2024-05-04'
-    method: PUT
-    uri: https://mystorage.blob.core.windows.net/job-00000000-0000-0000-0000-000000000001/inputData?sv=PLACEHOLDER&ss=b&srt=co&spr=https&st=2024-08-15T22%3A21%3A37Z&se=2050-01-01T00%3A00%3A00Z&sp=rwlac&sig=70RQaIaiy%2Bqow5fd%2B4Rl5DfZ%2Fwlow650juJsWkDI8xU%3D
-=======
       - Wed, 28 Aug 2024 20:32:25 GMT
       x-ms-version:
       - '2024-05-04'
     method: PUT
     uri: https://mystorage.blob.core.windows.net/job-00000000-0000-0000-0000-000000000001/inputData?sv=PLACEHOLDER&ss=b&srt=co&spr=https&st=2000-01-01T00%3A00%3A00Z&se=2050-01-01T00%3A00%3A00Z&sp=rwlac&sig=PLACEHOLDER
->>>>>>> b43e1017
   response:
     body:
       string: ''
@@ -425,11 +335,7 @@
 - request:
     body: 'b''{"id": "00000000-0000-0000-0000-000000000001", "name": "Qiskit Sample
       - 3-qubit GHZ circuit", "providerId": "ionq", "target": "ionq.simulator", "itemType":
-<<<<<<< HEAD
-      "Job", "containerUri": "https://mystorage.blob.core.windows.net/job-00000000-0000-0000-0000-000000000001?sv=PLACEHOLDER&ss=b&srt=co&spr=https&st=2024-08-15T22%3A21%3A37Z&se=2050-01-01T00%3A00%3A00Z&sp=rwlac&sig=70RQaIaiy%2Bqow5fd%2B4Rl5DfZ%2Fwlow650juJsWkDI8xU%3D",
-=======
       "Job", "containerUri": "https://mystorage.blob.core.windows.net/job-00000000-0000-0000-0000-000000000001?sv=PLACEHOLDER&ss=b&srt=co&spr=https&st=2000-01-01T00%3A00%3A00Z&se=2050-01-01T00%3A00%3A00Z&sp=rwlac&sig=PLACEHOLDER",
->>>>>>> b43e1017
       "inputDataUri": "https://mystorage.blob.core.windows.net/job-00000000-0000-0000-0000-000000000001/inputData",
       "inputDataFormat": "qir.v1", "inputParams": {"shots": 10, "count": 10, "items":
       [{"entryPoint": "Qiskit Sample - 3-qubit GHZ circuit", "arguments": []}]}, "metadata":
@@ -443,11 +349,7 @@
       Connection:
       - keep-alive
       Content-Length:
-<<<<<<< HEAD
-      - '857'
-=======
       - '762'
->>>>>>> b43e1017
       Content-Type:
       - application/json
       User-Agent:
@@ -456,13 +358,6 @@
     uri: https://eastus.quantum.azure.com/subscriptions/00000000-0000-0000-0000-000000000000/resourceGroups/myresourcegroup/providers/Microsoft.Quantum/workspaces/myworkspace/jobs/00000000-0000-0000-0000-000000000001?api-version=2022-09-12-preview&test-sequence-id=1
   response:
     body:
-<<<<<<< HEAD
-      string: '{"containerUri": "https://mystorage.blob.core.windows.net/job-00000000-0000-0000-0000-000000000001?sv=PLACEHOLDER&ss=b&srt=co&spr=https&st=2024-08-15T22%3A21%3A37Z&se=2050-01-01T00%3A00%3A00Z&sp=rwlac&sig=PLACEHOLDER&st=2024-08-15T22%3A21%3A38Z&se=2050-01-01T00%3A00%3A00Z&sr=b&sp=rcw&sig=PLACEHOLDER&ss=b&srt=co&spr=https&st=2024-08-15T22%3A21%3A37Z&se=2050-01-01T00%3A00%3A00Z&sp=rwlac&sig=70RQaIaiy%2Bqow5fd%2B4Rl5DfZ%2Fwlow650juJsWkDI8xU%3D",
-        "beginExecutionTime": null, "cancellationTime": null, "quantumComputingData":
-        null, "errorData": null, "isCancelling": false, "tags": [], "name": "Qiskit
-        Sample - 3-qubit GHZ circuit", "id": "00000000-0000-0000-0000-000000000001",
-        "providerId": "ionq", "target": "ionq.simulator", "creationTime": "2024-08-15T22:21:38.3018192+00:00",
-=======
       string: '{"containerUri": "https://mystorage.blob.core.windows.net/job-00000000-0000-0000-0000-000000000001?sv=PLACEHOLDER&ss=b&srt=co&spr=https&st=2000-01-01T00%3A00%3A00Z&se=2050-01-01T00%3A00%3A00Z&sp=rwlac&sig=PLACEHOLDER",
         "inputDataUri": "https://mystorage.blob.core.windows.net/job-00000000-0000-0000-0000-000000000001/inputData?sv=PLACEHOLDER&st=2000-01-01T00%3A00%3A00Z&se=2050-01-01T00%3A00%3A00Z&sr=b&sp=rcw&sig=PLACEHOLDER",
         "inputDataFormat": "ionq.circuit.v1", "inputParams": {"shots": 10, "count":
@@ -474,17 +369,12 @@
         null, "errorData": null, "isCancelling": false, "tags": [], "name": "Qiskit
         Sample - 3-qubit GHZ circuit", "id": "00000000-0000-0000-0000-000000000001",
         "providerId": "ionq", "target": "ionq.simulator", "creationTime": "2024-08-28T20:32:26.9216216+00:00",
->>>>>>> b43e1017
         "endExecutionTime": null, "costEstimate": null, "itemType": "Job"}'
     headers:
       connection:
       - keep-alive
       content-length:
-<<<<<<< HEAD
-      - '847'
-=======
       - '1402'
->>>>>>> b43e1017
       content-type:
       - application/json; charset=utf-8
       transfer-encoding:
@@ -507,13 +397,6 @@
     uri: https://eastus.quantum.azure.com/subscriptions/00000000-0000-0000-0000-000000000000/resourceGroups/myresourcegroup/providers/Microsoft.Quantum/workspaces/myworkspace/jobs/00000000-0000-0000-0000-000000000001?api-version=2022-09-12-preview&test-sequence-id=1
   response:
     body:
-<<<<<<< HEAD
-      string: '{"containerUri": "https://mystorage.blob.core.windows.net/job-00000000-0000-0000-0000-000000000001?sv=PLACEHOLDER&st=2024-08-15T22%3A21%3A38Z&se=2050-01-01T00%3A00%3A00Z&sr=c&sp=rcwl&sig=PLACEHOLDER&st=2024-08-15T22%3A21%3A38Z&se=2050-01-01T00%3A00%3A00Z&sr=b&sp=r&rscd=attachment%3B+filename%3DQiskit%2BSample%2B-%2B3-qubit%2BGHZ%2Bcircuit-00000000-0000-0000-0000-000000000001.input.json&sig=PLACEHOLDER&st=2024-08-15T22%3A21%3A38Z&se=2050-01-01T00%3A00%3A00Z&sr=b&sp=r&rscd=attachment%3B+filename%3DQiskit%2BSample%2B-%2B3-qubit%2BGHZ%2Bcircuit-00000000-0000-0000-0000-000000000001.output.json&sig=UttYtFq50R6XZfaK0d43g2isfhm%2BgcFQcwhl9%2BUGlBE%3D",
-        "beginExecutionTime": null, "cancellationTime": null, "quantumComputingData":
-        null, "errorData": null, "isCancelling": false, "tags": [], "name": "Qiskit
-        Sample - 3-qubit GHZ circuit", "id": "00000000-0000-0000-0000-000000000001",
-        "providerId": "ionq", "target": "ionq.simulator", "creationTime": "2024-08-15T22:21:38.3018192+00:00",
-=======
       string: '{"containerUri": "https://mystorage.blob.core.windows.net/job-00000000-0000-0000-0000-000000000001?sv=PLACEHOLDER&st=2000-01-01T00%3A00%3A00Z&se=2050-01-01T00%3A00%3A00Z&sr=c&sp=rcwl&sig=PLACEHOLDER",
         "inputDataUri": "https://mystorage.blob.core.windows.net/job-00000000-0000-0000-0000-000000000001/inputData?sv=PLACEHOLDER&st=2000-01-01T00%3A00%3A00Z&se=2050-01-01T00%3A00%3A00Z&sr=b&sp=r&rscd=attachment%3B+filename%3DQiskit%2BSample%2B-%2B3-qubit%2BGHZ%2Bcircuit-00000000-0000-0000-0000-000000000001.input.json&sig=PLACEHOLDER",
         "inputDataFormat": "ionq.circuit.v1", "inputParams": {"shots": 10, "count":
@@ -525,17 +408,12 @@
         null, "errorData": null, "isCancelling": false, "tags": [], "name": "Qiskit
         Sample - 3-qubit GHZ circuit", "id": "00000000-0000-0000-0000-000000000001",
         "providerId": "ionq", "target": "ionq.simulator", "creationTime": "2024-08-28T20:32:26.9216216+00:00",
->>>>>>> b43e1017
         "endExecutionTime": null, "costEstimate": null, "itemType": "Job"}'
     headers:
       connection:
       - keep-alive
       content-length:
-<<<<<<< HEAD
-      - '1053'
-=======
       - '1606'
->>>>>>> b43e1017
       content-type:
       - application/json; charset=utf-8
       transfer-encoding:
@@ -558,13 +436,6 @@
     uri: https://eastus.quantum.azure.com/subscriptions/00000000-0000-0000-0000-000000000000/resourceGroups/myresourcegroup/providers/Microsoft.Quantum/workspaces/myworkspace/jobs/00000000-0000-0000-0000-000000000001?api-version=2022-09-12-preview&test-sequence-id=2
   response:
     body:
-<<<<<<< HEAD
-      string: '{"containerUri": "https://mystorage.blob.core.windows.net/job-00000000-0000-0000-0000-000000000001?sv=PLACEHOLDER&st=2024-08-15T22%3A21%3A38Z&se=2050-01-01T00%3A00%3A00Z&sr=c&sp=rcwl&sig=PLACEHOLDER&st=2024-08-15T22%3A21%3A38Z&se=2050-01-01T00%3A00%3A00Z&sr=b&sp=r&rscd=attachment%3B+filename%3DQiskit%2BSample%2B-%2B3-qubit%2BGHZ%2Bcircuit-00000000-0000-0000-0000-000000000001.input.json&sig=PLACEHOLDER&st=2024-08-15T22%3A21%3A38Z&se=2050-01-01T00%3A00%3A00Z&sr=b&sp=r&rscd=attachment%3B+filename%3DQiskit%2BSample%2B-%2B3-qubit%2BGHZ%2Bcircuit-00000000-0000-0000-0000-000000000001.output.json&sig=UttYtFq50R6XZfaK0d43g2isfhm%2BgcFQcwhl9%2BUGlBE%3D",
-        "beginExecutionTime": null, "cancellationTime": null, "quantumComputingData":
-        null, "errorData": null, "isCancelling": false, "tags": [], "name": "Qiskit
-        Sample - 3-qubit GHZ circuit", "id": "00000000-0000-0000-0000-000000000001",
-        "providerId": "ionq", "target": "ionq.simulator", "creationTime": "2024-08-15T22:21:38.3018192+00:00",
-=======
       string: '{"containerUri": "https://mystorage.blob.core.windows.net/job-00000000-0000-0000-0000-000000000001?sv=PLACEHOLDER&st=2000-01-01T00%3A00%3A00Z&se=2050-01-01T00%3A00%3A00Z&sr=c&sp=rcwl&sig=PLACEHOLDER",
         "inputDataUri": "https://mystorage.blob.core.windows.net/job-00000000-0000-0000-0000-000000000001/inputData?sv=PLACEHOLDER&st=2000-01-01T00%3A00%3A00Z&se=2050-01-01T00%3A00%3A00Z&sr=b&sp=r&rscd=attachment%3B+filename%3DQiskit%2BSample%2B-%2B3-qubit%2BGHZ%2Bcircuit-00000000-0000-0000-0000-000000000001.input.json&sig=PLACEHOLDER",
         "inputDataFormat": "ionq.circuit.v1", "inputParams": {"shots": 10, "count":
@@ -576,17 +447,12 @@
         {"count": 1}, "errorData": null, "isCancelling": false, "tags": [], "name":
         "Qiskit Sample - 3-qubit GHZ circuit", "id": "00000000-0000-0000-0000-000000000001",
         "providerId": "ionq", "target": "ionq.simulator", "creationTime": "2024-08-28T20:32:26.9216216+00:00",
->>>>>>> b43e1017
         "endExecutionTime": null, "costEstimate": null, "itemType": "Job"}'
     headers:
       connection:
       - keep-alive
       content-length:
-<<<<<<< HEAD
-      - '1053'
-=======
       - '1614'
->>>>>>> b43e1017
       content-type:
       - application/json; charset=utf-8
       transfer-encoding:
@@ -609,13 +475,6 @@
     uri: https://eastus.quantum.azure.com/subscriptions/00000000-0000-0000-0000-000000000000/resourceGroups/myresourcegroup/providers/Microsoft.Quantum/workspaces/myworkspace/jobs/00000000-0000-0000-0000-000000000001?api-version=2022-09-12-preview&test-sequence-id=3
   response:
     body:
-<<<<<<< HEAD
-      string: '{"containerUri": "https://mystorage.blob.core.windows.net/job-00000000-0000-0000-0000-000000000001?sv=PLACEHOLDER&st=2024-08-15T22%3A21%3A39Z&se=2050-01-01T00%3A00%3A00Z&sr=c&sp=rcwl&sig=PLACEHOLDER&st=2024-08-15T22%3A21%3A39Z&se=2050-01-01T00%3A00%3A00Z&sr=b&sp=r&rscd=attachment%3B+filename%3DQiskit%2BSample%2B-%2B3-qubit%2BGHZ%2Bcircuit-00000000-0000-0000-0000-000000000001.input.json&sig=PLACEHOLDER&st=2024-08-15T22%3A21%3A39Z&se=2050-01-01T00%3A00%3A00Z&sr=b&sp=r&rscd=attachment%3B+filename%3DQiskit%2BSample%2B-%2B3-qubit%2BGHZ%2Bcircuit-00000000-0000-0000-0000-000000000001.output.json&sig=Z2SxTEvf3b5pCYfBj6zs0QTjC3x2vWiajvihZ6U07MU%3D",
-        "beginExecutionTime": null, "cancellationTime": null, "quantumComputingData":
-        null, "errorData": null, "isCancelling": false, "tags": [], "name": "Qiskit
-        Sample - 3-qubit GHZ circuit", "id": "00000000-0000-0000-0000-000000000001",
-        "providerId": "ionq", "target": "ionq.simulator", "creationTime": "2024-08-15T22:21:38.3018192+00:00",
-=======
       string: '{"containerUri": "https://mystorage.blob.core.windows.net/job-00000000-0000-0000-0000-000000000001?sv=PLACEHOLDER&st=2000-01-01T00%3A00%3A00Z&se=2050-01-01T00%3A00%3A00Z&sr=c&sp=rcwl&sig=PLACEHOLDER",
         "inputDataUri": "https://mystorage.blob.core.windows.net/job-00000000-0000-0000-0000-000000000001/inputData?sv=PLACEHOLDER&st=2000-01-01T00%3A00%3A00Z&se=2050-01-01T00%3A00%3A00Z&sr=b&sp=r&rscd=attachment%3B+filename%3DQiskit%2BSample%2B-%2B3-qubit%2BGHZ%2Bcircuit-00000000-0000-0000-0000-000000000001.input.json&sig=PLACEHOLDER",
         "inputDataFormat": "ionq.circuit.v1", "inputParams": {"shots": 10, "count":
@@ -627,17 +486,12 @@
         {"count": 1}, "errorData": null, "isCancelling": false, "tags": [], "name":
         "Qiskit Sample - 3-qubit GHZ circuit", "id": "00000000-0000-0000-0000-000000000001",
         "providerId": "ionq", "target": "ionq.simulator", "creationTime": "2024-08-28T20:32:26.9216216+00:00",
->>>>>>> b43e1017
         "endExecutionTime": null, "costEstimate": null, "itemType": "Job"}'
     headers:
       connection:
       - keep-alive
       content-length:
-<<<<<<< HEAD
-      - '1049'
-=======
       - '1614'
->>>>>>> b43e1017
       content-type:
       - application/json; charset=utf-8
       transfer-encoding:
@@ -660,13 +514,6 @@
     uri: https://eastus.quantum.azure.com/subscriptions/00000000-0000-0000-0000-000000000000/resourceGroups/myresourcegroup/providers/Microsoft.Quantum/workspaces/myworkspace/jobs/00000000-0000-0000-0000-000000000001?api-version=2022-09-12-preview&test-sequence-id=4
   response:
     body:
-<<<<<<< HEAD
-      string: '{"containerUri": "https://mystorage.blob.core.windows.net/job-00000000-0000-0000-0000-000000000001?sv=PLACEHOLDER&st=2024-08-15T22%3A21%3A39Z&se=2050-01-01T00%3A00%3A00Z&sr=c&sp=rcwl&sig=PLACEHOLDER&st=2024-08-15T22%3A21%3A39Z&se=2050-01-01T00%3A00%3A00Z&sr=b&sp=r&rscd=attachment%3B+filename%3DQiskit%2BSample%2B-%2B3-qubit%2BGHZ%2Bcircuit-00000000-0000-0000-0000-000000000001.input.json&sig=PLACEHOLDER&st=2024-08-15T22%3A21%3A39Z&se=2050-01-01T00%3A00%3A00Z&sr=b&sp=r&rscd=attachment%3B+filename%3DQiskit%2BSample%2B-%2B3-qubit%2BGHZ%2Bcircuit-00000000-0000-0000-0000-000000000001.output.json&sig=Z2SxTEvf3b5pCYfBj6zs0QTjC3x2vWiajvihZ6U07MU%3D",
-        "beginExecutionTime": null, "cancellationTime": null, "quantumComputingData":
-        null, "errorData": null, "isCancelling": false, "tags": [], "name": "Qiskit
-        Sample - 3-qubit GHZ circuit", "id": "00000000-0000-0000-0000-000000000001",
-        "providerId": "ionq", "target": "ionq.simulator", "creationTime": "2024-08-15T22:21:38.3018192+00:00",
-=======
       string: '{"containerUri": "https://mystorage.blob.core.windows.net/job-00000000-0000-0000-0000-000000000001?sv=PLACEHOLDER&st=2000-01-01T00%3A00%3A00Z&se=2050-01-01T00%3A00%3A00Z&sr=c&sp=rcwl&sig=PLACEHOLDER",
         "inputDataUri": "https://mystorage.blob.core.windows.net/job-00000000-0000-0000-0000-000000000001/inputData?sv=PLACEHOLDER&st=2000-01-01T00%3A00%3A00Z&se=2050-01-01T00%3A00%3A00Z&sr=b&sp=r&rscd=attachment%3B+filename%3DQiskit%2BSample%2B-%2B3-qubit%2BGHZ%2Bcircuit-00000000-0000-0000-0000-000000000001.input.json&sig=PLACEHOLDER",
         "inputDataFormat": "ionq.circuit.v1", "inputParams": {"shots": 10, "count":
@@ -678,17 +525,12 @@
         {"count": 1}, "errorData": null, "isCancelling": false, "tags": [], "name":
         "Qiskit Sample - 3-qubit GHZ circuit", "id": "00000000-0000-0000-0000-000000000001",
         "providerId": "ionq", "target": "ionq.simulator", "creationTime": "2024-08-28T20:32:26.9216216+00:00",
->>>>>>> b43e1017
         "endExecutionTime": null, "costEstimate": null, "itemType": "Job"}'
     headers:
       connection:
       - keep-alive
       content-length:
-<<<<<<< HEAD
-      - '1049'
-=======
       - '1614'
->>>>>>> b43e1017
       content-type:
       - application/json; charset=utf-8
       transfer-encoding:
@@ -711,13 +553,6 @@
     uri: https://eastus.quantum.azure.com/subscriptions/00000000-0000-0000-0000-000000000000/resourceGroups/myresourcegroup/providers/Microsoft.Quantum/workspaces/myworkspace/jobs/00000000-0000-0000-0000-000000000001?api-version=2022-09-12-preview&test-sequence-id=5
   response:
     body:
-<<<<<<< HEAD
-      string: '{"containerUri": "https://mystorage.blob.core.windows.net/job-00000000-0000-0000-0000-000000000001?sv=PLACEHOLDER&st=2024-08-15T22%3A21%3A40Z&se=2050-01-01T00%3A00%3A00Z&sr=c&sp=rcwl&sig=PLACEHOLDER&st=2024-08-15T22%3A21%3A40Z&se=2050-01-01T00%3A00%3A00Z&sr=b&sp=r&rscd=attachment%3B+filename%3DQiskit%2BSample%2B-%2B3-qubit%2BGHZ%2Bcircuit-00000000-0000-0000-0000-000000000001.input.json&sig=PLACEHOLDER&st=2024-08-15T22%3A21%3A40Z&se=2050-01-01T00%3A00%3A00Z&sr=b&sp=r&rscd=attachment%3B+filename%3DQiskit%2BSample%2B-%2B3-qubit%2BGHZ%2Bcircuit-00000000-0000-0000-0000-000000000001.output.json&sig=9%2Bk9YWMCfIsk6hb%2FTLsFu3PPHm%2F3UqZ13a9FHotGzqo%3D",
-        "beginExecutionTime": null, "cancellationTime": null, "quantumComputingData":
-        null, "errorData": null, "isCancelling": false, "tags": [], "name": "Qiskit
-        Sample - 3-qubit GHZ circuit", "id": "00000000-0000-0000-0000-000000000001",
-        "providerId": "ionq", "target": "ionq.simulator", "creationTime": "2024-08-15T22:21:38.3018192+00:00",
-=======
       string: '{"containerUri": "https://mystorage.blob.core.windows.net/job-00000000-0000-0000-0000-000000000001?sv=PLACEHOLDER&st=2000-01-01T00%3A00%3A00Z&se=2050-01-01T00%3A00%3A00Z&sr=c&sp=rcwl&sig=PLACEHOLDER",
         "inputDataUri": "https://mystorage.blob.core.windows.net/job-00000000-0000-0000-0000-000000000001/inputData?sv=PLACEHOLDER&st=2000-01-01T00%3A00%3A00Z&se=2050-01-01T00%3A00%3A00Z&sr=b&sp=r&rscd=attachment%3B+filename%3DQiskit%2BSample%2B-%2B3-qubit%2BGHZ%2Bcircuit-00000000-0000-0000-0000-000000000001.input.json&sig=PLACEHOLDER",
         "inputDataFormat": "ionq.circuit.v1", "inputParams": {"shots": 10, "count":
@@ -729,17 +564,12 @@
         {"count": 1}, "errorData": null, "isCancelling": false, "tags": [], "name":
         "Qiskit Sample - 3-qubit GHZ circuit", "id": "00000000-0000-0000-0000-000000000001",
         "providerId": "ionq", "target": "ionq.simulator", "creationTime": "2024-08-28T20:32:26.9216216+00:00",
->>>>>>> b43e1017
         "endExecutionTime": null, "costEstimate": null, "itemType": "Job"}'
     headers:
       connection:
       - keep-alive
       content-length:
-<<<<<<< HEAD
-      - '1055'
-=======
       - '1614'
->>>>>>> b43e1017
       content-type:
       - application/json; charset=utf-8
       transfer-encoding:
@@ -762,13 +592,6 @@
     uri: https://eastus.quantum.azure.com/subscriptions/00000000-0000-0000-0000-000000000000/resourceGroups/myresourcegroup/providers/Microsoft.Quantum/workspaces/myworkspace/jobs/00000000-0000-0000-0000-000000000001?api-version=2022-09-12-preview&test-sequence-id=6
   response:
     body:
-<<<<<<< HEAD
-      string: '{"containerUri": "https://mystorage.blob.core.windows.net/job-00000000-0000-0000-0000-000000000001?sv=PLACEHOLDER&st=2024-08-15T22%3A21%3A41Z&se=2050-01-01T00%3A00%3A00Z&sr=c&sp=rcwl&sig=PLACEHOLDER&st=2024-08-15T22%3A21%3A41Z&se=2050-01-01T00%3A00%3A00Z&sr=b&sp=r&rscd=attachment%3B+filename%3DQiskit%2BSample%2B-%2B3-qubit%2BGHZ%2Bcircuit-00000000-0000-0000-0000-000000000001.input.json&sig=PLACEHOLDER&st=2024-08-15T22%3A21%3A41Z&se=2050-01-01T00%3A00%3A00Z&sr=b&sp=r&rscd=attachment%3B+filename%3DQiskit%2BSample%2B-%2B3-qubit%2BGHZ%2Bcircuit-00000000-0000-0000-0000-000000000001.output.json&sig=F5mej9tJwnqHjNr9up8e6f9JCiB2%2BirQzPmxWquQi1s%3D",
-        "beginExecutionTime": null, "cancellationTime": null, "quantumComputingData":
-        {"count": 1}, "errorData": null, "isCancelling": false, "tags": [], "name":
-        "Qiskit Sample - 3-qubit GHZ circuit", "id": "00000000-0000-0000-0000-000000000001",
-        "providerId": "ionq", "target": "ionq.simulator", "creationTime": "2024-08-15T22:21:38.3018192+00:00",
-=======
       string: '{"containerUri": "https://mystorage.blob.core.windows.net/job-00000000-0000-0000-0000-000000000001?sv=PLACEHOLDER&st=2000-01-01T00%3A00%3A00Z&se=2050-01-01T00%3A00%3A00Z&sr=c&sp=rcwl&sig=PLACEHOLDER",
         "inputDataUri": "https://mystorage.blob.core.windows.net/job-00000000-0000-0000-0000-000000000001/inputData?sv=PLACEHOLDER&st=2000-01-01T00%3A00%3A00Z&se=2050-01-01T00%3A00%3A00Z&sr=b&sp=r&rscd=attachment%3B+filename%3DQiskit%2BSample%2B-%2B3-qubit%2BGHZ%2Bcircuit-00000000-0000-0000-0000-000000000001.input.json&sig=PLACEHOLDER",
         "inputDataFormat": "ionq.circuit.v1", "inputParams": {"shots": 10, "count":
@@ -780,17 +603,12 @@
         {"count": 1}, "errorData": null, "isCancelling": false, "tags": [], "name":
         "Qiskit Sample - 3-qubit GHZ circuit", "id": "00000000-0000-0000-0000-000000000001",
         "providerId": "ionq", "target": "ionq.simulator", "creationTime": "2024-08-28T20:32:26.9216216+00:00",
->>>>>>> b43e1017
         "endExecutionTime": null, "costEstimate": null, "itemType": "Job"}'
     headers:
       connection:
       - keep-alive
       content-length:
-<<<<<<< HEAD
-      - '1059'
-=======
       - '1614'
->>>>>>> b43e1017
       content-type:
       - application/json; charset=utf-8
       transfer-encoding:
@@ -813,47 +631,6 @@
     uri: https://eastus.quantum.azure.com/subscriptions/00000000-0000-0000-0000-000000000000/resourceGroups/myresourcegroup/providers/Microsoft.Quantum/workspaces/myworkspace/jobs/00000000-0000-0000-0000-000000000001?api-version=2022-09-12-preview&test-sequence-id=7
   response:
     body:
-<<<<<<< HEAD
-      string: '{"containerUri": "https://mystorage.blob.core.windows.net/job-00000000-0000-0000-0000-000000000001?sv=PLACEHOLDER&st=2024-08-15T22%3A21%3A43Z&se=2050-01-01T00%3A00%3A00Z&sr=c&sp=rcwl&sig=PLACEHOLDER&st=2024-08-15T22%3A21%3A43Z&se=2050-01-01T00%3A00%3A00Z&sr=b&sp=r&rscd=attachment%3B+filename%3DQiskit%2BSample%2B-%2B3-qubit%2BGHZ%2Bcircuit-00000000-0000-0000-0000-000000000001.input.json&sig=PLACEHOLDER&st=2024-08-15T22%3A21%3A43Z&se=2050-01-01T00%3A00%3A00Z&sr=b&sp=r&rscd=attachment%3B+filename%3DQiskit%2BSample%2B-%2B3-qubit%2BGHZ%2Bcircuit-00000000-0000-0000-0000-000000000001.output.json&sig=r4RT9am40ztNvkAaWfshWHXE2g9%2FmJqVLIlg%2B8OV2GI%3D",
-        "beginExecutionTime": null, "cancellationTime": null, "quantumComputingData":
-        {"count": 1}, "errorData": null, "isCancelling": false, "tags": [], "name":
-        "Qiskit Sample - 3-qubit GHZ circuit", "id": "00000000-0000-0000-0000-000000000001",
-        "providerId": "ionq", "target": "ionq.simulator", "creationTime": "2024-08-15T22:21:38.3018192+00:00",
-        "endExecutionTime": null, "costEstimate": null, "itemType": "Job"}'
-    headers:
-      connection:
-      - keep-alive
-      content-length:
-      - '1061'
-      content-type:
-      - application/json; charset=utf-8
-      transfer-encoding:
-      - chunked
-    status:
-      code: 200
-      message: OK
-- request:
-    body: null
-    headers:
-      Accept:
-      - application/json
-      Accept-Encoding:
-      - gzip, deflate
-      Connection:
-      - keep-alive
-      User-Agent:
-      - testapp-azure-quantum-qiskit azsdk-python-quantum/1.2.4 Python/3.9.19 (Windows-10-10.0.22631-SP0)
-    method: GET
-    uri: https://eastus.quantum.azure.com/subscriptions/00000000-0000-0000-0000-000000000000/resourceGroups/myresourcegroup/providers/Microsoft.Quantum/workspaces/myworkspace/jobs/00000000-0000-0000-0000-000000000001?api-version=2022-09-12-preview&test-sequence-id=8
-  response:
-    body:
-      string: '{"containerUri": "https://mystorage.blob.core.windows.net/job-00000000-0000-0000-0000-000000000001?sv=PLACEHOLDER&st=2024-08-15T22%3A21%3A45Z&se=2050-01-01T00%3A00%3A00Z&sr=c&sp=rcwl&sig=PLACEHOLDER&st=2024-08-15T22%3A21%3A45Z&se=2050-01-01T00%3A00%3A00Z&sr=b&sp=r&rscd=attachment%3B+filename%3DQiskit%2BSample%2B-%2B3-qubit%2BGHZ%2Bcircuit-00000000-0000-0000-0000-000000000001.input.json&sig=PLACEHOLDER&st=2024-08-15T22%3A21%3A45Z&se=2050-01-01T00%3A00%3A00Z&sr=b&sp=r&rscd=attachment%3B+filename%3DQiskit%2BSample%2B-%2B3-qubit%2BGHZ%2Bcircuit-00000000-0000-0000-0000-000000000001.output.json&sig=qzti05Y9YKEvLYh7PoUuRoP5ZpPtdfjPELPizPbvLT4%3D",
-        "beginExecutionTime": "2024-08-15T22:21:41.979Z", "cancellationTime": null,
-        "quantumComputingData": {"count": 1}, "errorData": null, "isCancelling": false,
-        "tags": [], "name": "Qiskit Sample - 3-qubit GHZ circuit", "id": "00000000-0000-0000-0000-000000000001",
-        "providerId": "ionq", "target": "ionq.simulator", "creationTime": "2024-08-15T22:21:38.3018192+00:00",
-        "endExecutionTime": "2024-08-15T22:21:41.99Z", "costEstimate": {"currencyCode":
-=======
       string: '{"containerUri": "https://mystorage.blob.core.windows.net/job-00000000-0000-0000-0000-000000000001?sv=PLACEHOLDER&st=2000-01-01T00%3A00%3A00Z&se=2050-01-01T00%3A00%3A00Z&sr=c&sp=rcwl&sig=PLACEHOLDER",
         "inputDataUri": "https://mystorage.blob.core.windows.net/job-00000000-0000-0000-0000-000000000001/inputData?sv=PLACEHOLDER&st=2000-01-01T00%3A00%3A00Z&se=2050-01-01T00%3A00%3A00Z&sr=b&sp=r&rscd=attachment%3B+filename%3DQiskit%2BSample%2B-%2B3-qubit%2BGHZ%2Bcircuit-00000000-0000-0000-0000-000000000001.input.json&sig=PLACEHOLDER",
         "inputDataFormat": "ionq.circuit.v1", "inputParams": {"shots": 10, "count":
@@ -866,7 +643,6 @@
         "tags": [], "name": "Qiskit Sample - 3-qubit GHZ circuit", "id": "00000000-0000-0000-0000-000000000001",
         "providerId": "ionq", "target": "ionq.simulator", "creationTime": "2024-08-28T20:32:26.9216216+00:00",
         "endExecutionTime": "2024-08-28T20:32:28.53Z", "costEstimate": {"currencyCode":
->>>>>>> b43e1017
         "USD", "events": [{"dimensionId": "gs1q", "dimensionName": "1Q Gate Shot",
         "measureUnit": "1q gate shot", "amountBilled": 0.0, "amountConsumed": 0.0,
         "unitPrice": 0.0}, {"dimensionId": "gs2q", "dimensionName": "2Q Gate Shot",
@@ -876,41 +652,29 @@
       connection:
       - keep-alive
       content-length:
-<<<<<<< HEAD
-      - '1456'
-=======
       - '2018'
->>>>>>> b43e1017
-      content-type:
-      - application/json; charset=utf-8
-      transfer-encoding:
-      - chunked
-    status:
-      code: 200
-      message: OK
-- request:
-    body: null
-    headers:
-      Accept:
-      - application/json
-      Accept-Encoding:
-      - gzip, deflate
-      Connection:
-      - keep-alive
-      User-Agent:
-      - testapp-azure-quantum-qiskit azsdk-python-quantum/0.0.1 Python/3.9.19 (Windows-10-10.0.22631-SP0)
-    method: GET
-    uri: https://eastus.quantum.azure.com/subscriptions/00000000-0000-0000-0000-000000000000/resourceGroups/myresourcegroup/providers/Microsoft.Quantum/workspaces/myworkspace/jobs/00000000-0000-0000-0000-000000000001?api-version=2022-09-12-preview&test-sequence-id=9
-  response:
-    body:
-<<<<<<< HEAD
-      string: '{"containerUri": "https://mystorage.blob.core.windows.net/job-00000000-0000-0000-0000-000000000001?sv=PLACEHOLDER&st=2024-08-15T22%3A21%3A45Z&se=2050-01-01T00%3A00%3A00Z&sr=c&sp=rcwl&sig=PLACEHOLDER&st=2024-08-15T22%3A21%3A45Z&se=2050-01-01T00%3A00%3A00Z&sr=b&sp=r&rscd=attachment%3B+filename%3DQiskit%2BSample%2B-%2B3-qubit%2BGHZ%2Bcircuit-00000000-0000-0000-0000-000000000001.input.json&sig=PLACEHOLDER&st=2024-08-15T22%3A21%3A45Z&se=2050-01-01T00%3A00%3A00Z&sr=b&sp=r&rscd=attachment%3B+filename%3DQiskit%2BSample%2B-%2B3-qubit%2BGHZ%2Bcircuit-00000000-0000-0000-0000-000000000001.output.json&sig=qzti05Y9YKEvLYh7PoUuRoP5ZpPtdfjPELPizPbvLT4%3D",
-        "beginExecutionTime": "2024-08-15T22:21:41.979Z", "cancellationTime": null,
-        "quantumComputingData": {"count": 1}, "errorData": null, "isCancelling": false,
-        "tags": [], "name": "Qiskit Sample - 3-qubit GHZ circuit", "id": "00000000-0000-0000-0000-000000000001",
-        "providerId": "ionq", "target": "ionq.simulator", "creationTime": "2024-08-15T22:21:38.3018192+00:00",
-        "endExecutionTime": "2024-08-15T22:21:41.99Z", "costEstimate": {"currencyCode":
-=======
+      content-type:
+      - application/json; charset=utf-8
+      transfer-encoding:
+      - chunked
+    status:
+      code: 200
+      message: OK
+- request:
+    body: null
+    headers:
+      Accept:
+      - application/json
+      Accept-Encoding:
+      - gzip, deflate
+      Connection:
+      - keep-alive
+      User-Agent:
+      - testapp-azure-quantum-qiskit azsdk-python-quantum/0.0.1 Python/3.9.19 (Windows-10-10.0.22631-SP0)
+    method: GET
+    uri: https://eastus.quantum.azure.com/subscriptions/00000000-0000-0000-0000-000000000000/resourceGroups/myresourcegroup/providers/Microsoft.Quantum/workspaces/myworkspace/jobs/00000000-0000-0000-0000-000000000001?api-version=2022-09-12-preview&test-sequence-id=8
+  response:
+    body:
       string: '{"containerUri": "https://mystorage.blob.core.windows.net/job-00000000-0000-0000-0000-000000000001?sv=PLACEHOLDER&st=2000-01-01T00%3A00%3A00Z&se=2050-01-01T00%3A00%3A00Z&sr=c&sp=rcwl&sig=PLACEHOLDER",
         "inputDataUri": "https://mystorage.blob.core.windows.net/job-00000000-0000-0000-0000-000000000001/inputData?sv=PLACEHOLDER&st=2000-01-01T00%3A00%3A00Z&se=2050-01-01T00%3A00%3A00Z&sr=b&sp=r&rscd=attachment%3B+filename%3DQiskit%2BSample%2B-%2B3-qubit%2BGHZ%2Bcircuit-00000000-0000-0000-0000-000000000001.input.json&sig=PLACEHOLDER",
         "inputDataFormat": "ionq.circuit.v1", "inputParams": {"shots": 10, "count":
@@ -923,7 +687,6 @@
         "tags": [], "name": "Qiskit Sample - 3-qubit GHZ circuit", "id": "00000000-0000-0000-0000-000000000001",
         "providerId": "ionq", "target": "ionq.simulator", "creationTime": "2024-08-28T20:32:26.9216216+00:00",
         "endExecutionTime": "2024-08-28T20:32:28.53Z", "costEstimate": {"currencyCode":
->>>>>>> b43e1017
         "USD", "events": [{"dimensionId": "gs1q", "dimensionName": "1Q Gate Shot",
         "measureUnit": "1q gate shot", "amountBilled": 0.0, "amountConsumed": 0.0,
         "unitPrice": 0.0}, {"dimensionId": "gs2q", "dimensionName": "2Q Gate Shot",
@@ -933,41 +696,29 @@
       connection:
       - keep-alive
       content-length:
-<<<<<<< HEAD
-      - '1456'
-=======
       - '2018'
->>>>>>> b43e1017
-      content-type:
-      - application/json; charset=utf-8
-      transfer-encoding:
-      - chunked
-    status:
-      code: 200
-      message: OK
-- request:
-    body: null
-    headers:
-      Accept:
-      - application/json
-      Accept-Encoding:
-      - gzip, deflate
-      Connection:
-      - keep-alive
-      User-Agent:
-      - testapp-azure-quantum-qiskit azsdk-python-quantum/0.0.1 Python/3.9.19 (Windows-10-10.0.22631-SP0)
-    method: GET
-    uri: https://eastus.quantum.azure.com/subscriptions/00000000-0000-0000-0000-000000000000/resourceGroups/myresourcegroup/providers/Microsoft.Quantum/workspaces/myworkspace/jobs/00000000-0000-0000-0000-000000000001?api-version=2022-09-12-preview&test-sequence-id=10
-  response:
-    body:
-<<<<<<< HEAD
-      string: '{"containerUri": "https://mystorage.blob.core.windows.net/job-00000000-0000-0000-0000-000000000001?sv=PLACEHOLDER&st=2024-08-15T22%3A21%3A45Z&se=2050-01-01T00%3A00%3A00Z&sr=c&sp=rcwl&sig=PLACEHOLDER&st=2024-08-15T22%3A21%3A45Z&se=2050-01-01T00%3A00%3A00Z&sr=b&sp=r&rscd=attachment%3B+filename%3DQiskit%2BSample%2B-%2B3-qubit%2BGHZ%2Bcircuit-00000000-0000-0000-0000-000000000001.input.json&sig=PLACEHOLDER&st=2024-08-15T22%3A21%3A45Z&se=2050-01-01T00%3A00%3A00Z&sr=b&sp=r&rscd=attachment%3B+filename%3DQiskit%2BSample%2B-%2B3-qubit%2BGHZ%2Bcircuit-00000000-0000-0000-0000-000000000001.output.json&sig=qzti05Y9YKEvLYh7PoUuRoP5ZpPtdfjPELPizPbvLT4%3D",
-        "beginExecutionTime": "2024-08-15T22:21:41.979Z", "cancellationTime": null,
-        "quantumComputingData": {"count": 1}, "errorData": null, "isCancelling": false,
-        "tags": [], "name": "Qiskit Sample - 3-qubit GHZ circuit", "id": "00000000-0000-0000-0000-000000000001",
-        "providerId": "ionq", "target": "ionq.simulator", "creationTime": "2024-08-15T22:21:38.3018192+00:00",
-        "endExecutionTime": "2024-08-15T22:21:41.99Z", "costEstimate": {"currencyCode":
-=======
+      content-type:
+      - application/json; charset=utf-8
+      transfer-encoding:
+      - chunked
+    status:
+      code: 200
+      message: OK
+- request:
+    body: null
+    headers:
+      Accept:
+      - application/json
+      Accept-Encoding:
+      - gzip, deflate
+      Connection:
+      - keep-alive
+      User-Agent:
+      - testapp-azure-quantum-qiskit azsdk-python-quantum/0.0.1 Python/3.9.19 (Windows-10-10.0.22631-SP0)
+    method: GET
+    uri: https://eastus.quantum.azure.com/subscriptions/00000000-0000-0000-0000-000000000000/resourceGroups/myresourcegroup/providers/Microsoft.Quantum/workspaces/myworkspace/jobs/00000000-0000-0000-0000-000000000001?api-version=2022-09-12-preview&test-sequence-id=9
+  response:
+    body:
       string: '{"containerUri": "https://mystorage.blob.core.windows.net/job-00000000-0000-0000-0000-000000000001?sv=PLACEHOLDER&st=2000-01-01T00%3A00%3A00Z&se=2050-01-01T00%3A00%3A00Z&sr=c&sp=rcwl&sig=PLACEHOLDER",
         "inputDataUri": "https://mystorage.blob.core.windows.net/job-00000000-0000-0000-0000-000000000001/inputData?sv=PLACEHOLDER&st=2000-01-01T00%3A00%3A00Z&se=2050-01-01T00%3A00%3A00Z&sr=b&sp=r&rscd=attachment%3B+filename%3DQiskit%2BSample%2B-%2B3-qubit%2BGHZ%2Bcircuit-00000000-0000-0000-0000-000000000001.input.json&sig=PLACEHOLDER",
         "inputDataFormat": "ionq.circuit.v1", "inputParams": {"shots": 10, "count":
@@ -980,7 +731,6 @@
         "tags": [], "name": "Qiskit Sample - 3-qubit GHZ circuit", "id": "00000000-0000-0000-0000-000000000001",
         "providerId": "ionq", "target": "ionq.simulator", "creationTime": "2024-08-28T20:32:26.9216216+00:00",
         "endExecutionTime": "2024-08-28T20:32:28.53Z", "costEstimate": {"currencyCode":
->>>>>>> b43e1017
         "USD", "events": [{"dimensionId": "gs1q", "dimensionName": "1Q Gate Shot",
         "measureUnit": "1q gate shot", "amountBilled": 0.0, "amountConsumed": 0.0,
         "unitPrice": 0.0}, {"dimensionId": "gs2q", "dimensionName": "2Q Gate Shot",
@@ -990,11 +740,7 @@
       connection:
       - keep-alive
       content-length:
-<<<<<<< HEAD
-      - '1456'
-=======
       - '2018'
->>>>>>> b43e1017
       content-type:
       - application/json; charset=utf-8
       transfer-encoding:
@@ -1017,42 +763,6 @@
     uri: https://eastus.quantum.azure.com/subscriptions/00000000-0000-0000-0000-000000000000/resourceGroups/myresourcegroup/providers/Microsoft.Quantum/workspaces/myworkspace/providerStatus?api-version=2022-09-12-preview&test-sequence-id=2
   response:
     body:
-<<<<<<< HEAD
-      string: '{"value": [{"id": "microsoft-elements", "currentAvailability": "Available",
-        "targets": [{"id": "microsoft.dft", "currentAvailability": "Available", "averageQueueTime":
-        0, "statusPage": null}]}, {"id": "ionq", "currentAvailability": "Degraded",
-        "targets": [{"id": "ionq.qpu", "currentAvailability": "Available", "averageQueueTime":
-        1328901, "statusPage": "https://status.ionq.co"}, {"id": "ionq.qpu.aria-1",
-        "currentAvailability": "Unavailable", "averageQueueTime": 2212405, "statusPage":
-        "https://status.ionq.co"}, {"id": "ionq.qpu.aria-2", "currentAvailability":
-        "Available", "averageQueueTime": 1630148, "statusPage": "https://status.ionq.co"},
-        {"id": "ionq.simulator", "currentAvailability": "Available", "averageQueueTime":
-        314, "statusPage": "https://status.ionq.co"}]}, {"id": "microsoft-qc", "currentAvailability":
-        "Available", "targets": [{"id": "microsoft.estimator", "currentAvailability":
-        "Available", "averageQueueTime": 0, "statusPage": null}]}, {"id": "pasqal",
-        "currentAvailability": "Available", "targets": [{"id": "pasqal.sim.emu-tn",
-        "currentAvailability": "Available", "averageQueueTime": 243, "statusPage":
-        "https://pasqal.com"}, {"id": "pasqal.qpu.fresnel", "currentAvailability":
-        "Available", "averageQueueTime": 103193, "statusPage": "https://pasqal.com"}]},
-        {"id": "quantinuum", "currentAvailability": "Degraded", "targets": [{"id":
-        "quantinuum.qpu.h1-1", "currentAvailability": "Degraded", "averageQueueTime":
-        0, "statusPage": "https://www.quantinuum.com/hardware/h1"}, {"id": "quantinuum.sim.h1-1sc",
-        "currentAvailability": "Available", "averageQueueTime": 4, "statusPage": "https://www.quantinuum.com/hardware/h1"},
-        {"id": "quantinuum.sim.h1-1e", "currentAvailability": "Available", "averageQueueTime":
-        1319, "statusPage": "https://www.quantinuum.com/hardware/h1"}, {"id": "quantinuum.qpu.h2-1",
-        "currentAvailability": "Degraded", "averageQueueTime": 0, "statusPage": "https://www.quantinuum.com/hardware/h2"},
-        {"id": "quantinuum.sim.h2-1sc", "currentAvailability": "Available", "averageQueueTime":
-        1, "statusPage": "https://www.quantinuum.com/hardware/h2"}, {"id": "quantinuum.sim.h2-1e",
-        "currentAvailability": "Available", "averageQueueTime": 1767318, "statusPage":
-        "https://www.quantinuum.com/hardware/h2"}, {"id": "quantinuum.sim.h1-1sc-preview",
-        "currentAvailability": "Available", "averageQueueTime": 4, "statusPage": "https://www.quantinuum.com/hardware/h1"},
-        {"id": "quantinuum.sim.h1-1e-preview", "currentAvailability": "Available",
-        "averageQueueTime": 1319, "statusPage": "https://www.quantinuum.com/hardware/h1"},
-        {"id": "quantinuum.sim.h1-2e-preview", "currentAvailability": "Available",
-        "averageQueueTime": 838, "statusPage": "https://www.quantinuum.com/hardware/h1"},
-        {"id": "quantinuum.qpu.h1-1-preview", "currentAvailability": "Degraded", "averageQueueTime":
-        0, "statusPage": "https://www.quantinuum.com/hardware/h1"}]}, {"id": "rigetti",
-=======
       string: '{"value": [{"id": "ionq", "currentAvailability": "Degraded", "targets":
         [{"id": "ionq.qpu", "currentAvailability": "Unavailable", "averageQueueTime":
         0, "statusPage": null}, {"id": "ionq.qpu.aria-1", "currentAvailability": "Available",
@@ -1072,7 +782,6 @@
         "currentAvailability": "Available", "averageQueueTime": 1, "statusPage": "https://www.quantinuum.com/hardware/h1"},
         {"id": "quantinuum.sim.h1-1e", "currentAvailability": "Available", "averageQueueTime":
         6148, "statusPage": "https://www.quantinuum.com/hardware/h1"}]}, {"id": "rigetti",
->>>>>>> b43e1017
         "currentAvailability": "Available", "targets": [{"id": "rigetti.sim.qvm",
         "currentAvailability": "Available", "averageQueueTime": 5, "statusPage": "https://rigetti.statuspage.io/"},
         {"id": "rigetti.qpu.ankaa-2", "currentAvailability": "Available", "averageQueueTime":
@@ -1102,11 +811,7 @@
       connection:
       - keep-alive
       content-length:
-<<<<<<< HEAD
-      - '4781'
-=======
       - '3682'
->>>>>>> b43e1017
       content-type:
       - application/json; charset=utf-8
       transfer-encoding:
@@ -1129,14 +834,6 @@
     uri: https://eastus.quantum.azure.com/subscriptions/00000000-0000-0000-0000-000000000000/resourceGroups/myresourcegroup/providers/Microsoft.Quantum/workspaces/myworkspace/jobs/00000000-0000-0000-0000-000000000001?api-version=2022-09-12-preview&test-sequence-id=11
   response:
     body:
-<<<<<<< HEAD
-      string: '{"containerUri": "https://mystorage.blob.core.windows.net/job-00000000-0000-0000-0000-000000000001?sv=PLACEHOLDER&st=2024-08-15T22%3A21%3A45Z&se=2050-01-01T00%3A00%3A00Z&sr=c&sp=rcwl&sig=PLACEHOLDER&st=2024-08-15T22%3A21%3A45Z&se=2050-01-01T00%3A00%3A00Z&sr=b&sp=r&rscd=attachment%3B+filename%3DQiskit%2BSample%2B-%2B3-qubit%2BGHZ%2Bcircuit-00000000-0000-0000-0000-000000000001.input.json&sig=PLACEHOLDER&st=2024-08-15T22%3A21%3A45Z&se=2050-01-01T00%3A00%3A00Z&sr=b&sp=r&rscd=attachment%3B+filename%3DQiskit%2BSample%2B-%2B3-qubit%2BGHZ%2Bcircuit-00000000-0000-0000-0000-000000000001.output.json&sig=qzti05Y9YKEvLYh7PoUuRoP5ZpPtdfjPELPizPbvLT4%3D",
-        "beginExecutionTime": "2024-08-15T22:21:41.979Z", "cancellationTime": null,
-        "quantumComputingData": {"count": 1}, "errorData": null, "isCancelling": false,
-        "tags": [], "name": "Qiskit Sample - 3-qubit GHZ circuit", "id": "00000000-0000-0000-0000-000000000001",
-        "providerId": "ionq", "target": "ionq.simulator", "creationTime": "2024-08-15T22:21:38.3018192+00:00",
-        "endExecutionTime": "2024-08-15T22:21:41.99Z", "costEstimate": {"currencyCode":
-=======
       string: '{"containerUri": "https://mystorage.blob.core.windows.net/job-00000000-0000-0000-0000-000000000001?sv=PLACEHOLDER&st=2000-01-01T00%3A00%3A00Z&se=2050-01-01T00%3A00%3A00Z&sr=c&sp=rcwl&sig=PLACEHOLDER",
         "inputDataUri": "https://mystorage.blob.core.windows.net/job-00000000-0000-0000-0000-000000000001/inputData?sv=PLACEHOLDER&st=2000-01-01T00%3A00%3A00Z&se=2050-01-01T00%3A00%3A00Z&sr=b&sp=r&rscd=attachment%3B+filename%3DQiskit%2BSample%2B-%2B3-qubit%2BGHZ%2Bcircuit-00000000-0000-0000-0000-000000000001.input.json&sig=PLACEHOLDER",
         "inputDataFormat": "ionq.circuit.v1", "inputParams": {"shots": 10, "count":
@@ -1149,7 +846,6 @@
         "tags": [], "name": "Qiskit Sample - 3-qubit GHZ circuit", "id": "00000000-0000-0000-0000-000000000001",
         "providerId": "ionq", "target": "ionq.simulator", "creationTime": "2024-08-28T20:32:26.9216216+00:00",
         "endExecutionTime": "2024-08-28T20:32:28.53Z", "costEstimate": {"currencyCode":
->>>>>>> b43e1017
         "USD", "events": [{"dimensionId": "gs1q", "dimensionName": "1Q Gate Shot",
         "measureUnit": "1q gate shot", "amountBilled": 0.0, "amountConsumed": 0.0,
         "unitPrice": 0.0}, {"dimensionId": "gs2q", "dimensionName": "2Q Gate Shot",
@@ -1159,11 +855,7 @@
       connection:
       - keep-alive
       content-length:
-<<<<<<< HEAD
-      - '1456'
-=======
       - '2018'
->>>>>>> b43e1017
       content-type:
       - application/json; charset=utf-8
       transfer-encoding:

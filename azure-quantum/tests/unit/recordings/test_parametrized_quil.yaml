interactions:
- request:
    body: null
    headers:
      Accept:
      - '*/*'
      Accept-Encoding:
      - gzip, deflate
      Connection:
      - keep-alive
      User-Agent:
      - azsdk-python-identity/1.17.1 Python/3.9.19 (Windows-10-10.0.22631-SP0)
    method: GET
    uri: https://login.microsoftonline.com/00000000-0000-0000-0000-000000000000/v2.0/.well-known/openid-configuration
  response:
    body:
      string: '{"token_endpoint": "https://login.microsoftonline.com/00000000-0000-0000-0000-000000000000/oauth2/v2.0/token",
        "token_endpoint_auth_methods_supported": ["client_secret_post", "private_key_jwt",
        "client_secret_basic"], "jwks_uri": "https://login.microsoftonline.com/00000000-0000-0000-0000-000000000000/discovery/v2.0/keys",
        "response_modes_supported": ["query", "fragment", "form_post"], "subject_types_supported":
        ["pairwise"], "id_token_signing_alg_values_supported": ["RS256"], "response_types_supported":
        ["code", "id_token", "code id_token", "id_token token"], "scopes_supported":
        ["openid", "profile", "email", "offline_access"], "issuer": "https://login.microsoftonline.com/00000000-0000-0000-0000-000000000000/v2.0",
        "request_uri_parameter_supported": false, "userinfo_endpoint": "https://graph.microsoft.com/oidc/userinfo",
        "authorization_endpoint": "https://login.microsoftonline.com/00000000-0000-0000-0000-000000000000/oauth2/v2.0/authorize",
        "device_authorization_endpoint": "https://login.microsoftonline.com/00000000-0000-0000-0000-000000000000/oauth2/v2.0/devicecode",
        "http_logout_supported": true, "frontchannel_logout_supported": true, "end_session_endpoint":
        "https://login.microsoftonline.com/00000000-0000-0000-0000-000000000000/oauth2/v2.0/logout",
        "claims_supported": ["sub", "iss", "cloud_instance_name", "cloud_instance_host_name",
        "cloud_graph_host_name", "msgraph_host", "aud", "exp", "iat", "auth_time",
        "acr", "nonce", "preferred_username", "name", "tid", "ver", "at_hash", "c_hash",
        "email"], "kerberos_endpoint": "https://login.microsoftonline.com/00000000-0000-0000-0000-000000000000/kerberos",
        "tenant_region_scope": "WW", "cloud_instance_name": "microsoftonline.com",
        "cloud_graph_host_name": "graph.windows.net", "msgraph_host": "graph.microsoft.com",
        "rbac_url": "https://pas.windows.net"}'
    headers:
      content-length:
      - '1826'
      content-type:
      - application/json; charset=utf-8
    status:
      code: 200
      message: OK
- request:
    body: client_id=PLACEHOLDER&grant_type=client_credentials&client_assertion=PLACEHOLDER&client_info=1&client_assertion_type=PLACEHOLDER&scope=https%3A%2F%2Fquantum.microsoft.com%2F.default
    headers:
      Accept:
      - application/json
      Accept-Encoding:
      - gzip, deflate
      Connection:
      - keep-alive
      Content-Length:
      - '181'
      Content-Type:
      - application/x-www-form-urlencoded
      User-Agent:
      - azsdk-python-identity/1.17.1 Python/3.9.19 (Windows-10-10.0.22631-SP0)
      x-client-current-telemetry:
      - 4|730,2|
      x-client-os:
      - win32
      x-client-sku:
      - MSAL.Python
      x-client-ver:
<<<<<<< HEAD
      - 1.29.0
=======
      - 1.30.0
>>>>>>> b43e1017
    method: POST
    uri: https://login.microsoftonline.com/00000000-0000-0000-0000-000000000000/oauth2/v2.0/token
  response:
    body:
<<<<<<< HEAD
      string: '{"token_type": "Bearer", "expires_in": 1755298249, "ext_expires_in":
        1755298249, "refresh_in": 31536000, "access_token": "PLACEHOLDER"}'
=======
      string: '{"token_type": "Bearer", "expires_in": 1756413863, "ext_expires_in":
        1756413863, "refresh_in": 31536000, "access_token": "PLACEHOLDER"}'
>>>>>>> b43e1017
    headers:
      content-length:
      - '135'
      content-type:
      - application/json; charset=utf-8
    status:
      code: 200
      message: OK
- request:
    body: 'b''{"containerName": "job-00000000-0000-0000-0000-000000000001"}'''
    headers:
      Accept:
      - application/json
      Accept-Encoding:
      - gzip, deflate
      Connection:
      - keep-alive
      Content-Length:
      - '64'
      Content-Type:
      - application/json
      User-Agent:
      - azsdk-python-quantum/1.2.4 Python/3.9.19 (Windows-10-10.0.22631-SP0)
    method: POST
    uri: https://eastus.quantum.azure.com/subscriptions/00000000-0000-0000-0000-000000000000/resourceGroups/myresourcegroup/providers/Microsoft.Quantum/workspaces/myworkspace/storage/sasUri?api-version=2022-09-12-preview&test-sequence-id=1
  response:
    body:
<<<<<<< HEAD
      string: '{"sasUri": "https://mystorage.blob.core.windows.net/job-00000000-0000-0000-0000-000000000001?sv=PLACEHOLDER&ss=b&srt=co&spr=https&st=2024-08-15T22%3A50%3A50Z&se=2050-01-01T00%3A00%3A00Z&sp=rwlac&sig=GXDCjhyBcm5rfTtd94pZHmg8W3fGJ%2BQ4OFQFSvnfW30%3D"}'
=======
      string: '{"sasUri": "https://mystorage.blob.core.windows.net/job-00000000-0000-0000-0000-000000000001?sv=PLACEHOLDER&ss=b&srt=co&spr=https&st=2000-01-01T00%3A00%3A00Z&se=2050-01-01T00%3A00%3A00Z&sp=rwlac&sig=PLACEHOLDER"}'
>>>>>>> b43e1017
    headers:
      connection:
      - keep-alive
      content-length:
<<<<<<< HEAD
      - '249'
=======
      - '212'
>>>>>>> b43e1017
      content-type:
      - application/json; charset=utf-8
      transfer-encoding:
      - chunked
    status:
      code: 200
      message: OK
- request:
    body: null
    headers:
      Accept:
      - application/xml
      Accept-Encoding:
      - gzip, deflate
      Connection:
      - keep-alive
      User-Agent:
      - azsdk-python-storage-blob/12.20.0 Python/3.9.19 (Windows-10-10.0.22631-SP0)
      x-ms-date:
<<<<<<< HEAD
      - Thu, 15 Aug 2024 22:50:49 GMT
      x-ms-version:
      - '2024-05-04'
    method: GET
    uri: https://mystorage.blob.core.windows.net/job-00000000-0000-0000-0000-000000000001?restype=container&sv=PLACEHOLDER&ss=b&srt=co&spr=https&st=2024-08-15T22%3A50%3A50Z&se=2050-01-01T00%3A00%3A00Z&sp=rwlac&sig=GXDCjhyBcm5rfTtd94pZHmg8W3fGJ%2BQ4OFQFSvnfW30%3D
  response:
    body:
      string: "\uFEFF<?xml version=\"1.0\" encoding=\"utf-8\"?><Error><Code>ContainerNotFound</Code><Message>The
        specified container does not exist.\nRequestId:cd786001-101e-001d-4865-ef4ed6000000\nTime:2024-08-15T22:50:50.3903997Z</Message></Error>"
=======
      - Wed, 28 Aug 2024 20:44:23 GMT
      x-ms-version:
      - '2024-05-04'
    method: GET
    uri: https://mystorage.blob.core.windows.net/job-00000000-0000-0000-0000-000000000001?restype=container&sv=PLACEHOLDER&ss=b&srt=co&spr=https&st=2000-01-01T00%3A00%3A00Z&se=2050-01-01T00%3A00%3A00Z&sp=rwlac&sig=PLACEHOLDER
  response:
    body:
      string: "\uFEFF<?xml version=\"1.0\" encoding=\"utf-8\"?><Error><Code>ContainerNotFound</Code><Message>The
        specified container does not exist.\nRequestId:18eec471-101e-0040-638b-f94452000000\nTime:2024-08-28T20:44:24.4874757Z</Message></Error>"
>>>>>>> b43e1017
    headers:
      content-length:
      - '223'
      content-type:
      - application/xml
      x-ms-version:
      - '2024-05-04'
    status:
      code: 404
      message: The specified container does not exist.
- request:
    body: null
    headers:
      Accept:
      - application/xml
      Accept-Encoding:
      - gzip, deflate
      Connection:
      - keep-alive
      Content-Length:
      - '0'
      User-Agent:
      - azsdk-python-storage-blob/12.20.0 Python/3.9.19 (Windows-10-10.0.22631-SP0)
      x-ms-date:
<<<<<<< HEAD
      - Thu, 15 Aug 2024 22:50:49 GMT
      x-ms-version:
      - '2024-05-04'
    method: PUT
    uri: https://mystorage.blob.core.windows.net/job-00000000-0000-0000-0000-000000000001?restype=container&sv=PLACEHOLDER&ss=b&srt=co&spr=https&st=2024-08-15T22%3A50%3A50Z&se=2050-01-01T00%3A00%3A00Z&sp=rwlac&sig=GXDCjhyBcm5rfTtd94pZHmg8W3fGJ%2BQ4OFQFSvnfW30%3D
=======
      - Wed, 28 Aug 2024 20:44:23 GMT
      x-ms-version:
      - '2024-05-04'
    method: PUT
    uri: https://mystorage.blob.core.windows.net/job-00000000-0000-0000-0000-000000000001?restype=container&sv=PLACEHOLDER&ss=b&srt=co&spr=https&st=2000-01-01T00%3A00%3A00Z&se=2050-01-01T00%3A00%3A00Z&sp=rwlac&sig=PLACEHOLDER
>>>>>>> b43e1017
  response:
    body:
      string: ''
    headers:
      content-length:
      - '0'
      x-ms-version:
      - '2024-05-04'
    status:
      code: 201
      message: Created
- request:
    body: null
    headers:
      Accept:
      - application/xml
      Accept-Encoding:
      - gzip, deflate
      Connection:
      - keep-alive
      User-Agent:
      - azsdk-python-storage-blob/12.20.0 Python/3.9.19 (Windows-10-10.0.22631-SP0)
      x-ms-date:
<<<<<<< HEAD
      - Thu, 15 Aug 2024 22:50:49 GMT
      x-ms-version:
      - '2024-05-04'
    method: GET
    uri: https://mystorage.blob.core.windows.net/job-00000000-0000-0000-0000-000000000001?restype=container&sv=PLACEHOLDER&ss=b&srt=co&spr=https&st=2024-08-15T22%3A50%3A50Z&se=2050-01-01T00%3A00%3A00Z&sp=rwlac&sig=GXDCjhyBcm5rfTtd94pZHmg8W3fGJ%2BQ4OFQFSvnfW30%3D
=======
      - Wed, 28 Aug 2024 20:44:23 GMT
      x-ms-version:
      - '2024-05-04'
    method: GET
    uri: https://mystorage.blob.core.windows.net/job-00000000-0000-0000-0000-000000000001?restype=container&sv=PLACEHOLDER&ss=b&srt=co&spr=https&st=2000-01-01T00%3A00%3A00Z&se=2050-01-01T00%3A00%3A00Z&sp=rwlac&sig=PLACEHOLDER
>>>>>>> b43e1017
  response:
    body:
      string: ''
    headers:
      content-length:
      - '0'
      x-ms-lease-state:
      - available
      x-ms-lease-status:
      - unlocked
      x-ms-version:
      - '2024-05-04'
    status:
      code: 200
      message: OK
- request:
    body: b'\nDECLARE ro BIT[1]\nDECLARE theta REAL[1]\n\nRX(theta) 0\n\nMEASURE 0
      ro[0]\n'
    headers:
      Accept:
      - application/xml
      Accept-Encoding:
      - gzip, deflate
      Connection:
      - keep-alive
      Content-Length:
      - '81'
      Content-Type:
      - application/octet-stream
      User-Agent:
      - azsdk-python-storage-blob/12.20.0 Python/3.9.19 (Windows-10-10.0.22631-SP0)
      x-ms-blob-type:
      - BlockBlob
      x-ms-date:
<<<<<<< HEAD
      - Thu, 15 Aug 2024 22:50:50 GMT
      x-ms-version:
      - '2024-05-04'
    method: PUT
    uri: https://mystorage.blob.core.windows.net/job-00000000-0000-0000-0000-000000000001/inputData?sv=PLACEHOLDER&ss=b&srt=co&spr=https&st=2024-08-15T22%3A50%3A50Z&se=2050-01-01T00%3A00%3A00Z&sp=rwlac&sig=GXDCjhyBcm5rfTtd94pZHmg8W3fGJ%2BQ4OFQFSvnfW30%3D
=======
      - Wed, 28 Aug 2024 20:44:23 GMT
      x-ms-version:
      - '2024-05-04'
    method: PUT
    uri: https://mystorage.blob.core.windows.net/job-00000000-0000-0000-0000-000000000001/inputData?sv=PLACEHOLDER&ss=b&srt=co&spr=https&st=2000-01-01T00%3A00%3A00Z&se=2050-01-01T00%3A00%3A00Z&sp=rwlac&sig=PLACEHOLDER
>>>>>>> b43e1017
  response:
    body:
      string: ''
    headers:
      content-length:
      - '0'
      x-ms-version:
      - '2024-05-04'
    status:
      code: 201
      message: Created
- request:
    body: 'b''{"id": "00000000-0000-0000-0000-000000000001", "name": "qdk-python-test",
      "providerId": "rigetti", "target": "rigetti.sim.qvm", "itemType": "Job", "containerUri":
<<<<<<< HEAD
      "https://mystorage.blob.core.windows.net/job-00000000-0000-0000-0000-000000000001?sv=PLACEHOLDER&ss=b&srt=co&spr=https&st=2024-08-15T22%3A50%3A50Z&se=2050-01-01T00%3A00%3A00Z&sp=rwlac&sig=GXDCjhyBcm5rfTtd94pZHmg8W3fGJ%2BQ4OFQFSvnfW30%3D",
=======
      "https://mystorage.blob.core.windows.net/job-00000000-0000-0000-0000-000000000001?sv=PLACEHOLDER&ss=b&srt=co&spr=https&st=2000-01-01T00%3A00%3A00Z&se=2050-01-01T00%3A00%3A00Z&sp=rwlac&sig=PLACEHOLDER",
>>>>>>> b43e1017
      "inputDataUri": "https://mystorage.blob.core.windows.net/job-00000000-0000-0000-0000-000000000001/inputData",
      "inputDataFormat": "rigetti.quil.v1", "inputParams": {"skipQuilc": false, "substitutions":
      {"theta": [[0.0], [3.141592653589793], [6.283185307179586]]}, "count": 5}, "outputDataFormat":
      "rigetti.quil-results.v1"}'''
    headers:
      Accept:
      - application/json
      Accept-Encoding:
      - gzip, deflate
      Connection:
      - keep-alive
      Content-Length:
<<<<<<< HEAD
      - '727'
=======
      - '690'
>>>>>>> b43e1017
      Content-Type:
      - application/json
      User-Agent:
      - azsdk-python-quantum/1.2.4 Python/3.9.19 (Windows-10-10.0.22631-SP0)
    method: PUT
    uri: https://eastus.quantum.azure.com/subscriptions/00000000-0000-0000-0000-000000000000/resourceGroups/myresourcegroup/providers/Microsoft.Quantum/workspaces/myworkspace/jobs/00000000-0000-0000-0000-000000000001?api-version=2022-09-12-preview&test-sequence-id=1
  response:
    body:
<<<<<<< HEAD
      string: '{"containerUri": "https://mystorage.blob.core.windows.net/job-00000000-0000-0000-0000-000000000001?sv=PLACEHOLDER&ss=b&srt=co&spr=https&st=2024-08-15T22%3A50%3A50Z&se=2050-01-01T00%3A00%3A00Z&sp=rwlac&sig=PLACEHOLDER&st=2024-08-15T22%3A50%3A50Z&se=2050-01-01T00%3A00%3A00Z&sr=b&sp=rcw&sig=PLACEHOLDER&ss=b&srt=co&spr=https&st=2024-08-15T22%3A50%3A50Z&se=2050-01-01T00%3A00%3A00Z&sp=rwlac&sig=GXDCjhyBcm5rfTtd94pZHmg8W3fGJ%2BQ4OFQFSvnfW30%3D",
        "beginExecutionTime": null, "cancellationTime": null, "quantumComputingData":
        null, "errorData": null, "isCancelling": false, "tags": [], "name": "qdk-python-test",
        "id": "00000000-0000-0000-0000-000000000001", "providerId": "rigetti", "target":
        "rigetti.sim.qvm", "creationTime": "2024-08-15T22:50:50.9349493+00:00", "endExecutionTime":
=======
      string: '{"containerUri": "https://mystorage.blob.core.windows.net/job-00000000-0000-0000-0000-000000000001?sv=PLACEHOLDER&ss=b&srt=co&spr=https&st=2000-01-01T00%3A00%3A00Z&se=2050-01-01T00%3A00%3A00Z&sp=rwlac&sig=PLACEHOLDER",
        "inputDataUri": "https://mystorage.blob.core.windows.net/job-00000000-0000-0000-0000-000000000001/inputData",
        "inputDataFormat": "rigetti.quil.v1", "inputParams": {"skipQuilc": false,
        "substitutions": {"theta": [[0.0], [3.141592653589793], [6.283185307179586]]},
        "count": 5}, "metadata": null, "sessionId": null, "status": "Waiting", "jobType":
        "QuantumComputing", "outputDataFormat": "rigetti.quil-results.v1", "outputDataUri":
        "https://mystorage.blob.core.windows.net:443/job-00000000-0000-0000-0000-000000000001/outputData?sv=PLACEHOLDER&ss=b&srt=co&spr=https&st=2000-01-01T00%3A00%3A00Z&se=2050-01-01T00%3A00%3A00Z&sp=rwlac&sig=PLACEHOLDER",
        "beginExecutionTime": null, "cancellationTime": null, "quantumComputingData":
        null, "errorData": null, "isCancelling": false, "tags": [], "name": "qdk-python-test",
        "id": "00000000-0000-0000-0000-000000000001", "providerId": "rigetti", "target":
        "rigetti.sim.qvm", "creationTime": "2024-08-28T20:44:24.8895868+00:00", "endExecutionTime":
>>>>>>> b43e1017
        null, "costEstimate": null, "itemType": "Job"}'
    headers:
      connection:
      - keep-alive
      content-length:
<<<<<<< HEAD
      - '827'
=======
      - '1249'
>>>>>>> b43e1017
      content-type:
      - application/json; charset=utf-8
      transfer-encoding:
      - chunked
    status:
      code: 200
      message: OK
- request:
    body: null
    headers:
      Accept:
      - application/json
      Accept-Encoding:
      - gzip, deflate
      Connection:
      - keep-alive
      User-Agent:
      - azsdk-python-quantum/1.2.4 Python/3.9.19 (Windows-10-10.0.22631-SP0)
    method: GET
    uri: https://eastus.quantum.azure.com/subscriptions/00000000-0000-0000-0000-000000000000/resourceGroups/myresourcegroup/providers/Microsoft.Quantum/workspaces/myworkspace/jobs/00000000-0000-0000-0000-000000000001?api-version=2022-09-12-preview&test-sequence-id=1
  response:
    body:
<<<<<<< HEAD
      string: '{"containerUri": "https://mystorage.blob.core.windows.net/job-00000000-0000-0000-0000-000000000001?sv=PLACEHOLDER&st=2024-08-15T22%3A50%3A51Z&se=2050-01-01T00%3A00%3A00Z&sr=c&sp=rcwl&sig=PLACEHOLDER&st=2024-08-15T22%3A50%3A51Z&se=2050-01-01T00%3A00%3A00Z&sr=b&sp=r&rscd=attachment%3B+filename%3Dqdk-python-test-00000000-0000-0000-0000-000000000001.input.json&sig=PLACEHOLDER&st=2024-08-15T22%3A50%3A51Z&se=2050-01-01T00%3A00%3A00Z&sr=b&sp=r&rscd=attachment%3B+filename%3Dqdk-python-test-00000000-0000-0000-0000-000000000001.output.json&sig=gxCRiSERNpq5SDWPx8yMuDp4RlybWetyYeNTldVRRJY%3D",
        "beginExecutionTime": null, "cancellationTime": null, "quantumComputingData":
        null, "errorData": null, "isCancelling": false, "tags": [], "name": "qdk-python-test",
        "id": "00000000-0000-0000-0000-000000000001", "providerId": "rigetti", "target":
        "rigetti.sim.qvm", "creationTime": "2024-08-15T22:50:50.9349493+00:00", "endExecutionTime":
=======
      string: '{"containerUri": "https://mystorage.blob.core.windows.net/job-00000000-0000-0000-0000-000000000001?sv=PLACEHOLDER&st=2000-01-01T00%3A00%3A00Z&se=2050-01-01T00%3A00%3A00Z&sr=c&sp=rcwl&sig=PLACEHOLDER",
        "inputDataUri": "https://mystorage.blob.core.windows.net/job-00000000-0000-0000-0000-000000000001/inputData?sv=PLACEHOLDER&st=2000-01-01T00%3A00%3A00Z&se=2050-01-01T00%3A00%3A00Z&sr=b&sp=r&rscd=attachment%3B+filename%3Dqdk-python-test-00000000-0000-0000-0000-000000000001.input.json&sig=PLACEHOLDER",
        "inputDataFormat": "rigetti.quil.v1", "inputParams": {"skipQuilc": false,
        "substitutions": {"theta": [[0.0], [3.141592653589793], [6.283185307179586]]},
        "count": 5}, "metadata": null, "sessionId": null, "status": "Waiting", "jobType":
        "QuantumComputing", "outputDataFormat": "rigetti.quil-results.v1", "outputDataUri":
        "https://mystorage.blob.core.windows.net/job-00000000-0000-0000-0000-000000000001/outputData?sv=PLACEHOLDER&st=2000-01-01T00%3A00%3A00Z&se=2050-01-01T00%3A00%3A00Z&sr=b&sp=r&rscd=attachment%3B+filename%3Dqdk-python-test-00000000-0000-0000-0000-000000000001.output.json&sig=PLACEHOLDER",
        "beginExecutionTime": null, "cancellationTime": null, "quantumComputingData":
        null, "errorData": null, "isCancelling": false, "tags": [], "name": "qdk-python-test",
        "id": "00000000-0000-0000-0000-000000000001", "providerId": "rigetti", "target":
        "rigetti.sim.qvm", "creationTime": "2024-08-28T20:44:24.8895868+00:00", "endExecutionTime":
>>>>>>> b43e1017
        null, "costEstimate": null, "itemType": "Job"}'
    headers:
      connection:
      - keep-alive
      content-length:
<<<<<<< HEAD
      - '973'
=======
      - '1492'
>>>>>>> b43e1017
      content-type:
      - application/json; charset=utf-8
      transfer-encoding:
      - chunked
    status:
      code: 200
      message: OK
- request:
    body: null
    headers:
      Accept:
      - application/json
      Accept-Encoding:
      - gzip, deflate
      Connection:
      - keep-alive
      User-Agent:
      - azsdk-python-quantum/1.2.4 Python/3.9.19 (Windows-10-10.0.22631-SP0)
    method: GET
    uri: https://eastus.quantum.azure.com/subscriptions/00000000-0000-0000-0000-000000000000/resourceGroups/myresourcegroup/providers/Microsoft.Quantum/workspaces/myworkspace/jobs/00000000-0000-0000-0000-000000000001?api-version=2022-09-12-preview&test-sequence-id=2
  response:
    body:
<<<<<<< HEAD
      string: '{"containerUri": "https://mystorage.blob.core.windows.net/job-00000000-0000-0000-0000-000000000001?sv=PLACEHOLDER&st=2024-08-15T22%3A50%3A51Z&se=2050-01-01T00%3A00%3A00Z&sr=c&sp=rcwl&sig=PLACEHOLDER&st=2024-08-15T22%3A50%3A51Z&se=2050-01-01T00%3A00%3A00Z&sr=b&sp=r&rscd=attachment%3B+filename%3Dqdk-python-test-00000000-0000-0000-0000-000000000001.input.json&sig=PLACEHOLDER&st=2024-08-15T22%3A50%3A51Z&se=2050-01-01T00%3A00%3A00Z&sr=b&sp=r&rscd=attachment%3B+filename%3Dqdk-python-test-00000000-0000-0000-0000-000000000001.output.json&sig=gxCRiSERNpq5SDWPx8yMuDp4RlybWetyYeNTldVRRJY%3D",
        "beginExecutionTime": null, "cancellationTime": null, "quantumComputingData":
        {"count": 1}, "errorData": null, "isCancelling": false, "tags": [], "name":
        "qdk-python-test", "id": "00000000-0000-0000-0000-000000000001", "providerId":
        "rigetti", "target": "rigetti.sim.qvm", "creationTime": "2024-08-15T22:50:50.9349493+00:00",
=======
      string: '{"containerUri": "https://mystorage.blob.core.windows.net/job-00000000-0000-0000-0000-000000000001?sv=PLACEHOLDER&st=2000-01-01T00%3A00%3A00Z&se=2050-01-01T00%3A00%3A00Z&sr=c&sp=rcwl&sig=PLACEHOLDER",
        "inputDataUri": "https://mystorage.blob.core.windows.net/job-00000000-0000-0000-0000-000000000001/inputData?sv=PLACEHOLDER&st=2000-01-01T00%3A00%3A00Z&se=2050-01-01T00%3A00%3A00Z&sr=b&sp=r&rscd=attachment%3B+filename%3Dqdk-python-test-00000000-0000-0000-0000-000000000001.input.json&sig=PLACEHOLDER",
        "inputDataFormat": "rigetti.quil.v1", "inputParams": {"skipQuilc": false,
        "substitutions": {"theta": [[0.0], [3.141592653589793], [6.283185307179586]]},
        "count": 5}, "metadata": null, "sessionId": null, "status": "Waiting", "jobType":
        "QuantumComputing", "outputDataFormat": "rigetti.quil-results.v1", "outputDataUri":
        "https://mystorage.blob.core.windows.net/job-00000000-0000-0000-0000-000000000001/outputData?sv=PLACEHOLDER&st=2000-01-01T00%3A00%3A00Z&se=2050-01-01T00%3A00%3A00Z&sr=b&sp=r&rscd=attachment%3B+filename%3Dqdk-python-test-00000000-0000-0000-0000-000000000001.output.json&sig=PLACEHOLDER",
        "beginExecutionTime": null, "cancellationTime": null, "quantumComputingData":
        {"count": 1}, "errorData": null, "isCancelling": false, "tags": [], "name":
        "qdk-python-test", "id": "00000000-0000-0000-0000-000000000001", "providerId":
        "rigetti", "target": "rigetti.sim.qvm", "creationTime": "2024-08-28T20:44:24.8895868+00:00",
>>>>>>> b43e1017
        "endExecutionTime": null, "costEstimate": null, "itemType": "Job"}'
    headers:
      connection:
      - keep-alive
      content-length:
<<<<<<< HEAD
      - '981'
=======
      - '1500'
>>>>>>> b43e1017
      content-type:
      - application/json; charset=utf-8
      transfer-encoding:
      - chunked
    status:
      code: 200
      message: OK
- request:
    body: null
    headers:
      Accept:
      - application/json
      Accept-Encoding:
      - gzip, deflate
      Connection:
      - keep-alive
      User-Agent:
      - azsdk-python-quantum/1.2.4 Python/3.9.19 (Windows-10-10.0.22631-SP0)
    method: GET
    uri: https://eastus.quantum.azure.com/subscriptions/00000000-0000-0000-0000-000000000000/resourceGroups/myresourcegroup/providers/Microsoft.Quantum/workspaces/myworkspace/jobs/00000000-0000-0000-0000-000000000001?api-version=2022-09-12-preview&test-sequence-id=3
  response:
    body:
<<<<<<< HEAD
      string: '{"containerUri": "https://mystorage.blob.core.windows.net/job-00000000-0000-0000-0000-000000000001?sv=PLACEHOLDER&st=2024-08-15T22%3A50%3A51Z&se=2050-01-01T00%3A00%3A00Z&sr=c&sp=rcwl&sig=PLACEHOLDER&st=2024-08-15T22%3A50%3A51Z&se=2050-01-01T00%3A00%3A00Z&sr=b&sp=r&rscd=attachment%3B+filename%3Dqdk-python-test-00000000-0000-0000-0000-000000000001.input.json&sig=PLACEHOLDER&st=2024-08-15T22%3A50%3A51Z&se=2050-01-01T00%3A00%3A00Z&sr=b&sp=r&rscd=attachment%3B+filename%3Dqdk-python-test-00000000-0000-0000-0000-000000000001.output.json&sig=gxCRiSERNpq5SDWPx8yMuDp4RlybWetyYeNTldVRRJY%3D",
        "beginExecutionTime": null, "cancellationTime": null, "quantumComputingData":
        {"count": 1}, "errorData": null, "isCancelling": false, "tags": [], "name":
        "qdk-python-test", "id": "00000000-0000-0000-0000-000000000001", "providerId":
        "rigetti", "target": "rigetti.sim.qvm", "creationTime": "2024-08-15T22:50:50.9349493+00:00",
=======
      string: '{"containerUri": "https://mystorage.blob.core.windows.net/job-00000000-0000-0000-0000-000000000001?sv=PLACEHOLDER&st=2000-01-01T00%3A00%3A00Z&se=2050-01-01T00%3A00%3A00Z&sr=c&sp=rcwl&sig=PLACEHOLDER",
        "inputDataUri": "https://mystorage.blob.core.windows.net/job-00000000-0000-0000-0000-000000000001/inputData?sv=PLACEHOLDER&st=2000-01-01T00%3A00%3A00Z&se=2050-01-01T00%3A00%3A00Z&sr=b&sp=r&rscd=attachment%3B+filename%3Dqdk-python-test-00000000-0000-0000-0000-000000000001.input.json&sig=PLACEHOLDER",
        "inputDataFormat": "rigetti.quil.v1", "inputParams": {"skipQuilc": false,
        "substitutions": {"theta": [[0.0], [3.141592653589793], [6.283185307179586]]},
        "count": 5}, "metadata": null, "sessionId": null, "status": "Waiting", "jobType":
        "QuantumComputing", "outputDataFormat": "rigetti.quil-results.v1", "outputDataUri":
        "https://mystorage.blob.core.windows.net/job-00000000-0000-0000-0000-000000000001/outputData?sv=PLACEHOLDER&st=2000-01-01T00%3A00%3A00Z&se=2050-01-01T00%3A00%3A00Z&sr=b&sp=r&rscd=attachment%3B+filename%3Dqdk-python-test-00000000-0000-0000-0000-000000000001.output.json&sig=PLACEHOLDER",
        "beginExecutionTime": null, "cancellationTime": null, "quantumComputingData":
        {"count": 1}, "errorData": null, "isCancelling": false, "tags": [], "name":
        "qdk-python-test", "id": "00000000-0000-0000-0000-000000000001", "providerId":
        "rigetti", "target": "rigetti.sim.qvm", "creationTime": "2024-08-28T20:44:24.8895868+00:00",
>>>>>>> b43e1017
        "endExecutionTime": null, "costEstimate": null, "itemType": "Job"}'
    headers:
      connection:
      - keep-alive
      content-length:
<<<<<<< HEAD
      - '981'
=======
      - '1500'
>>>>>>> b43e1017
      content-type:
      - application/json; charset=utf-8
      transfer-encoding:
      - chunked
    status:
      code: 200
      message: OK
- request:
    body: null
    headers:
      Accept:
      - application/json
      Accept-Encoding:
      - gzip, deflate
      Connection:
      - keep-alive
      User-Agent:
      - azsdk-python-quantum/1.2.4 Python/3.9.19 (Windows-10-10.0.22631-SP0)
    method: GET
    uri: https://eastus.quantum.azure.com/subscriptions/00000000-0000-0000-0000-000000000000/resourceGroups/myresourcegroup/providers/Microsoft.Quantum/workspaces/myworkspace/jobs/00000000-0000-0000-0000-000000000001?api-version=2022-09-12-preview&test-sequence-id=4
  response:
    body:
<<<<<<< HEAD
      string: '{"containerUri": "https://mystorage.blob.core.windows.net/job-00000000-0000-0000-0000-000000000001?sv=PLACEHOLDER&st=2024-08-15T22%3A50%3A52Z&se=2050-01-01T00%3A00%3A00Z&sr=c&sp=rcwl&sig=PLACEHOLDER&st=2024-08-15T22%3A50%3A52Z&se=2050-01-01T00%3A00%3A00Z&sr=b&sp=r&rscd=attachment%3B+filename%3Dqdk-python-test-00000000-0000-0000-0000-000000000001.input.json&sig=PLACEHOLDER&st=2024-08-15T22%3A50%3A52Z&se=2050-01-01T00%3A00%3A00Z&sr=b&sp=r&rscd=attachment%3B+filename%3Dqdk-python-test-00000000-0000-0000-0000-000000000001.output.json&sig=YFukyR53SY3HLIjCZQT2uWDK8Bp7pI8BOmAQs4fsrbs%3D",
        "beginExecutionTime": null, "cancellationTime": null, "quantumComputingData":
        {"count": 1}, "errorData": null, "isCancelling": false, "tags": [], "name":
        "qdk-python-test", "id": "00000000-0000-0000-0000-000000000001", "providerId":
        "rigetti", "target": "rigetti.sim.qvm", "creationTime": "2024-08-15T22:50:50.9349493+00:00",
=======
      string: '{"containerUri": "https://mystorage.blob.core.windows.net/job-00000000-0000-0000-0000-000000000001?sv=PLACEHOLDER&st=2000-01-01T00%3A00%3A00Z&se=2050-01-01T00%3A00%3A00Z&sr=c&sp=rcwl&sig=PLACEHOLDER",
        "inputDataUri": "https://mystorage.blob.core.windows.net/job-00000000-0000-0000-0000-000000000001/inputData?sv=PLACEHOLDER&st=2000-01-01T00%3A00%3A00Z&se=2050-01-01T00%3A00%3A00Z&sr=b&sp=r&rscd=attachment%3B+filename%3Dqdk-python-test-00000000-0000-0000-0000-000000000001.input.json&sig=PLACEHOLDER",
        "inputDataFormat": "rigetti.quil.v1", "inputParams": {"skipQuilc": false,
        "substitutions": {"theta": [[0.0], [3.141592653589793], [6.283185307179586]]},
        "count": 5}, "metadata": null, "sessionId": null, "status": "Waiting", "jobType":
        "QuantumComputing", "outputDataFormat": "rigetti.quil-results.v1", "outputDataUri":
        "https://mystorage.blob.core.windows.net/job-00000000-0000-0000-0000-000000000001/outputData?sv=PLACEHOLDER&st=2000-01-01T00%3A00%3A00Z&se=2050-01-01T00%3A00%3A00Z&sr=b&sp=r&rscd=attachment%3B+filename%3Dqdk-python-test-00000000-0000-0000-0000-000000000001.output.json&sig=PLACEHOLDER",
        "beginExecutionTime": null, "cancellationTime": null, "quantumComputingData":
        {"count": 1}, "errorData": null, "isCancelling": false, "tags": [], "name":
        "qdk-python-test", "id": "00000000-0000-0000-0000-000000000001", "providerId":
        "rigetti", "target": "rigetti.sim.qvm", "creationTime": "2024-08-28T20:44:24.8895868+00:00",
>>>>>>> b43e1017
        "endExecutionTime": null, "costEstimate": null, "itemType": "Job"}'
    headers:
      connection:
      - keep-alive
      content-length:
<<<<<<< HEAD
      - '981'
=======
      - '1500'
>>>>>>> b43e1017
      content-type:
      - application/json; charset=utf-8
      transfer-encoding:
      - chunked
    status:
      code: 200
      message: OK
- request:
    body: null
    headers:
      Accept:
      - application/json
      Accept-Encoding:
      - gzip, deflate
      Connection:
      - keep-alive
      User-Agent:
      - azsdk-python-quantum/1.2.4 Python/3.9.19 (Windows-10-10.0.22631-SP0)
    method: GET
    uri: https://eastus.quantum.azure.com/subscriptions/00000000-0000-0000-0000-000000000000/resourceGroups/myresourcegroup/providers/Microsoft.Quantum/workspaces/myworkspace/jobs/00000000-0000-0000-0000-000000000001?api-version=2022-09-12-preview&test-sequence-id=5
  response:
    body:
<<<<<<< HEAD
      string: '{"containerUri": "https://mystorage.blob.core.windows.net/job-00000000-0000-0000-0000-000000000001?sv=PLACEHOLDER&st=2024-08-15T22%3A50%3A52Z&se=2050-01-01T00%3A00%3A00Z&sr=c&sp=rcwl&sig=PLACEHOLDER&st=2024-08-15T22%3A50%3A52Z&se=2050-01-01T00%3A00%3A00Z&sr=b&sp=r&rscd=attachment%3B+filename%3Dqdk-python-test-00000000-0000-0000-0000-000000000001.input.json&sig=PLACEHOLDER&st=2024-08-15T22%3A50%3A52Z&se=2050-01-01T00%3A00%3A00Z&sr=b&sp=r&rscd=attachment%3B+filename%3Dqdk-python-test-00000000-0000-0000-0000-000000000001.output.json&sig=YFukyR53SY3HLIjCZQT2uWDK8Bp7pI8BOmAQs4fsrbs%3D",
        "beginExecutionTime": null, "cancellationTime": null, "quantumComputingData":
        {"count": 1}, "errorData": null, "isCancelling": false, "tags": [], "name":
        "qdk-python-test", "id": "00000000-0000-0000-0000-000000000001", "providerId":
        "rigetti", "target": "rigetti.sim.qvm", "creationTime": "2024-08-15T22:50:50.9349493+00:00",
=======
      string: '{"containerUri": "https://mystorage.blob.core.windows.net/job-00000000-0000-0000-0000-000000000001?sv=PLACEHOLDER&st=2000-01-01T00%3A00%3A00Z&se=2050-01-01T00%3A00%3A00Z&sr=c&sp=rcwl&sig=PLACEHOLDER",
        "inputDataUri": "https://mystorage.blob.core.windows.net/job-00000000-0000-0000-0000-000000000001/inputData?sv=PLACEHOLDER&st=2000-01-01T00%3A00%3A00Z&se=2050-01-01T00%3A00%3A00Z&sr=b&sp=r&rscd=attachment%3B+filename%3Dqdk-python-test-00000000-0000-0000-0000-000000000001.input.json&sig=PLACEHOLDER",
        "inputDataFormat": "rigetti.quil.v1", "inputParams": {"skipQuilc": false,
        "substitutions": {"theta": [[0.0], [3.141592653589793], [6.283185307179586]]},
        "count": 5}, "metadata": null, "sessionId": null, "status": "Waiting", "jobType":
        "QuantumComputing", "outputDataFormat": "rigetti.quil-results.v1", "outputDataUri":
        "https://mystorage.blob.core.windows.net/job-00000000-0000-0000-0000-000000000001/outputData?sv=PLACEHOLDER&st=2000-01-01T00%3A00%3A00Z&se=2050-01-01T00%3A00%3A00Z&sr=b&sp=r&rscd=attachment%3B+filename%3Dqdk-python-test-00000000-0000-0000-0000-000000000001.output.json&sig=PLACEHOLDER",
        "beginExecutionTime": null, "cancellationTime": null, "quantumComputingData":
        {"count": 1}, "errorData": null, "isCancelling": false, "tags": [], "name":
        "qdk-python-test", "id": "00000000-0000-0000-0000-000000000001", "providerId":
        "rigetti", "target": "rigetti.sim.qvm", "creationTime": "2024-08-28T20:44:24.8895868+00:00",
>>>>>>> b43e1017
        "endExecutionTime": null, "costEstimate": null, "itemType": "Job"}'
    headers:
      connection:
      - keep-alive
      content-length:
<<<<<<< HEAD
      - '981'
=======
      - '1500'
>>>>>>> b43e1017
      content-type:
      - application/json; charset=utf-8
      transfer-encoding:
      - chunked
    status:
      code: 200
      message: OK
- request:
    body: null
    headers:
      Accept:
      - application/json
      Accept-Encoding:
      - gzip, deflate
      Connection:
      - keep-alive
      User-Agent:
      - azsdk-python-quantum/1.2.4 Python/3.9.19 (Windows-10-10.0.22631-SP0)
    method: GET
    uri: https://eastus.quantum.azure.com/subscriptions/00000000-0000-0000-0000-000000000000/resourceGroups/myresourcegroup/providers/Microsoft.Quantum/workspaces/myworkspace/jobs/00000000-0000-0000-0000-000000000001?api-version=2022-09-12-preview&test-sequence-id=6
  response:
    body:
<<<<<<< HEAD
      string: '{"containerUri": "https://mystorage.blob.core.windows.net/job-00000000-0000-0000-0000-000000000001?sv=PLACEHOLDER&st=2024-08-15T22%3A50%3A54Z&se=2050-01-01T00%3A00%3A00Z&sr=c&sp=rcwl&sig=PLACEHOLDER&st=2024-08-15T22%3A50%3A54Z&se=2050-01-01T00%3A00%3A00Z&sr=b&sp=r&rscd=attachment%3B+filename%3Dqdk-python-test-00000000-0000-0000-0000-000000000001.input.json&sig=PLACEHOLDER&st=2024-08-15T22%3A50%3A54Z&se=2050-01-01T00%3A00%3A00Z&sr=b&sp=r&rscd=attachment%3B+filename%3Dqdk-python-test-00000000-0000-0000-0000-000000000001.output.json&sig=HZfotm1sB6G5iTak8tZuiNHMhRGXjfhf9imfEUJcjkw%3D",
        "beginExecutionTime": null, "cancellationTime": null, "quantumComputingData":
        {"count": 1}, "errorData": null, "isCancelling": false, "tags": [], "name":
        "qdk-python-test", "id": "00000000-0000-0000-0000-000000000001", "providerId":
        "rigetti", "target": "rigetti.sim.qvm", "creationTime": "2024-08-15T22:50:50.9349493+00:00",
=======
      string: '{"containerUri": "https://mystorage.blob.core.windows.net/job-00000000-0000-0000-0000-000000000001?sv=PLACEHOLDER&st=2000-01-01T00%3A00%3A00Z&se=2050-01-01T00%3A00%3A00Z&sr=c&sp=rcwl&sig=PLACEHOLDER",
        "inputDataUri": "https://mystorage.blob.core.windows.net/job-00000000-0000-0000-0000-000000000001/inputData?sv=PLACEHOLDER&st=2000-01-01T00%3A00%3A00Z&se=2050-01-01T00%3A00%3A00Z&sr=b&sp=r&rscd=attachment%3B+filename%3Dqdk-python-test-00000000-0000-0000-0000-000000000001.input.json&sig=PLACEHOLDER",
        "inputDataFormat": "rigetti.quil.v1", "inputParams": {"skipQuilc": false,
        "substitutions": {"theta": [[0.0], [3.141592653589793], [6.283185307179586]]},
        "count": 5}, "metadata": null, "sessionId": null, "status": "Executing", "jobType":
        "QuantumComputing", "outputDataFormat": "rigetti.quil-results.v1", "outputDataUri":
        "https://mystorage.blob.core.windows.net/job-00000000-0000-0000-0000-000000000001/outputData?sv=PLACEHOLDER&st=2000-01-01T00%3A00%3A00Z&se=2050-01-01T00%3A00%3A00Z&sr=b&sp=r&rscd=attachment%3B+filename%3Dqdk-python-test-00000000-0000-0000-0000-000000000001.output.json&sig=PLACEHOLDER",
        "beginExecutionTime": "2024-08-28T20:44:27.3025347Z", "cancellationTime":
        null, "quantumComputingData": {"count": 1}, "errorData": null, "isCancelling":
        false, "tags": [], "name": "qdk-python-test", "id": "00000000-0000-0000-0000-000000000001",
        "providerId": "rigetti", "target": "rigetti.sim.qvm", "creationTime": "2024-08-28T20:44:24.8895868+00:00",
>>>>>>> b43e1017
        "endExecutionTime": null, "costEstimate": null, "itemType": "Job"}'
    headers:
      connection:
      - keep-alive
      content-length:
<<<<<<< HEAD
      - '981'
=======
      - '1528'
>>>>>>> b43e1017
      content-type:
      - application/json; charset=utf-8
      transfer-encoding:
      - chunked
    status:
      code: 200
      message: OK
- request:
    body: null
    headers:
      Accept:
      - application/json
      Accept-Encoding:
      - gzip, deflate
      Connection:
      - keep-alive
      User-Agent:
      - azsdk-python-quantum/1.2.4 Python/3.9.19 (Windows-10-10.0.22631-SP0)
    method: GET
    uri: https://eastus.quantum.azure.com/subscriptions/00000000-0000-0000-0000-000000000000/resourceGroups/myresourcegroup/providers/Microsoft.Quantum/workspaces/myworkspace/jobs/00000000-0000-0000-0000-000000000001?api-version=2022-09-12-preview&test-sequence-id=7
  response:
    body:
<<<<<<< HEAD
      string: '{"containerUri": "https://mystorage.blob.core.windows.net/job-00000000-0000-0000-0000-000000000001?sv=PLACEHOLDER&st=2024-08-15T22%3A50%3A55Z&se=2050-01-01T00%3A00%3A00Z&sr=c&sp=rcwl&sig=PLACEHOLDER&st=2024-08-15T22%3A50%3A55Z&se=2050-01-01T00%3A00%3A00Z&sr=b&sp=r&rscd=attachment%3B+filename%3Dqdk-python-test-00000000-0000-0000-0000-000000000001.input.json&sig=PLACEHOLDER&st=2024-08-15T22%3A50%3A55Z&se=2050-01-01T00%3A00%3A00Z&sr=b&sp=r&rscd=attachment%3B+filename%3Dqdk-python-test-00000000-0000-0000-0000-000000000001.output.json&sig=4HffkSQUaxvtffQ6u8HI45I2n9PrI6H2OsWmXnRqens%3D",
        "beginExecutionTime": "2024-08-15T22:50:53.4736845Z", "cancellationTime":
        null, "quantumComputingData": {"count": 1}, "errorData": null, "isCancelling":
        false, "tags": [], "name": "qdk-python-test", "id": "00000000-0000-0000-0000-000000000001",
        "providerId": "rigetti", "target": "rigetti.sim.qvm", "creationTime": "2024-08-15T22:50:50.9349493+00:00",
        "endExecutionTime": "2024-08-15T22:50:54.3063897Z", "costEstimate": {"currencyCode":
=======
      string: '{"containerUri": "https://mystorage.blob.core.windows.net/job-00000000-0000-0000-0000-000000000001?sv=PLACEHOLDER&st=2000-01-01T00%3A00%3A00Z&se=2050-01-01T00%3A00%3A00Z&sr=c&sp=rcwl&sig=PLACEHOLDER",
        "inputDataUri": "https://mystorage.blob.core.windows.net/job-00000000-0000-0000-0000-000000000001/inputData?sv=PLACEHOLDER&st=2000-01-01T00%3A00%3A00Z&se=2050-01-01T00%3A00%3A00Z&sr=b&sp=r&rscd=attachment%3B+filename%3Dqdk-python-test-00000000-0000-0000-0000-000000000001.input.json&sig=PLACEHOLDER",
        "inputDataFormat": "rigetti.quil.v1", "inputParams": {"skipQuilc": false,
        "substitutions": {"theta": [[0.0], [3.141592653589793], [6.283185307179586]]},
        "count": 5}, "metadata": null, "sessionId": null, "status": "Succeeded", "jobType":
        "QuantumComputing", "outputDataFormat": "rigetti.quil-results.v1", "outputDataUri":
        "https://mystorage.blob.core.windows.net/job-00000000-0000-0000-0000-000000000001/rawOutputData?sv=PLACEHOLDER&st=2000-01-01T00%3A00%3A00Z&se=2050-01-01T00%3A00%3A00Z&sr=b&sp=r&rscd=attachment%3B+filename%3Dqdk-python-test-00000000-0000-0000-0000-000000000001.output.json&sig=PLACEHOLDER",
        "beginExecutionTime": "2024-08-28T20:44:27.3025347Z", "cancellationTime":
        null, "quantumComputingData": {"count": 1}, "errorData": null, "isCancelling":
        false, "tags": [], "name": "qdk-python-test", "id": "00000000-0000-0000-0000-000000000001",
        "providerId": "rigetti", "target": "rigetti.sim.qvm", "creationTime": "2024-08-28T20:44:24.8895868+00:00",
        "endExecutionTime": "2024-08-28T20:44:28.0667881Z", "costEstimate": {"currencyCode":
>>>>>>> b43e1017
        "USD", "events": [{"dimensionId": "qpu_time_centiseconds", "dimensionName":
        "QPU Execution Time", "measureUnit": "10ms (rounded up)", "amountBilled":
        0.0, "amountConsumed": 0.0, "unitPrice": 0.0}], "estimatedTotal": 0.0}, "itemType":
        "Job"}'
    headers:
      connection:
      - keep-alive
      content-length:
<<<<<<< HEAD
      - '1266'
=======
      - '1790'
>>>>>>> b43e1017
      content-type:
      - application/json; charset=utf-8
      transfer-encoding:
      - chunked
    status:
      code: 200
      message: OK
- request:
    body: null
    headers:
      Accept:
      - application/json
      Accept-Encoding:
      - gzip, deflate
      Connection:
      - keep-alive
      User-Agent:
      - azsdk-python-quantum/1.2.4 Python/3.9.19 (Windows-10-10.0.22631-SP0)
    method: GET
    uri: https://eastus.quantum.azure.com/subscriptions/00000000-0000-0000-0000-000000000000/resourceGroups/myresourcegroup/providers/Microsoft.Quantum/workspaces/myworkspace/jobs/00000000-0000-0000-0000-000000000001?api-version=2022-09-12-preview&test-sequence-id=8
  response:
    body:
<<<<<<< HEAD
      string: '{"containerUri": "https://mystorage.blob.core.windows.net/job-00000000-0000-0000-0000-000000000001?sv=PLACEHOLDER&st=2024-08-15T22%3A50%3A55Z&se=2050-01-01T00%3A00%3A00Z&sr=c&sp=rcwl&sig=PLACEHOLDER&st=2024-08-15T22%3A50%3A55Z&se=2050-01-01T00%3A00%3A00Z&sr=b&sp=r&rscd=attachment%3B+filename%3Dqdk-python-test-00000000-0000-0000-0000-000000000001.input.json&sig=PLACEHOLDER&st=2024-08-15T22%3A50%3A55Z&se=2050-01-01T00%3A00%3A00Z&sr=b&sp=r&rscd=attachment%3B+filename%3Dqdk-python-test-00000000-0000-0000-0000-000000000001.output.json&sig=4HffkSQUaxvtffQ6u8HI45I2n9PrI6H2OsWmXnRqens%3D",
        "beginExecutionTime": "2024-08-15T22:50:53.4736845Z", "cancellationTime":
        null, "quantumComputingData": {"count": 1}, "errorData": null, "isCancelling":
        false, "tags": [], "name": "qdk-python-test", "id": "00000000-0000-0000-0000-000000000001",
        "providerId": "rigetti", "target": "rigetti.sim.qvm", "creationTime": "2024-08-15T22:50:50.9349493+00:00",
        "endExecutionTime": "2024-08-15T22:50:54.3063897Z", "costEstimate": {"currencyCode":
=======
      string: '{"containerUri": "https://mystorage.blob.core.windows.net/job-00000000-0000-0000-0000-000000000001?sv=PLACEHOLDER&st=2000-01-01T00%3A00%3A00Z&se=2050-01-01T00%3A00%3A00Z&sr=c&sp=rcwl&sig=PLACEHOLDER",
        "inputDataUri": "https://mystorage.blob.core.windows.net/job-00000000-0000-0000-0000-000000000001/inputData?sv=PLACEHOLDER&st=2000-01-01T00%3A00%3A00Z&se=2050-01-01T00%3A00%3A00Z&sr=b&sp=r&rscd=attachment%3B+filename%3Dqdk-python-test-00000000-0000-0000-0000-000000000001.input.json&sig=PLACEHOLDER",
        "inputDataFormat": "rigetti.quil.v1", "inputParams": {"skipQuilc": false,
        "substitutions": {"theta": [[0.0], [3.141592653589793], [6.283185307179586]]},
        "count": 5}, "metadata": null, "sessionId": null, "status": "Succeeded", "jobType":
        "QuantumComputing", "outputDataFormat": "rigetti.quil-results.v1", "outputDataUri":
        "https://mystorage.blob.core.windows.net/job-00000000-0000-0000-0000-000000000001/rawOutputData?sv=PLACEHOLDER&st=2000-01-01T00%3A00%3A00Z&se=2050-01-01T00%3A00%3A00Z&sr=b&sp=r&rscd=attachment%3B+filename%3Dqdk-python-test-00000000-0000-0000-0000-000000000001.output.json&sig=PLACEHOLDER",
        "beginExecutionTime": "2024-08-28T20:44:27.3025347Z", "cancellationTime":
        null, "quantumComputingData": {"count": 1}, "errorData": null, "isCancelling":
        false, "tags": [], "name": "qdk-python-test", "id": "00000000-0000-0000-0000-000000000001",
        "providerId": "rigetti", "target": "rigetti.sim.qvm", "creationTime": "2024-08-28T20:44:24.8895868+00:00",
        "endExecutionTime": "2024-08-28T20:44:28.0667881Z", "costEstimate": {"currencyCode":
>>>>>>> b43e1017
        "USD", "events": [{"dimensionId": "qpu_time_centiseconds", "dimensionName":
        "QPU Execution Time", "measureUnit": "10ms (rounded up)", "amountBilled":
        0.0, "amountConsumed": 0.0, "unitPrice": 0.0}], "estimatedTotal": 0.0}, "itemType":
        "Job"}'
    headers:
      connection:
      - keep-alive
      content-length:
<<<<<<< HEAD
      - '1266'
=======
      - '1790'
>>>>>>> b43e1017
      content-type:
      - application/json; charset=utf-8
      transfer-encoding:
      - chunked
    status:
      code: 200
      message: OK
- request:
    body: null
    headers:
      Accept:
      - application/json
      Accept-Encoding:
      - gzip, deflate
      Connection:
      - keep-alive
      User-Agent:
      - azsdk-python-quantum/1.2.4 Python/3.9.19 (Windows-10-10.0.22631-SP0)
    method: GET
    uri: https://eastus.quantum.azure.com/subscriptions/00000000-0000-0000-0000-000000000000/resourceGroups/myresourcegroup/providers/Microsoft.Quantum/workspaces/myworkspace/jobs/00000000-0000-0000-0000-000000000001?api-version=2022-09-12-preview&test-sequence-id=9
  response:
    body:
<<<<<<< HEAD
      string: '{"containerUri": "https://mystorage.blob.core.windows.net/job-00000000-0000-0000-0000-000000000001?sv=PLACEHOLDER&st=2024-08-15T22%3A50%3A55Z&se=2050-01-01T00%3A00%3A00Z&sr=c&sp=rcwl&sig=PLACEHOLDER&st=2024-08-15T22%3A50%3A55Z&se=2050-01-01T00%3A00%3A00Z&sr=b&sp=r&rscd=attachment%3B+filename%3Dqdk-python-test-00000000-0000-0000-0000-000000000001.input.json&sig=PLACEHOLDER&st=2024-08-15T22%3A50%3A55Z&se=2050-01-01T00%3A00%3A00Z&sr=b&sp=r&rscd=attachment%3B+filename%3Dqdk-python-test-00000000-0000-0000-0000-000000000001.output.json&sig=4HffkSQUaxvtffQ6u8HI45I2n9PrI6H2OsWmXnRqens%3D",
        "beginExecutionTime": "2024-08-15T22:50:53.4736845Z", "cancellationTime":
        null, "quantumComputingData": {"count": 1}, "errorData": null, "isCancelling":
        false, "tags": [], "name": "qdk-python-test", "id": "00000000-0000-0000-0000-000000000001",
        "providerId": "rigetti", "target": "rigetti.sim.qvm", "creationTime": "2024-08-15T22:50:50.9349493+00:00",
        "endExecutionTime": "2024-08-15T22:50:54.3063897Z", "costEstimate": {"currencyCode":
=======
      string: '{"containerUri": "https://mystorage.blob.core.windows.net/job-00000000-0000-0000-0000-000000000001?sv=PLACEHOLDER&st=2000-01-01T00%3A00%3A00Z&se=2050-01-01T00%3A00%3A00Z&sr=c&sp=rcwl&sig=PLACEHOLDER",
        "inputDataUri": "https://mystorage.blob.core.windows.net/job-00000000-0000-0000-0000-000000000001/inputData?sv=PLACEHOLDER&st=2000-01-01T00%3A00%3A00Z&se=2050-01-01T00%3A00%3A00Z&sr=b&sp=r&rscd=attachment%3B+filename%3Dqdk-python-test-00000000-0000-0000-0000-000000000001.input.json&sig=PLACEHOLDER",
        "inputDataFormat": "rigetti.quil.v1", "inputParams": {"skipQuilc": false,
        "substitutions": {"theta": [[0.0], [3.141592653589793], [6.283185307179586]]},
        "count": 5}, "metadata": null, "sessionId": null, "status": "Succeeded", "jobType":
        "QuantumComputing", "outputDataFormat": "rigetti.quil-results.v1", "outputDataUri":
        "https://mystorage.blob.core.windows.net/job-00000000-0000-0000-0000-000000000001/rawOutputData?sv=PLACEHOLDER&st=2000-01-01T00%3A00%3A00Z&se=2050-01-01T00%3A00%3A00Z&sr=b&sp=r&rscd=attachment%3B+filename%3Dqdk-python-test-00000000-0000-0000-0000-000000000001.output.json&sig=PLACEHOLDER",
        "beginExecutionTime": "2024-08-28T20:44:27.3025347Z", "cancellationTime":
        null, "quantumComputingData": {"count": 1}, "errorData": null, "isCancelling":
        false, "tags": [], "name": "qdk-python-test", "id": "00000000-0000-0000-0000-000000000001",
        "providerId": "rigetti", "target": "rigetti.sim.qvm", "creationTime": "2024-08-28T20:44:24.8895868+00:00",
        "endExecutionTime": "2024-08-28T20:44:28.0667881Z", "costEstimate": {"currencyCode":
>>>>>>> b43e1017
        "USD", "events": [{"dimensionId": "qpu_time_centiseconds", "dimensionName":
        "QPU Execution Time", "measureUnit": "10ms (rounded up)", "amountBilled":
        0.0, "amountConsumed": 0.0, "unitPrice": 0.0}], "estimatedTotal": 0.0}, "itemType":
        "Job"}'
    headers:
      connection:
      - keep-alive
      content-length:
<<<<<<< HEAD
      - '1266'
=======
      - '1790'
>>>>>>> b43e1017
      content-type:
      - application/json; charset=utf-8
      transfer-encoding:
      - chunked
    status:
      code: 200
      message: OK
- request:
    body: null
    headers:
      Accept:
      - application/xml
      Accept-Encoding:
      - gzip, deflate
      Connection:
      - keep-alive
      User-Agent:
      - azsdk-python-storage-blob/12.20.0 Python/3.9.19 (Windows-10-10.0.22631-SP0)
      x-ms-date:
<<<<<<< HEAD
      - Thu, 15 Aug 2024 22:50:55 GMT
=======
      - Wed, 28 Aug 2024 20:44:28 GMT
>>>>>>> b43e1017
      x-ms-range:
      - bytes=0-33554431
      x-ms-version:
      - '2024-05-04'
    method: GET
<<<<<<< HEAD
    uri: https://mystorage.blob.core.windows.net/job-00000000-0000-0000-0000-000000000001/rawOutputData?sv=PLACEHOLDER&st=2024-08-15T22%3A50%3A55Z&se=2050-01-01T00%3A00%3A00Z&sr=b&sp=r&rscd=attachment%3B%20filename%3Dqdk-python-test-00000000-0000-0000-0000-000000000001.output.json&sig=4HffkSQUaxvtffQ6u8HI45I2n9PrI6H2OsWmXnRqens%3D
=======
    uri: https://mystorage.blob.core.windows.net/job-00000000-0000-0000-0000-000000000001/rawOutputData?sv=PLACEHOLDER&st=2000-01-01T00%3A00%3A00Z&se=2050-01-01T00%3A00%3A00Z&sr=b&sp=r&rscd=attachment%3B%20filename%3Dqdk-python-test-00000000-0000-0000-0000-000000000001.output.json&sig=PLACEHOLDER
>>>>>>> b43e1017
  response:
    body:
      string: '{"ro": [[0], [0], [0], [0], [0], [1], [1], [1], [1], [1], [0], [0],
        [0], [0], [0]]}'
    headers:
      accept-ranges:
      - bytes
      content-length:
      - '83'
      content-range:
      - bytes 0-67/68
      content-type:
      - application/json
      x-ms-blob-content-md5:
      - 39Xn83PqSOB/56gz7iXSwQ==
      x-ms-blob-type:
      - BlockBlob
      x-ms-creation-time:
<<<<<<< HEAD
      - Thu, 15 Aug 2024 22:50:51 GMT
=======
      - Wed, 28 Aug 2024 20:44:25 GMT
>>>>>>> b43e1017
      x-ms-lease-state:
      - available
      x-ms-lease-status:
      - unlocked
      x-ms-server-encrypted:
      - 'true'
      x-ms-version:
      - '2024-05-04'
    status:
      code: 206
      message: Partial Content
version: 1<|MERGE_RESOLUTION|>--- conflicted
+++ resolved
@@ -63,22 +63,13 @@
       x-client-sku:
       - MSAL.Python
       x-client-ver:
-<<<<<<< HEAD
-      - 1.29.0
-=======
       - 1.30.0
->>>>>>> b43e1017
     method: POST
     uri: https://login.microsoftonline.com/00000000-0000-0000-0000-000000000000/oauth2/v2.0/token
   response:
     body:
-<<<<<<< HEAD
-      string: '{"token_type": "Bearer", "expires_in": 1755298249, "ext_expires_in":
-        1755298249, "refresh_in": 31536000, "access_token": "PLACEHOLDER"}'
-=======
       string: '{"token_type": "Bearer", "expires_in": 1756413863, "ext_expires_in":
         1756413863, "refresh_in": 31536000, "access_token": "PLACEHOLDER"}'
->>>>>>> b43e1017
     headers:
       content-length:
       - '135'
@@ -106,20 +97,12 @@
     uri: https://eastus.quantum.azure.com/subscriptions/00000000-0000-0000-0000-000000000000/resourceGroups/myresourcegroup/providers/Microsoft.Quantum/workspaces/myworkspace/storage/sasUri?api-version=2022-09-12-preview&test-sequence-id=1
   response:
     body:
-<<<<<<< HEAD
-      string: '{"sasUri": "https://mystorage.blob.core.windows.net/job-00000000-0000-0000-0000-000000000001?sv=PLACEHOLDER&ss=b&srt=co&spr=https&st=2024-08-15T22%3A50%3A50Z&se=2050-01-01T00%3A00%3A00Z&sp=rwlac&sig=GXDCjhyBcm5rfTtd94pZHmg8W3fGJ%2BQ4OFQFSvnfW30%3D"}'
-=======
       string: '{"sasUri": "https://mystorage.blob.core.windows.net/job-00000000-0000-0000-0000-000000000001?sv=PLACEHOLDER&ss=b&srt=co&spr=https&st=2000-01-01T00%3A00%3A00Z&se=2050-01-01T00%3A00%3A00Z&sp=rwlac&sig=PLACEHOLDER"}'
->>>>>>> b43e1017
-    headers:
-      connection:
-      - keep-alive
-      content-length:
-<<<<<<< HEAD
-      - '249'
-=======
+    headers:
+      connection:
+      - keep-alive
+      content-length:
       - '212'
->>>>>>> b43e1017
       content-type:
       - application/json; charset=utf-8
       transfer-encoding:
@@ -139,17 +122,6 @@
       User-Agent:
       - azsdk-python-storage-blob/12.20.0 Python/3.9.19 (Windows-10-10.0.22631-SP0)
       x-ms-date:
-<<<<<<< HEAD
-      - Thu, 15 Aug 2024 22:50:49 GMT
-      x-ms-version:
-      - '2024-05-04'
-    method: GET
-    uri: https://mystorage.blob.core.windows.net/job-00000000-0000-0000-0000-000000000001?restype=container&sv=PLACEHOLDER&ss=b&srt=co&spr=https&st=2024-08-15T22%3A50%3A50Z&se=2050-01-01T00%3A00%3A00Z&sp=rwlac&sig=GXDCjhyBcm5rfTtd94pZHmg8W3fGJ%2BQ4OFQFSvnfW30%3D
-  response:
-    body:
-      string: "\uFEFF<?xml version=\"1.0\" encoding=\"utf-8\"?><Error><Code>ContainerNotFound</Code><Message>The
-        specified container does not exist.\nRequestId:cd786001-101e-001d-4865-ef4ed6000000\nTime:2024-08-15T22:50:50.3903997Z</Message></Error>"
-=======
       - Wed, 28 Aug 2024 20:44:23 GMT
       x-ms-version:
       - '2024-05-04'
@@ -159,7 +131,6 @@
     body:
       string: "\uFEFF<?xml version=\"1.0\" encoding=\"utf-8\"?><Error><Code>ContainerNotFound</Code><Message>The
         specified container does not exist.\nRequestId:18eec471-101e-0040-638b-f94452000000\nTime:2024-08-28T20:44:24.4874757Z</Message></Error>"
->>>>>>> b43e1017
     headers:
       content-length:
       - '223'
@@ -184,19 +155,11 @@
       User-Agent:
       - azsdk-python-storage-blob/12.20.0 Python/3.9.19 (Windows-10-10.0.22631-SP0)
       x-ms-date:
-<<<<<<< HEAD
-      - Thu, 15 Aug 2024 22:50:49 GMT
-      x-ms-version:
-      - '2024-05-04'
-    method: PUT
-    uri: https://mystorage.blob.core.windows.net/job-00000000-0000-0000-0000-000000000001?restype=container&sv=PLACEHOLDER&ss=b&srt=co&spr=https&st=2024-08-15T22%3A50%3A50Z&se=2050-01-01T00%3A00%3A00Z&sp=rwlac&sig=GXDCjhyBcm5rfTtd94pZHmg8W3fGJ%2BQ4OFQFSvnfW30%3D
-=======
       - Wed, 28 Aug 2024 20:44:23 GMT
       x-ms-version:
       - '2024-05-04'
     method: PUT
     uri: https://mystorage.blob.core.windows.net/job-00000000-0000-0000-0000-000000000001?restype=container&sv=PLACEHOLDER&ss=b&srt=co&spr=https&st=2000-01-01T00%3A00%3A00Z&se=2050-01-01T00%3A00%3A00Z&sp=rwlac&sig=PLACEHOLDER
->>>>>>> b43e1017
   response:
     body:
       string: ''
@@ -220,19 +183,11 @@
       User-Agent:
       - azsdk-python-storage-blob/12.20.0 Python/3.9.19 (Windows-10-10.0.22631-SP0)
       x-ms-date:
-<<<<<<< HEAD
-      - Thu, 15 Aug 2024 22:50:49 GMT
-      x-ms-version:
-      - '2024-05-04'
-    method: GET
-    uri: https://mystorage.blob.core.windows.net/job-00000000-0000-0000-0000-000000000001?restype=container&sv=PLACEHOLDER&ss=b&srt=co&spr=https&st=2024-08-15T22%3A50%3A50Z&se=2050-01-01T00%3A00%3A00Z&sp=rwlac&sig=GXDCjhyBcm5rfTtd94pZHmg8W3fGJ%2BQ4OFQFSvnfW30%3D
-=======
       - Wed, 28 Aug 2024 20:44:23 GMT
       x-ms-version:
       - '2024-05-04'
     method: GET
     uri: https://mystorage.blob.core.windows.net/job-00000000-0000-0000-0000-000000000001?restype=container&sv=PLACEHOLDER&ss=b&srt=co&spr=https&st=2000-01-01T00%3A00%3A00Z&se=2050-01-01T00%3A00%3A00Z&sp=rwlac&sig=PLACEHOLDER
->>>>>>> b43e1017
   response:
     body:
       string: ''
@@ -267,19 +222,11 @@
       x-ms-blob-type:
       - BlockBlob
       x-ms-date:
-<<<<<<< HEAD
-      - Thu, 15 Aug 2024 22:50:50 GMT
-      x-ms-version:
-      - '2024-05-04'
-    method: PUT
-    uri: https://mystorage.blob.core.windows.net/job-00000000-0000-0000-0000-000000000001/inputData?sv=PLACEHOLDER&ss=b&srt=co&spr=https&st=2024-08-15T22%3A50%3A50Z&se=2050-01-01T00%3A00%3A00Z&sp=rwlac&sig=GXDCjhyBcm5rfTtd94pZHmg8W3fGJ%2BQ4OFQFSvnfW30%3D
-=======
       - Wed, 28 Aug 2024 20:44:23 GMT
       x-ms-version:
       - '2024-05-04'
     method: PUT
     uri: https://mystorage.blob.core.windows.net/job-00000000-0000-0000-0000-000000000001/inputData?sv=PLACEHOLDER&ss=b&srt=co&spr=https&st=2000-01-01T00%3A00%3A00Z&se=2050-01-01T00%3A00%3A00Z&sp=rwlac&sig=PLACEHOLDER
->>>>>>> b43e1017
   response:
     body:
       string: ''
@@ -294,11 +241,7 @@
 - request:
     body: 'b''{"id": "00000000-0000-0000-0000-000000000001", "name": "qdk-python-test",
       "providerId": "rigetti", "target": "rigetti.sim.qvm", "itemType": "Job", "containerUri":
-<<<<<<< HEAD
-      "https://mystorage.blob.core.windows.net/job-00000000-0000-0000-0000-000000000001?sv=PLACEHOLDER&ss=b&srt=co&spr=https&st=2024-08-15T22%3A50%3A50Z&se=2050-01-01T00%3A00%3A00Z&sp=rwlac&sig=GXDCjhyBcm5rfTtd94pZHmg8W3fGJ%2BQ4OFQFSvnfW30%3D",
-=======
       "https://mystorage.blob.core.windows.net/job-00000000-0000-0000-0000-000000000001?sv=PLACEHOLDER&ss=b&srt=co&spr=https&st=2000-01-01T00%3A00%3A00Z&se=2050-01-01T00%3A00%3A00Z&sp=rwlac&sig=PLACEHOLDER",
->>>>>>> b43e1017
       "inputDataUri": "https://mystorage.blob.core.windows.net/job-00000000-0000-0000-0000-000000000001/inputData",
       "inputDataFormat": "rigetti.quil.v1", "inputParams": {"skipQuilc": false, "substitutions":
       {"theta": [[0.0], [3.141592653589793], [6.283185307179586]]}, "count": 5}, "outputDataFormat":
@@ -311,11 +254,7 @@
       Connection:
       - keep-alive
       Content-Length:
-<<<<<<< HEAD
-      - '727'
-=======
       - '690'
->>>>>>> b43e1017
       Content-Type:
       - application/json
       User-Agent:
@@ -324,13 +263,6 @@
     uri: https://eastus.quantum.azure.com/subscriptions/00000000-0000-0000-0000-000000000000/resourceGroups/myresourcegroup/providers/Microsoft.Quantum/workspaces/myworkspace/jobs/00000000-0000-0000-0000-000000000001?api-version=2022-09-12-preview&test-sequence-id=1
   response:
     body:
-<<<<<<< HEAD
-      string: '{"containerUri": "https://mystorage.blob.core.windows.net/job-00000000-0000-0000-0000-000000000001?sv=PLACEHOLDER&ss=b&srt=co&spr=https&st=2024-08-15T22%3A50%3A50Z&se=2050-01-01T00%3A00%3A00Z&sp=rwlac&sig=PLACEHOLDER&st=2024-08-15T22%3A50%3A50Z&se=2050-01-01T00%3A00%3A00Z&sr=b&sp=rcw&sig=PLACEHOLDER&ss=b&srt=co&spr=https&st=2024-08-15T22%3A50%3A50Z&se=2050-01-01T00%3A00%3A00Z&sp=rwlac&sig=GXDCjhyBcm5rfTtd94pZHmg8W3fGJ%2BQ4OFQFSvnfW30%3D",
-        "beginExecutionTime": null, "cancellationTime": null, "quantumComputingData":
-        null, "errorData": null, "isCancelling": false, "tags": [], "name": "qdk-python-test",
-        "id": "00000000-0000-0000-0000-000000000001", "providerId": "rigetti", "target":
-        "rigetti.sim.qvm", "creationTime": "2024-08-15T22:50:50.9349493+00:00", "endExecutionTime":
-=======
       string: '{"containerUri": "https://mystorage.blob.core.windows.net/job-00000000-0000-0000-0000-000000000001?sv=PLACEHOLDER&ss=b&srt=co&spr=https&st=2000-01-01T00%3A00%3A00Z&se=2050-01-01T00%3A00%3A00Z&sp=rwlac&sig=PLACEHOLDER",
         "inputDataUri": "https://mystorage.blob.core.windows.net/job-00000000-0000-0000-0000-000000000001/inputData",
         "inputDataFormat": "rigetti.quil.v1", "inputParams": {"skipQuilc": false,
@@ -342,17 +274,12 @@
         null, "errorData": null, "isCancelling": false, "tags": [], "name": "qdk-python-test",
         "id": "00000000-0000-0000-0000-000000000001", "providerId": "rigetti", "target":
         "rigetti.sim.qvm", "creationTime": "2024-08-28T20:44:24.8895868+00:00", "endExecutionTime":
->>>>>>> b43e1017
         null, "costEstimate": null, "itemType": "Job"}'
     headers:
       connection:
       - keep-alive
       content-length:
-<<<<<<< HEAD
-      - '827'
-=======
       - '1249'
->>>>>>> b43e1017
       content-type:
       - application/json; charset=utf-8
       transfer-encoding:
@@ -375,13 +302,6 @@
     uri: https://eastus.quantum.azure.com/subscriptions/00000000-0000-0000-0000-000000000000/resourceGroups/myresourcegroup/providers/Microsoft.Quantum/workspaces/myworkspace/jobs/00000000-0000-0000-0000-000000000001?api-version=2022-09-12-preview&test-sequence-id=1
   response:
     body:
-<<<<<<< HEAD
-      string: '{"containerUri": "https://mystorage.blob.core.windows.net/job-00000000-0000-0000-0000-000000000001?sv=PLACEHOLDER&st=2024-08-15T22%3A50%3A51Z&se=2050-01-01T00%3A00%3A00Z&sr=c&sp=rcwl&sig=PLACEHOLDER&st=2024-08-15T22%3A50%3A51Z&se=2050-01-01T00%3A00%3A00Z&sr=b&sp=r&rscd=attachment%3B+filename%3Dqdk-python-test-00000000-0000-0000-0000-000000000001.input.json&sig=PLACEHOLDER&st=2024-08-15T22%3A50%3A51Z&se=2050-01-01T00%3A00%3A00Z&sr=b&sp=r&rscd=attachment%3B+filename%3Dqdk-python-test-00000000-0000-0000-0000-000000000001.output.json&sig=gxCRiSERNpq5SDWPx8yMuDp4RlybWetyYeNTldVRRJY%3D",
-        "beginExecutionTime": null, "cancellationTime": null, "quantumComputingData":
-        null, "errorData": null, "isCancelling": false, "tags": [], "name": "qdk-python-test",
-        "id": "00000000-0000-0000-0000-000000000001", "providerId": "rigetti", "target":
-        "rigetti.sim.qvm", "creationTime": "2024-08-15T22:50:50.9349493+00:00", "endExecutionTime":
-=======
       string: '{"containerUri": "https://mystorage.blob.core.windows.net/job-00000000-0000-0000-0000-000000000001?sv=PLACEHOLDER&st=2000-01-01T00%3A00%3A00Z&se=2050-01-01T00%3A00%3A00Z&sr=c&sp=rcwl&sig=PLACEHOLDER",
         "inputDataUri": "https://mystorage.blob.core.windows.net/job-00000000-0000-0000-0000-000000000001/inputData?sv=PLACEHOLDER&st=2000-01-01T00%3A00%3A00Z&se=2050-01-01T00%3A00%3A00Z&sr=b&sp=r&rscd=attachment%3B+filename%3Dqdk-python-test-00000000-0000-0000-0000-000000000001.input.json&sig=PLACEHOLDER",
         "inputDataFormat": "rigetti.quil.v1", "inputParams": {"skipQuilc": false,
@@ -393,17 +313,12 @@
         null, "errorData": null, "isCancelling": false, "tags": [], "name": "qdk-python-test",
         "id": "00000000-0000-0000-0000-000000000001", "providerId": "rigetti", "target":
         "rigetti.sim.qvm", "creationTime": "2024-08-28T20:44:24.8895868+00:00", "endExecutionTime":
->>>>>>> b43e1017
         null, "costEstimate": null, "itemType": "Job"}'
     headers:
       connection:
       - keep-alive
       content-length:
-<<<<<<< HEAD
-      - '973'
-=======
       - '1492'
->>>>>>> b43e1017
       content-type:
       - application/json; charset=utf-8
       transfer-encoding:
@@ -426,13 +341,6 @@
     uri: https://eastus.quantum.azure.com/subscriptions/00000000-0000-0000-0000-000000000000/resourceGroups/myresourcegroup/providers/Microsoft.Quantum/workspaces/myworkspace/jobs/00000000-0000-0000-0000-000000000001?api-version=2022-09-12-preview&test-sequence-id=2
   response:
     body:
-<<<<<<< HEAD
-      string: '{"containerUri": "https://mystorage.blob.core.windows.net/job-00000000-0000-0000-0000-000000000001?sv=PLACEHOLDER&st=2024-08-15T22%3A50%3A51Z&se=2050-01-01T00%3A00%3A00Z&sr=c&sp=rcwl&sig=PLACEHOLDER&st=2024-08-15T22%3A50%3A51Z&se=2050-01-01T00%3A00%3A00Z&sr=b&sp=r&rscd=attachment%3B+filename%3Dqdk-python-test-00000000-0000-0000-0000-000000000001.input.json&sig=PLACEHOLDER&st=2024-08-15T22%3A50%3A51Z&se=2050-01-01T00%3A00%3A00Z&sr=b&sp=r&rscd=attachment%3B+filename%3Dqdk-python-test-00000000-0000-0000-0000-000000000001.output.json&sig=gxCRiSERNpq5SDWPx8yMuDp4RlybWetyYeNTldVRRJY%3D",
-        "beginExecutionTime": null, "cancellationTime": null, "quantumComputingData":
-        {"count": 1}, "errorData": null, "isCancelling": false, "tags": [], "name":
-        "qdk-python-test", "id": "00000000-0000-0000-0000-000000000001", "providerId":
-        "rigetti", "target": "rigetti.sim.qvm", "creationTime": "2024-08-15T22:50:50.9349493+00:00",
-=======
       string: '{"containerUri": "https://mystorage.blob.core.windows.net/job-00000000-0000-0000-0000-000000000001?sv=PLACEHOLDER&st=2000-01-01T00%3A00%3A00Z&se=2050-01-01T00%3A00%3A00Z&sr=c&sp=rcwl&sig=PLACEHOLDER",
         "inputDataUri": "https://mystorage.blob.core.windows.net/job-00000000-0000-0000-0000-000000000001/inputData?sv=PLACEHOLDER&st=2000-01-01T00%3A00%3A00Z&se=2050-01-01T00%3A00%3A00Z&sr=b&sp=r&rscd=attachment%3B+filename%3Dqdk-python-test-00000000-0000-0000-0000-000000000001.input.json&sig=PLACEHOLDER",
         "inputDataFormat": "rigetti.quil.v1", "inputParams": {"skipQuilc": false,
@@ -444,17 +352,12 @@
         {"count": 1}, "errorData": null, "isCancelling": false, "tags": [], "name":
         "qdk-python-test", "id": "00000000-0000-0000-0000-000000000001", "providerId":
         "rigetti", "target": "rigetti.sim.qvm", "creationTime": "2024-08-28T20:44:24.8895868+00:00",
->>>>>>> b43e1017
         "endExecutionTime": null, "costEstimate": null, "itemType": "Job"}'
     headers:
       connection:
       - keep-alive
       content-length:
-<<<<<<< HEAD
-      - '981'
-=======
       - '1500'
->>>>>>> b43e1017
       content-type:
       - application/json; charset=utf-8
       transfer-encoding:
@@ -477,13 +380,6 @@
     uri: https://eastus.quantum.azure.com/subscriptions/00000000-0000-0000-0000-000000000000/resourceGroups/myresourcegroup/providers/Microsoft.Quantum/workspaces/myworkspace/jobs/00000000-0000-0000-0000-000000000001?api-version=2022-09-12-preview&test-sequence-id=3
   response:
     body:
-<<<<<<< HEAD
-      string: '{"containerUri": "https://mystorage.blob.core.windows.net/job-00000000-0000-0000-0000-000000000001?sv=PLACEHOLDER&st=2024-08-15T22%3A50%3A51Z&se=2050-01-01T00%3A00%3A00Z&sr=c&sp=rcwl&sig=PLACEHOLDER&st=2024-08-15T22%3A50%3A51Z&se=2050-01-01T00%3A00%3A00Z&sr=b&sp=r&rscd=attachment%3B+filename%3Dqdk-python-test-00000000-0000-0000-0000-000000000001.input.json&sig=PLACEHOLDER&st=2024-08-15T22%3A50%3A51Z&se=2050-01-01T00%3A00%3A00Z&sr=b&sp=r&rscd=attachment%3B+filename%3Dqdk-python-test-00000000-0000-0000-0000-000000000001.output.json&sig=gxCRiSERNpq5SDWPx8yMuDp4RlybWetyYeNTldVRRJY%3D",
-        "beginExecutionTime": null, "cancellationTime": null, "quantumComputingData":
-        {"count": 1}, "errorData": null, "isCancelling": false, "tags": [], "name":
-        "qdk-python-test", "id": "00000000-0000-0000-0000-000000000001", "providerId":
-        "rigetti", "target": "rigetti.sim.qvm", "creationTime": "2024-08-15T22:50:50.9349493+00:00",
-=======
       string: '{"containerUri": "https://mystorage.blob.core.windows.net/job-00000000-0000-0000-0000-000000000001?sv=PLACEHOLDER&st=2000-01-01T00%3A00%3A00Z&se=2050-01-01T00%3A00%3A00Z&sr=c&sp=rcwl&sig=PLACEHOLDER",
         "inputDataUri": "https://mystorage.blob.core.windows.net/job-00000000-0000-0000-0000-000000000001/inputData?sv=PLACEHOLDER&st=2000-01-01T00%3A00%3A00Z&se=2050-01-01T00%3A00%3A00Z&sr=b&sp=r&rscd=attachment%3B+filename%3Dqdk-python-test-00000000-0000-0000-0000-000000000001.input.json&sig=PLACEHOLDER",
         "inputDataFormat": "rigetti.quil.v1", "inputParams": {"skipQuilc": false,
@@ -495,17 +391,12 @@
         {"count": 1}, "errorData": null, "isCancelling": false, "tags": [], "name":
         "qdk-python-test", "id": "00000000-0000-0000-0000-000000000001", "providerId":
         "rigetti", "target": "rigetti.sim.qvm", "creationTime": "2024-08-28T20:44:24.8895868+00:00",
->>>>>>> b43e1017
         "endExecutionTime": null, "costEstimate": null, "itemType": "Job"}'
     headers:
       connection:
       - keep-alive
       content-length:
-<<<<<<< HEAD
-      - '981'
-=======
       - '1500'
->>>>>>> b43e1017
       content-type:
       - application/json; charset=utf-8
       transfer-encoding:
@@ -528,13 +419,6 @@
     uri: https://eastus.quantum.azure.com/subscriptions/00000000-0000-0000-0000-000000000000/resourceGroups/myresourcegroup/providers/Microsoft.Quantum/workspaces/myworkspace/jobs/00000000-0000-0000-0000-000000000001?api-version=2022-09-12-preview&test-sequence-id=4
   response:
     body:
-<<<<<<< HEAD
-      string: '{"containerUri": "https://mystorage.blob.core.windows.net/job-00000000-0000-0000-0000-000000000001?sv=PLACEHOLDER&st=2024-08-15T22%3A50%3A52Z&se=2050-01-01T00%3A00%3A00Z&sr=c&sp=rcwl&sig=PLACEHOLDER&st=2024-08-15T22%3A50%3A52Z&se=2050-01-01T00%3A00%3A00Z&sr=b&sp=r&rscd=attachment%3B+filename%3Dqdk-python-test-00000000-0000-0000-0000-000000000001.input.json&sig=PLACEHOLDER&st=2024-08-15T22%3A50%3A52Z&se=2050-01-01T00%3A00%3A00Z&sr=b&sp=r&rscd=attachment%3B+filename%3Dqdk-python-test-00000000-0000-0000-0000-000000000001.output.json&sig=YFukyR53SY3HLIjCZQT2uWDK8Bp7pI8BOmAQs4fsrbs%3D",
-        "beginExecutionTime": null, "cancellationTime": null, "quantumComputingData":
-        {"count": 1}, "errorData": null, "isCancelling": false, "tags": [], "name":
-        "qdk-python-test", "id": "00000000-0000-0000-0000-000000000001", "providerId":
-        "rigetti", "target": "rigetti.sim.qvm", "creationTime": "2024-08-15T22:50:50.9349493+00:00",
-=======
       string: '{"containerUri": "https://mystorage.blob.core.windows.net/job-00000000-0000-0000-0000-000000000001?sv=PLACEHOLDER&st=2000-01-01T00%3A00%3A00Z&se=2050-01-01T00%3A00%3A00Z&sr=c&sp=rcwl&sig=PLACEHOLDER",
         "inputDataUri": "https://mystorage.blob.core.windows.net/job-00000000-0000-0000-0000-000000000001/inputData?sv=PLACEHOLDER&st=2000-01-01T00%3A00%3A00Z&se=2050-01-01T00%3A00%3A00Z&sr=b&sp=r&rscd=attachment%3B+filename%3Dqdk-python-test-00000000-0000-0000-0000-000000000001.input.json&sig=PLACEHOLDER",
         "inputDataFormat": "rigetti.quil.v1", "inputParams": {"skipQuilc": false,
@@ -546,17 +430,12 @@
         {"count": 1}, "errorData": null, "isCancelling": false, "tags": [], "name":
         "qdk-python-test", "id": "00000000-0000-0000-0000-000000000001", "providerId":
         "rigetti", "target": "rigetti.sim.qvm", "creationTime": "2024-08-28T20:44:24.8895868+00:00",
->>>>>>> b43e1017
         "endExecutionTime": null, "costEstimate": null, "itemType": "Job"}'
     headers:
       connection:
       - keep-alive
       content-length:
-<<<<<<< HEAD
-      - '981'
-=======
       - '1500'
->>>>>>> b43e1017
       content-type:
       - application/json; charset=utf-8
       transfer-encoding:
@@ -579,13 +458,6 @@
     uri: https://eastus.quantum.azure.com/subscriptions/00000000-0000-0000-0000-000000000000/resourceGroups/myresourcegroup/providers/Microsoft.Quantum/workspaces/myworkspace/jobs/00000000-0000-0000-0000-000000000001?api-version=2022-09-12-preview&test-sequence-id=5
   response:
     body:
-<<<<<<< HEAD
-      string: '{"containerUri": "https://mystorage.blob.core.windows.net/job-00000000-0000-0000-0000-000000000001?sv=PLACEHOLDER&st=2024-08-15T22%3A50%3A52Z&se=2050-01-01T00%3A00%3A00Z&sr=c&sp=rcwl&sig=PLACEHOLDER&st=2024-08-15T22%3A50%3A52Z&se=2050-01-01T00%3A00%3A00Z&sr=b&sp=r&rscd=attachment%3B+filename%3Dqdk-python-test-00000000-0000-0000-0000-000000000001.input.json&sig=PLACEHOLDER&st=2024-08-15T22%3A50%3A52Z&se=2050-01-01T00%3A00%3A00Z&sr=b&sp=r&rscd=attachment%3B+filename%3Dqdk-python-test-00000000-0000-0000-0000-000000000001.output.json&sig=YFukyR53SY3HLIjCZQT2uWDK8Bp7pI8BOmAQs4fsrbs%3D",
-        "beginExecutionTime": null, "cancellationTime": null, "quantumComputingData":
-        {"count": 1}, "errorData": null, "isCancelling": false, "tags": [], "name":
-        "qdk-python-test", "id": "00000000-0000-0000-0000-000000000001", "providerId":
-        "rigetti", "target": "rigetti.sim.qvm", "creationTime": "2024-08-15T22:50:50.9349493+00:00",
-=======
       string: '{"containerUri": "https://mystorage.blob.core.windows.net/job-00000000-0000-0000-0000-000000000001?sv=PLACEHOLDER&st=2000-01-01T00%3A00%3A00Z&se=2050-01-01T00%3A00%3A00Z&sr=c&sp=rcwl&sig=PLACEHOLDER",
         "inputDataUri": "https://mystorage.blob.core.windows.net/job-00000000-0000-0000-0000-000000000001/inputData?sv=PLACEHOLDER&st=2000-01-01T00%3A00%3A00Z&se=2050-01-01T00%3A00%3A00Z&sr=b&sp=r&rscd=attachment%3B+filename%3Dqdk-python-test-00000000-0000-0000-0000-000000000001.input.json&sig=PLACEHOLDER",
         "inputDataFormat": "rigetti.quil.v1", "inputParams": {"skipQuilc": false,
@@ -597,17 +469,12 @@
         {"count": 1}, "errorData": null, "isCancelling": false, "tags": [], "name":
         "qdk-python-test", "id": "00000000-0000-0000-0000-000000000001", "providerId":
         "rigetti", "target": "rigetti.sim.qvm", "creationTime": "2024-08-28T20:44:24.8895868+00:00",
->>>>>>> b43e1017
         "endExecutionTime": null, "costEstimate": null, "itemType": "Job"}'
     headers:
       connection:
       - keep-alive
       content-length:
-<<<<<<< HEAD
-      - '981'
-=======
       - '1500'
->>>>>>> b43e1017
       content-type:
       - application/json; charset=utf-8
       transfer-encoding:
@@ -630,13 +497,6 @@
     uri: https://eastus.quantum.azure.com/subscriptions/00000000-0000-0000-0000-000000000000/resourceGroups/myresourcegroup/providers/Microsoft.Quantum/workspaces/myworkspace/jobs/00000000-0000-0000-0000-000000000001?api-version=2022-09-12-preview&test-sequence-id=6
   response:
     body:
-<<<<<<< HEAD
-      string: '{"containerUri": "https://mystorage.blob.core.windows.net/job-00000000-0000-0000-0000-000000000001?sv=PLACEHOLDER&st=2024-08-15T22%3A50%3A54Z&se=2050-01-01T00%3A00%3A00Z&sr=c&sp=rcwl&sig=PLACEHOLDER&st=2024-08-15T22%3A50%3A54Z&se=2050-01-01T00%3A00%3A00Z&sr=b&sp=r&rscd=attachment%3B+filename%3Dqdk-python-test-00000000-0000-0000-0000-000000000001.input.json&sig=PLACEHOLDER&st=2024-08-15T22%3A50%3A54Z&se=2050-01-01T00%3A00%3A00Z&sr=b&sp=r&rscd=attachment%3B+filename%3Dqdk-python-test-00000000-0000-0000-0000-000000000001.output.json&sig=HZfotm1sB6G5iTak8tZuiNHMhRGXjfhf9imfEUJcjkw%3D",
-        "beginExecutionTime": null, "cancellationTime": null, "quantumComputingData":
-        {"count": 1}, "errorData": null, "isCancelling": false, "tags": [], "name":
-        "qdk-python-test", "id": "00000000-0000-0000-0000-000000000001", "providerId":
-        "rigetti", "target": "rigetti.sim.qvm", "creationTime": "2024-08-15T22:50:50.9349493+00:00",
-=======
       string: '{"containerUri": "https://mystorage.blob.core.windows.net/job-00000000-0000-0000-0000-000000000001?sv=PLACEHOLDER&st=2000-01-01T00%3A00%3A00Z&se=2050-01-01T00%3A00%3A00Z&sr=c&sp=rcwl&sig=PLACEHOLDER",
         "inputDataUri": "https://mystorage.blob.core.windows.net/job-00000000-0000-0000-0000-000000000001/inputData?sv=PLACEHOLDER&st=2000-01-01T00%3A00%3A00Z&se=2050-01-01T00%3A00%3A00Z&sr=b&sp=r&rscd=attachment%3B+filename%3Dqdk-python-test-00000000-0000-0000-0000-000000000001.input.json&sig=PLACEHOLDER",
         "inputDataFormat": "rigetti.quil.v1", "inputParams": {"skipQuilc": false,
@@ -648,17 +508,12 @@
         null, "quantumComputingData": {"count": 1}, "errorData": null, "isCancelling":
         false, "tags": [], "name": "qdk-python-test", "id": "00000000-0000-0000-0000-000000000001",
         "providerId": "rigetti", "target": "rigetti.sim.qvm", "creationTime": "2024-08-28T20:44:24.8895868+00:00",
->>>>>>> b43e1017
         "endExecutionTime": null, "costEstimate": null, "itemType": "Job"}'
     headers:
       connection:
       - keep-alive
       content-length:
-<<<<<<< HEAD
-      - '981'
-=======
       - '1528'
->>>>>>> b43e1017
       content-type:
       - application/json; charset=utf-8
       transfer-encoding:
@@ -681,14 +536,6 @@
     uri: https://eastus.quantum.azure.com/subscriptions/00000000-0000-0000-0000-000000000000/resourceGroups/myresourcegroup/providers/Microsoft.Quantum/workspaces/myworkspace/jobs/00000000-0000-0000-0000-000000000001?api-version=2022-09-12-preview&test-sequence-id=7
   response:
     body:
-<<<<<<< HEAD
-      string: '{"containerUri": "https://mystorage.blob.core.windows.net/job-00000000-0000-0000-0000-000000000001?sv=PLACEHOLDER&st=2024-08-15T22%3A50%3A55Z&se=2050-01-01T00%3A00%3A00Z&sr=c&sp=rcwl&sig=PLACEHOLDER&st=2024-08-15T22%3A50%3A55Z&se=2050-01-01T00%3A00%3A00Z&sr=b&sp=r&rscd=attachment%3B+filename%3Dqdk-python-test-00000000-0000-0000-0000-000000000001.input.json&sig=PLACEHOLDER&st=2024-08-15T22%3A50%3A55Z&se=2050-01-01T00%3A00%3A00Z&sr=b&sp=r&rscd=attachment%3B+filename%3Dqdk-python-test-00000000-0000-0000-0000-000000000001.output.json&sig=4HffkSQUaxvtffQ6u8HI45I2n9PrI6H2OsWmXnRqens%3D",
-        "beginExecutionTime": "2024-08-15T22:50:53.4736845Z", "cancellationTime":
-        null, "quantumComputingData": {"count": 1}, "errorData": null, "isCancelling":
-        false, "tags": [], "name": "qdk-python-test", "id": "00000000-0000-0000-0000-000000000001",
-        "providerId": "rigetti", "target": "rigetti.sim.qvm", "creationTime": "2024-08-15T22:50:50.9349493+00:00",
-        "endExecutionTime": "2024-08-15T22:50:54.3063897Z", "costEstimate": {"currencyCode":
-=======
       string: '{"containerUri": "https://mystorage.blob.core.windows.net/job-00000000-0000-0000-0000-000000000001?sv=PLACEHOLDER&st=2000-01-01T00%3A00%3A00Z&se=2050-01-01T00%3A00%3A00Z&sr=c&sp=rcwl&sig=PLACEHOLDER",
         "inputDataUri": "https://mystorage.blob.core.windows.net/job-00000000-0000-0000-0000-000000000001/inputData?sv=PLACEHOLDER&st=2000-01-01T00%3A00%3A00Z&se=2050-01-01T00%3A00%3A00Z&sr=b&sp=r&rscd=attachment%3B+filename%3Dqdk-python-test-00000000-0000-0000-0000-000000000001.input.json&sig=PLACEHOLDER",
         "inputDataFormat": "rigetti.quil.v1", "inputParams": {"skipQuilc": false,
@@ -701,7 +548,6 @@
         false, "tags": [], "name": "qdk-python-test", "id": "00000000-0000-0000-0000-000000000001",
         "providerId": "rigetti", "target": "rigetti.sim.qvm", "creationTime": "2024-08-28T20:44:24.8895868+00:00",
         "endExecutionTime": "2024-08-28T20:44:28.0667881Z", "costEstimate": {"currencyCode":
->>>>>>> b43e1017
         "USD", "events": [{"dimensionId": "qpu_time_centiseconds", "dimensionName":
         "QPU Execution Time", "measureUnit": "10ms (rounded up)", "amountBilled":
         0.0, "amountConsumed": 0.0, "unitPrice": 0.0}], "estimatedTotal": 0.0}, "itemType":
@@ -710,11 +556,7 @@
       connection:
       - keep-alive
       content-length:
-<<<<<<< HEAD
-      - '1266'
-=======
       - '1790'
->>>>>>> b43e1017
       content-type:
       - application/json; charset=utf-8
       transfer-encoding:
@@ -737,14 +579,6 @@
     uri: https://eastus.quantum.azure.com/subscriptions/00000000-0000-0000-0000-000000000000/resourceGroups/myresourcegroup/providers/Microsoft.Quantum/workspaces/myworkspace/jobs/00000000-0000-0000-0000-000000000001?api-version=2022-09-12-preview&test-sequence-id=8
   response:
     body:
-<<<<<<< HEAD
-      string: '{"containerUri": "https://mystorage.blob.core.windows.net/job-00000000-0000-0000-0000-000000000001?sv=PLACEHOLDER&st=2024-08-15T22%3A50%3A55Z&se=2050-01-01T00%3A00%3A00Z&sr=c&sp=rcwl&sig=PLACEHOLDER&st=2024-08-15T22%3A50%3A55Z&se=2050-01-01T00%3A00%3A00Z&sr=b&sp=r&rscd=attachment%3B+filename%3Dqdk-python-test-00000000-0000-0000-0000-000000000001.input.json&sig=PLACEHOLDER&st=2024-08-15T22%3A50%3A55Z&se=2050-01-01T00%3A00%3A00Z&sr=b&sp=r&rscd=attachment%3B+filename%3Dqdk-python-test-00000000-0000-0000-0000-000000000001.output.json&sig=4HffkSQUaxvtffQ6u8HI45I2n9PrI6H2OsWmXnRqens%3D",
-        "beginExecutionTime": "2024-08-15T22:50:53.4736845Z", "cancellationTime":
-        null, "quantumComputingData": {"count": 1}, "errorData": null, "isCancelling":
-        false, "tags": [], "name": "qdk-python-test", "id": "00000000-0000-0000-0000-000000000001",
-        "providerId": "rigetti", "target": "rigetti.sim.qvm", "creationTime": "2024-08-15T22:50:50.9349493+00:00",
-        "endExecutionTime": "2024-08-15T22:50:54.3063897Z", "costEstimate": {"currencyCode":
-=======
       string: '{"containerUri": "https://mystorage.blob.core.windows.net/job-00000000-0000-0000-0000-000000000001?sv=PLACEHOLDER&st=2000-01-01T00%3A00%3A00Z&se=2050-01-01T00%3A00%3A00Z&sr=c&sp=rcwl&sig=PLACEHOLDER",
         "inputDataUri": "https://mystorage.blob.core.windows.net/job-00000000-0000-0000-0000-000000000001/inputData?sv=PLACEHOLDER&st=2000-01-01T00%3A00%3A00Z&se=2050-01-01T00%3A00%3A00Z&sr=b&sp=r&rscd=attachment%3B+filename%3Dqdk-python-test-00000000-0000-0000-0000-000000000001.input.json&sig=PLACEHOLDER",
         "inputDataFormat": "rigetti.quil.v1", "inputParams": {"skipQuilc": false,
@@ -757,7 +591,6 @@
         false, "tags": [], "name": "qdk-python-test", "id": "00000000-0000-0000-0000-000000000001",
         "providerId": "rigetti", "target": "rigetti.sim.qvm", "creationTime": "2024-08-28T20:44:24.8895868+00:00",
         "endExecutionTime": "2024-08-28T20:44:28.0667881Z", "costEstimate": {"currencyCode":
->>>>>>> b43e1017
         "USD", "events": [{"dimensionId": "qpu_time_centiseconds", "dimensionName":
         "QPU Execution Time", "measureUnit": "10ms (rounded up)", "amountBilled":
         0.0, "amountConsumed": 0.0, "unitPrice": 0.0}], "estimatedTotal": 0.0}, "itemType":
@@ -766,11 +599,7 @@
       connection:
       - keep-alive
       content-length:
-<<<<<<< HEAD
-      - '1266'
-=======
       - '1790'
->>>>>>> b43e1017
       content-type:
       - application/json; charset=utf-8
       transfer-encoding:
@@ -793,14 +622,6 @@
     uri: https://eastus.quantum.azure.com/subscriptions/00000000-0000-0000-0000-000000000000/resourceGroups/myresourcegroup/providers/Microsoft.Quantum/workspaces/myworkspace/jobs/00000000-0000-0000-0000-000000000001?api-version=2022-09-12-preview&test-sequence-id=9
   response:
     body:
-<<<<<<< HEAD
-      string: '{"containerUri": "https://mystorage.blob.core.windows.net/job-00000000-0000-0000-0000-000000000001?sv=PLACEHOLDER&st=2024-08-15T22%3A50%3A55Z&se=2050-01-01T00%3A00%3A00Z&sr=c&sp=rcwl&sig=PLACEHOLDER&st=2024-08-15T22%3A50%3A55Z&se=2050-01-01T00%3A00%3A00Z&sr=b&sp=r&rscd=attachment%3B+filename%3Dqdk-python-test-00000000-0000-0000-0000-000000000001.input.json&sig=PLACEHOLDER&st=2024-08-15T22%3A50%3A55Z&se=2050-01-01T00%3A00%3A00Z&sr=b&sp=r&rscd=attachment%3B+filename%3Dqdk-python-test-00000000-0000-0000-0000-000000000001.output.json&sig=4HffkSQUaxvtffQ6u8HI45I2n9PrI6H2OsWmXnRqens%3D",
-        "beginExecutionTime": "2024-08-15T22:50:53.4736845Z", "cancellationTime":
-        null, "quantumComputingData": {"count": 1}, "errorData": null, "isCancelling":
-        false, "tags": [], "name": "qdk-python-test", "id": "00000000-0000-0000-0000-000000000001",
-        "providerId": "rigetti", "target": "rigetti.sim.qvm", "creationTime": "2024-08-15T22:50:50.9349493+00:00",
-        "endExecutionTime": "2024-08-15T22:50:54.3063897Z", "costEstimate": {"currencyCode":
-=======
       string: '{"containerUri": "https://mystorage.blob.core.windows.net/job-00000000-0000-0000-0000-000000000001?sv=PLACEHOLDER&st=2000-01-01T00%3A00%3A00Z&se=2050-01-01T00%3A00%3A00Z&sr=c&sp=rcwl&sig=PLACEHOLDER",
         "inputDataUri": "https://mystorage.blob.core.windows.net/job-00000000-0000-0000-0000-000000000001/inputData?sv=PLACEHOLDER&st=2000-01-01T00%3A00%3A00Z&se=2050-01-01T00%3A00%3A00Z&sr=b&sp=r&rscd=attachment%3B+filename%3Dqdk-python-test-00000000-0000-0000-0000-000000000001.input.json&sig=PLACEHOLDER",
         "inputDataFormat": "rigetti.quil.v1", "inputParams": {"skipQuilc": false,
@@ -813,7 +634,6 @@
         false, "tags": [], "name": "qdk-python-test", "id": "00000000-0000-0000-0000-000000000001",
         "providerId": "rigetti", "target": "rigetti.sim.qvm", "creationTime": "2024-08-28T20:44:24.8895868+00:00",
         "endExecutionTime": "2024-08-28T20:44:28.0667881Z", "costEstimate": {"currencyCode":
->>>>>>> b43e1017
         "USD", "events": [{"dimensionId": "qpu_time_centiseconds", "dimensionName":
         "QPU Execution Time", "measureUnit": "10ms (rounded up)", "amountBilled":
         0.0, "amountConsumed": 0.0, "unitPrice": 0.0}], "estimatedTotal": 0.0}, "itemType":
@@ -822,11 +642,7 @@
       connection:
       - keep-alive
       content-length:
-<<<<<<< HEAD
-      - '1266'
-=======
       - '1790'
->>>>>>> b43e1017
       content-type:
       - application/json; charset=utf-8
       transfer-encoding:
@@ -846,21 +662,13 @@
       User-Agent:
       - azsdk-python-storage-blob/12.20.0 Python/3.9.19 (Windows-10-10.0.22631-SP0)
       x-ms-date:
-<<<<<<< HEAD
-      - Thu, 15 Aug 2024 22:50:55 GMT
-=======
       - Wed, 28 Aug 2024 20:44:28 GMT
->>>>>>> b43e1017
       x-ms-range:
       - bytes=0-33554431
       x-ms-version:
       - '2024-05-04'
     method: GET
-<<<<<<< HEAD
-    uri: https://mystorage.blob.core.windows.net/job-00000000-0000-0000-0000-000000000001/rawOutputData?sv=PLACEHOLDER&st=2024-08-15T22%3A50%3A55Z&se=2050-01-01T00%3A00%3A00Z&sr=b&sp=r&rscd=attachment%3B%20filename%3Dqdk-python-test-00000000-0000-0000-0000-000000000001.output.json&sig=4HffkSQUaxvtffQ6u8HI45I2n9PrI6H2OsWmXnRqens%3D
-=======
     uri: https://mystorage.blob.core.windows.net/job-00000000-0000-0000-0000-000000000001/rawOutputData?sv=PLACEHOLDER&st=2000-01-01T00%3A00%3A00Z&se=2050-01-01T00%3A00%3A00Z&sr=b&sp=r&rscd=attachment%3B%20filename%3Dqdk-python-test-00000000-0000-0000-0000-000000000001.output.json&sig=PLACEHOLDER
->>>>>>> b43e1017
   response:
     body:
       string: '{"ro": [[0], [0], [0], [0], [0], [1], [1], [1], [1], [1], [0], [0],
@@ -879,11 +687,7 @@
       x-ms-blob-type:
       - BlockBlob
       x-ms-creation-time:
-<<<<<<< HEAD
-      - Thu, 15 Aug 2024 22:50:51 GMT
-=======
       - Wed, 28 Aug 2024 20:44:25 GMT
->>>>>>> b43e1017
       x-ms-lease-state:
       - available
       x-ms-lease-status:

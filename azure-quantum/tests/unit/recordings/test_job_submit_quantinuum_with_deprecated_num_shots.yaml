--- conflicted
+++ resolved
@@ -26,18 +26,8 @@
     uri: https://login.microsoftonline.com/00000000-0000-0000-0000-000000000000/oauth2/v2.0/token
   response:
     body:
-<<<<<<< HEAD
-      string: '{"error": "invalid_client", "error_description": "AADSTS7000215: Invalid
-        client secret provided. Ensure the secret being sent in the request is the
-        client secret value, not the client secret ID, for a secret added to app ''00000000-0000-0000-0000-000000000000''.
-        Trace ID: dd370810-254a-488b-8751-0320210b9a00 Correlation ID: 66bd640a-022d-4cb3-9b24-955ad47bd4af
-        Timestamp: 2024-04-30 14:19:32Z", "error_codes": [7000215], "timestamp": "2024-04-30
-        14:19:32Z", "trace_id": "dd370810-254a-488b-8751-0320210b9a00", "correlation_id":
-        "66bd640a-022d-4cb3-9b24-955ad47bd4af", "error_uri": "https://login.microsoftonline.com/error?code=7000215"}'
-=======
       string: '{"token_type": "Bearer", "expires_in": 1746122428, "ext_expires_in":
         1746122428, "refresh_in": 31536000, "access_token": "PLACEHOLDER"}'
->>>>>>> 45329fda
     headers:
       content-length:
       - '636'
@@ -65,18 +55,6 @@
         "targets": [{"id": "microsoft.dft", "currentAvailability": "Available", "averageQueueTime":
         0, "statusPage": null}]}, {"id": "ionq", "currentAvailability": "Degraded",
         "targets": [{"id": "ionq.qpu", "currentAvailability": "Available", "averageQueueTime":
-<<<<<<< HEAD
-        384683, "statusPage": "https://status.ionq.co"}, {"id": "ionq.qpu.aria-1",
-        "currentAvailability": "Unavailable", "averageQueueTime": 748754, "statusPage":
-        "https://status.ionq.co"}, {"id": "ionq.qpu.aria-2", "currentAvailability":
-        "Unavailable", "averageQueueTime": 0, "statusPage": "https://status.ionq.co"},
-        {"id": "ionq.simulator", "currentAvailability": "Available", "averageQueueTime":
-        1, "statusPage": "https://status.ionq.co"}]}, {"id": "microsoft-qc", "currentAvailability":
-        "Available", "targets": [{"id": "microsoft.estimator", "currentAvailability":
-        "Available", "averageQueueTime": 0, "statusPage": null}]}, {"id": "pasqal",
-        "currentAvailability": "Available", "targets": [{"id": "pasqal.sim.emu-tn",
-        "currentAvailability": "Available", "averageQueueTime": 278, "statusPage":
-=======
         500791, "statusPage": "https://status.ionq.co"}, {"id": "ionq.qpu.aria-1",
         "currentAvailability": "Unavailable", "averageQueueTime": 737766, "statusPage":
         "https://status.ionq.co"}, {"id": "ionq.qpu.aria-2", "currentAvailability":
@@ -87,7 +65,6 @@
         "Available", "averageQueueTime": 0, "statusPage": null}]}, {"id": "pasqal",
         "currentAvailability": "Degraded", "targets": [{"id": "pasqal.sim.emu-tn",
         "currentAvailability": "Available", "averageQueueTime": 256, "statusPage":
->>>>>>> 45329fda
         "https://pasqal.com"}, {"id": "pasqal.qpu.fresnel", "currentAvailability":
         "Available", "averageQueueTime": 0, "statusPage": "https://pasqal.com"}]},
         {"id": "rigetti", "currentAvailability": "Degraded", "targets": [{"id": "rigetti.sim.qvm",
@@ -99,26 +76,6 @@
         "qci.machine1", "currentAvailability": "Available", "averageQueueTime": 1,
         "statusPage": "https://quantumcircuits.com"}, {"id": "qci.simulator.noisy",
         "currentAvailability": "Available", "averageQueueTime": 0, "statusPage": "https://quantumcircuits.com"}]},
-<<<<<<< HEAD
-        {"id": "quantinuum", "currentAvailability": "Degraded", "targets": [{"id":
-        "quantinuum.qpu.h1-1", "currentAvailability": "Available", "averageQueueTime":
-        591220, "statusPage": "https://www.quantinuum.com/hardware/h1"}, {"id": "quantinuum.sim.h1-1sc",
-        "currentAvailability": "Available", "averageQueueTime": 2, "statusPage": "https://www.quantinuum.com/hardware/h1"},
-        {"id": "quantinuum.sim.h1-1e", "currentAvailability": "Available", "averageQueueTime":
-        4, "statusPage": "https://www.quantinuum.com/hardware/h1"}, {"id": "quantinuum.qpu.h2-1",
-        "currentAvailability": "Degraded", "averageQueueTime": 0, "statusPage": "https://www.quantinuum.com/hardware/h2"},
-        {"id": "quantinuum.sim.h2-1sc", "currentAvailability": "Available", "averageQueueTime":
-        0, "statusPage": "https://www.quantinuum.com/hardware/h2"}, {"id": "quantinuum.sim.h2-1e",
-        "currentAvailability": "Available", "averageQueueTime": 469, "statusPage":
-        "https://www.quantinuum.com/hardware/h2"}, {"id": "quantinuum.sim.h1-1sc-preview",
-        "currentAvailability": "Available", "averageQueueTime": 2, "statusPage": "https://www.quantinuum.com/hardware/h1"},
-        {"id": "quantinuum.sim.h1-1e-preview", "currentAvailability": "Available",
-        "averageQueueTime": 4, "statusPage": "https://www.quantinuum.com/hardware/h1"},
-        {"id": "quantinuum.sim.h1-2e-preview", "currentAvailability": "Available",
-        "averageQueueTime": 15089, "statusPage": "https://www.quantinuum.com/hardware/h1"},
-        {"id": "quantinuum.qpu.h1-1-preview", "currentAvailability": "Available",
-        "averageQueueTime": 591220, "statusPage": "https://www.quantinuum.com/hardware/h1"}]},
-=======
         {"id": "quantinuum", "currentAvailability": "Available", "targets": [{"id":
         "quantinuum.qpu.h1-1", "currentAvailability": "Available", "averageQueueTime":
         25425, "statusPage": "https://www.quantinuum.com/hardware/h1"}, {"id": "quantinuum.sim.h1-1sc",
@@ -137,7 +94,6 @@
         "averageQueueTime": 27901, "statusPage": "https://www.quantinuum.com/hardware/h1"},
         {"id": "quantinuum.qpu.h1-1-preview", "currentAvailability": "Available",
         "averageQueueTime": 25425, "statusPage": "https://www.quantinuum.com/hardware/h1"}]},
->>>>>>> 45329fda
         {"id": "Microsoft.Test", "currentAvailability": "Available", "targets": [{"id":
         "echo-rigetti", "currentAvailability": "Available", "averageQueueTime": 1,
         "statusPage": ""}, {"id": "echo-quantinuum", "currentAvailability": "Available",
@@ -191,18 +147,8 @@
     uri: https://login.microsoftonline.com/00000000-0000-0000-0000-000000000000/oauth2/v2.0/token
   response:
     body:
-<<<<<<< HEAD
-      string: '{"error": "invalid_client", "error_description": "AADSTS7000215: Invalid
-        client secret provided. Ensure the secret being sent in the request is the
-        client secret value, not the client secret ID, for a secret added to app ''00000000-0000-0000-0000-000000000000''.
-        Trace ID: 2276d51e-1426-4f3a-bd57-21de3c4a7400 Correlation ID: af2df35a-2ee8-4d76-b631-e56bf365c616
-        Timestamp: 2024-04-30 14:19:36Z", "error_codes": [7000215], "timestamp": "2024-04-30
-        14:19:36Z", "trace_id": "2276d51e-1426-4f3a-bd57-21de3c4a7400", "correlation_id":
-        "af2df35a-2ee8-4d76-b631-e56bf365c616", "error_uri": "https://login.microsoftonline.com/error?code=7000215"}'
-=======
       string: '{"token_type": "Bearer", "expires_in": 1746122431, "ext_expires_in":
         1746122431, "refresh_in": 31536000, "access_token": "PLACEHOLDER"}'
->>>>>>> 45329fda
     headers:
       content-length:
       - '636'
@@ -255,11 +201,7 @@
       User-Agent:
       - azsdk-python-storage-blob/12.19.1 Python/3.9.19 (Windows-10-10.0.22631-SP0)
       x-ms-date:
-<<<<<<< HEAD
-      - Tue, 30 Apr 2024 14:19:39 GMT
-=======
       - Wed, 01 May 2024 18:00:32 GMT
->>>>>>> 45329fda
       x-ms-version:
       - '2023-11-03'
     method: GET
@@ -267,11 +209,7 @@
   response:
     body:
       string: "\uFEFF<?xml version=\"1.0\" encoding=\"utf-8\"?><Error><Code>ContainerNotFound</Code><Message>The
-<<<<<<< HEAD
-        specified container does not exist.\nRequestId:0cd23d48-801e-0002-0809-9b9278000000\nTime:2024-04-30T14:19:40.9177186Z</Message></Error>"
-=======
         specified container does not exist.\nRequestId:b3b56601-b01e-0036-71f1-9ba1b0000000\nTime:2024-05-01T18:00:34.6166321Z</Message></Error>"
->>>>>>> 45329fda
     headers:
       content-length:
       - '223'
@@ -296,11 +234,7 @@
       User-Agent:
       - azsdk-python-storage-blob/12.19.1 Python/3.9.19 (Windows-10-10.0.22631-SP0)
       x-ms-date:
-<<<<<<< HEAD
-      - Tue, 30 Apr 2024 14:19:40 GMT
-=======
       - Wed, 01 May 2024 18:00:33 GMT
->>>>>>> 45329fda
       x-ms-version:
       - '2023-11-03'
     method: PUT
@@ -328,11 +262,7 @@
       User-Agent:
       - azsdk-python-storage-blob/12.19.1 Python/3.9.19 (Windows-10-10.0.22631-SP0)
       x-ms-date:
-<<<<<<< HEAD
-      - Tue, 30 Apr 2024 14:19:40 GMT
-=======
       - Wed, 01 May 2024 18:00:33 GMT
->>>>>>> 45329fda
       x-ms-version:
       - '2023-11-03'
     method: GET
@@ -375,11 +305,7 @@
       x-ms-blob-type:
       - BlockBlob
       x-ms-date:
-<<<<<<< HEAD
-      - Tue, 30 Apr 2024 14:19:41 GMT
-=======
       - Wed, 01 May 2024 18:00:35 GMT
->>>>>>> 45329fda
       x-ms-version:
       - '2023-11-03'
     method: PUT
@@ -427,11 +353,7 @@
         "beginExecutionTime": null, "cancellationTime": null, "quantumComputingData":
         null, "errorData": null, "isCancelling": false, "tags": [], "name": "quantinuum-job",
         "id": "00000000-0000-0000-0000-000000000001", "providerId": "quantinuum",
-<<<<<<< HEAD
-        "target": "quantinuum.sim.h1-1e", "creationTime": "2024-04-30T14:19:42.4148878+00:00",
-=======
         "target": "quantinuum.sim.h1-1e", "creationTime": "2024-05-01T18:00:36.788334+00:00",
->>>>>>> 45329fda
         "endExecutionTime": null, "costEstimate": null, "itemType": "Job"}'
     headers:
       connection:
@@ -468,21 +390,13 @@
         "beginExecutionTime": null, "cancellationTime": null, "quantumComputingData":
         {"count": 1}, "errorData": null, "isCancelling": false, "tags": [], "name":
         "quantinuum-job", "id": "00000000-0000-0000-0000-000000000001", "providerId":
-<<<<<<< HEAD
-        "quantinuum", "target": "quantinuum.sim.h1-1e", "creationTime": "2024-04-30T14:19:42.4148878+00:00",
-=======
         "quantinuum", "target": "quantinuum.sim.h1-1e", "creationTime": "2024-05-01T18:00:36.788334+00:00",
->>>>>>> 45329fda
         "endExecutionTime": null, "costEstimate": null, "itemType": "Job"}'
     headers:
       connection:
       - keep-alive
       content-length:
-<<<<<<< HEAD
-      - '1339'
-=======
       - '1338'
->>>>>>> 45329fda
       content-type:
       - application/json; charset=utf-8
       transfer-encoding:
@@ -513,11 +427,7 @@
         "beginExecutionTime": null, "cancellationTime": null, "quantumComputingData":
         {"count": 1}, "errorData": null, "isCancelling": false, "tags": [], "name":
         "quantinuum-job", "id": "00000000-0000-0000-0000-000000000001", "providerId":
-<<<<<<< HEAD
-        "quantinuum", "target": "quantinuum.sim.h1-1e", "creationTime": "2024-04-30T14:19:42.4148878+00:00",
-=======
         "quantinuum", "target": "quantinuum.sim.h1-1e", "creationTime": "2024-05-01T18:00:36.788334+00:00",
->>>>>>> 45329fda
         "endExecutionTime": null, "costEstimate": null, "itemType": "Job"}'
     headers:
       connection:
@@ -554,11 +464,7 @@
         "beginExecutionTime": null, "cancellationTime": null, "quantumComputingData":
         {"count": 1}, "errorData": null, "isCancelling": false, "tags": [], "name":
         "quantinuum-job", "id": "00000000-0000-0000-0000-000000000001", "providerId":
-<<<<<<< HEAD
-        "quantinuum", "target": "quantinuum.sim.h1-1e", "creationTime": "2024-04-30T14:19:42.4148878+00:00",
-=======
         "quantinuum", "target": "quantinuum.sim.h1-1e", "creationTime": "2024-05-01T18:00:36.788334+00:00",
->>>>>>> 45329fda
         "endExecutionTime": null, "costEstimate": null, "itemType": "Job"}'
     headers:
       connection:
@@ -595,11 +501,7 @@
         "beginExecutionTime": null, "cancellationTime": null, "quantumComputingData":
         {"count": 1}, "errorData": null, "isCancelling": false, "tags": [], "name":
         "quantinuum-job", "id": "00000000-0000-0000-0000-000000000001", "providerId":
-<<<<<<< HEAD
-        "quantinuum", "target": "quantinuum.sim.h1-1e", "creationTime": "2024-04-30T14:19:42.4148878+00:00",
-=======
         "quantinuum", "target": "quantinuum.sim.h1-1e", "creationTime": "2024-05-01T18:00:36.788334+00:00",
->>>>>>> 45329fda
         "endExecutionTime": null, "costEstimate": null, "itemType": "Job"}'
     headers:
       connection:
@@ -636,11 +538,7 @@
         "beginExecutionTime": null, "cancellationTime": null, "quantumComputingData":
         {"count": 1}, "errorData": null, "isCancelling": false, "tags": [], "name":
         "quantinuum-job", "id": "00000000-0000-0000-0000-000000000001", "providerId":
-<<<<<<< HEAD
-        "quantinuum", "target": "quantinuum.sim.h1-1e", "creationTime": "2024-04-30T14:19:42.4148878+00:00",
-=======
         "quantinuum", "target": "quantinuum.sim.h1-1e", "creationTime": "2024-05-01T18:00:36.788334+00:00",
->>>>>>> 45329fda
         "endExecutionTime": null, "costEstimate": null, "itemType": "Job"}'
     headers:
       connection:
@@ -677,11 +575,7 @@
         "beginExecutionTime": null, "cancellationTime": null, "quantumComputingData":
         {"count": 1}, "errorData": null, "isCancelling": false, "tags": [], "name":
         "quantinuum-job", "id": "00000000-0000-0000-0000-000000000001", "providerId":
-<<<<<<< HEAD
-        "quantinuum", "target": "quantinuum.sim.h1-1e", "creationTime": "2024-04-30T14:19:42.4148878+00:00",
-=======
         "quantinuum", "target": "quantinuum.sim.h1-1e", "creationTime": "2024-05-01T18:00:36.788334+00:00",
->>>>>>> 45329fda
         "endExecutionTime": null, "costEstimate": null, "itemType": "Job"}'
     headers:
       connection:
@@ -718,11 +612,7 @@
         "beginExecutionTime": null, "cancellationTime": null, "quantumComputingData":
         {"count": 1}, "errorData": null, "isCancelling": false, "tags": [], "name":
         "quantinuum-job", "id": "00000000-0000-0000-0000-000000000001", "providerId":
-<<<<<<< HEAD
-        "quantinuum", "target": "quantinuum.sim.h1-1e", "creationTime": "2024-04-30T14:19:42.4148878+00:00",
-=======
         "quantinuum", "target": "quantinuum.sim.h1-1e", "creationTime": "2024-05-01T18:00:36.788334+00:00",
->>>>>>> 45329fda
         "endExecutionTime": null, "costEstimate": null, "itemType": "Job"}'
     headers:
       connection:
@@ -759,11 +649,7 @@
         "beginExecutionTime": null, "cancellationTime": null, "quantumComputingData":
         {"count": 1}, "errorData": null, "isCancelling": false, "tags": [], "name":
         "quantinuum-job", "id": "00000000-0000-0000-0000-000000000001", "providerId":
-<<<<<<< HEAD
-        "quantinuum", "target": "quantinuum.sim.h1-1e", "creationTime": "2024-04-30T14:19:42.4148878+00:00",
-=======
         "quantinuum", "target": "quantinuum.sim.h1-1e", "creationTime": "2024-05-01T18:00:36.788334+00:00",
->>>>>>> 45329fda
         "endExecutionTime": null, "costEstimate": null, "itemType": "Job"}'
     headers:
       connection:
@@ -797,19 +683,11 @@
         "inputDataFormat": "honeywell.openqasm.v1", "inputParams": {"count": 100},
         "metadata": null, "sessionId": null, "status": "Succeeded", "jobType": "QuantumComputing",
         "outputDataFormat": "honeywell.quantum-results.v1", "outputDataUri": "https://mystorage.blob.core.windows.net/job-00000000-0000-0000-0000-000000000001/rawOutputData?sv=PLACEHOLDER&sr=b&sig=PLACEHOLDER&se=2050-01-01T00%3A00%3A00Z&sp=r&rscd=attachment%3B%20filename%3Dquantinuum-job-00000000-0000-0000-0000-000000000001.output.json",
-<<<<<<< HEAD
-        "beginExecutionTime": "2024-04-30T14:19:50.913029+00:00", "cancellationTime":
-        null, "quantumComputingData": {"count": 1}, "errorData": null, "isCancelling":
-        false, "tags": [], "name": "quantinuum-job", "id": "00000000-0000-0000-0000-000000000001",
-        "providerId": "quantinuum", "target": "quantinuum.sim.h1-1e", "creationTime":
-        "2024-04-30T14:19:42.4148878+00:00", "endExecutionTime": "2024-04-30T14:19:52.160782+00:00",
-=======
         "beginExecutionTime": "2024-05-01T18:00:45.220109+00:00", "cancellationTime":
         null, "quantumComputingData": {"count": 1}, "errorData": null, "isCancelling":
         false, "tags": [], "name": "quantinuum-job", "id": "00000000-0000-0000-0000-000000000001",
         "providerId": "quantinuum", "target": "quantinuum.sim.h1-1e", "creationTime":
         "2024-05-01T18:00:36.788334+00:00", "endExecutionTime": "2024-05-01T18:00:46.681441+00:00",
->>>>>>> 45329fda
         "costEstimate": {"currencyCode": "USD", "events": [{"dimensionId": "ehqc",
         "dimensionName": "EHQC", "measureUnit": "hqc", "amountBilled": 6.2, "amountConsumed":
         6.2, "unitPrice": 0.0}], "estimatedTotal": 0.0}, "itemType": "Job"}'
@@ -845,19 +723,11 @@
         "inputDataFormat": "honeywell.openqasm.v1", "inputParams": {"count": 100},
         "metadata": null, "sessionId": null, "status": "Succeeded", "jobType": "QuantumComputing",
         "outputDataFormat": "honeywell.quantum-results.v1", "outputDataUri": "https://mystorage.blob.core.windows.net/job-00000000-0000-0000-0000-000000000001/rawOutputData?sv=PLACEHOLDER&sr=b&sig=PLACEHOLDER&se=2050-01-01T00%3A00%3A00Z&sp=r&rscd=attachment%3B%20filename%3Dquantinuum-job-00000000-0000-0000-0000-000000000001.output.json",
-<<<<<<< HEAD
-        "beginExecutionTime": "2024-04-30T14:19:50.913029+00:00", "cancellationTime":
-        null, "quantumComputingData": {"count": 1}, "errorData": null, "isCancelling":
-        false, "tags": [], "name": "quantinuum-job", "id": "00000000-0000-0000-0000-000000000001",
-        "providerId": "quantinuum", "target": "quantinuum.sim.h1-1e", "creationTime":
-        "2024-04-30T14:19:42.4148878+00:00", "endExecutionTime": "2024-04-30T14:19:52.160782+00:00",
-=======
         "beginExecutionTime": "2024-05-01T18:00:45.220109+00:00", "cancellationTime":
         null, "quantumComputingData": {"count": 1}, "errorData": null, "isCancelling":
         false, "tags": [], "name": "quantinuum-job", "id": "00000000-0000-0000-0000-000000000001",
         "providerId": "quantinuum", "target": "quantinuum.sim.h1-1e", "creationTime":
         "2024-05-01T18:00:36.788334+00:00", "endExecutionTime": "2024-05-01T18:00:46.681441+00:00",
->>>>>>> 45329fda
         "costEstimate": {"currencyCode": "USD", "events": [{"dimensionId": "ehqc",
         "dimensionName": "EHQC", "measureUnit": "hqc", "amountBilled": 6.2, "amountConsumed":
         6.2, "unitPrice": 0.0}], "estimatedTotal": 0.0}, "itemType": "Job"}'
@@ -885,11 +755,7 @@
       User-Agent:
       - azsdk-python-storage-blob/12.19.1 Python/3.9.19 (Windows-10-10.0.22631-SP0)
       x-ms-date:
-<<<<<<< HEAD
-      - Tue, 30 Apr 2024 14:19:54 GMT
-=======
       - Wed, 01 May 2024 18:00:48 GMT
->>>>>>> 45329fda
       x-ms-range:
       - bytes=0-33554431
       x-ms-version:
@@ -898,25 +764,6 @@
     uri: https://mystorage.blob.core.windows.net/job-00000000-0000-0000-0000-000000000001/rawOutputData?sv=PLACEHOLDER&sr=b&sig=PLACEHOLDER&se=2050-01-01T00%3A00%3A00Z&sp=r&rscd=attachment%3B%20filename%3Dquantinuum-job-00000000-0000-0000-0000-000000000001.output.json
   response:
     body:
-<<<<<<< HEAD
-      string: '{"c0": ["1", "1", "0", "1", "0", "0", "0", "0", "1", "0", "1", "0",
-        "1", "0", "0", "1", "1", "1", "0", "0", "0", "0", "1", "0", "1", "1", "0",
-        "1", "0", "1", "0", "0", "0", "1", "0", "1", "0", "0", "0", "1", "0", "0",
-        "0", "1", "1", "0", "1", "1", "1", "1", "0", "1", "0", "0", "1", "1", "0",
-        "1", "0", "1", "0", "0", "1", "0", "1", "0", "0", "0", "1", "0", "1", "0",
-        "1", "1", "0", "1", "1", "1", "1", "0", "1", "0", "1", "1", "0", "0", "1",
-        "0", "0", "1", "0", "0", "0", "1", "0", "1", "0", "0", "1", "0"], "c1": ["0",
-        "0", "1", "1", "0", "0", "0", "1", "1", "0", "1", "0", "0", "1", "0", "0",
-        "0", "0", "0", "0", "1", "0", "1", "0", "0", "0", "1", "0", "1", "0", "1",
-        "0", "0", "1", "1", "0", "0", "1", "0", "1", "0", "1", "1", "1", "0", "1",
-        "0", "0", "0", "1", "0", "0", "1", "1", "1", "1", "0", "0", "1", "1", "1",
-        "0", "0", "1", "0", "1", "0", "1", "1", "0", "0", "0", "1", "1", "1", "1",
-        "0", "0", "0", "0", "0", "1", "0", "1", "0", "1", "0", "1", "1", "1", "0",
-        "0", "0", "1", "0", "1", "1", "1", "1", "1"], "c2": ["1", "1", "1", "1", "1",
-        "1", "1", "1", "1", "1", "1", "1", "1", "1", "1", "1", "1", "1", "1", "1",
-        "1", "1", "1", "1", "1", "1", "1", "1", "1", "1", "1", "1", "1", "1", "1",
-        "1", "1", "1", "1", "1", "1", "1", "1", "1", "1", "1", "1", "1", "1", "1",
-=======
       string: '{"c0": ["1", "0", "0", "1", "0", "0", "0", "1", "0", "0", "1", "1",
         "1", "1", "1", "1", "1", "1", "0", "0", "1", "0", "0", "0", "0", "1", "1",
         "1", "0", "1", "0", "1", "0", "0", "1", "0", "1", "1", "0", "0", "1", "1",
@@ -931,7 +778,6 @@
         "1", "1", "1", "0", "0", "1", "0", "1", "1", "0", "0", "0", "1", "0", "1",
         "1", "0", "0", "0", "0", "0", "1", "0", "0", "0", "0", "1", "0", "1", "0",
         "1", "1", "1", "1", "0", "1", "0", "1", "1"], "c2": ["1", "1", "1", "0", "1",
->>>>>>> 45329fda
         "1", "1", "1", "1", "1", "1", "1", "1", "1", "1", "1", "1", "1", "1", "1",
         "1", "1", "1", "1", "1", "1", "1", "1", "1", "1", "1", "1", "1", "1", "1",
         "1", "1", "1", "1", "1", "1", "1", "1", "1", "1", "0", "1", "1", "1", "1",
@@ -949,19 +795,11 @@
       content-type:
       - application/octet-stream
       x-ms-blob-content-md5:
-<<<<<<< HEAD
-      - JLUqq1Z4QAGu6tgXBI+uTw==
-      x-ms-blob-type:
-      - BlockBlob
-      x-ms-creation-time:
-      - Tue, 30 Apr 2024 14:19:42 GMT
-=======
       - cQM/QELDtgGokLPNjOSL5A==
       x-ms-blob-type:
       - BlockBlob
       x-ms-creation-time:
       - Wed, 01 May 2024 18:00:37 GMT
->>>>>>> 45329fda
       x-ms-lease-state:
       - available
       x-ms-lease-status:

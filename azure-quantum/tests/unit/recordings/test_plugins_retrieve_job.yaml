--- conflicted
+++ resolved
@@ -13,13 +13,13 @@
       Content-Type:
       - application/x-www-form-urlencoded
       User-Agent:
-      - azsdk-python-identity/1.7.1 Python/3.7.12 (Darwin-21.3.0-x86_64-i386-64bit)
+      - azsdk-python-identity/1.7.1 Python/3.7.12 (Windows-10-10.0.19041-SP0)
       x-client-cpu:
       - x64
       x-client-current-telemetry:
       - 4|730,0|
       x-client-os:
-      - darwin
+      - win32
       x-client-sku:
       - MSAL.Python
       x-client-ver:
@@ -48,7 +48,7 @@
       Connection:
       - keep-alive
       User-Agent:
-      - testapp-azure-quantum-qiskit azsdk-python-quantum/0.0.0.1 Python/3.7.12 (Darwin-21.3.0-x86_64-i386-64bit)
+      - testapp-azure-quantum-qiskit azsdk-python-quantum/0.0.0.1 Python/3.7.12 (Windows-10-10.0.19041-SP0)
     method: GET
     uri: https://eastus.quantum.azure.com/v1.0/subscriptions/00000000-0000-0000-0000-000000000000/resourceGroups/myresourcegroup/providers/Microsoft.Quantum/workspaces/myworkspace/providerStatus
   response:
@@ -78,19 +78,11 @@
         "honeywell.hqs-lt-s1-apival", "currentAvailability": "Available", "averageQueueTime":
         0, "statusPage": "https://www.honeywell.com/en-us/company/quantum"}, {"id":
         "honeywell.hqs-lt-s2", "currentAvailability": "Degraded", "averageQueueTime":
-<<<<<<< HEAD
-        248646, "statusPage": "https://www.honeywell.com/en-us/company/quantum"},
-        {"id": "honeywell.hqs-lt-s2-apival", "currentAvailability": "Available", "averageQueueTime":
-        0, "statusPage": "https://www.honeywell.com/en-us/company/quantum"}, {"id":
-        "honeywell.hqs-lt-s1-sim", "currentAvailability": "Available", "averageQueueTime":
-        6, "statusPage": "https://www.honeywell.com/en-us/company/quantum"}, {"id":
-=======
-        31272, "statusPage": "https://www.honeywell.com/en-us/company/quantum"}, {"id":
+        88246, "statusPage": "https://www.honeywell.com/en-us/company/quantum"}, {"id":
         "honeywell.hqs-lt-s2-apival", "currentAvailability": "Available", "averageQueueTime":
         0, "statusPage": "https://www.honeywell.com/en-us/company/quantum"}, {"id":
         "honeywell.hqs-lt-s1-sim", "currentAvailability": "Available", "averageQueueTime":
-        43, "statusPage": "https://www.honeywell.com/en-us/company/quantum"}, {"id":
->>>>>>> 15675958
+        358, "statusPage": "https://www.honeywell.com/en-us/company/quantum"}, {"id":
         "honeywell.hqs-lt", "currentAvailability": "Degraded", "averageQueueTime":
         0, "statusPage": "https://www.honeywell.com/en-us/company/quantum"}]}, {"id":
         "Microsoft.Simulator", "currentAvailability": "Available", "targets": [{"id":
@@ -102,19 +94,13 @@
         {"id": "1qbit.pticm", "currentAvailability": "Available", "averageQueueTime":
         0, "statusPage": "http://status.1qbit.com/"}]}, {"id": "ionq", "currentAvailability":
         "Available", "targets": [{"id": "ionq.qpu", "currentAvailability": "Available",
-<<<<<<< HEAD
-        "averageQueueTime": 251, "statusPage": "https://status.ionq.co"}, {"id": "ionq.simulator",
-        "currentAvailability": "Available", "averageQueueTime": 2, "statusPage": "https://status.ionq.co"}]}],
-        "nextLink": null, "access_token": "fake_token"}'
-=======
-        "averageQueueTime": 1203, "statusPage": "https://status.ionq.co"}, {"id":
+        "averageQueueTime": 3718, "statusPage": "https://status.ionq.co"}, {"id":
         "ionq.simulator", "currentAvailability": "Available", "averageQueueTime":
-        3, "statusPage": "https://status.ionq.co"}]}], "nextLink": null, "access_token":
+        2, "statusPage": "https://status.ionq.co"}]}], "nextLink": null, "access_token":
         "fake_token"}'
->>>>>>> 15675958
-    headers:
-      content-length:
-      - '3417'
+    headers:
+      content-length:
+      - '3418'
       content-type:
       - application/json; charset=utf-8
       transfer-encoding:
@@ -136,7 +122,7 @@
       Content-Type:
       - application/json
       User-Agent:
-      - testapp-azure-quantum-qiskit azsdk-python-quantum/0.0.0.1 Python/3.7.12 (Darwin-21.3.0-x86_64-i386-64bit)
+      - testapp-azure-quantum-qiskit azsdk-python-quantum/0.0.0.1 Python/3.7.12 (Windows-10-10.0.19041-SP0)
     method: POST
     uri: https://eastus.quantum.azure.com/v1.0/subscriptions/00000000-0000-0000-0000-000000000000/resourceGroups/myresourcegroup/providers/Microsoft.Quantum/workspaces/myworkspace/storage/sasUri
   response:
@@ -145,7 +131,7 @@
         "access_token": "fake_token"}'
     headers:
       content-length:
-      - '205'
+      - '213'
       content-type:
       - application/json; charset=utf-8
       transfer-encoding:
@@ -163,13 +149,9 @@
       Connection:
       - keep-alive
       User-Agent:
-      - azsdk-python-storage-blob/12.9.0 Python/3.7.12 (Darwin-21.3.0-x86_64-i386-64bit)
+      - azsdk-python-storage-blob/12.9.0 Python/3.7.12 (Windows-10-10.0.19041-SP0)
       x-ms-date:
-<<<<<<< HEAD
-      - Fri, 11 Feb 2022 17:34:30 GMT
-=======
-      - Wed, 16 Feb 2022 18:04:39 GMT
->>>>>>> 15675958
+      - Thu, 17 Feb 2022 01:10:13 GMT
       x-ms-version:
       - '2020-10-02'
     method: GET
@@ -177,11 +159,7 @@
   response:
     body:
       string: "\uFEFF<?xml version=\"1.0\" encoding=\"utf-8\"?><Error><Code>ContainerNotFound</Code><Message>The
-<<<<<<< HEAD
-        specified container does not exist.\nRequestId:bda6f3ce-401e-0031-4e6d-1f7efe000000\nTime:2022-02-11T17:34:31.3487682Z</Message></Error>"
-=======
-        specified container does not exist.\nRequestId:cb1b141d-001e-00a6-7e5f-2328f3000000\nTime:2022-02-16T18:04:40.0811167Z</Message></Error>"
->>>>>>> 15675958
+        specified container does not exist.\nRequestId:c0f9153b-a01e-0074-039b-23ab1d000000\nTime:2022-02-17T01:10:13.6651381Z</Message></Error>"
     headers:
       content-length:
       - '225'
@@ -204,13 +182,9 @@
       Content-Length:
       - '0'
       User-Agent:
-      - azsdk-python-storage-blob/12.9.0 Python/3.7.12 (Darwin-21.3.0-x86_64-i386-64bit)
+      - azsdk-python-storage-blob/12.9.0 Python/3.7.12 (Windows-10-10.0.19041-SP0)
       x-ms-date:
-<<<<<<< HEAD
-      - Fri, 11 Feb 2022 17:34:31 GMT
-=======
-      - Wed, 16 Feb 2022 18:04:40 GMT
->>>>>>> 15675958
+      - Thu, 17 Feb 2022 01:10:13 GMT
       x-ms-version:
       - '2020-10-02'
     method: PUT
@@ -236,13 +210,9 @@
       Connection:
       - keep-alive
       User-Agent:
-      - azsdk-python-storage-blob/12.9.0 Python/3.7.12 (Darwin-21.3.0-x86_64-i386-64bit)
+      - azsdk-python-storage-blob/12.9.0 Python/3.7.12 (Windows-10-10.0.19041-SP0)
       x-ms-date:
-<<<<<<< HEAD
-      - Fri, 11 Feb 2022 17:34:31 GMT
-=======
-      - Wed, 16 Feb 2022 18:04:40 GMT
->>>>>>> 15675958
+      - Thu, 17 Feb 2022 01:10:13 GMT
       x-ms-version:
       - '2020-10-02'
     method: GET
@@ -278,15 +248,11 @@
       Content-Type:
       - application/octet-stream
       User-Agent:
-      - azsdk-python-storage-blob/12.9.0 Python/3.7.12 (Darwin-21.3.0-x86_64-i386-64bit)
+      - azsdk-python-storage-blob/12.9.0 Python/3.7.12 (Windows-10-10.0.19041-SP0)
       x-ms-blob-type:
       - BlockBlob
       x-ms-date:
-<<<<<<< HEAD
-      - Fri, 11 Feb 2022 17:34:31 GMT
-=======
-      - Wed, 16 Feb 2022 18:04:40 GMT
->>>>>>> 15675958
+      - Thu, 17 Feb 2022 01:10:13 GMT
       x-ms-version:
       - '2020-10-02'
     method: PUT
@@ -318,85 +284,62 @@
       Connection:
       - keep-alive
       Content-Length:
-      - '703'
+      - '711'
       Content-Type:
       - application/json
       User-Agent:
-      - testapp-azure-quantum-qiskit azsdk-python-quantum/0.0.0.1 Python/3.7.12 (Darwin-21.3.0-x86_64-i386-64bit)
+      - testapp-azure-quantum-qiskit azsdk-python-quantum/0.0.0.1 Python/3.7.12 (Windows-10-10.0.19041-SP0)
     method: PUT
     uri: https://eastus.quantum.azure.com/v1.0/subscriptions/00000000-0000-0000-0000-000000000000/resourceGroups/myresourcegroup/providers/Microsoft.Quantum/workspaces/myworkspace/jobs/00000000-0000-0000-0000-000000000000
   response:
     body:
       string: '{"containerUri": "https://mystorage.blob.core.windows.net/job-00000000-0000-0000-0000-000000000000?sv=PLACEHOLDER&sig=PLACEHOLDER&se=PLACEHOLDER&srt=co&ss=b&sp=racw",
         "inputDataUri": "https://mystorage.blob.core.windows.net/job-00000000-0000-0000-0000-000000000000/inputData?sv=PLACEHOLDER&sr=b&sig=PLACEHOLDER&se=PLACEHOLDER&sp=rcw",
-<<<<<<< HEAD
-        "inputDataFormat": "ionq.circuit.v1", "inputParams": {"shots": 500}, "providerId":
-=======
         "inputDataFormat": "ionq.circuit.v1", "inputParams": {"shots": 100}, "providerId":
->>>>>>> 15675958
         "ionq", "target": "ionq.simulator", "metadata": {"qiskit": "True", "name":
         "Qiskit Sample - 3-qubit GHZ circuit", "num_qubits": "4", "meas_map": "[0,
         1, 2]"}, "name": "Qiskit Sample - 3-qubit GHZ circuit", "id": "00000000-0000-0000-0000-000000000000",
         "status": "Waiting", "outputDataFormat": "ionq.quantum-results.v1", "outputDataUri":
         "https://e2etests.blob.core.windows.net:443/job-00000000-0000-0000-0000-000000000000/outputData?sv=PLACEHOLDER&sig=PLACEHOLDER&se=PLACEHOLDER&srt=co&ss=b&sp=racw",
-<<<<<<< HEAD
-        "creationTime": "2022-02-11T17:34:31.7556828+00:00", "beginExecutionTime":
-=======
-        "creationTime": "2022-02-16T18:04:40.3240033+00:00", "beginExecutionTime":
->>>>>>> 15675958
+        "creationTime": "2022-02-17T01:10:13.8592585+00:00", "beginExecutionTime":
         null, "endExecutionTime": null, "cancellationTime": null, "costEstimate":
         null, "errorData": null, "isCancelling": false, "tags": [], "access_token":
         "fake_token"}'
     headers:
       content-length:
-<<<<<<< HEAD
-      - '1227'
-=======
-      - '1233'
->>>>>>> 15675958
-      content-type:
-      - application/json; charset=utf-8
-      transfer-encoding:
-      - chunked
-    status:
-      code: 200
-      message: OK
-- request:
-    body: null
-    headers:
-      Accept:
-      - application/json
-      Accept-Encoding:
-      - gzip, deflate, br
-      Connection:
-      - keep-alive
-      User-Agent:
-      - testapp-azure-quantum-qiskit azsdk-python-quantum/0.0.0.1 Python/3.7.12 (Darwin-21.3.0-x86_64-i386-64bit)
+      - '1241'
+      content-type:
+      - application/json; charset=utf-8
+      transfer-encoding:
+      - chunked
+    status:
+      code: 200
+      message: OK
+- request:
+    body: null
+    headers:
+      Accept:
+      - application/json
+      Accept-Encoding:
+      - gzip, deflate, br
+      Connection:
+      - keep-alive
+      User-Agent:
+      - testapp-azure-quantum-qiskit azsdk-python-quantum/0.0.0.1 Python/3.7.12 (Windows-10-10.0.19041-SP0)
     method: GET
     uri: https://eastus.quantum.azure.com/v1.0/subscriptions/00000000-0000-0000-0000-000000000000/resourceGroups/myresourcegroup/providers/Microsoft.Quantum/workspaces/myworkspace/jobs/00000000-0000-0000-0000-000000000000
   response:
     body:
       string: '{"containerUri": "https://mystorage.blob.core.windows.net/job-00000000-0000-0000-0000-000000000000?sv=PLACEHOLDER&sig=PLACEHOLDER&se=PLACEHOLDER&srt=co&ss=b&sp=racw",
-<<<<<<< HEAD
-        "inputDataUri": "https://mystorage.blob.core.windows.net/job-00000000-0000-0000-0000-000000000000/inputData?sv=PLACEHOLDER&sr=b&sig=PLACEHOLDER&se=PLACEHOLDER&sp=r&rscd=attachment%3B%20filename%3DQiskit%2BSample%2B-%2B3-qubit%2BGHZ%2Bcircuit-dddb51ae-8b60-11ec-b2df-1860247f69ed.input.json",
-        "inputDataFormat": "ionq.circuit.v1", "inputParams": {"shots": 500}, "providerId":
-=======
-        "inputDataUri": "https://mystorage.blob.core.windows.net/job-00000000-0000-0000-0000-000000000000/inputData?sv=PLACEHOLDER&sr=b&sig=PLACEHOLDER&se=PLACEHOLDER&sp=r&rscd=attachment%3B%20filename%3DQiskit%2BSample%2B-%2B3-qubit%2BGHZ%2Bcircuit-e8582498-8f52-11ec-b39c-3c7d0a1d68ec.input.json",
+        "inputDataUri": "https://mystorage.blob.core.windows.net/job-00000000-0000-0000-0000-000000000000/inputData?sv=PLACEHOLDER&sr=b&sig=PLACEHOLDER&se=PLACEHOLDER&sp=r&rscd=attachment%3B%20filename%3DQiskit%2BSample%2B-%2B3-qubit%2BGHZ%2Bcircuit-5bb96c66-8f8e-11ec-92ff-1860247f69ed.input.json",
         "inputDataFormat": "ionq.circuit.v1", "inputParams": {"shots": 100}, "providerId":
->>>>>>> 15675958
         "ionq", "target": "ionq.simulator", "metadata": {"qiskit": "True", "name":
         "Qiskit Sample - 3-qubit GHZ circuit", "num_qubits": "4", "meas_map": "[0,
         1, 2]"}, "name": "Qiskit Sample - 3-qubit GHZ circuit", "id": "00000000-0000-0000-0000-000000000000",
         "status": "Succeeded", "outputDataFormat": "ionq.quantum-results.v1", "outputDataUri":
-<<<<<<< HEAD
-        "https://mystorage.blob.core.windows.net/job-00000000-0000-0000-0000-000000000000/rawOutputData?sv=PLACEHOLDER&sr=b&sig=PLACEHOLDER&se=PLACEHOLDER&sp=r&rscd=attachment%3B%20filename%3DQiskit%2BSample%2B-%2B3-qubit%2BGHZ%2Bcircuit-dddb51ae-8b60-11ec-b2df-1860247f69ed.output.json",
-        "creationTime": "2022-02-11T17:34:31.7556828+00:00", "beginExecutionTime":
-        "2022-02-11T17:34:34.69Z", "endExecutionTime": "2022-02-11T17:34:34.704Z",
-=======
-        "https://mystorage.blob.core.windows.net/job-00000000-0000-0000-0000-000000000000/rawOutputData?sv=PLACEHOLDER&sr=b&sig=PLACEHOLDER&se=PLACEHOLDER&sp=r&rscd=attachment%3B%20filename%3DQiskit%2BSample%2B-%2B3-qubit%2BGHZ%2Bcircuit-e8582498-8f52-11ec-b39c-3c7d0a1d68ec.output.json",
-        "creationTime": "2022-02-16T18:04:40.3240033+00:00", "beginExecutionTime":
-        "2022-02-16T18:04:42.519Z", "endExecutionTime": "2022-02-16T18:04:42.528Z",
->>>>>>> 15675958
+        "https://mystorage.blob.core.windows.net/job-00000000-0000-0000-0000-000000000000/rawOutputData?sv=PLACEHOLDER&sr=b&sig=PLACEHOLDER&se=PLACEHOLDER&sp=r&rscd=attachment%3B%20filename%3DQiskit%2BSample%2B-%2B3-qubit%2BGHZ%2Bcircuit-5bb96c66-8f8e-11ec-92ff-1860247f69ed.output.json",
+        "creationTime": "2022-02-17T01:10:13.8592585+00:00", "beginExecutionTime":
+        "2022-02-17T01:10:17.027Z", "endExecutionTime": "2022-02-17T01:10:17.04Z",
         "cancellationTime": null, "costEstimate": {"currencyCode": "USD", "events":
         [{"dimensionId": "gs1q", "dimensionName": "1Q Gate Shot", "measureUnit": "1q
         gate shot", "amountBilled": 0.0, "amountConsumed": 0.0, "unitPrice": 0.0},
@@ -406,54 +349,39 @@
         [], "access_token": "fake_token"}'
     headers:
       content-length:
-<<<<<<< HEAD
-      - '1836'
-=======
-      - '1843'
->>>>>>> 15675958
-      content-type:
-      - application/json; charset=utf-8
-      transfer-encoding:
-      - chunked
-    status:
-      code: 200
-      message: OK
-- request:
-    body: null
-    headers:
-      Accept:
-      - application/json
-      Accept-Encoding:
-      - gzip, deflate, br
-      Connection:
-      - keep-alive
-      User-Agent:
-      - testapp-azure-quantum-qiskit azsdk-python-quantum/0.0.0.1 Python/3.7.12 (Darwin-21.3.0-x86_64-i386-64bit)
+      - '1848'
+      content-type:
+      - application/json; charset=utf-8
+      transfer-encoding:
+      - chunked
+    status:
+      code: 200
+      message: OK
+- request:
+    body: null
+    headers:
+      Accept:
+      - application/json
+      Accept-Encoding:
+      - gzip, deflate, br
+      Connection:
+      - keep-alive
+      User-Agent:
+      - testapp-azure-quantum-qiskit azsdk-python-quantum/0.0.0.1 Python/3.7.12 (Windows-10-10.0.19041-SP0)
     method: GET
     uri: https://eastus.quantum.azure.com/v1.0/subscriptions/00000000-0000-0000-0000-000000000000/resourceGroups/myresourcegroup/providers/Microsoft.Quantum/workspaces/myworkspace/jobs/00000000-0000-0000-0000-000000000000
   response:
     body:
       string: '{"containerUri": "https://mystorage.blob.core.windows.net/job-00000000-0000-0000-0000-000000000000?sv=PLACEHOLDER&sig=PLACEHOLDER&se=PLACEHOLDER&srt=co&ss=b&sp=racw",
-<<<<<<< HEAD
-        "inputDataUri": "https://mystorage.blob.core.windows.net/job-00000000-0000-0000-0000-000000000000/inputData?sv=PLACEHOLDER&sr=b&sig=PLACEHOLDER&se=PLACEHOLDER&sp=r&rscd=attachment%3B%20filename%3DQiskit%2BSample%2B-%2B3-qubit%2BGHZ%2Bcircuit-dddb51ae-8b60-11ec-b2df-1860247f69ed.input.json",
-        "inputDataFormat": "ionq.circuit.v1", "inputParams": {"shots": 500}, "providerId":
-=======
-        "inputDataUri": "https://mystorage.blob.core.windows.net/job-00000000-0000-0000-0000-000000000000/inputData?sv=PLACEHOLDER&sr=b&sig=PLACEHOLDER&se=PLACEHOLDER&sp=r&rscd=attachment%3B%20filename%3DQiskit%2BSample%2B-%2B3-qubit%2BGHZ%2Bcircuit-e8582498-8f52-11ec-b39c-3c7d0a1d68ec.input.json",
+        "inputDataUri": "https://mystorage.blob.core.windows.net/job-00000000-0000-0000-0000-000000000000/inputData?sv=PLACEHOLDER&sr=b&sig=PLACEHOLDER&se=PLACEHOLDER&sp=r&rscd=attachment%3B%20filename%3DQiskit%2BSample%2B-%2B3-qubit%2BGHZ%2Bcircuit-5bb96c66-8f8e-11ec-92ff-1860247f69ed.input.json",
         "inputDataFormat": "ionq.circuit.v1", "inputParams": {"shots": 100}, "providerId":
->>>>>>> 15675958
         "ionq", "target": "ionq.simulator", "metadata": {"qiskit": "True", "name":
         "Qiskit Sample - 3-qubit GHZ circuit", "num_qubits": "4", "meas_map": "[0,
         1, 2]"}, "name": "Qiskit Sample - 3-qubit GHZ circuit", "id": "00000000-0000-0000-0000-000000000000",
         "status": "Succeeded", "outputDataFormat": "ionq.quantum-results.v1", "outputDataUri":
-<<<<<<< HEAD
-        "https://mystorage.blob.core.windows.net/job-00000000-0000-0000-0000-000000000000/rawOutputData?sv=PLACEHOLDER&sr=b&sig=PLACEHOLDER&se=PLACEHOLDER&sp=r&rscd=attachment%3B%20filename%3DQiskit%2BSample%2B-%2B3-qubit%2BGHZ%2Bcircuit-dddb51ae-8b60-11ec-b2df-1860247f69ed.output.json",
-        "creationTime": "2022-02-11T17:34:31.7556828+00:00", "beginExecutionTime":
-        "2022-02-11T17:34:34.69Z", "endExecutionTime": "2022-02-11T17:34:34.704Z",
-=======
-        "https://mystorage.blob.core.windows.net/job-00000000-0000-0000-0000-000000000000/rawOutputData?sv=PLACEHOLDER&sr=b&sig=PLACEHOLDER&se=PLACEHOLDER&sp=r&rscd=attachment%3B%20filename%3DQiskit%2BSample%2B-%2B3-qubit%2BGHZ%2Bcircuit-e8582498-8f52-11ec-b39c-3c7d0a1d68ec.output.json",
-        "creationTime": "2022-02-16T18:04:40.3240033+00:00", "beginExecutionTime":
-        "2022-02-16T18:04:42.519Z", "endExecutionTime": "2022-02-16T18:04:42.528Z",
->>>>>>> 15675958
+        "https://mystorage.blob.core.windows.net/job-00000000-0000-0000-0000-000000000000/rawOutputData?sv=PLACEHOLDER&sr=b&sig=PLACEHOLDER&se=PLACEHOLDER&sp=r&rscd=attachment%3B%20filename%3DQiskit%2BSample%2B-%2B3-qubit%2BGHZ%2Bcircuit-5bb96c66-8f8e-11ec-92ff-1860247f69ed.output.json",
+        "creationTime": "2022-02-17T01:10:13.8592585+00:00", "beginExecutionTime":
+        "2022-02-17T01:10:17.027Z", "endExecutionTime": "2022-02-17T01:10:17.04Z",
         "cancellationTime": null, "costEstimate": {"currencyCode": "USD", "events":
         [{"dimensionId": "gs1q", "dimensionName": "1Q Gate Shot", "measureUnit": "1q
         gate shot", "amountBilled": 0.0, "amountConsumed": 0.0, "unitPrice": 0.0},
@@ -463,54 +391,39 @@
         [], "access_token": "fake_token"}'
     headers:
       content-length:
-<<<<<<< HEAD
-      - '1836'
-=======
-      - '1843'
->>>>>>> 15675958
-      content-type:
-      - application/json; charset=utf-8
-      transfer-encoding:
-      - chunked
-    status:
-      code: 200
-      message: OK
-- request:
-    body: null
-    headers:
-      Accept:
-      - application/json
-      Accept-Encoding:
-      - gzip, deflate, br
-      Connection:
-      - keep-alive
-      User-Agent:
-      - testapp-azure-quantum-qiskit azsdk-python-quantum/0.0.0.1 Python/3.7.12 (Darwin-21.3.0-x86_64-i386-64bit)
+      - '1848'
+      content-type:
+      - application/json; charset=utf-8
+      transfer-encoding:
+      - chunked
+    status:
+      code: 200
+      message: OK
+- request:
+    body: null
+    headers:
+      Accept:
+      - application/json
+      Accept-Encoding:
+      - gzip, deflate, br
+      Connection:
+      - keep-alive
+      User-Agent:
+      - testapp-azure-quantum-qiskit azsdk-python-quantum/0.0.0.1 Python/3.7.12 (Windows-10-10.0.19041-SP0)
     method: GET
     uri: https://eastus.quantum.azure.com/v1.0/subscriptions/00000000-0000-0000-0000-000000000000/resourceGroups/myresourcegroup/providers/Microsoft.Quantum/workspaces/myworkspace/jobs/00000000-0000-0000-0000-000000000000
   response:
     body:
       string: '{"containerUri": "https://mystorage.blob.core.windows.net/job-00000000-0000-0000-0000-000000000000?sv=PLACEHOLDER&sig=PLACEHOLDER&se=PLACEHOLDER&srt=co&ss=b&sp=racw",
-<<<<<<< HEAD
-        "inputDataUri": "https://mystorage.blob.core.windows.net/job-00000000-0000-0000-0000-000000000000/inputData?sv=PLACEHOLDER&sr=b&sig=PLACEHOLDER&se=PLACEHOLDER&sp=r&rscd=attachment%3B%20filename%3DQiskit%2BSample%2B-%2B3-qubit%2BGHZ%2Bcircuit-dddb51ae-8b60-11ec-b2df-1860247f69ed.input.json",
-        "inputDataFormat": "ionq.circuit.v1", "inputParams": {"shots": 500}, "providerId":
-=======
-        "inputDataUri": "https://mystorage.blob.core.windows.net/job-00000000-0000-0000-0000-000000000000/inputData?sv=PLACEHOLDER&sr=b&sig=PLACEHOLDER&se=PLACEHOLDER&sp=r&rscd=attachment%3B%20filename%3DQiskit%2BSample%2B-%2B3-qubit%2BGHZ%2Bcircuit-e8582498-8f52-11ec-b39c-3c7d0a1d68ec.input.json",
+        "inputDataUri": "https://mystorage.blob.core.windows.net/job-00000000-0000-0000-0000-000000000000/inputData?sv=PLACEHOLDER&sr=b&sig=PLACEHOLDER&se=PLACEHOLDER&sp=r&rscd=attachment%3B%20filename%3DQiskit%2BSample%2B-%2B3-qubit%2BGHZ%2Bcircuit-5bb96c66-8f8e-11ec-92ff-1860247f69ed.input.json",
         "inputDataFormat": "ionq.circuit.v1", "inputParams": {"shots": 100}, "providerId":
->>>>>>> 15675958
         "ionq", "target": "ionq.simulator", "metadata": {"qiskit": "True", "name":
         "Qiskit Sample - 3-qubit GHZ circuit", "num_qubits": "4", "meas_map": "[0,
         1, 2]"}, "name": "Qiskit Sample - 3-qubit GHZ circuit", "id": "00000000-0000-0000-0000-000000000000",
         "status": "Succeeded", "outputDataFormat": "ionq.quantum-results.v1", "outputDataUri":
-<<<<<<< HEAD
-        "https://mystorage.blob.core.windows.net/job-00000000-0000-0000-0000-000000000000/rawOutputData?sv=PLACEHOLDER&sr=b&sig=PLACEHOLDER&se=PLACEHOLDER&sp=r&rscd=attachment%3B%20filename%3DQiskit%2BSample%2B-%2B3-qubit%2BGHZ%2Bcircuit-dddb51ae-8b60-11ec-b2df-1860247f69ed.output.json",
-        "creationTime": "2022-02-11T17:34:31.7556828+00:00", "beginExecutionTime":
-        "2022-02-11T17:34:34.69Z", "endExecutionTime": "2022-02-11T17:34:34.704Z",
-=======
-        "https://mystorage.blob.core.windows.net/job-00000000-0000-0000-0000-000000000000/rawOutputData?sv=PLACEHOLDER&sr=b&sig=PLACEHOLDER&se=PLACEHOLDER&sp=r&rscd=attachment%3B%20filename%3DQiskit%2BSample%2B-%2B3-qubit%2BGHZ%2Bcircuit-e8582498-8f52-11ec-b39c-3c7d0a1d68ec.output.json",
-        "creationTime": "2022-02-16T18:04:40.3240033+00:00", "beginExecutionTime":
-        "2022-02-16T18:04:42.519Z", "endExecutionTime": "2022-02-16T18:04:42.528Z",
->>>>>>> 15675958
+        "https://mystorage.blob.core.windows.net/job-00000000-0000-0000-0000-000000000000/rawOutputData?sv=PLACEHOLDER&sr=b&sig=PLACEHOLDER&se=PLACEHOLDER&sp=r&rscd=attachment%3B%20filename%3DQiskit%2BSample%2B-%2B3-qubit%2BGHZ%2Bcircuit-5bb96c66-8f8e-11ec-92ff-1860247f69ed.output.json",
+        "creationTime": "2022-02-17T01:10:13.8592585+00:00", "beginExecutionTime":
+        "2022-02-17T01:10:17.027Z", "endExecutionTime": "2022-02-17T01:10:17.04Z",
         "cancellationTime": null, "costEstimate": {"currencyCode": "USD", "events":
         [{"dimensionId": "gs1q", "dimensionName": "1Q Gate Shot", "measureUnit": "1q
         gate shot", "amountBilled": 0.0, "amountConsumed": 0.0, "unitPrice": 0.0},
@@ -520,29 +433,25 @@
         [], "access_token": "fake_token"}'
     headers:
       content-length:
-<<<<<<< HEAD
-      - '1836'
-=======
-      - '1843'
->>>>>>> 15675958
-      content-type:
-      - application/json; charset=utf-8
-      transfer-encoding:
-      - chunked
-    status:
-      code: 200
-      message: OK
-- request:
-    body: null
-    headers:
-      Accept:
-      - application/json
-      Accept-Encoding:
-      - gzip, deflate, br
-      Connection:
-      - keep-alive
-      User-Agent:
-      - testapp-azure-quantum-qiskit azsdk-python-quantum/0.0.0.1 Python/3.7.12 (Darwin-21.3.0-x86_64-i386-64bit)
+      - '1844'
+      content-type:
+      - application/json; charset=utf-8
+      transfer-encoding:
+      - chunked
+    status:
+      code: 200
+      message: OK
+- request:
+    body: null
+    headers:
+      Accept:
+      - application/json
+      Accept-Encoding:
+      - gzip, deflate, br
+      Connection:
+      - keep-alive
+      User-Agent:
+      - testapp-azure-quantum-qiskit azsdk-python-quantum/0.0.0.1 Python/3.7.12 (Windows-10-10.0.19041-SP0)
     method: GET
     uri: https://eastus.quantum.azure.com/v1.0/subscriptions/00000000-0000-0000-0000-000000000000/resourceGroups/myresourcegroup/providers/Microsoft.Quantum/workspaces/myworkspace/providerStatus
   response:
@@ -572,19 +481,11 @@
         "honeywell.hqs-lt-s1-apival", "currentAvailability": "Available", "averageQueueTime":
         0, "statusPage": "https://www.honeywell.com/en-us/company/quantum"}, {"id":
         "honeywell.hqs-lt-s2", "currentAvailability": "Degraded", "averageQueueTime":
-<<<<<<< HEAD
-        248646, "statusPage": "https://www.honeywell.com/en-us/company/quantum"},
-        {"id": "honeywell.hqs-lt-s2-apival", "currentAvailability": "Available", "averageQueueTime":
-        0, "statusPage": "https://www.honeywell.com/en-us/company/quantum"}, {"id":
-        "honeywell.hqs-lt-s1-sim", "currentAvailability": "Available", "averageQueueTime":
-        6, "statusPage": "https://www.honeywell.com/en-us/company/quantum"}, {"id":
-=======
-        31272, "statusPage": "https://www.honeywell.com/en-us/company/quantum"}, {"id":
+        88246, "statusPage": "https://www.honeywell.com/en-us/company/quantum"}, {"id":
         "honeywell.hqs-lt-s2-apival", "currentAvailability": "Available", "averageQueueTime":
         0, "statusPage": "https://www.honeywell.com/en-us/company/quantum"}, {"id":
         "honeywell.hqs-lt-s1-sim", "currentAvailability": "Available", "averageQueueTime":
-        43, "statusPage": "https://www.honeywell.com/en-us/company/quantum"}, {"id":
->>>>>>> 15675958
+        358, "statusPage": "https://www.honeywell.com/en-us/company/quantum"}, {"id":
         "honeywell.hqs-lt", "currentAvailability": "Degraded", "averageQueueTime":
         0, "statusPage": "https://www.honeywell.com/en-us/company/quantum"}]}, {"id":
         "Microsoft.Simulator", "currentAvailability": "Available", "targets": [{"id":
@@ -596,62 +497,45 @@
         {"id": "1qbit.pticm", "currentAvailability": "Available", "averageQueueTime":
         0, "statusPage": "http://status.1qbit.com/"}]}, {"id": "ionq", "currentAvailability":
         "Available", "targets": [{"id": "ionq.qpu", "currentAvailability": "Available",
-<<<<<<< HEAD
-        "averageQueueTime": 251, "statusPage": "https://status.ionq.co"}, {"id": "ionq.simulator",
-        "currentAvailability": "Available", "averageQueueTime": 2, "statusPage": "https://status.ionq.co"}]}],
-        "nextLink": null, "access_token": "fake_token"}'
-=======
-        "averageQueueTime": 1203, "statusPage": "https://status.ionq.co"}, {"id":
+        "averageQueueTime": 3718, "statusPage": "https://status.ionq.co"}, {"id":
         "ionq.simulator", "currentAvailability": "Available", "averageQueueTime":
         2, "statusPage": "https://status.ionq.co"}]}], "nextLink": null, "access_token":
         "fake_token"}'
->>>>>>> 15675958
-    headers:
-      content-length:
-      - '3417'
-      content-type:
-      - application/json; charset=utf-8
-      transfer-encoding:
-      - chunked
-    status:
-      code: 200
-      message: OK
-- request:
-    body: null
-    headers:
-      Accept:
-      - application/json
-      Accept-Encoding:
-      - gzip, deflate, br
-      Connection:
-      - keep-alive
-      User-Agent:
-      - testapp-azure-quantum-qiskit azsdk-python-quantum/0.0.0.1 Python/3.7.12 (Darwin-21.3.0-x86_64-i386-64bit)
+    headers:
+      content-length:
+      - '3418'
+      content-type:
+      - application/json; charset=utf-8
+      transfer-encoding:
+      - chunked
+    status:
+      code: 200
+      message: OK
+- request:
+    body: null
+    headers:
+      Accept:
+      - application/json
+      Accept-Encoding:
+      - gzip, deflate, br
+      Connection:
+      - keep-alive
+      User-Agent:
+      - testapp-azure-quantum-qiskit azsdk-python-quantum/0.0.0.1 Python/3.7.12 (Windows-10-10.0.19041-SP0)
     method: GET
     uri: https://eastus.quantum.azure.com/v1.0/subscriptions/00000000-0000-0000-0000-000000000000/resourceGroups/myresourcegroup/providers/Microsoft.Quantum/workspaces/myworkspace/jobs/00000000-0000-0000-0000-000000000000
   response:
     body:
       string: '{"containerUri": "https://mystorage.blob.core.windows.net/job-00000000-0000-0000-0000-000000000000?sv=PLACEHOLDER&sig=PLACEHOLDER&se=PLACEHOLDER&srt=co&ss=b&sp=racw",
-<<<<<<< HEAD
-        "inputDataUri": "https://mystorage.blob.core.windows.net/job-00000000-0000-0000-0000-000000000000/inputData?sv=PLACEHOLDER&sr=b&sig=PLACEHOLDER&se=PLACEHOLDER&sp=r&rscd=attachment%3B%20filename%3DQiskit%2BSample%2B-%2B3-qubit%2BGHZ%2Bcircuit-dddb51ae-8b60-11ec-b2df-1860247f69ed.input.json",
-        "inputDataFormat": "ionq.circuit.v1", "inputParams": {"shots": 500}, "providerId":
-=======
-        "inputDataUri": "https://mystorage.blob.core.windows.net/job-00000000-0000-0000-0000-000000000000/inputData?sv=PLACEHOLDER&sr=b&sig=PLACEHOLDER&se=PLACEHOLDER&sp=r&rscd=attachment%3B%20filename%3DQiskit%2BSample%2B-%2B3-qubit%2BGHZ%2Bcircuit-e8582498-8f52-11ec-b39c-3c7d0a1d68ec.input.json",
+        "inputDataUri": "https://mystorage.blob.core.windows.net/job-00000000-0000-0000-0000-000000000000/inputData?sv=PLACEHOLDER&sr=b&sig=PLACEHOLDER&se=PLACEHOLDER&sp=r&rscd=attachment%3B%20filename%3DQiskit%2BSample%2B-%2B3-qubit%2BGHZ%2Bcircuit-5bb96c66-8f8e-11ec-92ff-1860247f69ed.input.json",
         "inputDataFormat": "ionq.circuit.v1", "inputParams": {"shots": 100}, "providerId":
->>>>>>> 15675958
         "ionq", "target": "ionq.simulator", "metadata": {"qiskit": "True", "name":
         "Qiskit Sample - 3-qubit GHZ circuit", "num_qubits": "4", "meas_map": "[0,
         1, 2]"}, "name": "Qiskit Sample - 3-qubit GHZ circuit", "id": "00000000-0000-0000-0000-000000000000",
         "status": "Succeeded", "outputDataFormat": "ionq.quantum-results.v1", "outputDataUri":
-<<<<<<< HEAD
-        "https://mystorage.blob.core.windows.net/job-00000000-0000-0000-0000-000000000000/rawOutputData?sv=PLACEHOLDER&sr=b&sig=PLACEHOLDER&se=PLACEHOLDER&sp=r&rscd=attachment%3B%20filename%3DQiskit%2BSample%2B-%2B3-qubit%2BGHZ%2Bcircuit-dddb51ae-8b60-11ec-b2df-1860247f69ed.output.json",
-        "creationTime": "2022-02-11T17:34:31.7556828+00:00", "beginExecutionTime":
-        "2022-02-11T17:34:34.69Z", "endExecutionTime": "2022-02-11T17:34:34.704Z",
-=======
-        "https://mystorage.blob.core.windows.net/job-00000000-0000-0000-0000-000000000000/rawOutputData?sv=PLACEHOLDER&sr=b&sig=PLACEHOLDER&se=PLACEHOLDER&sp=r&rscd=attachment%3B%20filename%3DQiskit%2BSample%2B-%2B3-qubit%2BGHZ%2Bcircuit-e8582498-8f52-11ec-b39c-3c7d0a1d68ec.output.json",
-        "creationTime": "2022-02-16T18:04:40.3240033+00:00", "beginExecutionTime":
-        "2022-02-16T18:04:42.519Z", "endExecutionTime": "2022-02-16T18:04:42.528Z",
->>>>>>> 15675958
+        "https://mystorage.blob.core.windows.net/job-00000000-0000-0000-0000-000000000000/rawOutputData?sv=PLACEHOLDER&sr=b&sig=PLACEHOLDER&se=PLACEHOLDER&sp=r&rscd=attachment%3B%20filename%3DQiskit%2BSample%2B-%2B3-qubit%2BGHZ%2Bcircuit-5bb96c66-8f8e-11ec-92ff-1860247f69ed.output.json",
+        "creationTime": "2022-02-17T01:10:13.8592585+00:00", "beginExecutionTime":
+        "2022-02-17T01:10:17.027Z", "endExecutionTime": "2022-02-17T01:10:17.04Z",
         "cancellationTime": null, "costEstimate": {"currencyCode": "USD", "events":
         [{"dimensionId": "gs1q", "dimensionName": "1Q Gate Shot", "measureUnit": "1q
         gate shot", "amountBilled": 0.0, "amountConsumed": 0.0, "unitPrice": 0.0},
@@ -661,54 +545,39 @@
         [], "access_token": "fake_token"}'
     headers:
       content-length:
-<<<<<<< HEAD
-      - '1836'
-=======
-      - '1843'
->>>>>>> 15675958
-      content-type:
-      - application/json; charset=utf-8
-      transfer-encoding:
-      - chunked
-    status:
-      code: 200
-      message: OK
-- request:
-    body: null
-    headers:
-      Accept:
-      - application/json
-      Accept-Encoding:
-      - gzip, deflate, br
-      Connection:
-      - keep-alive
-      User-Agent:
-      - testapp-azure-quantum-qiskit azsdk-python-quantum/0.0.0.1 Python/3.7.12 (Darwin-21.3.0-x86_64-i386-64bit)
+      - '1844'
+      content-type:
+      - application/json; charset=utf-8
+      transfer-encoding:
+      - chunked
+    status:
+      code: 200
+      message: OK
+- request:
+    body: null
+    headers:
+      Accept:
+      - application/json
+      Accept-Encoding:
+      - gzip, deflate, br
+      Connection:
+      - keep-alive
+      User-Agent:
+      - testapp-azure-quantum-qiskit azsdk-python-quantum/0.0.0.1 Python/3.7.12 (Windows-10-10.0.19041-SP0)
     method: GET
     uri: https://eastus.quantum.azure.com/v1.0/subscriptions/00000000-0000-0000-0000-000000000000/resourceGroups/myresourcegroup/providers/Microsoft.Quantum/workspaces/myworkspace/jobs/00000000-0000-0000-0000-000000000000
   response:
     body:
       string: '{"containerUri": "https://mystorage.blob.core.windows.net/job-00000000-0000-0000-0000-000000000000?sv=PLACEHOLDER&sig=PLACEHOLDER&se=PLACEHOLDER&srt=co&ss=b&sp=racw",
-<<<<<<< HEAD
-        "inputDataUri": "https://mystorage.blob.core.windows.net/job-00000000-0000-0000-0000-000000000000/inputData?sv=PLACEHOLDER&sr=b&sig=PLACEHOLDER&se=PLACEHOLDER&sp=r&rscd=attachment%3B%20filename%3DQiskit%2BSample%2B-%2B3-qubit%2BGHZ%2Bcircuit-dddb51ae-8b60-11ec-b2df-1860247f69ed.input.json",
-        "inputDataFormat": "ionq.circuit.v1", "inputParams": {"shots": 500}, "providerId":
-=======
-        "inputDataUri": "https://mystorage.blob.core.windows.net/job-00000000-0000-0000-0000-000000000000/inputData?sv=PLACEHOLDER&sr=b&sig=PLACEHOLDER&se=PLACEHOLDER&sp=r&rscd=attachment%3B%20filename%3DQiskit%2BSample%2B-%2B3-qubit%2BGHZ%2Bcircuit-e8582498-8f52-11ec-b39c-3c7d0a1d68ec.input.json",
+        "inputDataUri": "https://mystorage.blob.core.windows.net/job-00000000-0000-0000-0000-000000000000/inputData?sv=PLACEHOLDER&sr=b&sig=PLACEHOLDER&se=PLACEHOLDER&sp=r&rscd=attachment%3B%20filename%3DQiskit%2BSample%2B-%2B3-qubit%2BGHZ%2Bcircuit-5bb96c66-8f8e-11ec-92ff-1860247f69ed.input.json",
         "inputDataFormat": "ionq.circuit.v1", "inputParams": {"shots": 100}, "providerId":
->>>>>>> 15675958
         "ionq", "target": "ionq.simulator", "metadata": {"qiskit": "True", "name":
         "Qiskit Sample - 3-qubit GHZ circuit", "num_qubits": "4", "meas_map": "[0,
         1, 2]"}, "name": "Qiskit Sample - 3-qubit GHZ circuit", "id": "00000000-0000-0000-0000-000000000000",
         "status": "Succeeded", "outputDataFormat": "ionq.quantum-results.v1", "outputDataUri":
-<<<<<<< HEAD
-        "https://mystorage.blob.core.windows.net/job-00000000-0000-0000-0000-000000000000/rawOutputData?sv=PLACEHOLDER&sr=b&sig=PLACEHOLDER&se=PLACEHOLDER&sp=r&rscd=attachment%3B%20filename%3DQiskit%2BSample%2B-%2B3-qubit%2BGHZ%2Bcircuit-dddb51ae-8b60-11ec-b2df-1860247f69ed.output.json",
-        "creationTime": "2022-02-11T17:34:31.7556828+00:00", "beginExecutionTime":
-        "2022-02-11T17:34:34.69Z", "endExecutionTime": "2022-02-11T17:34:34.704Z",
-=======
-        "https://mystorage.blob.core.windows.net/job-00000000-0000-0000-0000-000000000000/rawOutputData?sv=PLACEHOLDER&sr=b&sig=PLACEHOLDER&se=PLACEHOLDER&sp=r&rscd=attachment%3B%20filename%3DQiskit%2BSample%2B-%2B3-qubit%2BGHZ%2Bcircuit-e8582498-8f52-11ec-b39c-3c7d0a1d68ec.output.json",
-        "creationTime": "2022-02-16T18:04:40.3240033+00:00", "beginExecutionTime":
-        "2022-02-16T18:04:42.519Z", "endExecutionTime": "2022-02-16T18:04:42.528Z",
->>>>>>> 15675958
+        "https://mystorage.blob.core.windows.net/job-00000000-0000-0000-0000-000000000000/rawOutputData?sv=PLACEHOLDER&sr=b&sig=PLACEHOLDER&se=PLACEHOLDER&sp=r&rscd=attachment%3B%20filename%3DQiskit%2BSample%2B-%2B3-qubit%2BGHZ%2Bcircuit-5bb96c66-8f8e-11ec-92ff-1860247f69ed.output.json",
+        "creationTime": "2022-02-17T01:10:13.8592585+00:00", "beginExecutionTime":
+        "2022-02-17T01:10:17.027Z", "endExecutionTime": "2022-02-17T01:10:17.04Z",
         "cancellationTime": null, "costEstimate": {"currencyCode": "USD", "events":
         [{"dimensionId": "gs1q", "dimensionName": "1Q Gate Shot", "measureUnit": "1q
         gate shot", "amountBilled": 0.0, "amountConsumed": 0.0, "unitPrice": 0.0},
@@ -718,54 +587,39 @@
         [], "access_token": "fake_token"}'
     headers:
       content-length:
-<<<<<<< HEAD
-      - '1836'
-=======
-      - '1843'
->>>>>>> 15675958
-      content-type:
-      - application/json; charset=utf-8
-      transfer-encoding:
-      - chunked
-    status:
-      code: 200
-      message: OK
-- request:
-    body: null
-    headers:
-      Accept:
-      - application/json
-      Accept-Encoding:
-      - gzip, deflate, br
-      Connection:
-      - keep-alive
-      User-Agent:
-      - testapp-azure-quantum-qiskit azsdk-python-quantum/0.0.0.1 Python/3.7.12 (Darwin-21.3.0-x86_64-i386-64bit)
+      - '1844'
+      content-type:
+      - application/json; charset=utf-8
+      transfer-encoding:
+      - chunked
+    status:
+      code: 200
+      message: OK
+- request:
+    body: null
+    headers:
+      Accept:
+      - application/json
+      Accept-Encoding:
+      - gzip, deflate, br
+      Connection:
+      - keep-alive
+      User-Agent:
+      - testapp-azure-quantum-qiskit azsdk-python-quantum/0.0.0.1 Python/3.7.12 (Windows-10-10.0.19041-SP0)
     method: GET
     uri: https://eastus.quantum.azure.com/v1.0/subscriptions/00000000-0000-0000-0000-000000000000/resourceGroups/myresourcegroup/providers/Microsoft.Quantum/workspaces/myworkspace/jobs/00000000-0000-0000-0000-000000000000
   response:
     body:
       string: '{"containerUri": "https://mystorage.blob.core.windows.net/job-00000000-0000-0000-0000-000000000000?sv=PLACEHOLDER&sig=PLACEHOLDER&se=PLACEHOLDER&srt=co&ss=b&sp=racw",
-<<<<<<< HEAD
-        "inputDataUri": "https://mystorage.blob.core.windows.net/job-00000000-0000-0000-0000-000000000000/inputData?sv=PLACEHOLDER&sr=b&sig=PLACEHOLDER&se=PLACEHOLDER&sp=r&rscd=attachment%3B%20filename%3DQiskit%2BSample%2B-%2B3-qubit%2BGHZ%2Bcircuit-dddb51ae-8b60-11ec-b2df-1860247f69ed.input.json",
-        "inputDataFormat": "ionq.circuit.v1", "inputParams": {"shots": 500}, "providerId":
-=======
-        "inputDataUri": "https://mystorage.blob.core.windows.net/job-00000000-0000-0000-0000-000000000000/inputData?sv=PLACEHOLDER&sr=b&sig=PLACEHOLDER&se=PLACEHOLDER&sp=r&rscd=attachment%3B%20filename%3DQiskit%2BSample%2B-%2B3-qubit%2BGHZ%2Bcircuit-e8582498-8f52-11ec-b39c-3c7d0a1d68ec.input.json",
+        "inputDataUri": "https://mystorage.blob.core.windows.net/job-00000000-0000-0000-0000-000000000000/inputData?sv=PLACEHOLDER&sr=b&sig=PLACEHOLDER&se=PLACEHOLDER&sp=r&rscd=attachment%3B%20filename%3DQiskit%2BSample%2B-%2B3-qubit%2BGHZ%2Bcircuit-5bb96c66-8f8e-11ec-92ff-1860247f69ed.input.json",
         "inputDataFormat": "ionq.circuit.v1", "inputParams": {"shots": 100}, "providerId":
->>>>>>> 15675958
         "ionq", "target": "ionq.simulator", "metadata": {"qiskit": "True", "name":
         "Qiskit Sample - 3-qubit GHZ circuit", "num_qubits": "4", "meas_map": "[0,
         1, 2]"}, "name": "Qiskit Sample - 3-qubit GHZ circuit", "id": "00000000-0000-0000-0000-000000000000",
         "status": "Succeeded", "outputDataFormat": "ionq.quantum-results.v1", "outputDataUri":
-<<<<<<< HEAD
-        "https://mystorage.blob.core.windows.net/job-00000000-0000-0000-0000-000000000000/rawOutputData?sv=PLACEHOLDER&sr=b&sig=PLACEHOLDER&se=PLACEHOLDER&sp=r&rscd=attachment%3B%20filename%3DQiskit%2BSample%2B-%2B3-qubit%2BGHZ%2Bcircuit-dddb51ae-8b60-11ec-b2df-1860247f69ed.output.json",
-        "creationTime": "2022-02-11T17:34:31.7556828+00:00", "beginExecutionTime":
-        "2022-02-11T17:34:34.69Z", "endExecutionTime": "2022-02-11T17:34:34.704Z",
-=======
-        "https://mystorage.blob.core.windows.net/job-00000000-0000-0000-0000-000000000000/rawOutputData?sv=PLACEHOLDER&sr=b&sig=PLACEHOLDER&se=PLACEHOLDER&sp=r&rscd=attachment%3B%20filename%3DQiskit%2BSample%2B-%2B3-qubit%2BGHZ%2Bcircuit-e8582498-8f52-11ec-b39c-3c7d0a1d68ec.output.json",
-        "creationTime": "2022-02-16T18:04:40.3240033+00:00", "beginExecutionTime":
-        "2022-02-16T18:04:42.519Z", "endExecutionTime": "2022-02-16T18:04:42.528Z",
->>>>>>> 15675958
+        "https://mystorage.blob.core.windows.net/job-00000000-0000-0000-0000-000000000000/rawOutputData?sv=PLACEHOLDER&sr=b&sig=PLACEHOLDER&se=PLACEHOLDER&sp=r&rscd=attachment%3B%20filename%3DQiskit%2BSample%2B-%2B3-qubit%2BGHZ%2Bcircuit-5bb96c66-8f8e-11ec-92ff-1860247f69ed.output.json",
+        "creationTime": "2022-02-17T01:10:13.8592585+00:00", "beginExecutionTime":
+        "2022-02-17T01:10:17.027Z", "endExecutionTime": "2022-02-17T01:10:17.04Z",
         "cancellationTime": null, "costEstimate": {"currencyCode": "USD", "events":
         [{"dimensionId": "gs1q", "dimensionName": "1Q Gate Shot", "measureUnit": "1q
         gate shot", "amountBilled": 0.0, "amountConsumed": 0.0, "unitPrice": 0.0},
@@ -775,29 +629,25 @@
         [], "access_token": "fake_token"}'
     headers:
       content-length:
-<<<<<<< HEAD
-      - '1836'
-=======
-      - '1843'
->>>>>>> 15675958
-      content-type:
-      - application/json; charset=utf-8
-      transfer-encoding:
-      - chunked
-    status:
-      code: 200
-      message: OK
-- request:
-    body: null
-    headers:
-      Accept:
-      - application/json
-      Accept-Encoding:
-      - gzip, deflate, br
-      Connection:
-      - keep-alive
-      User-Agent:
-      - testapp-azure-quantum-qiskit azsdk-python-quantum/0.0.0.1 Python/3.7.12 (Darwin-21.3.0-x86_64-i386-64bit)
+      - '1844'
+      content-type:
+      - application/json; charset=utf-8
+      transfer-encoding:
+      - chunked
+    status:
+      code: 200
+      message: OK
+- request:
+    body: null
+    headers:
+      Accept:
+      - application/json
+      Accept-Encoding:
+      - gzip, deflate, br
+      Connection:
+      - keep-alive
+      User-Agent:
+      - testapp-azure-quantum-qiskit azsdk-python-quantum/0.0.0.1 Python/3.7.12 (Windows-10-10.0.19041-SP0)
     method: GET
     uri: https://eastus.quantum.azure.com/v1.0/subscriptions/00000000-0000-0000-0000-000000000000/resourceGroups/myresourcegroup/providers/Microsoft.Quantum/workspaces/myworkspace/providerStatus
   response:
@@ -827,19 +677,11 @@
         "honeywell.hqs-lt-s1-apival", "currentAvailability": "Available", "averageQueueTime":
         0, "statusPage": "https://www.honeywell.com/en-us/company/quantum"}, {"id":
         "honeywell.hqs-lt-s2", "currentAvailability": "Degraded", "averageQueueTime":
-<<<<<<< HEAD
-        248646, "statusPage": "https://www.honeywell.com/en-us/company/quantum"},
-        {"id": "honeywell.hqs-lt-s2-apival", "currentAvailability": "Available", "averageQueueTime":
-        0, "statusPage": "https://www.honeywell.com/en-us/company/quantum"}, {"id":
-        "honeywell.hqs-lt-s1-sim", "currentAvailability": "Available", "averageQueueTime":
-        6, "statusPage": "https://www.honeywell.com/en-us/company/quantum"}, {"id":
-=======
-        31272, "statusPage": "https://www.honeywell.com/en-us/company/quantum"}, {"id":
+        88246, "statusPage": "https://www.honeywell.com/en-us/company/quantum"}, {"id":
         "honeywell.hqs-lt-s2-apival", "currentAvailability": "Available", "averageQueueTime":
         0, "statusPage": "https://www.honeywell.com/en-us/company/quantum"}, {"id":
         "honeywell.hqs-lt-s1-sim", "currentAvailability": "Available", "averageQueueTime":
-        43, "statusPage": "https://www.honeywell.com/en-us/company/quantum"}, {"id":
->>>>>>> 15675958
+        358, "statusPage": "https://www.honeywell.com/en-us/company/quantum"}, {"id":
         "honeywell.hqs-lt", "currentAvailability": "Degraded", "averageQueueTime":
         0, "statusPage": "https://www.honeywell.com/en-us/company/quantum"}]}, {"id":
         "Microsoft.Simulator", "currentAvailability": "Available", "targets": [{"id":
@@ -851,62 +693,45 @@
         {"id": "1qbit.pticm", "currentAvailability": "Available", "averageQueueTime":
         0, "statusPage": "http://status.1qbit.com/"}]}, {"id": "ionq", "currentAvailability":
         "Available", "targets": [{"id": "ionq.qpu", "currentAvailability": "Available",
-<<<<<<< HEAD
-        "averageQueueTime": 251, "statusPage": "https://status.ionq.co"}, {"id": "ionq.simulator",
-        "currentAvailability": "Available", "averageQueueTime": 2, "statusPage": "https://status.ionq.co"}]}],
-        "nextLink": null, "access_token": "fake_token"}'
-=======
-        "averageQueueTime": 1203, "statusPage": "https://status.ionq.co"}, {"id":
+        "averageQueueTime": 3718, "statusPage": "https://status.ionq.co"}, {"id":
         "ionq.simulator", "currentAvailability": "Available", "averageQueueTime":
         2, "statusPage": "https://status.ionq.co"}]}], "nextLink": null, "access_token":
         "fake_token"}'
->>>>>>> 15675958
-    headers:
-      content-length:
-      - '3417'
-      content-type:
-      - application/json; charset=utf-8
-      transfer-encoding:
-      - chunked
-    status:
-      code: 200
-      message: OK
-- request:
-    body: null
-    headers:
-      Accept:
-      - application/json
-      Accept-Encoding:
-      - gzip, deflate, br
-      Connection:
-      - keep-alive
-      User-Agent:
-      - testapp-azure-quantum-qiskit azsdk-python-quantum/0.0.0.1 Python/3.7.12 (Darwin-21.3.0-x86_64-i386-64bit)
+    headers:
+      content-length:
+      - '3418'
+      content-type:
+      - application/json; charset=utf-8
+      transfer-encoding:
+      - chunked
+    status:
+      code: 200
+      message: OK
+- request:
+    body: null
+    headers:
+      Accept:
+      - application/json
+      Accept-Encoding:
+      - gzip, deflate, br
+      Connection:
+      - keep-alive
+      User-Agent:
+      - testapp-azure-quantum-qiskit azsdk-python-quantum/0.0.0.1 Python/3.7.12 (Windows-10-10.0.19041-SP0)
     method: GET
     uri: https://eastus.quantum.azure.com/v1.0/subscriptions/00000000-0000-0000-0000-000000000000/resourceGroups/myresourcegroup/providers/Microsoft.Quantum/workspaces/myworkspace/jobs/00000000-0000-0000-0000-000000000000
   response:
     body:
       string: '{"containerUri": "https://mystorage.blob.core.windows.net/job-00000000-0000-0000-0000-000000000000?sv=PLACEHOLDER&sig=PLACEHOLDER&se=PLACEHOLDER&srt=co&ss=b&sp=racw",
-<<<<<<< HEAD
-        "inputDataUri": "https://mystorage.blob.core.windows.net/job-00000000-0000-0000-0000-000000000000/inputData?sv=PLACEHOLDER&sr=b&sig=PLACEHOLDER&se=PLACEHOLDER&sp=r&rscd=attachment%3B%20filename%3DQiskit%2BSample%2B-%2B3-qubit%2BGHZ%2Bcircuit-dddb51ae-8b60-11ec-b2df-1860247f69ed.input.json",
-        "inputDataFormat": "ionq.circuit.v1", "inputParams": {"shots": 500}, "providerId":
-=======
-        "inputDataUri": "https://mystorage.blob.core.windows.net/job-00000000-0000-0000-0000-000000000000/inputData?sv=PLACEHOLDER&sr=b&sig=PLACEHOLDER&se=PLACEHOLDER&sp=r&rscd=attachment%3B%20filename%3DQiskit%2BSample%2B-%2B3-qubit%2BGHZ%2Bcircuit-e8582498-8f52-11ec-b39c-3c7d0a1d68ec.input.json",
+        "inputDataUri": "https://mystorage.blob.core.windows.net/job-00000000-0000-0000-0000-000000000000/inputData?sv=PLACEHOLDER&sr=b&sig=PLACEHOLDER&se=PLACEHOLDER&sp=r&rscd=attachment%3B%20filename%3DQiskit%2BSample%2B-%2B3-qubit%2BGHZ%2Bcircuit-5bb96c66-8f8e-11ec-92ff-1860247f69ed.input.json",
         "inputDataFormat": "ionq.circuit.v1", "inputParams": {"shots": 100}, "providerId":
->>>>>>> 15675958
         "ionq", "target": "ionq.simulator", "metadata": {"qiskit": "True", "name":
         "Qiskit Sample - 3-qubit GHZ circuit", "num_qubits": "4", "meas_map": "[0,
         1, 2]"}, "name": "Qiskit Sample - 3-qubit GHZ circuit", "id": "00000000-0000-0000-0000-000000000000",
         "status": "Succeeded", "outputDataFormat": "ionq.quantum-results.v1", "outputDataUri":
-<<<<<<< HEAD
-        "https://mystorage.blob.core.windows.net/job-00000000-0000-0000-0000-000000000000/rawOutputData?sv=PLACEHOLDER&sr=b&sig=PLACEHOLDER&se=PLACEHOLDER&sp=r&rscd=attachment%3B%20filename%3DQiskit%2BSample%2B-%2B3-qubit%2BGHZ%2Bcircuit-dddb51ae-8b60-11ec-b2df-1860247f69ed.output.json",
-        "creationTime": "2022-02-11T17:34:31.7556828+00:00", "beginExecutionTime":
-        "2022-02-11T17:34:34.69Z", "endExecutionTime": "2022-02-11T17:34:34.704Z",
-=======
-        "https://mystorage.blob.core.windows.net/job-00000000-0000-0000-0000-000000000000/rawOutputData?sv=PLACEHOLDER&sr=b&sig=PLACEHOLDER&se=PLACEHOLDER&sp=r&rscd=attachment%3B%20filename%3DQiskit%2BSample%2B-%2B3-qubit%2BGHZ%2Bcircuit-e8582498-8f52-11ec-b39c-3c7d0a1d68ec.output.json",
-        "creationTime": "2022-02-16T18:04:40.3240033+00:00", "beginExecutionTime":
-        "2022-02-16T18:04:42.519Z", "endExecutionTime": "2022-02-16T18:04:42.528Z",
->>>>>>> 15675958
+        "https://mystorage.blob.core.windows.net/job-00000000-0000-0000-0000-000000000000/rawOutputData?sv=PLACEHOLDER&sr=b&sig=PLACEHOLDER&se=PLACEHOLDER&sp=r&rscd=attachment%3B%20filename%3DQiskit%2BSample%2B-%2B3-qubit%2BGHZ%2Bcircuit-5bb96c66-8f8e-11ec-92ff-1860247f69ed.output.json",
+        "creationTime": "2022-02-17T01:10:13.8592585+00:00", "beginExecutionTime":
+        "2022-02-17T01:10:17.027Z", "endExecutionTime": "2022-02-17T01:10:17.04Z",
         "cancellationTime": null, "costEstimate": {"currencyCode": "USD", "events":
         [{"dimensionId": "gs1q", "dimensionName": "1Q Gate Shot", "measureUnit": "1q
         gate shot", "amountBilled": 0.0, "amountConsumed": 0.0, "unitPrice": 0.0},
@@ -916,11 +741,7 @@
         [], "access_token": "fake_token"}'
     headers:
       content-length:
-<<<<<<< HEAD
-      - '1836'
-=======
-      - '1843'
->>>>>>> 15675958
+      - '1844'
       content-type:
       - application/json; charset=utf-8
       transfer-encoding:
@@ -938,53 +759,34 @@
       Connection:
       - keep-alive
       User-Agent:
-      - azsdk-python-storage-blob/12.9.0 Python/3.7.12 (Darwin-21.3.0-x86_64-i386-64bit)
+      - azsdk-python-storage-blob/12.9.0 Python/3.7.12 (Windows-10-10.0.19041-SP0)
       x-ms-date:
-<<<<<<< HEAD
-      - Fri, 11 Feb 2022 17:34:36 GMT
-=======
-      - Wed, 16 Feb 2022 18:04:45 GMT
->>>>>>> 15675958
+      - Thu, 17 Feb 2022 01:10:21 GMT
       x-ms-range:
       - bytes=0-33554431
       x-ms-version:
       - '2020-10-02'
     method: GET
-<<<<<<< HEAD
-    uri: https://mystorage.blob.core.windows.net/job-00000000-0000-0000-0000-000000000000/rawOutputData?sv=PLACEHOLDER&sr=b&sig=PLACEHOLDER&se=PLACEHOLDER&sp=r&rscd=attachment%3B%20filename%3DQiskit%2BSample%2B-%2B3-qubit%2BGHZ%2Bcircuit-dddb51ae-8b60-11ec-b2df-1860247f69ed.output.json
-  response:
-    body:
-      string: '{"duration": 13915582, "histogram": {"0": 0.25, "7": 0.25, "8": 0.25,
-=======
-    uri: https://mystorage.blob.core.windows.net/job-00000000-0000-0000-0000-000000000000/rawOutputData?sv=PLACEHOLDER&sr=b&sig=PLACEHOLDER&se=PLACEHOLDER&sp=r&rscd=attachment%3B%20filename%3DQiskit%2BSample%2B-%2B3-qubit%2BGHZ%2Bcircuit-e8582498-8f52-11ec-b39c-3c7d0a1d68ec.output.json
-  response:
-    body:
-      string: '{"duration": 9178099, "histogram": {"0": 0.25, "7": 0.25, "8": 0.25,
->>>>>>> 15675958
+    uri: https://mystorage.blob.core.windows.net/job-00000000-0000-0000-0000-000000000000/rawOutputData?sv=PLACEHOLDER&sr=b&sig=PLACEHOLDER&se=PLACEHOLDER&sp=r&rscd=attachment%3B%20filename%3DQiskit%2BSample%2B-%2B3-qubit%2BGHZ%2Bcircuit-5bb96c66-8f8e-11ec-92ff-1860247f69ed.output.json
+  response:
+    body:
+      string: '{"duration": 13173249, "histogram": {"0": 0.25, "7": 0.25, "8": 0.25,
         "15": 0.25}, "access_token": "fake_token"}'
     headers:
       accept-ranges:
       - bytes
       content-length:
-      - '71'
+      - '72'
       content-range:
-      - bytes 0-70/71
+      - bytes 0-71/72
       content-type:
       - application/json
       x-ms-blob-content-md5:
-<<<<<<< HEAD
-      - t9LlbVD099VTLnirJwzTmg==
+      - FEHU0bLJFM21fb5NobeaQw==
       x-ms-blob-type:
       - BlockBlob
       x-ms-creation-time:
-      - Fri, 11 Feb 2022 17:34:32 GMT
-=======
-      - 82s6duxUwxHXyBmWPVCxjg==
-      x-ms-blob-type:
-      - BlockBlob
-      x-ms-creation-time:
-      - Wed, 16 Feb 2022 18:04:40 GMT
->>>>>>> 15675958
+      - Thu, 17 Feb 2022 01:10:14 GMT
       x-ms-lease-state:
       - available
       x-ms-lease-status:

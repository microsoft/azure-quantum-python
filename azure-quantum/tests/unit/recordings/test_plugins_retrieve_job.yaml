--- conflicted
+++ resolved
@@ -68,13 +68,8 @@
     uri: https://login.microsoftonline.com/00000000-0000-0000-0000-000000000000/oauth2/v2.0/token
   response:
     body:
-<<<<<<< HEAD
-      string: '{"token_type": "Bearer", "expires_in": 1755296326, "ext_expires_in":
-        1755296326, "refresh_in": 31536000, "access_token": "PLACEHOLDER"}'
-=======
       string: '{"token_type": "Bearer", "expires_in": 1756413087, "ext_expires_in":
         1756413087, "refresh_in": 31536000, "access_token": "PLACEHOLDER"}'
->>>>>>> b43e1017
     headers:
       content-length:
       - '135'
@@ -98,42 +93,6 @@
     uri: https://eastus.quantum.azure.com/subscriptions/00000000-0000-0000-0000-000000000000/resourceGroups/myresourcegroup/providers/Microsoft.Quantum/workspaces/myworkspace/providerStatus?api-version=2022-09-12-preview&test-sequence-id=1
   response:
     body:
-<<<<<<< HEAD
-      string: '{"value": [{"id": "microsoft-elements", "currentAvailability": "Available",
-        "targets": [{"id": "microsoft.dft", "currentAvailability": "Available", "averageQueueTime":
-        0, "statusPage": null}]}, {"id": "ionq", "currentAvailability": "Degraded",
-        "targets": [{"id": "ionq.qpu", "currentAvailability": "Available", "averageQueueTime":
-        1328901, "statusPage": "https://status.ionq.co"}, {"id": "ionq.qpu.aria-1",
-        "currentAvailability": "Unavailable", "averageQueueTime": 2212405, "statusPage":
-        "https://status.ionq.co"}, {"id": "ionq.qpu.aria-2", "currentAvailability":
-        "Available", "averageQueueTime": 1630148, "statusPage": "https://status.ionq.co"},
-        {"id": "ionq.simulator", "currentAvailability": "Available", "averageQueueTime":
-        314, "statusPage": "https://status.ionq.co"}]}, {"id": "microsoft-qc", "currentAvailability":
-        "Available", "targets": [{"id": "microsoft.estimator", "currentAvailability":
-        "Available", "averageQueueTime": 0, "statusPage": null}]}, {"id": "pasqal",
-        "currentAvailability": "Available", "targets": [{"id": "pasqal.sim.emu-tn",
-        "currentAvailability": "Available", "averageQueueTime": 243, "statusPage":
-        "https://pasqal.com"}, {"id": "pasqal.qpu.fresnel", "currentAvailability":
-        "Available", "averageQueueTime": 103193, "statusPage": "https://pasqal.com"}]},
-        {"id": "quantinuum", "currentAvailability": "Degraded", "targets": [{"id":
-        "quantinuum.qpu.h1-1", "currentAvailability": "Degraded", "averageQueueTime":
-        0, "statusPage": "https://www.quantinuum.com/hardware/h1"}, {"id": "quantinuum.sim.h1-1sc",
-        "currentAvailability": "Available", "averageQueueTime": 4, "statusPage": "https://www.quantinuum.com/hardware/h1"},
-        {"id": "quantinuum.sim.h1-1e", "currentAvailability": "Available", "averageQueueTime":
-        1650, "statusPage": "https://www.quantinuum.com/hardware/h1"}, {"id": "quantinuum.qpu.h2-1",
-        "currentAvailability": "Degraded", "averageQueueTime": 0, "statusPage": "https://www.quantinuum.com/hardware/h2"},
-        {"id": "quantinuum.sim.h2-1sc", "currentAvailability": "Available", "averageQueueTime":
-        1, "statusPage": "https://www.quantinuum.com/hardware/h2"}, {"id": "quantinuum.sim.h2-1e",
-        "currentAvailability": "Available", "averageQueueTime": 1767318, "statusPage":
-        "https://www.quantinuum.com/hardware/h2"}, {"id": "quantinuum.sim.h1-1sc-preview",
-        "currentAvailability": "Available", "averageQueueTime": 4, "statusPage": "https://www.quantinuum.com/hardware/h1"},
-        {"id": "quantinuum.sim.h1-1e-preview", "currentAvailability": "Available",
-        "averageQueueTime": 1650, "statusPage": "https://www.quantinuum.com/hardware/h1"},
-        {"id": "quantinuum.sim.h1-2e-preview", "currentAvailability": "Available",
-        "averageQueueTime": 838, "statusPage": "https://www.quantinuum.com/hardware/h1"},
-        {"id": "quantinuum.qpu.h1-1-preview", "currentAvailability": "Degraded", "averageQueueTime":
-        0, "statusPage": "https://www.quantinuum.com/hardware/h1"}]}, {"id": "rigetti",
-=======
       string: '{"value": [{"id": "ionq", "currentAvailability": "Degraded", "targets":
         [{"id": "ionq.qpu", "currentAvailability": "Unavailable", "averageQueueTime":
         0, "statusPage": null}, {"id": "ionq.qpu.aria-1", "currentAvailability": "Available",
@@ -153,7 +112,6 @@
         "currentAvailability": "Available", "averageQueueTime": 1, "statusPage": "https://www.quantinuum.com/hardware/h1"},
         {"id": "quantinuum.sim.h1-1e", "currentAvailability": "Available", "averageQueueTime":
         6883, "statusPage": "https://www.quantinuum.com/hardware/h1"}]}, {"id": "rigetti",
->>>>>>> b43e1017
         "currentAvailability": "Available", "targets": [{"id": "rigetti.sim.qvm",
         "currentAvailability": "Available", "averageQueueTime": 5, "statusPage": "https://rigetti.statuspage.io/"},
         {"id": "rigetti.qpu.ankaa-2", "currentAvailability": "Available", "averageQueueTime":
@@ -183,11 +141,7 @@
       connection:
       - keep-alive
       content-length:
-<<<<<<< HEAD
-      - '4781'
-=======
       - '3682'
->>>>>>> b43e1017
       content-type:
       - application/json; charset=utf-8
       transfer-encoding:
@@ -214,20 +168,12 @@
     uri: https://eastus.quantum.azure.com/subscriptions/00000000-0000-0000-0000-000000000000/resourceGroups/myresourcegroup/providers/Microsoft.Quantum/workspaces/myworkspace/storage/sasUri?api-version=2022-09-12-preview&test-sequence-id=1
   response:
     body:
-<<<<<<< HEAD
-      string: '{"sasUri": "https://mystorage.blob.core.windows.net/job-00000000-0000-0000-0000-000000000001?sv=PLACEHOLDER&ss=b&srt=co&spr=https&st=2024-08-15T22%3A18%3A47Z&se=2050-01-01T00%3A00%3A00Z&sp=rwlac&sig=%2FwOZDCQm8Hr8vT9FC0KwIOqm0YheVqno%2BSPj1ql93pg%3D"}'
-=======
       string: '{"sasUri": "https://mystorage.blob.core.windows.net/job-00000000-0000-0000-0000-000000000001?sv=PLACEHOLDER&ss=b&srt=co&spr=https&st=2000-01-01T00%3A00%3A00Z&se=2050-01-01T00%3A00%3A00Z&sp=rwlac&sig=PLACEHOLDER"}'
->>>>>>> b43e1017
-    headers:
-      connection:
-      - keep-alive
-      content-length:
-<<<<<<< HEAD
-      - '251'
-=======
+    headers:
+      connection:
+      - keep-alive
+      content-length:
       - '212'
->>>>>>> b43e1017
       content-type:
       - application/json; charset=utf-8
       transfer-encoding:
@@ -247,17 +193,6 @@
       User-Agent:
       - azsdk-python-storage-blob/12.20.0 Python/3.9.19 (Windows-10-10.0.22631-SP0)
       x-ms-date:
-<<<<<<< HEAD
-      - Thu, 15 Aug 2024 22:18:46 GMT
-      x-ms-version:
-      - '2024-05-04'
-    method: GET
-    uri: https://mystorage.blob.core.windows.net/job-00000000-0000-0000-0000-000000000001?restype=container&sv=PLACEHOLDER&ss=b&srt=co&spr=https&st=2024-08-15T22%3A18%3A47Z&se=2050-01-01T00%3A00%3A00Z&sp=rwlac&sig=%2FwOZDCQm8Hr8vT9FC0KwIOqm0YheVqno%2BSPj1ql93pg%3D
-  response:
-    body:
-      string: "\uFEFF<?xml version=\"1.0\" encoding=\"utf-8\"?><Error><Code>ContainerNotFound</Code><Message>The
-        specified container does not exist.\nRequestId:3e97768e-801e-000f-8061-ef3506000000\nTime:2024-08-15T22:18:47.6393823Z</Message></Error>"
-=======
       - Wed, 28 Aug 2024 20:31:27 GMT
       x-ms-version:
       - '2024-05-04'
@@ -267,7 +202,6 @@
     body:
       string: "\uFEFF<?xml version=\"1.0\" encoding=\"utf-8\"?><Error><Code>ContainerNotFound</Code><Message>The
         specified container does not exist.\nRequestId:a854aed8-e01e-0026-4589-f90b72000000\nTime:2024-08-28T20:31:28.4062525Z</Message></Error>"
->>>>>>> b43e1017
     headers:
       content-length:
       - '223'
@@ -292,19 +226,11 @@
       User-Agent:
       - azsdk-python-storage-blob/12.20.0 Python/3.9.19 (Windows-10-10.0.22631-SP0)
       x-ms-date:
-<<<<<<< HEAD
-      - Thu, 15 Aug 2024 22:18:46 GMT
-      x-ms-version:
-      - '2024-05-04'
-    method: PUT
-    uri: https://mystorage.blob.core.windows.net/job-00000000-0000-0000-0000-000000000001?restype=container&sv=PLACEHOLDER&ss=b&srt=co&spr=https&st=2024-08-15T22%3A18%3A47Z&se=2050-01-01T00%3A00%3A00Z&sp=rwlac&sig=%2FwOZDCQm8Hr8vT9FC0KwIOqm0YheVqno%2BSPj1ql93pg%3D
-=======
       - Wed, 28 Aug 2024 20:31:27 GMT
       x-ms-version:
       - '2024-05-04'
     method: PUT
     uri: https://mystorage.blob.core.windows.net/job-00000000-0000-0000-0000-000000000001?restype=container&sv=PLACEHOLDER&ss=b&srt=co&spr=https&st=2000-01-01T00%3A00%3A00Z&se=2050-01-01T00%3A00%3A00Z&sp=rwlac&sig=PLACEHOLDER
->>>>>>> b43e1017
   response:
     body:
       string: ''
@@ -328,19 +254,11 @@
       User-Agent:
       - azsdk-python-storage-blob/12.20.0 Python/3.9.19 (Windows-10-10.0.22631-SP0)
       x-ms-date:
-<<<<<<< HEAD
-      - Thu, 15 Aug 2024 22:18:47 GMT
-      x-ms-version:
-      - '2024-05-04'
-    method: GET
-    uri: https://mystorage.blob.core.windows.net/job-00000000-0000-0000-0000-000000000001?restype=container&sv=PLACEHOLDER&ss=b&srt=co&spr=https&st=2024-08-15T22%3A18%3A47Z&se=2050-01-01T00%3A00%3A00Z&sp=rwlac&sig=%2FwOZDCQm8Hr8vT9FC0KwIOqm0YheVqno%2BSPj1ql93pg%3D
-=======
       - Wed, 28 Aug 2024 20:31:27 GMT
       x-ms-version:
       - '2024-05-04'
     method: GET
     uri: https://mystorage.blob.core.windows.net/job-00000000-0000-0000-0000-000000000001?restype=container&sv=PLACEHOLDER&ss=b&srt=co&spr=https&st=2000-01-01T00%3A00%3A00Z&se=2050-01-01T00%3A00%3A00Z&sp=rwlac&sig=PLACEHOLDER
->>>>>>> b43e1017
   response:
     body:
       string: ''
@@ -398,19 +316,11 @@
       x-ms-blob-type:
       - BlockBlob
       x-ms-date:
-<<<<<<< HEAD
-      - Thu, 15 Aug 2024 22:18:47 GMT
-      x-ms-version:
-      - '2024-05-04'
-    method: PUT
-    uri: https://mystorage.blob.core.windows.net/job-00000000-0000-0000-0000-000000000001/inputData?sv=PLACEHOLDER&ss=b&srt=co&spr=https&st=2024-08-15T22%3A18%3A47Z&se=2050-01-01T00%3A00%3A00Z&sp=rwlac&sig=%2FwOZDCQm8Hr8vT9FC0KwIOqm0YheVqno%2BSPj1ql93pg%3D
-=======
       - Wed, 28 Aug 2024 20:31:27 GMT
       x-ms-version:
       - '2024-05-04'
     method: PUT
     uri: https://mystorage.blob.core.windows.net/job-00000000-0000-0000-0000-000000000001/inputData?sv=PLACEHOLDER&ss=b&srt=co&spr=https&st=2000-01-01T00%3A00%3A00Z&se=2050-01-01T00%3A00%3A00Z&sp=rwlac&sig=PLACEHOLDER
->>>>>>> b43e1017
   response:
     body:
       string: ''
@@ -425,11 +335,7 @@
 - request:
     body: 'b''{"id": "00000000-0000-0000-0000-000000000001", "name": "Qiskit Sample
       - 3-qubit GHZ circuit", "providerId": "ionq", "target": "ionq.simulator", "itemType":
-<<<<<<< HEAD
-      "Job", "containerUri": "https://mystorage.blob.core.windows.net/job-00000000-0000-0000-0000-000000000001?sv=PLACEHOLDER&ss=b&srt=co&spr=https&st=2024-08-15T22%3A18%3A47Z&se=2050-01-01T00%3A00%3A00Z&sp=rwlac&sig=%2FwOZDCQm8Hr8vT9FC0KwIOqm0YheVqno%2BSPj1ql93pg%3D",
-=======
       "Job", "containerUri": "https://mystorage.blob.core.windows.net/job-00000000-0000-0000-0000-000000000001?sv=PLACEHOLDER&ss=b&srt=co&spr=https&st=2000-01-01T00%3A00%3A00Z&se=2050-01-01T00%3A00%3A00Z&sp=rwlac&sig=PLACEHOLDER",
->>>>>>> b43e1017
       "inputDataUri": "https://mystorage.blob.core.windows.net/job-00000000-0000-0000-0000-000000000001/inputData",
       "inputDataFormat": "qir.v1", "inputParams": {"shots": 100, "count": 100, "items":
       [{"entryPoint": "Qiskit Sample - 3-qubit GHZ circuit", "arguments": []}]}, "metadata":
@@ -443,11 +349,7 @@
       Connection:
       - keep-alive
       Content-Length:
-<<<<<<< HEAD
-      - '857'
-=======
       - '764'
->>>>>>> b43e1017
       Content-Type:
       - application/json
       User-Agent:
@@ -456,13 +358,6 @@
     uri: https://eastus.quantum.azure.com/subscriptions/00000000-0000-0000-0000-000000000000/resourceGroups/myresourcegroup/providers/Microsoft.Quantum/workspaces/myworkspace/jobs/00000000-0000-0000-0000-000000000001?api-version=2022-09-12-preview&test-sequence-id=1
   response:
     body:
-<<<<<<< HEAD
-      string: '{"containerUri": "https://mystorage.blob.core.windows.net/job-00000000-0000-0000-0000-000000000001?sv=PLACEHOLDER&ss=b&srt=co&spr=https&st=2024-08-15T22%3A18%3A47Z&se=2050-01-01T00%3A00%3A00Z&sp=rwlac&sig=PLACEHOLDER&st=2024-08-15T22%3A18%3A48Z&se=2050-01-01T00%3A00%3A00Z&sr=b&sp=rcw&sig=PLACEHOLDER&ss=b&srt=co&spr=https&st=2024-08-15T22%3A18%3A47Z&se=2050-01-01T00%3A00%3A00Z&sp=rwlac&sig=%2FwOZDCQm8Hr8vT9FC0KwIOqm0YheVqno%2BSPj1ql93pg%3D",
-        "beginExecutionTime": null, "cancellationTime": null, "quantumComputingData":
-        null, "errorData": null, "isCancelling": false, "tags": [], "name": "Qiskit
-        Sample - 3-qubit GHZ circuit", "id": "00000000-0000-0000-0000-000000000001",
-        "providerId": "ionq", "target": "ionq.simulator", "creationTime": "2024-08-15T22:18:48.358698+00:00",
-=======
       string: '{"containerUri": "https://mystorage.blob.core.windows.net/job-00000000-0000-0000-0000-000000000001?sv=PLACEHOLDER&ss=b&srt=co&spr=https&st=2000-01-01T00%3A00%3A00Z&se=2050-01-01T00%3A00%3A00Z&sp=rwlac&sig=PLACEHOLDER",
         "inputDataUri": "https://mystorage.blob.core.windows.net/job-00000000-0000-0000-0000-000000000001/inputData?sv=PLACEHOLDER&st=2000-01-01T00%3A00%3A00Z&se=2050-01-01T00%3A00%3A00Z&sr=b&sp=rcw&sig=PLACEHOLDER",
         "inputDataFormat": "ionq.circuit.v1", "inputParams": {"shots": 100, "count":
@@ -474,17 +369,12 @@
         null, "errorData": null, "isCancelling": false, "tags": [], "name": "Qiskit
         Sample - 3-qubit GHZ circuit", "id": "00000000-0000-0000-0000-000000000001",
         "providerId": "ionq", "target": "ionq.simulator", "creationTime": "2024-08-28T20:31:28.9530736+00:00",
->>>>>>> b43e1017
         "endExecutionTime": null, "costEstimate": null, "itemType": "Job"}'
     headers:
       connection:
       - keep-alive
       content-length:
-<<<<<<< HEAD
-      - '844'
-=======
       - '1404'
->>>>>>> b43e1017
       content-type:
       - application/json; charset=utf-8
       transfer-encoding:
@@ -507,13 +397,6 @@
     uri: https://eastus.quantum.azure.com/subscriptions/00000000-0000-0000-0000-000000000000/resourceGroups/myresourcegroup/providers/Microsoft.Quantum/workspaces/myworkspace/jobs/00000000-0000-0000-0000-000000000001?api-version=2022-09-12-preview&test-sequence-id=1
   response:
     body:
-<<<<<<< HEAD
-      string: '{"containerUri": "https://mystorage.blob.core.windows.net/job-00000000-0000-0000-0000-000000000001?sv=PLACEHOLDER&st=2024-08-15T22%3A18%3A48Z&se=2050-01-01T00%3A00%3A00Z&sr=c&sp=rcwl&sig=PLACEHOLDER&st=2024-08-15T22%3A18%3A48Z&se=2050-01-01T00%3A00%3A00Z&sr=b&sp=r&rscd=attachment%3B+filename%3DQiskit%2BSample%2B-%2B3-qubit%2BGHZ%2Bcircuit-00000000-0000-0000-0000-000000000001.input.json&sig=PLACEHOLDER&st=2024-08-15T22%3A18%3A48Z&se=2050-01-01T00%3A00%3A00Z&sr=b&sp=r&rscd=attachment%3B+filename%3DQiskit%2BSample%2B-%2B3-qubit%2BGHZ%2Bcircuit-00000000-0000-0000-0000-000000000001.output.json&sig=4twGEcr19qThd5F5qSGpfdb7j1LRzmlz1MKcEcpoPMo%3D",
-        "beginExecutionTime": null, "cancellationTime": null, "quantumComputingData":
-        null, "errorData": null, "isCancelling": false, "tags": [], "name": "Qiskit
-        Sample - 3-qubit GHZ circuit", "id": "00000000-0000-0000-0000-000000000001",
-        "providerId": "ionq", "target": "ionq.simulator", "creationTime": "2024-08-15T22:18:48.358698+00:00",
-=======
       string: '{"containerUri": "https://mystorage.blob.core.windows.net/job-00000000-0000-0000-0000-000000000001?sv=PLACEHOLDER&st=2000-01-01T00%3A00%3A00Z&se=2050-01-01T00%3A00%3A00Z&sr=c&sp=rcwl&sig=PLACEHOLDER",
         "inputDataUri": "https://mystorage.blob.core.windows.net/job-00000000-0000-0000-0000-000000000001/inputData?sv=PLACEHOLDER&st=2000-01-01T00%3A00%3A00Z&se=2050-01-01T00%3A00%3A00Z&sr=b&sp=r&rscd=attachment%3B+filename%3DQiskit%2BSample%2B-%2B3-qubit%2BGHZ%2Bcircuit-00000000-0000-0000-0000-000000000001.input.json&sig=PLACEHOLDER",
         "inputDataFormat": "ionq.circuit.v1", "inputParams": {"shots": 100, "count":
@@ -525,17 +408,12 @@
         null, "errorData": null, "isCancelling": false, "tags": [], "name": "Qiskit
         Sample - 3-qubit GHZ circuit", "id": "00000000-0000-0000-0000-000000000001",
         "providerId": "ionq", "target": "ionq.simulator", "creationTime": "2024-08-28T20:31:28.9530736+00:00",
->>>>>>> b43e1017
         "endExecutionTime": null, "costEstimate": null, "itemType": "Job"}'
     headers:
       connection:
       - keep-alive
       content-length:
-<<<<<<< HEAD
-      - '1048'
-=======
       - '1608'
->>>>>>> b43e1017
       content-type:
       - application/json; charset=utf-8
       transfer-encoding:
@@ -558,13 +436,6 @@
     uri: https://eastus.quantum.azure.com/subscriptions/00000000-0000-0000-0000-000000000000/resourceGroups/myresourcegroup/providers/Microsoft.Quantum/workspaces/myworkspace/jobs/00000000-0000-0000-0000-000000000001?api-version=2022-09-12-preview&test-sequence-id=2
   response:
     body:
-<<<<<<< HEAD
-      string: '{"containerUri": "https://mystorage.blob.core.windows.net/job-00000000-0000-0000-0000-000000000001?sv=PLACEHOLDER&st=2024-08-15T22%3A18%3A48Z&se=2050-01-01T00%3A00%3A00Z&sr=c&sp=rcwl&sig=PLACEHOLDER&st=2024-08-15T22%3A18%3A48Z&se=2050-01-01T00%3A00%3A00Z&sr=b&sp=r&rscd=attachment%3B+filename%3DQiskit%2BSample%2B-%2B3-qubit%2BGHZ%2Bcircuit-00000000-0000-0000-0000-000000000001.input.json&sig=PLACEHOLDER&st=2024-08-15T22%3A18%3A48Z&se=2050-01-01T00%3A00%3A00Z&sr=b&sp=r&rscd=attachment%3B+filename%3DQiskit%2BSample%2B-%2B3-qubit%2BGHZ%2Bcircuit-00000000-0000-0000-0000-000000000001.output.json&sig=4twGEcr19qThd5F5qSGpfdb7j1LRzmlz1MKcEcpoPMo%3D",
-        "beginExecutionTime": null, "cancellationTime": null, "quantumComputingData":
-        null, "errorData": null, "isCancelling": false, "tags": [], "name": "Qiskit
-        Sample - 3-qubit GHZ circuit", "id": "00000000-0000-0000-0000-000000000001",
-        "providerId": "ionq", "target": "ionq.simulator", "creationTime": "2024-08-15T22:18:48.358698+00:00",
-=======
       string: '{"containerUri": "https://mystorage.blob.core.windows.net/job-00000000-0000-0000-0000-000000000001?sv=PLACEHOLDER&st=2000-01-01T00%3A00%3A00Z&se=2050-01-01T00%3A00%3A00Z&sr=c&sp=rcwl&sig=PLACEHOLDER",
         "inputDataUri": "https://mystorage.blob.core.windows.net/job-00000000-0000-0000-0000-000000000001/inputData?sv=PLACEHOLDER&st=2000-01-01T00%3A00%3A00Z&se=2050-01-01T00%3A00%3A00Z&sr=b&sp=r&rscd=attachment%3B+filename%3DQiskit%2BSample%2B-%2B3-qubit%2BGHZ%2Bcircuit-00000000-0000-0000-0000-000000000001.input.json&sig=PLACEHOLDER",
         "inputDataFormat": "ionq.circuit.v1", "inputParams": {"shots": 100, "count":
@@ -576,17 +447,12 @@
         {"count": 1}, "errorData": null, "isCancelling": false, "tags": [], "name":
         "Qiskit Sample - 3-qubit GHZ circuit", "id": "00000000-0000-0000-0000-000000000001",
         "providerId": "ionq", "target": "ionq.simulator", "creationTime": "2024-08-28T20:31:28.9530736+00:00",
->>>>>>> b43e1017
         "endExecutionTime": null, "costEstimate": null, "itemType": "Job"}'
     headers:
       connection:
       - keep-alive
       content-length:
-<<<<<<< HEAD
-      - '1048'
-=======
       - '1616'
->>>>>>> b43e1017
       content-type:
       - application/json; charset=utf-8
       transfer-encoding:
@@ -609,13 +475,6 @@
     uri: https://eastus.quantum.azure.com/subscriptions/00000000-0000-0000-0000-000000000000/resourceGroups/myresourcegroup/providers/Microsoft.Quantum/workspaces/myworkspace/jobs/00000000-0000-0000-0000-000000000001?api-version=2022-09-12-preview&test-sequence-id=3
   response:
     body:
-<<<<<<< HEAD
-      string: '{"containerUri": "https://mystorage.blob.core.windows.net/job-00000000-0000-0000-0000-000000000001?sv=PLACEHOLDER&st=2024-08-15T22%3A18%3A49Z&se=2050-01-01T00%3A00%3A00Z&sr=c&sp=rcwl&sig=PLACEHOLDER&st=2024-08-15T22%3A18%3A49Z&se=2050-01-01T00%3A00%3A00Z&sr=b&sp=r&rscd=attachment%3B+filename%3DQiskit%2BSample%2B-%2B3-qubit%2BGHZ%2Bcircuit-00000000-0000-0000-0000-000000000001.input.json&sig=PLACEHOLDER&st=2024-08-15T22%3A18%3A49Z&se=2050-01-01T00%3A00%3A00Z&sr=b&sp=r&rscd=attachment%3B+filename%3DQiskit%2BSample%2B-%2B3-qubit%2BGHZ%2Bcircuit-00000000-0000-0000-0000-000000000001.output.json&sig=q%2FEAvluYUGdvDz9YAAsdTMZGum9%2FaShZw3eRlZYHkrA%3D",
-        "beginExecutionTime": null, "cancellationTime": null, "quantumComputingData":
-        null, "errorData": null, "isCancelling": false, "tags": [], "name": "Qiskit
-        Sample - 3-qubit GHZ circuit", "id": "00000000-0000-0000-0000-000000000001",
-        "providerId": "ionq", "target": "ionq.simulator", "creationTime": "2024-08-15T22:18:48.358698+00:00",
-=======
       string: '{"containerUri": "https://mystorage.blob.core.windows.net/job-00000000-0000-0000-0000-000000000001?sv=PLACEHOLDER&st=2000-01-01T00%3A00%3A00Z&se=2050-01-01T00%3A00%3A00Z&sr=c&sp=rcwl&sig=PLACEHOLDER",
         "inputDataUri": "https://mystorage.blob.core.windows.net/job-00000000-0000-0000-0000-000000000001/inputData?sv=PLACEHOLDER&st=2000-01-01T00%3A00%3A00Z&se=2050-01-01T00%3A00%3A00Z&sr=b&sp=r&rscd=attachment%3B+filename%3DQiskit%2BSample%2B-%2B3-qubit%2BGHZ%2Bcircuit-00000000-0000-0000-0000-000000000001.input.json&sig=PLACEHOLDER",
         "inputDataFormat": "ionq.circuit.v1", "inputParams": {"shots": 100, "count":
@@ -627,17 +486,12 @@
         {"count": 1}, "errorData": null, "isCancelling": false, "tags": [], "name":
         "Qiskit Sample - 3-qubit GHZ circuit", "id": "00000000-0000-0000-0000-000000000001",
         "providerId": "ionq", "target": "ionq.simulator", "creationTime": "2024-08-28T20:31:28.9530736+00:00",
->>>>>>> b43e1017
         "endExecutionTime": null, "costEstimate": null, "itemType": "Job"}'
     headers:
       connection:
       - keep-alive
       content-length:
-<<<<<<< HEAD
-      - '1052'
-=======
       - '1616'
->>>>>>> b43e1017
       content-type:
       - application/json; charset=utf-8
       transfer-encoding:
@@ -660,13 +514,6 @@
     uri: https://eastus.quantum.azure.com/subscriptions/00000000-0000-0000-0000-000000000000/resourceGroups/myresourcegroup/providers/Microsoft.Quantum/workspaces/myworkspace/jobs/00000000-0000-0000-0000-000000000001?api-version=2022-09-12-preview&test-sequence-id=4
   response:
     body:
-<<<<<<< HEAD
-      string: '{"containerUri": "https://mystorage.blob.core.windows.net/job-00000000-0000-0000-0000-000000000001?sv=PLACEHOLDER&st=2024-08-15T22%3A18%3A49Z&se=2050-01-01T00%3A00%3A00Z&sr=c&sp=rcwl&sig=PLACEHOLDER&st=2024-08-15T22%3A18%3A49Z&se=2050-01-01T00%3A00%3A00Z&sr=b&sp=r&rscd=attachment%3B+filename%3DQiskit%2BSample%2B-%2B3-qubit%2BGHZ%2Bcircuit-00000000-0000-0000-0000-000000000001.input.json&sig=PLACEHOLDER&st=2024-08-15T22%3A18%3A49Z&se=2050-01-01T00%3A00%3A00Z&sr=b&sp=r&rscd=attachment%3B+filename%3DQiskit%2BSample%2B-%2B3-qubit%2BGHZ%2Bcircuit-00000000-0000-0000-0000-000000000001.output.json&sig=q%2FEAvluYUGdvDz9YAAsdTMZGum9%2FaShZw3eRlZYHkrA%3D",
-        "beginExecutionTime": null, "cancellationTime": null, "quantumComputingData":
-        null, "errorData": null, "isCancelling": false, "tags": [], "name": "Qiskit
-        Sample - 3-qubit GHZ circuit", "id": "00000000-0000-0000-0000-000000000001",
-        "providerId": "ionq", "target": "ionq.simulator", "creationTime": "2024-08-15T22:18:48.358698+00:00",
-=======
       string: '{"containerUri": "https://mystorage.blob.core.windows.net/job-00000000-0000-0000-0000-000000000001?sv=PLACEHOLDER&st=2000-01-01T00%3A00%3A00Z&se=2050-01-01T00%3A00%3A00Z&sr=c&sp=rcwl&sig=PLACEHOLDER",
         "inputDataUri": "https://mystorage.blob.core.windows.net/job-00000000-0000-0000-0000-000000000001/inputData?sv=PLACEHOLDER&st=2000-01-01T00%3A00%3A00Z&se=2050-01-01T00%3A00%3A00Z&sr=b&sp=r&rscd=attachment%3B+filename%3DQiskit%2BSample%2B-%2B3-qubit%2BGHZ%2Bcircuit-00000000-0000-0000-0000-000000000001.input.json&sig=PLACEHOLDER",
         "inputDataFormat": "ionq.circuit.v1", "inputParams": {"shots": 100, "count":
@@ -678,17 +525,12 @@
         {"count": 1}, "errorData": null, "isCancelling": false, "tags": [], "name":
         "Qiskit Sample - 3-qubit GHZ circuit", "id": "00000000-0000-0000-0000-000000000001",
         "providerId": "ionq", "target": "ionq.simulator", "creationTime": "2024-08-28T20:31:28.9530736+00:00",
->>>>>>> b43e1017
         "endExecutionTime": null, "costEstimate": null, "itemType": "Job"}'
     headers:
       connection:
       - keep-alive
       content-length:
-<<<<<<< HEAD
-      - '1052'
-=======
       - '1616'
->>>>>>> b43e1017
       content-type:
       - application/json; charset=utf-8
       transfer-encoding:
@@ -711,13 +553,6 @@
     uri: https://eastus.quantum.azure.com/subscriptions/00000000-0000-0000-0000-000000000000/resourceGroups/myresourcegroup/providers/Microsoft.Quantum/workspaces/myworkspace/jobs/00000000-0000-0000-0000-000000000001?api-version=2022-09-12-preview&test-sequence-id=5
   response:
     body:
-<<<<<<< HEAD
-      string: '{"containerUri": "https://mystorage.blob.core.windows.net/job-00000000-0000-0000-0000-000000000001?sv=PLACEHOLDER&st=2024-08-15T22%3A18%3A50Z&se=2050-01-01T00%3A00%3A00Z&sr=c&sp=rcwl&sig=PLACEHOLDER&st=2024-08-15T22%3A18%3A50Z&se=2050-01-01T00%3A00%3A00Z&sr=b&sp=r&rscd=attachment%3B+filename%3DQiskit%2BSample%2B-%2B3-qubit%2BGHZ%2Bcircuit-00000000-0000-0000-0000-000000000001.input.json&sig=PLACEHOLDER&st=2024-08-15T22%3A18%3A50Z&se=2050-01-01T00%3A00%3A00Z&sr=b&sp=r&rscd=attachment%3B+filename%3DQiskit%2BSample%2B-%2B3-qubit%2BGHZ%2Bcircuit-00000000-0000-0000-0000-000000000001.output.json&sig=k5Jb6KAgLC9IZgQp6NTtuVsI0Xo8mcycHkYXngru%2FaY%3D",
-        "beginExecutionTime": null, "cancellationTime": null, "quantumComputingData":
-        null, "errorData": null, "isCancelling": false, "tags": [], "name": "Qiskit
-        Sample - 3-qubit GHZ circuit", "id": "00000000-0000-0000-0000-000000000001",
-        "providerId": "ionq", "target": "ionq.simulator", "creationTime": "2024-08-15T22:18:48.358698+00:00",
-=======
       string: '{"containerUri": "https://mystorage.blob.core.windows.net/job-00000000-0000-0000-0000-000000000001?sv=PLACEHOLDER&st=2000-01-01T00%3A00%3A00Z&se=2050-01-01T00%3A00%3A00Z&sr=c&sp=rcwl&sig=PLACEHOLDER",
         "inputDataUri": "https://mystorage.blob.core.windows.net/job-00000000-0000-0000-0000-000000000001/inputData?sv=PLACEHOLDER&st=2000-01-01T00%3A00%3A00Z&se=2050-01-01T00%3A00%3A00Z&sr=b&sp=r&rscd=attachment%3B+filename%3DQiskit%2BSample%2B-%2B3-qubit%2BGHZ%2Bcircuit-00000000-0000-0000-0000-000000000001.input.json&sig=PLACEHOLDER",
         "inputDataFormat": "ionq.circuit.v1", "inputParams": {"shots": 100, "count":
@@ -729,17 +564,12 @@
         {"count": 1}, "errorData": null, "isCancelling": false, "tags": [], "name":
         "Qiskit Sample - 3-qubit GHZ circuit", "id": "00000000-0000-0000-0000-000000000001",
         "providerId": "ionq", "target": "ionq.simulator", "creationTime": "2024-08-28T20:31:28.9530736+00:00",
->>>>>>> b43e1017
         "endExecutionTime": null, "costEstimate": null, "itemType": "Job"}'
     headers:
       connection:
       - keep-alive
       content-length:
-<<<<<<< HEAD
-      - '1050'
-=======
       - '1616'
->>>>>>> b43e1017
       content-type:
       - application/json; charset=utf-8
       transfer-encoding:
@@ -762,13 +592,6 @@
     uri: https://eastus.quantum.azure.com/subscriptions/00000000-0000-0000-0000-000000000000/resourceGroups/myresourcegroup/providers/Microsoft.Quantum/workspaces/myworkspace/jobs/00000000-0000-0000-0000-000000000001?api-version=2022-09-12-preview&test-sequence-id=6
   response:
     body:
-<<<<<<< HEAD
-      string: '{"containerUri": "https://mystorage.blob.core.windows.net/job-00000000-0000-0000-0000-000000000001?sv=PLACEHOLDER&st=2024-08-15T22%3A18%3A51Z&se=2050-01-01T00%3A00%3A00Z&sr=c&sp=rcwl&sig=PLACEHOLDER&st=2024-08-15T22%3A18%3A51Z&se=2050-01-01T00%3A00%3A00Z&sr=b&sp=r&rscd=attachment%3B+filename%3DQiskit%2BSample%2B-%2B3-qubit%2BGHZ%2Bcircuit-00000000-0000-0000-0000-000000000001.input.json&sig=PLACEHOLDER&st=2024-08-15T22%3A18%3A51Z&se=2050-01-01T00%3A00%3A00Z&sr=b&sp=r&rscd=attachment%3B+filename%3DQiskit%2BSample%2B-%2B3-qubit%2BGHZ%2Bcircuit-00000000-0000-0000-0000-000000000001.output.json&sig=LBJAcyHQ1YJvnz3gYJYpY56aTMA45SijYJLUvJRBq3c%3D",
-        "beginExecutionTime": null, "cancellationTime": null, "quantumComputingData":
-        null, "errorData": null, "isCancelling": false, "tags": [], "name": "Qiskit
-        Sample - 3-qubit GHZ circuit", "id": "00000000-0000-0000-0000-000000000001",
-        "providerId": "ionq", "target": "ionq.simulator", "creationTime": "2024-08-15T22:18:48.358698+00:00",
-=======
       string: '{"containerUri": "https://mystorage.blob.core.windows.net/job-00000000-0000-0000-0000-000000000001?sv=PLACEHOLDER&st=2000-01-01T00%3A00%3A00Z&se=2050-01-01T00%3A00%3A00Z&sr=c&sp=rcwl&sig=PLACEHOLDER",
         "inputDataUri": "https://mystorage.blob.core.windows.net/job-00000000-0000-0000-0000-000000000001/inputData?sv=PLACEHOLDER&st=2000-01-01T00%3A00%3A00Z&se=2050-01-01T00%3A00%3A00Z&sr=b&sp=r&rscd=attachment%3B+filename%3DQiskit%2BSample%2B-%2B3-qubit%2BGHZ%2Bcircuit-00000000-0000-0000-0000-000000000001.input.json&sig=PLACEHOLDER",
         "inputDataFormat": "ionq.circuit.v1", "inputParams": {"shots": 100, "count":
@@ -780,17 +603,12 @@
         {"count": 1}, "errorData": null, "isCancelling": false, "tags": [], "name":
         "Qiskit Sample - 3-qubit GHZ circuit", "id": "00000000-0000-0000-0000-000000000001",
         "providerId": "ionq", "target": "ionq.simulator", "creationTime": "2024-08-28T20:31:28.9530736+00:00",
->>>>>>> b43e1017
         "endExecutionTime": null, "costEstimate": null, "itemType": "Job"}'
     headers:
       connection:
       - keep-alive
       content-length:
-<<<<<<< HEAD
-      - '1048'
-=======
       - '1616'
->>>>>>> b43e1017
       content-type:
       - application/json; charset=utf-8
       transfer-encoding:
@@ -813,47 +631,6 @@
     uri: https://eastus.quantum.azure.com/subscriptions/00000000-0000-0000-0000-000000000000/resourceGroups/myresourcegroup/providers/Microsoft.Quantum/workspaces/myworkspace/jobs/00000000-0000-0000-0000-000000000001?api-version=2022-09-12-preview&test-sequence-id=7
   response:
     body:
-<<<<<<< HEAD
-      string: '{"containerUri": "https://mystorage.blob.core.windows.net/job-00000000-0000-0000-0000-000000000001?sv=PLACEHOLDER&st=2024-08-15T22%3A18%3A53Z&se=2050-01-01T00%3A00%3A00Z&sr=c&sp=rcwl&sig=PLACEHOLDER&st=2024-08-15T22%3A18%3A53Z&se=2050-01-01T00%3A00%3A00Z&sr=b&sp=r&rscd=attachment%3B+filename%3DQiskit%2BSample%2B-%2B3-qubit%2BGHZ%2Bcircuit-00000000-0000-0000-0000-000000000001.input.json&sig=PLACEHOLDER&st=2024-08-15T22%3A18%3A53Z&se=2050-01-01T00%3A00%3A00Z&sr=b&sp=r&rscd=attachment%3B+filename%3DQiskit%2BSample%2B-%2B3-qubit%2BGHZ%2Bcircuit-00000000-0000-0000-0000-000000000001.output.json&sig=Ehj2pYUsc6Pk2j%2Fi5LZVv%2BTj7KUTSc26vXGUSRyeCng%3D",
-        "beginExecutionTime": null, "cancellationTime": null, "quantumComputingData":
-        {"count": 1}, "errorData": null, "isCancelling": false, "tags": [], "name":
-        "Qiskit Sample - 3-qubit GHZ circuit", "id": "00000000-0000-0000-0000-000000000001",
-        "providerId": "ionq", "target": "ionq.simulator", "creationTime": "2024-08-15T22:18:48.358698+00:00",
-        "endExecutionTime": null, "costEstimate": null, "itemType": "Job"}'
-    headers:
-      connection:
-      - keep-alive
-      content-length:
-      - '1060'
-      content-type:
-      - application/json; charset=utf-8
-      transfer-encoding:
-      - chunked
-    status:
-      code: 200
-      message: OK
-- request:
-    body: null
-    headers:
-      Accept:
-      - application/json
-      Accept-Encoding:
-      - gzip, deflate
-      Connection:
-      - keep-alive
-      User-Agent:
-      - testapp-azure-quantum-qiskit azsdk-python-quantum/1.2.4 Python/3.9.19 (Windows-10-10.0.22631-SP0)
-    method: GET
-    uri: https://eastus.quantum.azure.com/subscriptions/00000000-0000-0000-0000-000000000000/resourceGroups/myresourcegroup/providers/Microsoft.Quantum/workspaces/myworkspace/jobs/00000000-0000-0000-0000-000000000001?api-version=2022-09-12-preview&test-sequence-id=8
-  response:
-    body:
-      string: '{"containerUri": "https://mystorage.blob.core.windows.net/job-00000000-0000-0000-0000-000000000001?sv=PLACEHOLDER&st=2024-08-15T22%3A18%3A55Z&se=2050-01-01T00%3A00%3A00Z&sr=c&sp=rcwl&sig=PLACEHOLDER&st=2024-08-15T22%3A18%3A55Z&se=2050-01-01T00%3A00%3A00Z&sr=b&sp=r&rscd=attachment%3B+filename%3DQiskit%2BSample%2B-%2B3-qubit%2BGHZ%2Bcircuit-00000000-0000-0000-0000-000000000001.input.json&sig=PLACEHOLDER&st=2024-08-15T22%3A18%3A55Z&se=2050-01-01T00%3A00%3A00Z&sr=b&sp=r&rscd=attachment%3B+filename%3DQiskit%2BSample%2B-%2B3-qubit%2BGHZ%2Bcircuit-00000000-0000-0000-0000-000000000001.output.json&sig=cO34B9ulcNud4j8xX7SRZLC4d%2Fj73IJPDs8aisBEHX8%3D",
-        "beginExecutionTime": "2024-08-15T22:18:53.701Z", "cancellationTime": null,
-        "quantumComputingData": {"count": 1}, "errorData": null, "isCancelling": false,
-        "tags": [], "name": "Qiskit Sample - 3-qubit GHZ circuit", "id": "00000000-0000-0000-0000-000000000001",
-        "providerId": "ionq", "target": "ionq.simulator", "creationTime": "2024-08-15T22:18:48.358698+00:00",
-        "endExecutionTime": "2024-08-15T22:18:53.721Z", "costEstimate": {"currencyCode":
-=======
       string: '{"containerUri": "https://mystorage.blob.core.windows.net/job-00000000-0000-0000-0000-000000000001?sv=PLACEHOLDER&st=2000-01-01T00%3A00%3A00Z&se=2050-01-01T00%3A00%3A00Z&sr=c&sp=rcwl&sig=PLACEHOLDER",
         "inputDataUri": "https://mystorage.blob.core.windows.net/job-00000000-0000-0000-0000-000000000001/inputData?sv=PLACEHOLDER&st=2000-01-01T00%3A00%3A00Z&se=2050-01-01T00%3A00%3A00Z&sr=b&sp=r&rscd=attachment%3B+filename%3DQiskit%2BSample%2B-%2B3-qubit%2BGHZ%2Bcircuit-00000000-0000-0000-0000-000000000001.input.json&sig=PLACEHOLDER",
         "inputDataFormat": "ionq.circuit.v1", "inputParams": {"shots": 100, "count":
@@ -866,7 +643,6 @@
         "tags": [], "name": "Qiskit Sample - 3-qubit GHZ circuit", "id": "00000000-0000-0000-0000-000000000001",
         "providerId": "ionq", "target": "ionq.simulator", "creationTime": "2024-08-28T20:31:28.9530736+00:00",
         "endExecutionTime": "2024-08-28T20:31:30.712Z", "costEstimate": {"currencyCode":
->>>>>>> b43e1017
         "USD", "events": [{"dimensionId": "gs1q", "dimensionName": "1Q Gate Shot",
         "measureUnit": "1q gate shot", "amountBilled": 0.0, "amountConsumed": 0.0,
         "unitPrice": 0.0}, {"dimensionId": "gs2q", "dimensionName": "2Q Gate Shot",
@@ -876,41 +652,26 @@
       connection:
       - keep-alive
       content-length:
-<<<<<<< HEAD
-      - '1458'
-=======
       - '2021'
->>>>>>> b43e1017
-      content-type:
-      - application/json; charset=utf-8
-      transfer-encoding:
-      - chunked
-    status:
-      code: 200
-      message: OK
-- request:
-    body: null
-    headers:
-      Accept:
-      - application/json
-      Accept-Encoding:
-      - gzip, deflate
-      Connection:
-      - keep-alive
-      User-Agent:
-      - testapp-azure-quantum-qiskit azsdk-python-quantum/0.0.1 Python/3.9.19 (Windows-10-10.0.22631-SP0)
-    method: GET
-<<<<<<< HEAD
-    uri: https://eastus.quantum.azure.com/subscriptions/00000000-0000-0000-0000-000000000000/resourceGroups/myresourcegroup/providers/Microsoft.Quantum/workspaces/myworkspace/jobs/00000000-0000-0000-0000-000000000001?api-version=2022-09-12-preview&test-sequence-id=9
-  response:
-    body:
-      string: '{"containerUri": "https://mystorage.blob.core.windows.net/job-00000000-0000-0000-0000-000000000001?sv=PLACEHOLDER&st=2024-08-15T22%3A18%3A55Z&se=2050-01-01T00%3A00%3A00Z&sr=c&sp=rcwl&sig=PLACEHOLDER&st=2024-08-15T22%3A18%3A55Z&se=2050-01-01T00%3A00%3A00Z&sr=b&sp=r&rscd=attachment%3B+filename%3DQiskit%2BSample%2B-%2B3-qubit%2BGHZ%2Bcircuit-00000000-0000-0000-0000-000000000001.input.json&sig=PLACEHOLDER&st=2024-08-15T22%3A18%3A55Z&se=2050-01-01T00%3A00%3A00Z&sr=b&sp=r&rscd=attachment%3B+filename%3DQiskit%2BSample%2B-%2B3-qubit%2BGHZ%2Bcircuit-00000000-0000-0000-0000-000000000001.output.json&sig=cO34B9ulcNud4j8xX7SRZLC4d%2Fj73IJPDs8aisBEHX8%3D",
-        "beginExecutionTime": "2024-08-15T22:18:53.701Z", "cancellationTime": null,
-        "quantumComputingData": {"count": 1}, "errorData": null, "isCancelling": false,
-        "tags": [], "name": "Qiskit Sample - 3-qubit GHZ circuit", "id": "00000000-0000-0000-0000-000000000001",
-        "providerId": "ionq", "target": "ionq.simulator", "creationTime": "2024-08-15T22:18:48.358698+00:00",
-        "endExecutionTime": "2024-08-15T22:18:53.721Z", "costEstimate": {"currencyCode":
-=======
+      content-type:
+      - application/json; charset=utf-8
+      transfer-encoding:
+      - chunked
+    status:
+      code: 200
+      message: OK
+- request:
+    body: null
+    headers:
+      Accept:
+      - application/json
+      Accept-Encoding:
+      - gzip, deflate
+      Connection:
+      - keep-alive
+      User-Agent:
+      - testapp-azure-quantum-qiskit azsdk-python-quantum/0.0.1 Python/3.9.19 (Windows-10-10.0.22631-SP0)
+    method: GET
     uri: https://eastus.quantum.azure.com/subscriptions/00000000-0000-0000-0000-000000000000/resourceGroups/myresourcegroup/providers/Microsoft.Quantum/workspaces/myworkspace/jobs/00000000-0000-0000-0000-000000000001?api-version=2022-09-12-preview&test-sequence-id=8
   response:
     body:
@@ -926,7 +687,6 @@
         "tags": [], "name": "Qiskit Sample - 3-qubit GHZ circuit", "id": "00000000-0000-0000-0000-000000000001",
         "providerId": "ionq", "target": "ionq.simulator", "creationTime": "2024-08-28T20:31:28.9530736+00:00",
         "endExecutionTime": "2024-08-28T20:31:30.712Z", "costEstimate": {"currencyCode":
->>>>>>> b43e1017
         "USD", "events": [{"dimensionId": "gs1q", "dimensionName": "1Q Gate Shot",
         "measureUnit": "1q gate shot", "amountBilled": 0.0, "amountConsumed": 0.0,
         "unitPrice": 0.0}, {"dimensionId": "gs2q", "dimensionName": "2Q Gate Shot",
@@ -936,41 +696,26 @@
       connection:
       - keep-alive
       content-length:
-<<<<<<< HEAD
-      - '1458'
-=======
       - '2021'
->>>>>>> b43e1017
-      content-type:
-      - application/json; charset=utf-8
-      transfer-encoding:
-      - chunked
-    status:
-      code: 200
-      message: OK
-- request:
-    body: null
-    headers:
-      Accept:
-      - application/json
-      Accept-Encoding:
-      - gzip, deflate
-      Connection:
-      - keep-alive
-      User-Agent:
-      - testapp-azure-quantum-qiskit azsdk-python-quantum/0.0.1 Python/3.9.19 (Windows-10-10.0.22631-SP0)
-    method: GET
-<<<<<<< HEAD
-    uri: https://eastus.quantum.azure.com/subscriptions/00000000-0000-0000-0000-000000000000/resourceGroups/myresourcegroup/providers/Microsoft.Quantum/workspaces/myworkspace/jobs/00000000-0000-0000-0000-000000000001?api-version=2022-09-12-preview&test-sequence-id=10
-  response:
-    body:
-      string: '{"containerUri": "https://mystorage.blob.core.windows.net/job-00000000-0000-0000-0000-000000000001?sv=PLACEHOLDER&st=2024-08-15T22%3A18%3A55Z&se=2050-01-01T00%3A00%3A00Z&sr=c&sp=rcwl&sig=PLACEHOLDER&st=2024-08-15T22%3A18%3A55Z&se=2050-01-01T00%3A00%3A00Z&sr=b&sp=r&rscd=attachment%3B+filename%3DQiskit%2BSample%2B-%2B3-qubit%2BGHZ%2Bcircuit-00000000-0000-0000-0000-000000000001.input.json&sig=PLACEHOLDER&st=2024-08-15T22%3A18%3A55Z&se=2050-01-01T00%3A00%3A00Z&sr=b&sp=r&rscd=attachment%3B+filename%3DQiskit%2BSample%2B-%2B3-qubit%2BGHZ%2Bcircuit-00000000-0000-0000-0000-000000000001.output.json&sig=cO34B9ulcNud4j8xX7SRZLC4d%2Fj73IJPDs8aisBEHX8%3D",
-        "beginExecutionTime": "2024-08-15T22:18:53.701Z", "cancellationTime": null,
-        "quantumComputingData": {"count": 1}, "errorData": null, "isCancelling": false,
-        "tags": [], "name": "Qiskit Sample - 3-qubit GHZ circuit", "id": "00000000-0000-0000-0000-000000000001",
-        "providerId": "ionq", "target": "ionq.simulator", "creationTime": "2024-08-15T22:18:48.358698+00:00",
-        "endExecutionTime": "2024-08-15T22:18:53.721Z", "costEstimate": {"currencyCode":
-=======
+      content-type:
+      - application/json; charset=utf-8
+      transfer-encoding:
+      - chunked
+    status:
+      code: 200
+      message: OK
+- request:
+    body: null
+    headers:
+      Accept:
+      - application/json
+      Accept-Encoding:
+      - gzip, deflate
+      Connection:
+      - keep-alive
+      User-Agent:
+      - testapp-azure-quantum-qiskit azsdk-python-quantum/0.0.1 Python/3.9.19 (Windows-10-10.0.22631-SP0)
+    method: GET
     uri: https://eastus.quantum.azure.com/subscriptions/00000000-0000-0000-0000-000000000000/resourceGroups/myresourcegroup/providers/Microsoft.Quantum/workspaces/myworkspace/jobs/00000000-0000-0000-0000-000000000001?api-version=2022-09-12-preview&test-sequence-id=9
   response:
     body:
@@ -986,7 +731,6 @@
         "tags": [], "name": "Qiskit Sample - 3-qubit GHZ circuit", "id": "00000000-0000-0000-0000-000000000001",
         "providerId": "ionq", "target": "ionq.simulator", "creationTime": "2024-08-28T20:31:28.9530736+00:00",
         "endExecutionTime": "2024-08-28T20:31:30.712Z", "costEstimate": {"currencyCode":
->>>>>>> b43e1017
         "USD", "events": [{"dimensionId": "gs1q", "dimensionName": "1Q Gate Shot",
         "measureUnit": "1q gate shot", "amountBilled": 0.0, "amountConsumed": 0.0,
         "unitPrice": 0.0}, {"dimensionId": "gs2q", "dimensionName": "2Q Gate Shot",
@@ -996,11 +740,7 @@
       connection:
       - keep-alive
       content-length:
-<<<<<<< HEAD
-      - '1458'
-=======
       - '2021'
->>>>>>> b43e1017
       content-type:
       - application/json; charset=utf-8
       transfer-encoding:
@@ -1023,42 +763,6 @@
     uri: https://eastus.quantum.azure.com/subscriptions/00000000-0000-0000-0000-000000000000/resourceGroups/myresourcegroup/providers/Microsoft.Quantum/workspaces/myworkspace/providerStatus?api-version=2022-09-12-preview&test-sequence-id=2
   response:
     body:
-<<<<<<< HEAD
-      string: '{"value": [{"id": "microsoft-elements", "currentAvailability": "Available",
-        "targets": [{"id": "microsoft.dft", "currentAvailability": "Available", "averageQueueTime":
-        0, "statusPage": null}]}, {"id": "ionq", "currentAvailability": "Degraded",
-        "targets": [{"id": "ionq.qpu", "currentAvailability": "Available", "averageQueueTime":
-        1328901, "statusPage": "https://status.ionq.co"}, {"id": "ionq.qpu.aria-1",
-        "currentAvailability": "Unavailable", "averageQueueTime": 2212405, "statusPage":
-        "https://status.ionq.co"}, {"id": "ionq.qpu.aria-2", "currentAvailability":
-        "Available", "averageQueueTime": 1630148, "statusPage": "https://status.ionq.co"},
-        {"id": "ionq.simulator", "currentAvailability": "Available", "averageQueueTime":
-        314, "statusPage": "https://status.ionq.co"}]}, {"id": "microsoft-qc", "currentAvailability":
-        "Available", "targets": [{"id": "microsoft.estimator", "currentAvailability":
-        "Available", "averageQueueTime": 0, "statusPage": null}]}, {"id": "pasqal",
-        "currentAvailability": "Available", "targets": [{"id": "pasqal.sim.emu-tn",
-        "currentAvailability": "Available", "averageQueueTime": 243, "statusPage":
-        "https://pasqal.com"}, {"id": "pasqal.qpu.fresnel", "currentAvailability":
-        "Available", "averageQueueTime": 103193, "statusPage": "https://pasqal.com"}]},
-        {"id": "quantinuum", "currentAvailability": "Degraded", "targets": [{"id":
-        "quantinuum.qpu.h1-1", "currentAvailability": "Degraded", "averageQueueTime":
-        0, "statusPage": "https://www.quantinuum.com/hardware/h1"}, {"id": "quantinuum.sim.h1-1sc",
-        "currentAvailability": "Available", "averageQueueTime": 4, "statusPage": "https://www.quantinuum.com/hardware/h1"},
-        {"id": "quantinuum.sim.h1-1e", "currentAvailability": "Available", "averageQueueTime":
-        1650, "statusPage": "https://www.quantinuum.com/hardware/h1"}, {"id": "quantinuum.qpu.h2-1",
-        "currentAvailability": "Degraded", "averageQueueTime": 0, "statusPage": "https://www.quantinuum.com/hardware/h2"},
-        {"id": "quantinuum.sim.h2-1sc", "currentAvailability": "Available", "averageQueueTime":
-        1, "statusPage": "https://www.quantinuum.com/hardware/h2"}, {"id": "quantinuum.sim.h2-1e",
-        "currentAvailability": "Available", "averageQueueTime": 1767318, "statusPage":
-        "https://www.quantinuum.com/hardware/h2"}, {"id": "quantinuum.sim.h1-1sc-preview",
-        "currentAvailability": "Available", "averageQueueTime": 4, "statusPage": "https://www.quantinuum.com/hardware/h1"},
-        {"id": "quantinuum.sim.h1-1e-preview", "currentAvailability": "Available",
-        "averageQueueTime": 1650, "statusPage": "https://www.quantinuum.com/hardware/h1"},
-        {"id": "quantinuum.sim.h1-2e-preview", "currentAvailability": "Available",
-        "averageQueueTime": 838, "statusPage": "https://www.quantinuum.com/hardware/h1"},
-        {"id": "quantinuum.qpu.h1-1-preview", "currentAvailability": "Degraded", "averageQueueTime":
-        0, "statusPage": "https://www.quantinuum.com/hardware/h1"}]}, {"id": "rigetti",
-=======
       string: '{"value": [{"id": "ionq", "currentAvailability": "Degraded", "targets":
         [{"id": "ionq.qpu", "currentAvailability": "Unavailable", "averageQueueTime":
         0, "statusPage": null}, {"id": "ionq.qpu.aria-1", "currentAvailability": "Available",
@@ -1078,7 +782,6 @@
         "currentAvailability": "Available", "averageQueueTime": 1, "statusPage": "https://www.quantinuum.com/hardware/h1"},
         {"id": "quantinuum.sim.h1-1e", "currentAvailability": "Available", "averageQueueTime":
         6883, "statusPage": "https://www.quantinuum.com/hardware/h1"}]}, {"id": "rigetti",
->>>>>>> b43e1017
         "currentAvailability": "Available", "targets": [{"id": "rigetti.sim.qvm",
         "currentAvailability": "Available", "averageQueueTime": 5, "statusPage": "https://rigetti.statuspage.io/"},
         {"id": "rigetti.qpu.ankaa-2", "currentAvailability": "Available", "averageQueueTime":
@@ -1108,41 +811,26 @@
       connection:
       - keep-alive
       content-length:
-<<<<<<< HEAD
-      - '4781'
-=======
       - '3682'
->>>>>>> b43e1017
-      content-type:
-      - application/json; charset=utf-8
-      transfer-encoding:
-      - chunked
-    status:
-      code: 200
-      message: OK
-- request:
-    body: null
-    headers:
-      Accept:
-      - application/json
-      Accept-Encoding:
-      - gzip, deflate
-      Connection:
-      - keep-alive
-      User-Agent:
-      - testapp-azure-quantum-qiskit azsdk-python-quantum/0.0.1 Python/3.9.19 (Windows-10-10.0.22631-SP0)
-    method: GET
-<<<<<<< HEAD
-    uri: https://eastus.quantum.azure.com/subscriptions/00000000-0000-0000-0000-000000000000/resourceGroups/myresourcegroup/providers/Microsoft.Quantum/workspaces/myworkspace/jobs/00000000-0000-0000-0000-000000000001?api-version=2022-09-12-preview&test-sequence-id=11
-  response:
-    body:
-      string: '{"containerUri": "https://mystorage.blob.core.windows.net/job-00000000-0000-0000-0000-000000000001?sv=PLACEHOLDER&st=2024-08-15T22%3A18%3A55Z&se=2050-01-01T00%3A00%3A00Z&sr=c&sp=rcwl&sig=PLACEHOLDER&st=2024-08-15T22%3A18%3A55Z&se=2050-01-01T00%3A00%3A00Z&sr=b&sp=r&rscd=attachment%3B+filename%3DQiskit%2BSample%2B-%2B3-qubit%2BGHZ%2Bcircuit-00000000-0000-0000-0000-000000000001.input.json&sig=PLACEHOLDER&st=2024-08-15T22%3A18%3A55Z&se=2050-01-01T00%3A00%3A00Z&sr=b&sp=r&rscd=attachment%3B+filename%3DQiskit%2BSample%2B-%2B3-qubit%2BGHZ%2Bcircuit-00000000-0000-0000-0000-000000000001.output.json&sig=cO34B9ulcNud4j8xX7SRZLC4d%2Fj73IJPDs8aisBEHX8%3D",
-        "beginExecutionTime": "2024-08-15T22:18:53.701Z", "cancellationTime": null,
-        "quantumComputingData": {"count": 1}, "errorData": null, "isCancelling": false,
-        "tags": [], "name": "Qiskit Sample - 3-qubit GHZ circuit", "id": "00000000-0000-0000-0000-000000000001",
-        "providerId": "ionq", "target": "ionq.simulator", "creationTime": "2024-08-15T22:18:48.358698+00:00",
-        "endExecutionTime": "2024-08-15T22:18:53.721Z", "costEstimate": {"currencyCode":
-=======
+      content-type:
+      - application/json; charset=utf-8
+      transfer-encoding:
+      - chunked
+    status:
+      code: 200
+      message: OK
+- request:
+    body: null
+    headers:
+      Accept:
+      - application/json
+      Accept-Encoding:
+      - gzip, deflate
+      Connection:
+      - keep-alive
+      User-Agent:
+      - testapp-azure-quantum-qiskit azsdk-python-quantum/0.0.1 Python/3.9.19 (Windows-10-10.0.22631-SP0)
+    method: GET
     uri: https://eastus.quantum.azure.com/subscriptions/00000000-0000-0000-0000-000000000000/resourceGroups/myresourcegroup/providers/Microsoft.Quantum/workspaces/myworkspace/jobs/00000000-0000-0000-0000-000000000001?api-version=2022-09-12-preview&test-sequence-id=10
   response:
     body:
@@ -1158,7 +846,6 @@
         "tags": [], "name": "Qiskit Sample - 3-qubit GHZ circuit", "id": "00000000-0000-0000-0000-000000000001",
         "providerId": "ionq", "target": "ionq.simulator", "creationTime": "2024-08-28T20:31:28.9530736+00:00",
         "endExecutionTime": "2024-08-28T20:31:30.712Z", "costEstimate": {"currencyCode":
->>>>>>> b43e1017
         "USD", "events": [{"dimensionId": "gs1q", "dimensionName": "1Q Gate Shot",
         "measureUnit": "1q gate shot", "amountBilled": 0.0, "amountConsumed": 0.0,
         "unitPrice": 0.0}, {"dimensionId": "gs2q", "dimensionName": "2Q Gate Shot",
@@ -1168,41 +855,26 @@
       connection:
       - keep-alive
       content-length:
-<<<<<<< HEAD
-      - '1458'
-=======
       - '2021'
->>>>>>> b43e1017
-      content-type:
-      - application/json; charset=utf-8
-      transfer-encoding:
-      - chunked
-    status:
-      code: 200
-      message: OK
-- request:
-    body: null
-    headers:
-      Accept:
-      - application/json
-      Accept-Encoding:
-      - gzip, deflate
-      Connection:
-      - keep-alive
-      User-Agent:
-      - testapp-azure-quantum-qiskit azsdk-python-quantum/0.0.1 Python/3.9.19 (Windows-10-10.0.22631-SP0)
-    method: GET
-<<<<<<< HEAD
-    uri: https://eastus.quantum.azure.com/subscriptions/00000000-0000-0000-0000-000000000000/resourceGroups/myresourcegroup/providers/Microsoft.Quantum/workspaces/myworkspace/jobs/00000000-0000-0000-0000-000000000001?api-version=2022-09-12-preview&test-sequence-id=12
-  response:
-    body:
-      string: '{"containerUri": "https://mystorage.blob.core.windows.net/job-00000000-0000-0000-0000-000000000001?sv=PLACEHOLDER&st=2024-08-15T22%3A18%3A55Z&se=2050-01-01T00%3A00%3A00Z&sr=c&sp=rcwl&sig=PLACEHOLDER&st=2024-08-15T22%3A18%3A55Z&se=2050-01-01T00%3A00%3A00Z&sr=b&sp=r&rscd=attachment%3B+filename%3DQiskit%2BSample%2B-%2B3-qubit%2BGHZ%2Bcircuit-00000000-0000-0000-0000-000000000001.input.json&sig=PLACEHOLDER&st=2024-08-15T22%3A18%3A55Z&se=2050-01-01T00%3A00%3A00Z&sr=b&sp=r&rscd=attachment%3B+filename%3DQiskit%2BSample%2B-%2B3-qubit%2BGHZ%2Bcircuit-00000000-0000-0000-0000-000000000001.output.json&sig=cO34B9ulcNud4j8xX7SRZLC4d%2Fj73IJPDs8aisBEHX8%3D",
-        "beginExecutionTime": "2024-08-15T22:18:53.701Z", "cancellationTime": null,
-        "quantumComputingData": {"count": 1}, "errorData": null, "isCancelling": false,
-        "tags": [], "name": "Qiskit Sample - 3-qubit GHZ circuit", "id": "00000000-0000-0000-0000-000000000001",
-        "providerId": "ionq", "target": "ionq.simulator", "creationTime": "2024-08-15T22:18:48.358698+00:00",
-        "endExecutionTime": "2024-08-15T22:18:53.721Z", "costEstimate": {"currencyCode":
-=======
+      content-type:
+      - application/json; charset=utf-8
+      transfer-encoding:
+      - chunked
+    status:
+      code: 200
+      message: OK
+- request:
+    body: null
+    headers:
+      Accept:
+      - application/json
+      Accept-Encoding:
+      - gzip, deflate
+      Connection:
+      - keep-alive
+      User-Agent:
+      - testapp-azure-quantum-qiskit azsdk-python-quantum/0.0.1 Python/3.9.19 (Windows-10-10.0.22631-SP0)
+    method: GET
     uri: https://eastus.quantum.azure.com/subscriptions/00000000-0000-0000-0000-000000000000/resourceGroups/myresourcegroup/providers/Microsoft.Quantum/workspaces/myworkspace/jobs/00000000-0000-0000-0000-000000000001?api-version=2022-09-12-preview&test-sequence-id=11
   response:
     body:
@@ -1218,7 +890,6 @@
         "tags": [], "name": "Qiskit Sample - 3-qubit GHZ circuit", "id": "00000000-0000-0000-0000-000000000001",
         "providerId": "ionq", "target": "ionq.simulator", "creationTime": "2024-08-28T20:31:28.9530736+00:00",
         "endExecutionTime": "2024-08-28T20:31:30.712Z", "costEstimate": {"currencyCode":
->>>>>>> b43e1017
         "USD", "events": [{"dimensionId": "gs1q", "dimensionName": "1Q Gate Shot",
         "measureUnit": "1q gate shot", "amountBilled": 0.0, "amountConsumed": 0.0,
         "unitPrice": 0.0}, {"dimensionId": "gs2q", "dimensionName": "2Q Gate Shot",
@@ -1228,41 +899,26 @@
       connection:
       - keep-alive
       content-length:
-<<<<<<< HEAD
-      - '1458'
-=======
       - '2021'
->>>>>>> b43e1017
-      content-type:
-      - application/json; charset=utf-8
-      transfer-encoding:
-      - chunked
-    status:
-      code: 200
-      message: OK
-- request:
-    body: null
-    headers:
-      Accept:
-      - application/json
-      Accept-Encoding:
-      - gzip, deflate
-      Connection:
-      - keep-alive
-      User-Agent:
-      - testapp-azure-quantum-qiskit azsdk-python-quantum/0.0.1 Python/3.9.19 (Windows-10-10.0.22631-SP0)
-    method: GET
-<<<<<<< HEAD
-    uri: https://eastus.quantum.azure.com/subscriptions/00000000-0000-0000-0000-000000000000/resourceGroups/myresourcegroup/providers/Microsoft.Quantum/workspaces/myworkspace/jobs/00000000-0000-0000-0000-000000000001?api-version=2022-09-12-preview&test-sequence-id=13
-  response:
-    body:
-      string: '{"containerUri": "https://mystorage.blob.core.windows.net/job-00000000-0000-0000-0000-000000000001?sv=PLACEHOLDER&st=2024-08-15T22%3A18%3A55Z&se=2050-01-01T00%3A00%3A00Z&sr=c&sp=rcwl&sig=PLACEHOLDER&st=2024-08-15T22%3A18%3A55Z&se=2050-01-01T00%3A00%3A00Z&sr=b&sp=r&rscd=attachment%3B+filename%3DQiskit%2BSample%2B-%2B3-qubit%2BGHZ%2Bcircuit-00000000-0000-0000-0000-000000000001.input.json&sig=PLACEHOLDER&st=2024-08-15T22%3A18%3A55Z&se=2050-01-01T00%3A00%3A00Z&sr=b&sp=r&rscd=attachment%3B+filename%3DQiskit%2BSample%2B-%2B3-qubit%2BGHZ%2Bcircuit-00000000-0000-0000-0000-000000000001.output.json&sig=cO34B9ulcNud4j8xX7SRZLC4d%2Fj73IJPDs8aisBEHX8%3D",
-        "beginExecutionTime": "2024-08-15T22:18:53.701Z", "cancellationTime": null,
-        "quantumComputingData": {"count": 1}, "errorData": null, "isCancelling": false,
-        "tags": [], "name": "Qiskit Sample - 3-qubit GHZ circuit", "id": "00000000-0000-0000-0000-000000000001",
-        "providerId": "ionq", "target": "ionq.simulator", "creationTime": "2024-08-15T22:18:48.358698+00:00",
-        "endExecutionTime": "2024-08-15T22:18:53.721Z", "costEstimate": {"currencyCode":
-=======
+      content-type:
+      - application/json; charset=utf-8
+      transfer-encoding:
+      - chunked
+    status:
+      code: 200
+      message: OK
+- request:
+    body: null
+    headers:
+      Accept:
+      - application/json
+      Accept-Encoding:
+      - gzip, deflate
+      Connection:
+      - keep-alive
+      User-Agent:
+      - testapp-azure-quantum-qiskit azsdk-python-quantum/0.0.1 Python/3.9.19 (Windows-10-10.0.22631-SP0)
+    method: GET
     uri: https://eastus.quantum.azure.com/subscriptions/00000000-0000-0000-0000-000000000000/resourceGroups/myresourcegroup/providers/Microsoft.Quantum/workspaces/myworkspace/jobs/00000000-0000-0000-0000-000000000001?api-version=2022-09-12-preview&test-sequence-id=12
   response:
     body:
@@ -1278,7 +934,6 @@
         "tags": [], "name": "Qiskit Sample - 3-qubit GHZ circuit", "id": "00000000-0000-0000-0000-000000000001",
         "providerId": "ionq", "target": "ionq.simulator", "creationTime": "2024-08-28T20:31:28.9530736+00:00",
         "endExecutionTime": "2024-08-28T20:31:30.712Z", "costEstimate": {"currencyCode":
->>>>>>> b43e1017
         "USD", "events": [{"dimensionId": "gs1q", "dimensionName": "1Q Gate Shot",
         "measureUnit": "1q gate shot", "amountBilled": 0.0, "amountConsumed": 0.0,
         "unitPrice": 0.0}, {"dimensionId": "gs2q", "dimensionName": "2Q Gate Shot",
@@ -1288,11 +943,7 @@
       connection:
       - keep-alive
       content-length:
-<<<<<<< HEAD
-      - '1458'
-=======
       - '2021'
->>>>>>> b43e1017
       content-type:
       - application/json; charset=utf-8
       transfer-encoding:
@@ -1315,42 +966,6 @@
     uri: https://eastus.quantum.azure.com/subscriptions/00000000-0000-0000-0000-000000000000/resourceGroups/myresourcegroup/providers/Microsoft.Quantum/workspaces/myworkspace/providerStatus?api-version=2022-09-12-preview&test-sequence-id=3
   response:
     body:
-<<<<<<< HEAD
-      string: '{"value": [{"id": "microsoft-elements", "currentAvailability": "Available",
-        "targets": [{"id": "microsoft.dft", "currentAvailability": "Available", "averageQueueTime":
-        0, "statusPage": null}]}, {"id": "ionq", "currentAvailability": "Degraded",
-        "targets": [{"id": "ionq.qpu", "currentAvailability": "Available", "averageQueueTime":
-        1328901, "statusPage": "https://status.ionq.co"}, {"id": "ionq.qpu.aria-1",
-        "currentAvailability": "Unavailable", "averageQueueTime": 2212405, "statusPage":
-        "https://status.ionq.co"}, {"id": "ionq.qpu.aria-2", "currentAvailability":
-        "Available", "averageQueueTime": 1630148, "statusPage": "https://status.ionq.co"},
-        {"id": "ionq.simulator", "currentAvailability": "Available", "averageQueueTime":
-        314, "statusPage": "https://status.ionq.co"}]}, {"id": "microsoft-qc", "currentAvailability":
-        "Available", "targets": [{"id": "microsoft.estimator", "currentAvailability":
-        "Available", "averageQueueTime": 0, "statusPage": null}]}, {"id": "pasqal",
-        "currentAvailability": "Available", "targets": [{"id": "pasqal.sim.emu-tn",
-        "currentAvailability": "Available", "averageQueueTime": 243, "statusPage":
-        "https://pasqal.com"}, {"id": "pasqal.qpu.fresnel", "currentAvailability":
-        "Available", "averageQueueTime": 103193, "statusPage": "https://pasqal.com"}]},
-        {"id": "quantinuum", "currentAvailability": "Degraded", "targets": [{"id":
-        "quantinuum.qpu.h1-1", "currentAvailability": "Degraded", "averageQueueTime":
-        0, "statusPage": "https://www.quantinuum.com/hardware/h1"}, {"id": "quantinuum.sim.h1-1sc",
-        "currentAvailability": "Available", "averageQueueTime": 4, "statusPage": "https://www.quantinuum.com/hardware/h1"},
-        {"id": "quantinuum.sim.h1-1e", "currentAvailability": "Available", "averageQueueTime":
-        1650, "statusPage": "https://www.quantinuum.com/hardware/h1"}, {"id": "quantinuum.qpu.h2-1",
-        "currentAvailability": "Degraded", "averageQueueTime": 0, "statusPage": "https://www.quantinuum.com/hardware/h2"},
-        {"id": "quantinuum.sim.h2-1sc", "currentAvailability": "Available", "averageQueueTime":
-        1, "statusPage": "https://www.quantinuum.com/hardware/h2"}, {"id": "quantinuum.sim.h2-1e",
-        "currentAvailability": "Available", "averageQueueTime": 1767318, "statusPage":
-        "https://www.quantinuum.com/hardware/h2"}, {"id": "quantinuum.sim.h1-1sc-preview",
-        "currentAvailability": "Available", "averageQueueTime": 4, "statusPage": "https://www.quantinuum.com/hardware/h1"},
-        {"id": "quantinuum.sim.h1-1e-preview", "currentAvailability": "Available",
-        "averageQueueTime": 1650, "statusPage": "https://www.quantinuum.com/hardware/h1"},
-        {"id": "quantinuum.sim.h1-2e-preview", "currentAvailability": "Available",
-        "averageQueueTime": 838, "statusPage": "https://www.quantinuum.com/hardware/h1"},
-        {"id": "quantinuum.qpu.h1-1-preview", "currentAvailability": "Degraded", "averageQueueTime":
-        0, "statusPage": "https://www.quantinuum.com/hardware/h1"}]}, {"id": "rigetti",
-=======
       string: '{"value": [{"id": "ionq", "currentAvailability": "Degraded", "targets":
         [{"id": "ionq.qpu", "currentAvailability": "Unavailable", "averageQueueTime":
         0, "statusPage": null}, {"id": "ionq.qpu.aria-1", "currentAvailability": "Available",
@@ -1370,7 +985,6 @@
         "currentAvailability": "Available", "averageQueueTime": 1, "statusPage": "https://www.quantinuum.com/hardware/h1"},
         {"id": "quantinuum.sim.h1-1e", "currentAvailability": "Available", "averageQueueTime":
         6883, "statusPage": "https://www.quantinuum.com/hardware/h1"}]}, {"id": "rigetti",
->>>>>>> b43e1017
         "currentAvailability": "Available", "targets": [{"id": "rigetti.sim.qvm",
         "currentAvailability": "Available", "averageQueueTime": 5, "statusPage": "https://rigetti.statuspage.io/"},
         {"id": "rigetti.qpu.ankaa-2", "currentAvailability": "Available", "averageQueueTime":
@@ -1400,41 +1014,26 @@
       connection:
       - keep-alive
       content-length:
-<<<<<<< HEAD
-      - '4781'
-=======
       - '3682'
->>>>>>> b43e1017
-      content-type:
-      - application/json; charset=utf-8
-      transfer-encoding:
-      - chunked
-    status:
-      code: 200
-      message: OK
-- request:
-    body: null
-    headers:
-      Accept:
-      - application/json
-      Accept-Encoding:
-      - gzip, deflate
-      Connection:
-      - keep-alive
-      User-Agent:
-      - testapp-azure-quantum-qiskit azsdk-python-quantum/0.0.1 Python/3.9.19 (Windows-10-10.0.22631-SP0)
-    method: GET
-<<<<<<< HEAD
-    uri: https://eastus.quantum.azure.com/subscriptions/00000000-0000-0000-0000-000000000000/resourceGroups/myresourcegroup/providers/Microsoft.Quantum/workspaces/myworkspace/jobs/00000000-0000-0000-0000-000000000001?api-version=2022-09-12-preview&test-sequence-id=14
-  response:
-    body:
-      string: '{"containerUri": "https://mystorage.blob.core.windows.net/job-00000000-0000-0000-0000-000000000001?sv=PLACEHOLDER&st=2024-08-15T22%3A18%3A55Z&se=2050-01-01T00%3A00%3A00Z&sr=c&sp=rcwl&sig=PLACEHOLDER&st=2024-08-15T22%3A18%3A55Z&se=2050-01-01T00%3A00%3A00Z&sr=b&sp=r&rscd=attachment%3B+filename%3DQiskit%2BSample%2B-%2B3-qubit%2BGHZ%2Bcircuit-00000000-0000-0000-0000-000000000001.input.json&sig=PLACEHOLDER&st=2024-08-15T22%3A18%3A55Z&se=2050-01-01T00%3A00%3A00Z&sr=b&sp=r&rscd=attachment%3B+filename%3DQiskit%2BSample%2B-%2B3-qubit%2BGHZ%2Bcircuit-00000000-0000-0000-0000-000000000001.output.json&sig=cO34B9ulcNud4j8xX7SRZLC4d%2Fj73IJPDs8aisBEHX8%3D",
-        "beginExecutionTime": "2024-08-15T22:18:53.701Z", "cancellationTime": null,
-        "quantumComputingData": {"count": 1}, "errorData": null, "isCancelling": false,
-        "tags": [], "name": "Qiskit Sample - 3-qubit GHZ circuit", "id": "00000000-0000-0000-0000-000000000001",
-        "providerId": "ionq", "target": "ionq.simulator", "creationTime": "2024-08-15T22:18:48.358698+00:00",
-        "endExecutionTime": "2024-08-15T22:18:53.721Z", "costEstimate": {"currencyCode":
-=======
+      content-type:
+      - application/json; charset=utf-8
+      transfer-encoding:
+      - chunked
+    status:
+      code: 200
+      message: OK
+- request:
+    body: null
+    headers:
+      Accept:
+      - application/json
+      Accept-Encoding:
+      - gzip, deflate
+      Connection:
+      - keep-alive
+      User-Agent:
+      - testapp-azure-quantum-qiskit azsdk-python-quantum/0.0.1 Python/3.9.19 (Windows-10-10.0.22631-SP0)
+    method: GET
     uri: https://eastus.quantum.azure.com/subscriptions/00000000-0000-0000-0000-000000000000/resourceGroups/myresourcegroup/providers/Microsoft.Quantum/workspaces/myworkspace/jobs/00000000-0000-0000-0000-000000000001?api-version=2022-09-12-preview&test-sequence-id=13
   response:
     body:
@@ -1450,7 +1049,6 @@
         "tags": [], "name": "Qiskit Sample - 3-qubit GHZ circuit", "id": "00000000-0000-0000-0000-000000000001",
         "providerId": "ionq", "target": "ionq.simulator", "creationTime": "2024-08-28T20:31:28.9530736+00:00",
         "endExecutionTime": "2024-08-28T20:31:30.712Z", "costEstimate": {"currencyCode":
->>>>>>> b43e1017
         "USD", "events": [{"dimensionId": "gs1q", "dimensionName": "1Q Gate Shot",
         "measureUnit": "1q gate shot", "amountBilled": 0.0, "amountConsumed": 0.0,
         "unitPrice": 0.0}, {"dimensionId": "gs2q", "dimensionName": "2Q Gate Shot",
@@ -1460,11 +1058,7 @@
       connection:
       - keep-alive
       content-length:
-<<<<<<< HEAD
-      - '1458'
-=======
       - '2021'
->>>>>>> b43e1017
       content-type:
       - application/json; charset=utf-8
       transfer-encoding:
@@ -1484,21 +1078,13 @@
       User-Agent:
       - azsdk-python-storage-blob/12.20.0 Python/3.9.19 (Windows-10-10.0.22631-SP0)
       x-ms-date:
-<<<<<<< HEAD
-      - Thu, 15 Aug 2024 22:18:55 GMT
-=======
       - Wed, 28 Aug 2024 20:31:33 GMT
->>>>>>> b43e1017
       x-ms-range:
       - bytes=0-33554431
       x-ms-version:
       - '2024-05-04'
     method: GET
-<<<<<<< HEAD
-    uri: https://mystorage.blob.core.windows.net/job-00000000-0000-0000-0000-000000000001/outputData?sv=PLACEHOLDER&st=2024-08-15T22%3A18%3A55Z&se=2050-01-01T00%3A00%3A00Z&sr=b&sp=r&rscd=attachment%3B%20filename%3DQiskit%2BSample%2B-%2B3-qubit%2BGHZ%2Bcircuit-00000000-0000-0000-0000-000000000001.output.json&sig=cO34B9ulcNud4j8xX7SRZLC4d%2Fj73IJPDs8aisBEHX8%3D
-=======
     uri: https://mystorage.blob.core.windows.net/job-00000000-0000-0000-0000-000000000001/rawOutputData?sv=PLACEHOLDER&st=2000-01-01T00%3A00%3A00Z&se=2050-01-01T00%3A00%3A00Z&sr=b&sp=r&rscd=attachment%3B%20filename%3DQiskit%2BSample%2B-%2B3-qubit%2BGHZ%2Bcircuit-00000000-0000-0000-0000-000000000001.output.json&sig=PLACEHOLDER
->>>>>>> b43e1017
   response:
     body:
       string: '{"DataFormat": "microsoft.quantum-results.v2", "Results": [{"Histogram":
@@ -1533,7 +1119,7 @@
       x-ms-blob-type:
       - BlockBlob
       x-ms-creation-time:
-      - Thu, 15 Aug 2024 22:18:55 GMT
+      - Wed, 28 Aug 2024 20:31:29 GMT
       x-ms-lease-state:
       - available
       x-ms-lease-status:
@@ -1598,11 +1184,7 @@
       x-ms-blob-type:
       - BlockBlob
       x-ms-creation-time:
-<<<<<<< HEAD
       - Thu, 15 Aug 2024 22:18:55 GMT
-=======
-      - Wed, 28 Aug 2024 20:31:29 GMT
->>>>>>> b43e1017
       x-ms-lease-state:
       - available
       x-ms-lease-status:

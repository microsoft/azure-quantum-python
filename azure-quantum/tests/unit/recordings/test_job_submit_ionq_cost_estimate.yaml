--- conflicted
+++ resolved
@@ -26,18 +26,8 @@
     uri: https://login.microsoftonline.com/00000000-0000-0000-0000-000000000000/oauth2/v2.0/token
   response:
     body:
-<<<<<<< HEAD
-      string: '{"error": "invalid_client", "error_description": "AADSTS7000215: Invalid
-        client secret provided. Ensure the secret being sent in the request is the
-        client secret value, not the client secret ID, for a secret added to app ''00000000-0000-0000-0000-000000000000''.
-        Trace ID: 47250398-3e58-4666-bb0b-426131b18c00 Correlation ID: 20e2c6cf-2732-4360-9e67-f835106d3fb9
-        Timestamp: 2024-04-30 13:53:33Z", "error_codes": [7000215], "timestamp": "2024-04-30
-        13:53:33Z", "trace_id": "47250398-3e58-4666-bb0b-426131b18c00", "correlation_id":
-        "20e2c6cf-2732-4360-9e67-f835106d3fb9", "error_uri": "https://login.microsoftonline.com/error?code=7000215"}'
-=======
       string: '{"token_type": "Bearer", "expires_in": 1746120831, "ext_expires_in":
         1746120831, "refresh_in": 31536000, "access_token": "PLACEHOLDER"}'
->>>>>>> 45329fda
     headers:
       content-length:
       - '636'
@@ -90,11 +80,7 @@
       User-Agent:
       - azsdk-python-storage-blob/12.19.1 Python/3.9.19 (Windows-10-10.0.22631-SP0)
       x-ms-date:
-<<<<<<< HEAD
-      - Tue, 30 Apr 2024 13:53:34 GMT
-=======
       - Wed, 01 May 2024 17:33:52 GMT
->>>>>>> 45329fda
       x-ms-version:
       - '2023-11-03'
     method: GET
@@ -102,11 +88,7 @@
   response:
     body:
       string: "\uFEFF<?xml version=\"1.0\" encoding=\"utf-8\"?><Error><Code>ContainerNotFound</Code><Message>The
-<<<<<<< HEAD
-        specified container does not exist.\nRequestId:237bb328-701e-0029-6305-9b12b4000000\nTime:2024-04-30T13:53:36.2942023Z</Message></Error>"
-=======
         specified container does not exist.\nRequestId:aa5982fc-301e-005a-7ced-9b4a27000000\nTime:2024-05-01T17:33:54.7147464Z</Message></Error>"
->>>>>>> 45329fda
     headers:
       content-length:
       - '223'
@@ -131,11 +113,7 @@
       User-Agent:
       - azsdk-python-storage-blob/12.19.1 Python/3.9.19 (Windows-10-10.0.22631-SP0)
       x-ms-date:
-<<<<<<< HEAD
-      - Tue, 30 Apr 2024 13:53:35 GMT
-=======
       - Wed, 01 May 2024 17:33:53 GMT
->>>>>>> 45329fda
       x-ms-version:
       - '2023-11-03'
     method: PUT
@@ -163,11 +141,7 @@
       User-Agent:
       - azsdk-python-storage-blob/12.19.1 Python/3.9.19 (Windows-10-10.0.22631-SP0)
       x-ms-date:
-<<<<<<< HEAD
-      - Tue, 30 Apr 2024 13:53:35 GMT
-=======
       - Wed, 01 May 2024 17:33:54 GMT
->>>>>>> 45329fda
       x-ms-version:
       - '2023-11-03'
     method: GET
@@ -206,11 +180,7 @@
       x-ms-blob-type:
       - BlockBlob
       x-ms-date:
-<<<<<<< HEAD
-      - Tue, 30 Apr 2024 13:53:36 GMT
-=======
       - Wed, 01 May 2024 17:33:55 GMT
->>>>>>> 45329fda
       x-ms-version:
       - '2023-11-03'
     method: PUT
@@ -258,11 +228,7 @@
         "beginExecutionTime": null, "cancellationTime": null, "quantumComputingData":
         null, "errorData": null, "isCancelling": false, "tags": [], "name": "ionq-3ghz-job",
         "id": "00000000-0000-0000-0000-000000000001", "providerId": "ionq", "target":
-<<<<<<< HEAD
-        "ionq.simulator", "creationTime": "2024-04-30T13:53:38.069252+00:00", "endExecutionTime":
-=======
         "ionq.simulator", "creationTime": "2024-05-01T17:33:56.788591+00:00", "endExecutionTime":
->>>>>>> 45329fda
         null, "costEstimate": null, "itemType": "Job"}'
     headers:
       connection:
@@ -299,11 +265,7 @@
         "beginExecutionTime": null, "cancellationTime": null, "quantumComputingData":
         {"count": 1}, "errorData": null, "isCancelling": false, "tags": [], "name":
         "ionq-3ghz-job", "id": "00000000-0000-0000-0000-000000000001", "providerId":
-<<<<<<< HEAD
-        "ionq", "target": "ionq.simulator", "creationTime": "2024-04-30T13:53:38.069252+00:00",
-=======
         "ionq", "target": "ionq.simulator", "creationTime": "2024-05-01T17:33:56.788591+00:00",
->>>>>>> 45329fda
         "endExecutionTime": null, "costEstimate": null, "itemType": "Job"}'
     headers:
       connection:
@@ -340,11 +302,7 @@
         "beginExecutionTime": null, "cancellationTime": null, "quantumComputingData":
         {"count": 1}, "errorData": null, "isCancelling": false, "tags": [], "name":
         "ionq-3ghz-job", "id": "00000000-0000-0000-0000-000000000001", "providerId":
-<<<<<<< HEAD
-        "ionq", "target": "ionq.simulator", "creationTime": "2024-04-30T13:53:38.069252+00:00",
-=======
         "ionq", "target": "ionq.simulator", "creationTime": "2024-05-01T17:33:56.788591+00:00",
->>>>>>> 45329fda
         "endExecutionTime": null, "costEstimate": null, "itemType": "Job"}'
     headers:
       connection:
@@ -381,11 +339,7 @@
         "beginExecutionTime": null, "cancellationTime": null, "quantumComputingData":
         {"count": 1}, "errorData": null, "isCancelling": false, "tags": [], "name":
         "ionq-3ghz-job", "id": "00000000-0000-0000-0000-000000000001", "providerId":
-<<<<<<< HEAD
-        "ionq", "target": "ionq.simulator", "creationTime": "2024-04-30T13:53:38.069252+00:00",
-=======
         "ionq", "target": "ionq.simulator", "creationTime": "2024-05-01T17:33:56.788591+00:00",
->>>>>>> 45329fda
         "endExecutionTime": null, "costEstimate": null, "itemType": "Job"}'
     headers:
       connection:
@@ -422,11 +376,7 @@
         "beginExecutionTime": null, "cancellationTime": null, "quantumComputingData":
         {"count": 1}, "errorData": null, "isCancelling": false, "tags": [], "name":
         "ionq-3ghz-job", "id": "00000000-0000-0000-0000-000000000001", "providerId":
-<<<<<<< HEAD
-        "ionq", "target": "ionq.simulator", "creationTime": "2024-04-30T13:53:38.069252+00:00",
-=======
         "ionq", "target": "ionq.simulator", "creationTime": "2024-05-01T17:33:56.788591+00:00",
->>>>>>> 45329fda
         "endExecutionTime": null, "costEstimate": null, "itemType": "Job"}'
     headers:
       connection:
@@ -463,11 +413,7 @@
         "beginExecutionTime": null, "cancellationTime": null, "quantumComputingData":
         {"count": 1}, "errorData": null, "isCancelling": false, "tags": [], "name":
         "ionq-3ghz-job", "id": "00000000-0000-0000-0000-000000000001", "providerId":
-<<<<<<< HEAD
-        "ionq", "target": "ionq.simulator", "creationTime": "2024-04-30T13:53:38.069252+00:00",
-=======
         "ionq", "target": "ionq.simulator", "creationTime": "2024-05-01T17:33:56.788591+00:00",
->>>>>>> 45329fda
         "endExecutionTime": null, "costEstimate": null, "itemType": "Job"}'
     headers:
       connection:
@@ -504,11 +450,7 @@
         "beginExecutionTime": null, "cancellationTime": null, "quantumComputingData":
         {"count": 1}, "errorData": null, "isCancelling": false, "tags": [], "name":
         "ionq-3ghz-job", "id": "00000000-0000-0000-0000-000000000001", "providerId":
-<<<<<<< HEAD
-        "ionq", "target": "ionq.simulator", "creationTime": "2024-04-30T13:53:38.069252+00:00",
-=======
         "ionq", "target": "ionq.simulator", "creationTime": "2024-05-01T17:33:56.788591+00:00",
->>>>>>> 45329fda
         "endExecutionTime": null, "costEstimate": null, "itemType": "Job"}'
     headers:
       connection:
@@ -542,19 +484,11 @@
         "inputDataFormat": "ionq.circuit.v1", "inputParams": {}, "metadata": null,
         "sessionId": null, "status": "Succeeded", "jobType": "QuantumComputing", "outputDataFormat":
         "ionq.quantum-results.v1", "outputDataUri": "https://mystorage.blob.core.windows.net/job-00000000-0000-0000-0000-000000000001/rawOutputData?sv=PLACEHOLDER&sr=b&sig=PLACEHOLDER&se=2050-01-01T00%3A00%3A00Z&sp=r&rscd=attachment%3B%20filename%3Dionq-3ghz-job-00000000-0000-0000-0000-000000000001.output.json",
-<<<<<<< HEAD
-        "beginExecutionTime": "2024-04-30T13:53:41.5Z", "cancellationTime": null,
-        "quantumComputingData": {"count": 1}, "errorData": null, "isCancelling": false,
-        "tags": [], "name": "ionq-3ghz-job", "id": "00000000-0000-0000-0000-000000000001",
-        "providerId": "ionq", "target": "ionq.simulator", "creationTime": "2024-04-30T13:53:38.069252+00:00",
-        "endExecutionTime": "2024-04-30T13:53:41.518Z", "costEstimate": {"currencyCode":
-=======
         "beginExecutionTime": "2024-05-01T17:34:00.141Z", "cancellationTime": null,
         "quantumComputingData": {"count": 1}, "errorData": null, "isCancelling": false,
         "tags": [], "name": "ionq-3ghz-job", "id": "00000000-0000-0000-0000-000000000001",
         "providerId": "ionq", "target": "ionq.simulator", "creationTime": "2024-05-01T17:33:56.788591+00:00",
         "endExecutionTime": "2024-05-01T17:34:00.153Z", "costEstimate": {"currencyCode":
->>>>>>> 45329fda
         "USD", "events": [{"dimensionId": "gs1q", "dimensionName": "1Q Gate Shot",
         "measureUnit": "1q gate shot", "amountBilled": 0.0, "amountConsumed": 0.0,
         "unitPrice": 0.0}, {"dimensionId": "gs2q", "dimensionName": "2Q Gate Shot",
@@ -564,11 +498,7 @@
       connection:
       - keep-alive
       content-length:
-<<<<<<< HEAD
-      - '1703'
-=======
       - '1705'
->>>>>>> 45329fda
       content-type:
       - application/json; charset=utf-8
       transfer-encoding:
@@ -596,19 +526,11 @@
         "inputDataFormat": "ionq.circuit.v1", "inputParams": {}, "metadata": null,
         "sessionId": null, "status": "Succeeded", "jobType": "QuantumComputing", "outputDataFormat":
         "ionq.quantum-results.v1", "outputDataUri": "https://mystorage.blob.core.windows.net/job-00000000-0000-0000-0000-000000000001/rawOutputData?sv=PLACEHOLDER&sr=b&sig=PLACEHOLDER&se=2050-01-01T00%3A00%3A00Z&sp=r&rscd=attachment%3B%20filename%3Dionq-3ghz-job-00000000-0000-0000-0000-000000000001.output.json",
-<<<<<<< HEAD
-        "beginExecutionTime": "2024-04-30T13:53:41.5Z", "cancellationTime": null,
-        "quantumComputingData": {"count": 1}, "errorData": null, "isCancelling": false,
-        "tags": [], "name": "ionq-3ghz-job", "id": "00000000-0000-0000-0000-000000000001",
-        "providerId": "ionq", "target": "ionq.simulator", "creationTime": "2024-04-30T13:53:38.069252+00:00",
-        "endExecutionTime": "2024-04-30T13:53:41.518Z", "costEstimate": {"currencyCode":
-=======
         "beginExecutionTime": "2024-05-01T17:34:00.141Z", "cancellationTime": null,
         "quantumComputingData": {"count": 1}, "errorData": null, "isCancelling": false,
         "tags": [], "name": "ionq-3ghz-job", "id": "00000000-0000-0000-0000-000000000001",
         "providerId": "ionq", "target": "ionq.simulator", "creationTime": "2024-05-01T17:33:56.788591+00:00",
         "endExecutionTime": "2024-05-01T17:34:00.153Z", "costEstimate": {"currencyCode":
->>>>>>> 45329fda
         "USD", "events": [{"dimensionId": "gs1q", "dimensionName": "1Q Gate Shot",
         "measureUnit": "1q gate shot", "amountBilled": 0.0, "amountConsumed": 0.0,
         "unitPrice": 0.0}, {"dimensionId": "gs2q", "dimensionName": "2Q Gate Shot",
@@ -618,11 +540,7 @@
       connection:
       - keep-alive
       content-length:
-<<<<<<< HEAD
-      - '1703'
-=======
       - '1705'
->>>>>>> 45329fda
       content-type:
       - application/json; charset=utf-8
       transfer-encoding:
@@ -650,19 +568,11 @@
         "inputDataFormat": "ionq.circuit.v1", "inputParams": {}, "metadata": null,
         "sessionId": null, "status": "Succeeded", "jobType": "QuantumComputing", "outputDataFormat":
         "ionq.quantum-results.v1", "outputDataUri": "https://mystorage.blob.core.windows.net/job-00000000-0000-0000-0000-000000000001/rawOutputData?sv=PLACEHOLDER&sr=b&sig=PLACEHOLDER&se=2050-01-01T00%3A00%3A00Z&sp=r&rscd=attachment%3B%20filename%3Dionq-3ghz-job-00000000-0000-0000-0000-000000000001.output.json",
-<<<<<<< HEAD
-        "beginExecutionTime": "2024-04-30T13:53:41.5Z", "cancellationTime": null,
-        "quantumComputingData": {"count": 1}, "errorData": null, "isCancelling": false,
-        "tags": [], "name": "ionq-3ghz-job", "id": "00000000-0000-0000-0000-000000000001",
-        "providerId": "ionq", "target": "ionq.simulator", "creationTime": "2024-04-30T13:53:38.069252+00:00",
-        "endExecutionTime": "2024-04-30T13:53:41.518Z", "costEstimate": {"currencyCode":
-=======
         "beginExecutionTime": "2024-05-01T17:34:00.141Z", "cancellationTime": null,
         "quantumComputingData": {"count": 1}, "errorData": null, "isCancelling": false,
         "tags": [], "name": "ionq-3ghz-job", "id": "00000000-0000-0000-0000-000000000001",
         "providerId": "ionq", "target": "ionq.simulator", "creationTime": "2024-05-01T17:33:56.788591+00:00",
         "endExecutionTime": "2024-05-01T17:34:00.153Z", "costEstimate": {"currencyCode":
->>>>>>> 45329fda
         "USD", "events": [{"dimensionId": "gs1q", "dimensionName": "1Q Gate Shot",
         "measureUnit": "1q gate shot", "amountBilled": 0.0, "amountConsumed": 0.0,
         "unitPrice": 0.0}, {"dimensionId": "gs2q", "dimensionName": "2Q Gate Shot",
@@ -672,11 +582,7 @@
       connection:
       - keep-alive
       content-length:
-<<<<<<< HEAD
-      - '1703'
-=======
       - '1705'
->>>>>>> 45329fda
       content-type:
       - application/json; charset=utf-8
       transfer-encoding:
@@ -696,11 +602,7 @@
       User-Agent:
       - azsdk-python-storage-blob/12.19.1 Python/3.9.19 (Windows-10-10.0.22631-SP0)
       x-ms-date:
-<<<<<<< HEAD
-      - Tue, 30 Apr 2024 13:53:43 GMT
-=======
       - Wed, 01 May 2024 17:34:02 GMT
->>>>>>> 45329fda
       x-ms-range:
       - bytes=0-33554431
       x-ms-version:
@@ -722,11 +624,7 @@
       x-ms-blob-type:
       - BlockBlob
       x-ms-creation-time:
-<<<<<<< HEAD
-      - Tue, 30 Apr 2024 13:53:39 GMT
-=======
       - Wed, 01 May 2024 17:33:58 GMT
->>>>>>> 45329fda
       x-ms-lease-state:
       - available
       x-ms-lease-status:

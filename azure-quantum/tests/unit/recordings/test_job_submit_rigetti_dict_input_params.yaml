--- conflicted
+++ resolved
@@ -79,11 +79,7 @@
       User-Agent:
       - azsdk-python-storage-blob/12.9.0 Python/3.7.13 (Darwin-21.4.0-x86_64-i386-64bit)
       x-ms-date:
-<<<<<<< HEAD
-      - Tue, 19 Apr 2022 19:27:26 GMT
-=======
       - Thu, 28 Apr 2022 22:42:29 GMT
->>>>>>> 56fcb03c
       x-ms-version:
       - '2020-10-02'
     method: GET
@@ -91,11 +87,7 @@
   response:
     body:
       string: "\uFEFF<?xml version=\"1.0\" encoding=\"utf-8\"?><Error><Code>ContainerNotFound</Code><Message>The
-<<<<<<< HEAD
-        specified container does not exist.\nRequestId:6aeafccb-101e-0070-0623-549c5e000000\nTime:2022-04-19T19:27:26.7786030Z</Message></Error>"
-=======
         specified container does not exist.\nRequestId:e77b9639-701e-002b-6251-5ba565000000\nTime:2022-04-28T22:42:30.3860202Z</Message></Error>"
->>>>>>> 56fcb03c
     headers:
       content-length:
       - '225'
@@ -120,11 +112,7 @@
       User-Agent:
       - azsdk-python-storage-blob/12.9.0 Python/3.7.13 (Darwin-21.4.0-x86_64-i386-64bit)
       x-ms-date:
-<<<<<<< HEAD
-      - Tue, 19 Apr 2022 19:27:26 GMT
-=======
       - Thu, 28 Apr 2022 22:42:30 GMT
->>>>>>> 56fcb03c
       x-ms-version:
       - '2020-10-02'
     method: PUT
@@ -152,11 +140,7 @@
       User-Agent:
       - azsdk-python-storage-blob/12.9.0 Python/3.7.13 (Darwin-21.4.0-x86_64-i386-64bit)
       x-ms-date:
-<<<<<<< HEAD
-      - Tue, 19 Apr 2022 19:27:26 GMT
-=======
       - Thu, 28 Apr 2022 22:42:30 GMT
->>>>>>> 56fcb03c
       x-ms-version:
       - '2020-10-02'
     method: GET
@@ -194,11 +178,7 @@
       x-ms-blob-type:
       - BlockBlob
       x-ms-date:
-<<<<<<< HEAD
-      - Tue, 19 Apr 2022 19:27:30 GMT
-=======
       - Thu, 28 Apr 2022 22:42:30 GMT
->>>>>>> 56fcb03c
       x-ms-version:
       - '2020-10-02'
     method: PUT
@@ -243,21 +223,13 @@
         "rigetti", "target": "rigetti.sim.qvm", "metadata": null, "name": "qdk-python-test",
         "id": "00000000-0000-0000-0000-000000000000", "status": "Waiting", "outputDataFormat":
         "rigetti.quil-results.v1", "outputDataUri": "https://aq38618586cd8e483695e565.blob.core.windows.net:443/job-00000000-0000-0000-0000-000000000000/outputData?sv=PLACEHOLDER&sig=PLACEHOLDER&se=PLACEHOLDER&srt=co&ss=b&sp=racw",
-<<<<<<< HEAD
-        "creationTime": "2022-04-19T19:27:30.8542133+00:00", "beginExecutionTime":
-=======
         "creationTime": "2022-04-28T22:42:31.1136151+00:00", "beginExecutionTime":
->>>>>>> 56fcb03c
         null, "endExecutionTime": null, "cancellationTime": null, "costEstimate":
         null, "errorData": null, "isCancelling": false, "tags": [], "access_token":
         "fake_token"}'
     headers:
       content-length:
-<<<<<<< HEAD
-      - '1153'
-=======
       - '1155'
->>>>>>> 56fcb03c
       content-type:
       - application/json; charset=utf-8
       transfer-encoding:
@@ -281,15 +253,6 @@
   response:
     body:
       string: '{"containerUri": "https://mystorage.blob.core.windows.net/job-00000000-0000-0000-0000-000000000000?sv=PLACEHOLDER&sig=PLACEHOLDER&se=PLACEHOLDER&srt=co&ss=b&sp=racw",
-<<<<<<< HEAD
-        "inputDataUri": "https://mystorage.blob.core.windows.net/job-00000000-0000-0000-0000-000000000000/inputData?sv=PLACEHOLDER&sr=b&sig=PLACEHOLDER&se=PLACEHOLDER&sp=r&rscd=attachment%3B%20filename%3Dqdk-python-test-bd7154f8-c016-11ec-8dbe-acde48001122.input.json",
-        "inputDataFormat": "rigetti.quil.v1", "inputParams": {"count": 5}, "providerId":
-        "rigetti", "target": "rigetti.sim.qvm", "metadata": null, "name": "qdk-python-test",
-        "id": "00000000-0000-0000-0000-000000000000", "status": "Succeeded", "outputDataFormat":
-        "rigetti.quil-results.v1", "outputDataUri": "https://mystorage.blob.core.windows.net/job-00000000-0000-0000-0000-000000000000/rawOutputData?sv=PLACEHOLDER&sr=b&sig=PLACEHOLDER&se=PLACEHOLDER&sp=r&rscd=attachment%3B%20filename%3Dqdk-python-test-bd7154f8-c016-11ec-8dbe-acde48001122.output.json",
-        "creationTime": "2022-04-19T19:27:30.8542133+00:00", "beginExecutionTime":
-        "2022-04-19T19:27:38.3273018Z", "endExecutionTime": "2022-04-19T19:27:39.2532992Z",
-=======
         "inputDataUri": "https://mystorage.blob.core.windows.net/job-00000000-0000-0000-0000-000000000000/inputData?sv=PLACEHOLDER&sr=b&sig=PLACEHOLDER&se=PLACEHOLDER&sp=r&rscd=attachment%3B%20filename%3Dqdk-python-test-7bed7ee6-c744-11ec-bc6b-acde48001122.input.json",
         "inputDataFormat": "rigetti.quil.v1", "inputParams": {"count": 5}, "providerId":
         "rigetti", "target": "rigetti.sim.qvm", "metadata": null, "name": "qdk-python-test",
@@ -297,16 +260,11 @@
         "rigetti.quil-results.v1", "outputDataUri": "https://mystorage.blob.core.windows.net/job-00000000-0000-0000-0000-000000000000/rawOutputData?sv=PLACEHOLDER&sr=b&sig=PLACEHOLDER&se=PLACEHOLDER&sp=r&rscd=attachment%3B%20filename%3Dqdk-python-test-7bed7ee6-c744-11ec-bc6b-acde48001122.output.json",
         "creationTime": "2022-04-28T22:42:31.1136151+00:00", "beginExecutionTime":
         "2022-04-28T22:42:39.0785912Z", "endExecutionTime": "2022-04-28T22:42:40.0924223Z",
->>>>>>> 56fcb03c
         "cancellationTime": null, "costEstimate": null, "errorData": null, "isCancelling":
         false, "tags": [], "access_token": "fake_token"}'
     headers:
       content-length:
-<<<<<<< HEAD
-      - '1395'
-=======
       - '1397'
->>>>>>> 56fcb03c
       content-type:
       - application/json; charset=utf-8
       transfer-encoding:
@@ -330,15 +288,6 @@
   response:
     body:
       string: '{"containerUri": "https://mystorage.blob.core.windows.net/job-00000000-0000-0000-0000-000000000000?sv=PLACEHOLDER&sig=PLACEHOLDER&se=PLACEHOLDER&srt=co&ss=b&sp=racw",
-<<<<<<< HEAD
-        "inputDataUri": "https://mystorage.blob.core.windows.net/job-00000000-0000-0000-0000-000000000000/inputData?sv=PLACEHOLDER&sr=b&sig=PLACEHOLDER&se=PLACEHOLDER&sp=r&rscd=attachment%3B%20filename%3Dqdk-python-test-bd7154f8-c016-11ec-8dbe-acde48001122.input.json",
-        "inputDataFormat": "rigetti.quil.v1", "inputParams": {"count": 5}, "providerId":
-        "rigetti", "target": "rigetti.sim.qvm", "metadata": null, "name": "qdk-python-test",
-        "id": "00000000-0000-0000-0000-000000000000", "status": "Succeeded", "outputDataFormat":
-        "rigetti.quil-results.v1", "outputDataUri": "https://mystorage.blob.core.windows.net/job-00000000-0000-0000-0000-000000000000/rawOutputData?sv=PLACEHOLDER&sr=b&sig=PLACEHOLDER&se=PLACEHOLDER&sp=r&rscd=attachment%3B%20filename%3Dqdk-python-test-bd7154f8-c016-11ec-8dbe-acde48001122.output.json",
-        "creationTime": "2022-04-19T19:27:30.8542133+00:00", "beginExecutionTime":
-        "2022-04-19T19:27:38.3273018Z", "endExecutionTime": "2022-04-19T19:27:39.2532992Z",
-=======
         "inputDataUri": "https://mystorage.blob.core.windows.net/job-00000000-0000-0000-0000-000000000000/inputData?sv=PLACEHOLDER&sr=b&sig=PLACEHOLDER&se=PLACEHOLDER&sp=r&rscd=attachment%3B%20filename%3Dqdk-python-test-7bed7ee6-c744-11ec-bc6b-acde48001122.input.json",
         "inputDataFormat": "rigetti.quil.v1", "inputParams": {"count": 5}, "providerId":
         "rigetti", "target": "rigetti.sim.qvm", "metadata": null, "name": "qdk-python-test",
@@ -346,16 +295,11 @@
         "rigetti.quil-results.v1", "outputDataUri": "https://mystorage.blob.core.windows.net/job-00000000-0000-0000-0000-000000000000/rawOutputData?sv=PLACEHOLDER&sr=b&sig=PLACEHOLDER&se=PLACEHOLDER&sp=r&rscd=attachment%3B%20filename%3Dqdk-python-test-7bed7ee6-c744-11ec-bc6b-acde48001122.output.json",
         "creationTime": "2022-04-28T22:42:31.1136151+00:00", "beginExecutionTime":
         "2022-04-28T22:42:39.0785912Z", "endExecutionTime": "2022-04-28T22:42:40.0924223Z",
->>>>>>> 56fcb03c
         "cancellationTime": null, "costEstimate": null, "errorData": null, "isCancelling":
         false, "tags": [], "access_token": "fake_token"}'
     headers:
       content-length:
-<<<<<<< HEAD
-      - '1395'
-=======
       - '1397'
->>>>>>> 56fcb03c
       content-type:
       - application/json; charset=utf-8
       transfer-encoding:
@@ -375,27 +319,16 @@
       User-Agent:
       - azsdk-python-storage-blob/12.9.0 Python/3.7.13 (Darwin-21.4.0-x86_64-i386-64bit)
       x-ms-date:
-<<<<<<< HEAD
-      - Tue, 19 Apr 2022 19:27:42 GMT
-=======
       - Thu, 28 Apr 2022 22:42:42 GMT
->>>>>>> 56fcb03c
       x-ms-range:
       - bytes=0-33554431
       x-ms-version:
       - '2020-10-02'
     method: GET
-<<<<<<< HEAD
-    uri: https://mystorage.blob.core.windows.net/job-00000000-0000-0000-0000-000000000000/rawOutputData?sv=PLACEHOLDER&sr=b&sig=PLACEHOLDER&se=PLACEHOLDER&sp=r&rscd=attachment%3B%20filename%3Dqdk-python-test-bd7154f8-c016-11ec-8dbe-acde48001122.output.json
-  response:
-    body:
-      string: '{"ro": [[0, 0], [1, 1], [1, 1], [0, 0], [0, 0]], "access_token": "fake_token"}'
-=======
     uri: https://mystorage.blob.core.windows.net/job-00000000-0000-0000-0000-000000000000/rawOutputData?sv=PLACEHOLDER&sr=b&sig=PLACEHOLDER&se=PLACEHOLDER&sp=r&rscd=attachment%3B%20filename%3Dqdk-python-test-7bed7ee6-c744-11ec-bc6b-acde48001122.output.json
   response:
     body:
       string: '{"ro": [[1, 1], [0, 0], [1, 1], [0, 0], [1, 1]], "access_token": "fake_token"}'
->>>>>>> 56fcb03c
     headers:
       accept-ranges:
       - bytes
@@ -406,19 +339,11 @@
       content-type:
       - application/json
       x-ms-blob-content-md5:
-<<<<<<< HEAD
-      - Dr63UDZ+0rwPaqC4n9bSvw==
-      x-ms-blob-type:
-      - BlockBlob
-      x-ms-creation-time:
-      - Tue, 19 Apr 2022 19:27:31 GMT
-=======
       - P+CXZnSTYFJ9Y/HsIBoQ0Q==
       x-ms-blob-type:
       - BlockBlob
       x-ms-creation-time:
       - Thu, 28 Apr 2022 22:42:32 GMT
->>>>>>> 56fcb03c
       x-ms-lease-state:
       - available
       x-ms-lease-status:

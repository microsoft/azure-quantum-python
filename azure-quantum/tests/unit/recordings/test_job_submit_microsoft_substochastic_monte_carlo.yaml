interactions:
- request:
    body: client_id=PLACEHOLDER&grant_type=client_credentials&client_info=1&client_secret=+EDw8Q~cbkbeadF.mrC6bAXxFEspQDblyNyuRkcfT&claims=PLACEHOLDER&scope=https%3A%2F%2Fquantum.microsoft.com%2F.default
    headers:
      Accept:
      - application/json
      Accept-Encoding:
      - gzip, deflate, br
      Connection:
      - keep-alive
      Content-Length:
      - '294'
      Content-Type:
      - application/x-www-form-urlencoded
      User-Agent:
      - azsdk-python-identity/1.10.0 Python/3.9.13 (Windows-10-10.0.22000-SP0)
      x-client-cpu:
      - x64
      x-client-current-telemetry:
      - 4|730,0|
      x-client-os:
      - win32
      x-client-sku:
      - MSAL.Python
      x-client-ver:
      - 1.18.0
    method: POST
    uri: https://login.microsoftonline.com/00000000-0000-0000-0000-000000000000/oauth2/v2.0/token
  response:
    body:
      string: '{"token_type": "Bearer", "expires_in": 86399, "ext_expires_in": 86399,
        "refresh_in": 43199, "access_token": "fake_token"}'
    headers:
      content-length:
      - '1741'
      content-type:
      - application/json; charset=utf-8
    status:
      code: 200
      message: OK
- request:
    body: 'b''{"containerName": "job-00000000-0000-0000-0000-000000000000"}'''
    headers:
      Accept:
      - application/json
      Accept-Encoding:
      - gzip, deflate, br
      Connection:
      - keep-alive
      Content-Length:
      - '61'
      Content-Type:
      - application/json
      User-Agent:
      - testapp azsdk-python-quantum/0.0.0.1 Python/3.9.13 (Windows-10-10.0.22000-SP0)
    method: POST
    uri: https://eastus.quantum.azure.com/v1.0/subscriptions/00000000-0000-0000-0000-000000000000/resourceGroups/myresourcegroup/providers/Microsoft.Quantum/workspaces/myworkspace/storage/sasUri
  response:
    body:
      string: '{"sasUri": "https://mystorage.blob.core.windows.net/job-00000000-0000-0000-0000-000000000000?sv=PLACEHOLDER&sig=PLACEHOLDER&se=PLACEHOLDER&srt=co&ss=b&sp=racw",
        "access_token": "fake_token"}'
    headers:
      content-length:
      - '159'
      content-type:
      - application/json; charset=utf-8
      transfer-encoding:
      - chunked
    status:
      code: 200
      message: OK
- request:
    body: null
    headers:
      Accept:
      - application/xml
      Accept-Encoding:
      - gzip, deflate, br
      Connection:
      - keep-alive
      User-Agent:
      - azsdk-python-storage-blob/12.11.0 Python/3.9.13 (Windows-10-10.0.22000-SP0)
      x-ms-date:
<<<<<<< HEAD
      - Wed, 14 Sep 2022 23:52:57 GMT
=======
      - Wed, 14 Sep 2022 19:11:06 GMT
>>>>>>> 179fb04f
      x-ms-version:
      - '2021-04-10'
    method: GET
    uri: https://mystorage.blob.core.windows.net/job-00000000-0000-0000-0000-000000000000?restype=container&sv=PLACEHOLDER&sig=PLACEHOLDER&se=PLACEHOLDER&srt=co&ss=b&sp=racw
  response:
    body:
      string: "\uFEFF<?xml version=\"1.0\" encoding=\"utf-8\"?><Error><Code>ContainerNotFound</Code><Message>The
<<<<<<< HEAD
        specified container does not exist.\nRequestId:1d055675-e01e-003a-2f95-c8a80f000000\nTime:2022-09-14T23:52:57.6647688Z</Message></Error>"
=======
        specified container does not exist.\nRequestId:17361a14-601e-0046-756d-c886f0000000\nTime:2022-09-14T19:11:06.8039000Z</Message></Error>"
>>>>>>> 179fb04f
    headers:
      content-length:
      - '223'
      content-type:
      - application/xml
      x-ms-version:
      - '2021-04-10'
    status:
      code: 404
      message: The specified container does not exist.
- request:
    body: null
    headers:
      Accept:
      - application/xml
      Accept-Encoding:
      - gzip, deflate, br
      Connection:
      - keep-alive
      Content-Length:
      - '0'
      User-Agent:
      - azsdk-python-storage-blob/12.11.0 Python/3.9.13 (Windows-10-10.0.22000-SP0)
      x-ms-date:
<<<<<<< HEAD
      - Wed, 14 Sep 2022 23:52:57 GMT
=======
      - Wed, 14 Sep 2022 19:11:06 GMT
>>>>>>> 179fb04f
      x-ms-version:
      - '2021-04-10'
    method: PUT
    uri: https://mystorage.blob.core.windows.net/job-00000000-0000-0000-0000-000000000000?restype=container&sv=PLACEHOLDER&sig=PLACEHOLDER&se=PLACEHOLDER&srt=co&ss=b&sp=racw
  response:
    body:
      string: ''
    headers:
      content-length:
      - '0'
      x-ms-version:
      - '2021-04-10'
    status:
      code: 201
      message: Created
- request:
    body: null
    headers:
      Accept:
      - application/xml
      Accept-Encoding:
      - gzip, deflate, br
      Connection:
      - keep-alive
      User-Agent:
      - azsdk-python-storage-blob/12.11.0 Python/3.9.13 (Windows-10-10.0.22000-SP0)
      x-ms-date:
<<<<<<< HEAD
      - Wed, 14 Sep 2022 23:52:57 GMT
=======
      - Wed, 14 Sep 2022 19:11:06 GMT
>>>>>>> 179fb04f
      x-ms-version:
      - '2021-04-10'
    method: GET
    uri: https://mystorage.blob.core.windows.net/job-00000000-0000-0000-0000-000000000000?restype=container&sv=PLACEHOLDER&sig=PLACEHOLDER&se=PLACEHOLDER&srt=co&ss=b&sp=racw
  response:
    body:
      string: ''
    headers:
      content-length:
      - '0'
      x-ms-lease-state:
      - available
      x-ms-lease-status:
      - unlocked
      x-ms-version:
      - '2021-04-10'
    status:
      code: 200
      message: OK
- request:
<<<<<<< HEAD
    body: b'\x1f\x8b\x08\x00Wi"c\x02\xffU\x8d\xc1\x0e\x820\x10D\x7f\x85\xec\x99\x9a\xb6P\x13\xbcz\xf6\xa47!\xa6\x94\x1aIlK\xe8bbH\xff\xdd\xa6\x1c\xb0\xa7\x9d\x9d\xb73\xbb\x82\xd1(\x07\x89\x12N\xc5\nV\x1a\x1d\x05\xdc\xb4Gr]z\x8fN\xbd\xa4\xc7Q]\x9cE}\x96\xf3\xdb\x91\x168\xe5\x9c6\xac&\xec(\xb8\x10-@(\x0bP\xce\xe3\xe3\xb9X\x85\xa3\xb3\xa9\xee\xa3g\xbfi`\x07\n\xf1\x06\xbfSz0-\xbdK\xbb\x9e\x8d\x8f\xc6}\x05\x15\x07\xa9\xa27\x0e\xc9aeA\xbb\xd8\xbb\x11\xb1\x03\x9e\x81&\x03l\x07|\x07U\x96
      uF\xfe"9\xe0]\xe8B\xf8\x01<O\xb5\xc6"\x01\x00\x00'
=======
    body: b'\x1f\x8b\x08\x00I\'"c\x02\xffU\x8d\xb1\x0e\x830\x0cD\x7f\x05y&Ub`\xa0k\xe7Nt+\xa8\n!U\x91J\x82\x88\xa9T\xa1\xfc{\xa30\xd0L>\xdf\xf3\x9d7\x984\xc9A\x92\x84s\xb6\x81\x91\x93\x0e\x02n\xda\x11k\xd6\xde\x91U/\xe9hTWkH_\xe4\xf2\xb6\xac\x05\xe4\x88\xbc\x16%\x13(\x04\xafZ\x00\x9fg\xa0\xac\xa3\xc7s5\x8aFkb\xddG/n\xd7
      N\x1c\xc2\r}\xe7\xf8`^{\x1bw\xbdL.\x18\xf7\rT\x18\xac\x08\xde8DG\xe4\x19\xefB\xefN\xaa\x03`\x02\xea\x04\x88\x03\xe0\x01\x8a$\xc1\xca\x84\xfcER\x80\x9d\xef\xbc\xff\x01l\x00\xab\xec"\x01\x00\x00'
>>>>>>> 179fb04f
    headers:
      Accept:
      - application/xml
      Accept-Encoding:
      - gzip, deflate, br
      Connection:
      - keep-alive
      Content-Length:
      - '180'
      Content-Type:
      - application/octet-stream
      User-Agent:
      - azsdk-python-storage-blob/12.11.0 Python/3.9.13 (Windows-10-10.0.22000-SP0)
      x-ms-blob-type:
      - BlockBlob
      x-ms-date:
<<<<<<< HEAD
      - Wed, 14 Sep 2022 23:52:58 GMT
=======
      - Wed, 14 Sep 2022 19:11:07 GMT
>>>>>>> 179fb04f
      x-ms-version:
      - '2021-04-10'
    method: PUT
    uri: https://mystorage.blob.core.windows.net/job-00000000-0000-0000-0000-000000000000/inputData?sv=PLACEHOLDER&sig=PLACEHOLDER&se=PLACEHOLDER&srt=co&ss=b&sp=racw
  response:
    body:
      string: ''
    headers:
      content-length:
      - '0'
      x-ms-version:
      - '2021-04-10'
    status:
      code: 201
      message: Created
- request:
    body: 'b''{"id": "00000000-0000-0000-0000-000000000000", "name": "Test-SubstochasticMonteCarlo-\\"20210101-000000\\"",
      "containerUri": "https://mystorage.blob.core.windows.net/job-00000000-0000-0000-0000-000000000000?sv=PLACEHOLDER&sig=PLACEHOLDER&se=PLACEHOLDER&srt=co&ss=b&sp=racw",
      "inputDataUri": "https://mystorage.blob.core.windows.net/job-00000000-0000-0000-0000-000000000000/inputData",
      "inputDataFormat": "microsoft.qio.v2", "inputParams": {"params": {"step_limit":
      280}}, "providerId": "Microsoft", "target": "microsoft.substochasticmontecarlo.cpu",
      "outputDataFormat": "microsoft.qio-results.v2"}'''
    headers:
      Accept:
      - application/json
      Accept-Encoding:
      - gzip, deflate, br
      Connection:
      - keep-alive
      Content-Length:
      - '656'
      Content-Type:
      - application/json
      User-Agent:
      - testapp azsdk-python-quantum/0.0.0.1 Python/3.9.13 (Windows-10-10.0.22000-SP0)
    method: PUT
    uri: https://eastus.quantum.azure.com/v1.0/subscriptions/00000000-0000-0000-0000-000000000000/resourceGroups/myresourcegroup/providers/Microsoft.Quantum/workspaces/myworkspace/jobs/00000000-0000-0000-0000-000000000000
  response:
    body:
      string: '{"containerUri": "https://mystorage.blob.core.windows.net/job-00000000-0000-0000-0000-000000000000?sv=PLACEHOLDER&sig=PLACEHOLDER&se=PLACEHOLDER&srt=co&ss=b&sp=racw",
        "inputDataUri": "https://mystorage.blob.core.windows.net/job-00000000-0000-0000-0000-000000000000/inputData?sv=PLACEHOLDER&sr=b&sig=PLACEHOLDER&se=PLACEHOLDER&sp=rcw",
        "inputDataFormat": "microsoft.qio.v2", "inputParams": {"params": {"step_limit":
        280}}, "providerId": "microsoft", "target": "microsoft.substochasticmontecarlo.cpu",
        "metadata": null, "name": "Test-SubstochasticMonteCarlo-\"20210101-000000\"",
        "id": "00000000-0000-0000-0000-000000000000", "status": "Waiting", "outputDataFormat":
<<<<<<< HEAD
        "microsoft.qio-results.v2", "outputDataUri": "https://mystorage.blob.core.windows.net:443/job-00000000-0000-0000-0000-000000000000/outputData?sv=PLACEHOLDER&sig=PLACEHOLDER&se=PLACEHOLDER&srt=co&ss=b&sp=racw",
        "creationTime": "2022-09-14T23:52:58.7124481+00:00", "beginExecutionTime":
=======
        "microsoft.qio-results.v2", "outputDataUri": "https://azuresdkteststo.blob.core.windows.net:443/job-00000000-0000-0000-0000-000000000000/outputData?sv=PLACEHOLDER&sig=PLACEHOLDER&se=PLACEHOLDER&srt=co&ss=b&sp=racw",
        "creationTime": "2022-09-14T19:11:07.2783448+00:00", "beginExecutionTime":
>>>>>>> 179fb04f
        null, "endExecutionTime": null, "cancellationTime": null, "costEstimate":
        null, "errorData": null, "isCancelling": false, "tags": [], "access_token":
        "fake_token"}'
    headers:
      content-length:
<<<<<<< HEAD
      - '1043'
=======
      - '1049'
>>>>>>> 179fb04f
      content-type:
      - application/json; charset=utf-8
      transfer-encoding:
      - chunked
    status:
      code: 200
      message: OK
- request:
    body: null
    headers:
      Accept:
      - application/json
      Accept-Encoding:
      - gzip, deflate, br
      Connection:
      - keep-alive
      User-Agent:
      - testapp azsdk-python-quantum/0.0.0.1 Python/3.9.13 (Windows-10-10.0.22000-SP0)
    method: GET
    uri: https://eastus.quantum.azure.com/v1.0/subscriptions/00000000-0000-0000-0000-000000000000/resourceGroups/myresourcegroup/providers/Microsoft.Quantum/workspaces/myworkspace/jobs/00000000-0000-0000-0000-000000000000
  response:
    body:
      string: '{"containerUri": "https://mystorage.blob.core.windows.net/job-00000000-0000-0000-0000-000000000000?sv=PLACEHOLDER&sig=PLACEHOLDER&se=PLACEHOLDER&srt=co&ss=b&sp=racw",
<<<<<<< HEAD
        "inputDataUri": "https://mystorage.blob.core.windows.net/job-00000000-0000-0000-0000-000000000000/inputData?sv=PLACEHOLDER&sr=b&sig=PLACEHOLDER&se=PLACEHOLDER&sp=r&rscd=attachment%3B%20filename%3DTest-SubstochasticMonteCarlo-%252220210101-000000%2522-5a79a348-3488-11ed-8de8-6045bdc85d00.input.json",
=======
        "inputDataUri": "https://mystorage.blob.core.windows.net/job-00000000-0000-0000-0000-000000000000/inputData?sv=PLACEHOLDER&sr=b&sig=PLACEHOLDER&se=PLACEHOLDER&sp=r&rscd=attachment%3B%20filename%3DTest-SubstochasticMonteCarlo-%252220210101-000000%2522-fb7621df-3460-11ed-ba25-6045bdc85d00.input.json",
>>>>>>> 179fb04f
        "inputDataFormat": "microsoft.qio.v2", "inputParams": {"params": {"step_limit":
        280}}, "providerId": "microsoft", "target": "microsoft.substochasticmontecarlo.cpu",
        "metadata": null, "name": "Test-SubstochasticMonteCarlo-\"20210101-000000\"",
        "id": "00000000-0000-0000-0000-000000000000", "status": "Succeeded", "outputDataFormat":
<<<<<<< HEAD
        "microsoft.qio-results.v2", "outputDataUri": "https://mystorage.blob.core.windows.net/job-00000000-0000-0000-0000-000000000000/rawOutputData?sv=PLACEHOLDER&sr=b&sig=PLACEHOLDER&se=PLACEHOLDER&sp=r&rscd=attachment%3B%20filename%3DTest-SubstochasticMonteCarlo-%252220210101-000000%2522-5a79a348-3488-11ed-8de8-6045bdc85d00.output.json",
        "creationTime": "2022-09-14T23:52:58.7124481+00:00", "beginExecutionTime":
        "2022-09-14T23:52:56.5633412Z", "endExecutionTime": "2022-09-14T23:52:56.6146993Z",
=======
        "microsoft.qio-results.v2", "outputDataUri": "https://mystorage.blob.core.windows.net/job-00000000-0000-0000-0000-000000000000/rawOutputData?sv=PLACEHOLDER&sr=b&sig=PLACEHOLDER&se=PLACEHOLDER&sp=r&rscd=attachment%3B%20filename%3DTest-SubstochasticMonteCarlo-%252220210101-000000%2522-fb7621df-3460-11ed-ba25-6045bdc85d00.output.json",
        "creationTime": "2022-09-14T19:11:07.2783448+00:00", "beginExecutionTime":
        "2022-09-14T19:11:04.0542047Z", "endExecutionTime": "2022-09-14T19:11:04.1578036Z",
>>>>>>> 179fb04f
        "cancellationTime": null, "costEstimate": null, "errorData": null, "isCancelling":
        false, "tags": [], "access_token": "fake_token"}'
    headers:
      content-length:
      - '1355'
      content-type:
      - application/json; charset=utf-8
      transfer-encoding:
      - chunked
    status:
      code: 200
      message: OK
- request:
    body: null
    headers:
      Accept:
      - application/xml
      Accept-Encoding:
      - gzip, deflate, br
      Connection:
      - keep-alive
      User-Agent:
      - azsdk-python-storage-blob/12.11.0 Python/3.9.13 (Windows-10-10.0.22000-SP0)
      x-ms-date:
<<<<<<< HEAD
      - Wed, 14 Sep 2022 23:53:00 GMT
=======
      - Wed, 14 Sep 2022 19:11:09 GMT
>>>>>>> 179fb04f
      x-ms-range:
      - bytes=0-33554431
      x-ms-version:
      - '2021-04-10'
    method: GET
<<<<<<< HEAD
    uri: https://mystorage.blob.core.windows.net/job-00000000-0000-0000-0000-000000000000/rawOutputData?sv=PLACEHOLDER&sr=b&sig=PLACEHOLDER&se=PLACEHOLDER&sp=r&rscd=attachment%3B%20filename%3DTest-SubstochasticMonteCarlo-%252220210101-000000%2522-5a79a348-3488-11ed-8de8-6045bdc85d00.output.json
=======
    uri: https://mystorage.blob.core.windows.net/job-00000000-0000-0000-0000-000000000000/rawOutputData?sv=PLACEHOLDER&sr=b&sig=PLACEHOLDER&se=PLACEHOLDER&sp=r&rscd=attachment%3B%20filename%3DTest-SubstochasticMonteCarlo-%252220210101-000000%2522-fb7621df-3460-11ed-ba25-6045bdc85d00.output.json
>>>>>>> 179fb04f
  response:
    body:
      string: '{"version": "1.0", "configuration": {"0": 1, "1": 1, "2": 0, "3": 1},
        "cost": -5.0, "parameters": {"alpha": {"final": 0.0, "initial": 1.0, "type":
        "linear"}, "beta": {"final": 5.0, "initial": 0.0, "type": "linear"}, "seed":
<<<<<<< HEAD
        3555983035, "step_limit": 280, "steps_per_walker": 1, "target_population":
=======
        3823339401, "step_limit": 280, "steps_per_walker": 1, "target_population":
>>>>>>> 179fb04f
        72}, "solutions": [{"configuration": {"0": 1, "1": 1, "2": 0, "3": 1}, "cost":
        -5.0}], "access_token": "fake_token"}'
    headers:
      accept-ranges:
      - bytes
      content-length:
      - '541'
      content-range:
      - bytes 0-540/541
      content-type:
      - application/json
      x-ms-blob-content-md5:
<<<<<<< HEAD
      - O5HECiVzfIM4N5jDxequZA==
      x-ms-blob-type:
      - BlockBlob
      x-ms-creation-time:
      - Wed, 14 Sep 2022 23:52:59 GMT
=======
      - gkxybVgqFmjetGx8bGUHxg==
      x-ms-blob-type:
      - BlockBlob
      x-ms-creation-time:
      - Wed, 14 Sep 2022 19:11:07 GMT
      x-ms-lease-state:
      - available
      x-ms-lease-status:
      - unlocked
      x-ms-server-encrypted:
      - 'true'
      x-ms-version:
      - '2021-04-10'
    status:
      code: 206
      message: Partial Content
- request:
    body: null
    headers:
      Accept:
      - application/json
      Accept-Encoding:
      - gzip, deflate, br
      Connection:
      - keep-alive
      User-Agent:
      - testapp azsdk-python-quantum/0.0.0.1 Python/3.9.13 (Windows-10-10.0.22000-SP0)
    method: GET
    uri: https://eastus.quantum.azure.com/v1.0/subscriptions/00000000-0000-0000-0000-000000000000/resourceGroups/myresourcegroup/providers/Microsoft.Quantum/workspaces/myworkspace/jobs/00000000-0000-0000-0000-000000000000
  response:
    body:
      string: '{"containerUri": "https://mystorage.blob.core.windows.net/job-00000000-0000-0000-0000-000000000000?sv=PLACEHOLDER&sig=PLACEHOLDER&se=PLACEHOLDER&srt=co&ss=b&sp=racw",
        "inputDataUri": "https://mystorage.blob.core.windows.net/job-00000000-0000-0000-0000-000000000000/inputData?sv=PLACEHOLDER&sr=b&sig=PLACEHOLDER&se=PLACEHOLDER&sp=r&rscd=attachment%3B%20filename%3DTest-SubstochasticMonteCarlo-%252220210101-000000%2522-fb7621df-3460-11ed-ba25-6045bdc85d00.input.json",
        "inputDataFormat": "microsoft.qio.v2", "inputParams": {"params": {"step_limit":
        280}}, "providerId": "microsoft", "target": "microsoft.substochasticmontecarlo.cpu",
        "metadata": null, "name": "Test-SubstochasticMonteCarlo-\"20210101-000000\"",
        "id": "00000000-0000-0000-0000-000000000000", "status": "Succeeded", "outputDataFormat":
        "microsoft.qio-results.v2", "outputDataUri": "https://mystorage.blob.core.windows.net/job-00000000-0000-0000-0000-000000000000/rawOutputData?sv=PLACEHOLDER&sr=b&sig=PLACEHOLDER&se=PLACEHOLDER&sp=r&rscd=attachment%3B%20filename%3DTest-SubstochasticMonteCarlo-%252220210101-000000%2522-fb7621df-3460-11ed-ba25-6045bdc85d00.output.json",
        "creationTime": "2022-09-14T19:11:07.2783448+00:00", "beginExecutionTime":
        "2022-09-14T19:11:04.0542047Z", "endExecutionTime": "2022-09-14T19:11:04.1578036Z",
        "cancellationTime": null, "costEstimate": null, "errorData": null, "isCancelling":
        false, "tags": [], "access_token": "fake_token"}'
    headers:
      content-length:
      - '1355'
      content-type:
      - application/json; charset=utf-8
      transfer-encoding:
      - chunked
    status:
      code: 200
      message: OK
- request:
    body: client_id=PLACEHOLDER&grant_type=client_credentials&client_info=1&client_secret=+EDw8Q~cbkbeadF.mrC6bAXxFEspQDblyNyuRkcfT&claims=PLACEHOLDER&scope=https%3A%2F%2Fquantum.microsoft.com%2F.default
    headers:
      Accept:
      - application/json
      Accept-Encoding:
      - gzip, deflate, br
      Connection:
      - keep-alive
      Content-Length:
      - '294'
      Content-Type:
      - application/x-www-form-urlencoded
      User-Agent:
      - azsdk-python-identity/1.10.0 Python/3.9.13 (Windows-10-10.0.22000-SP0)
      x-client-cpu:
      - x64
      x-client-current-telemetry:
      - 4|730,0|
      x-client-os:
      - win32
      x-client-sku:
      - MSAL.Python
      x-client-ver:
      - 1.18.0
    method: POST
    uri: https://login.microsoftonline.com/00000000-0000-0000-0000-000000000000/oauth2/v2.0/token
  response:
    body:
      string: '{"token_type": "Bearer", "expires_in": 86399, "ext_expires_in": 86399,
        "refresh_in": 43199, "access_token": "fake_token"}'
    headers:
      content-length:
      - '1741'
      content-type:
      - application/json; charset=utf-8
    status:
      code: 200
      message: OK
- request:
    body: 'b''{"containerName": "job-00000000-0000-0000-0000-000000000000"}'''
    headers:
      Accept:
      - application/json
      Accept-Encoding:
      - gzip, deflate, br
      Connection:
      - keep-alive
      Content-Length:
      - '61'
      Content-Type:
      - application/json
      User-Agent:
      - testapp azsdk-python-quantum/0.0.0.1 Python/3.9.13 (Windows-10-10.0.22000-SP0)
    method: POST
    uri: https://eastus.quantum.azure.com/v1.0/subscriptions/00000000-0000-0000-0000-000000000000/resourceGroups/myresourcegroup/providers/Microsoft.Quantum/workspaces/myworkspace/storage/sasUri
  response:
    body:
      string: '{"sasUri": "https://mystorage.blob.core.windows.net/job-00000000-0000-0000-0000-000000000000?sv=PLACEHOLDER&sig=PLACEHOLDER&se=PLACEHOLDER&srt=co&ss=b&sp=racw",
        "access_token": "fake_token"}'
    headers:
      content-length:
      - '159'
      content-type:
      - application/json; charset=utf-8
      transfer-encoding:
      - chunked
    status:
      code: 200
      message: OK
- request:
    body: null
    headers:
      Accept:
      - application/xml
      Accept-Encoding:
      - gzip, deflate, br
      Connection:
      - keep-alive
      User-Agent:
      - azsdk-python-storage-blob/12.11.0 Python/3.9.13 (Windows-10-10.0.22000-SP0)
      x-ms-date:
      - Wed, 14 Sep 2022 19:11:10 GMT
      x-ms-version:
      - '2021-04-10'
    method: GET
    uri: https://mystorage.blob.core.windows.net/job-00000000-0000-0000-0000-000000000000?restype=container&sv=PLACEHOLDER&sig=PLACEHOLDER&se=PLACEHOLDER&srt=co&ss=b&sp=racw
  response:
    body:
      string: "\uFEFF<?xml version=\"1.0\" encoding=\"utf-8\"?><Error><Code>ContainerNotFound</Code><Message>The
        specified container does not exist.\nRequestId:69a1c32b-d01e-0031-2f6d-c85364000000\nTime:2022-09-14T19:11:10.7571923Z</Message></Error>"
    headers:
      content-length:
      - '223'
      content-type:
      - application/xml
      x-ms-version:
      - '2021-04-10'
    status:
      code: 404
      message: The specified container does not exist.
- request:
    body: null
    headers:
      Accept:
      - application/xml
      Accept-Encoding:
      - gzip, deflate, br
      Connection:
      - keep-alive
      Content-Length:
      - '0'
      User-Agent:
      - azsdk-python-storage-blob/12.11.0 Python/3.9.13 (Windows-10-10.0.22000-SP0)
      x-ms-date:
      - Wed, 14 Sep 2022 19:11:10 GMT
      x-ms-version:
      - '2021-04-10'
    method: PUT
    uri: https://mystorage.blob.core.windows.net/job-00000000-0000-0000-0000-000000000000?restype=container&sv=PLACEHOLDER&sig=PLACEHOLDER&se=PLACEHOLDER&srt=co&ss=b&sp=racw
  response:
    body:
      string: ''
    headers:
      content-length:
      - '0'
      x-ms-version:
      - '2021-04-10'
    status:
      code: 201
      message: Created
- request:
    body: null
    headers:
      Accept:
      - application/xml
      Accept-Encoding:
      - gzip, deflate, br
      Connection:
      - keep-alive
      User-Agent:
      - azsdk-python-storage-blob/12.11.0 Python/3.9.13 (Windows-10-10.0.22000-SP0)
      x-ms-date:
      - Wed, 14 Sep 2022 19:11:10 GMT
      x-ms-version:
      - '2021-04-10'
    method: GET
    uri: https://mystorage.blob.core.windows.net/job-00000000-0000-0000-0000-000000000000?restype=container&sv=PLACEHOLDER&sig=PLACEHOLDER&se=PLACEHOLDER&srt=co&ss=b&sp=racw
  response:
    body:
      string: ''
    headers:
      content-length:
      - '0'
      x-ms-lease-state:
      - available
      x-ms-lease-status:
      - unlocked
      x-ms-version:
      - '2021-04-10'
    status:
      code: 200
      message: OK
- request:
    body: b'\x1f\x8b\x08\x00M\'"c\x02\xffm\x8f1\x0f\x820\x10\x85\xff\n\xb9\x99\x9a\xb6\xe0\x80\xab\xb3\x93nBH)UI\x80\x12z\x98\x18\xc2\x7f\xb7BL\xdbhn\xe8\xe5}w\xf7^g\xe8\x14\x8aZ\xa0\x80C4C/:e\x1b\xb8(\x83\xe4<U\x06\xb5|\x08\x83\x8d<\xe9\x1e\xd5Q\x8c\xad&9p\xca9\xcdXJ\x18g\x8cf9\xc0\x12G
      \xb5\xc1\xf26\xf5\x12\x1b\xdd\xaf\xe7\x9ej4[\x0flG\xc1\xce\xe0kX\r\x86\xa9\xd2\xe5}\xd4\xd3\xa0\xeaUWcg,\xb8\xce
      \xedC\x12\xab5\xf5\xaa\xb08\xa2\x85\xbd\xbf\x91\xbd\x03<\x00Y\x00\x98\x03\xdc\x81$\xd8
      i@\xbc\x95\x10\xf0b)\xbe\x11K\xd3J\x17\x93\xfd&\xf7\xdc<+\xff;\x7fm>\x1e\xb6\x967\xb7\xdb\xfd[\x90\x01\x00\x00'
    headers:
      Accept:
      - application/xml
      Accept-Encoding:
      - gzip, deflate, br
      Connection:
      - keep-alive
      Content-Length:
      - '209'
      Content-Type:
      - application/octet-stream
      User-Agent:
      - azsdk-python-storage-blob/12.11.0 Python/3.9.13 (Windows-10-10.0.22000-SP0)
      x-ms-blob-type:
      - BlockBlob
      x-ms-date:
      - Wed, 14 Sep 2022 19:11:11 GMT
      x-ms-version:
      - '2021-04-10'
    method: PUT
    uri: https://mystorage.blob.core.windows.net/job-00000000-0000-0000-0000-000000000000/inputData?sv=PLACEHOLDER&sig=PLACEHOLDER&se=PLACEHOLDER&srt=co&ss=b&sp=racw
  response:
    body:
      string: ''
    headers:
      content-length:
      - '0'
      x-ms-version:
      - '2021-04-10'
    status:
      code: 201
      message: Created
- request:
    body: 'b''{"id": "00000000-0000-0000-0000-000000000000", "name": "Test-SubstochasticMonteCarlo-\\"20210101-000000\\"",
      "containerUri": "https://mystorage.blob.core.windows.net/job-00000000-0000-0000-0000-000000000000?sv=PLACEHOLDER&sig=PLACEHOLDER&se=PLACEHOLDER&srt=co&ss=b&sp=racw",
      "inputDataUri": "https://mystorage.blob.core.windows.net/job-00000000-0000-0000-0000-000000000000/inputData",
      "inputDataFormat": "microsoft.qio.v2", "inputParams": {"params": {"step_limit":
      280}}, "providerId": "Microsoft", "target": "microsoft.substochasticmontecarlo.cpu",
      "outputDataFormat": "microsoft.qio-results.v2"}'''
    headers:
      Accept:
      - application/json
      Accept-Encoding:
      - gzip, deflate, br
      Connection:
      - keep-alive
      Content-Length:
      - '656'
      Content-Type:
      - application/json
      User-Agent:
      - testapp azsdk-python-quantum/0.0.0.1 Python/3.9.13 (Windows-10-10.0.22000-SP0)
    method: PUT
    uri: https://eastus.quantum.azure.com/v1.0/subscriptions/00000000-0000-0000-0000-000000000000/resourceGroups/myresourcegroup/providers/Microsoft.Quantum/workspaces/myworkspace/jobs/00000000-0000-0000-0000-000000000000
  response:
    body:
      string: '{"containerUri": "https://mystorage.blob.core.windows.net/job-00000000-0000-0000-0000-000000000000?sv=PLACEHOLDER&sig=PLACEHOLDER&se=PLACEHOLDER&srt=co&ss=b&sp=racw",
        "inputDataUri": "https://mystorage.blob.core.windows.net/job-00000000-0000-0000-0000-000000000000/inputData?sv=PLACEHOLDER&sr=b&sig=PLACEHOLDER&se=PLACEHOLDER&sp=rcw",
        "inputDataFormat": "microsoft.qio.v2", "inputParams": {"params": {"step_limit":
        280}}, "providerId": "microsoft", "target": "microsoft.substochasticmontecarlo.cpu",
        "metadata": null, "name": "Test-SubstochasticMonteCarlo-\"20210101-000000\"",
        "id": "00000000-0000-0000-0000-000000000000", "status": "Waiting", "outputDataFormat":
        "microsoft.qio-results.v2", "outputDataUri": "https://azuresdkteststo.blob.core.windows.net:443/job-00000000-0000-0000-0000-000000000000/outputData?sv=PLACEHOLDER&sig=PLACEHOLDER&se=PLACEHOLDER&srt=co&ss=b&sp=racw",
        "creationTime": "2022-09-14T19:11:11.4583743+00:00", "beginExecutionTime":
        null, "endExecutionTime": null, "cancellationTime": null, "costEstimate":
        null, "errorData": null, "isCancelling": false, "tags": [], "access_token":
        "fake_token"}'
    headers:
      content-length:
      - '1049'
      content-type:
      - application/json; charset=utf-8
      transfer-encoding:
      - chunked
    status:
      code: 200
      message: OK
- request:
    body: null
    headers:
      Accept:
      - application/json
      Accept-Encoding:
      - gzip, deflate, br
      Connection:
      - keep-alive
      User-Agent:
      - testapp azsdk-python-quantum/0.0.0.1 Python/3.9.13 (Windows-10-10.0.22000-SP0)
    method: GET
    uri: https://eastus.quantum.azure.com/v1.0/subscriptions/00000000-0000-0000-0000-000000000000/resourceGroups/myresourcegroup/providers/Microsoft.Quantum/workspaces/myworkspace/jobs/00000000-0000-0000-0000-000000000000
  response:
    body:
      string: '{"containerUri": "https://mystorage.blob.core.windows.net/job-00000000-0000-0000-0000-000000000000?sv=PLACEHOLDER&sig=PLACEHOLDER&se=PLACEHOLDER&srt=co&ss=b&sp=racw",
        "inputDataUri": "https://mystorage.blob.core.windows.net/job-00000000-0000-0000-0000-000000000000/inputData?sv=PLACEHOLDER&sr=b&sig=PLACEHOLDER&se=PLACEHOLDER&sp=r&rscd=attachment%3B%20filename%3DTest-SubstochasticMonteCarlo-%252220210101-000000%2522-fdd131db-3460-11ed-baf4-6045bdc85d00.input.json",
        "inputDataFormat": "microsoft.qio.v2", "inputParams": {"params": {"step_limit":
        280}}, "providerId": "microsoft", "target": "microsoft.substochasticmontecarlo.cpu",
        "metadata": null, "name": "Test-SubstochasticMonteCarlo-\"20210101-000000\"",
        "id": "00000000-0000-0000-0000-000000000000", "status": "Succeeded", "outputDataFormat":
        "microsoft.qio-results.v2", "outputDataUri": "https://mystorage.blob.core.windows.net/job-00000000-0000-0000-0000-000000000000/rawOutputData?sv=PLACEHOLDER&sr=b&sig=PLACEHOLDER&se=PLACEHOLDER&sp=r&rscd=attachment%3B%20filename%3DTest-SubstochasticMonteCarlo-%252220210101-000000%2522-fdd131db-3460-11ed-baf4-6045bdc85d00.output.json",
        "creationTime": "2022-09-14T19:11:11.4583743+00:00", "beginExecutionTime":
        "2022-09-14T19:11:11.5706322Z", "endExecutionTime": "2022-09-14T19:11:11.6745211Z",
        "cancellationTime": null, "costEstimate": null, "errorData": null, "isCancelling":
        false, "tags": [], "access_token": "fake_token"}'
    headers:
      content-length:
      - '1355'
      content-type:
      - application/json; charset=utf-8
      transfer-encoding:
      - chunked
    status:
      code: 200
      message: OK
- request:
    body: null
    headers:
      Accept:
      - application/xml
      Accept-Encoding:
      - gzip, deflate, br
      Connection:
      - keep-alive
      User-Agent:
      - azsdk-python-storage-blob/12.11.0 Python/3.9.13 (Windows-10-10.0.22000-SP0)
      x-ms-date:
      - Wed, 14 Sep 2022 19:11:13 GMT
      x-ms-range:
      - bytes=0-33554431
      x-ms-version:
      - '2021-04-10'
    method: GET
    uri: https://mystorage.blob.core.windows.net/job-00000000-0000-0000-0000-000000000000/rawOutputData?sv=PLACEHOLDER&sr=b&sig=PLACEHOLDER&se=PLACEHOLDER&sp=r&rscd=attachment%3B%20filename%3DTest-SubstochasticMonteCarlo-%252220210101-000000%2522-fdd131db-3460-11ed-baf4-6045bdc85d00.output.json
  response:
    body:
      string: '{"version": "1.0", "configuration": {"0": 0, "1": 0, "2": 0, "3": 1},
        "cost": 0.0, "parameters": {"alpha": {"final": 0.0, "initial": 1.0, "type":
        "linear"}, "beta": {"final": 5.0, "initial": 0.0, "type": "linear"}, "seed":
        3830853282, "step_limit": 280, "steps_per_walker": 1, "target_population":
        72}, "solutions": [{"configuration": {"0": 0, "1": 0, "2": 0, "3": 0}, "cost":
        0.0}], "access_token": "fake_token"}'
    headers:
      accept-ranges:
      - bytes
      content-length:
      - '539'
      content-range:
      - bytes 0-538/539
      content-type:
      - application/json
      x-ms-blob-content-md5:
      - FOFPLqAXwRPXG38pa8Frrg==
      x-ms-blob-type:
      - BlockBlob
      x-ms-creation-time:
      - Wed, 14 Sep 2022 19:11:11 GMT
>>>>>>> 179fb04f
      x-ms-lease-state:
      - available
      x-ms-lease-status:
      - unlocked
      x-ms-server-encrypted:
      - 'true'
      x-ms-version:
      - '2021-04-10'
    status:
      code: 206
      message: Partial Content
- request:
    body: null
    headers:
      Accept:
      - application/json
      Accept-Encoding:
      - gzip, deflate, br
      Connection:
      - keep-alive
      User-Agent:
      - testapp azsdk-python-quantum/0.0.0.1 Python/3.9.13 (Windows-10-10.0.22000-SP0)
    method: GET
    uri: https://eastus.quantum.azure.com/v1.0/subscriptions/00000000-0000-0000-0000-000000000000/resourceGroups/myresourcegroup/providers/Microsoft.Quantum/workspaces/myworkspace/jobs/00000000-0000-0000-0000-000000000000
  response:
    body:
      string: '{"containerUri": "https://mystorage.blob.core.windows.net/job-00000000-0000-0000-0000-000000000000?sv=PLACEHOLDER&sig=PLACEHOLDER&se=PLACEHOLDER&srt=co&ss=b&sp=racw",
<<<<<<< HEAD
        "inputDataUri": "https://mystorage.blob.core.windows.net/job-00000000-0000-0000-0000-000000000000/inputData?sv=PLACEHOLDER&sr=b&sig=PLACEHOLDER&se=PLACEHOLDER&sp=r&rscd=attachment%3B%20filename%3DTest-SubstochasticMonteCarlo-%252220210101-000000%2522-5a79a348-3488-11ed-8de8-6045bdc85d00.input.json",
=======
        "inputDataUri": "https://mystorage.blob.core.windows.net/job-00000000-0000-0000-0000-000000000000/inputData?sv=PLACEHOLDER&sr=b&sig=PLACEHOLDER&se=PLACEHOLDER&sp=r&rscd=attachment%3B%20filename%3DTest-SubstochasticMonteCarlo-%252220210101-000000%2522-fdd131db-3460-11ed-baf4-6045bdc85d00.input.json",
>>>>>>> 179fb04f
        "inputDataFormat": "microsoft.qio.v2", "inputParams": {"params": {"step_limit":
        280}}, "providerId": "microsoft", "target": "microsoft.substochasticmontecarlo.cpu",
        "metadata": null, "name": "Test-SubstochasticMonteCarlo-\"20210101-000000\"",
        "id": "00000000-0000-0000-0000-000000000000", "status": "Succeeded", "outputDataFormat":
<<<<<<< HEAD
        "microsoft.qio-results.v2", "outputDataUri": "https://mystorage.blob.core.windows.net/job-00000000-0000-0000-0000-000000000000/rawOutputData?sv=PLACEHOLDER&sr=b&sig=PLACEHOLDER&se=PLACEHOLDER&sp=r&rscd=attachment%3B%20filename%3DTest-SubstochasticMonteCarlo-%252220210101-000000%2522-5a79a348-3488-11ed-8de8-6045bdc85d00.output.json",
        "creationTime": "2022-09-14T23:52:58.7124481+00:00", "beginExecutionTime":
        "2022-09-14T23:52:56.5633412Z", "endExecutionTime": "2022-09-14T23:52:56.6146993Z",
=======
        "microsoft.qio-results.v2", "outputDataUri": "https://mystorage.blob.core.windows.net/job-00000000-0000-0000-0000-000000000000/rawOutputData?sv=PLACEHOLDER&sr=b&sig=PLACEHOLDER&se=PLACEHOLDER&sp=r&rscd=attachment%3B%20filename%3DTest-SubstochasticMonteCarlo-%252220210101-000000%2522-fdd131db-3460-11ed-baf4-6045bdc85d00.output.json",
        "creationTime": "2022-09-14T19:11:11.4583743+00:00", "beginExecutionTime":
        "2022-09-14T19:11:11.5706322Z", "endExecutionTime": "2022-09-14T19:11:11.6745211Z",
>>>>>>> 179fb04f
        "cancellationTime": null, "costEstimate": null, "errorData": null, "isCancelling":
        false, "tags": [], "access_token": "fake_token"}'
    headers:
      content-length:
      - '1355'
<<<<<<< HEAD
      content-type:
      - application/json; charset=utf-8
      transfer-encoding:
      - chunked
    status:
      code: 200
      message: OK
- request:
    body: client_id=PLACEHOLDER&grant_type=client_credentials&client_info=1&client_secret=PLACEHOLDER&claims=PLACEHOLDER&scope=https%3A%2F%2Fquantum.microsoft.com%2F.default
    headers:
      Accept:
      - application/json
      Accept-Encoding:
      - gzip, deflate, br
      Connection:
      - keep-alive
      Content-Length:
      - '294'
      Content-Type:
      - application/x-www-form-urlencoded
      User-Agent:
      - azsdk-python-identity/1.10.0 Python/3.9.13 (Windows-10-10.0.22000-SP0)
      x-client-cpu:
      - x64
      x-client-current-telemetry:
      - 4|730,0|
      x-client-os:
      - win32
      x-client-sku:
      - MSAL.Python
      x-client-ver:
      - 1.18.0
    method: POST
    uri: https://login.microsoftonline.com/00000000-0000-0000-0000-000000000000/oauth2/v2.0/token
  response:
    body:
      string: '{"token_type": "Bearer", "expires_in": 86399, "ext_expires_in": 86399,
        "refresh_in": 43199, "access_token": "fake_token"}'
    headers:
      content-length:
      - '1741'
      content-type:
      - application/json; charset=utf-8
    status:
      code: 200
      message: OK
- request:
    body: 'b''{"containerName": "job-00000000-0000-0000-0000-000000000000"}'''
    headers:
      Accept:
      - application/json
      Accept-Encoding:
      - gzip, deflate, br
      Connection:
      - keep-alive
      Content-Length:
      - '61'
      Content-Type:
      - application/json
      User-Agent:
      - testapp azsdk-python-quantum/0.0.0.1 Python/3.9.13 (Windows-10-10.0.22000-SP0)
    method: POST
    uri: https://eastus.quantum.azure.com/v1.0/subscriptions/00000000-0000-0000-0000-000000000000/resourceGroups/myresourcegroup/providers/Microsoft.Quantum/workspaces/myworkspace/storage/sasUri
  response:
    body:
      string: '{"sasUri": "https://mystorage.blob.core.windows.net/job-00000000-0000-0000-0000-000000000000?sv=PLACEHOLDER&sig=PLACEHOLDER&se=PLACEHOLDER&srt=co&ss=b&sp=racw",
        "access_token": "fake_token"}'
    headers:
      content-length:
      - '159'
      content-type:
      - application/json; charset=utf-8
      transfer-encoding:
      - chunked
    status:
      code: 200
      message: OK
- request:
    body: null
    headers:
      Accept:
      - application/xml
      Accept-Encoding:
      - gzip, deflate, br
      Connection:
      - keep-alive
      User-Agent:
      - azsdk-python-storage-blob/12.11.0 Python/3.9.13 (Windows-10-10.0.22000-SP0)
      x-ms-date:
      - Wed, 14 Sep 2022 23:53:02 GMT
      x-ms-version:
      - '2021-04-10'
    method: GET
    uri: https://mystorage.blob.core.windows.net/job-00000000-0000-0000-0000-000000000000?restype=container&sv=PLACEHOLDER&sig=PLACEHOLDER&se=PLACEHOLDER&srt=co&ss=b&sp=racw
  response:
    body:
      string: "\uFEFF<?xml version=\"1.0\" encoding=\"utf-8\"?><Error><Code>ContainerNotFound</Code><Message>The
        specified container does not exist.\nRequestId:208801a4-f01e-0036-2495-c83f07000000\nTime:2022-09-14T23:53:03.0121662Z</Message></Error>"
    headers:
      content-length:
      - '223'
      content-type:
      - application/xml
      x-ms-version:
      - '2021-04-10'
    status:
      code: 404
      message: The specified container does not exist.
- request:
    body: null
    headers:
      Accept:
      - application/xml
      Accept-Encoding:
      - gzip, deflate, br
      Connection:
      - keep-alive
      Content-Length:
      - '0'
      User-Agent:
      - azsdk-python-storage-blob/12.11.0 Python/3.9.13 (Windows-10-10.0.22000-SP0)
      x-ms-date:
      - Wed, 14 Sep 2022 23:53:03 GMT
      x-ms-version:
      - '2021-04-10'
    method: PUT
    uri: https://mystorage.blob.core.windows.net/job-00000000-0000-0000-0000-000000000000?restype=container&sv=PLACEHOLDER&sig=PLACEHOLDER&se=PLACEHOLDER&srt=co&ss=b&sp=racw
  response:
    body:
      string: ''
    headers:
      content-length:
      - '0'
      x-ms-version:
      - '2021-04-10'
    status:
      code: 201
      message: Created
- request:
    body: null
    headers:
      Accept:
      - application/xml
      Accept-Encoding:
      - gzip, deflate, br
      Connection:
      - keep-alive
      User-Agent:
      - azsdk-python-storage-blob/12.11.0 Python/3.9.13 (Windows-10-10.0.22000-SP0)
      x-ms-date:
      - Wed, 14 Sep 2022 23:53:03 GMT
      x-ms-version:
      - '2021-04-10'
    method: GET
    uri: https://mystorage.blob.core.windows.net/job-00000000-0000-0000-0000-000000000000?restype=container&sv=PLACEHOLDER&sig=PLACEHOLDER&se=PLACEHOLDER&srt=co&ss=b&sp=racw
  response:
    body:
      string: ''
    headers:
      content-length:
      - '0'
      x-ms-lease-state:
      - available
      x-ms-lease-status:
      - unlocked
      x-ms-version:
      - '2021-04-10'
    status:
      code: 200
      message: OK
- request:
    body: b'\x1f\x8b\x08\x00]i"c\x02\xffm\x8fA\x0f\x820\x0c\x85\xff\n\xe9\x99\x99m\x80\t^={\xd2\x9b\x102\xc6T\x12`\x84\x15\x13C\xf8\xef\xce\x11\x03\x8b\xa6\x875\xefk\xfb\xde&h\x15\x8aJ\xa0\x80C0A\'Ze\x1b\xb8(\x83\xe4<\x96\x06\xb5|\x08\x83\xb5<\xe9\x0e\xd5Q\x0c\x8d&\x19p\xca9MYL\xd8>\x89(\xcb\x00\xe60\x00\xa9\r\x16\xb7\xb1\x93X\xeb\xce\x9d{\xaa\xc1,=\xb0\x1d\x05;\x83\xaf\xde\x19\xf4c\xa9\x8b\xfb\xa0\xc7^UNWCk,\xb8N
      \xedC"\xab\xd5\x95SX\x18\xd0\xdc\xde_H\xb2\x02\xee\x81\xd4\x03l\x05|\x05\x91\xb7Ab\x8flV|\xc0\xf39\xffF,L#\xd7\x98\xec7\xf9\xc6mc\xb5\xfd\xce_\x9b\x8f\x87\xad\xf9\r\xf3N\xb6A\x90\x01\x00\x00'
    headers:
      Accept:
      - application/xml
      Accept-Encoding:
      - gzip, deflate, br
      Connection:
      - keep-alive
      Content-Length:
      - '210'
      Content-Type:
      - application/octet-stream
      User-Agent:
      - azsdk-python-storage-blob/12.11.0 Python/3.9.13 (Windows-10-10.0.22000-SP0)
      x-ms-blob-type:
      - BlockBlob
      x-ms-date:
      - Wed, 14 Sep 2022 23:53:03 GMT
      x-ms-version:
      - '2021-04-10'
    method: PUT
    uri: https://mystorage.blob.core.windows.net/job-00000000-0000-0000-0000-000000000000/inputData?sv=PLACEHOLDER&sig=PLACEHOLDER&se=PLACEHOLDER&srt=co&ss=b&sp=racw
  response:
    body:
      string: ''
    headers:
      content-length:
      - '0'
      x-ms-version:
      - '2021-04-10'
    status:
      code: 201
      message: Created
- request:
    body: 'b''{"id": "00000000-0000-0000-0000-000000000000", "name": "Test-SubstochasticMonteCarlo-\\"20210101-000000\\"",
      "containerUri": "https://mystorage.blob.core.windows.net/job-00000000-0000-0000-0000-000000000000?sv=PLACEHOLDER&sig=PLACEHOLDER&se=PLACEHOLDER&srt=co&ss=b&sp=racw",
      "inputDataUri": "https://mystorage.blob.core.windows.net/job-00000000-0000-0000-0000-000000000000/inputData",
      "inputDataFormat": "microsoft.qio.v2", "inputParams": {"params": {"step_limit":
      280}}, "providerId": "Microsoft", "target": "microsoft.substochasticmontecarlo.cpu",
      "outputDataFormat": "microsoft.qio-results.v2"}'''
    headers:
      Accept:
      - application/json
      Accept-Encoding:
      - gzip, deflate, br
      Connection:
      - keep-alive
      Content-Length:
      - '656'
      Content-Type:
      - application/json
      User-Agent:
      - testapp azsdk-python-quantum/0.0.0.1 Python/3.9.13 (Windows-10-10.0.22000-SP0)
    method: PUT
    uri: https://eastus.quantum.azure.com/v1.0/subscriptions/00000000-0000-0000-0000-000000000000/resourceGroups/myresourcegroup/providers/Microsoft.Quantum/workspaces/myworkspace/jobs/00000000-0000-0000-0000-000000000000
  response:
    body:
      string: '{"containerUri": "https://mystorage.blob.core.windows.net/job-00000000-0000-0000-0000-000000000000?sv=PLACEHOLDER&sig=PLACEHOLDER&se=PLACEHOLDER&srt=co&ss=b&sp=racw",
        "inputDataUri": "https://mystorage.blob.core.windows.net/job-00000000-0000-0000-0000-000000000000/inputData?sv=PLACEHOLDER&sr=b&sig=PLACEHOLDER&se=PLACEHOLDER&sp=rcw",
        "inputDataFormat": "microsoft.qio.v2", "inputParams": {"params": {"step_limit":
        280}}, "providerId": "microsoft", "target": "microsoft.substochasticmontecarlo.cpu",
        "metadata": null, "name": "Test-SubstochasticMonteCarlo-\"20210101-000000\"",
        "id": "00000000-0000-0000-0000-000000000000", "status": "Waiting", "outputDataFormat":
        "microsoft.qio-results.v2", "outputDataUri": "https://mystorage.blob.core.windows.net:443/job-00000000-0000-0000-0000-000000000000/outputData?sv=PLACEHOLDER&sig=PLACEHOLDER&se=PLACEHOLDER&srt=co&ss=b&sp=racw",
        "creationTime": "2022-09-14T23:53:03.9255994+00:00", "beginExecutionTime":
        null, "endExecutionTime": null, "cancellationTime": null, "costEstimate":
        null, "errorData": null, "isCancelling": false, "tags": [], "access_token":
        "fake_token"}'
    headers:
      content-length:
      - '1043'
      content-type:
      - application/json; charset=utf-8
      transfer-encoding:
      - chunked
    status:
      code: 200
      message: OK
- request:
    body: null
    headers:
      Accept:
      - application/json
      Accept-Encoding:
      - gzip, deflate, br
      Connection:
      - keep-alive
      User-Agent:
      - testapp azsdk-python-quantum/0.0.0.1 Python/3.9.13 (Windows-10-10.0.22000-SP0)
    method: GET
    uri: https://eastus.quantum.azure.com/v1.0/subscriptions/00000000-0000-0000-0000-000000000000/resourceGroups/myresourcegroup/providers/Microsoft.Quantum/workspaces/myworkspace/jobs/00000000-0000-0000-0000-000000000000
  response:
    body:
      string: '{"containerUri": "https://mystorage.blob.core.windows.net/job-00000000-0000-0000-0000-000000000000?sv=PLACEHOLDER&sig=PLACEHOLDER&se=PLACEHOLDER&srt=co&ss=b&sp=racw",
        "inputDataUri": "https://mystorage.blob.core.windows.net/job-00000000-0000-0000-0000-000000000000/inputData?sv=PLACEHOLDER&sr=b&sig=PLACEHOLDER&se=PLACEHOLDER&sp=r&rscd=attachment%3B%20filename%3DTest-SubstochasticMonteCarlo-%252220210101-000000%2522-5db7f449-3488-11ed-8d70-6045bdc85d00.input.json",
        "inputDataFormat": "microsoft.qio.v2", "inputParams": {"params": {"step_limit":
        280}}, "providerId": "microsoft", "target": "microsoft.substochasticmontecarlo.cpu",
        "metadata": null, "name": "Test-SubstochasticMonteCarlo-\"20210101-000000\"",
        "id": "00000000-0000-0000-0000-000000000000", "status": "Succeeded", "outputDataFormat":
        "microsoft.qio-results.v2", "outputDataUri": "https://mystorage.blob.core.windows.net/job-00000000-0000-0000-0000-000000000000/rawOutputData?sv=PLACEHOLDER&sr=b&sig=PLACEHOLDER&se=PLACEHOLDER&sp=r&rscd=attachment%3B%20filename%3DTest-SubstochasticMonteCarlo-%252220210101-000000%2522-5db7f449-3488-11ed-8d70-6045bdc85d00.output.json",
        "creationTime": "2022-09-14T23:53:03.9255994+00:00", "beginExecutionTime":
        "2022-09-14T23:53:01.5261252Z", "endExecutionTime": "2022-09-14T23:53:01.5808387Z",
        "cancellationTime": null, "costEstimate": null, "errorData": null, "isCancelling":
        false, "tags": [], "access_token": "fake_token"}'
    headers:
      content-length:
      - '1355'
      content-type:
      - application/json; charset=utf-8
      transfer-encoding:
      - chunked
    status:
      code: 200
      message: OK
- request:
    body: null
    headers:
      Accept:
      - application/xml
      Accept-Encoding:
      - gzip, deflate, br
      Connection:
      - keep-alive
      User-Agent:
      - azsdk-python-storage-blob/12.11.0 Python/3.9.13 (Windows-10-10.0.22000-SP0)
      x-ms-date:
      - Wed, 14 Sep 2022 23:53:05 GMT
      x-ms-range:
      - bytes=0-33554431
      x-ms-version:
      - '2021-04-10'
    method: GET
    uri: https://mystorage.blob.core.windows.net/job-00000000-0000-0000-0000-000000000000/rawOutputData?sv=PLACEHOLDER&sr=b&sig=PLACEHOLDER&se=PLACEHOLDER&sp=r&rscd=attachment%3B%20filename%3DTest-SubstochasticMonteCarlo-%252220210101-000000%2522-5db7f449-3488-11ed-8d70-6045bdc85d00.output.json
  response:
    body:
      string: '{"version": "1.0", "configuration": {"0": 0, "1": 0, "2": 0, "3": 1},
        "cost": 0.0, "parameters": {"alpha": {"final": 0.0, "initial": 1.0, "type":
        "linear"}, "beta": {"final": 5.0, "initial": 0.0, "type": "linear"}, "seed":
        3560938136, "step_limit": 280, "steps_per_walker": 1, "target_population":
        72}, "solutions": [{"configuration": {"0": 0, "1": 0, "2": 0, "3": 0}, "cost":
        0.0}], "access_token": "fake_token"}'
    headers:
      accept-ranges:
      - bytes
      content-length:
      - '539'
      content-range:
      - bytes 0-538/539
      content-type:
      - application/json
      x-ms-blob-content-md5:
      - cSJECTXZBsntDzOij3r3Qg==
      x-ms-blob-type:
      - BlockBlob
      x-ms-creation-time:
      - Wed, 14 Sep 2022 23:53:04 GMT
      x-ms-lease-state:
      - available
      x-ms-lease-status:
      - unlocked
      x-ms-server-encrypted:
      - 'true'
      x-ms-version:
      - '2021-04-10'
    status:
      code: 206
      message: Partial Content
- request:
    body: null
    headers:
      Accept:
      - application/json
      Accept-Encoding:
      - gzip, deflate, br
      Connection:
      - keep-alive
      User-Agent:
      - testapp azsdk-python-quantum/0.0.0.1 Python/3.9.13 (Windows-10-10.0.22000-SP0)
    method: GET
    uri: https://eastus.quantum.azure.com/v1.0/subscriptions/00000000-0000-0000-0000-000000000000/resourceGroups/myresourcegroup/providers/Microsoft.Quantum/workspaces/myworkspace/jobs/00000000-0000-0000-0000-000000000000
  response:
    body:
      string: '{"containerUri": "https://mystorage.blob.core.windows.net/job-00000000-0000-0000-0000-000000000000?sv=PLACEHOLDER&sig=PLACEHOLDER&se=PLACEHOLDER&srt=co&ss=b&sp=racw",
        "inputDataUri": "https://mystorage.blob.core.windows.net/job-00000000-0000-0000-0000-000000000000/inputData?sv=PLACEHOLDER&sr=b&sig=PLACEHOLDER&se=PLACEHOLDER&sp=r&rscd=attachment%3B%20filename%3DTest-SubstochasticMonteCarlo-%252220210101-000000%2522-5db7f449-3488-11ed-8d70-6045bdc85d00.input.json",
        "inputDataFormat": "microsoft.qio.v2", "inputParams": {"params": {"step_limit":
        280}}, "providerId": "microsoft", "target": "microsoft.substochasticmontecarlo.cpu",
        "metadata": null, "name": "Test-SubstochasticMonteCarlo-\"20210101-000000\"",
        "id": "00000000-0000-0000-0000-000000000000", "status": "Succeeded", "outputDataFormat":
        "microsoft.qio-results.v2", "outputDataUri": "https://mystorage.blob.core.windows.net/job-00000000-0000-0000-0000-000000000000/rawOutputData?sv=PLACEHOLDER&sr=b&sig=PLACEHOLDER&se=PLACEHOLDER&sp=r&rscd=attachment%3B%20filename%3DTest-SubstochasticMonteCarlo-%252220210101-000000%2522-5db7f449-3488-11ed-8d70-6045bdc85d00.output.json",
        "creationTime": "2022-09-14T23:53:03.9255994+00:00", "beginExecutionTime":
        "2022-09-14T23:53:01.5261252Z", "endExecutionTime": "2022-09-14T23:53:01.5808387Z",
        "cancellationTime": null, "costEstimate": null, "errorData": null, "isCancelling":
        false, "tags": [], "access_token": "fake_token"}'
    headers:
      content-length:
      - '1355'
=======
>>>>>>> 179fb04f
      content-type:
      - application/json; charset=utf-8
      transfer-encoding:
      - chunked
    status:
      code: 200
      message: OK
version: 1<|MERGE_RESOLUTION|>--- conflicted
+++ resolved
@@ -81,11 +81,7 @@
       User-Agent:
       - azsdk-python-storage-blob/12.11.0 Python/3.9.13 (Windows-10-10.0.22000-SP0)
       x-ms-date:
-<<<<<<< HEAD
       - Wed, 14 Sep 2022 23:52:57 GMT
-=======
-      - Wed, 14 Sep 2022 19:11:06 GMT
->>>>>>> 179fb04f
       x-ms-version:
       - '2021-04-10'
     method: GET
@@ -93,11 +89,7 @@
   response:
     body:
       string: "\uFEFF<?xml version=\"1.0\" encoding=\"utf-8\"?><Error><Code>ContainerNotFound</Code><Message>The
-<<<<<<< HEAD
         specified container does not exist.\nRequestId:1d055675-e01e-003a-2f95-c8a80f000000\nTime:2022-09-14T23:52:57.6647688Z</Message></Error>"
-=======
-        specified container does not exist.\nRequestId:17361a14-601e-0046-756d-c886f0000000\nTime:2022-09-14T19:11:06.8039000Z</Message></Error>"
->>>>>>> 179fb04f
     headers:
       content-length:
       - '223'
@@ -122,11 +114,7 @@
       User-Agent:
       - azsdk-python-storage-blob/12.11.0 Python/3.9.13 (Windows-10-10.0.22000-SP0)
       x-ms-date:
-<<<<<<< HEAD
       - Wed, 14 Sep 2022 23:52:57 GMT
-=======
-      - Wed, 14 Sep 2022 19:11:06 GMT
->>>>>>> 179fb04f
       x-ms-version:
       - '2021-04-10'
     method: PUT
@@ -154,11 +142,7 @@
       User-Agent:
       - azsdk-python-storage-blob/12.11.0 Python/3.9.13 (Windows-10-10.0.22000-SP0)
       x-ms-date:
-<<<<<<< HEAD
       - Wed, 14 Sep 2022 23:52:57 GMT
-=======
-      - Wed, 14 Sep 2022 19:11:06 GMT
->>>>>>> 179fb04f
       x-ms-version:
       - '2021-04-10'
     method: GET
@@ -179,13 +163,8 @@
       code: 200
       message: OK
 - request:
-<<<<<<< HEAD
     body: b'\x1f\x8b\x08\x00Wi"c\x02\xffU\x8d\xc1\x0e\x820\x10D\x7f\x85\xec\x99\x9a\xb6P\x13\xbcz\xf6\xa47!\xa6\x94\x1aIlK\xe8bbH\xff\xdd\xa6\x1c\xb0\xa7\x9d\x9d\xb73\xbb\x82\xd1(\x07\x89\x12N\xc5\nV\x1a\x1d\x05\xdc\xb4Gr]z\x8fN\xbd\xa4\xc7Q]\x9cE}\x96\xf3\xdb\x91\x168\xe5\x9c6\xac&\xec(\xb8\x10-@(\x0bP\xce\xe3\xe3\xb9X\x85\xa3\xb3\xa9\xee\xa3g\xbfi`\x07\n\xf1\x06\xbfSz0-\xbdK\xbb\x9e\x8d\x8f\xc6}\x05\x15\x07\xa9\xa27\x0e\xc9aeA\xbb\xd8\xbb\x11\xb1\x03\x9e\x81&\x03l\x07|\x07U\x96
       uF\xfe"9\xe0]\xe8B\xf8\x01<O\xb5\xc6"\x01\x00\x00'
-=======
-    body: b'\x1f\x8b\x08\x00I\'"c\x02\xffU\x8d\xb1\x0e\x830\x0cD\x7f\x05y&Ub`\xa0k\xe7Nt+\xa8\n!U\x91J\x82\x88\xa9T\xa1\xfc{\xa30\xd0L>\xdf\xf3\x9d7\x984\xc9A\x92\x84s\xb6\x81\x91\x93\x0e\x02n\xda\x11k\xd6\xde\x91U/\xe9hTWkH_\xe4\xf2\xb6\xac\x05\xe4\x88\xbc\x16%\x13(\x04\xafZ\x00\x9fg\xa0\xac\xa3\xc7s5\x8aFkb\xddG/n\xd7
-      N\x1c\xc2\r}\xe7\xf8`^{\x1bw\xbdL.\x18\xf7\rT\x18\xac\x08\xde8DG\xe4\x19\xefB\xefN\xaa\x03`\x02\xea\x04\x88\x03\xe0\x01\x8a$\xc1\xca\x84\xfcER\x80\x9d\xef\xbc\xff\x01l\x00\xab\xec"\x01\x00\x00'
->>>>>>> 179fb04f
     headers:
       Accept:
       - application/xml
@@ -202,11 +181,7 @@
       x-ms-blob-type:
       - BlockBlob
       x-ms-date:
-<<<<<<< HEAD
       - Wed, 14 Sep 2022 23:52:58 GMT
-=======
-      - Wed, 14 Sep 2022 19:11:07 GMT
->>>>>>> 179fb04f
       x-ms-version:
       - '2021-04-10'
     method: PUT
@@ -252,23 +227,14 @@
         280}}, "providerId": "microsoft", "target": "microsoft.substochasticmontecarlo.cpu",
         "metadata": null, "name": "Test-SubstochasticMonteCarlo-\"20210101-000000\"",
         "id": "00000000-0000-0000-0000-000000000000", "status": "Waiting", "outputDataFormat":
-<<<<<<< HEAD
         "microsoft.qio-results.v2", "outputDataUri": "https://mystorage.blob.core.windows.net:443/job-00000000-0000-0000-0000-000000000000/outputData?sv=PLACEHOLDER&sig=PLACEHOLDER&se=PLACEHOLDER&srt=co&ss=b&sp=racw",
         "creationTime": "2022-09-14T23:52:58.7124481+00:00", "beginExecutionTime":
-=======
-        "microsoft.qio-results.v2", "outputDataUri": "https://azuresdkteststo.blob.core.windows.net:443/job-00000000-0000-0000-0000-000000000000/outputData?sv=PLACEHOLDER&sig=PLACEHOLDER&se=PLACEHOLDER&srt=co&ss=b&sp=racw",
-        "creationTime": "2022-09-14T19:11:07.2783448+00:00", "beginExecutionTime":
->>>>>>> 179fb04f
         null, "endExecutionTime": null, "cancellationTime": null, "costEstimate":
         null, "errorData": null, "isCancelling": false, "tags": [], "access_token":
         "fake_token"}'
     headers:
       content-length:
-<<<<<<< HEAD
       - '1043'
-=======
-      - '1049'
->>>>>>> 179fb04f
       content-type:
       - application/json; charset=utf-8
       transfer-encoding:
@@ -292,24 +258,14 @@
   response:
     body:
       string: '{"containerUri": "https://mystorage.blob.core.windows.net/job-00000000-0000-0000-0000-000000000000?sv=PLACEHOLDER&sig=PLACEHOLDER&se=PLACEHOLDER&srt=co&ss=b&sp=racw",
-<<<<<<< HEAD
         "inputDataUri": "https://mystorage.blob.core.windows.net/job-00000000-0000-0000-0000-000000000000/inputData?sv=PLACEHOLDER&sr=b&sig=PLACEHOLDER&se=PLACEHOLDER&sp=r&rscd=attachment%3B%20filename%3DTest-SubstochasticMonteCarlo-%252220210101-000000%2522-5a79a348-3488-11ed-8de8-6045bdc85d00.input.json",
-=======
-        "inputDataUri": "https://mystorage.blob.core.windows.net/job-00000000-0000-0000-0000-000000000000/inputData?sv=PLACEHOLDER&sr=b&sig=PLACEHOLDER&se=PLACEHOLDER&sp=r&rscd=attachment%3B%20filename%3DTest-SubstochasticMonteCarlo-%252220210101-000000%2522-fb7621df-3460-11ed-ba25-6045bdc85d00.input.json",
->>>>>>> 179fb04f
         "inputDataFormat": "microsoft.qio.v2", "inputParams": {"params": {"step_limit":
         280}}, "providerId": "microsoft", "target": "microsoft.substochasticmontecarlo.cpu",
         "metadata": null, "name": "Test-SubstochasticMonteCarlo-\"20210101-000000\"",
         "id": "00000000-0000-0000-0000-000000000000", "status": "Succeeded", "outputDataFormat":
-<<<<<<< HEAD
         "microsoft.qio-results.v2", "outputDataUri": "https://mystorage.blob.core.windows.net/job-00000000-0000-0000-0000-000000000000/rawOutputData?sv=PLACEHOLDER&sr=b&sig=PLACEHOLDER&se=PLACEHOLDER&sp=r&rscd=attachment%3B%20filename%3DTest-SubstochasticMonteCarlo-%252220210101-000000%2522-5a79a348-3488-11ed-8de8-6045bdc85d00.output.json",
         "creationTime": "2022-09-14T23:52:58.7124481+00:00", "beginExecutionTime":
         "2022-09-14T23:52:56.5633412Z", "endExecutionTime": "2022-09-14T23:52:56.6146993Z",
-=======
-        "microsoft.qio-results.v2", "outputDataUri": "https://mystorage.blob.core.windows.net/job-00000000-0000-0000-0000-000000000000/rawOutputData?sv=PLACEHOLDER&sr=b&sig=PLACEHOLDER&se=PLACEHOLDER&sp=r&rscd=attachment%3B%20filename%3DTest-SubstochasticMonteCarlo-%252220210101-000000%2522-fb7621df-3460-11ed-ba25-6045bdc85d00.output.json",
-        "creationTime": "2022-09-14T19:11:07.2783448+00:00", "beginExecutionTime":
-        "2022-09-14T19:11:04.0542047Z", "endExecutionTime": "2022-09-14T19:11:04.1578036Z",
->>>>>>> 179fb04f
         "cancellationTime": null, "costEstimate": null, "errorData": null, "isCancelling":
         false, "tags": [], "access_token": "fake_token"}'
     headers:
@@ -334,31 +290,19 @@
       User-Agent:
       - azsdk-python-storage-blob/12.11.0 Python/3.9.13 (Windows-10-10.0.22000-SP0)
       x-ms-date:
-<<<<<<< HEAD
       - Wed, 14 Sep 2022 23:53:00 GMT
-=======
-      - Wed, 14 Sep 2022 19:11:09 GMT
->>>>>>> 179fb04f
       x-ms-range:
       - bytes=0-33554431
       x-ms-version:
       - '2021-04-10'
     method: GET
-<<<<<<< HEAD
     uri: https://mystorage.blob.core.windows.net/job-00000000-0000-0000-0000-000000000000/rawOutputData?sv=PLACEHOLDER&sr=b&sig=PLACEHOLDER&se=PLACEHOLDER&sp=r&rscd=attachment%3B%20filename%3DTest-SubstochasticMonteCarlo-%252220210101-000000%2522-5a79a348-3488-11ed-8de8-6045bdc85d00.output.json
-=======
-    uri: https://mystorage.blob.core.windows.net/job-00000000-0000-0000-0000-000000000000/rawOutputData?sv=PLACEHOLDER&sr=b&sig=PLACEHOLDER&se=PLACEHOLDER&sp=r&rscd=attachment%3B%20filename%3DTest-SubstochasticMonteCarlo-%252220210101-000000%2522-fb7621df-3460-11ed-ba25-6045bdc85d00.output.json
->>>>>>> 179fb04f
   response:
     body:
       string: '{"version": "1.0", "configuration": {"0": 1, "1": 1, "2": 0, "3": 1},
         "cost": -5.0, "parameters": {"alpha": {"final": 0.0, "initial": 1.0, "type":
         "linear"}, "beta": {"final": 5.0, "initial": 0.0, "type": "linear"}, "seed":
-<<<<<<< HEAD
         3555983035, "step_limit": 280, "steps_per_walker": 1, "target_population":
-=======
-        3823339401, "step_limit": 280, "steps_per_walker": 1, "target_population":
->>>>>>> 179fb04f
         72}, "solutions": [{"configuration": {"0": 1, "1": 1, "2": 0, "3": 1}, "cost":
         -5.0}], "access_token": "fake_token"}'
     headers:
@@ -371,18 +315,11 @@
       content-type:
       - application/json
       x-ms-blob-content-md5:
-<<<<<<< HEAD
       - O5HECiVzfIM4N5jDxequZA==
       x-ms-blob-type:
       - BlockBlob
       x-ms-creation-time:
       - Wed, 14 Sep 2022 23:52:59 GMT
-=======
-      - gkxybVgqFmjetGx8bGUHxg==
-      x-ms-blob-type:
-      - BlockBlob
-      x-ms-creation-time:
-      - Wed, 14 Sep 2022 19:11:07 GMT
       x-ms-lease-state:
       - available
       x-ms-lease-status:
@@ -410,14 +347,14 @@
   response:
     body:
       string: '{"containerUri": "https://mystorage.blob.core.windows.net/job-00000000-0000-0000-0000-000000000000?sv=PLACEHOLDER&sig=PLACEHOLDER&se=PLACEHOLDER&srt=co&ss=b&sp=racw",
-        "inputDataUri": "https://mystorage.blob.core.windows.net/job-00000000-0000-0000-0000-000000000000/inputData?sv=PLACEHOLDER&sr=b&sig=PLACEHOLDER&se=PLACEHOLDER&sp=r&rscd=attachment%3B%20filename%3DTest-SubstochasticMonteCarlo-%252220210101-000000%2522-fb7621df-3460-11ed-ba25-6045bdc85d00.input.json",
+        "inputDataUri": "https://mystorage.blob.core.windows.net/job-00000000-0000-0000-0000-000000000000/inputData?sv=PLACEHOLDER&sr=b&sig=PLACEHOLDER&se=PLACEHOLDER&sp=r&rscd=attachment%3B%20filename%3DTest-SubstochasticMonteCarlo-%252220210101-000000%2522-5a79a348-3488-11ed-8de8-6045bdc85d00.input.json",
         "inputDataFormat": "microsoft.qio.v2", "inputParams": {"params": {"step_limit":
         280}}, "providerId": "microsoft", "target": "microsoft.substochasticmontecarlo.cpu",
         "metadata": null, "name": "Test-SubstochasticMonteCarlo-\"20210101-000000\"",
         "id": "00000000-0000-0000-0000-000000000000", "status": "Succeeded", "outputDataFormat":
-        "microsoft.qio-results.v2", "outputDataUri": "https://mystorage.blob.core.windows.net/job-00000000-0000-0000-0000-000000000000/rawOutputData?sv=PLACEHOLDER&sr=b&sig=PLACEHOLDER&se=PLACEHOLDER&sp=r&rscd=attachment%3B%20filename%3DTest-SubstochasticMonteCarlo-%252220210101-000000%2522-fb7621df-3460-11ed-ba25-6045bdc85d00.output.json",
-        "creationTime": "2022-09-14T19:11:07.2783448+00:00", "beginExecutionTime":
-        "2022-09-14T19:11:04.0542047Z", "endExecutionTime": "2022-09-14T19:11:04.1578036Z",
+        "microsoft.qio-results.v2", "outputDataUri": "https://mystorage.blob.core.windows.net/job-00000000-0000-0000-0000-000000000000/rawOutputData?sv=PLACEHOLDER&sr=b&sig=PLACEHOLDER&se=PLACEHOLDER&sp=r&rscd=attachment%3B%20filename%3DTest-SubstochasticMonteCarlo-%252220210101-000000%2522-5a79a348-3488-11ed-8de8-6045bdc85d00.output.json",
+        "creationTime": "2022-09-14T23:52:58.7124481+00:00", "beginExecutionTime":
+        "2022-09-14T23:52:56.5633412Z", "endExecutionTime": "2022-09-14T23:52:56.6146993Z",
         "cancellationTime": null, "costEstimate": null, "errorData": null, "isCancelling":
         false, "tags": [], "access_token": "fake_token"}'
     headers:
@@ -431,7 +368,7 @@
       code: 200
       message: OK
 - request:
-    body: client_id=PLACEHOLDER&grant_type=client_credentials&client_info=1&client_secret=+EDw8Q~cbkbeadF.mrC6bAXxFEspQDblyNyuRkcfT&claims=PLACEHOLDER&scope=https%3A%2F%2Fquantum.microsoft.com%2F.default
+    body: client_id=PLACEHOLDER&grant_type=client_credentials&client_info=1&client_secret=PLACEHOLDER&claims=PLACEHOLDER&scope=https%3A%2F%2Fquantum.microsoft.com%2F.default
     headers:
       Accept:
       - application/json
@@ -512,388 +449,6 @@
       User-Agent:
       - azsdk-python-storage-blob/12.11.0 Python/3.9.13 (Windows-10-10.0.22000-SP0)
       x-ms-date:
-      - Wed, 14 Sep 2022 19:11:10 GMT
-      x-ms-version:
-      - '2021-04-10'
-    method: GET
-    uri: https://mystorage.blob.core.windows.net/job-00000000-0000-0000-0000-000000000000?restype=container&sv=PLACEHOLDER&sig=PLACEHOLDER&se=PLACEHOLDER&srt=co&ss=b&sp=racw
-  response:
-    body:
-      string: "\uFEFF<?xml version=\"1.0\" encoding=\"utf-8\"?><Error><Code>ContainerNotFound</Code><Message>The
-        specified container does not exist.\nRequestId:69a1c32b-d01e-0031-2f6d-c85364000000\nTime:2022-09-14T19:11:10.7571923Z</Message></Error>"
-    headers:
-      content-length:
-      - '223'
-      content-type:
-      - application/xml
-      x-ms-version:
-      - '2021-04-10'
-    status:
-      code: 404
-      message: The specified container does not exist.
-- request:
-    body: null
-    headers:
-      Accept:
-      - application/xml
-      Accept-Encoding:
-      - gzip, deflate, br
-      Connection:
-      - keep-alive
-      Content-Length:
-      - '0'
-      User-Agent:
-      - azsdk-python-storage-blob/12.11.0 Python/3.9.13 (Windows-10-10.0.22000-SP0)
-      x-ms-date:
-      - Wed, 14 Sep 2022 19:11:10 GMT
-      x-ms-version:
-      - '2021-04-10'
-    method: PUT
-    uri: https://mystorage.blob.core.windows.net/job-00000000-0000-0000-0000-000000000000?restype=container&sv=PLACEHOLDER&sig=PLACEHOLDER&se=PLACEHOLDER&srt=co&ss=b&sp=racw
-  response:
-    body:
-      string: ''
-    headers:
-      content-length:
-      - '0'
-      x-ms-version:
-      - '2021-04-10'
-    status:
-      code: 201
-      message: Created
-- request:
-    body: null
-    headers:
-      Accept:
-      - application/xml
-      Accept-Encoding:
-      - gzip, deflate, br
-      Connection:
-      - keep-alive
-      User-Agent:
-      - azsdk-python-storage-blob/12.11.0 Python/3.9.13 (Windows-10-10.0.22000-SP0)
-      x-ms-date:
-      - Wed, 14 Sep 2022 19:11:10 GMT
-      x-ms-version:
-      - '2021-04-10'
-    method: GET
-    uri: https://mystorage.blob.core.windows.net/job-00000000-0000-0000-0000-000000000000?restype=container&sv=PLACEHOLDER&sig=PLACEHOLDER&se=PLACEHOLDER&srt=co&ss=b&sp=racw
-  response:
-    body:
-      string: ''
-    headers:
-      content-length:
-      - '0'
-      x-ms-lease-state:
-      - available
-      x-ms-lease-status:
-      - unlocked
-      x-ms-version:
-      - '2021-04-10'
-    status:
-      code: 200
-      message: OK
-- request:
-    body: b'\x1f\x8b\x08\x00M\'"c\x02\xffm\x8f1\x0f\x820\x10\x85\xff\n\xb9\x99\x9a\xb6\xe0\x80\xab\xb3\x93nBH)UI\x80\x12z\x98\x18\xc2\x7f\xb7BL\xdbhn\xe8\xe5}w\xf7^g\xe8\x14\x8aZ\xa0\x80C4C/:e\x1b\xb8(\x83\xe4<U\x06\xb5|\x08\x83\x8d<\xe9\x1e\xd5Q\x8c\xad&9p\xca9\xcdXJ\x18g\x8cf9\xc0\x12G
-      \xb5\xc1\xf26\xf5\x12\x1b\xdd\xaf\xe7\x9ej4[\x0flG\xc1\xce\xe0kX\r\x86\xa9\xd2\xe5}\xd4\xd3\xa0\xeaUWcg,\xb8\xce
-      \xedC\x12\xab5\xf5\xaa\xb08\xa2\x85\xbd\xbf\x91\xbd\x03<\x00Y\x00\x98\x03\xdc\x81$\xd8
-      i@\xbc\x95\x10\xf0b)\xbe\x11K\xd3J\x17\x93\xfd&\xf7\xdc<+\xff;\x7fm>\x1e\xb6\x967\xb7\xdb\xfd[\x90\x01\x00\x00'
-    headers:
-      Accept:
-      - application/xml
-      Accept-Encoding:
-      - gzip, deflate, br
-      Connection:
-      - keep-alive
-      Content-Length:
-      - '209'
-      Content-Type:
-      - application/octet-stream
-      User-Agent:
-      - azsdk-python-storage-blob/12.11.0 Python/3.9.13 (Windows-10-10.0.22000-SP0)
-      x-ms-blob-type:
-      - BlockBlob
-      x-ms-date:
-      - Wed, 14 Sep 2022 19:11:11 GMT
-      x-ms-version:
-      - '2021-04-10'
-    method: PUT
-    uri: https://mystorage.blob.core.windows.net/job-00000000-0000-0000-0000-000000000000/inputData?sv=PLACEHOLDER&sig=PLACEHOLDER&se=PLACEHOLDER&srt=co&ss=b&sp=racw
-  response:
-    body:
-      string: ''
-    headers:
-      content-length:
-      - '0'
-      x-ms-version:
-      - '2021-04-10'
-    status:
-      code: 201
-      message: Created
-- request:
-    body: 'b''{"id": "00000000-0000-0000-0000-000000000000", "name": "Test-SubstochasticMonteCarlo-\\"20210101-000000\\"",
-      "containerUri": "https://mystorage.blob.core.windows.net/job-00000000-0000-0000-0000-000000000000?sv=PLACEHOLDER&sig=PLACEHOLDER&se=PLACEHOLDER&srt=co&ss=b&sp=racw",
-      "inputDataUri": "https://mystorage.blob.core.windows.net/job-00000000-0000-0000-0000-000000000000/inputData",
-      "inputDataFormat": "microsoft.qio.v2", "inputParams": {"params": {"step_limit":
-      280}}, "providerId": "Microsoft", "target": "microsoft.substochasticmontecarlo.cpu",
-      "outputDataFormat": "microsoft.qio-results.v2"}'''
-    headers:
-      Accept:
-      - application/json
-      Accept-Encoding:
-      - gzip, deflate, br
-      Connection:
-      - keep-alive
-      Content-Length:
-      - '656'
-      Content-Type:
-      - application/json
-      User-Agent:
-      - testapp azsdk-python-quantum/0.0.0.1 Python/3.9.13 (Windows-10-10.0.22000-SP0)
-    method: PUT
-    uri: https://eastus.quantum.azure.com/v1.0/subscriptions/00000000-0000-0000-0000-000000000000/resourceGroups/myresourcegroup/providers/Microsoft.Quantum/workspaces/myworkspace/jobs/00000000-0000-0000-0000-000000000000
-  response:
-    body:
-      string: '{"containerUri": "https://mystorage.blob.core.windows.net/job-00000000-0000-0000-0000-000000000000?sv=PLACEHOLDER&sig=PLACEHOLDER&se=PLACEHOLDER&srt=co&ss=b&sp=racw",
-        "inputDataUri": "https://mystorage.blob.core.windows.net/job-00000000-0000-0000-0000-000000000000/inputData?sv=PLACEHOLDER&sr=b&sig=PLACEHOLDER&se=PLACEHOLDER&sp=rcw",
-        "inputDataFormat": "microsoft.qio.v2", "inputParams": {"params": {"step_limit":
-        280}}, "providerId": "microsoft", "target": "microsoft.substochasticmontecarlo.cpu",
-        "metadata": null, "name": "Test-SubstochasticMonteCarlo-\"20210101-000000\"",
-        "id": "00000000-0000-0000-0000-000000000000", "status": "Waiting", "outputDataFormat":
-        "microsoft.qio-results.v2", "outputDataUri": "https://azuresdkteststo.blob.core.windows.net:443/job-00000000-0000-0000-0000-000000000000/outputData?sv=PLACEHOLDER&sig=PLACEHOLDER&se=PLACEHOLDER&srt=co&ss=b&sp=racw",
-        "creationTime": "2022-09-14T19:11:11.4583743+00:00", "beginExecutionTime":
-        null, "endExecutionTime": null, "cancellationTime": null, "costEstimate":
-        null, "errorData": null, "isCancelling": false, "tags": [], "access_token":
-        "fake_token"}'
-    headers:
-      content-length:
-      - '1049'
-      content-type:
-      - application/json; charset=utf-8
-      transfer-encoding:
-      - chunked
-    status:
-      code: 200
-      message: OK
-- request:
-    body: null
-    headers:
-      Accept:
-      - application/json
-      Accept-Encoding:
-      - gzip, deflate, br
-      Connection:
-      - keep-alive
-      User-Agent:
-      - testapp azsdk-python-quantum/0.0.0.1 Python/3.9.13 (Windows-10-10.0.22000-SP0)
-    method: GET
-    uri: https://eastus.quantum.azure.com/v1.0/subscriptions/00000000-0000-0000-0000-000000000000/resourceGroups/myresourcegroup/providers/Microsoft.Quantum/workspaces/myworkspace/jobs/00000000-0000-0000-0000-000000000000
-  response:
-    body:
-      string: '{"containerUri": "https://mystorage.blob.core.windows.net/job-00000000-0000-0000-0000-000000000000?sv=PLACEHOLDER&sig=PLACEHOLDER&se=PLACEHOLDER&srt=co&ss=b&sp=racw",
-        "inputDataUri": "https://mystorage.blob.core.windows.net/job-00000000-0000-0000-0000-000000000000/inputData?sv=PLACEHOLDER&sr=b&sig=PLACEHOLDER&se=PLACEHOLDER&sp=r&rscd=attachment%3B%20filename%3DTest-SubstochasticMonteCarlo-%252220210101-000000%2522-fdd131db-3460-11ed-baf4-6045bdc85d00.input.json",
-        "inputDataFormat": "microsoft.qio.v2", "inputParams": {"params": {"step_limit":
-        280}}, "providerId": "microsoft", "target": "microsoft.substochasticmontecarlo.cpu",
-        "metadata": null, "name": "Test-SubstochasticMonteCarlo-\"20210101-000000\"",
-        "id": "00000000-0000-0000-0000-000000000000", "status": "Succeeded", "outputDataFormat":
-        "microsoft.qio-results.v2", "outputDataUri": "https://mystorage.blob.core.windows.net/job-00000000-0000-0000-0000-000000000000/rawOutputData?sv=PLACEHOLDER&sr=b&sig=PLACEHOLDER&se=PLACEHOLDER&sp=r&rscd=attachment%3B%20filename%3DTest-SubstochasticMonteCarlo-%252220210101-000000%2522-fdd131db-3460-11ed-baf4-6045bdc85d00.output.json",
-        "creationTime": "2022-09-14T19:11:11.4583743+00:00", "beginExecutionTime":
-        "2022-09-14T19:11:11.5706322Z", "endExecutionTime": "2022-09-14T19:11:11.6745211Z",
-        "cancellationTime": null, "costEstimate": null, "errorData": null, "isCancelling":
-        false, "tags": [], "access_token": "fake_token"}'
-    headers:
-      content-length:
-      - '1355'
-      content-type:
-      - application/json; charset=utf-8
-      transfer-encoding:
-      - chunked
-    status:
-      code: 200
-      message: OK
-- request:
-    body: null
-    headers:
-      Accept:
-      - application/xml
-      Accept-Encoding:
-      - gzip, deflate, br
-      Connection:
-      - keep-alive
-      User-Agent:
-      - azsdk-python-storage-blob/12.11.0 Python/3.9.13 (Windows-10-10.0.22000-SP0)
-      x-ms-date:
-      - Wed, 14 Sep 2022 19:11:13 GMT
-      x-ms-range:
-      - bytes=0-33554431
-      x-ms-version:
-      - '2021-04-10'
-    method: GET
-    uri: https://mystorage.blob.core.windows.net/job-00000000-0000-0000-0000-000000000000/rawOutputData?sv=PLACEHOLDER&sr=b&sig=PLACEHOLDER&se=PLACEHOLDER&sp=r&rscd=attachment%3B%20filename%3DTest-SubstochasticMonteCarlo-%252220210101-000000%2522-fdd131db-3460-11ed-baf4-6045bdc85d00.output.json
-  response:
-    body:
-      string: '{"version": "1.0", "configuration": {"0": 0, "1": 0, "2": 0, "3": 1},
-        "cost": 0.0, "parameters": {"alpha": {"final": 0.0, "initial": 1.0, "type":
-        "linear"}, "beta": {"final": 5.0, "initial": 0.0, "type": "linear"}, "seed":
-        3830853282, "step_limit": 280, "steps_per_walker": 1, "target_population":
-        72}, "solutions": [{"configuration": {"0": 0, "1": 0, "2": 0, "3": 0}, "cost":
-        0.0}], "access_token": "fake_token"}'
-    headers:
-      accept-ranges:
-      - bytes
-      content-length:
-      - '539'
-      content-range:
-      - bytes 0-538/539
-      content-type:
-      - application/json
-      x-ms-blob-content-md5:
-      - FOFPLqAXwRPXG38pa8Frrg==
-      x-ms-blob-type:
-      - BlockBlob
-      x-ms-creation-time:
-      - Wed, 14 Sep 2022 19:11:11 GMT
->>>>>>> 179fb04f
-      x-ms-lease-state:
-      - available
-      x-ms-lease-status:
-      - unlocked
-      x-ms-server-encrypted:
-      - 'true'
-      x-ms-version:
-      - '2021-04-10'
-    status:
-      code: 206
-      message: Partial Content
-- request:
-    body: null
-    headers:
-      Accept:
-      - application/json
-      Accept-Encoding:
-      - gzip, deflate, br
-      Connection:
-      - keep-alive
-      User-Agent:
-      - testapp azsdk-python-quantum/0.0.0.1 Python/3.9.13 (Windows-10-10.0.22000-SP0)
-    method: GET
-    uri: https://eastus.quantum.azure.com/v1.0/subscriptions/00000000-0000-0000-0000-000000000000/resourceGroups/myresourcegroup/providers/Microsoft.Quantum/workspaces/myworkspace/jobs/00000000-0000-0000-0000-000000000000
-  response:
-    body:
-      string: '{"containerUri": "https://mystorage.blob.core.windows.net/job-00000000-0000-0000-0000-000000000000?sv=PLACEHOLDER&sig=PLACEHOLDER&se=PLACEHOLDER&srt=co&ss=b&sp=racw",
-<<<<<<< HEAD
-        "inputDataUri": "https://mystorage.blob.core.windows.net/job-00000000-0000-0000-0000-000000000000/inputData?sv=PLACEHOLDER&sr=b&sig=PLACEHOLDER&se=PLACEHOLDER&sp=r&rscd=attachment%3B%20filename%3DTest-SubstochasticMonteCarlo-%252220210101-000000%2522-5a79a348-3488-11ed-8de8-6045bdc85d00.input.json",
-=======
-        "inputDataUri": "https://mystorage.blob.core.windows.net/job-00000000-0000-0000-0000-000000000000/inputData?sv=PLACEHOLDER&sr=b&sig=PLACEHOLDER&se=PLACEHOLDER&sp=r&rscd=attachment%3B%20filename%3DTest-SubstochasticMonteCarlo-%252220210101-000000%2522-fdd131db-3460-11ed-baf4-6045bdc85d00.input.json",
->>>>>>> 179fb04f
-        "inputDataFormat": "microsoft.qio.v2", "inputParams": {"params": {"step_limit":
-        280}}, "providerId": "microsoft", "target": "microsoft.substochasticmontecarlo.cpu",
-        "metadata": null, "name": "Test-SubstochasticMonteCarlo-\"20210101-000000\"",
-        "id": "00000000-0000-0000-0000-000000000000", "status": "Succeeded", "outputDataFormat":
-<<<<<<< HEAD
-        "microsoft.qio-results.v2", "outputDataUri": "https://mystorage.blob.core.windows.net/job-00000000-0000-0000-0000-000000000000/rawOutputData?sv=PLACEHOLDER&sr=b&sig=PLACEHOLDER&se=PLACEHOLDER&sp=r&rscd=attachment%3B%20filename%3DTest-SubstochasticMonteCarlo-%252220210101-000000%2522-5a79a348-3488-11ed-8de8-6045bdc85d00.output.json",
-        "creationTime": "2022-09-14T23:52:58.7124481+00:00", "beginExecutionTime":
-        "2022-09-14T23:52:56.5633412Z", "endExecutionTime": "2022-09-14T23:52:56.6146993Z",
-=======
-        "microsoft.qio-results.v2", "outputDataUri": "https://mystorage.blob.core.windows.net/job-00000000-0000-0000-0000-000000000000/rawOutputData?sv=PLACEHOLDER&sr=b&sig=PLACEHOLDER&se=PLACEHOLDER&sp=r&rscd=attachment%3B%20filename%3DTest-SubstochasticMonteCarlo-%252220210101-000000%2522-fdd131db-3460-11ed-baf4-6045bdc85d00.output.json",
-        "creationTime": "2022-09-14T19:11:11.4583743+00:00", "beginExecutionTime":
-        "2022-09-14T19:11:11.5706322Z", "endExecutionTime": "2022-09-14T19:11:11.6745211Z",
->>>>>>> 179fb04f
-        "cancellationTime": null, "costEstimate": null, "errorData": null, "isCancelling":
-        false, "tags": [], "access_token": "fake_token"}'
-    headers:
-      content-length:
-      - '1355'
-<<<<<<< HEAD
-      content-type:
-      - application/json; charset=utf-8
-      transfer-encoding:
-      - chunked
-    status:
-      code: 200
-      message: OK
-- request:
-    body: client_id=PLACEHOLDER&grant_type=client_credentials&client_info=1&client_secret=PLACEHOLDER&claims=PLACEHOLDER&scope=https%3A%2F%2Fquantum.microsoft.com%2F.default
-    headers:
-      Accept:
-      - application/json
-      Accept-Encoding:
-      - gzip, deflate, br
-      Connection:
-      - keep-alive
-      Content-Length:
-      - '294'
-      Content-Type:
-      - application/x-www-form-urlencoded
-      User-Agent:
-      - azsdk-python-identity/1.10.0 Python/3.9.13 (Windows-10-10.0.22000-SP0)
-      x-client-cpu:
-      - x64
-      x-client-current-telemetry:
-      - 4|730,0|
-      x-client-os:
-      - win32
-      x-client-sku:
-      - MSAL.Python
-      x-client-ver:
-      - 1.18.0
-    method: POST
-    uri: https://login.microsoftonline.com/00000000-0000-0000-0000-000000000000/oauth2/v2.0/token
-  response:
-    body:
-      string: '{"token_type": "Bearer", "expires_in": 86399, "ext_expires_in": 86399,
-        "refresh_in": 43199, "access_token": "fake_token"}'
-    headers:
-      content-length:
-      - '1741'
-      content-type:
-      - application/json; charset=utf-8
-    status:
-      code: 200
-      message: OK
-- request:
-    body: 'b''{"containerName": "job-00000000-0000-0000-0000-000000000000"}'''
-    headers:
-      Accept:
-      - application/json
-      Accept-Encoding:
-      - gzip, deflate, br
-      Connection:
-      - keep-alive
-      Content-Length:
-      - '61'
-      Content-Type:
-      - application/json
-      User-Agent:
-      - testapp azsdk-python-quantum/0.0.0.1 Python/3.9.13 (Windows-10-10.0.22000-SP0)
-    method: POST
-    uri: https://eastus.quantum.azure.com/v1.0/subscriptions/00000000-0000-0000-0000-000000000000/resourceGroups/myresourcegroup/providers/Microsoft.Quantum/workspaces/myworkspace/storage/sasUri
-  response:
-    body:
-      string: '{"sasUri": "https://mystorage.blob.core.windows.net/job-00000000-0000-0000-0000-000000000000?sv=PLACEHOLDER&sig=PLACEHOLDER&se=PLACEHOLDER&srt=co&ss=b&sp=racw",
-        "access_token": "fake_token"}'
-    headers:
-      content-length:
-      - '159'
-      content-type:
-      - application/json; charset=utf-8
-      transfer-encoding:
-      - chunked
-    status:
-      code: 200
-      message: OK
-- request:
-    body: null
-    headers:
-      Accept:
-      - application/xml
-      Accept-Encoding:
-      - gzip, deflate, br
-      Connection:
-      - keep-alive
-      User-Agent:
-      - azsdk-python-storage-blob/12.11.0 Python/3.9.13 (Windows-10-10.0.22000-SP0)
-      x-ms-date:
       - Wed, 14 Sep 2022 23:53:02 GMT
       x-ms-version:
       - '2021-04-10'
@@ -1173,8 +728,6 @@
     headers:
       content-length:
       - '1355'
-=======
->>>>>>> 179fb04f
       content-type:
       - application/json; charset=utf-8
       transfer-encoding:

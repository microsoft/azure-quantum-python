--- conflicted
+++ resolved
@@ -9,11 +9,7 @@
       Connection:
       - keep-alive
       Content-Length:
-<<<<<<< HEAD
       - '293'
-=======
-      - '294'
->>>>>>> 179fb04f
       Content-Type:
       - application/x-www-form-urlencoded
       User-Agent:
@@ -43,11 +39,7 @@
       code: 200
       message: OK
 - request:
-<<<<<<< HEAD
     body: 'b''{"containerName": "00000000-0000-0000-0000-000000000000"}'''
-=======
-    body: 'b''{"containerName": "6b76a037-3461-11ed-a63c-6045bdc85d00"}'''
->>>>>>> 179fb04f
     headers:
       Accept:
       - application/json
@@ -65,11 +57,7 @@
     uri: https://eastus.quantum.azure.com/v1.0/subscriptions/00000000-0000-0000-0000-000000000000/resourceGroups/myresourcegroup/providers/Microsoft.Quantum/workspaces/myworkspace/storage/sasUri
   response:
     body:
-<<<<<<< HEAD
       string: '{"sasUri": "https://mystorage.blob.core.windows.net/00000000-0000-0000-0000-000000000000?sv=PLACEHOLDER&sig=PLACEHOLDER&se=PLACEHOLDER&srt=co&ss=b&sp=racw",
-=======
-      string: '{"sasUri": "https://mystorage.blob.core.windows.net/6b76a037-3461-11ed-a63c-6045bdc85d00?sv=PLACEHOLDER&sig=PLACEHOLDER&se=PLACEHOLDER&srt=co&ss=b&sp=racw",
->>>>>>> 179fb04f
         "access_token": "fake_token"}'
     headers:
       content-length:
@@ -93,7 +81,6 @@
       User-Agent:
       - azsdk-python-storage-blob/12.11.0 Python/3.9.13 (Windows-10-10.0.22000-SP0)
       x-ms-date:
-<<<<<<< HEAD
       - Thu, 15 Sep 2022 15:55:06 GMT
       x-ms-version:
       - '2021-04-10'
@@ -103,17 +90,6 @@
     body:
       string: "\uFEFF<?xml version=\"1.0\" encoding=\"utf-8\"?><Error><Code>ContainerNotFound</Code><Message>The
         specified container does not exist.\nRequestId:f38b593d-001e-001d-0b1b-c9bfcb000000\nTime:2022-09-15T15:55:06.8258149Z</Message></Error>"
-=======
-      - Wed, 14 Sep 2022 19:14:14 GMT
-      x-ms-version:
-      - '2021-04-10'
-    method: GET
-    uri: https://mystorage.blob.core.windows.net/6b76a037-3461-11ed-a63c-6045bdc85d00?restype=container&sv=PLACEHOLDER&sig=PLACEHOLDER&se=PLACEHOLDER&srt=co&ss=b&sp=racw
-  response:
-    body:
-      string: "\uFEFF<?xml version=\"1.0\" encoding=\"utf-8\"?><Error><Code>ContainerNotFound</Code><Message>The
-        specified container does not exist.\nRequestId:df7ab652-201e-0025-316e-c81b0b000000\nTime:2022-09-14T19:14:14.6732919Z</Message></Error>"
->>>>>>> 179fb04f
     headers:
       content-length:
       - '223'
@@ -138,19 +114,11 @@
       User-Agent:
       - azsdk-python-storage-blob/12.11.0 Python/3.9.13 (Windows-10-10.0.22000-SP0)
       x-ms-date:
-<<<<<<< HEAD
       - Thu, 15 Sep 2022 15:55:06 GMT
       x-ms-version:
       - '2021-04-10'
     method: PUT
     uri: https://mystorage.blob.core.windows.net/00000000-0000-0000-0000-000000000000?restype=container&sv=PLACEHOLDER&sig=PLACEHOLDER&se=PLACEHOLDER&srt=co&ss=b&sp=racw
-=======
-      - Wed, 14 Sep 2022 19:14:14 GMT
-      x-ms-version:
-      - '2021-04-10'
-    method: PUT
-    uri: https://mystorage.blob.core.windows.net/6b76a037-3461-11ed-a63c-6045bdc85d00?restype=container&sv=PLACEHOLDER&sig=PLACEHOLDER&se=PLACEHOLDER&srt=co&ss=b&sp=racw
->>>>>>> 179fb04f
   response:
     body:
       string: ''
@@ -163,11 +131,7 @@
       code: 201
       message: Created
 - request:
-<<<<<<< HEAD
     body: b'\x1f\x8b\x08\x00\xdaJ#c\x02\xff'
-=======
-    body: b'\x1f\x8b\x08\x00\x06("c\x02\xff'
->>>>>>> 179fb04f
     headers:
       Accept:
       - application/xml
@@ -182,19 +146,11 @@
       User-Agent:
       - azsdk-python-storage-blob/12.11.0 Python/3.9.13 (Windows-10-10.0.22000-SP0)
       x-ms-date:
-<<<<<<< HEAD
       - Thu, 15 Sep 2022 15:55:06 GMT
       x-ms-version:
       - '2021-04-10'
     method: PUT
     uri: https://mystorage.blob.core.windows.net/00000000-0000-0000-0000-000000000000/c3adcada-350e-11ed-a0d8-6045bdc85d00?comp=block&blockid=ICAgICAgICAgMA%3D%3D&sv=PLACEHOLDER&sig=PLACEHOLDER&se=PLACEHOLDER&srt=co&ss=b&sp=racw
-=======
-      - Wed, 14 Sep 2022 19:14:14 GMT
-      x-ms-version:
-      - '2021-04-10'
-    method: PUT
-    uri: https://mystorage.blob.core.windows.net/6b76a037-3461-11ed-a63c-6045bdc85d00/6b76a037-3461-11ed-a63c-6045bdc85d00?comp=block&blockid=ICAgICAgICAgMA%3D%3D&sv=PLACEHOLDER&sig=PLACEHOLDER&se=PLACEHOLDER&srt=co&ss=b&sp=racw
->>>>>>> 179fb04f
   response:
     body:
       string: ''
@@ -222,19 +178,11 @@
       User-Agent:
       - azsdk-python-storage-blob/12.11.0 Python/3.9.13 (Windows-10-10.0.22000-SP0)
       x-ms-date:
-<<<<<<< HEAD
       - Thu, 15 Sep 2022 15:55:07 GMT
       x-ms-version:
       - '2021-04-10'
     method: PUT
     uri: https://mystorage.blob.core.windows.net/00000000-0000-0000-0000-000000000000/c3adcada-350e-11ed-a0d8-6045bdc85d00?comp=block&blockid=ICAgICAgICAgMQ%3D%3D&sv=PLACEHOLDER&sig=PLACEHOLDER&se=PLACEHOLDER&srt=co&ss=b&sp=racw
-=======
-      - Wed, 14 Sep 2022 19:14:14 GMT
-      x-ms-version:
-      - '2021-04-10'
-    method: PUT
-    uri: https://mystorage.blob.core.windows.net/6b76a037-3461-11ed-a63c-6045bdc85d00/6b76a037-3461-11ed-a63c-6045bdc85d00?comp=block&blockid=ICAgICAgICAgMQ%3D%3D&sv=PLACEHOLDER&sig=PLACEHOLDER&se=PLACEHOLDER&srt=co&ss=b&sp=racw
->>>>>>> 179fb04f
   response:
     body:
       string: ''
@@ -262,11 +210,7 @@
       User-Agent:
       - azsdk-python-storage-blob/12.11.0 Python/3.9.13 (Windows-10-10.0.22000-SP0)
       x-ms-date:
-<<<<<<< HEAD
       - Thu, 15 Sep 2022 15:55:07 GMT
-=======
-      - Wed, 14 Sep 2022 19:14:15 GMT
->>>>>>> 179fb04f
       x-ms-meta-avg_coupling:
       - '2.0'
       x-ms-meta-max_coupling:
@@ -280,11 +224,7 @@
       x-ms-version:
       - '2021-04-10'
     method: PUT
-<<<<<<< HEAD
     uri: https://mystorage.blob.core.windows.net/00000000-0000-0000-0000-000000000000/c3adcada-350e-11ed-a0d8-6045bdc85d00?comp=blocklist&sv=PLACEHOLDER&sig=PLACEHOLDER&se=PLACEHOLDER&srt=co&ss=b&sp=racw
-=======
-    uri: https://mystorage.blob.core.windows.net/6b76a037-3461-11ed-a63c-6045bdc85d00/6b76a037-3461-11ed-a63c-6045bdc85d00?comp=blocklist&sv=PLACEHOLDER&sig=PLACEHOLDER&se=PLACEHOLDER&srt=co&ss=b&sp=racw
->>>>>>> 179fb04f
   response:
     body:
       string: ''
@@ -297,11 +237,7 @@
       code: 201
       message: Created
 - request:
-<<<<<<< HEAD
     body: 'b''{"containerName": "00000000-0000-0000-0000-000000000000"}'''
-=======
-    body: 'b''{"containerName": "6b76a037-3461-11ed-a63c-6045bdc85d00"}'''
->>>>>>> 179fb04f
     headers:
       Accept:
       - application/json
@@ -319,11 +255,7 @@
     uri: https://eastus.quantum.azure.com/v1.0/subscriptions/00000000-0000-0000-0000-000000000000/resourceGroups/myresourcegroup/providers/Microsoft.Quantum/workspaces/myworkspace/storage/sasUri
   response:
     body:
-<<<<<<< HEAD
       string: '{"sasUri": "https://mystorage.blob.core.windows.net/00000000-0000-0000-0000-000000000000?sv=PLACEHOLDER&sig=PLACEHOLDER&se=PLACEHOLDER&srt=co&ss=b&sp=racw",
-=======
-      string: '{"sasUri": "https://mystorage.blob.core.windows.net/6b76a037-3461-11ed-a63c-6045bdc85d00?sv=PLACEHOLDER&sig=PLACEHOLDER&se=PLACEHOLDER&srt=co&ss=b&sp=racw",
->>>>>>> 179fb04f
         "access_token": "fake_token"}'
     headers:
       content-length:
@@ -347,21 +279,13 @@
       User-Agent:
       - azsdk-python-storage-blob/12.11.0 Python/3.9.13 (Windows-10-10.0.22000-SP0)
       x-ms-date:
-<<<<<<< HEAD
       - Thu, 15 Sep 2022 15:55:07 GMT
-=======
-      - Wed, 14 Sep 2022 19:14:15 GMT
->>>>>>> 179fb04f
       x-ms-range:
       - bytes=0-33554431
       x-ms-version:
       - '2021-04-10'
     method: GET
-<<<<<<< HEAD
     uri: https://mystorage.blob.core.windows.net/00000000-0000-0000-0000-000000000000/c3adcada-350e-11ed-a0d8-6045bdc85d00?sv=PLACEHOLDER&sig=PLACEHOLDER&se=PLACEHOLDER&srt=co&ss=b&sp=racw
-=======
-    uri: https://mystorage.blob.core.windows.net/6b76a037-3461-11ed-a63c-6045bdc85d00/6b76a037-3461-11ed-a63c-6045bdc85d00?sv=PLACEHOLDER&sig=PLACEHOLDER&se=PLACEHOLDER&srt=co&ss=b&sp=racw
->>>>>>> 179fb04f
   response:
     body:
       string: '{"cost_function": {"version": "1.0", "type": "ising", "terms": [{"c":
@@ -379,11 +303,7 @@
       x-ms-blob-type:
       - BlockBlob
       x-ms-creation-time:
-<<<<<<< HEAD
       - Thu, 15 Sep 2022 15:55:07 GMT
-=======
-      - Wed, 14 Sep 2022 19:14:15 GMT
->>>>>>> 179fb04f
       x-ms-lease-state:
       - available
       x-ms-lease-status:

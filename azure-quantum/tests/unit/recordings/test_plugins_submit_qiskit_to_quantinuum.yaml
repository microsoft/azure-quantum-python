interactions:
- request:
    body: null
    headers:
      Accept:
      - '*/*'
      Accept-Encoding:
      - gzip, deflate
      Connection:
      - keep-alive
      User-Agent:
      - azsdk-python-identity/1.17.1 Python/3.9.19 (Windows-10-10.0.22631-SP0)
    method: GET
    uri: https://login.microsoftonline.com/00000000-0000-0000-0000-000000000000/v2.0/.well-known/openid-configuration
  response:
    body:
      string: '{"token_endpoint": "https://login.microsoftonline.com/00000000-0000-0000-0000-000000000000/oauth2/v2.0/token",
        "token_endpoint_auth_methods_supported": ["client_secret_post", "private_key_jwt",
        "client_secret_basic"], "jwks_uri": "https://login.microsoftonline.com/00000000-0000-0000-0000-000000000000/discovery/v2.0/keys",
        "response_modes_supported": ["query", "fragment", "form_post"], "subject_types_supported":
        ["pairwise"], "id_token_signing_alg_values_supported": ["RS256"], "response_types_supported":
        ["code", "id_token", "code id_token", "id_token token"], "scopes_supported":
        ["openid", "profile", "email", "offline_access"], "issuer": "https://login.microsoftonline.com/00000000-0000-0000-0000-000000000000/v2.0",
        "request_uri_parameter_supported": false, "userinfo_endpoint": "https://graph.microsoft.com/oidc/userinfo",
        "authorization_endpoint": "https://login.microsoftonline.com/00000000-0000-0000-0000-000000000000/oauth2/v2.0/authorize",
        "device_authorization_endpoint": "https://login.microsoftonline.com/00000000-0000-0000-0000-000000000000/oauth2/v2.0/devicecode",
        "http_logout_supported": true, "frontchannel_logout_supported": true, "end_session_endpoint":
        "https://login.microsoftonline.com/00000000-0000-0000-0000-000000000000/oauth2/v2.0/logout",
        "claims_supported": ["sub", "iss", "cloud_instance_name", "cloud_instance_host_name",
        "cloud_graph_host_name", "msgraph_host", "aud", "exp", "iat", "auth_time",
        "acr", "nonce", "preferred_username", "name", "tid", "ver", "at_hash", "c_hash",
        "email"], "kerberos_endpoint": "https://login.microsoftonline.com/00000000-0000-0000-0000-000000000000/kerberos",
        "tenant_region_scope": "WW", "cloud_instance_name": "microsoftonline.com",
        "cloud_graph_host_name": "graph.windows.net", "msgraph_host": "graph.microsoft.com",
        "rbac_url": "https://pas.windows.net"}'
    headers:
      content-length:
      - '1826'
      content-type:
      - application/json; charset=utf-8
    status:
      code: 200
      message: OK
- request:
    body: client_id=PLACEHOLDER&grant_type=client_credentials&client_assertion=PLACEHOLDER&client_info=1&client_assertion_type=PLACEHOLDER&scope=https%3A%2F%2Fquantum.microsoft.com%2F.default
    headers:
      Accept:
      - application/json
      Accept-Encoding:
      - gzip, deflate
      Connection:
      - keep-alive
      Content-Length:
      - '181'
      Content-Type:
      - application/x-www-form-urlencoded
      User-Agent:
      - azsdk-python-identity/1.17.1 Python/3.9.19 (Windows-10-10.0.22631-SP0)
      x-client-current-telemetry:
      - 4|730,2|
      x-client-os:
      - win32
      x-client-sku:
      - MSAL.Python
      x-client-ver:
      - 1.30.0
    method: POST
    uri: https://login.microsoftonline.com/00000000-0000-0000-0000-000000000000/oauth2/v2.0/token
  response:
    body:
<<<<<<< HEAD
      string: '{"token_type": "Bearer", "expires_in": 1755296511, "ext_expires_in":
        1755296511, "refresh_in": 31536000, "access_token": "PLACEHOLDER"}'
=======
      string: '{"token_type": "Bearer", "expires_in": 1756413151, "ext_expires_in":
        1756413151, "refresh_in": 31536000, "access_token": "PLACEHOLDER"}'
>>>>>>> b43e1017
    headers:
      content-length:
      - '135'
      content-type:
      - application/json; charset=utf-8
    status:
      code: 200
      message: OK
- request:
    body: null
    headers:
      Accept:
      - application/json
      Accept-Encoding:
      - gzip, deflate
      Connection:
      - keep-alive
      User-Agent:
      - testapp-azure-quantum-qiskit azsdk-python-quantum/0.0.1 Python/3.9.19 (Windows-10-10.0.22631-SP0)
    method: GET
    uri: https://eastus.quantum.azure.com/subscriptions/00000000-0000-0000-0000-000000000000/resourceGroups/myresourcegroup/providers/Microsoft.Quantum/workspaces/myworkspace/providerStatus?api-version=2022-09-12-preview&test-sequence-id=1
  response:
    body:
<<<<<<< HEAD
      string: '{"value": [{"id": "microsoft-elements", "currentAvailability": "Available",
        "targets": [{"id": "microsoft.dft", "currentAvailability": "Available", "averageQueueTime":
        0, "statusPage": null}]}, {"id": "ionq", "currentAvailability": "Degraded",
        "targets": [{"id": "ionq.qpu", "currentAvailability": "Available", "averageQueueTime":
        1328901, "statusPage": "https://status.ionq.co"}, {"id": "ionq.qpu.aria-1",
        "currentAvailability": "Unavailable", "averageQueueTime": 2212405, "statusPage":
        "https://status.ionq.co"}, {"id": "ionq.qpu.aria-2", "currentAvailability":
        "Available", "averageQueueTime": 1630148, "statusPage": "https://status.ionq.co"},
        {"id": "ionq.simulator", "currentAvailability": "Available", "averageQueueTime":
        314, "statusPage": "https://status.ionq.co"}]}, {"id": "microsoft-qc", "currentAvailability":
        "Available", "targets": [{"id": "microsoft.estimator", "currentAvailability":
        "Available", "averageQueueTime": 0, "statusPage": null}]}, {"id": "pasqal",
        "currentAvailability": "Available", "targets": [{"id": "pasqal.sim.emu-tn",
        "currentAvailability": "Available", "averageQueueTime": 243, "statusPage":
        "https://pasqal.com"}, {"id": "pasqal.qpu.fresnel", "currentAvailability":
        "Available", "averageQueueTime": 103193, "statusPage": "https://pasqal.com"}]},
        {"id": "quantinuum", "currentAvailability": "Degraded", "targets": [{"id":
        "quantinuum.qpu.h1-1", "currentAvailability": "Degraded", "averageQueueTime":
        0, "statusPage": "https://www.quantinuum.com/hardware/h1"}, {"id": "quantinuum.sim.h1-1sc",
        "currentAvailability": "Available", "averageQueueTime": 4, "statusPage": "https://www.quantinuum.com/hardware/h1"},
        {"id": "quantinuum.sim.h1-1e", "currentAvailability": "Available", "averageQueueTime":
        1319, "statusPage": "https://www.quantinuum.com/hardware/h1"}, {"id": "quantinuum.qpu.h2-1",
        "currentAvailability": "Degraded", "averageQueueTime": 0, "statusPage": "https://www.quantinuum.com/hardware/h2"},
        {"id": "quantinuum.sim.h2-1sc", "currentAvailability": "Available", "averageQueueTime":
        1, "statusPage": "https://www.quantinuum.com/hardware/h2"}, {"id": "quantinuum.sim.h2-1e",
        "currentAvailability": "Available", "averageQueueTime": 1767318, "statusPage":
        "https://www.quantinuum.com/hardware/h2"}, {"id": "quantinuum.sim.h1-1sc-preview",
        "currentAvailability": "Available", "averageQueueTime": 4, "statusPage": "https://www.quantinuum.com/hardware/h1"},
        {"id": "quantinuum.sim.h1-1e-preview", "currentAvailability": "Available",
        "averageQueueTime": 1319, "statusPage": "https://www.quantinuum.com/hardware/h1"},
        {"id": "quantinuum.sim.h1-2e-preview", "currentAvailability": "Available",
        "averageQueueTime": 838, "statusPage": "https://www.quantinuum.com/hardware/h1"},
        {"id": "quantinuum.qpu.h1-1-preview", "currentAvailability": "Degraded", "averageQueueTime":
        0, "statusPage": "https://www.quantinuum.com/hardware/h1"}]}, {"id": "rigetti",
=======
      string: '{"value": [{"id": "ionq", "currentAvailability": "Degraded", "targets":
        [{"id": "ionq.qpu", "currentAvailability": "Unavailable", "averageQueueTime":
        0, "statusPage": null}, {"id": "ionq.qpu.aria-1", "currentAvailability": "Available",
        "averageQueueTime": 129222, "statusPage": "https://status.ionq.co"}, {"id":
        "ionq.qpu.aria-2", "currentAvailability": "Unavailable", "averageQueueTime":
        1962205, "statusPage": "https://status.ionq.co"}, {"id": "ionq.simulator",
        "currentAvailability": "Available", "averageQueueTime": 2, "statusPage": "https://status.ionq.co"}]},
        {"id": "microsoft-qc", "currentAvailability": "Available", "targets": [{"id":
        "microsoft.estimator", "currentAvailability": "Available", "averageQueueTime":
        0, "statusPage": null}]}, {"id": "pasqal", "currentAvailability": "Degraded",
        "targets": [{"id": "pasqal.sim.emu-tn", "currentAvailability": "Available",
        "averageQueueTime": 235, "statusPage": "https://pasqal.com"}, {"id": "pasqal.qpu.fresnel",
        "currentAvailability": "Degraded", "averageQueueTime": 0, "statusPage": "https://pasqal.com"}]},
        {"id": "quantinuum", "currentAvailability": "Degraded", "targets": [{"id":
        "quantinuum.qpu.h1-1", "currentAvailability": "Degraded", "averageQueueTime":
        0, "statusPage": "https://www.quantinuum.com/hardware/h1"}, {"id": "quantinuum.sim.h1-1sc",
        "currentAvailability": "Available", "averageQueueTime": 1, "statusPage": "https://www.quantinuum.com/hardware/h1"},
        {"id": "quantinuum.sim.h1-1e", "currentAvailability": "Available", "averageQueueTime":
        6148, "statusPage": "https://www.quantinuum.com/hardware/h1"}]}, {"id": "rigetti",
>>>>>>> b43e1017
        "currentAvailability": "Available", "targets": [{"id": "rigetti.sim.qvm",
        "currentAvailability": "Available", "averageQueueTime": 5, "statusPage": "https://rigetti.statuspage.io/"},
        {"id": "rigetti.qpu.ankaa-2", "currentAvailability": "Available", "averageQueueTime":
        5, "statusPage": "https://rigetti.statuspage.io/"}]}, {"id": "qci", "currentAvailability":
        "Degraded", "targets": [{"id": "qci.simulator", "currentAvailability": "Available",
        "averageQueueTime": 1, "statusPage": "https://quantumcircuits.com"}, {"id":
        "qci.machine1", "currentAvailability": "Unavailable", "averageQueueTime":
        1, "statusPage": "https://quantumcircuits.com"}, {"id": "qci.simulator.noisy",
        "currentAvailability": "Available", "averageQueueTime": 0, "statusPage": "https://quantumcircuits.com"}]},
        {"id": "Microsoft.ChemistryHpc", "currentAvailability": "Degraded", "targets":
        [{"id": "microsoft.hpc", "currentAvailability": "Unavailable", "averageQueueTime":
        0, "statusPage": null}]}, {"id": "Microsoft.Test", "currentAvailability":
        "Available", "targets": [{"id": "echo-rigetti", "currentAvailability": "Available",
        "averageQueueTime": 1, "statusPage": ""}, {"id": "echo-quantinuum", "currentAvailability":
        "Available", "averageQueueTime": 1, "statusPage": ""}, {"id": "echo-qci",
        "currentAvailability": "Available", "averageQueueTime": 1, "statusPage": ""},
        {"id": "echo-ionq", "currentAvailability": "Available", "averageQueueTime":
        1, "statusPage": ""}, {"id": "echo-aquarius", "currentAvailability": "Available",
        "averageQueueTime": 1, "statusPage": ""}, {"id": "sparse-sim-rigetti", "currentAvailability":
        "Available", "averageQueueTime": 1, "statusPage": ""}, {"id": "sparse-sim-quantinuum",
        "currentAvailability": "Available", "averageQueueTime": 1, "statusPage": ""},
        {"id": "sparse-sim-qci", "currentAvailability": "Available", "averageQueueTime":
        1, "statusPage": ""}, {"id": "sparse-sim-ionq", "currentAvailability": "Available",
        "averageQueueTime": 1, "statusPage": ""}, {"id": "echo-output", "currentAvailability":
        "Available", "averageQueueTime": 1, "statusPage": ""}]}], "nextLink": null}'
    headers:
      connection:
      - keep-alive
      content-length:
<<<<<<< HEAD
      - '4781'
=======
      - '3682'
>>>>>>> b43e1017
      content-type:
      - application/json; charset=utf-8
      transfer-encoding:
      - chunked
    status:
      code: 200
      message: OK
- request:
    body: null
    headers:
      Accept:
      - application/json
      Accept-Encoding:
      - gzip, deflate
      Connection:
      - keep-alive
      User-Agent:
      - testapp-azure-quantum-qiskit azsdk-python-quantum/0.0.1 Python/3.9.19 (Windows-10-10.0.22631-SP0)
    method: GET
    uri: https://eastus.quantum.azure.com/subscriptions/00000000-0000-0000-0000-000000000000/resourceGroups/myresourcegroup/providers/Microsoft.Quantum/workspaces/myworkspace/providerStatus?api-version=2022-09-12-preview&test-sequence-id=2
  response:
    body:
<<<<<<< HEAD
      string: '{"value": [{"id": "microsoft-elements", "currentAvailability": "Available",
        "targets": [{"id": "microsoft.dft", "currentAvailability": "Available", "averageQueueTime":
        0, "statusPage": null}]}, {"id": "ionq", "currentAvailability": "Degraded",
        "targets": [{"id": "ionq.qpu", "currentAvailability": "Available", "averageQueueTime":
        1328901, "statusPage": "https://status.ionq.co"}, {"id": "ionq.qpu.aria-1",
        "currentAvailability": "Unavailable", "averageQueueTime": 2212405, "statusPage":
        "https://status.ionq.co"}, {"id": "ionq.qpu.aria-2", "currentAvailability":
        "Available", "averageQueueTime": 1630148, "statusPage": "https://status.ionq.co"},
        {"id": "ionq.simulator", "currentAvailability": "Available", "averageQueueTime":
        314, "statusPage": "https://status.ionq.co"}]}, {"id": "microsoft-qc", "currentAvailability":
        "Available", "targets": [{"id": "microsoft.estimator", "currentAvailability":
        "Available", "averageQueueTime": 0, "statusPage": null}]}, {"id": "pasqal",
        "currentAvailability": "Available", "targets": [{"id": "pasqal.sim.emu-tn",
        "currentAvailability": "Available", "averageQueueTime": 243, "statusPage":
        "https://pasqal.com"}, {"id": "pasqal.qpu.fresnel", "currentAvailability":
        "Available", "averageQueueTime": 103193, "statusPage": "https://pasqal.com"}]},
        {"id": "quantinuum", "currentAvailability": "Degraded", "targets": [{"id":
        "quantinuum.qpu.h1-1", "currentAvailability": "Degraded", "averageQueueTime":
        0, "statusPage": "https://www.quantinuum.com/hardware/h1"}, {"id": "quantinuum.sim.h1-1sc",
        "currentAvailability": "Available", "averageQueueTime": 4, "statusPage": "https://www.quantinuum.com/hardware/h1"},
        {"id": "quantinuum.sim.h1-1e", "currentAvailability": "Available", "averageQueueTime":
        1319, "statusPage": "https://www.quantinuum.com/hardware/h1"}, {"id": "quantinuum.qpu.h2-1",
        "currentAvailability": "Degraded", "averageQueueTime": 0, "statusPage": "https://www.quantinuum.com/hardware/h2"},
        {"id": "quantinuum.sim.h2-1sc", "currentAvailability": "Available", "averageQueueTime":
        1, "statusPage": "https://www.quantinuum.com/hardware/h2"}, {"id": "quantinuum.sim.h2-1e",
        "currentAvailability": "Available", "averageQueueTime": 1767318, "statusPage":
        "https://www.quantinuum.com/hardware/h2"}, {"id": "quantinuum.sim.h1-1sc-preview",
        "currentAvailability": "Available", "averageQueueTime": 4, "statusPage": "https://www.quantinuum.com/hardware/h1"},
        {"id": "quantinuum.sim.h1-1e-preview", "currentAvailability": "Available",
        "averageQueueTime": 1319, "statusPage": "https://www.quantinuum.com/hardware/h1"},
        {"id": "quantinuum.sim.h1-2e-preview", "currentAvailability": "Available",
        "averageQueueTime": 838, "statusPage": "https://www.quantinuum.com/hardware/h1"},
        {"id": "quantinuum.qpu.h1-1-preview", "currentAvailability": "Degraded", "averageQueueTime":
        0, "statusPage": "https://www.quantinuum.com/hardware/h1"}]}, {"id": "rigetti",
=======
      string: '{"value": [{"id": "ionq", "currentAvailability": "Degraded", "targets":
        [{"id": "ionq.qpu", "currentAvailability": "Unavailable", "averageQueueTime":
        0, "statusPage": null}, {"id": "ionq.qpu.aria-1", "currentAvailability": "Available",
        "averageQueueTime": 129222, "statusPage": "https://status.ionq.co"}, {"id":
        "ionq.qpu.aria-2", "currentAvailability": "Unavailable", "averageQueueTime":
        1962205, "statusPage": "https://status.ionq.co"}, {"id": "ionq.simulator",
        "currentAvailability": "Available", "averageQueueTime": 2, "statusPage": "https://status.ionq.co"}]},
        {"id": "microsoft-qc", "currentAvailability": "Available", "targets": [{"id":
        "microsoft.estimator", "currentAvailability": "Available", "averageQueueTime":
        0, "statusPage": null}]}, {"id": "pasqal", "currentAvailability": "Degraded",
        "targets": [{"id": "pasqal.sim.emu-tn", "currentAvailability": "Available",
        "averageQueueTime": 235, "statusPage": "https://pasqal.com"}, {"id": "pasqal.qpu.fresnel",
        "currentAvailability": "Degraded", "averageQueueTime": 0, "statusPage": "https://pasqal.com"}]},
        {"id": "quantinuum", "currentAvailability": "Degraded", "targets": [{"id":
        "quantinuum.qpu.h1-1", "currentAvailability": "Degraded", "averageQueueTime":
        0, "statusPage": "https://www.quantinuum.com/hardware/h1"}, {"id": "quantinuum.sim.h1-1sc",
        "currentAvailability": "Available", "averageQueueTime": 1, "statusPage": "https://www.quantinuum.com/hardware/h1"},
        {"id": "quantinuum.sim.h1-1e", "currentAvailability": "Available", "averageQueueTime":
        6148, "statusPage": "https://www.quantinuum.com/hardware/h1"}]}, {"id": "rigetti",
>>>>>>> b43e1017
        "currentAvailability": "Available", "targets": [{"id": "rigetti.sim.qvm",
        "currentAvailability": "Available", "averageQueueTime": 5, "statusPage": "https://rigetti.statuspage.io/"},
        {"id": "rigetti.qpu.ankaa-2", "currentAvailability": "Available", "averageQueueTime":
        5, "statusPage": "https://rigetti.statuspage.io/"}]}, {"id": "qci", "currentAvailability":
        "Degraded", "targets": [{"id": "qci.simulator", "currentAvailability": "Available",
        "averageQueueTime": 1, "statusPage": "https://quantumcircuits.com"}, {"id":
        "qci.machine1", "currentAvailability": "Unavailable", "averageQueueTime":
        1, "statusPage": "https://quantumcircuits.com"}, {"id": "qci.simulator.noisy",
        "currentAvailability": "Available", "averageQueueTime": 0, "statusPage": "https://quantumcircuits.com"}]},
        {"id": "Microsoft.ChemistryHpc", "currentAvailability": "Degraded", "targets":
        [{"id": "microsoft.hpc", "currentAvailability": "Unavailable", "averageQueueTime":
        0, "statusPage": null}]}, {"id": "Microsoft.Test", "currentAvailability":
        "Available", "targets": [{"id": "echo-rigetti", "currentAvailability": "Available",
        "averageQueueTime": 1, "statusPage": ""}, {"id": "echo-quantinuum", "currentAvailability":
        "Available", "averageQueueTime": 1, "statusPage": ""}, {"id": "echo-qci",
        "currentAvailability": "Available", "averageQueueTime": 1, "statusPage": ""},
        {"id": "echo-ionq", "currentAvailability": "Available", "averageQueueTime":
        1, "statusPage": ""}, {"id": "echo-aquarius", "currentAvailability": "Available",
        "averageQueueTime": 1, "statusPage": ""}, {"id": "sparse-sim-rigetti", "currentAvailability":
        "Available", "averageQueueTime": 1, "statusPage": ""}, {"id": "sparse-sim-quantinuum",
        "currentAvailability": "Available", "averageQueueTime": 1, "statusPage": ""},
        {"id": "sparse-sim-qci", "currentAvailability": "Available", "averageQueueTime":
        1, "statusPage": ""}, {"id": "sparse-sim-ionq", "currentAvailability": "Available",
        "averageQueueTime": 1, "statusPage": ""}, {"id": "echo-output", "currentAvailability":
        "Available", "averageQueueTime": 1, "statusPage": ""}]}], "nextLink": null}'
    headers:
      connection:
      - keep-alive
      content-length:
<<<<<<< HEAD
      - '4781'
=======
      - '3682'
>>>>>>> b43e1017
      content-type:
      - application/json; charset=utf-8
      transfer-encoding:
      - chunked
    status:
      code: 200
      message: OK
- request:
    body: 'b''{"containerName": "job-00000000-0000-0000-0000-000000000001"}'''
    headers:
      Accept:
      - application/json
      Accept-Encoding:
      - gzip, deflate
      Connection:
      - keep-alive
      Content-Length:
      - '64'
      Content-Type:
      - application/json
      User-Agent:
      - testapp-azure-quantum-qiskit azsdk-python-quantum/0.0.1 Python/3.9.19 (Windows-10-10.0.22631-SP0)
    method: POST
    uri: https://eastus.quantum.azure.com/subscriptions/00000000-0000-0000-0000-000000000000/resourceGroups/myresourcegroup/providers/Microsoft.Quantum/workspaces/myworkspace/storage/sasUri?api-version=2022-09-12-preview&test-sequence-id=1
  response:
    body:
<<<<<<< HEAD
      string: '{"sasUri": "https://mystorage.blob.core.windows.net/job-00000000-0000-0000-0000-000000000001?sv=PLACEHOLDER&ss=b&srt=co&spr=https&st=2024-08-15T22%3A21%3A52Z&se=2050-01-01T00%3A00%3A00Z&sp=rwlac&sig=vOxyCGCQv5zbNXlA%2FQ37Chu4%2Bh4fCyiOZE3wXZvgv78%3D"}'
=======
      string: '{"sasUri": "https://mystorage.blob.core.windows.net/job-00000000-0000-0000-0000-000000000001?sv=PLACEHOLDER&ss=b&srt=co&spr=https&st=2000-01-01T00%3A00%3A00Z&se=2050-01-01T00%3A00%3A00Z&sp=rwlac&sig=PLACEHOLDER"}'
>>>>>>> b43e1017
    headers:
      connection:
      - keep-alive
      content-length:
<<<<<<< HEAD
      - '251'
=======
      - '212'
>>>>>>> b43e1017
      content-type:
      - application/json; charset=utf-8
      transfer-encoding:
      - chunked
    status:
      code: 200
      message: OK
- request:
    body: null
    headers:
      Accept:
      - application/xml
      Accept-Encoding:
      - gzip, deflate
      Connection:
      - keep-alive
      User-Agent:
      - azsdk-python-storage-blob/12.20.0 Python/3.9.19 (Windows-10-10.0.22631-SP0)
      x-ms-date:
<<<<<<< HEAD
      - Thu, 15 Aug 2024 22:21:51 GMT
      x-ms-version:
      - '2024-05-04'
    method: GET
    uri: https://mystorage.blob.core.windows.net/job-00000000-0000-0000-0000-000000000001?restype=container&sv=PLACEHOLDER&ss=b&srt=co&spr=https&st=2024-08-15T22%3A21%3A52Z&se=2050-01-01T00%3A00%3A00Z&sp=rwlac&sig=vOxyCGCQv5zbNXlA%2FQ37Chu4%2Bh4fCyiOZE3wXZvgv78%3D
  response:
    body:
      string: "\uFEFF<?xml version=\"1.0\" encoding=\"utf-8\"?><Error><Code>ContainerNotFound</Code><Message>The
        specified container does not exist.\nRequestId:ec1835cc-101e-000d-5761-ef8bbe000000\nTime:2024-08-15T22:21:52.3962476Z</Message></Error>"
=======
      - Wed, 28 Aug 2024 20:32:31 GMT
      x-ms-version:
      - '2024-05-04'
    method: GET
    uri: https://mystorage.blob.core.windows.net/job-00000000-0000-0000-0000-000000000001?restype=container&sv=PLACEHOLDER&ss=b&srt=co&spr=https&st=2000-01-01T00%3A00%3A00Z&se=2050-01-01T00%3A00%3A00Z&sp=rwlac&sig=PLACEHOLDER
  response:
    body:
      string: "\uFEFF<?xml version=\"1.0\" encoding=\"utf-8\"?><Error><Code>ContainerNotFound</Code><Message>The
        specified container does not exist.\nRequestId:b8b6a951-f01e-003a-5789-f95912000000\nTime:2024-08-28T20:32:32.7595152Z</Message></Error>"
>>>>>>> b43e1017
    headers:
      content-length:
      - '223'
      content-type:
      - application/xml
      x-ms-version:
      - '2024-05-04'
    status:
      code: 404
      message: The specified container does not exist.
- request:
    body: null
    headers:
      Accept:
      - application/xml
      Accept-Encoding:
      - gzip, deflate
      Connection:
      - keep-alive
      Content-Length:
      - '0'
      User-Agent:
      - azsdk-python-storage-blob/12.20.0 Python/3.9.19 (Windows-10-10.0.22631-SP0)
      x-ms-date:
<<<<<<< HEAD
      - Thu, 15 Aug 2024 22:21:51 GMT
      x-ms-version:
      - '2024-05-04'
    method: PUT
    uri: https://mystorage.blob.core.windows.net/job-00000000-0000-0000-0000-000000000001?restype=container&sv=PLACEHOLDER&ss=b&srt=co&spr=https&st=2024-08-15T22%3A21%3A52Z&se=2050-01-01T00%3A00%3A00Z&sp=rwlac&sig=vOxyCGCQv5zbNXlA%2FQ37Chu4%2Bh4fCyiOZE3wXZvgv78%3D
=======
      - Wed, 28 Aug 2024 20:32:31 GMT
      x-ms-version:
      - '2024-05-04'
    method: PUT
    uri: https://mystorage.blob.core.windows.net/job-00000000-0000-0000-0000-000000000001?restype=container&sv=PLACEHOLDER&ss=b&srt=co&spr=https&st=2000-01-01T00%3A00%3A00Z&se=2050-01-01T00%3A00%3A00Z&sp=rwlac&sig=PLACEHOLDER
>>>>>>> b43e1017
  response:
    body:
      string: ''
    headers:
      content-length:
      - '0'
      x-ms-version:
      - '2024-05-04'
    status:
      code: 201
      message: Created
- request:
    body: null
    headers:
      Accept:
      - application/xml
      Accept-Encoding:
      - gzip, deflate
      Connection:
      - keep-alive
      User-Agent:
      - azsdk-python-storage-blob/12.20.0 Python/3.9.19 (Windows-10-10.0.22631-SP0)
      x-ms-date:
<<<<<<< HEAD
      - Thu, 15 Aug 2024 22:21:51 GMT
      x-ms-version:
      - '2024-05-04'
    method: GET
    uri: https://mystorage.blob.core.windows.net/job-00000000-0000-0000-0000-000000000001?restype=container&sv=PLACEHOLDER&ss=b&srt=co&spr=https&st=2024-08-15T22%3A21%3A52Z&se=2050-01-01T00%3A00%3A00Z&sp=rwlac&sig=vOxyCGCQv5zbNXlA%2FQ37Chu4%2Bh4fCyiOZE3wXZvgv78%3D
=======
      - Wed, 28 Aug 2024 20:32:32 GMT
      x-ms-version:
      - '2024-05-04'
    method: GET
    uri: https://mystorage.blob.core.windows.net/job-00000000-0000-0000-0000-000000000001?restype=container&sv=PLACEHOLDER&ss=b&srt=co&spr=https&st=2000-01-01T00%3A00%3A00Z&se=2050-01-01T00%3A00%3A00Z&sp=rwlac&sig=PLACEHOLDER
>>>>>>> b43e1017
  response:
    body:
      string: ''
    headers:
      content-length:
      - '0'
      x-ms-lease-state:
      - available
      x-ms-lease-status:
      - unlocked
      x-ms-version:
      - '2024-05-04'
    status:
      code: 200
      message: OK
- request:
    body: 'b''BC\xc0\xde5\x14\x00\x00\x05\x00\x00\x00b\x0c0$JY\xbef\x8d\xfb\xb4\xaf\x0bQ\x80L\x01\x00\x00\x00!\x0c\x00\x00\xc1\x01\x00\x00\x0b\x02!\x00\x02\x00\x00\x00\x16\x00\x00\x00\x07\x81#\x91A\xc8\x04I\x06\x1029\x92\x01\x84\x0c%\x05\x08\x19\x1e\x04\x8bb\x80\x14E\x02B\x92\x0bB\xa4\x102\x148\x08\x18K\n2R\x88Hp\xc4!#D\x12\x87\x8c\x10A\x92\x02d\xc8\x08\xb1\x14
      CF\x88 \xc9\x012R\x84\x18*(*\x901|\xb0\\\x91 \xc5\xc8\x00\x00\x00\x89 \x00\x00\x19\x00\x00\x002"H\t
      bF\x00!+$\x98\x14!%$\x98\x14\x19\''\x0c\x85\xa4\x90`Rd\\ $e\x82 \x1b\x010\x01\xa00G\x80\xd00\x02
      T\xb0P\xa9\x00\x99\xc6\x08\x00:F\x00\x88\x92\x19\x00B\xb4\xd0X\t\x89Z\xa61\x02\x80\x9a\x19\x00r\xf4\xe6\x08@\xc1\x0c
      \x12\x92f\x00\x8e\x10\x1d\x08\x98#\x00\x839\x82\x00\x00\x00Q\x18\x00\x000\x00\x00\x00\x1b\xd6!\xf8\xff\xff\xff\xffa(\x07w\xa0\x07y\xc8\x87_\x80\x87wH\x07w\xa0\x07`x\x87z\xa0\x07x\xa8\x07z\xf8\x05v\x08\x07q(\x07vH\x07w8\x87_\x98\x87q@\x87rh\x87p\x00\x88xH\x07y\xf8\x05x\x90\x87w0\x87t`\x87r\x98\x07`\x1c\xeaa\x1e\xe8\xe1\x1d\xda\x01
      \xe4\xa1\x1c\xe2\xa1\x1e\xd2A\x1e\xca\x81\x1c~\xc1\x1d\xea\xa1\x1d~!\x1e\xeaA\x1c\xd2\x81\x1e\xe6\x01\xa0\x03\x80\x90\x87r\x88\x87zH\x07y(\x07r\xf8\x05w\xa8\x87v\xf8\x05y(\x87y\xa8\x07v\xa0\x87y\x00\xe6\x00\xd8\x00\t\xff\xff\xff\xff?\x0c\xe9
      \x0f\xf2P\x0e\xf6P\x0e\xf20\x0f\xe9 \x0e\xecP\x0e\xc0\x06b\x10\x00:\x00\x00\x00I\x18\x00\x00\x02\x00\x00\x00\x13\x82`\x82
      \x0c\x00\x00\x1a!\x0cY\x04\xc0$\x1cC*`\x0c\x02\x00\x00\x02\x00\x00\x00\x00\x00\x00\x00\x00\x801\x00\x86Tc\x90\x15@\x00\x00\x00\x00\x00\x00\x00\x00\x00\x00\x00c\x00\x0c\xa9\xf8\xe0J\x80\x00\x00\x00\x00\x00\x00\x00\x00\x00\x00\x00\xc6\x00\x18R\xcd\x82\xb6\x00\x01\x00\x00\x00\x00\x00\x00\x00\x00\x00\x00\x8c\x010\xa4j\x07\xec\x01\x02@\x00\x00\x00\x00\x00\x00\x00\x00\x00\x18\x03`HU\x12b
      \x01\x01\x00\x00\x00\x00\x00\x00\x00\x00\x00\x00\x8c\x010\xa4:\x8b1\xa0\x80\x00\x00\x00\x00\x00\x00\x00\x00\x00\x00\x00\xc6\x00\x90\xd8
      P\xb48\x00\x00 \x0b\x04\x00\x00\x07\x00\x00\x002\x1e\x98\x10\x19\x11L\x90\x8c\t&G\xc6\x04C\xba%P\x0e#\x00\x84G\x00\x00\x00\x00\x00\xb1\x18\x00\x00\x97\x00\x00\x003\x08\x80\x1c\xc4\xe1\x1cf\x14\x01=\x88C8\x84\xc3\x8cB\x80\x07yx\x07s\x98q\x0c\xe6\x00\x0f\xed\x10\x0e\xf4\x80\x0e3\x0cB\x1e\xc2\xc1\x1d\xce\xa1\x1cf0\x05=\x88C8\x84\x83\x1b\xcc\x03=\xc8C=\x8c\x03=\xccx\x8ctp\x07{\x08\x07yH\x87pp\x07zp\x03vx\x87p
      \x87\x19\xcc\x11\x0e\xec\x90\x0e\xe10\x0fn0\x0f\xe3\xf0\x0e\xf0P\x0e3\x10\xc4\x1d\xde!\x1c\xd8!\x1d\xc2a\x1ef0\x89;\xbc\x83;\xd0C9\xb4\x03<\xbc\x83<\x84\x03;\xcc\xf0\x14v`\x07{h\x077h\x87rh\x077\x80\x87p\x90\x87p`\x07v(\x07v\xf8\x05vx\x87w\x80\x87_\x08\x87q\x18\x87r\x98\x87y\x98\x81,\xee\xf0\x0e\xee\xe0\x0e\xf5\xc0\x0e\xec0\x03b\xc8\xa1\x1c\xe4\xa1\x1c\xcc\xa1\x1c\xe4\xa1\x1c\xdca\x1c\xca!\x1c\xc4\x81\x1d\xcaa\x06\xd6\x90C9\xc8C9\x98C9\xc8C9\xb8\xc38\x94C8\x88\x03;\x94\xc3/\xbc\x83<\xfc\x82;\xd4\x03;\xb0\xc3\x0c\xc7i\x87pX\x87rp\x83th\x07x`\x87t\x18\x87t\xa0\x87\x19\xceS\x0f\xee\x00\x0f\xf2P\x0e\xe4\x90\x0e\xe3@\x0f\xe1
      \x0e\xecP\x0e3 (\x1d\xdc\xc1\x1e\xc2A\x1e\xd2!\x1c\xdc\x81\x1e\xdc\xe0\x1c\xe4\xe1\x1d\xea\x01\x1ef\x18Q8\xb0C:\x9c\x83;\xccP$v`\x07{h\x077`\x87wx\x07x\x98QL\xf4\x90\x0f\xf0P\x0e3\x1ej\x1e\xcaa\x1c\xe8!\x1d\xde\xc1\x1d~\x01\x1e\xe4\xa1\x1c\xcc!\x1d\xf0a\x06T\x85\x838\xcc\xc3;\xb0C=\xd0C9\xfc\xc2<\xe4C;\x88\xc3;\xb0\xc3\x8c\xc5\n\x87y\x98\x87w\x18\x87t\x08\x07z(\x07r\x98\x81\\\xe3\x10\x0e\xec\xc0\x0e\xe5P\x0e\xf30#\xc1\xd2A\x1e\xe4\xe1\x17\xd8\xe1\x1d\xde\x01\x1efH\x19;\xb0\x83=\xb4\x83\x1b\x84\xc38\x8cC9\xcc\xc3<\xb8\xc19\xc8\xc3;\xd4\x03<\xccH\xb4q\x08\x07v`\x07q\x08\x87qX\x87\x19\xdb\xc6\x0e\xec`\x0f\xed\xe0\x06\xf0
      \x0f\xe50\x0f\xe5 \x0f\xf6P\x0en\x10\x0e\xe30\x0e\xe50\x0f\xf3\xe0\x06\xe9\xe0\x0e\xe4P\x0e\xf80#\xe2\xeca\x1c\xc2\x81\x1d\xd8\xe1\x17\xec!\x1d\xe6!\x1d\xc4!\x1d\xd8!\x1d\xe8!\x1ff
      \x9d;\xbcC=\xb8\x039\x94\x839\xccX\xbcpp\x07wx\x07z\x08\x07zH\x87wp\x07\x00\x00y
      \x00\x00.\x00\x00\x00r\x1eH C\x88\x0c\x19\tr2H #\x81\x8c\x91\x91\xd1D\xa0\x10(d<12B\x8e\x90!\xa3H\x10\xb7\x00Q\x84e\x00qir_major_versionqir_minor_versiondynamic_qubit_managementdynamic_result_management\x00#\x08\xd71\x82p!#\x08W2\x82\x80)3\x0cEP\xcc0\x18\xc21\xc3P\x0c\xc8\x0cCA
      2\x12\x98\xa0\x8c\xd8\xd8\xec\xda\\\xda\xde\xc8\xea\xd8\xca\\\xcc\xd8\xc2\xce\xe6F!\x90DY\x00\x00\xa9\x18\x00\x00!\x00\x00\x00\x0b\nr(\x87w\x80\x07zXp\x98C=\xb8\xc38\xb0C9\xd0\xc3\x82\xe6\x1c\xc6\xa1\r\xe8A\x1e\xc2\xc1\x1d\xe6!\x1d\xe8!\x1d\xde\xc1\x1d\x164\xe3`\x0e\xe7P\x0f\xe1
      \x0f\xe4@\x0f\xe1 \x0f\xe7P\x0e\xf4\xb0\x80\x81\x07y(\x87p`\x07vx\x87q\x08\x07z(\x07rXp\x9c\xc38\xb4\x01;\xa4\x83=\x94\xc3\x02k\x1c\xd8!\x1c\xdc\xe1\x1c\xdc
      \x1c\xe4a\x1c\xdc \x1c\xe8\x81\x1e\xc2a\x1c\xd0\xa1\x1c\xc8a\x1c\xc2\x81\x1d\xd8\x01\xd1\x10\x00\x00\x06\x00\x00\x00\x07\xcc<\xa4\x83;\x9c\x03;\x94\x03=\xa0\x83<\x94C8\x90\xc3\x01\x00\x00\x00a
      \x00\x00,\x00\x00\x00\x13\x04A,\x10\x00\x00\x00\x08\x00\x00\x00\x14K\xa0\x08\xca\x80\xc8\x08\x00\xa1\x11\x00\xd3\xb8`\x1a\x19Lc\x03\xb9\x11\x00\xd3\xb8`\x1a\x19\x00\x00\x00\x00#\x06\x05\x00\x82`PT\xc8\x88A\x01\x80
      \x18$\xd41b`\x00 \x08\x06\xcbt\x18#\x06\x06\x00\x82`\xb0LF1bP\x00 \x08\x06\tE\x8c\x18\x18\x00\x08\x82\xc1#\x1d\xc3\x88\x81\x01\x80
      \x18<\x92!\x8c\x18\x18\x00\x08\x82\xc1#\x15\xc1\x88\x81\x01\x80 \x18HQ\x82\x8c\x18\x18\x00\x08\x82\x01\x05\x05\xc8\x88\x81\x01\x80
      \x18P\x90\x80\x8c\x18\x18\x00\x08\x82\x01\x05\r\x88\x86\x03\x01\x00\x02\x00\x00\x00\x07P\x10\xcd\x14a\x00\x00\x00\x00\x00\x00q
      \x00\x00\x03\x00\x00\x002\x0e\x10"\x84\x00\x97\x03\x00\x00\x00\x00\x00\x00\x00\x00]\x0c\x00\x00C\x00\x00\x00\x12\x03\x94\xfe\x01\x00\x00\x00Qiskit
      Sample - 3-qubit GHZ circuit__quantum__rt__initialize__quantum__qis__h__body__quantum__qis__cnot__body__quantum__qis__mz__body__quantum__rt__array_record_output__quantum__rt__result_record_output14.0.6
      f28c006a5895fc0e329fe15fead81e37457cb1d1batch\x00\x00\x00\x00\x00\x00'''
    headers:
      Accept:
      - application/xml
      Accept-Encoding:
      - gzip, deflate
      Connection:
      - keep-alive
      Content-Length:
      - '5738'
      Content-Type:
      - application/octet-stream
      User-Agent:
      - azsdk-python-storage-blob/12.20.0 Python/3.9.19 (Windows-10-10.0.22631-SP0)
      x-ms-blob-type:
      - BlockBlob
      x-ms-date:
<<<<<<< HEAD
      - Thu, 15 Aug 2024 22:21:52 GMT
      x-ms-version:
      - '2024-05-04'
    method: PUT
    uri: https://mystorage.blob.core.windows.net/job-00000000-0000-0000-0000-000000000001/inputData?sv=PLACEHOLDER&ss=b&srt=co&spr=https&st=2024-08-15T22%3A21%3A52Z&se=2050-01-01T00%3A00%3A00Z&sp=rwlac&sig=vOxyCGCQv5zbNXlA%2FQ37Chu4%2Bh4fCyiOZE3wXZvgv78%3D
=======
      - Wed, 28 Aug 2024 20:32:32 GMT
      x-ms-version:
      - '2024-05-04'
    method: PUT
    uri: https://mystorage.blob.core.windows.net/job-00000000-0000-0000-0000-000000000001/inputData?sv=PLACEHOLDER&ss=b&srt=co&spr=https&st=2000-01-01T00%3A00%3A00Z&se=2050-01-01T00%3A00%3A00Z&sp=rwlac&sig=PLACEHOLDER
>>>>>>> b43e1017
  response:
    body:
      string: ''
    headers:
      content-length:
      - '0'
      x-ms-version:
      - '2024-05-04'
    status:
      code: 201
      message: Created
- request:
    body: 'b''{"id": "00000000-0000-0000-0000-000000000001", "name": "Qiskit Sample
      - 3-qubit GHZ circuit", "providerId": "quantinuum", "target": "quantinuum.sim.h1-1e",
<<<<<<< HEAD
      "itemType": "Job", "containerUri": "https://mystorage.blob.core.windows.net/job-00000000-0000-0000-0000-000000000001?sv=PLACEHOLDER&ss=b&srt=co&spr=https&st=2024-08-15T22%3A21%3A52Z&se=2050-01-01T00%3A00%3A00Z&sp=rwlac&sig=vOxyCGCQv5zbNXlA%2FQ37Chu4%2Bh4fCyiOZE3wXZvgv78%3D",
=======
      "itemType": "Job", "containerUri": "https://mystorage.blob.core.windows.net/job-00000000-0000-0000-0000-000000000001?sv=PLACEHOLDER&ss=b&srt=co&spr=https&st=2000-01-01T00%3A00%3A00Z&se=2050-01-01T00%3A00%3A00Z&sp=rwlac&sig=PLACEHOLDER",
>>>>>>> b43e1017
      "inputDataUri": "https://mystorage.blob.core.windows.net/job-00000000-0000-0000-0000-000000000001/inputData",
      "inputDataFormat": "qir.v1", "inputParams": {"count": 500, "shots": 500, "items":
      [{"entryPoint": "Qiskit Sample - 3-qubit GHZ circuit", "arguments": []}]}, "metadata":
      {"qiskit": "True", "name": "Qiskit Sample - 3-qubit GHZ circuit", "num_qubits":
      "4", "metadata": "{\\"some\\": \\"data\\"}"}, "outputDataFormat": "microsoft.quantum-results.v2"}'''
    headers:
      Accept:
      - application/json
      Accept-Encoding:
      - gzip, deflate
      Connection:
      - keep-alive
      Content-Length:
<<<<<<< HEAD
      - '891'
=======
      - '784'
>>>>>>> b43e1017
      Content-Type:
      - application/json
      User-Agent:
      - testapp-azure-quantum-qiskit azsdk-python-quantum/0.0.1 Python/3.9.19 (Windows-10-10.0.22631-SP0)
    method: PUT
    uri: https://eastus.quantum.azure.com/subscriptions/00000000-0000-0000-0000-000000000000/resourceGroups/myresourcegroup/providers/Microsoft.Quantum/workspaces/myworkspace/jobs/00000000-0000-0000-0000-000000000001?api-version=2022-09-12-preview&test-sequence-id=1
  response:
    body:
<<<<<<< HEAD
      string: '{"containerUri": "https://mystorage.blob.core.windows.net/job-00000000-0000-0000-0000-000000000001?sv=PLACEHOLDER&ss=b&srt=co&spr=https&st=2024-08-15T22%3A21%3A52Z&se=2050-01-01T00%3A00%3A00Z&sp=rwlac&sig=PLACEHOLDER&st=2024-08-15T22%3A21%3A52Z&se=2050-01-01T00%3A00%3A00Z&sr=b&sp=rcw&sig=PLACEHOLDER&ss=b&srt=co&spr=https&st=2024-08-15T22%3A21%3A52Z&se=2050-01-01T00%3A00%3A00Z&sp=rwlac&sig=vOxyCGCQv5zbNXlA%2FQ37Chu4%2Bh4fCyiOZE3wXZvgv78%3D",
=======
      string: '{"containerUri": "https://mystorage.blob.core.windows.net/job-00000000-0000-0000-0000-000000000001?sv=PLACEHOLDER&ss=b&srt=co&spr=https&st=2000-01-01T00%3A00%3A00Z&se=2050-01-01T00%3A00%3A00Z&sp=rwlac&sig=PLACEHOLDER",
        "inputDataUri": "https://mystorage.blob.core.windows.net/job-00000000-0000-0000-0000-000000000001/inputData?sv=PLACEHOLDER&st=2000-01-01T00%3A00%3A00Z&se=2050-01-01T00%3A00%3A00Z&sr=b&sp=rcw&sig=PLACEHOLDER",
        "inputDataFormat": "honeywell.openqasm.v1", "inputParams": {"count": 500,
        "shots": 500}, "metadata": {"qiskit": "True", "name": "Qiskit Sample - 3-qubit
        GHZ circuit", "num_qubits": "4", "metadata": "{\"some\": \"data\"}"}, "sessionId":
        null, "status": "Waiting", "jobType": "QuantumComputing", "outputDataFormat":
        "honeywell.quantum-results.v1", "outputDataUri": "https://mystorage.blob.core.windows.net:443/job-00000000-0000-0000-0000-000000000001/outputData?sv=PLACEHOLDER&ss=b&srt=co&spr=https&st=2000-01-01T00%3A00%3A00Z&se=2050-01-01T00%3A00%3A00Z&sp=rwlac&sig=PLACEHOLDER",
>>>>>>> b43e1017
        "beginExecutionTime": null, "cancellationTime": null, "quantumComputingData":
        null, "errorData": null, "isCancelling": false, "tags": [], "name": "Qiskit
        Sample - 3-qubit GHZ circuit", "id": "00000000-0000-0000-0000-000000000001",
        "providerId": "quantinuum", "target": "quantinuum.sim.h1-1e", "creationTime":
<<<<<<< HEAD
        "2024-08-15T22:21:52.9474412+00:00", "endExecutionTime": null, "costEstimate":
=======
        "2024-08-28T20:32:33.1738507+00:00", "endExecutionTime": null, "costEstimate":
>>>>>>> b43e1017
        null, "itemType": "Job"}'
    headers:
      connection:
      - keep-alive
      content-length:
<<<<<<< HEAD
      - '857'
=======
      - '1420'
>>>>>>> b43e1017
      content-type:
      - application/json; charset=utf-8
      transfer-encoding:
      - chunked
    status:
      code: 200
      message: OK
- request:
    body: null
    headers:
      Accept:
      - application/json
      Accept-Encoding:
      - gzip, deflate
      Connection:
      - keep-alive
      User-Agent:
      - testapp-azure-quantum-qiskit azsdk-python-quantum/0.0.1 Python/3.9.19 (Windows-10-10.0.22631-SP0)
    method: GET
    uri: https://eastus.quantum.azure.com/subscriptions/00000000-0000-0000-0000-000000000000/resourceGroups/myresourcegroup/providers/Microsoft.Quantum/workspaces/myworkspace/jobs/00000000-0000-0000-0000-000000000001?api-version=2022-09-12-preview&test-sequence-id=1
  response:
    body:
<<<<<<< HEAD
      string: '{"containerUri": "https://mystorage.blob.core.windows.net/job-00000000-0000-0000-0000-000000000001?sv=PLACEHOLDER&st=2024-08-15T22%3A21%3A53Z&se=2050-01-01T00%3A00%3A00Z&sr=c&sp=rcwl&sig=PLACEHOLDER&st=2024-08-15T22%3A21%3A53Z&se=2050-01-01T00%3A00%3A00Z&sr=b&sp=r&rscd=attachment%3B+filename%3DQiskit%2BSample%2B-%2B3-qubit%2BGHZ%2Bcircuit-00000000-0000-0000-0000-000000000001.input.json&sig=PLACEHOLDER&st=2024-08-15T22%3A21%3A53Z&se=2050-01-01T00%3A00%3A00Z&sr=b&sp=r&rscd=attachment%3B+filename%3DQiskit%2BSample%2B-%2B3-qubit%2BGHZ%2Bcircuit-00000000-0000-0000-0000-000000000001.output.json&sig=y0apNuX%2BY4v9Z%2FQlHA8C1SlGLMyhApGMT%2BtJzLcsqMU%3D",
=======
      string: '{"containerUri": "https://mystorage.blob.core.windows.net/job-00000000-0000-0000-0000-000000000001?sv=PLACEHOLDER&st=2000-01-01T00%3A00%3A00Z&se=2050-01-01T00%3A00%3A00Z&sr=c&sp=rcwl&sig=PLACEHOLDER",
        "inputDataUri": "https://mystorage.blob.core.windows.net/job-00000000-0000-0000-0000-000000000001/inputData?sv=PLACEHOLDER&st=2000-01-01T00%3A00%3A00Z&se=2050-01-01T00%3A00%3A00Z&sr=b&sp=r&rscd=attachment%3B+filename%3DQiskit%2BSample%2B-%2B3-qubit%2BGHZ%2Bcircuit-00000000-0000-0000-0000-000000000001.input.json&sig=PLACEHOLDER",
        "inputDataFormat": "honeywell.openqasm.v1", "inputParams": {"count": 500,
        "shots": 500}, "metadata": {"qiskit": "True", "name": "Qiskit Sample - 3-qubit
        GHZ circuit", "num_qubits": "4", "metadata": "{\"some\": \"data\"}"}, "sessionId":
        null, "status": "Waiting", "jobType": "QuantumComputing", "outputDataFormat":
        "honeywell.quantum-results.v1", "outputDataUri": "https://mystorage.blob.core.windows.net/job-00000000-0000-0000-0000-000000000001/outputData?sv=PLACEHOLDER&st=2000-01-01T00%3A00%3A00Z&se=2050-01-01T00%3A00%3A00Z&sr=b&sp=r&rscd=attachment%3B+filename%3DQiskit%2BSample%2B-%2B3-qubit%2BGHZ%2Bcircuit-00000000-0000-0000-0000-000000000001.output.json&sig=PLACEHOLDER",
>>>>>>> b43e1017
        "beginExecutionTime": null, "cancellationTime": null, "quantumComputingData":
        null, "errorData": null, "isCancelling": false, "tags": [], "name": "Qiskit
        Sample - 3-qubit GHZ circuit", "id": "00000000-0000-0000-0000-000000000001",
        "providerId": "quantinuum", "target": "quantinuum.sim.h1-1e", "creationTime":
<<<<<<< HEAD
        "2024-08-15T22:21:52.9474412+00:00", "endExecutionTime": null, "costEstimate":
=======
        "2024-08-28T20:32:33.1738507+00:00", "endExecutionTime": null, "costEstimate":
>>>>>>> b43e1017
        null, "itemType": "Job"}'
    headers:
      connection:
      - keep-alive
      content-length:
<<<<<<< HEAD
      - '1067'
=======
      - '1624'
>>>>>>> b43e1017
      content-type:
      - application/json; charset=utf-8
      transfer-encoding:
      - chunked
    status:
      code: 200
      message: OK
- request:
    body: null
    headers:
      Accept:
      - application/json
      Accept-Encoding:
      - gzip, deflate
      Connection:
      - keep-alive
      User-Agent:
      - testapp-azure-quantum-qiskit azsdk-python-quantum/0.0.1 Python/3.9.19 (Windows-10-10.0.22631-SP0)
    method: GET
    uri: https://eastus.quantum.azure.com/subscriptions/00000000-0000-0000-0000-000000000000/resourceGroups/myresourcegroup/providers/Microsoft.Quantum/workspaces/myworkspace/jobs/00000000-0000-0000-0000-000000000001?api-version=2022-09-12-preview&test-sequence-id=2
  response:
    body:
<<<<<<< HEAD
      string: '{"containerUri": "https://mystorage.blob.core.windows.net/job-00000000-0000-0000-0000-000000000001?sv=PLACEHOLDER&st=2024-08-15T22%3A21%3A53Z&se=2050-01-01T00%3A00%3A00Z&sr=c&sp=rcwl&sig=PLACEHOLDER&st=2024-08-15T22%3A21%3A53Z&se=2050-01-01T00%3A00%3A00Z&sr=b&sp=r&rscd=attachment%3B+filename%3DQiskit%2BSample%2B-%2B3-qubit%2BGHZ%2Bcircuit-00000000-0000-0000-0000-000000000001.input.json&sig=PLACEHOLDER&st=2024-08-15T22%3A21%3A53Z&se=2050-01-01T00%3A00%3A00Z&sr=b&sp=r&rscd=attachment%3B+filename%3DQiskit%2BSample%2B-%2B3-qubit%2BGHZ%2Bcircuit-00000000-0000-0000-0000-000000000001.output.json&sig=y0apNuX%2BY4v9Z%2FQlHA8C1SlGLMyhApGMT%2BtJzLcsqMU%3D",
=======
      string: '{"containerUri": "https://mystorage.blob.core.windows.net/job-00000000-0000-0000-0000-000000000001?sv=PLACEHOLDER&st=2000-01-01T00%3A00%3A00Z&se=2050-01-01T00%3A00%3A00Z&sr=c&sp=rcwl&sig=PLACEHOLDER",
        "inputDataUri": "https://mystorage.blob.core.windows.net/job-00000000-0000-0000-0000-000000000001/inputData?sv=PLACEHOLDER&st=2000-01-01T00%3A00%3A00Z&se=2050-01-01T00%3A00%3A00Z&sr=b&sp=r&rscd=attachment%3B+filename%3DQiskit%2BSample%2B-%2B3-qubit%2BGHZ%2Bcircuit-00000000-0000-0000-0000-000000000001.input.json&sig=PLACEHOLDER",
        "inputDataFormat": "honeywell.openqasm.v1", "inputParams": {"count": 500,
        "shots": 500}, "metadata": {"qiskit": "True", "name": "Qiskit Sample - 3-qubit
        GHZ circuit", "num_qubits": "4", "metadata": "{\"some\": \"data\"}"}, "sessionId":
        null, "status": "Waiting", "jobType": "QuantumComputing", "outputDataFormat":
        "honeywell.quantum-results.v1", "outputDataUri": "https://mystorage.blob.core.windows.net/job-00000000-0000-0000-0000-000000000001/outputData?sv=PLACEHOLDER&st=2000-01-01T00%3A00%3A00Z&se=2050-01-01T00%3A00%3A00Z&sr=b&sp=r&rscd=attachment%3B+filename%3DQiskit%2BSample%2B-%2B3-qubit%2BGHZ%2Bcircuit-00000000-0000-0000-0000-000000000001.output.json&sig=PLACEHOLDER",
>>>>>>> b43e1017
        "beginExecutionTime": null, "cancellationTime": null, "quantumComputingData":
        null, "errorData": null, "isCancelling": false, "tags": [], "name": "Qiskit
        Sample - 3-qubit GHZ circuit", "id": "00000000-0000-0000-0000-000000000001",
        "providerId": "quantinuum", "target": "quantinuum.sim.h1-1e", "creationTime":
<<<<<<< HEAD
        "2024-08-15T22:21:52.9474412+00:00", "endExecutionTime": null, "costEstimate":
=======
        "2024-08-28T20:32:33.1738507+00:00", "endExecutionTime": null, "costEstimate":
>>>>>>> b43e1017
        null, "itemType": "Job"}'
    headers:
      connection:
      - keep-alive
      content-length:
<<<<<<< HEAD
      - '1067'
=======
      - '1632'
>>>>>>> b43e1017
      content-type:
      - application/json; charset=utf-8
      transfer-encoding:
      - chunked
    status:
      code: 200
      message: OK
- request:
    body: null
    headers:
      Accept:
      - application/json
      Accept-Encoding:
      - gzip, deflate
      Connection:
      - keep-alive
      User-Agent:
      - testapp-azure-quantum-qiskit azsdk-python-quantum/0.0.1 Python/3.9.19 (Windows-10-10.0.22631-SP0)
    method: GET
    uri: https://eastus.quantum.azure.com/subscriptions/00000000-0000-0000-0000-000000000000/resourceGroups/myresourcegroup/providers/Microsoft.Quantum/workspaces/myworkspace/jobs/00000000-0000-0000-0000-000000000001?api-version=2022-09-12-preview&test-sequence-id=3
  response:
    body:
<<<<<<< HEAD
      string: '{"containerUri": "https://mystorage.blob.core.windows.net/job-00000000-0000-0000-0000-000000000001?sv=PLACEHOLDER&st=2024-08-15T22%3A21%3A53Z&se=2050-01-01T00%3A00%3A00Z&sr=c&sp=rcwl&sig=PLACEHOLDER&st=2024-08-15T22%3A21%3A53Z&se=2050-01-01T00%3A00%3A00Z&sr=b&sp=r&rscd=attachment%3B+filename%3DQiskit%2BSample%2B-%2B3-qubit%2BGHZ%2Bcircuit-00000000-0000-0000-0000-000000000001.input.json&sig=PLACEHOLDER&st=2024-08-15T22%3A21%3A53Z&se=2050-01-01T00%3A00%3A00Z&sr=b&sp=r&rscd=attachment%3B+filename%3DQiskit%2BSample%2B-%2B3-qubit%2BGHZ%2Bcircuit-00000000-0000-0000-0000-000000000001.output.json&sig=y0apNuX%2BY4v9Z%2FQlHA8C1SlGLMyhApGMT%2BtJzLcsqMU%3D",
=======
      string: '{"containerUri": "https://mystorage.blob.core.windows.net/job-00000000-0000-0000-0000-000000000001?sv=PLACEHOLDER&st=2000-01-01T00%3A00%3A00Z&se=2050-01-01T00%3A00%3A00Z&sr=c&sp=rcwl&sig=PLACEHOLDER",
        "inputDataUri": "https://mystorage.blob.core.windows.net/job-00000000-0000-0000-0000-000000000001/inputData?sv=PLACEHOLDER&st=2000-01-01T00%3A00%3A00Z&se=2050-01-01T00%3A00%3A00Z&sr=b&sp=r&rscd=attachment%3B+filename%3DQiskit%2BSample%2B-%2B3-qubit%2BGHZ%2Bcircuit-00000000-0000-0000-0000-000000000001.input.json&sig=PLACEHOLDER",
        "inputDataFormat": "honeywell.openqasm.v1", "inputParams": {"count": 500,
        "shots": 500}, "metadata": {"qiskit": "True", "name": "Qiskit Sample - 3-qubit
        GHZ circuit", "num_qubits": "4", "metadata": "{\"some\": \"data\"}"}, "sessionId":
        null, "status": "Waiting", "jobType": "QuantumComputing", "outputDataFormat":
        "honeywell.quantum-results.v1", "outputDataUri": "https://mystorage.blob.core.windows.net/job-00000000-0000-0000-0000-000000000001/outputData?sv=PLACEHOLDER&st=2000-01-01T00%3A00%3A00Z&se=2050-01-01T00%3A00%3A00Z&sr=b&sp=r&rscd=attachment%3B+filename%3DQiskit%2BSample%2B-%2B3-qubit%2BGHZ%2Bcircuit-00000000-0000-0000-0000-000000000001.output.json&sig=PLACEHOLDER",
>>>>>>> b43e1017
        "beginExecutionTime": null, "cancellationTime": null, "quantumComputingData":
        null, "errorData": null, "isCancelling": false, "tags": [], "name": "Qiskit
        Sample - 3-qubit GHZ circuit", "id": "00000000-0000-0000-0000-000000000001",
        "providerId": "quantinuum", "target": "quantinuum.sim.h1-1e", "creationTime":
<<<<<<< HEAD
        "2024-08-15T22:21:52.9474412+00:00", "endExecutionTime": null, "costEstimate":
=======
        "2024-08-28T20:32:33.1738507+00:00", "endExecutionTime": null, "costEstimate":
>>>>>>> b43e1017
        null, "itemType": "Job"}'
    headers:
      connection:
      - keep-alive
      content-length:
<<<<<<< HEAD
      - '1067'
=======
      - '1632'
>>>>>>> b43e1017
      content-type:
      - application/json; charset=utf-8
      transfer-encoding:
      - chunked
    status:
      code: 200
      message: OK
- request:
    body: null
    headers:
      Accept:
      - application/json
      Accept-Encoding:
      - gzip, deflate
      Connection:
      - keep-alive
      User-Agent:
      - testapp-azure-quantum-qiskit azsdk-python-quantum/0.0.1 Python/3.9.19 (Windows-10-10.0.22631-SP0)
    method: GET
    uri: https://eastus.quantum.azure.com/subscriptions/00000000-0000-0000-0000-000000000000/resourceGroups/myresourcegroup/providers/Microsoft.Quantum/workspaces/myworkspace/jobs/00000000-0000-0000-0000-000000000001?api-version=2022-09-12-preview&test-sequence-id=4
  response:
    body:
<<<<<<< HEAD
      string: '{"containerUri": "https://mystorage.blob.core.windows.net/job-00000000-0000-0000-0000-000000000001?sv=PLACEHOLDER&st=2024-08-15T22%3A21%3A54Z&se=2050-01-01T00%3A00%3A00Z&sr=c&sp=rcwl&sig=PLACEHOLDER&st=2024-08-15T22%3A21%3A54Z&se=2050-01-01T00%3A00%3A00Z&sr=b&sp=r&rscd=attachment%3B+filename%3DQiskit%2BSample%2B-%2B3-qubit%2BGHZ%2Bcircuit-00000000-0000-0000-0000-000000000001.input.json&sig=PLACEHOLDER&st=2024-08-15T22%3A21%3A54Z&se=2050-01-01T00%3A00%3A00Z&sr=b&sp=r&rscd=attachment%3B+filename%3DQiskit%2BSample%2B-%2B3-qubit%2BGHZ%2Bcircuit-00000000-0000-0000-0000-000000000001.output.json&sig=9q6sHyjwhUsFV6R08KhRYqFxZ%2B5qS3NvUH2eatfRr%2FY%3D",
=======
      string: '{"containerUri": "https://mystorage.blob.core.windows.net/job-00000000-0000-0000-0000-000000000001?sv=PLACEHOLDER&st=2000-01-01T00%3A00%3A00Z&se=2050-01-01T00%3A00%3A00Z&sr=c&sp=rcwl&sig=PLACEHOLDER",
        "inputDataUri": "https://mystorage.blob.core.windows.net/job-00000000-0000-0000-0000-000000000001/inputData?sv=PLACEHOLDER&st=2000-01-01T00%3A00%3A00Z&se=2050-01-01T00%3A00%3A00Z&sr=b&sp=r&rscd=attachment%3B+filename%3DQiskit%2BSample%2B-%2B3-qubit%2BGHZ%2Bcircuit-00000000-0000-0000-0000-000000000001.input.json&sig=PLACEHOLDER",
        "inputDataFormat": "honeywell.openqasm.v1", "inputParams": {"count": 500,
        "shots": 500}, "metadata": {"qiskit": "True", "name": "Qiskit Sample - 3-qubit
        GHZ circuit", "num_qubits": "4", "metadata": "{\"some\": \"data\"}"}, "sessionId":
        null, "status": "Waiting", "jobType": "QuantumComputing", "outputDataFormat":
        "honeywell.quantum-results.v1", "outputDataUri": "https://mystorage.blob.core.windows.net/job-00000000-0000-0000-0000-000000000001/outputData?sv=PLACEHOLDER&st=2000-01-01T00%3A00%3A00Z&se=2050-01-01T00%3A00%3A00Z&sr=b&sp=r&rscd=attachment%3B+filename%3DQiskit%2BSample%2B-%2B3-qubit%2BGHZ%2Bcircuit-00000000-0000-0000-0000-000000000001.output.json&sig=PLACEHOLDER",
>>>>>>> b43e1017
        "beginExecutionTime": null, "cancellationTime": null, "quantumComputingData":
        null, "errorData": null, "isCancelling": false, "tags": [], "name": "Qiskit
        Sample - 3-qubit GHZ circuit", "id": "00000000-0000-0000-0000-000000000001",
        "providerId": "quantinuum", "target": "quantinuum.sim.h1-1e", "creationTime":
<<<<<<< HEAD
        "2024-08-15T22:21:52.9474412+00:00", "endExecutionTime": null, "costEstimate":
=======
        "2024-08-28T20:32:33.1738507+00:00", "endExecutionTime": null, "costEstimate":
>>>>>>> b43e1017
        null, "itemType": "Job"}'
    headers:
      connection:
      - keep-alive
      content-length:
<<<<<<< HEAD
      - '1065'
=======
      - '1632'
>>>>>>> b43e1017
      content-type:
      - application/json; charset=utf-8
      transfer-encoding:
      - chunked
    status:
      code: 200
      message: OK
- request:
    body: null
    headers:
      Accept:
      - application/json
      Accept-Encoding:
      - gzip, deflate
      Connection:
      - keep-alive
      User-Agent:
      - testapp-azure-quantum-qiskit azsdk-python-quantum/0.0.1 Python/3.9.19 (Windows-10-10.0.22631-SP0)
    method: GET
    uri: https://eastus.quantum.azure.com/subscriptions/00000000-0000-0000-0000-000000000000/resourceGroups/myresourcegroup/providers/Microsoft.Quantum/workspaces/myworkspace/jobs/00000000-0000-0000-0000-000000000001?api-version=2022-09-12-preview&test-sequence-id=5
  response:
    body:
<<<<<<< HEAD
      string: '{"containerUri": "https://mystorage.blob.core.windows.net/job-00000000-0000-0000-0000-000000000001?sv=PLACEHOLDER&st=2024-08-15T22%3A21%3A54Z&se=2050-01-01T00%3A00%3A00Z&sr=c&sp=rcwl&sig=PLACEHOLDER&st=2024-08-15T22%3A21%3A54Z&se=2050-01-01T00%3A00%3A00Z&sr=b&sp=r&rscd=attachment%3B+filename%3DQiskit%2BSample%2B-%2B3-qubit%2BGHZ%2Bcircuit-00000000-0000-0000-0000-000000000001.input.json&sig=PLACEHOLDER&st=2024-08-15T22%3A21%3A54Z&se=2050-01-01T00%3A00%3A00Z&sr=b&sp=r&rscd=attachment%3B+filename%3DQiskit%2BSample%2B-%2B3-qubit%2BGHZ%2Bcircuit-00000000-0000-0000-0000-000000000001.output.json&sig=9q6sHyjwhUsFV6R08KhRYqFxZ%2B5qS3NvUH2eatfRr%2FY%3D",
=======
      string: '{"containerUri": "https://mystorage.blob.core.windows.net/job-00000000-0000-0000-0000-000000000001?sv=PLACEHOLDER&st=2000-01-01T00%3A00%3A00Z&se=2050-01-01T00%3A00%3A00Z&sr=c&sp=rcwl&sig=PLACEHOLDER",
        "inputDataUri": "https://mystorage.blob.core.windows.net/job-00000000-0000-0000-0000-000000000001/inputData?sv=PLACEHOLDER&st=2000-01-01T00%3A00%3A00Z&se=2050-01-01T00%3A00%3A00Z&sr=b&sp=r&rscd=attachment%3B+filename%3DQiskit%2BSample%2B-%2B3-qubit%2BGHZ%2Bcircuit-00000000-0000-0000-0000-000000000001.input.json&sig=PLACEHOLDER",
        "inputDataFormat": "honeywell.openqasm.v1", "inputParams": {"count": 500,
        "shots": 500}, "metadata": {"qiskit": "True", "name": "Qiskit Sample - 3-qubit
        GHZ circuit", "num_qubits": "4", "metadata": "{\"some\": \"data\"}"}, "sessionId":
        null, "status": "Waiting", "jobType": "QuantumComputing", "outputDataFormat":
        "honeywell.quantum-results.v1", "outputDataUri": "https://mystorage.blob.core.windows.net/job-00000000-0000-0000-0000-000000000001/outputData?sv=PLACEHOLDER&st=2000-01-01T00%3A00%3A00Z&se=2050-01-01T00%3A00%3A00Z&sr=b&sp=r&rscd=attachment%3B+filename%3DQiskit%2BSample%2B-%2B3-qubit%2BGHZ%2Bcircuit-00000000-0000-0000-0000-000000000001.output.json&sig=PLACEHOLDER",
>>>>>>> b43e1017
        "beginExecutionTime": null, "cancellationTime": null, "quantumComputingData":
        null, "errorData": null, "isCancelling": false, "tags": [], "name": "Qiskit
        Sample - 3-qubit GHZ circuit", "id": "00000000-0000-0000-0000-000000000001",
        "providerId": "quantinuum", "target": "quantinuum.sim.h1-1e", "creationTime":
<<<<<<< HEAD
        "2024-08-15T22:21:52.9474412+00:00", "endExecutionTime": null, "costEstimate":
=======
        "2024-08-28T20:32:33.1738507+00:00", "endExecutionTime": null, "costEstimate":
>>>>>>> b43e1017
        null, "itemType": "Job"}'
    headers:
      connection:
      - keep-alive
      content-length:
<<<<<<< HEAD
      - '1065'
=======
      - '1632'
>>>>>>> b43e1017
      content-type:
      - application/json; charset=utf-8
      transfer-encoding:
      - chunked
    status:
      code: 200
      message: OK
- request:
    body: null
    headers:
      Accept:
      - application/json
      Accept-Encoding:
      - gzip, deflate
      Connection:
      - keep-alive
      User-Agent:
      - testapp-azure-quantum-qiskit azsdk-python-quantum/0.0.1 Python/3.9.19 (Windows-10-10.0.22631-SP0)
    method: GET
    uri: https://eastus.quantum.azure.com/subscriptions/00000000-0000-0000-0000-000000000000/resourceGroups/myresourcegroup/providers/Microsoft.Quantum/workspaces/myworkspace/jobs/00000000-0000-0000-0000-000000000001?api-version=2022-09-12-preview&test-sequence-id=6
  response:
    body:
<<<<<<< HEAD
      string: '{"containerUri": "https://mystorage.blob.core.windows.net/job-00000000-0000-0000-0000-000000000001?sv=PLACEHOLDER&st=2024-08-15T22%3A21%3A56Z&se=2050-01-01T00%3A00%3A00Z&sr=c&sp=rcwl&sig=PLACEHOLDER&st=2024-08-15T22%3A21%3A56Z&se=2050-01-01T00%3A00%3A00Z&sr=b&sp=r&rscd=attachment%3B+filename%3DQiskit%2BSample%2B-%2B3-qubit%2BGHZ%2Bcircuit-00000000-0000-0000-0000-000000000001.input.json&sig=PLACEHOLDER&st=2024-08-15T22%3A21%3A56Z&se=2050-01-01T00%3A00%3A00Z&sr=b&sp=r&rscd=attachment%3B+filename%3DQiskit%2BSample%2B-%2B3-qubit%2BGHZ%2Bcircuit-00000000-0000-0000-0000-000000000001.output.json&sig=%2FxDxPlhR98byUkXALoCunz6V432lKCw4fh7n%2BUDUwco%3D",
=======
      string: '{"containerUri": "https://mystorage.blob.core.windows.net/job-00000000-0000-0000-0000-000000000001?sv=PLACEHOLDER&st=2000-01-01T00%3A00%3A00Z&se=2050-01-01T00%3A00%3A00Z&sr=c&sp=rcwl&sig=PLACEHOLDER",
        "inputDataUri": "https://mystorage.blob.core.windows.net/job-00000000-0000-0000-0000-000000000001/inputData?sv=PLACEHOLDER&st=2000-01-01T00%3A00%3A00Z&se=2050-01-01T00%3A00%3A00Z&sr=b&sp=r&rscd=attachment%3B+filename%3DQiskit%2BSample%2B-%2B3-qubit%2BGHZ%2Bcircuit-00000000-0000-0000-0000-000000000001.input.json&sig=PLACEHOLDER",
        "inputDataFormat": "honeywell.openqasm.v1", "inputParams": {"count": 500,
        "shots": 500}, "metadata": {"qiskit": "True", "name": "Qiskit Sample - 3-qubit
        GHZ circuit", "num_qubits": "4", "metadata": "{\"some\": \"data\"}"}, "sessionId":
        null, "status": "Waiting", "jobType": "QuantumComputing", "outputDataFormat":
        "honeywell.quantum-results.v1", "outputDataUri": "https://mystorage.blob.core.windows.net/job-00000000-0000-0000-0000-000000000001/outputData?sv=PLACEHOLDER&st=2000-01-01T00%3A00%3A00Z&se=2050-01-01T00%3A00%3A00Z&sr=b&sp=r&rscd=attachment%3B+filename%3DQiskit%2BSample%2B-%2B3-qubit%2BGHZ%2Bcircuit-00000000-0000-0000-0000-000000000001.output.json&sig=PLACEHOLDER",
>>>>>>> b43e1017
        "beginExecutionTime": null, "cancellationTime": null, "quantumComputingData":
        {"count": 1}, "errorData": null, "isCancelling": false, "tags": [], "name":
        "Qiskit Sample - 3-qubit GHZ circuit", "id": "00000000-0000-0000-0000-000000000001",
        "providerId": "quantinuum", "target": "quantinuum.sim.h1-1e", "creationTime":
<<<<<<< HEAD
        "2024-08-15T22:21:52.9474412+00:00", "endExecutionTime": null, "costEstimate":
=======
        "2024-08-28T20:32:33.1738507+00:00", "endExecutionTime": null, "costEstimate":
>>>>>>> b43e1017
        null, "itemType": "Job"}'
    headers:
      connection:
      - keep-alive
      content-length:
<<<<<<< HEAD
      - '1073'
=======
      - '1632'
>>>>>>> b43e1017
      content-type:
      - application/json; charset=utf-8
      transfer-encoding:
      - chunked
    status:
      code: 200
      message: OK
- request:
    body: null
    headers:
      Accept:
      - application/json
      Accept-Encoding:
      - gzip, deflate
      Connection:
      - keep-alive
      User-Agent:
      - testapp-azure-quantum-qiskit azsdk-python-quantum/0.0.1 Python/3.9.19 (Windows-10-10.0.22631-SP0)
    method: GET
    uri: https://eastus.quantum.azure.com/subscriptions/00000000-0000-0000-0000-000000000000/resourceGroups/myresourcegroup/providers/Microsoft.Quantum/workspaces/myworkspace/jobs/00000000-0000-0000-0000-000000000001?api-version=2022-09-12-preview&test-sequence-id=7
  response:
    body:
<<<<<<< HEAD
      string: '{"containerUri": "https://mystorage.blob.core.windows.net/job-00000000-0000-0000-0000-000000000001?sv=PLACEHOLDER&st=2024-08-15T22%3A21%3A57Z&se=2050-01-01T00%3A00%3A00Z&sr=c&sp=rcwl&sig=PLACEHOLDER&st=2024-08-15T22%3A21%3A57Z&se=2050-01-01T00%3A00%3A00Z&sr=b&sp=r&rscd=attachment%3B+filename%3DQiskit%2BSample%2B-%2B3-qubit%2BGHZ%2Bcircuit-00000000-0000-0000-0000-000000000001.input.json&sig=PLACEHOLDER&st=2024-08-15T22%3A21%3A57Z&se=2050-01-01T00%3A00%3A00Z&sr=b&sp=r&rscd=attachment%3B+filename%3DQiskit%2BSample%2B-%2B3-qubit%2BGHZ%2Bcircuit-00000000-0000-0000-0000-000000000001.output.json&sig=cvw5RrvjGSoJH6LeQAcNS6v%2BZU8r8O0MEkm27MTg718%3D",
=======
      string: '{"containerUri": "https://mystorage.blob.core.windows.net/job-00000000-0000-0000-0000-000000000001?sv=PLACEHOLDER&st=2000-01-01T00%3A00%3A00Z&se=2050-01-01T00%3A00%3A00Z&sr=c&sp=rcwl&sig=PLACEHOLDER",
        "inputDataUri": "https://mystorage.blob.core.windows.net/job-00000000-0000-0000-0000-000000000001/inputData?sv=PLACEHOLDER&st=2000-01-01T00%3A00%3A00Z&se=2050-01-01T00%3A00%3A00Z&sr=b&sp=r&rscd=attachment%3B+filename%3DQiskit%2BSample%2B-%2B3-qubit%2BGHZ%2Bcircuit-00000000-0000-0000-0000-000000000001.input.json&sig=PLACEHOLDER",
        "inputDataFormat": "honeywell.openqasm.v1", "inputParams": {"count": 500,
        "shots": 500}, "metadata": {"qiskit": "True", "name": "Qiskit Sample - 3-qubit
        GHZ circuit", "num_qubits": "4", "metadata": "{\"some\": \"data\"}"}, "sessionId":
        null, "status": "Waiting", "jobType": "QuantumComputing", "outputDataFormat":
        "honeywell.quantum-results.v1", "outputDataUri": "https://mystorage.blob.core.windows.net/job-00000000-0000-0000-0000-000000000001/outputData?sv=PLACEHOLDER&st=2000-01-01T00%3A00%3A00Z&se=2050-01-01T00%3A00%3A00Z&sr=b&sp=r&rscd=attachment%3B+filename%3DQiskit%2BSample%2B-%2B3-qubit%2BGHZ%2Bcircuit-00000000-0000-0000-0000-000000000001.output.json&sig=PLACEHOLDER",
>>>>>>> b43e1017
        "beginExecutionTime": null, "cancellationTime": null, "quantumComputingData":
        {"count": 1}, "errorData": null, "isCancelling": false, "tags": [], "name":
        "Qiskit Sample - 3-qubit GHZ circuit", "id": "00000000-0000-0000-0000-000000000001",
        "providerId": "quantinuum", "target": "quantinuum.sim.h1-1e", "creationTime":
<<<<<<< HEAD
        "2024-08-15T22:21:52.9474412+00:00", "endExecutionTime": null, "costEstimate":
=======
        "2024-08-28T20:32:33.1738507+00:00", "endExecutionTime": null, "costEstimate":
>>>>>>> b43e1017
        null, "itemType": "Job"}'
    headers:
      connection:
      - keep-alive
      content-length:
<<<<<<< HEAD
      - '1071'
=======
      - '1632'
>>>>>>> b43e1017
      content-type:
      - application/json; charset=utf-8
      transfer-encoding:
      - chunked
    status:
      code: 200
      message: OK
- request:
    body: null
    headers:
      Accept:
      - application/json
      Accept-Encoding:
      - gzip, deflate
      Connection:
      - keep-alive
      User-Agent:
      - testapp-azure-quantum-qiskit azsdk-python-quantum/0.0.1 Python/3.9.19 (Windows-10-10.0.22631-SP0)
    method: GET
    uri: https://eastus.quantum.azure.com/subscriptions/00000000-0000-0000-0000-000000000000/resourceGroups/myresourcegroup/providers/Microsoft.Quantum/workspaces/myworkspace/jobs/00000000-0000-0000-0000-000000000001?api-version=2022-09-12-preview&test-sequence-id=8
  response:
    body:
<<<<<<< HEAD
      string: '{"containerUri": "https://mystorage.blob.core.windows.net/job-00000000-0000-0000-0000-000000000001?sv=PLACEHOLDER&st=2024-08-15T22%3A22%3A00Z&se=2050-01-01T00%3A00%3A00Z&sr=c&sp=rcwl&sig=PLACEHOLDER&st=2024-08-15T22%3A22%3A00Z&se=2050-01-01T00%3A00%3A00Z&sr=b&sp=r&rscd=attachment%3B+filename%3DQiskit%2BSample%2B-%2B3-qubit%2BGHZ%2Bcircuit-00000000-0000-0000-0000-000000000001.input.json&sig=PLACEHOLDER&st=2024-08-15T22%3A22%3A00Z&se=2050-01-01T00%3A00%3A00Z&sr=b&sp=r&rscd=attachment%3B+filename%3DQiskit%2BSample%2B-%2B3-qubit%2BGHZ%2Bcircuit-00000000-0000-0000-0000-000000000001.output.json&sig=YI%2F%2Bfl3HT9nOpu%2BFKNjbiy9zMs8RhFmfVuJU%2F2ZiZEQ%3D",
=======
      string: '{"containerUri": "https://mystorage.blob.core.windows.net/job-00000000-0000-0000-0000-000000000001?sv=PLACEHOLDER&st=2000-01-01T00%3A00%3A00Z&se=2050-01-01T00%3A00%3A00Z&sr=c&sp=rcwl&sig=PLACEHOLDER",
        "inputDataUri": "https://mystorage.blob.core.windows.net/job-00000000-0000-0000-0000-000000000001/inputData?sv=PLACEHOLDER&st=2000-01-01T00%3A00%3A00Z&se=2050-01-01T00%3A00%3A00Z&sr=b&sp=r&rscd=attachment%3B+filename%3DQiskit%2BSample%2B-%2B3-qubit%2BGHZ%2Bcircuit-00000000-0000-0000-0000-000000000001.input.json&sig=PLACEHOLDER",
        "inputDataFormat": "honeywell.openqasm.v1", "inputParams": {"count": 500,
        "shots": 500}, "metadata": {"qiskit": "True", "name": "Qiskit Sample - 3-qubit
        GHZ circuit", "num_qubits": "4", "metadata": "{\"some\": \"data\"}"}, "sessionId":
        null, "status": "Waiting", "jobType": "QuantumComputing", "outputDataFormat":
        "honeywell.quantum-results.v1", "outputDataUri": "https://mystorage.blob.core.windows.net/job-00000000-0000-0000-0000-000000000001/outputData?sv=PLACEHOLDER&st=2000-01-01T00%3A00%3A00Z&se=2050-01-01T00%3A00%3A00Z&sr=b&sp=r&rscd=attachment%3B+filename%3DQiskit%2BSample%2B-%2B3-qubit%2BGHZ%2Bcircuit-00000000-0000-0000-0000-000000000001.output.json&sig=PLACEHOLDER",
>>>>>>> b43e1017
        "beginExecutionTime": null, "cancellationTime": null, "quantumComputingData":
        {"count": 1}, "errorData": null, "isCancelling": false, "tags": [], "name":
        "Qiskit Sample - 3-qubit GHZ circuit", "id": "00000000-0000-0000-0000-000000000001",
        "providerId": "quantinuum", "target": "quantinuum.sim.h1-1e", "creationTime":
<<<<<<< HEAD
        "2024-08-15T22:21:52.9474412+00:00", "endExecutionTime": null, "costEstimate":
=======
        "2024-08-28T20:32:33.1738507+00:00", "endExecutionTime": null, "costEstimate":
>>>>>>> b43e1017
        null, "itemType": "Job"}'
    headers:
      connection:
      - keep-alive
      content-length:
<<<<<<< HEAD
      - '1077'
=======
      - '1632'
>>>>>>> b43e1017
      content-type:
      - application/json; charset=utf-8
      transfer-encoding:
      - chunked
    status:
      code: 200
      message: OK
- request:
    body: null
    headers:
      Accept:
      - application/json
      Accept-Encoding:
      - gzip, deflate
      Connection:
      - keep-alive
      User-Agent:
      - testapp-azure-quantum-qiskit azsdk-python-quantum/0.0.1 Python/3.9.19 (Windows-10-10.0.22631-SP0)
    method: GET
    uri: https://eastus.quantum.azure.com/subscriptions/00000000-0000-0000-0000-000000000000/resourceGroups/myresourcegroup/providers/Microsoft.Quantum/workspaces/myworkspace/jobs/00000000-0000-0000-0000-000000000001?api-version=2022-09-12-preview&test-sequence-id=9
  response:
    body:
<<<<<<< HEAD
      string: '{"containerUri": "https://mystorage.blob.core.windows.net/job-00000000-0000-0000-0000-000000000001?sv=PLACEHOLDER&st=2024-08-15T22%3A22%3A03Z&se=2050-01-01T00%3A00%3A00Z&sr=c&sp=rcwl&sig=PLACEHOLDER&st=2024-08-15T22%3A22%3A03Z&se=2050-01-01T00%3A00%3A00Z&sr=b&sp=r&rscd=attachment%3B+filename%3DQiskit%2BSample%2B-%2B3-qubit%2BGHZ%2Bcircuit-00000000-0000-0000-0000-000000000001.input.json&sig=PLACEHOLDER&st=2024-08-15T22%3A22%3A03Z&se=2050-01-01T00%3A00%3A00Z&sr=b&sp=r&rscd=attachment%3B+filename%3DQiskit%2BSample%2B-%2B3-qubit%2BGHZ%2Bcircuit-00000000-0000-0000-0000-000000000001.output.json&sig=viWfIYKLnXJ09vinUFrBhZ8%2FT2dKpcIEfKDr3hZJ5GA%3D",
        "beginExecutionTime": "2024-08-15T22:22:00.575577+00:00", "cancellationTime":
        null, "quantumComputingData": {"count": 1}, "errorData": null, "isCancelling":
        false, "tags": [], "name": "Qiskit Sample - 3-qubit GHZ circuit", "id": "00000000-0000-0000-0000-000000000001",
        "providerId": "quantinuum", "target": "quantinuum.sim.h1-1e", "creationTime":
        "2024-08-15T22:21:52.9474412+00:00", "endExecutionTime": "2024-08-15T22:22:01.259895+00:00",
=======
      string: '{"containerUri": "https://mystorage.blob.core.windows.net/job-00000000-0000-0000-0000-000000000001?sv=PLACEHOLDER&st=2000-01-01T00%3A00%3A00Z&se=2050-01-01T00%3A00%3A00Z&sr=c&sp=rcwl&sig=PLACEHOLDER",
        "inputDataUri": "https://mystorage.blob.core.windows.net/job-00000000-0000-0000-0000-000000000001/inputData?sv=PLACEHOLDER&st=2000-01-01T00%3A00%3A00Z&se=2050-01-01T00%3A00%3A00Z&sr=b&sp=r&rscd=attachment%3B+filename%3DQiskit%2BSample%2B-%2B3-qubit%2BGHZ%2Bcircuit-00000000-0000-0000-0000-000000000001.input.json&sig=PLACEHOLDER",
        "inputDataFormat": "honeywell.openqasm.v1", "inputParams": {"count": 500,
        "shots": 500}, "metadata": {"qiskit": "True", "name": "Qiskit Sample - 3-qubit
        GHZ circuit", "num_qubits": "4", "metadata": "{\"some\": \"data\"}"}, "sessionId":
        null, "status": "Waiting", "jobType": "QuantumComputing", "outputDataFormat":
        "honeywell.quantum-results.v1", "outputDataUri": "https://mystorage.blob.core.windows.net/job-00000000-0000-0000-0000-000000000001/outputData?sv=PLACEHOLDER&st=2000-01-01T00%3A00%3A00Z&se=2050-01-01T00%3A00%3A00Z&sr=b&sp=r&rscd=attachment%3B+filename%3DQiskit%2BSample%2B-%2B3-qubit%2BGHZ%2Bcircuit-00000000-0000-0000-0000-000000000001.output.json&sig=PLACEHOLDER",
        "beginExecutionTime": null, "cancellationTime": null, "quantumComputingData":
        {"count": 1}, "errorData": null, "isCancelling": false, "tags": [], "name":
        "Qiskit Sample - 3-qubit GHZ circuit", "id": "00000000-0000-0000-0000-000000000001",
        "providerId": "quantinuum", "target": "quantinuum.sim.h1-1e", "creationTime":
        "2024-08-28T20:32:33.1738507+00:00", "endExecutionTime": null, "costEstimate":
        null, "itemType": "Job"}'
    headers:
      connection:
      - keep-alive
      content-length:
      - '1632'
      content-type:
      - application/json; charset=utf-8
      transfer-encoding:
      - chunked
    status:
      code: 200
      message: OK
- request:
    body: null
    headers:
      Accept:
      - application/json
      Accept-Encoding:
      - gzip, deflate
      Connection:
      - keep-alive
      User-Agent:
      - testapp-azure-quantum-qiskit azsdk-python-quantum/0.0.1 Python/3.9.19 (Windows-10-10.0.22631-SP0)
    method: GET
    uri: https://eastus.quantum.azure.com/subscriptions/00000000-0000-0000-0000-000000000000/resourceGroups/myresourcegroup/providers/Microsoft.Quantum/workspaces/myworkspace/jobs/00000000-0000-0000-0000-000000000001?api-version=2022-09-12-preview&test-sequence-id=10
  response:
    body:
      string: '{"containerUri": "https://mystorage.blob.core.windows.net/job-00000000-0000-0000-0000-000000000001?sv=PLACEHOLDER&st=2000-01-01T00%3A00%3A00Z&se=2050-01-01T00%3A00%3A00Z&sr=c&sp=rcwl&sig=PLACEHOLDER",
        "inputDataUri": "https://mystorage.blob.core.windows.net/job-00000000-0000-0000-0000-000000000001/inputData?sv=PLACEHOLDER&st=2000-01-01T00%3A00%3A00Z&se=2050-01-01T00%3A00%3A00Z&sr=b&sp=r&rscd=attachment%3B+filename%3DQiskit%2BSample%2B-%2B3-qubit%2BGHZ%2Bcircuit-00000000-0000-0000-0000-000000000001.input.json&sig=PLACEHOLDER",
        "inputDataFormat": "honeywell.openqasm.v1", "inputParams": {"count": 500,
        "shots": 500}, "metadata": {"qiskit": "True", "name": "Qiskit Sample - 3-qubit
        GHZ circuit", "num_qubits": "4", "metadata": "{\"some\": \"data\"}"}, "sessionId":
        null, "status": "Succeeded", "jobType": "QuantumComputing", "outputDataFormat":
        "honeywell.quantum-results.v1", "outputDataUri": "https://mystorage.blob.core.windows.net/job-00000000-0000-0000-0000-000000000001/rawOutputData?sv=PLACEHOLDER&st=2000-01-01T00%3A00%3A00Z&se=2050-01-01T00%3A00%3A00Z&sr=b&sp=r&rscd=attachment%3B+filename%3DQiskit%2BSample%2B-%2B3-qubit%2BGHZ%2Bcircuit-00000000-0000-0000-0000-000000000001.output.json&sig=PLACEHOLDER",
        "beginExecutionTime": "2024-08-28T20:32:44.882051+00:00", "cancellationTime":
        null, "quantumComputingData": {"count": 1}, "errorData": null, "isCancelling":
        false, "tags": [], "name": "Qiskit Sample - 3-qubit GHZ circuit", "id": "00000000-0000-0000-0000-000000000001",
        "providerId": "quantinuum", "target": "quantinuum.sim.h1-1e", "creationTime":
        "2024-08-28T20:32:33.1738507+00:00", "endExecutionTime": "2024-08-28T20:32:45.827874+00:00",
>>>>>>> b43e1017
        "costEstimate": {"currencyCode": "USD", "events": [{"dimensionId": "ehqc",
        "dimensionName": "EHQC", "measureUnit": "hqc", "amountBilled": 11.1, "amountConsumed":
        11.1, "unitPrice": 0.0}], "estimatedTotal": 0.0}, "itemType": "Job"}'
    headers:
      connection:
      - keep-alive
      content-length:
<<<<<<< HEAD
      - '1321'
=======
      - '1887'
>>>>>>> b43e1017
      content-type:
      - application/json; charset=utf-8
      transfer-encoding:
      - chunked
    status:
      code: 200
      message: OK
- request:
    body: null
    headers:
      Accept:
      - application/json
      Accept-Encoding:
      - gzip, deflate
      Connection:
      - keep-alive
      User-Agent:
      - testapp-azure-quantum-qiskit azsdk-python-quantum/0.0.1 Python/3.9.19 (Windows-10-10.0.22631-SP0)
    method: GET
    uri: https://eastus.quantum.azure.com/subscriptions/00000000-0000-0000-0000-000000000000/resourceGroups/myresourcegroup/providers/Microsoft.Quantum/workspaces/myworkspace/jobs/00000000-0000-0000-0000-000000000001?api-version=2022-09-12-preview&test-sequence-id=10
  response:
    body:
<<<<<<< HEAD
      string: '{"containerUri": "https://mystorage.blob.core.windows.net/job-00000000-0000-0000-0000-000000000001?sv=PLACEHOLDER&st=2024-08-15T22%3A22%3A03Z&se=2050-01-01T00%3A00%3A00Z&sr=c&sp=rcwl&sig=PLACEHOLDER&st=2024-08-15T22%3A22%3A03Z&se=2050-01-01T00%3A00%3A00Z&sr=b&sp=r&rscd=attachment%3B+filename%3DQiskit%2BSample%2B-%2B3-qubit%2BGHZ%2Bcircuit-00000000-0000-0000-0000-000000000001.input.json&sig=PLACEHOLDER&st=2024-08-15T22%3A22%3A03Z&se=2050-01-01T00%3A00%3A00Z&sr=b&sp=r&rscd=attachment%3B+filename%3DQiskit%2BSample%2B-%2B3-qubit%2BGHZ%2Bcircuit-00000000-0000-0000-0000-000000000001.output.json&sig=viWfIYKLnXJ09vinUFrBhZ8%2FT2dKpcIEfKDr3hZJ5GA%3D",
        "beginExecutionTime": "2024-08-15T22:22:00.575577+00:00", "cancellationTime":
        null, "quantumComputingData": {"count": 1}, "errorData": null, "isCancelling":
        false, "tags": [], "name": "Qiskit Sample - 3-qubit GHZ circuit", "id": "00000000-0000-0000-0000-000000000001",
        "providerId": "quantinuum", "target": "quantinuum.sim.h1-1e", "creationTime":
        "2024-08-15T22:21:52.9474412+00:00", "endExecutionTime": "2024-08-15T22:22:01.259895+00:00",
=======
      string: '{"containerUri": "https://mystorage.blob.core.windows.net/job-00000000-0000-0000-0000-000000000001?sv=PLACEHOLDER&st=2000-01-01T00%3A00%3A00Z&se=2050-01-01T00%3A00%3A00Z&sr=c&sp=rcwl&sig=PLACEHOLDER",
        "inputDataUri": "https://mystorage.blob.core.windows.net/job-00000000-0000-0000-0000-000000000001/inputData?sv=PLACEHOLDER&st=2000-01-01T00%3A00%3A00Z&se=2050-01-01T00%3A00%3A00Z&sr=b&sp=r&rscd=attachment%3B+filename%3DQiskit%2BSample%2B-%2B3-qubit%2BGHZ%2Bcircuit-00000000-0000-0000-0000-000000000001.input.json&sig=PLACEHOLDER",
        "inputDataFormat": "honeywell.openqasm.v1", "inputParams": {"count": 500,
        "shots": 500}, "metadata": {"qiskit": "True", "name": "Qiskit Sample - 3-qubit
        GHZ circuit", "num_qubits": "4", "metadata": "{\"some\": \"data\"}"}, "sessionId":
        null, "status": "Succeeded", "jobType": "QuantumComputing", "outputDataFormat":
        "honeywell.quantum-results.v1", "outputDataUri": "https://mystorage.blob.core.windows.net/job-00000000-0000-0000-0000-000000000001/rawOutputData?sv=PLACEHOLDER&st=2000-01-01T00%3A00%3A00Z&se=2050-01-01T00%3A00%3A00Z&sr=b&sp=r&rscd=attachment%3B+filename%3DQiskit%2BSample%2B-%2B3-qubit%2BGHZ%2Bcircuit-00000000-0000-0000-0000-000000000001.output.json&sig=PLACEHOLDER",
        "beginExecutionTime": "2024-08-28T20:32:44.882051+00:00", "cancellationTime":
        null, "quantumComputingData": {"count": 1}, "errorData": null, "isCancelling":
        false, "tags": [], "name": "Qiskit Sample - 3-qubit GHZ circuit", "id": "00000000-0000-0000-0000-000000000001",
        "providerId": "quantinuum", "target": "quantinuum.sim.h1-1e", "creationTime":
        "2024-08-28T20:32:33.1738507+00:00", "endExecutionTime": "2024-08-28T20:32:45.827874+00:00",
>>>>>>> b43e1017
        "costEstimate": {"currencyCode": "USD", "events": [{"dimensionId": "ehqc",
        "dimensionName": "EHQC", "measureUnit": "hqc", "amountBilled": 11.1, "amountConsumed":
        11.1, "unitPrice": 0.0}], "estimatedTotal": 0.0}, "itemType": "Job"}'
    headers:
      connection:
      - keep-alive
      content-length:
<<<<<<< HEAD
      - '1321'
=======
      - '1887'
>>>>>>> b43e1017
      content-type:
      - application/json; charset=utf-8
      transfer-encoding:
      - chunked
    status:
      code: 200
      message: OK
- request:
    body: null
    headers:
      Accept:
      - application/json
      Accept-Encoding:
      - gzip, deflate
      Connection:
      - keep-alive
      User-Agent:
      - testapp-azure-quantum-qiskit azsdk-python-quantum/0.0.1 Python/3.9.19 (Windows-10-10.0.22631-SP0)
    method: GET
    uri: https://eastus.quantum.azure.com/subscriptions/00000000-0000-0000-0000-000000000000/resourceGroups/myresourcegroup/providers/Microsoft.Quantum/workspaces/myworkspace/jobs/00000000-0000-0000-0000-000000000001?api-version=2022-09-12-preview&test-sequence-id=11
  response:
    body:
<<<<<<< HEAD
      string: '{"containerUri": "https://mystorage.blob.core.windows.net/job-00000000-0000-0000-0000-000000000001?sv=PLACEHOLDER&st=2024-08-15T22%3A22%3A03Z&se=2050-01-01T00%3A00%3A00Z&sr=c&sp=rcwl&sig=PLACEHOLDER&st=2024-08-15T22%3A22%3A03Z&se=2050-01-01T00%3A00%3A00Z&sr=b&sp=r&rscd=attachment%3B+filename%3DQiskit%2BSample%2B-%2B3-qubit%2BGHZ%2Bcircuit-00000000-0000-0000-0000-000000000001.input.json&sig=PLACEHOLDER&st=2024-08-15T22%3A22%3A03Z&se=2050-01-01T00%3A00%3A00Z&sr=b&sp=r&rscd=attachment%3B+filename%3DQiskit%2BSample%2B-%2B3-qubit%2BGHZ%2Bcircuit-00000000-0000-0000-0000-000000000001.output.json&sig=viWfIYKLnXJ09vinUFrBhZ8%2FT2dKpcIEfKDr3hZJ5GA%3D",
        "beginExecutionTime": "2024-08-15T22:22:00.575577+00:00", "cancellationTime":
        null, "quantumComputingData": {"count": 1}, "errorData": null, "isCancelling":
        false, "tags": [], "name": "Qiskit Sample - 3-qubit GHZ circuit", "id": "00000000-0000-0000-0000-000000000001",
        "providerId": "quantinuum", "target": "quantinuum.sim.h1-1e", "creationTime":
        "2024-08-15T22:21:52.9474412+00:00", "endExecutionTime": "2024-08-15T22:22:01.259895+00:00",
=======
      string: '{"containerUri": "https://mystorage.blob.core.windows.net/job-00000000-0000-0000-0000-000000000001?sv=PLACEHOLDER&st=2000-01-01T00%3A00%3A00Z&se=2050-01-01T00%3A00%3A00Z&sr=c&sp=rcwl&sig=PLACEHOLDER",
        "inputDataUri": "https://mystorage.blob.core.windows.net/job-00000000-0000-0000-0000-000000000001/inputData?sv=PLACEHOLDER&st=2000-01-01T00%3A00%3A00Z&se=2050-01-01T00%3A00%3A00Z&sr=b&sp=r&rscd=attachment%3B+filename%3DQiskit%2BSample%2B-%2B3-qubit%2BGHZ%2Bcircuit-00000000-0000-0000-0000-000000000001.input.json&sig=PLACEHOLDER",
        "inputDataFormat": "honeywell.openqasm.v1", "inputParams": {"count": 500,
        "shots": 500}, "metadata": {"qiskit": "True", "name": "Qiskit Sample - 3-qubit
        GHZ circuit", "num_qubits": "4", "metadata": "{\"some\": \"data\"}"}, "sessionId":
        null, "status": "Succeeded", "jobType": "QuantumComputing", "outputDataFormat":
        "honeywell.quantum-results.v1", "outputDataUri": "https://mystorage.blob.core.windows.net/job-00000000-0000-0000-0000-000000000001/rawOutputData?sv=PLACEHOLDER&st=2000-01-01T00%3A00%3A00Z&se=2050-01-01T00%3A00%3A00Z&sr=b&sp=r&rscd=attachment%3B+filename%3DQiskit%2BSample%2B-%2B3-qubit%2BGHZ%2Bcircuit-00000000-0000-0000-0000-000000000001.output.json&sig=PLACEHOLDER",
        "beginExecutionTime": "2024-08-28T20:32:44.882051+00:00", "cancellationTime":
        null, "quantumComputingData": {"count": 1}, "errorData": null, "isCancelling":
        false, "tags": [], "name": "Qiskit Sample - 3-qubit GHZ circuit", "id": "00000000-0000-0000-0000-000000000001",
        "providerId": "quantinuum", "target": "quantinuum.sim.h1-1e", "creationTime":
        "2024-08-28T20:32:33.1738507+00:00", "endExecutionTime": "2024-08-28T20:32:45.827874+00:00",
>>>>>>> b43e1017
        "costEstimate": {"currencyCode": "USD", "events": [{"dimensionId": "ehqc",
        "dimensionName": "EHQC", "measureUnit": "hqc", "amountBilled": 11.1, "amountConsumed":
        11.1, "unitPrice": 0.0}], "estimatedTotal": 0.0}, "itemType": "Job"}'
    headers:
      connection:
      - keep-alive
      content-length:
<<<<<<< HEAD
      - '1321'
=======
      - '1887'
>>>>>>> b43e1017
      content-type:
      - application/json; charset=utf-8
      transfer-encoding:
      - chunked
    status:
      code: 200
      message: OK
- request:
    body: null
    headers:
      Accept:
      - application/json
      Accept-Encoding:
      - gzip, deflate
      Connection:
      - keep-alive
      User-Agent:
      - testapp-azure-quantum-qiskit azsdk-python-quantum/0.0.1 Python/3.9.19 (Windows-10-10.0.22631-SP0)
    method: GET
    uri: https://eastus.quantum.azure.com/subscriptions/00000000-0000-0000-0000-000000000000/resourceGroups/myresourcegroup/providers/Microsoft.Quantum/workspaces/myworkspace/providerStatus?api-version=2022-09-12-preview&test-sequence-id=3
  response:
    body:
<<<<<<< HEAD
      string: '{"value": [{"id": "microsoft-elements", "currentAvailability": "Available",
        "targets": [{"id": "microsoft.dft", "currentAvailability": "Available", "averageQueueTime":
        0, "statusPage": null}]}, {"id": "ionq", "currentAvailability": "Degraded",
        "targets": [{"id": "ionq.qpu", "currentAvailability": "Available", "averageQueueTime":
        1328901, "statusPage": "https://status.ionq.co"}, {"id": "ionq.qpu.aria-1",
        "currentAvailability": "Unavailable", "averageQueueTime": 2212405, "statusPage":
        "https://status.ionq.co"}, {"id": "ionq.qpu.aria-2", "currentAvailability":
        "Available", "averageQueueTime": 1630148, "statusPage": "https://status.ionq.co"},
        {"id": "ionq.simulator", "currentAvailability": "Available", "averageQueueTime":
        314, "statusPage": "https://status.ionq.co"}]}, {"id": "microsoft-qc", "currentAvailability":
        "Available", "targets": [{"id": "microsoft.estimator", "currentAvailability":
        "Available", "averageQueueTime": 0, "statusPage": null}]}, {"id": "pasqal",
        "currentAvailability": "Available", "targets": [{"id": "pasqal.sim.emu-tn",
        "currentAvailability": "Available", "averageQueueTime": 243, "statusPage":
        "https://pasqal.com"}, {"id": "pasqal.qpu.fresnel", "currentAvailability":
        "Available", "averageQueueTime": 103193, "statusPage": "https://pasqal.com"}]},
        {"id": "quantinuum", "currentAvailability": "Degraded", "targets": [{"id":
        "quantinuum.qpu.h1-1", "currentAvailability": "Degraded", "averageQueueTime":
        0, "statusPage": "https://www.quantinuum.com/hardware/h1"}, {"id": "quantinuum.sim.h1-1sc",
        "currentAvailability": "Available", "averageQueueTime": 4, "statusPage": "https://www.quantinuum.com/hardware/h1"},
        {"id": "quantinuum.sim.h1-1e", "currentAvailability": "Available", "averageQueueTime":
        1319, "statusPage": "https://www.quantinuum.com/hardware/h1"}, {"id": "quantinuum.qpu.h2-1",
        "currentAvailability": "Degraded", "averageQueueTime": 0, "statusPage": "https://www.quantinuum.com/hardware/h2"},
        {"id": "quantinuum.sim.h2-1sc", "currentAvailability": "Available", "averageQueueTime":
        1, "statusPage": "https://www.quantinuum.com/hardware/h2"}, {"id": "quantinuum.sim.h2-1e",
        "currentAvailability": "Available", "averageQueueTime": 1767318, "statusPage":
        "https://www.quantinuum.com/hardware/h2"}, {"id": "quantinuum.sim.h1-1sc-preview",
        "currentAvailability": "Available", "averageQueueTime": 4, "statusPage": "https://www.quantinuum.com/hardware/h1"},
        {"id": "quantinuum.sim.h1-1e-preview", "currentAvailability": "Available",
        "averageQueueTime": 1319, "statusPage": "https://www.quantinuum.com/hardware/h1"},
        {"id": "quantinuum.sim.h1-2e-preview", "currentAvailability": "Available",
        "averageQueueTime": 838, "statusPage": "https://www.quantinuum.com/hardware/h1"},
        {"id": "quantinuum.qpu.h1-1-preview", "currentAvailability": "Degraded", "averageQueueTime":
        0, "statusPage": "https://www.quantinuum.com/hardware/h1"}]}, {"id": "rigetti",
=======
      string: '{"value": [{"id": "ionq", "currentAvailability": "Degraded", "targets":
        [{"id": "ionq.qpu", "currentAvailability": "Unavailable", "averageQueueTime":
        0, "statusPage": null}, {"id": "ionq.qpu.aria-1", "currentAvailability": "Available",
        "averageQueueTime": 129222, "statusPage": "https://status.ionq.co"}, {"id":
        "ionq.qpu.aria-2", "currentAvailability": "Unavailable", "averageQueueTime":
        1962205, "statusPage": "https://status.ionq.co"}, {"id": "ionq.simulator",
        "currentAvailability": "Available", "averageQueueTime": 2, "statusPage": "https://status.ionq.co"}]},
        {"id": "microsoft-qc", "currentAvailability": "Available", "targets": [{"id":
        "microsoft.estimator", "currentAvailability": "Available", "averageQueueTime":
        0, "statusPage": null}]}, {"id": "pasqal", "currentAvailability": "Degraded",
        "targets": [{"id": "pasqal.sim.emu-tn", "currentAvailability": "Available",
        "averageQueueTime": 235, "statusPage": "https://pasqal.com"}, {"id": "pasqal.qpu.fresnel",
        "currentAvailability": "Degraded", "averageQueueTime": 0, "statusPage": "https://pasqal.com"}]},
        {"id": "quantinuum", "currentAvailability": "Degraded", "targets": [{"id":
        "quantinuum.qpu.h1-1", "currentAvailability": "Degraded", "averageQueueTime":
        0, "statusPage": "https://www.quantinuum.com/hardware/h1"}, {"id": "quantinuum.sim.h1-1sc",
        "currentAvailability": "Available", "averageQueueTime": 1, "statusPage": "https://www.quantinuum.com/hardware/h1"},
        {"id": "quantinuum.sim.h1-1e", "currentAvailability": "Available", "averageQueueTime":
        6148, "statusPage": "https://www.quantinuum.com/hardware/h1"}]}, {"id": "rigetti",
>>>>>>> b43e1017
        "currentAvailability": "Available", "targets": [{"id": "rigetti.sim.qvm",
        "currentAvailability": "Available", "averageQueueTime": 5, "statusPage": "https://rigetti.statuspage.io/"},
        {"id": "rigetti.qpu.ankaa-2", "currentAvailability": "Available", "averageQueueTime":
        5, "statusPage": "https://rigetti.statuspage.io/"}]}, {"id": "qci", "currentAvailability":
        "Degraded", "targets": [{"id": "qci.simulator", "currentAvailability": "Available",
        "averageQueueTime": 1, "statusPage": "https://quantumcircuits.com"}, {"id":
        "qci.machine1", "currentAvailability": "Unavailable", "averageQueueTime":
        1, "statusPage": "https://quantumcircuits.com"}, {"id": "qci.simulator.noisy",
        "currentAvailability": "Available", "averageQueueTime": 0, "statusPage": "https://quantumcircuits.com"}]},
        {"id": "Microsoft.ChemistryHpc", "currentAvailability": "Degraded", "targets":
        [{"id": "microsoft.hpc", "currentAvailability": "Unavailable", "averageQueueTime":
        0, "statusPage": null}]}, {"id": "Microsoft.Test", "currentAvailability":
        "Available", "targets": [{"id": "echo-rigetti", "currentAvailability": "Available",
        "averageQueueTime": 1, "statusPage": ""}, {"id": "echo-quantinuum", "currentAvailability":
        "Available", "averageQueueTime": 1, "statusPage": ""}, {"id": "echo-qci",
        "currentAvailability": "Available", "averageQueueTime": 1, "statusPage": ""},
        {"id": "echo-ionq", "currentAvailability": "Available", "averageQueueTime":
        1, "statusPage": ""}, {"id": "echo-aquarius", "currentAvailability": "Available",
        "averageQueueTime": 1, "statusPage": ""}, {"id": "sparse-sim-rigetti", "currentAvailability":
        "Available", "averageQueueTime": 1, "statusPage": ""}, {"id": "sparse-sim-quantinuum",
        "currentAvailability": "Available", "averageQueueTime": 1, "statusPage": ""},
        {"id": "sparse-sim-qci", "currentAvailability": "Available", "averageQueueTime":
        1, "statusPage": ""}, {"id": "sparse-sim-ionq", "currentAvailability": "Available",
        "averageQueueTime": 1, "statusPage": ""}, {"id": "echo-output", "currentAvailability":
        "Available", "averageQueueTime": 1, "statusPage": ""}]}], "nextLink": null}'
    headers:
      connection:
      - keep-alive
      content-length:
<<<<<<< HEAD
      - '4781'
=======
      - '3682'
>>>>>>> b43e1017
      content-type:
      - application/json; charset=utf-8
      transfer-encoding:
      - chunked
    status:
      code: 200
      message: OK
- request:
    body: null
    headers:
      Accept:
      - application/json
      Accept-Encoding:
      - gzip, deflate
      Connection:
      - keep-alive
      User-Agent:
      - testapp-azure-quantum-qiskit azsdk-python-quantum/0.0.1 Python/3.9.19 (Windows-10-10.0.22631-SP0)
    method: GET
    uri: https://eastus.quantum.azure.com/subscriptions/00000000-0000-0000-0000-000000000000/resourceGroups/myresourcegroup/providers/Microsoft.Quantum/workspaces/myworkspace/jobs/00000000-0000-0000-0000-000000000001?api-version=2022-09-12-preview&test-sequence-id=12
  response:
    body:
<<<<<<< HEAD
      string: '{"containerUri": "https://mystorage.blob.core.windows.net/job-00000000-0000-0000-0000-000000000001?sv=PLACEHOLDER&st=2024-08-15T22%3A22%3A03Z&se=2050-01-01T00%3A00%3A00Z&sr=c&sp=rcwl&sig=PLACEHOLDER&st=2024-08-15T22%3A22%3A03Z&se=2050-01-01T00%3A00%3A00Z&sr=b&sp=r&rscd=attachment%3B+filename%3DQiskit%2BSample%2B-%2B3-qubit%2BGHZ%2Bcircuit-00000000-0000-0000-0000-000000000001.input.json&sig=PLACEHOLDER&st=2024-08-15T22%3A22%3A03Z&se=2050-01-01T00%3A00%3A00Z&sr=b&sp=r&rscd=attachment%3B+filename%3DQiskit%2BSample%2B-%2B3-qubit%2BGHZ%2Bcircuit-00000000-0000-0000-0000-000000000001.output.json&sig=viWfIYKLnXJ09vinUFrBhZ8%2FT2dKpcIEfKDr3hZJ5GA%3D",
        "beginExecutionTime": "2024-08-15T22:22:00.575577+00:00", "cancellationTime":
        null, "quantumComputingData": {"count": 1}, "errorData": null, "isCancelling":
        false, "tags": [], "name": "Qiskit Sample - 3-qubit GHZ circuit", "id": "00000000-0000-0000-0000-000000000001",
        "providerId": "quantinuum", "target": "quantinuum.sim.h1-1e", "creationTime":
        "2024-08-15T22:21:52.9474412+00:00", "endExecutionTime": "2024-08-15T22:22:01.259895+00:00",
=======
      string: '{"containerUri": "https://mystorage.blob.core.windows.net/job-00000000-0000-0000-0000-000000000001?sv=PLACEHOLDER&st=2000-01-01T00%3A00%3A00Z&se=2050-01-01T00%3A00%3A00Z&sr=c&sp=rcwl&sig=PLACEHOLDER",
        "inputDataUri": "https://mystorage.blob.core.windows.net/job-00000000-0000-0000-0000-000000000001/inputData?sv=PLACEHOLDER&st=2000-01-01T00%3A00%3A00Z&se=2050-01-01T00%3A00%3A00Z&sr=b&sp=r&rscd=attachment%3B+filename%3DQiskit%2BSample%2B-%2B3-qubit%2BGHZ%2Bcircuit-00000000-0000-0000-0000-000000000001.input.json&sig=PLACEHOLDER",
        "inputDataFormat": "honeywell.openqasm.v1", "inputParams": {"count": 500,
        "shots": 500}, "metadata": {"qiskit": "True", "name": "Qiskit Sample - 3-qubit
        GHZ circuit", "num_qubits": "4", "metadata": "{\"some\": \"data\"}"}, "sessionId":
        null, "status": "Succeeded", "jobType": "QuantumComputing", "outputDataFormat":
        "honeywell.quantum-results.v1", "outputDataUri": "https://mystorage.blob.core.windows.net/job-00000000-0000-0000-0000-000000000001/rawOutputData?sv=PLACEHOLDER&st=2000-01-01T00%3A00%3A00Z&se=2050-01-01T00%3A00%3A00Z&sr=b&sp=r&rscd=attachment%3B+filename%3DQiskit%2BSample%2B-%2B3-qubit%2BGHZ%2Bcircuit-00000000-0000-0000-0000-000000000001.output.json&sig=PLACEHOLDER",
        "beginExecutionTime": "2024-08-28T20:32:44.882051+00:00", "cancellationTime":
        null, "quantumComputingData": {"count": 1}, "errorData": null, "isCancelling":
        false, "tags": [], "name": "Qiskit Sample - 3-qubit GHZ circuit", "id": "00000000-0000-0000-0000-000000000001",
        "providerId": "quantinuum", "target": "quantinuum.sim.h1-1e", "creationTime":
        "2024-08-28T20:32:33.1738507+00:00", "endExecutionTime": "2024-08-28T20:32:45.827874+00:00",
>>>>>>> b43e1017
        "costEstimate": {"currencyCode": "USD", "events": [{"dimensionId": "ehqc",
        "dimensionName": "EHQC", "measureUnit": "hqc", "amountBilled": 11.1, "amountConsumed":
        11.1, "unitPrice": 0.0}], "estimatedTotal": 0.0}, "itemType": "Job"}'
    headers:
      connection:
      - keep-alive
      content-length:
<<<<<<< HEAD
      - '1321'
=======
      - '1887'
>>>>>>> b43e1017
      content-type:
      - application/json; charset=utf-8
      transfer-encoding:
      - chunked
    status:
      code: 200
      message: OK
- request:
    body: null
    headers:
      Accept:
      - application/json
      Accept-Encoding:
      - gzip, deflate
      Connection:
      - keep-alive
      User-Agent:
      - testapp-azure-quantum-qiskit azsdk-python-quantum/0.0.1 Python/3.9.19 (Windows-10-10.0.22631-SP0)
    method: GET
    uri: https://eastus.quantum.azure.com/subscriptions/00000000-0000-0000-0000-000000000000/resourceGroups/myresourcegroup/providers/Microsoft.Quantum/workspaces/myworkspace/jobs/00000000-0000-0000-0000-000000000001?api-version=2022-09-12-preview&test-sequence-id=13
  response:
    body:
<<<<<<< HEAD
      string: '{"containerUri": "https://mystorage.blob.core.windows.net/job-00000000-0000-0000-0000-000000000001?sv=PLACEHOLDER&st=2024-08-15T22%3A22%3A03Z&se=2050-01-01T00%3A00%3A00Z&sr=c&sp=rcwl&sig=PLACEHOLDER&st=2024-08-15T22%3A22%3A03Z&se=2050-01-01T00%3A00%3A00Z&sr=b&sp=r&rscd=attachment%3B+filename%3DQiskit%2BSample%2B-%2B3-qubit%2BGHZ%2Bcircuit-00000000-0000-0000-0000-000000000001.input.json&sig=PLACEHOLDER&st=2024-08-15T22%3A22%3A03Z&se=2050-01-01T00%3A00%3A00Z&sr=b&sp=r&rscd=attachment%3B+filename%3DQiskit%2BSample%2B-%2B3-qubit%2BGHZ%2Bcircuit-00000000-0000-0000-0000-000000000001.output.json&sig=viWfIYKLnXJ09vinUFrBhZ8%2FT2dKpcIEfKDr3hZJ5GA%3D",
        "beginExecutionTime": "2024-08-15T22:22:00.575577+00:00", "cancellationTime":
        null, "quantumComputingData": {"count": 1}, "errorData": null, "isCancelling":
        false, "tags": [], "name": "Qiskit Sample - 3-qubit GHZ circuit", "id": "00000000-0000-0000-0000-000000000001",
        "providerId": "quantinuum", "target": "quantinuum.sim.h1-1e", "creationTime":
        "2024-08-15T22:21:52.9474412+00:00", "endExecutionTime": "2024-08-15T22:22:01.259895+00:00",
=======
      string: '{"containerUri": "https://mystorage.blob.core.windows.net/job-00000000-0000-0000-0000-000000000001?sv=PLACEHOLDER&st=2000-01-01T00%3A00%3A00Z&se=2050-01-01T00%3A00%3A00Z&sr=c&sp=rcwl&sig=PLACEHOLDER",
        "inputDataUri": "https://mystorage.blob.core.windows.net/job-00000000-0000-0000-0000-000000000001/inputData?sv=PLACEHOLDER&st=2000-01-01T00%3A00%3A00Z&se=2050-01-01T00%3A00%3A00Z&sr=b&sp=r&rscd=attachment%3B+filename%3DQiskit%2BSample%2B-%2B3-qubit%2BGHZ%2Bcircuit-00000000-0000-0000-0000-000000000001.input.json&sig=PLACEHOLDER",
        "inputDataFormat": "honeywell.openqasm.v1", "inputParams": {"count": 500,
        "shots": 500}, "metadata": {"qiskit": "True", "name": "Qiskit Sample - 3-qubit
        GHZ circuit", "num_qubits": "4", "metadata": "{\"some\": \"data\"}"}, "sessionId":
        null, "status": "Succeeded", "jobType": "QuantumComputing", "outputDataFormat":
        "honeywell.quantum-results.v1", "outputDataUri": "https://mystorage.blob.core.windows.net/job-00000000-0000-0000-0000-000000000001/rawOutputData?sv=PLACEHOLDER&st=2000-01-01T00%3A00%3A00Z&se=2050-01-01T00%3A00%3A00Z&sr=b&sp=r&rscd=attachment%3B+filename%3DQiskit%2BSample%2B-%2B3-qubit%2BGHZ%2Bcircuit-00000000-0000-0000-0000-000000000001.output.json&sig=PLACEHOLDER",
        "beginExecutionTime": "2024-08-28T20:32:44.882051+00:00", "cancellationTime":
        null, "quantumComputingData": {"count": 1}, "errorData": null, "isCancelling":
        false, "tags": [], "name": "Qiskit Sample - 3-qubit GHZ circuit", "id": "00000000-0000-0000-0000-000000000001",
        "providerId": "quantinuum", "target": "quantinuum.sim.h1-1e", "creationTime":
        "2024-08-28T20:32:33.1738507+00:00", "endExecutionTime": "2024-08-28T20:32:45.827874+00:00",
>>>>>>> b43e1017
        "costEstimate": {"currencyCode": "USD", "events": [{"dimensionId": "ehqc",
        "dimensionName": "EHQC", "measureUnit": "hqc", "amountBilled": 11.1, "amountConsumed":
        11.1, "unitPrice": 0.0}], "estimatedTotal": 0.0}, "itemType": "Job"}'
    headers:
      connection:
      - keep-alive
      content-length:
<<<<<<< HEAD
      - '1321'
=======
      - '1887'
>>>>>>> b43e1017
      content-type:
      - application/json; charset=utf-8
      transfer-encoding:
      - chunked
    status:
      code: 200
      message: OK
- request:
    body: null
    headers:
      Accept:
      - application/json
      Accept-Encoding:
      - gzip, deflate
      Connection:
      - keep-alive
      User-Agent:
      - testapp-azure-quantum-qiskit azsdk-python-quantum/0.0.1 Python/3.9.19 (Windows-10-10.0.22631-SP0)
    method: GET
    uri: https://eastus.quantum.azure.com/subscriptions/00000000-0000-0000-0000-000000000000/resourceGroups/myresourcegroup/providers/Microsoft.Quantum/workspaces/myworkspace/jobs/00000000-0000-0000-0000-000000000001?api-version=2022-09-12-preview&test-sequence-id=14
  response:
    body:
<<<<<<< HEAD
      string: '{"containerUri": "https://mystorage.blob.core.windows.net/job-00000000-0000-0000-0000-000000000001?sv=PLACEHOLDER&st=2024-08-15T22%3A22%3A03Z&se=2050-01-01T00%3A00%3A00Z&sr=c&sp=rcwl&sig=PLACEHOLDER&st=2024-08-15T22%3A22%3A03Z&se=2050-01-01T00%3A00%3A00Z&sr=b&sp=r&rscd=attachment%3B+filename%3DQiskit%2BSample%2B-%2B3-qubit%2BGHZ%2Bcircuit-00000000-0000-0000-0000-000000000001.input.json&sig=PLACEHOLDER&st=2024-08-15T22%3A22%3A03Z&se=2050-01-01T00%3A00%3A00Z&sr=b&sp=r&rscd=attachment%3B+filename%3DQiskit%2BSample%2B-%2B3-qubit%2BGHZ%2Bcircuit-00000000-0000-0000-0000-000000000001.output.json&sig=viWfIYKLnXJ09vinUFrBhZ8%2FT2dKpcIEfKDr3hZJ5GA%3D",
        "beginExecutionTime": "2024-08-15T22:22:00.575577+00:00", "cancellationTime":
        null, "quantumComputingData": {"count": 1}, "errorData": null, "isCancelling":
        false, "tags": [], "name": "Qiskit Sample - 3-qubit GHZ circuit", "id": "00000000-0000-0000-0000-000000000001",
        "providerId": "quantinuum", "target": "quantinuum.sim.h1-1e", "creationTime":
        "2024-08-15T22:21:52.9474412+00:00", "endExecutionTime": "2024-08-15T22:22:01.259895+00:00",
=======
      string: '{"containerUri": "https://mystorage.blob.core.windows.net/job-00000000-0000-0000-0000-000000000001?sv=PLACEHOLDER&st=2000-01-01T00%3A00%3A00Z&se=2050-01-01T00%3A00%3A00Z&sr=c&sp=rcwl&sig=PLACEHOLDER",
        "inputDataUri": "https://mystorage.blob.core.windows.net/job-00000000-0000-0000-0000-000000000001/inputData?sv=PLACEHOLDER&st=2000-01-01T00%3A00%3A00Z&se=2050-01-01T00%3A00%3A00Z&sr=b&sp=r&rscd=attachment%3B+filename%3DQiskit%2BSample%2B-%2B3-qubit%2BGHZ%2Bcircuit-00000000-0000-0000-0000-000000000001.input.json&sig=PLACEHOLDER",
        "inputDataFormat": "honeywell.openqasm.v1", "inputParams": {"count": 500,
        "shots": 500}, "metadata": {"qiskit": "True", "name": "Qiskit Sample - 3-qubit
        GHZ circuit", "num_qubits": "4", "metadata": "{\"some\": \"data\"}"}, "sessionId":
        null, "status": "Succeeded", "jobType": "QuantumComputing", "outputDataFormat":
        "honeywell.quantum-results.v1", "outputDataUri": "https://mystorage.blob.core.windows.net/job-00000000-0000-0000-0000-000000000001/rawOutputData?sv=PLACEHOLDER&st=2000-01-01T00%3A00%3A00Z&se=2050-01-01T00%3A00%3A00Z&sr=b&sp=r&rscd=attachment%3B+filename%3DQiskit%2BSample%2B-%2B3-qubit%2BGHZ%2Bcircuit-00000000-0000-0000-0000-000000000001.output.json&sig=PLACEHOLDER",
        "beginExecutionTime": "2024-08-28T20:32:44.882051+00:00", "cancellationTime":
        null, "quantumComputingData": {"count": 1}, "errorData": null, "isCancelling":
        false, "tags": [], "name": "Qiskit Sample - 3-qubit GHZ circuit", "id": "00000000-0000-0000-0000-000000000001",
        "providerId": "quantinuum", "target": "quantinuum.sim.h1-1e", "creationTime":
        "2024-08-28T20:32:33.1738507+00:00", "endExecutionTime": "2024-08-28T20:32:45.827874+00:00",
>>>>>>> b43e1017
        "costEstimate": {"currencyCode": "USD", "events": [{"dimensionId": "ehqc",
        "dimensionName": "EHQC", "measureUnit": "hqc", "amountBilled": 11.1, "amountConsumed":
        11.1, "unitPrice": 0.0}], "estimatedTotal": 0.0}, "itemType": "Job"}'
    headers:
      connection:
      - keep-alive
      content-length:
<<<<<<< HEAD
      - '1321'
=======
      - '1887'
>>>>>>> b43e1017
      content-type:
      - application/json; charset=utf-8
      transfer-encoding:
      - chunked
    status:
      code: 200
      message: OK
- request:
    body: null
    headers:
      Accept:
      - application/xml
      Accept-Encoding:
      - gzip, deflate
      Connection:
      - keep-alive
      User-Agent:
      - azsdk-python-storage-blob/12.20.0 Python/3.9.19 (Windows-10-10.0.22631-SP0)
      x-ms-date:
<<<<<<< HEAD
      - Thu, 15 Aug 2024 22:22:03 GMT
      x-ms-range:
      - bytes=0-33554431
      x-ms-version:
      - '2024-05-04'
    method: GET
    uri: https://mystorage.blob.core.windows.net/job-00000000-0000-0000-0000-000000000001/outputData?sv=PLACEHOLDER&st=2024-08-15T22%3A22%3A03Z&se=2050-01-01T00%3A00%3A00Z&sr=b&sp=r&rscd=attachment%3B%20filename%3DQiskit%2BSample%2B-%2B3-qubit%2BGHZ%2Bcircuit-00000000-0000-0000-0000-000000000001.output.json&sig=viWfIYKLnXJ09vinUFrBhZ8%2FT2dKpcIEfKDr3hZJ5GA%3D
  response:
    body:
      string: '{"DataFormat": "microsoft.quantum-results.v2", "Results": [{"Histogram":
        [{"Outcome": [1, 1, 1], "Display": "[1, 1, 1]", "Count": 248}, {"Outcome":
        [0, 0, 0], "Display": "[0, 0, 0]", "Count": 247}, {"Outcome": [1, 0, 1], "Display":
        "[1, 0, 1]", "Count": 3}, {"Outcome": [1, 0, 0], "Display": "[1, 0, 0]", "Count":
        1}, {"Outcome": [0, 1, 1], "Display": "[0, 1, 1]", "Count": 1}], "Shots":
        [[1, 1, 1], [0, 0, 0], [0, 0, 0], [0, 0, 0], [0, 0, 0], [1, 1, 1], [0, 0,
        0], [1, 1, 1], [0, 0, 0], [0, 0, 0], [1, 1, 1], [1, 1, 1], [0, 0, 0], [0,
        0, 0], [1, 0, 1], [1, 1, 1], [0, 0, 0], [0, 0, 0], [0, 0, 0], [0, 0, 0], [0,
        0, 0], [1, 1, 1], [1, 1, 1], [1, 1, 1], [0, 0, 0], [1, 1, 1], [1, 1, 1], [1,
        1, 1], [1, 1, 1], [0, 0, 0], [1, 1, 1], [1, 1, 1], [0, 0, 0], [1, 1, 1], [0,
        0, 0], [1, 1, 1], [1, 1, 1], [1, 1, 1], [0, 0, 0], [1, 1, 1], [0, 0, 0], [1,
        1, 1], [0, 0, 0], [0, 0, 0], [1, 1, 1], [0, 0, 0], [1, 1, 1], [0, 0, 0], [0,
        0, 0], [1, 1, 1], [0, 0, 0], [1, 1, 1], [1, 1, 1], [1, 1, 1], [1, 1, 1], [1,
        1, 1], [0, 0, 0], [1, 1, 1], [0, 0, 0], [1, 1, 1], [0, 0, 0], [1, 1, 1], [0,
        0, 0], [1, 1, 1], [1, 1, 1], [0, 0, 0], [0, 0, 0], [0, 0, 0], [1, 1, 1], [0,
        0, 0], [1, 1, 1], [1, 1, 1], [0, 0, 0], [0, 0, 0], [0, 0, 0], [0, 0, 0], [0,
        0, 0], [0, 0, 0], [1, 1, 1], [1, 1, 1], [1, 1, 1], [0, 0, 0], [1, 1, 1], [1,
        1, 1], [0, 0, 0], [1, 1, 1], [1, 1, 1], [1, 1, 1], [0, 0, 0], [1, 1, 1], [0,
        0, 0], [1, 1, 1], [0, 0, 0], [0, 0, 0], [1, 1, 1], [0, 0, 0], [1, 1, 1], [1,
        1, 1], [1, 1, 1], [1, 1, 1], [0, 0, 0], [1, 1, 1], [1, 1, 1], [1, 1, 1], [0,
        0, 0], [0, 0, 0], [0, 0, 0], [0, 0, 0], [1, 1, 1], [0, 0, 0], [1, 1, 1], [1,
        1, 1], [0, 0, 0], [0, 0, 0], [0, 0, 0], [0, 0, 0], [0, 0, 0], [0, 0, 0], [1,
        1, 1], [0, 0, 0], [1, 1, 1], [0, 0, 0], [1, 1, 1], [0, 0, 0], [1, 1, 1], [0,
        0, 0], [0, 0, 0], [0, 0, 0], [1, 1, 1], [0, 0, 0], [1, 1, 1], [0, 0, 0], [0,
        0, 0], [0, 0, 0], [1, 1, 1], [0, 0, 0], [1, 1, 1], [0, 0, 0], [1, 1, 1], [1,
        1, 1], [0, 0, 0], [1, 1, 1], [0, 0, 0], [0, 0, 0], [0, 0, 0], [1, 1, 1], [0,
        0, 0], [0, 0, 0], [1, 1, 1], [1, 1, 1], [0, 0, 0], [1, 1, 1], [1, 1, 1], [1,
        1, 1], [1, 1, 1], [1, 1, 1], [0, 0, 0], [1, 1, 1], [0, 0, 0], [0, 0, 0], [0,
        0, 0], [0, 0, 0], [1, 1, 1], [0, 0, 0], [1, 1, 1], [0, 0, 0], [0, 0, 0], [0,
        0, 0], [1, 1, 1], [0, 0, 0], [0, 0, 0], [0, 0, 0], [1, 1, 1], [0, 0, 0], [1,
        1, 1], [0, 0, 0], [1, 1, 1], [0, 0, 0], [0, 0, 0], [1, 1, 1], [1, 1, 1], [0,
        0, 0], [0, 0, 0], [0, 0, 0], [1, 1, 1], [1, 1, 1], [0, 0, 0], [1, 1, 1], [0,
        0, 0], [0, 0, 0], [1, 1, 1], [0, 0, 0], [1, 1, 1], [1, 1, 1], [1, 1, 1], [0,
        0, 0], [1, 1, 1], [0, 0, 0], [1, 1, 1], [0, 0, 0], [1, 1, 1], [0, 0, 0], [1,
        1, 1], [0, 0, 0], [1, 1, 1], [1, 1, 1], [1, 1, 1], [0, 0, 0], [0, 0, 0], [1,
        1, 1], [0, 0, 0], [0, 0, 0], [0, 0, 0], [0, 0, 0], [0, 0, 0], [1, 1, 1], [0,
        0, 0], [0, 0, 0], [1, 1, 1], [0, 0, 0], [1, 1, 1], [0, 0, 0], [1, 1, 1], [0,
        0, 0], [0, 0, 0], [1, 1, 1], [1, 1, 1], [1, 1, 1], [0, 0, 0], [1, 1, 1], [1,
        1, 1], [0, 0, 0], [1, 1, 1], [1, 1, 1], [0, 0, 0], [0, 0, 0], [0, 0, 0], [1,
        1, 1], [0, 0, 0], [0, 0, 0], [0, 0, 0], [1, 1, 1], [1, 1, 1], [1, 1, 1], [1,
        1, 1], [0, 0, 0], [0, 0, 0], [0, 0, 0], [0, 0, 0], [0, 0, 0], [1, 1, 1], [1,
        1, 1], [1, 1, 1], [1, 1, 1], [0, 0, 0], [0, 0, 0], [0, 0, 0], [1, 1, 1], [0,
        0, 0], [1, 1, 1], [1, 1, 1], [1, 1, 1], [1, 1, 1], [1, 1, 1], [0, 0, 0], [0,
        0, 0], [1, 1, 1], [1, 1, 1], [1, 1, 1], [0, 0, 0], [1, 1, 1], [1, 1, 1], [0,
        0, 0], [0, 0, 0], [0, 0, 0], [1, 1, 1], [0, 0, 0], [0, 0, 0], [1, 1, 1], [1,
        1, 1], [0, 0, 0], [0, 0, 0], [0, 0, 0], [0, 0, 0], [1, 1, 1], [1, 1, 1], [1,
        1, 1], [1, 1, 1], [1, 1, 1], [1, 1, 1], [1, 1, 1], [1, 1, 1], [1, 1, 1], [0,
        0, 0], [0, 0, 0], [1, 0, 0], [0, 0, 0], [1, 1, 1], [1, 1, 1], [0, 0, 0], [0,
        0, 0], [0, 0, 0], [1, 1, 1], [1, 1, 1], [0, 0, 0], [0, 0, 0], [0, 0, 0], [0,
        0, 0], [0, 0, 0], [1, 1, 1], [0, 0, 0], [1, 1, 1], [0, 0, 0], [0, 0, 0], [1,
        1, 1], [1, 1, 1], [0, 0, 0], [1, 1, 1], [0, 0, 0], [0, 0, 0], [0, 0, 0], [0,
        0, 0], [1, 1, 1], [1, 1, 1], [0, 0, 0], [1, 1, 1], [0, 0, 0], [0, 0, 0], [0,
        0, 0], [1, 1, 1], [0, 0, 0], [1, 1, 1], [1, 1, 1], [0, 0, 0], [1, 1, 1], [0,
        0, 0], [0, 0, 0], [0, 0, 0], [1, 1, 1], [0, 0, 0], [1, 1, 1], [1, 1, 1], [1,
        1, 1], [1, 1, 1], [0, 0, 0], [0, 0, 0], [1, 1, 1], [0, 0, 0], [1, 1, 1], [1,
        1, 1], [1, 1, 1], [0, 0, 0], [0, 0, 0], [1, 1, 1], [1, 1, 1], [1, 1, 1], [1,
        1, 1], [0, 0, 0], [1, 1, 1], [1, 1, 1], [0, 0, 0], [1, 1, 1], [0, 0, 0], [1,
        1, 1], [0, 0, 0], [1, 1, 1], [1, 0, 1], [1, 1, 1], [0, 0, 0], [0, 0, 0], [0,
        0, 0], [1, 1, 1], [1, 1, 1], [1, 1, 1], [0, 0, 0], [1, 1, 1], [0, 0, 0], [1,
        1, 1], [1, 1, 1], [0, 0, 0], [1, 1, 1], [0, 0, 0], [0, 0, 0], [0, 0, 0], [0,
        0, 0], [0, 0, 0], [0, 0, 0], [1, 1, 1], [1, 1, 1], [0, 0, 0], [0, 0, 0], [1,
        1, 1], [0, 0, 0], [1, 1, 1], [0, 0, 0], [1, 1, 1], [1, 1, 1], [0, 0, 0], [1,
        1, 1], [0, 0, 0], [1, 1, 1], [0, 0, 0], [0, 0, 0], [1, 1, 1], [0, 0, 0], [1,
        1, 1], [1, 1, 1], [0, 0, 0], [0, 0, 0], [0, 0, 0], [0, 0, 0], [1, 1, 1], [0,
        0, 0], [1, 1, 1], [0, 0, 0], [0, 0, 0], [1, 1, 1], [1, 1, 1], [1, 1, 1], [1,
        1, 1], [0, 0, 0], [1, 1, 1], [0, 0, 0], [1, 0, 1], [1, 1, 1], [1, 1, 1], [1,
        1, 1], [1, 1, 1], [1, 1, 1], [0, 0, 0], [1, 1, 1], [0, 0, 0], [1, 1, 1], [0,
        0, 0], [1, 1, 1], [0, 0, 0], [1, 1, 1], [0, 0, 0], [0, 0, 0], [0, 0, 0], [1,
        1, 1], [0, 0, 0], [1, 1, 1], [0, 0, 0], [0, 0, 0], [1, 1, 1], [1, 1, 1], [0,
        0, 0], [1, 1, 1], [0, 0, 0], [1, 1, 1], [0, 0, 0], [1, 1, 1], [1, 1, 1], [1,
        1, 1], [1, 1, 1], [1, 1, 1], [1, 1, 1], [1, 1, 1], [1, 1, 1], [0, 0, 0], [1,
        1, 1], [0, 0, 0], [1, 1, 1], [1, 1, 1], [1, 1, 1], [1, 1, 1], [0, 0, 0], [0,
        0, 0], [1, 1, 1], [0, 0, 0], [1, 1, 1], [1, 1, 1], [0, 0, 0], [1, 1, 1], [1,
        1, 1], [0, 1, 1], [0, 0, 0], [0, 0, 0], [1, 1, 1], [1, 1, 1], [1, 1, 1], [1,
        1, 1], [1, 1, 1], [0, 0, 0], [1, 1, 1], [0, 0, 0], [1, 1, 1], [1, 1, 1], [0,
        0, 0], [0, 0, 0], [0, 0, 0], [1, 1, 1], [0, 0, 0], [0, 0, 0], [0, 0, 0], [1,
        1, 1], [0, 0, 0], [0, 0, 0], [1, 1, 1]]}]}'
    headers:
      accept-ranges:
      - bytes
      content-length:
      - '5891'
      content-range:
      - bytes 0-4346/4347
      content-type:
      - application/octet-stream
      x-ms-blob-content-md5:
      - bkLjaw5f7ZKCvtdhktWybA==
      x-ms-blob-type:
      - BlockBlob
      x-ms-creation-time:
      - Thu, 15 Aug 2024 22:22:02 GMT
      x-ms-lease-state:
      - available
      x-ms-lease-status:
      - unlocked
      x-ms-server-encrypted:
      - 'true'
      x-ms-version:
      - '2024-05-04'
    status:
      code: 206
      message: Partial Content
- request:
    body: null
    headers:
      Accept:
      - application/xml
      Accept-Encoding:
      - gzip, deflate
      Connection:
      - keep-alive
      User-Agent:
      - azsdk-python-storage-blob/12.20.0 Python/3.9.19 (Windows-10-10.0.22631-SP0)
      x-ms-date:
      - Thu, 15 Aug 2024 22:22:03 GMT
=======
      - Wed, 28 Aug 2024 20:32:48 GMT
>>>>>>> b43e1017
      x-ms-range:
      - bytes=0-33554431
      x-ms-version:
      - '2024-05-04'
    method: GET
<<<<<<< HEAD
    uri: https://mystorage.blob.core.windows.net/job-00000000-0000-0000-0000-000000000001/outputData?sv=PLACEHOLDER&st=2024-08-15T22%3A22%3A03Z&se=2050-01-01T00%3A00%3A00Z&sr=b&sp=r&rscd=attachment%3B%20filename%3DQiskit%2BSample%2B-%2B3-qubit%2BGHZ%2Bcircuit-00000000-0000-0000-0000-000000000001.output.json&sig=viWfIYKLnXJ09vinUFrBhZ8%2FT2dKpcIEfKDr3hZJ5GA%3D
  response:
    body:
      string: '{"DataFormat": "microsoft.quantum-results.v2", "Results": [{"Histogram":
        [{"Outcome": [1, 1, 1], "Display": "[1, 1, 1]", "Count": 248}, {"Outcome":
        [0, 0, 0], "Display": "[0, 0, 0]", "Count": 247}, {"Outcome": [1, 0, 1], "Display":
        "[1, 0, 1]", "Count": 3}, {"Outcome": [1, 0, 0], "Display": "[1, 0, 0]", "Count":
        1}, {"Outcome": [0, 1, 1], "Display": "[0, 1, 1]", "Count": 1}], "Shots":
        [[1, 1, 1], [0, 0, 0], [0, 0, 0], [0, 0, 0], [0, 0, 0], [1, 1, 1], [0, 0,
        0], [1, 1, 1], [0, 0, 0], [0, 0, 0], [1, 1, 1], [1, 1, 1], [0, 0, 0], [0,
        0, 0], [1, 0, 1], [1, 1, 1], [0, 0, 0], [0, 0, 0], [0, 0, 0], [0, 0, 0], [0,
        0, 0], [1, 1, 1], [1, 1, 1], [1, 1, 1], [0, 0, 0], [1, 1, 1], [1, 1, 1], [1,
        1, 1], [1, 1, 1], [0, 0, 0], [1, 1, 1], [1, 1, 1], [0, 0, 0], [1, 1, 1], [0,
        0, 0], [1, 1, 1], [1, 1, 1], [1, 1, 1], [0, 0, 0], [1, 1, 1], [0, 0, 0], [1,
        1, 1], [0, 0, 0], [0, 0, 0], [1, 1, 1], [0, 0, 0], [1, 1, 1], [0, 0, 0], [0,
        0, 0], [1, 1, 1], [0, 0, 0], [1, 1, 1], [1, 1, 1], [1, 1, 1], [1, 1, 1], [1,
        1, 1], [0, 0, 0], [1, 1, 1], [0, 0, 0], [1, 1, 1], [0, 0, 0], [1, 1, 1], [0,
        0, 0], [1, 1, 1], [1, 1, 1], [0, 0, 0], [0, 0, 0], [0, 0, 0], [1, 1, 1], [0,
        0, 0], [1, 1, 1], [1, 1, 1], [0, 0, 0], [0, 0, 0], [0, 0, 0], [0, 0, 0], [0,
        0, 0], [0, 0, 0], [1, 1, 1], [1, 1, 1], [1, 1, 1], [0, 0, 0], [1, 1, 1], [1,
        1, 1], [0, 0, 0], [1, 1, 1], [1, 1, 1], [1, 1, 1], [0, 0, 0], [1, 1, 1], [0,
        0, 0], [1, 1, 1], [0, 0, 0], [0, 0, 0], [1, 1, 1], [0, 0, 0], [1, 1, 1], [1,
        1, 1], [1, 1, 1], [1, 1, 1], [0, 0, 0], [1, 1, 1], [1, 1, 1], [1, 1, 1], [0,
        0, 0], [0, 0, 0], [0, 0, 0], [0, 0, 0], [1, 1, 1], [0, 0, 0], [1, 1, 1], [1,
        1, 1], [0, 0, 0], [0, 0, 0], [0, 0, 0], [0, 0, 0], [0, 0, 0], [0, 0, 0], [1,
        1, 1], [0, 0, 0], [1, 1, 1], [0, 0, 0], [1, 1, 1], [0, 0, 0], [1, 1, 1], [0,
        0, 0], [0, 0, 0], [0, 0, 0], [1, 1, 1], [0, 0, 0], [1, 1, 1], [0, 0, 0], [0,
        0, 0], [0, 0, 0], [1, 1, 1], [0, 0, 0], [1, 1, 1], [0, 0, 0], [1, 1, 1], [1,
        1, 1], [0, 0, 0], [1, 1, 1], [0, 0, 0], [0, 0, 0], [0, 0, 0], [1, 1, 1], [0,
        0, 0], [0, 0, 0], [1, 1, 1], [1, 1, 1], [0, 0, 0], [1, 1, 1], [1, 1, 1], [1,
        1, 1], [1, 1, 1], [1, 1, 1], [0, 0, 0], [1, 1, 1], [0, 0, 0], [0, 0, 0], [0,
        0, 0], [0, 0, 0], [1, 1, 1], [0, 0, 0], [1, 1, 1], [0, 0, 0], [0, 0, 0], [0,
        0, 0], [1, 1, 1], [0, 0, 0], [0, 0, 0], [0, 0, 0], [1, 1, 1], [0, 0, 0], [1,
        1, 1], [0, 0, 0], [1, 1, 1], [0, 0, 0], [0, 0, 0], [1, 1, 1], [1, 1, 1], [0,
        0, 0], [0, 0, 0], [0, 0, 0], [1, 1, 1], [1, 1, 1], [0, 0, 0], [1, 1, 1], [0,
        0, 0], [0, 0, 0], [1, 1, 1], [0, 0, 0], [1, 1, 1], [1, 1, 1], [1, 1, 1], [0,
        0, 0], [1, 1, 1], [0, 0, 0], [1, 1, 1], [0, 0, 0], [1, 1, 1], [0, 0, 0], [1,
        1, 1], [0, 0, 0], [1, 1, 1], [1, 1, 1], [1, 1, 1], [0, 0, 0], [0, 0, 0], [1,
        1, 1], [0, 0, 0], [0, 0, 0], [0, 0, 0], [0, 0, 0], [0, 0, 0], [1, 1, 1], [0,
        0, 0], [0, 0, 0], [1, 1, 1], [0, 0, 0], [1, 1, 1], [0, 0, 0], [1, 1, 1], [0,
        0, 0], [0, 0, 0], [1, 1, 1], [1, 1, 1], [1, 1, 1], [0, 0, 0], [1, 1, 1], [1,
        1, 1], [0, 0, 0], [1, 1, 1], [1, 1, 1], [0, 0, 0], [0, 0, 0], [0, 0, 0], [1,
        1, 1], [0, 0, 0], [0, 0, 0], [0, 0, 0], [1, 1, 1], [1, 1, 1], [1, 1, 1], [1,
        1, 1], [0, 0, 0], [0, 0, 0], [0, 0, 0], [0, 0, 0], [0, 0, 0], [1, 1, 1], [1,
        1, 1], [1, 1, 1], [1, 1, 1], [0, 0, 0], [0, 0, 0], [0, 0, 0], [1, 1, 1], [0,
        0, 0], [1, 1, 1], [1, 1, 1], [1, 1, 1], [1, 1, 1], [1, 1, 1], [0, 0, 0], [0,
        0, 0], [1, 1, 1], [1, 1, 1], [1, 1, 1], [0, 0, 0], [1, 1, 1], [1, 1, 1], [0,
        0, 0], [0, 0, 0], [0, 0, 0], [1, 1, 1], [0, 0, 0], [0, 0, 0], [1, 1, 1], [1,
        1, 1], [0, 0, 0], [0, 0, 0], [0, 0, 0], [0, 0, 0], [1, 1, 1], [1, 1, 1], [1,
        1, 1], [1, 1, 1], [1, 1, 1], [1, 1, 1], [1, 1, 1], [1, 1, 1], [1, 1, 1], [0,
        0, 0], [0, 0, 0], [1, 0, 0], [0, 0, 0], [1, 1, 1], [1, 1, 1], [0, 0, 0], [0,
        0, 0], [0, 0, 0], [1, 1, 1], [1, 1, 1], [0, 0, 0], [0, 0, 0], [0, 0, 0], [0,
        0, 0], [0, 0, 0], [1, 1, 1], [0, 0, 0], [1, 1, 1], [0, 0, 0], [0, 0, 0], [1,
        1, 1], [1, 1, 1], [0, 0, 0], [1, 1, 1], [0, 0, 0], [0, 0, 0], [0, 0, 0], [0,
        0, 0], [1, 1, 1], [1, 1, 1], [0, 0, 0], [1, 1, 1], [0, 0, 0], [0, 0, 0], [0,
        0, 0], [1, 1, 1], [0, 0, 0], [1, 1, 1], [1, 1, 1], [0, 0, 0], [1, 1, 1], [0,
        0, 0], [0, 0, 0], [0, 0, 0], [1, 1, 1], [0, 0, 0], [1, 1, 1], [1, 1, 1], [1,
        1, 1], [1, 1, 1], [0, 0, 0], [0, 0, 0], [1, 1, 1], [0, 0, 0], [1, 1, 1], [1,
        1, 1], [1, 1, 1], [0, 0, 0], [0, 0, 0], [1, 1, 1], [1, 1, 1], [1, 1, 1], [1,
        1, 1], [0, 0, 0], [1, 1, 1], [1, 1, 1], [0, 0, 0], [1, 1, 1], [0, 0, 0], [1,
        1, 1], [0, 0, 0], [1, 1, 1], [1, 0, 1], [1, 1, 1], [0, 0, 0], [0, 0, 0], [0,
        0, 0], [1, 1, 1], [1, 1, 1], [1, 1, 1], [0, 0, 0], [1, 1, 1], [0, 0, 0], [1,
        1, 1], [1, 1, 1], [0, 0, 0], [1, 1, 1], [0, 0, 0], [0, 0, 0], [0, 0, 0], [0,
        0, 0], [0, 0, 0], [0, 0, 0], [1, 1, 1], [1, 1, 1], [0, 0, 0], [0, 0, 0], [1,
        1, 1], [0, 0, 0], [1, 1, 1], [0, 0, 0], [1, 1, 1], [1, 1, 1], [0, 0, 0], [1,
        1, 1], [0, 0, 0], [1, 1, 1], [0, 0, 0], [0, 0, 0], [1, 1, 1], [0, 0, 0], [1,
        1, 1], [1, 1, 1], [0, 0, 0], [0, 0, 0], [0, 0, 0], [0, 0, 0], [1, 1, 1], [0,
        0, 0], [1, 1, 1], [0, 0, 0], [0, 0, 0], [1, 1, 1], [1, 1, 1], [1, 1, 1], [1,
        1, 1], [0, 0, 0], [1, 1, 1], [0, 0, 0], [1, 0, 1], [1, 1, 1], [1, 1, 1], [1,
        1, 1], [1, 1, 1], [1, 1, 1], [0, 0, 0], [1, 1, 1], [0, 0, 0], [1, 1, 1], [0,
        0, 0], [1, 1, 1], [0, 0, 0], [1, 1, 1], [0, 0, 0], [0, 0, 0], [0, 0, 0], [1,
        1, 1], [0, 0, 0], [1, 1, 1], [0, 0, 0], [0, 0, 0], [1, 1, 1], [1, 1, 1], [0,
        0, 0], [1, 1, 1], [0, 0, 0], [1, 1, 1], [0, 0, 0], [1, 1, 1], [1, 1, 1], [1,
        1, 1], [1, 1, 1], [1, 1, 1], [1, 1, 1], [1, 1, 1], [1, 1, 1], [0, 0, 0], [1,
        1, 1], [0, 0, 0], [1, 1, 1], [1, 1, 1], [1, 1, 1], [1, 1, 1], [0, 0, 0], [0,
        0, 0], [1, 1, 1], [0, 0, 0], [1, 1, 1], [1, 1, 1], [0, 0, 0], [1, 1, 1], [1,
        1, 1], [0, 1, 1], [0, 0, 0], [0, 0, 0], [1, 1, 1], [1, 1, 1], [1, 1, 1], [1,
        1, 1], [1, 1, 1], [0, 0, 0], [1, 1, 1], [0, 0, 0], [1, 1, 1], [1, 1, 1], [0,
        0, 0], [0, 0, 0], [0, 0, 0], [1, 1, 1], [0, 0, 0], [0, 0, 0], [0, 0, 0], [1,
        1, 1], [0, 0, 0], [0, 0, 0], [1, 1, 1]]}]}'
=======
    uri: https://mystorage.blob.core.windows.net/job-00000000-0000-0000-0000-000000000001/rawOutputData?sv=PLACEHOLDER&st=2000-01-01T00%3A00%3A00Z&se=2050-01-01T00%3A00%3A00Z&sr=b&sp=r&rscd=attachment%3B%20filename%3DQiskit%2BSample%2B-%2B3-qubit%2BGHZ%2Bcircuit-00000000-0000-0000-0000-000000000001.output.json&sig=PLACEHOLDER
  response:
    body:
      string: '{"c": ["000", "111", "111", "000", "111", "000", "111", "111", "000",
        "000", "111", "111", "000", "111", "111", "111", "000", "000", "000", "111",
        "000", "000", "111", "000", "000", "000", "111", "111", "000", "000", "111",
        "111", "111", "111", "000", "111", "111", "111", "111", "000", "000", "111",
        "111", "110", "111", "111", "111", "000", "111", "111", "000", "000", "000",
        "000", "000", "000", "000", "000", "111", "111", "000", "111", "000", "000",
        "111", "111", "111", "000", "111", "111", "000", "111", "111", "111", "000",
        "000", "111", "000", "111", "000", "111", "000", "111", "111", "000", "111",
        "111", "000", "111", "111", "001", "000", "111", "111", "000", "000", "000",
        "000", "111", "111", "000", "000", "000", "000", "000", "111", "111", "111",
        "111", "000", "000", "111", "000", "111", "000", "000", "111", "000", "111",
        "000", "111", "000", "111", "111", "000", "000", "000", "000", "111", "000",
        "000", "111", "000", "111", "111", "111", "000", "111", "000", "111", "000",
        "000", "000", "000", "111", "111", "000", "111", "111", "111", "000", "000",
        "000", "111", "000", "000", "110", "111", "000", "111", "000", "000", "000",
        "111", "000", "111", "000", "000", "111", "111", "000", "111", "111", "000",
        "111", "111", "111", "000", "000", "111", "111", "111", "111", "111", "111",
        "000", "111", "111", "000", "000", "111", "111", "000", "000", "000", "000",
        "000", "111", "000", "111", "000", "111", "111", "111", "000", "111", "111",
        "000", "111", "111", "111", "000", "111", "111", "111", "000", "000", "000",
        "000", "000", "111", "000", "111", "111", "000", "000", "111", "111", "111",
        "000", "111", "000", "000", "000", "000", "111", "000", "000", "111", "111",
        "111", "111", "000", "000", "000", "000", "000", "000", "000", "111", "111",
        "000", "111", "111", "000", "000", "000", "111", "111", "111", "111", "111",
        "000", "111", "111", "111", "000", "111", "000", "000", "000", "000", "111",
        "000", "111", "000", "000", "111", "111", "000", "000", "000", "111", "111",
        "000", "111", "000", "111", "111", "111", "111", "111", "000", "111", "000",
        "000", "000", "111", "111", "000", "000", "111", "000", "000", "111", "000",
        "111", "111", "111", "111", "111", "111", "000", "111", "000", "000", "111",
        "111", "000", "111", "111", "000", "111", "000", "111", "111", "000", "111",
        "000", "111", "000", "000", "111", "111", "000", "111", "111", "000", "000",
        "111", "111", "000", "111", "000", "000", "000", "111", "000", "000", "000",
        "000", "000", "000", "000", "000", "111", "000", "111", "111", "000", "111",
        "111", "000", "000", "000", "111", "111", "111", "000", "000", "000", "111",
        "111", "000", "111", "000", "111", "111", "111", "000", "000", "111", "000",
        "111", "000", "000", "111", "000", "000", "000", "000", "000", "111", "000",
        "000", "000", "111", "000", "111", "111", "111", "111", "111", "111", "111",
        "000", "111", "111", "000", "000", "111", "000", "000", "000", "000", "111",
        "000", "000", "111", "000", "111", "000", "111", "000", "000", "000", "111",
        "000", "000", "111", "111", "000", "000", "111", "000", "000", "111", "000",
        "111", "111", "000", "111", "000", "000", "000", "000", "000", "000", "111",
        "111", "000", "111", "000", "000", "111", "000", "111", "111", "111", "111",
        "111", "111", "111", "111", "111", "111", "111", "000", "111", "000", "111",
        "000", "111", "000", "000", "111", "111", "000", "111", "111", "000", "000",
        "000", "000", "000", "000", "111", "111", "111", "000", "000", "000", "000",
        "111", "000", "111", "000", "000", "000", "111"]}'
>>>>>>> b43e1017
    headers:
      accept-ranges:
      - bytes
      content-length:
      - '5891'
      content-range:
      - bytes 0-4346/4347
      content-type:
      - application/octet-stream
      x-ms-blob-content-md5:
<<<<<<< HEAD
      - bkLjaw5f7ZKCvtdhktWybA==
      x-ms-blob-type:
      - BlockBlob
      x-ms-creation-time:
      - Thu, 15 Aug 2024 22:22:02 GMT
=======
      - 4HZVahPdsnHFtfMA7iEqHg==
      x-ms-blob-type:
      - BlockBlob
      x-ms-creation-time:
      - Wed, 28 Aug 2024 20:32:35 GMT
>>>>>>> b43e1017
      x-ms-lease-state:
      - available
      x-ms-lease-status:
      - unlocked
      x-ms-server-encrypted:
      - 'true'
      x-ms-version:
      - '2024-05-04'
    status:
      code: 206
      message: Partial Content
- request:
    body: null
    headers:
      Accept:
      - application/json
      Accept-Encoding:
      - gzip, deflate
      Connection:
      - keep-alive
      User-Agent:
      - testapp-azure-quantum-qiskit azsdk-python-quantum/1.2.4 Python/3.9.19 (Windows-10-10.0.22631-SP0)
    method: GET
    uri: https://eastus.quantum.azure.com/subscriptions/00000000-0000-0000-0000-000000000000/resourceGroups/myresourcegroup/providers/Microsoft.Quantum/workspaces/myworkspace/jobs/00000000-0000-0000-0000-000000000001?api-version=2022-09-12-preview&test-sequence-id=15
  response:
    body:
      string: '{"containerUri": "https://mystorage.blob.core.windows.net/job-00000000-0000-0000-0000-000000000001?sv=PLACEHOLDER&st=2024-08-15T22%3A22%3A04Z&se=2050-01-01T00%3A00%3A00Z&sr=c&sp=rcwl&sig=PLACEHOLDER&st=2024-08-15T22%3A22%3A04Z&se=2050-01-01T00%3A00%3A00Z&sr=b&sp=r&rscd=attachment%3B+filename%3DQiskit%2BSample%2B-%2B3-qubit%2BGHZ%2Bcircuit-00000000-0000-0000-0000-000000000001.input.json&sig=PLACEHOLDER&st=2024-08-15T22%3A22%3A04Z&se=2050-01-01T00%3A00%3A00Z&sr=b&sp=r&rscd=attachment%3B+filename%3DQiskit%2BSample%2B-%2B3-qubit%2BGHZ%2Bcircuit-00000000-0000-0000-0000-000000000001.output.json&sig=2JGglpmP%2BjlMwP39O1rd9IzIoE6iOmItnfOg6RDKfkk%3D",
        "beginExecutionTime": "2024-08-15T22:22:00.575577+00:00", "cancellationTime":
        null, "quantumComputingData": {"count": 1}, "errorData": null, "isCancelling":
        false, "tags": [], "name": "Qiskit Sample - 3-qubit GHZ circuit", "id": "00000000-0000-0000-0000-000000000001",
        "providerId": "quantinuum", "target": "quantinuum.sim.h1-1e", "creationTime":
        "2024-08-15T22:21:52.9474412+00:00", "endExecutionTime": "2024-08-15T22:22:01.259895+00:00",
        "costEstimate": {"currencyCode": "USD", "events": [{"dimensionId": "ehqc",
        "dimensionName": "EHQC", "measureUnit": "hqc", "amountBilled": 11.1, "amountConsumed":
        11.1, "unitPrice": 0.0}], "estimatedTotal": 0.0}, "itemType": "Job"}'
    headers:
      connection:
      - keep-alive
      content-length:
      - '1321'
      content-type:
      - application/json; charset=utf-8
      transfer-encoding:
      - chunked
    status:
      code: 200
      message: OK
version: 1<|MERGE_RESOLUTION|>--- conflicted
+++ resolved
@@ -68,13 +68,8 @@
     uri: https://login.microsoftonline.com/00000000-0000-0000-0000-000000000000/oauth2/v2.0/token
   response:
     body:
-<<<<<<< HEAD
-      string: '{"token_type": "Bearer", "expires_in": 1755296511, "ext_expires_in":
-        1755296511, "refresh_in": 31536000, "access_token": "PLACEHOLDER"}'
-=======
       string: '{"token_type": "Bearer", "expires_in": 1756413151, "ext_expires_in":
         1756413151, "refresh_in": 31536000, "access_token": "PLACEHOLDER"}'
->>>>>>> b43e1017
     headers:
       content-length:
       - '135'
@@ -98,42 +93,6 @@
     uri: https://eastus.quantum.azure.com/subscriptions/00000000-0000-0000-0000-000000000000/resourceGroups/myresourcegroup/providers/Microsoft.Quantum/workspaces/myworkspace/providerStatus?api-version=2022-09-12-preview&test-sequence-id=1
   response:
     body:
-<<<<<<< HEAD
-      string: '{"value": [{"id": "microsoft-elements", "currentAvailability": "Available",
-        "targets": [{"id": "microsoft.dft", "currentAvailability": "Available", "averageQueueTime":
-        0, "statusPage": null}]}, {"id": "ionq", "currentAvailability": "Degraded",
-        "targets": [{"id": "ionq.qpu", "currentAvailability": "Available", "averageQueueTime":
-        1328901, "statusPage": "https://status.ionq.co"}, {"id": "ionq.qpu.aria-1",
-        "currentAvailability": "Unavailable", "averageQueueTime": 2212405, "statusPage":
-        "https://status.ionq.co"}, {"id": "ionq.qpu.aria-2", "currentAvailability":
-        "Available", "averageQueueTime": 1630148, "statusPage": "https://status.ionq.co"},
-        {"id": "ionq.simulator", "currentAvailability": "Available", "averageQueueTime":
-        314, "statusPage": "https://status.ionq.co"}]}, {"id": "microsoft-qc", "currentAvailability":
-        "Available", "targets": [{"id": "microsoft.estimator", "currentAvailability":
-        "Available", "averageQueueTime": 0, "statusPage": null}]}, {"id": "pasqal",
-        "currentAvailability": "Available", "targets": [{"id": "pasqal.sim.emu-tn",
-        "currentAvailability": "Available", "averageQueueTime": 243, "statusPage":
-        "https://pasqal.com"}, {"id": "pasqal.qpu.fresnel", "currentAvailability":
-        "Available", "averageQueueTime": 103193, "statusPage": "https://pasqal.com"}]},
-        {"id": "quantinuum", "currentAvailability": "Degraded", "targets": [{"id":
-        "quantinuum.qpu.h1-1", "currentAvailability": "Degraded", "averageQueueTime":
-        0, "statusPage": "https://www.quantinuum.com/hardware/h1"}, {"id": "quantinuum.sim.h1-1sc",
-        "currentAvailability": "Available", "averageQueueTime": 4, "statusPage": "https://www.quantinuum.com/hardware/h1"},
-        {"id": "quantinuum.sim.h1-1e", "currentAvailability": "Available", "averageQueueTime":
-        1319, "statusPage": "https://www.quantinuum.com/hardware/h1"}, {"id": "quantinuum.qpu.h2-1",
-        "currentAvailability": "Degraded", "averageQueueTime": 0, "statusPage": "https://www.quantinuum.com/hardware/h2"},
-        {"id": "quantinuum.sim.h2-1sc", "currentAvailability": "Available", "averageQueueTime":
-        1, "statusPage": "https://www.quantinuum.com/hardware/h2"}, {"id": "quantinuum.sim.h2-1e",
-        "currentAvailability": "Available", "averageQueueTime": 1767318, "statusPage":
-        "https://www.quantinuum.com/hardware/h2"}, {"id": "quantinuum.sim.h1-1sc-preview",
-        "currentAvailability": "Available", "averageQueueTime": 4, "statusPage": "https://www.quantinuum.com/hardware/h1"},
-        {"id": "quantinuum.sim.h1-1e-preview", "currentAvailability": "Available",
-        "averageQueueTime": 1319, "statusPage": "https://www.quantinuum.com/hardware/h1"},
-        {"id": "quantinuum.sim.h1-2e-preview", "currentAvailability": "Available",
-        "averageQueueTime": 838, "statusPage": "https://www.quantinuum.com/hardware/h1"},
-        {"id": "quantinuum.qpu.h1-1-preview", "currentAvailability": "Degraded", "averageQueueTime":
-        0, "statusPage": "https://www.quantinuum.com/hardware/h1"}]}, {"id": "rigetti",
-=======
       string: '{"value": [{"id": "ionq", "currentAvailability": "Degraded", "targets":
         [{"id": "ionq.qpu", "currentAvailability": "Unavailable", "averageQueueTime":
         0, "statusPage": null}, {"id": "ionq.qpu.aria-1", "currentAvailability": "Available",
@@ -153,7 +112,6 @@
         "currentAvailability": "Available", "averageQueueTime": 1, "statusPage": "https://www.quantinuum.com/hardware/h1"},
         {"id": "quantinuum.sim.h1-1e", "currentAvailability": "Available", "averageQueueTime":
         6148, "statusPage": "https://www.quantinuum.com/hardware/h1"}]}, {"id": "rigetti",
->>>>>>> b43e1017
         "currentAvailability": "Available", "targets": [{"id": "rigetti.sim.qvm",
         "currentAvailability": "Available", "averageQueueTime": 5, "statusPage": "https://rigetti.statuspage.io/"},
         {"id": "rigetti.qpu.ankaa-2", "currentAvailability": "Available", "averageQueueTime":
@@ -183,11 +141,7 @@
       connection:
       - keep-alive
       content-length:
-<<<<<<< HEAD
-      - '4781'
-=======
       - '3682'
->>>>>>> b43e1017
       content-type:
       - application/json; charset=utf-8
       transfer-encoding:
@@ -210,42 +164,6 @@
     uri: https://eastus.quantum.azure.com/subscriptions/00000000-0000-0000-0000-000000000000/resourceGroups/myresourcegroup/providers/Microsoft.Quantum/workspaces/myworkspace/providerStatus?api-version=2022-09-12-preview&test-sequence-id=2
   response:
     body:
-<<<<<<< HEAD
-      string: '{"value": [{"id": "microsoft-elements", "currentAvailability": "Available",
-        "targets": [{"id": "microsoft.dft", "currentAvailability": "Available", "averageQueueTime":
-        0, "statusPage": null}]}, {"id": "ionq", "currentAvailability": "Degraded",
-        "targets": [{"id": "ionq.qpu", "currentAvailability": "Available", "averageQueueTime":
-        1328901, "statusPage": "https://status.ionq.co"}, {"id": "ionq.qpu.aria-1",
-        "currentAvailability": "Unavailable", "averageQueueTime": 2212405, "statusPage":
-        "https://status.ionq.co"}, {"id": "ionq.qpu.aria-2", "currentAvailability":
-        "Available", "averageQueueTime": 1630148, "statusPage": "https://status.ionq.co"},
-        {"id": "ionq.simulator", "currentAvailability": "Available", "averageQueueTime":
-        314, "statusPage": "https://status.ionq.co"}]}, {"id": "microsoft-qc", "currentAvailability":
-        "Available", "targets": [{"id": "microsoft.estimator", "currentAvailability":
-        "Available", "averageQueueTime": 0, "statusPage": null}]}, {"id": "pasqal",
-        "currentAvailability": "Available", "targets": [{"id": "pasqal.sim.emu-tn",
-        "currentAvailability": "Available", "averageQueueTime": 243, "statusPage":
-        "https://pasqal.com"}, {"id": "pasqal.qpu.fresnel", "currentAvailability":
-        "Available", "averageQueueTime": 103193, "statusPage": "https://pasqal.com"}]},
-        {"id": "quantinuum", "currentAvailability": "Degraded", "targets": [{"id":
-        "quantinuum.qpu.h1-1", "currentAvailability": "Degraded", "averageQueueTime":
-        0, "statusPage": "https://www.quantinuum.com/hardware/h1"}, {"id": "quantinuum.sim.h1-1sc",
-        "currentAvailability": "Available", "averageQueueTime": 4, "statusPage": "https://www.quantinuum.com/hardware/h1"},
-        {"id": "quantinuum.sim.h1-1e", "currentAvailability": "Available", "averageQueueTime":
-        1319, "statusPage": "https://www.quantinuum.com/hardware/h1"}, {"id": "quantinuum.qpu.h2-1",
-        "currentAvailability": "Degraded", "averageQueueTime": 0, "statusPage": "https://www.quantinuum.com/hardware/h2"},
-        {"id": "quantinuum.sim.h2-1sc", "currentAvailability": "Available", "averageQueueTime":
-        1, "statusPage": "https://www.quantinuum.com/hardware/h2"}, {"id": "quantinuum.sim.h2-1e",
-        "currentAvailability": "Available", "averageQueueTime": 1767318, "statusPage":
-        "https://www.quantinuum.com/hardware/h2"}, {"id": "quantinuum.sim.h1-1sc-preview",
-        "currentAvailability": "Available", "averageQueueTime": 4, "statusPage": "https://www.quantinuum.com/hardware/h1"},
-        {"id": "quantinuum.sim.h1-1e-preview", "currentAvailability": "Available",
-        "averageQueueTime": 1319, "statusPage": "https://www.quantinuum.com/hardware/h1"},
-        {"id": "quantinuum.sim.h1-2e-preview", "currentAvailability": "Available",
-        "averageQueueTime": 838, "statusPage": "https://www.quantinuum.com/hardware/h1"},
-        {"id": "quantinuum.qpu.h1-1-preview", "currentAvailability": "Degraded", "averageQueueTime":
-        0, "statusPage": "https://www.quantinuum.com/hardware/h1"}]}, {"id": "rigetti",
-=======
       string: '{"value": [{"id": "ionq", "currentAvailability": "Degraded", "targets":
         [{"id": "ionq.qpu", "currentAvailability": "Unavailable", "averageQueueTime":
         0, "statusPage": null}, {"id": "ionq.qpu.aria-1", "currentAvailability": "Available",
@@ -265,7 +183,6 @@
         "currentAvailability": "Available", "averageQueueTime": 1, "statusPage": "https://www.quantinuum.com/hardware/h1"},
         {"id": "quantinuum.sim.h1-1e", "currentAvailability": "Available", "averageQueueTime":
         6148, "statusPage": "https://www.quantinuum.com/hardware/h1"}]}, {"id": "rigetti",
->>>>>>> b43e1017
         "currentAvailability": "Available", "targets": [{"id": "rigetti.sim.qvm",
         "currentAvailability": "Available", "averageQueueTime": 5, "statusPage": "https://rigetti.statuspage.io/"},
         {"id": "rigetti.qpu.ankaa-2", "currentAvailability": "Available", "averageQueueTime":
@@ -295,11 +212,7 @@
       connection:
       - keep-alive
       content-length:
-<<<<<<< HEAD
-      - '4781'
-=======
       - '3682'
->>>>>>> b43e1017
       content-type:
       - application/json; charset=utf-8
       transfer-encoding:
@@ -326,20 +239,12 @@
     uri: https://eastus.quantum.azure.com/subscriptions/00000000-0000-0000-0000-000000000000/resourceGroups/myresourcegroup/providers/Microsoft.Quantum/workspaces/myworkspace/storage/sasUri?api-version=2022-09-12-preview&test-sequence-id=1
   response:
     body:
-<<<<<<< HEAD
-      string: '{"sasUri": "https://mystorage.blob.core.windows.net/job-00000000-0000-0000-0000-000000000001?sv=PLACEHOLDER&ss=b&srt=co&spr=https&st=2024-08-15T22%3A21%3A52Z&se=2050-01-01T00%3A00%3A00Z&sp=rwlac&sig=vOxyCGCQv5zbNXlA%2FQ37Chu4%2Bh4fCyiOZE3wXZvgv78%3D"}'
-=======
       string: '{"sasUri": "https://mystorage.blob.core.windows.net/job-00000000-0000-0000-0000-000000000001?sv=PLACEHOLDER&ss=b&srt=co&spr=https&st=2000-01-01T00%3A00%3A00Z&se=2050-01-01T00%3A00%3A00Z&sp=rwlac&sig=PLACEHOLDER"}'
->>>>>>> b43e1017
-    headers:
-      connection:
-      - keep-alive
-      content-length:
-<<<<<<< HEAD
-      - '251'
-=======
+    headers:
+      connection:
+      - keep-alive
+      content-length:
       - '212'
->>>>>>> b43e1017
       content-type:
       - application/json; charset=utf-8
       transfer-encoding:
@@ -359,17 +264,6 @@
       User-Agent:
       - azsdk-python-storage-blob/12.20.0 Python/3.9.19 (Windows-10-10.0.22631-SP0)
       x-ms-date:
-<<<<<<< HEAD
-      - Thu, 15 Aug 2024 22:21:51 GMT
-      x-ms-version:
-      - '2024-05-04'
-    method: GET
-    uri: https://mystorage.blob.core.windows.net/job-00000000-0000-0000-0000-000000000001?restype=container&sv=PLACEHOLDER&ss=b&srt=co&spr=https&st=2024-08-15T22%3A21%3A52Z&se=2050-01-01T00%3A00%3A00Z&sp=rwlac&sig=vOxyCGCQv5zbNXlA%2FQ37Chu4%2Bh4fCyiOZE3wXZvgv78%3D
-  response:
-    body:
-      string: "\uFEFF<?xml version=\"1.0\" encoding=\"utf-8\"?><Error><Code>ContainerNotFound</Code><Message>The
-        specified container does not exist.\nRequestId:ec1835cc-101e-000d-5761-ef8bbe000000\nTime:2024-08-15T22:21:52.3962476Z</Message></Error>"
-=======
       - Wed, 28 Aug 2024 20:32:31 GMT
       x-ms-version:
       - '2024-05-04'
@@ -379,7 +273,6 @@
     body:
       string: "\uFEFF<?xml version=\"1.0\" encoding=\"utf-8\"?><Error><Code>ContainerNotFound</Code><Message>The
         specified container does not exist.\nRequestId:b8b6a951-f01e-003a-5789-f95912000000\nTime:2024-08-28T20:32:32.7595152Z</Message></Error>"
->>>>>>> b43e1017
     headers:
       content-length:
       - '223'
@@ -404,19 +297,11 @@
       User-Agent:
       - azsdk-python-storage-blob/12.20.0 Python/3.9.19 (Windows-10-10.0.22631-SP0)
       x-ms-date:
-<<<<<<< HEAD
-      - Thu, 15 Aug 2024 22:21:51 GMT
-      x-ms-version:
-      - '2024-05-04'
-    method: PUT
-    uri: https://mystorage.blob.core.windows.net/job-00000000-0000-0000-0000-000000000001?restype=container&sv=PLACEHOLDER&ss=b&srt=co&spr=https&st=2024-08-15T22%3A21%3A52Z&se=2050-01-01T00%3A00%3A00Z&sp=rwlac&sig=vOxyCGCQv5zbNXlA%2FQ37Chu4%2Bh4fCyiOZE3wXZvgv78%3D
-=======
       - Wed, 28 Aug 2024 20:32:31 GMT
       x-ms-version:
       - '2024-05-04'
     method: PUT
     uri: https://mystorage.blob.core.windows.net/job-00000000-0000-0000-0000-000000000001?restype=container&sv=PLACEHOLDER&ss=b&srt=co&spr=https&st=2000-01-01T00%3A00%3A00Z&se=2050-01-01T00%3A00%3A00Z&sp=rwlac&sig=PLACEHOLDER
->>>>>>> b43e1017
   response:
     body:
       string: ''
@@ -440,19 +325,11 @@
       User-Agent:
       - azsdk-python-storage-blob/12.20.0 Python/3.9.19 (Windows-10-10.0.22631-SP0)
       x-ms-date:
-<<<<<<< HEAD
-      - Thu, 15 Aug 2024 22:21:51 GMT
-      x-ms-version:
-      - '2024-05-04'
-    method: GET
-    uri: https://mystorage.blob.core.windows.net/job-00000000-0000-0000-0000-000000000001?restype=container&sv=PLACEHOLDER&ss=b&srt=co&spr=https&st=2024-08-15T22%3A21%3A52Z&se=2050-01-01T00%3A00%3A00Z&sp=rwlac&sig=vOxyCGCQv5zbNXlA%2FQ37Chu4%2Bh4fCyiOZE3wXZvgv78%3D
-=======
       - Wed, 28 Aug 2024 20:32:32 GMT
       x-ms-version:
       - '2024-05-04'
     method: GET
     uri: https://mystorage.blob.core.windows.net/job-00000000-0000-0000-0000-000000000001?restype=container&sv=PLACEHOLDER&ss=b&srt=co&spr=https&st=2000-01-01T00%3A00%3A00Z&se=2050-01-01T00%3A00%3A00Z&sp=rwlac&sig=PLACEHOLDER
->>>>>>> b43e1017
   response:
     body:
       string: ''
@@ -510,19 +387,11 @@
       x-ms-blob-type:
       - BlockBlob
       x-ms-date:
-<<<<<<< HEAD
-      - Thu, 15 Aug 2024 22:21:52 GMT
-      x-ms-version:
-      - '2024-05-04'
-    method: PUT
-    uri: https://mystorage.blob.core.windows.net/job-00000000-0000-0000-0000-000000000001/inputData?sv=PLACEHOLDER&ss=b&srt=co&spr=https&st=2024-08-15T22%3A21%3A52Z&se=2050-01-01T00%3A00%3A00Z&sp=rwlac&sig=vOxyCGCQv5zbNXlA%2FQ37Chu4%2Bh4fCyiOZE3wXZvgv78%3D
-=======
       - Wed, 28 Aug 2024 20:32:32 GMT
       x-ms-version:
       - '2024-05-04'
     method: PUT
     uri: https://mystorage.blob.core.windows.net/job-00000000-0000-0000-0000-000000000001/inputData?sv=PLACEHOLDER&ss=b&srt=co&spr=https&st=2000-01-01T00%3A00%3A00Z&se=2050-01-01T00%3A00%3A00Z&sp=rwlac&sig=PLACEHOLDER
->>>>>>> b43e1017
   response:
     body:
       string: ''
@@ -537,11 +406,7 @@
 - request:
     body: 'b''{"id": "00000000-0000-0000-0000-000000000001", "name": "Qiskit Sample
       - 3-qubit GHZ circuit", "providerId": "quantinuum", "target": "quantinuum.sim.h1-1e",
-<<<<<<< HEAD
-      "itemType": "Job", "containerUri": "https://mystorage.blob.core.windows.net/job-00000000-0000-0000-0000-000000000001?sv=PLACEHOLDER&ss=b&srt=co&spr=https&st=2024-08-15T22%3A21%3A52Z&se=2050-01-01T00%3A00%3A00Z&sp=rwlac&sig=vOxyCGCQv5zbNXlA%2FQ37Chu4%2Bh4fCyiOZE3wXZvgv78%3D",
-=======
       "itemType": "Job", "containerUri": "https://mystorage.blob.core.windows.net/job-00000000-0000-0000-0000-000000000001?sv=PLACEHOLDER&ss=b&srt=co&spr=https&st=2000-01-01T00%3A00%3A00Z&se=2050-01-01T00%3A00%3A00Z&sp=rwlac&sig=PLACEHOLDER",
->>>>>>> b43e1017
       "inputDataUri": "https://mystorage.blob.core.windows.net/job-00000000-0000-0000-0000-000000000001/inputData",
       "inputDataFormat": "qir.v1", "inputParams": {"count": 500, "shots": 500, "items":
       [{"entryPoint": "Qiskit Sample - 3-qubit GHZ circuit", "arguments": []}]}, "metadata":
@@ -555,11 +420,7 @@
       Connection:
       - keep-alive
       Content-Length:
-<<<<<<< HEAD
-      - '891'
-=======
       - '784'
->>>>>>> b43e1017
       Content-Type:
       - application/json
       User-Agent:
@@ -568,9 +429,6 @@
     uri: https://eastus.quantum.azure.com/subscriptions/00000000-0000-0000-0000-000000000000/resourceGroups/myresourcegroup/providers/Microsoft.Quantum/workspaces/myworkspace/jobs/00000000-0000-0000-0000-000000000001?api-version=2022-09-12-preview&test-sequence-id=1
   response:
     body:
-<<<<<<< HEAD
-      string: '{"containerUri": "https://mystorage.blob.core.windows.net/job-00000000-0000-0000-0000-000000000001?sv=PLACEHOLDER&ss=b&srt=co&spr=https&st=2024-08-15T22%3A21%3A52Z&se=2050-01-01T00%3A00%3A00Z&sp=rwlac&sig=PLACEHOLDER&st=2024-08-15T22%3A21%3A52Z&se=2050-01-01T00%3A00%3A00Z&sr=b&sp=rcw&sig=PLACEHOLDER&ss=b&srt=co&spr=https&st=2024-08-15T22%3A21%3A52Z&se=2050-01-01T00%3A00%3A00Z&sp=rwlac&sig=vOxyCGCQv5zbNXlA%2FQ37Chu4%2Bh4fCyiOZE3wXZvgv78%3D",
-=======
       string: '{"containerUri": "https://mystorage.blob.core.windows.net/job-00000000-0000-0000-0000-000000000001?sv=PLACEHOLDER&ss=b&srt=co&spr=https&st=2000-01-01T00%3A00%3A00Z&se=2050-01-01T00%3A00%3A00Z&sp=rwlac&sig=PLACEHOLDER",
         "inputDataUri": "https://mystorage.blob.core.windows.net/job-00000000-0000-0000-0000-000000000001/inputData?sv=PLACEHOLDER&st=2000-01-01T00%3A00%3A00Z&se=2050-01-01T00%3A00%3A00Z&sr=b&sp=rcw&sig=PLACEHOLDER",
         "inputDataFormat": "honeywell.openqasm.v1", "inputParams": {"count": 500,
@@ -578,26 +436,17 @@
         GHZ circuit", "num_qubits": "4", "metadata": "{\"some\": \"data\"}"}, "sessionId":
         null, "status": "Waiting", "jobType": "QuantumComputing", "outputDataFormat":
         "honeywell.quantum-results.v1", "outputDataUri": "https://mystorage.blob.core.windows.net:443/job-00000000-0000-0000-0000-000000000001/outputData?sv=PLACEHOLDER&ss=b&srt=co&spr=https&st=2000-01-01T00%3A00%3A00Z&se=2050-01-01T00%3A00%3A00Z&sp=rwlac&sig=PLACEHOLDER",
->>>>>>> b43e1017
         "beginExecutionTime": null, "cancellationTime": null, "quantumComputingData":
         null, "errorData": null, "isCancelling": false, "tags": [], "name": "Qiskit
         Sample - 3-qubit GHZ circuit", "id": "00000000-0000-0000-0000-000000000001",
         "providerId": "quantinuum", "target": "quantinuum.sim.h1-1e", "creationTime":
-<<<<<<< HEAD
-        "2024-08-15T22:21:52.9474412+00:00", "endExecutionTime": null, "costEstimate":
-=======
         "2024-08-28T20:32:33.1738507+00:00", "endExecutionTime": null, "costEstimate":
->>>>>>> b43e1017
         null, "itemType": "Job"}'
     headers:
       connection:
       - keep-alive
       content-length:
-<<<<<<< HEAD
-      - '857'
-=======
       - '1420'
->>>>>>> b43e1017
       content-type:
       - application/json; charset=utf-8
       transfer-encoding:
@@ -620,9 +469,6 @@
     uri: https://eastus.quantum.azure.com/subscriptions/00000000-0000-0000-0000-000000000000/resourceGroups/myresourcegroup/providers/Microsoft.Quantum/workspaces/myworkspace/jobs/00000000-0000-0000-0000-000000000001?api-version=2022-09-12-preview&test-sequence-id=1
   response:
     body:
-<<<<<<< HEAD
-      string: '{"containerUri": "https://mystorage.blob.core.windows.net/job-00000000-0000-0000-0000-000000000001?sv=PLACEHOLDER&st=2024-08-15T22%3A21%3A53Z&se=2050-01-01T00%3A00%3A00Z&sr=c&sp=rcwl&sig=PLACEHOLDER&st=2024-08-15T22%3A21%3A53Z&se=2050-01-01T00%3A00%3A00Z&sr=b&sp=r&rscd=attachment%3B+filename%3DQiskit%2BSample%2B-%2B3-qubit%2BGHZ%2Bcircuit-00000000-0000-0000-0000-000000000001.input.json&sig=PLACEHOLDER&st=2024-08-15T22%3A21%3A53Z&se=2050-01-01T00%3A00%3A00Z&sr=b&sp=r&rscd=attachment%3B+filename%3DQiskit%2BSample%2B-%2B3-qubit%2BGHZ%2Bcircuit-00000000-0000-0000-0000-000000000001.output.json&sig=y0apNuX%2BY4v9Z%2FQlHA8C1SlGLMyhApGMT%2BtJzLcsqMU%3D",
-=======
       string: '{"containerUri": "https://mystorage.blob.core.windows.net/job-00000000-0000-0000-0000-000000000001?sv=PLACEHOLDER&st=2000-01-01T00%3A00%3A00Z&se=2050-01-01T00%3A00%3A00Z&sr=c&sp=rcwl&sig=PLACEHOLDER",
         "inputDataUri": "https://mystorage.blob.core.windows.net/job-00000000-0000-0000-0000-000000000001/inputData?sv=PLACEHOLDER&st=2000-01-01T00%3A00%3A00Z&se=2050-01-01T00%3A00%3A00Z&sr=b&sp=r&rscd=attachment%3B+filename%3DQiskit%2BSample%2B-%2B3-qubit%2BGHZ%2Bcircuit-00000000-0000-0000-0000-000000000001.input.json&sig=PLACEHOLDER",
         "inputDataFormat": "honeywell.openqasm.v1", "inputParams": {"count": 500,
@@ -630,26 +476,17 @@
         GHZ circuit", "num_qubits": "4", "metadata": "{\"some\": \"data\"}"}, "sessionId":
         null, "status": "Waiting", "jobType": "QuantumComputing", "outputDataFormat":
         "honeywell.quantum-results.v1", "outputDataUri": "https://mystorage.blob.core.windows.net/job-00000000-0000-0000-0000-000000000001/outputData?sv=PLACEHOLDER&st=2000-01-01T00%3A00%3A00Z&se=2050-01-01T00%3A00%3A00Z&sr=b&sp=r&rscd=attachment%3B+filename%3DQiskit%2BSample%2B-%2B3-qubit%2BGHZ%2Bcircuit-00000000-0000-0000-0000-000000000001.output.json&sig=PLACEHOLDER",
->>>>>>> b43e1017
         "beginExecutionTime": null, "cancellationTime": null, "quantumComputingData":
         null, "errorData": null, "isCancelling": false, "tags": [], "name": "Qiskit
         Sample - 3-qubit GHZ circuit", "id": "00000000-0000-0000-0000-000000000001",
         "providerId": "quantinuum", "target": "quantinuum.sim.h1-1e", "creationTime":
-<<<<<<< HEAD
-        "2024-08-15T22:21:52.9474412+00:00", "endExecutionTime": null, "costEstimate":
-=======
         "2024-08-28T20:32:33.1738507+00:00", "endExecutionTime": null, "costEstimate":
->>>>>>> b43e1017
         null, "itemType": "Job"}'
     headers:
       connection:
       - keep-alive
       content-length:
-<<<<<<< HEAD
-      - '1067'
-=======
       - '1624'
->>>>>>> b43e1017
       content-type:
       - application/json; charset=utf-8
       transfer-encoding:
@@ -672,9 +509,6 @@
     uri: https://eastus.quantum.azure.com/subscriptions/00000000-0000-0000-0000-000000000000/resourceGroups/myresourcegroup/providers/Microsoft.Quantum/workspaces/myworkspace/jobs/00000000-0000-0000-0000-000000000001?api-version=2022-09-12-preview&test-sequence-id=2
   response:
     body:
-<<<<<<< HEAD
-      string: '{"containerUri": "https://mystorage.blob.core.windows.net/job-00000000-0000-0000-0000-000000000001?sv=PLACEHOLDER&st=2024-08-15T22%3A21%3A53Z&se=2050-01-01T00%3A00%3A00Z&sr=c&sp=rcwl&sig=PLACEHOLDER&st=2024-08-15T22%3A21%3A53Z&se=2050-01-01T00%3A00%3A00Z&sr=b&sp=r&rscd=attachment%3B+filename%3DQiskit%2BSample%2B-%2B3-qubit%2BGHZ%2Bcircuit-00000000-0000-0000-0000-000000000001.input.json&sig=PLACEHOLDER&st=2024-08-15T22%3A21%3A53Z&se=2050-01-01T00%3A00%3A00Z&sr=b&sp=r&rscd=attachment%3B+filename%3DQiskit%2BSample%2B-%2B3-qubit%2BGHZ%2Bcircuit-00000000-0000-0000-0000-000000000001.output.json&sig=y0apNuX%2BY4v9Z%2FQlHA8C1SlGLMyhApGMT%2BtJzLcsqMU%3D",
-=======
       string: '{"containerUri": "https://mystorage.blob.core.windows.net/job-00000000-0000-0000-0000-000000000001?sv=PLACEHOLDER&st=2000-01-01T00%3A00%3A00Z&se=2050-01-01T00%3A00%3A00Z&sr=c&sp=rcwl&sig=PLACEHOLDER",
         "inputDataUri": "https://mystorage.blob.core.windows.net/job-00000000-0000-0000-0000-000000000001/inputData?sv=PLACEHOLDER&st=2000-01-01T00%3A00%3A00Z&se=2050-01-01T00%3A00%3A00Z&sr=b&sp=r&rscd=attachment%3B+filename%3DQiskit%2BSample%2B-%2B3-qubit%2BGHZ%2Bcircuit-00000000-0000-0000-0000-000000000001.input.json&sig=PLACEHOLDER",
         "inputDataFormat": "honeywell.openqasm.v1", "inputParams": {"count": 500,
@@ -682,26 +516,17 @@
         GHZ circuit", "num_qubits": "4", "metadata": "{\"some\": \"data\"}"}, "sessionId":
         null, "status": "Waiting", "jobType": "QuantumComputing", "outputDataFormat":
         "honeywell.quantum-results.v1", "outputDataUri": "https://mystorage.blob.core.windows.net/job-00000000-0000-0000-0000-000000000001/outputData?sv=PLACEHOLDER&st=2000-01-01T00%3A00%3A00Z&se=2050-01-01T00%3A00%3A00Z&sr=b&sp=r&rscd=attachment%3B+filename%3DQiskit%2BSample%2B-%2B3-qubit%2BGHZ%2Bcircuit-00000000-0000-0000-0000-000000000001.output.json&sig=PLACEHOLDER",
->>>>>>> b43e1017
         "beginExecutionTime": null, "cancellationTime": null, "quantumComputingData":
         null, "errorData": null, "isCancelling": false, "tags": [], "name": "Qiskit
         Sample - 3-qubit GHZ circuit", "id": "00000000-0000-0000-0000-000000000001",
         "providerId": "quantinuum", "target": "quantinuum.sim.h1-1e", "creationTime":
-<<<<<<< HEAD
-        "2024-08-15T22:21:52.9474412+00:00", "endExecutionTime": null, "costEstimate":
-=======
         "2024-08-28T20:32:33.1738507+00:00", "endExecutionTime": null, "costEstimate":
->>>>>>> b43e1017
         null, "itemType": "Job"}'
     headers:
       connection:
       - keep-alive
       content-length:
-<<<<<<< HEAD
-      - '1067'
-=======
       - '1632'
->>>>>>> b43e1017
       content-type:
       - application/json; charset=utf-8
       transfer-encoding:
@@ -724,9 +549,6 @@
     uri: https://eastus.quantum.azure.com/subscriptions/00000000-0000-0000-0000-000000000000/resourceGroups/myresourcegroup/providers/Microsoft.Quantum/workspaces/myworkspace/jobs/00000000-0000-0000-0000-000000000001?api-version=2022-09-12-preview&test-sequence-id=3
   response:
     body:
-<<<<<<< HEAD
-      string: '{"containerUri": "https://mystorage.blob.core.windows.net/job-00000000-0000-0000-0000-000000000001?sv=PLACEHOLDER&st=2024-08-15T22%3A21%3A53Z&se=2050-01-01T00%3A00%3A00Z&sr=c&sp=rcwl&sig=PLACEHOLDER&st=2024-08-15T22%3A21%3A53Z&se=2050-01-01T00%3A00%3A00Z&sr=b&sp=r&rscd=attachment%3B+filename%3DQiskit%2BSample%2B-%2B3-qubit%2BGHZ%2Bcircuit-00000000-0000-0000-0000-000000000001.input.json&sig=PLACEHOLDER&st=2024-08-15T22%3A21%3A53Z&se=2050-01-01T00%3A00%3A00Z&sr=b&sp=r&rscd=attachment%3B+filename%3DQiskit%2BSample%2B-%2B3-qubit%2BGHZ%2Bcircuit-00000000-0000-0000-0000-000000000001.output.json&sig=y0apNuX%2BY4v9Z%2FQlHA8C1SlGLMyhApGMT%2BtJzLcsqMU%3D",
-=======
       string: '{"containerUri": "https://mystorage.blob.core.windows.net/job-00000000-0000-0000-0000-000000000001?sv=PLACEHOLDER&st=2000-01-01T00%3A00%3A00Z&se=2050-01-01T00%3A00%3A00Z&sr=c&sp=rcwl&sig=PLACEHOLDER",
         "inputDataUri": "https://mystorage.blob.core.windows.net/job-00000000-0000-0000-0000-000000000001/inputData?sv=PLACEHOLDER&st=2000-01-01T00%3A00%3A00Z&se=2050-01-01T00%3A00%3A00Z&sr=b&sp=r&rscd=attachment%3B+filename%3DQiskit%2BSample%2B-%2B3-qubit%2BGHZ%2Bcircuit-00000000-0000-0000-0000-000000000001.input.json&sig=PLACEHOLDER",
         "inputDataFormat": "honeywell.openqasm.v1", "inputParams": {"count": 500,
@@ -734,26 +556,17 @@
         GHZ circuit", "num_qubits": "4", "metadata": "{\"some\": \"data\"}"}, "sessionId":
         null, "status": "Waiting", "jobType": "QuantumComputing", "outputDataFormat":
         "honeywell.quantum-results.v1", "outputDataUri": "https://mystorage.blob.core.windows.net/job-00000000-0000-0000-0000-000000000001/outputData?sv=PLACEHOLDER&st=2000-01-01T00%3A00%3A00Z&se=2050-01-01T00%3A00%3A00Z&sr=b&sp=r&rscd=attachment%3B+filename%3DQiskit%2BSample%2B-%2B3-qubit%2BGHZ%2Bcircuit-00000000-0000-0000-0000-000000000001.output.json&sig=PLACEHOLDER",
->>>>>>> b43e1017
         "beginExecutionTime": null, "cancellationTime": null, "quantumComputingData":
         null, "errorData": null, "isCancelling": false, "tags": [], "name": "Qiskit
         Sample - 3-qubit GHZ circuit", "id": "00000000-0000-0000-0000-000000000001",
         "providerId": "quantinuum", "target": "quantinuum.sim.h1-1e", "creationTime":
-<<<<<<< HEAD
-        "2024-08-15T22:21:52.9474412+00:00", "endExecutionTime": null, "costEstimate":
-=======
         "2024-08-28T20:32:33.1738507+00:00", "endExecutionTime": null, "costEstimate":
->>>>>>> b43e1017
         null, "itemType": "Job"}'
     headers:
       connection:
       - keep-alive
       content-length:
-<<<<<<< HEAD
-      - '1067'
-=======
       - '1632'
->>>>>>> b43e1017
       content-type:
       - application/json; charset=utf-8
       transfer-encoding:
@@ -776,9 +589,6 @@
     uri: https://eastus.quantum.azure.com/subscriptions/00000000-0000-0000-0000-000000000000/resourceGroups/myresourcegroup/providers/Microsoft.Quantum/workspaces/myworkspace/jobs/00000000-0000-0000-0000-000000000001?api-version=2022-09-12-preview&test-sequence-id=4
   response:
     body:
-<<<<<<< HEAD
-      string: '{"containerUri": "https://mystorage.blob.core.windows.net/job-00000000-0000-0000-0000-000000000001?sv=PLACEHOLDER&st=2024-08-15T22%3A21%3A54Z&se=2050-01-01T00%3A00%3A00Z&sr=c&sp=rcwl&sig=PLACEHOLDER&st=2024-08-15T22%3A21%3A54Z&se=2050-01-01T00%3A00%3A00Z&sr=b&sp=r&rscd=attachment%3B+filename%3DQiskit%2BSample%2B-%2B3-qubit%2BGHZ%2Bcircuit-00000000-0000-0000-0000-000000000001.input.json&sig=PLACEHOLDER&st=2024-08-15T22%3A21%3A54Z&se=2050-01-01T00%3A00%3A00Z&sr=b&sp=r&rscd=attachment%3B+filename%3DQiskit%2BSample%2B-%2B3-qubit%2BGHZ%2Bcircuit-00000000-0000-0000-0000-000000000001.output.json&sig=9q6sHyjwhUsFV6R08KhRYqFxZ%2B5qS3NvUH2eatfRr%2FY%3D",
-=======
       string: '{"containerUri": "https://mystorage.blob.core.windows.net/job-00000000-0000-0000-0000-000000000001?sv=PLACEHOLDER&st=2000-01-01T00%3A00%3A00Z&se=2050-01-01T00%3A00%3A00Z&sr=c&sp=rcwl&sig=PLACEHOLDER",
         "inputDataUri": "https://mystorage.blob.core.windows.net/job-00000000-0000-0000-0000-000000000001/inputData?sv=PLACEHOLDER&st=2000-01-01T00%3A00%3A00Z&se=2050-01-01T00%3A00%3A00Z&sr=b&sp=r&rscd=attachment%3B+filename%3DQiskit%2BSample%2B-%2B3-qubit%2BGHZ%2Bcircuit-00000000-0000-0000-0000-000000000001.input.json&sig=PLACEHOLDER",
         "inputDataFormat": "honeywell.openqasm.v1", "inputParams": {"count": 500,
@@ -786,26 +596,17 @@
         GHZ circuit", "num_qubits": "4", "metadata": "{\"some\": \"data\"}"}, "sessionId":
         null, "status": "Waiting", "jobType": "QuantumComputing", "outputDataFormat":
         "honeywell.quantum-results.v1", "outputDataUri": "https://mystorage.blob.core.windows.net/job-00000000-0000-0000-0000-000000000001/outputData?sv=PLACEHOLDER&st=2000-01-01T00%3A00%3A00Z&se=2050-01-01T00%3A00%3A00Z&sr=b&sp=r&rscd=attachment%3B+filename%3DQiskit%2BSample%2B-%2B3-qubit%2BGHZ%2Bcircuit-00000000-0000-0000-0000-000000000001.output.json&sig=PLACEHOLDER",
->>>>>>> b43e1017
         "beginExecutionTime": null, "cancellationTime": null, "quantumComputingData":
         null, "errorData": null, "isCancelling": false, "tags": [], "name": "Qiskit
         Sample - 3-qubit GHZ circuit", "id": "00000000-0000-0000-0000-000000000001",
         "providerId": "quantinuum", "target": "quantinuum.sim.h1-1e", "creationTime":
-<<<<<<< HEAD
-        "2024-08-15T22:21:52.9474412+00:00", "endExecutionTime": null, "costEstimate":
-=======
         "2024-08-28T20:32:33.1738507+00:00", "endExecutionTime": null, "costEstimate":
->>>>>>> b43e1017
         null, "itemType": "Job"}'
     headers:
       connection:
       - keep-alive
       content-length:
-<<<<<<< HEAD
-      - '1065'
-=======
       - '1632'
->>>>>>> b43e1017
       content-type:
       - application/json; charset=utf-8
       transfer-encoding:
@@ -828,9 +629,6 @@
     uri: https://eastus.quantum.azure.com/subscriptions/00000000-0000-0000-0000-000000000000/resourceGroups/myresourcegroup/providers/Microsoft.Quantum/workspaces/myworkspace/jobs/00000000-0000-0000-0000-000000000001?api-version=2022-09-12-preview&test-sequence-id=5
   response:
     body:
-<<<<<<< HEAD
-      string: '{"containerUri": "https://mystorage.blob.core.windows.net/job-00000000-0000-0000-0000-000000000001?sv=PLACEHOLDER&st=2024-08-15T22%3A21%3A54Z&se=2050-01-01T00%3A00%3A00Z&sr=c&sp=rcwl&sig=PLACEHOLDER&st=2024-08-15T22%3A21%3A54Z&se=2050-01-01T00%3A00%3A00Z&sr=b&sp=r&rscd=attachment%3B+filename%3DQiskit%2BSample%2B-%2B3-qubit%2BGHZ%2Bcircuit-00000000-0000-0000-0000-000000000001.input.json&sig=PLACEHOLDER&st=2024-08-15T22%3A21%3A54Z&se=2050-01-01T00%3A00%3A00Z&sr=b&sp=r&rscd=attachment%3B+filename%3DQiskit%2BSample%2B-%2B3-qubit%2BGHZ%2Bcircuit-00000000-0000-0000-0000-000000000001.output.json&sig=9q6sHyjwhUsFV6R08KhRYqFxZ%2B5qS3NvUH2eatfRr%2FY%3D",
-=======
       string: '{"containerUri": "https://mystorage.blob.core.windows.net/job-00000000-0000-0000-0000-000000000001?sv=PLACEHOLDER&st=2000-01-01T00%3A00%3A00Z&se=2050-01-01T00%3A00%3A00Z&sr=c&sp=rcwl&sig=PLACEHOLDER",
         "inputDataUri": "https://mystorage.blob.core.windows.net/job-00000000-0000-0000-0000-000000000001/inputData?sv=PLACEHOLDER&st=2000-01-01T00%3A00%3A00Z&se=2050-01-01T00%3A00%3A00Z&sr=b&sp=r&rscd=attachment%3B+filename%3DQiskit%2BSample%2B-%2B3-qubit%2BGHZ%2Bcircuit-00000000-0000-0000-0000-000000000001.input.json&sig=PLACEHOLDER",
         "inputDataFormat": "honeywell.openqasm.v1", "inputParams": {"count": 500,
@@ -838,26 +636,17 @@
         GHZ circuit", "num_qubits": "4", "metadata": "{\"some\": \"data\"}"}, "sessionId":
         null, "status": "Waiting", "jobType": "QuantumComputing", "outputDataFormat":
         "honeywell.quantum-results.v1", "outputDataUri": "https://mystorage.blob.core.windows.net/job-00000000-0000-0000-0000-000000000001/outputData?sv=PLACEHOLDER&st=2000-01-01T00%3A00%3A00Z&se=2050-01-01T00%3A00%3A00Z&sr=b&sp=r&rscd=attachment%3B+filename%3DQiskit%2BSample%2B-%2B3-qubit%2BGHZ%2Bcircuit-00000000-0000-0000-0000-000000000001.output.json&sig=PLACEHOLDER",
->>>>>>> b43e1017
         "beginExecutionTime": null, "cancellationTime": null, "quantumComputingData":
         null, "errorData": null, "isCancelling": false, "tags": [], "name": "Qiskit
         Sample - 3-qubit GHZ circuit", "id": "00000000-0000-0000-0000-000000000001",
         "providerId": "quantinuum", "target": "quantinuum.sim.h1-1e", "creationTime":
-<<<<<<< HEAD
-        "2024-08-15T22:21:52.9474412+00:00", "endExecutionTime": null, "costEstimate":
-=======
         "2024-08-28T20:32:33.1738507+00:00", "endExecutionTime": null, "costEstimate":
->>>>>>> b43e1017
         null, "itemType": "Job"}'
     headers:
       connection:
       - keep-alive
       content-length:
-<<<<<<< HEAD
-      - '1065'
-=======
       - '1632'
->>>>>>> b43e1017
       content-type:
       - application/json; charset=utf-8
       transfer-encoding:
@@ -880,170 +669,6 @@
     uri: https://eastus.quantum.azure.com/subscriptions/00000000-0000-0000-0000-000000000000/resourceGroups/myresourcegroup/providers/Microsoft.Quantum/workspaces/myworkspace/jobs/00000000-0000-0000-0000-000000000001?api-version=2022-09-12-preview&test-sequence-id=6
   response:
     body:
-<<<<<<< HEAD
-      string: '{"containerUri": "https://mystorage.blob.core.windows.net/job-00000000-0000-0000-0000-000000000001?sv=PLACEHOLDER&st=2024-08-15T22%3A21%3A56Z&se=2050-01-01T00%3A00%3A00Z&sr=c&sp=rcwl&sig=PLACEHOLDER&st=2024-08-15T22%3A21%3A56Z&se=2050-01-01T00%3A00%3A00Z&sr=b&sp=r&rscd=attachment%3B+filename%3DQiskit%2BSample%2B-%2B3-qubit%2BGHZ%2Bcircuit-00000000-0000-0000-0000-000000000001.input.json&sig=PLACEHOLDER&st=2024-08-15T22%3A21%3A56Z&se=2050-01-01T00%3A00%3A00Z&sr=b&sp=r&rscd=attachment%3B+filename%3DQiskit%2BSample%2B-%2B3-qubit%2BGHZ%2Bcircuit-00000000-0000-0000-0000-000000000001.output.json&sig=%2FxDxPlhR98byUkXALoCunz6V432lKCw4fh7n%2BUDUwco%3D",
-=======
-      string: '{"containerUri": "https://mystorage.blob.core.windows.net/job-00000000-0000-0000-0000-000000000001?sv=PLACEHOLDER&st=2000-01-01T00%3A00%3A00Z&se=2050-01-01T00%3A00%3A00Z&sr=c&sp=rcwl&sig=PLACEHOLDER",
-        "inputDataUri": "https://mystorage.blob.core.windows.net/job-00000000-0000-0000-0000-000000000001/inputData?sv=PLACEHOLDER&st=2000-01-01T00%3A00%3A00Z&se=2050-01-01T00%3A00%3A00Z&sr=b&sp=r&rscd=attachment%3B+filename%3DQiskit%2BSample%2B-%2B3-qubit%2BGHZ%2Bcircuit-00000000-0000-0000-0000-000000000001.input.json&sig=PLACEHOLDER",
-        "inputDataFormat": "honeywell.openqasm.v1", "inputParams": {"count": 500,
-        "shots": 500}, "metadata": {"qiskit": "True", "name": "Qiskit Sample - 3-qubit
-        GHZ circuit", "num_qubits": "4", "metadata": "{\"some\": \"data\"}"}, "sessionId":
-        null, "status": "Waiting", "jobType": "QuantumComputing", "outputDataFormat":
-        "honeywell.quantum-results.v1", "outputDataUri": "https://mystorage.blob.core.windows.net/job-00000000-0000-0000-0000-000000000001/outputData?sv=PLACEHOLDER&st=2000-01-01T00%3A00%3A00Z&se=2050-01-01T00%3A00%3A00Z&sr=b&sp=r&rscd=attachment%3B+filename%3DQiskit%2BSample%2B-%2B3-qubit%2BGHZ%2Bcircuit-00000000-0000-0000-0000-000000000001.output.json&sig=PLACEHOLDER",
->>>>>>> b43e1017
-        "beginExecutionTime": null, "cancellationTime": null, "quantumComputingData":
-        {"count": 1}, "errorData": null, "isCancelling": false, "tags": [], "name":
-        "Qiskit Sample - 3-qubit GHZ circuit", "id": "00000000-0000-0000-0000-000000000001",
-        "providerId": "quantinuum", "target": "quantinuum.sim.h1-1e", "creationTime":
-<<<<<<< HEAD
-        "2024-08-15T22:21:52.9474412+00:00", "endExecutionTime": null, "costEstimate":
-=======
-        "2024-08-28T20:32:33.1738507+00:00", "endExecutionTime": null, "costEstimate":
->>>>>>> b43e1017
-        null, "itemType": "Job"}'
-    headers:
-      connection:
-      - keep-alive
-      content-length:
-<<<<<<< HEAD
-      - '1073'
-=======
-      - '1632'
->>>>>>> b43e1017
-      content-type:
-      - application/json; charset=utf-8
-      transfer-encoding:
-      - chunked
-    status:
-      code: 200
-      message: OK
-- request:
-    body: null
-    headers:
-      Accept:
-      - application/json
-      Accept-Encoding:
-      - gzip, deflate
-      Connection:
-      - keep-alive
-      User-Agent:
-      - testapp-azure-quantum-qiskit azsdk-python-quantum/0.0.1 Python/3.9.19 (Windows-10-10.0.22631-SP0)
-    method: GET
-    uri: https://eastus.quantum.azure.com/subscriptions/00000000-0000-0000-0000-000000000000/resourceGroups/myresourcegroup/providers/Microsoft.Quantum/workspaces/myworkspace/jobs/00000000-0000-0000-0000-000000000001?api-version=2022-09-12-preview&test-sequence-id=7
-  response:
-    body:
-<<<<<<< HEAD
-      string: '{"containerUri": "https://mystorage.blob.core.windows.net/job-00000000-0000-0000-0000-000000000001?sv=PLACEHOLDER&st=2024-08-15T22%3A21%3A57Z&se=2050-01-01T00%3A00%3A00Z&sr=c&sp=rcwl&sig=PLACEHOLDER&st=2024-08-15T22%3A21%3A57Z&se=2050-01-01T00%3A00%3A00Z&sr=b&sp=r&rscd=attachment%3B+filename%3DQiskit%2BSample%2B-%2B3-qubit%2BGHZ%2Bcircuit-00000000-0000-0000-0000-000000000001.input.json&sig=PLACEHOLDER&st=2024-08-15T22%3A21%3A57Z&se=2050-01-01T00%3A00%3A00Z&sr=b&sp=r&rscd=attachment%3B+filename%3DQiskit%2BSample%2B-%2B3-qubit%2BGHZ%2Bcircuit-00000000-0000-0000-0000-000000000001.output.json&sig=cvw5RrvjGSoJH6LeQAcNS6v%2BZU8r8O0MEkm27MTg718%3D",
-=======
-      string: '{"containerUri": "https://mystorage.blob.core.windows.net/job-00000000-0000-0000-0000-000000000001?sv=PLACEHOLDER&st=2000-01-01T00%3A00%3A00Z&se=2050-01-01T00%3A00%3A00Z&sr=c&sp=rcwl&sig=PLACEHOLDER",
-        "inputDataUri": "https://mystorage.blob.core.windows.net/job-00000000-0000-0000-0000-000000000001/inputData?sv=PLACEHOLDER&st=2000-01-01T00%3A00%3A00Z&se=2050-01-01T00%3A00%3A00Z&sr=b&sp=r&rscd=attachment%3B+filename%3DQiskit%2BSample%2B-%2B3-qubit%2BGHZ%2Bcircuit-00000000-0000-0000-0000-000000000001.input.json&sig=PLACEHOLDER",
-        "inputDataFormat": "honeywell.openqasm.v1", "inputParams": {"count": 500,
-        "shots": 500}, "metadata": {"qiskit": "True", "name": "Qiskit Sample - 3-qubit
-        GHZ circuit", "num_qubits": "4", "metadata": "{\"some\": \"data\"}"}, "sessionId":
-        null, "status": "Waiting", "jobType": "QuantumComputing", "outputDataFormat":
-        "honeywell.quantum-results.v1", "outputDataUri": "https://mystorage.blob.core.windows.net/job-00000000-0000-0000-0000-000000000001/outputData?sv=PLACEHOLDER&st=2000-01-01T00%3A00%3A00Z&se=2050-01-01T00%3A00%3A00Z&sr=b&sp=r&rscd=attachment%3B+filename%3DQiskit%2BSample%2B-%2B3-qubit%2BGHZ%2Bcircuit-00000000-0000-0000-0000-000000000001.output.json&sig=PLACEHOLDER",
->>>>>>> b43e1017
-        "beginExecutionTime": null, "cancellationTime": null, "quantumComputingData":
-        {"count": 1}, "errorData": null, "isCancelling": false, "tags": [], "name":
-        "Qiskit Sample - 3-qubit GHZ circuit", "id": "00000000-0000-0000-0000-000000000001",
-        "providerId": "quantinuum", "target": "quantinuum.sim.h1-1e", "creationTime":
-<<<<<<< HEAD
-        "2024-08-15T22:21:52.9474412+00:00", "endExecutionTime": null, "costEstimate":
-=======
-        "2024-08-28T20:32:33.1738507+00:00", "endExecutionTime": null, "costEstimate":
->>>>>>> b43e1017
-        null, "itemType": "Job"}'
-    headers:
-      connection:
-      - keep-alive
-      content-length:
-<<<<<<< HEAD
-      - '1071'
-=======
-      - '1632'
->>>>>>> b43e1017
-      content-type:
-      - application/json; charset=utf-8
-      transfer-encoding:
-      - chunked
-    status:
-      code: 200
-      message: OK
-- request:
-    body: null
-    headers:
-      Accept:
-      - application/json
-      Accept-Encoding:
-      - gzip, deflate
-      Connection:
-      - keep-alive
-      User-Agent:
-      - testapp-azure-quantum-qiskit azsdk-python-quantum/0.0.1 Python/3.9.19 (Windows-10-10.0.22631-SP0)
-    method: GET
-    uri: https://eastus.quantum.azure.com/subscriptions/00000000-0000-0000-0000-000000000000/resourceGroups/myresourcegroup/providers/Microsoft.Quantum/workspaces/myworkspace/jobs/00000000-0000-0000-0000-000000000001?api-version=2022-09-12-preview&test-sequence-id=8
-  response:
-    body:
-<<<<<<< HEAD
-      string: '{"containerUri": "https://mystorage.blob.core.windows.net/job-00000000-0000-0000-0000-000000000001?sv=PLACEHOLDER&st=2024-08-15T22%3A22%3A00Z&se=2050-01-01T00%3A00%3A00Z&sr=c&sp=rcwl&sig=PLACEHOLDER&st=2024-08-15T22%3A22%3A00Z&se=2050-01-01T00%3A00%3A00Z&sr=b&sp=r&rscd=attachment%3B+filename%3DQiskit%2BSample%2B-%2B3-qubit%2BGHZ%2Bcircuit-00000000-0000-0000-0000-000000000001.input.json&sig=PLACEHOLDER&st=2024-08-15T22%3A22%3A00Z&se=2050-01-01T00%3A00%3A00Z&sr=b&sp=r&rscd=attachment%3B+filename%3DQiskit%2BSample%2B-%2B3-qubit%2BGHZ%2Bcircuit-00000000-0000-0000-0000-000000000001.output.json&sig=YI%2F%2Bfl3HT9nOpu%2BFKNjbiy9zMs8RhFmfVuJU%2F2ZiZEQ%3D",
-=======
-      string: '{"containerUri": "https://mystorage.blob.core.windows.net/job-00000000-0000-0000-0000-000000000001?sv=PLACEHOLDER&st=2000-01-01T00%3A00%3A00Z&se=2050-01-01T00%3A00%3A00Z&sr=c&sp=rcwl&sig=PLACEHOLDER",
-        "inputDataUri": "https://mystorage.blob.core.windows.net/job-00000000-0000-0000-0000-000000000001/inputData?sv=PLACEHOLDER&st=2000-01-01T00%3A00%3A00Z&se=2050-01-01T00%3A00%3A00Z&sr=b&sp=r&rscd=attachment%3B+filename%3DQiskit%2BSample%2B-%2B3-qubit%2BGHZ%2Bcircuit-00000000-0000-0000-0000-000000000001.input.json&sig=PLACEHOLDER",
-        "inputDataFormat": "honeywell.openqasm.v1", "inputParams": {"count": 500,
-        "shots": 500}, "metadata": {"qiskit": "True", "name": "Qiskit Sample - 3-qubit
-        GHZ circuit", "num_qubits": "4", "metadata": "{\"some\": \"data\"}"}, "sessionId":
-        null, "status": "Waiting", "jobType": "QuantumComputing", "outputDataFormat":
-        "honeywell.quantum-results.v1", "outputDataUri": "https://mystorage.blob.core.windows.net/job-00000000-0000-0000-0000-000000000001/outputData?sv=PLACEHOLDER&st=2000-01-01T00%3A00%3A00Z&se=2050-01-01T00%3A00%3A00Z&sr=b&sp=r&rscd=attachment%3B+filename%3DQiskit%2BSample%2B-%2B3-qubit%2BGHZ%2Bcircuit-00000000-0000-0000-0000-000000000001.output.json&sig=PLACEHOLDER",
->>>>>>> b43e1017
-        "beginExecutionTime": null, "cancellationTime": null, "quantumComputingData":
-        {"count": 1}, "errorData": null, "isCancelling": false, "tags": [], "name":
-        "Qiskit Sample - 3-qubit GHZ circuit", "id": "00000000-0000-0000-0000-000000000001",
-        "providerId": "quantinuum", "target": "quantinuum.sim.h1-1e", "creationTime":
-<<<<<<< HEAD
-        "2024-08-15T22:21:52.9474412+00:00", "endExecutionTime": null, "costEstimate":
-=======
-        "2024-08-28T20:32:33.1738507+00:00", "endExecutionTime": null, "costEstimate":
->>>>>>> b43e1017
-        null, "itemType": "Job"}'
-    headers:
-      connection:
-      - keep-alive
-      content-length:
-<<<<<<< HEAD
-      - '1077'
-=======
-      - '1632'
->>>>>>> b43e1017
-      content-type:
-      - application/json; charset=utf-8
-      transfer-encoding:
-      - chunked
-    status:
-      code: 200
-      message: OK
-- request:
-    body: null
-    headers:
-      Accept:
-      - application/json
-      Accept-Encoding:
-      - gzip, deflate
-      Connection:
-      - keep-alive
-      User-Agent:
-      - testapp-azure-quantum-qiskit azsdk-python-quantum/0.0.1 Python/3.9.19 (Windows-10-10.0.22631-SP0)
-    method: GET
-    uri: https://eastus.quantum.azure.com/subscriptions/00000000-0000-0000-0000-000000000000/resourceGroups/myresourcegroup/providers/Microsoft.Quantum/workspaces/myworkspace/jobs/00000000-0000-0000-0000-000000000001?api-version=2022-09-12-preview&test-sequence-id=9
-  response:
-    body:
-<<<<<<< HEAD
-      string: '{"containerUri": "https://mystorage.blob.core.windows.net/job-00000000-0000-0000-0000-000000000001?sv=PLACEHOLDER&st=2024-08-15T22%3A22%3A03Z&se=2050-01-01T00%3A00%3A00Z&sr=c&sp=rcwl&sig=PLACEHOLDER&st=2024-08-15T22%3A22%3A03Z&se=2050-01-01T00%3A00%3A00Z&sr=b&sp=r&rscd=attachment%3B+filename%3DQiskit%2BSample%2B-%2B3-qubit%2BGHZ%2Bcircuit-00000000-0000-0000-0000-000000000001.input.json&sig=PLACEHOLDER&st=2024-08-15T22%3A22%3A03Z&se=2050-01-01T00%3A00%3A00Z&sr=b&sp=r&rscd=attachment%3B+filename%3DQiskit%2BSample%2B-%2B3-qubit%2BGHZ%2Bcircuit-00000000-0000-0000-0000-000000000001.output.json&sig=viWfIYKLnXJ09vinUFrBhZ8%2FT2dKpcIEfKDr3hZJ5GA%3D",
-        "beginExecutionTime": "2024-08-15T22:22:00.575577+00:00", "cancellationTime":
-        null, "quantumComputingData": {"count": 1}, "errorData": null, "isCancelling":
-        false, "tags": [], "name": "Qiskit Sample - 3-qubit GHZ circuit", "id": "00000000-0000-0000-0000-000000000001",
-        "providerId": "quantinuum", "target": "quantinuum.sim.h1-1e", "creationTime":
-        "2024-08-15T22:21:52.9474412+00:00", "endExecutionTime": "2024-08-15T22:22:01.259895+00:00",
-=======
       string: '{"containerUri": "https://mystorage.blob.core.windows.net/job-00000000-0000-0000-0000-000000000001?sv=PLACEHOLDER&st=2000-01-01T00%3A00%3A00Z&se=2050-01-01T00%3A00%3A00Z&sr=c&sp=rcwl&sig=PLACEHOLDER",
         "inputDataUri": "https://mystorage.blob.core.windows.net/job-00000000-0000-0000-0000-000000000001/inputData?sv=PLACEHOLDER&st=2000-01-01T00%3A00%3A00Z&se=2050-01-01T00%3A00%3A00Z&sr=b&sp=r&rscd=attachment%3B+filename%3DQiskit%2BSample%2B-%2B3-qubit%2BGHZ%2Bcircuit-00000000-0000-0000-0000-000000000001.input.json&sig=PLACEHOLDER",
         "inputDataFormat": "honeywell.openqasm.v1", "inputParams": {"count": 500,
@@ -1081,6 +706,126 @@
       User-Agent:
       - testapp-azure-quantum-qiskit azsdk-python-quantum/0.0.1 Python/3.9.19 (Windows-10-10.0.22631-SP0)
     method: GET
+    uri: https://eastus.quantum.azure.com/subscriptions/00000000-0000-0000-0000-000000000000/resourceGroups/myresourcegroup/providers/Microsoft.Quantum/workspaces/myworkspace/jobs/00000000-0000-0000-0000-000000000001?api-version=2022-09-12-preview&test-sequence-id=7
+  response:
+    body:
+      string: '{"containerUri": "https://mystorage.blob.core.windows.net/job-00000000-0000-0000-0000-000000000001?sv=PLACEHOLDER&st=2000-01-01T00%3A00%3A00Z&se=2050-01-01T00%3A00%3A00Z&sr=c&sp=rcwl&sig=PLACEHOLDER",
+        "inputDataUri": "https://mystorage.blob.core.windows.net/job-00000000-0000-0000-0000-000000000001/inputData?sv=PLACEHOLDER&st=2000-01-01T00%3A00%3A00Z&se=2050-01-01T00%3A00%3A00Z&sr=b&sp=r&rscd=attachment%3B+filename%3DQiskit%2BSample%2B-%2B3-qubit%2BGHZ%2Bcircuit-00000000-0000-0000-0000-000000000001.input.json&sig=PLACEHOLDER",
+        "inputDataFormat": "honeywell.openqasm.v1", "inputParams": {"count": 500,
+        "shots": 500}, "metadata": {"qiskit": "True", "name": "Qiskit Sample - 3-qubit
+        GHZ circuit", "num_qubits": "4", "metadata": "{\"some\": \"data\"}"}, "sessionId":
+        null, "status": "Waiting", "jobType": "QuantumComputing", "outputDataFormat":
+        "honeywell.quantum-results.v1", "outputDataUri": "https://mystorage.blob.core.windows.net/job-00000000-0000-0000-0000-000000000001/outputData?sv=PLACEHOLDER&st=2000-01-01T00%3A00%3A00Z&se=2050-01-01T00%3A00%3A00Z&sr=b&sp=r&rscd=attachment%3B+filename%3DQiskit%2BSample%2B-%2B3-qubit%2BGHZ%2Bcircuit-00000000-0000-0000-0000-000000000001.output.json&sig=PLACEHOLDER",
+        "beginExecutionTime": null, "cancellationTime": null, "quantumComputingData":
+        {"count": 1}, "errorData": null, "isCancelling": false, "tags": [], "name":
+        "Qiskit Sample - 3-qubit GHZ circuit", "id": "00000000-0000-0000-0000-000000000001",
+        "providerId": "quantinuum", "target": "quantinuum.sim.h1-1e", "creationTime":
+        "2024-08-28T20:32:33.1738507+00:00", "endExecutionTime": null, "costEstimate":
+        null, "itemType": "Job"}'
+    headers:
+      connection:
+      - keep-alive
+      content-length:
+      - '1632'
+      content-type:
+      - application/json; charset=utf-8
+      transfer-encoding:
+      - chunked
+    status:
+      code: 200
+      message: OK
+- request:
+    body: null
+    headers:
+      Accept:
+      - application/json
+      Accept-Encoding:
+      - gzip, deflate
+      Connection:
+      - keep-alive
+      User-Agent:
+      - testapp-azure-quantum-qiskit azsdk-python-quantum/0.0.1 Python/3.9.19 (Windows-10-10.0.22631-SP0)
+    method: GET
+    uri: https://eastus.quantum.azure.com/subscriptions/00000000-0000-0000-0000-000000000000/resourceGroups/myresourcegroup/providers/Microsoft.Quantum/workspaces/myworkspace/jobs/00000000-0000-0000-0000-000000000001?api-version=2022-09-12-preview&test-sequence-id=8
+  response:
+    body:
+      string: '{"containerUri": "https://mystorage.blob.core.windows.net/job-00000000-0000-0000-0000-000000000001?sv=PLACEHOLDER&st=2000-01-01T00%3A00%3A00Z&se=2050-01-01T00%3A00%3A00Z&sr=c&sp=rcwl&sig=PLACEHOLDER",
+        "inputDataUri": "https://mystorage.blob.core.windows.net/job-00000000-0000-0000-0000-000000000001/inputData?sv=PLACEHOLDER&st=2000-01-01T00%3A00%3A00Z&se=2050-01-01T00%3A00%3A00Z&sr=b&sp=r&rscd=attachment%3B+filename%3DQiskit%2BSample%2B-%2B3-qubit%2BGHZ%2Bcircuit-00000000-0000-0000-0000-000000000001.input.json&sig=PLACEHOLDER",
+        "inputDataFormat": "honeywell.openqasm.v1", "inputParams": {"count": 500,
+        "shots": 500}, "metadata": {"qiskit": "True", "name": "Qiskit Sample - 3-qubit
+        GHZ circuit", "num_qubits": "4", "metadata": "{\"some\": \"data\"}"}, "sessionId":
+        null, "status": "Waiting", "jobType": "QuantumComputing", "outputDataFormat":
+        "honeywell.quantum-results.v1", "outputDataUri": "https://mystorage.blob.core.windows.net/job-00000000-0000-0000-0000-000000000001/outputData?sv=PLACEHOLDER&st=2000-01-01T00%3A00%3A00Z&se=2050-01-01T00%3A00%3A00Z&sr=b&sp=r&rscd=attachment%3B+filename%3DQiskit%2BSample%2B-%2B3-qubit%2BGHZ%2Bcircuit-00000000-0000-0000-0000-000000000001.output.json&sig=PLACEHOLDER",
+        "beginExecutionTime": null, "cancellationTime": null, "quantumComputingData":
+        {"count": 1}, "errorData": null, "isCancelling": false, "tags": [], "name":
+        "Qiskit Sample - 3-qubit GHZ circuit", "id": "00000000-0000-0000-0000-000000000001",
+        "providerId": "quantinuum", "target": "quantinuum.sim.h1-1e", "creationTime":
+        "2024-08-28T20:32:33.1738507+00:00", "endExecutionTime": null, "costEstimate":
+        null, "itemType": "Job"}'
+    headers:
+      connection:
+      - keep-alive
+      content-length:
+      - '1632'
+      content-type:
+      - application/json; charset=utf-8
+      transfer-encoding:
+      - chunked
+    status:
+      code: 200
+      message: OK
+- request:
+    body: null
+    headers:
+      Accept:
+      - application/json
+      Accept-Encoding:
+      - gzip, deflate
+      Connection:
+      - keep-alive
+      User-Agent:
+      - testapp-azure-quantum-qiskit azsdk-python-quantum/0.0.1 Python/3.9.19 (Windows-10-10.0.22631-SP0)
+    method: GET
+    uri: https://eastus.quantum.azure.com/subscriptions/00000000-0000-0000-0000-000000000000/resourceGroups/myresourcegroup/providers/Microsoft.Quantum/workspaces/myworkspace/jobs/00000000-0000-0000-0000-000000000001?api-version=2022-09-12-preview&test-sequence-id=9
+  response:
+    body:
+      string: '{"containerUri": "https://mystorage.blob.core.windows.net/job-00000000-0000-0000-0000-000000000001?sv=PLACEHOLDER&st=2000-01-01T00%3A00%3A00Z&se=2050-01-01T00%3A00%3A00Z&sr=c&sp=rcwl&sig=PLACEHOLDER",
+        "inputDataUri": "https://mystorage.blob.core.windows.net/job-00000000-0000-0000-0000-000000000001/inputData?sv=PLACEHOLDER&st=2000-01-01T00%3A00%3A00Z&se=2050-01-01T00%3A00%3A00Z&sr=b&sp=r&rscd=attachment%3B+filename%3DQiskit%2BSample%2B-%2B3-qubit%2BGHZ%2Bcircuit-00000000-0000-0000-0000-000000000001.input.json&sig=PLACEHOLDER",
+        "inputDataFormat": "honeywell.openqasm.v1", "inputParams": {"count": 500,
+        "shots": 500}, "metadata": {"qiskit": "True", "name": "Qiskit Sample - 3-qubit
+        GHZ circuit", "num_qubits": "4", "metadata": "{\"some\": \"data\"}"}, "sessionId":
+        null, "status": "Waiting", "jobType": "QuantumComputing", "outputDataFormat":
+        "honeywell.quantum-results.v1", "outputDataUri": "https://mystorage.blob.core.windows.net/job-00000000-0000-0000-0000-000000000001/outputData?sv=PLACEHOLDER&st=2000-01-01T00%3A00%3A00Z&se=2050-01-01T00%3A00%3A00Z&sr=b&sp=r&rscd=attachment%3B+filename%3DQiskit%2BSample%2B-%2B3-qubit%2BGHZ%2Bcircuit-00000000-0000-0000-0000-000000000001.output.json&sig=PLACEHOLDER",
+        "beginExecutionTime": null, "cancellationTime": null, "quantumComputingData":
+        {"count": 1}, "errorData": null, "isCancelling": false, "tags": [], "name":
+        "Qiskit Sample - 3-qubit GHZ circuit", "id": "00000000-0000-0000-0000-000000000001",
+        "providerId": "quantinuum", "target": "quantinuum.sim.h1-1e", "creationTime":
+        "2024-08-28T20:32:33.1738507+00:00", "endExecutionTime": null, "costEstimate":
+        null, "itemType": "Job"}'
+    headers:
+      connection:
+      - keep-alive
+      content-length:
+      - '1632'
+      content-type:
+      - application/json; charset=utf-8
+      transfer-encoding:
+      - chunked
+    status:
+      code: 200
+      message: OK
+- request:
+    body: null
+    headers:
+      Accept:
+      - application/json
+      Accept-Encoding:
+      - gzip, deflate
+      Connection:
+      - keep-alive
+      User-Agent:
+      - testapp-azure-quantum-qiskit azsdk-python-quantum/0.0.1 Python/3.9.19 (Windows-10-10.0.22631-SP0)
+    method: GET
     uri: https://eastus.quantum.azure.com/subscriptions/00000000-0000-0000-0000-000000000000/resourceGroups/myresourcegroup/providers/Microsoft.Quantum/workspaces/myworkspace/jobs/00000000-0000-0000-0000-000000000001?api-version=2022-09-12-preview&test-sequence-id=10
   response:
     body:
@@ -1096,7 +841,6 @@
         false, "tags": [], "name": "Qiskit Sample - 3-qubit GHZ circuit", "id": "00000000-0000-0000-0000-000000000001",
         "providerId": "quantinuum", "target": "quantinuum.sim.h1-1e", "creationTime":
         "2024-08-28T20:32:33.1738507+00:00", "endExecutionTime": "2024-08-28T20:32:45.827874+00:00",
->>>>>>> b43e1017
         "costEstimate": {"currencyCode": "USD", "events": [{"dimensionId": "ehqc",
         "dimensionName": "EHQC", "measureUnit": "hqc", "amountBilled": 11.1, "amountConsumed":
         11.1, "unitPrice": 0.0}], "estimatedTotal": 0.0}, "itemType": "Job"}'
@@ -1104,41 +848,29 @@
       connection:
       - keep-alive
       content-length:
-<<<<<<< HEAD
-      - '1321'
-=======
       - '1887'
->>>>>>> b43e1017
-      content-type:
-      - application/json; charset=utf-8
-      transfer-encoding:
-      - chunked
-    status:
-      code: 200
-      message: OK
-- request:
-    body: null
-    headers:
-      Accept:
-      - application/json
-      Accept-Encoding:
-      - gzip, deflate
-      Connection:
-      - keep-alive
-      User-Agent:
-      - testapp-azure-quantum-qiskit azsdk-python-quantum/0.0.1 Python/3.9.19 (Windows-10-10.0.22631-SP0)
-    method: GET
-    uri: https://eastus.quantum.azure.com/subscriptions/00000000-0000-0000-0000-000000000000/resourceGroups/myresourcegroup/providers/Microsoft.Quantum/workspaces/myworkspace/jobs/00000000-0000-0000-0000-000000000001?api-version=2022-09-12-preview&test-sequence-id=10
-  response:
-    body:
-<<<<<<< HEAD
-      string: '{"containerUri": "https://mystorage.blob.core.windows.net/job-00000000-0000-0000-0000-000000000001?sv=PLACEHOLDER&st=2024-08-15T22%3A22%3A03Z&se=2050-01-01T00%3A00%3A00Z&sr=c&sp=rcwl&sig=PLACEHOLDER&st=2024-08-15T22%3A22%3A03Z&se=2050-01-01T00%3A00%3A00Z&sr=b&sp=r&rscd=attachment%3B+filename%3DQiskit%2BSample%2B-%2B3-qubit%2BGHZ%2Bcircuit-00000000-0000-0000-0000-000000000001.input.json&sig=PLACEHOLDER&st=2024-08-15T22%3A22%3A03Z&se=2050-01-01T00%3A00%3A00Z&sr=b&sp=r&rscd=attachment%3B+filename%3DQiskit%2BSample%2B-%2B3-qubit%2BGHZ%2Bcircuit-00000000-0000-0000-0000-000000000001.output.json&sig=viWfIYKLnXJ09vinUFrBhZ8%2FT2dKpcIEfKDr3hZJ5GA%3D",
-        "beginExecutionTime": "2024-08-15T22:22:00.575577+00:00", "cancellationTime":
-        null, "quantumComputingData": {"count": 1}, "errorData": null, "isCancelling":
-        false, "tags": [], "name": "Qiskit Sample - 3-qubit GHZ circuit", "id": "00000000-0000-0000-0000-000000000001",
-        "providerId": "quantinuum", "target": "quantinuum.sim.h1-1e", "creationTime":
-        "2024-08-15T22:21:52.9474412+00:00", "endExecutionTime": "2024-08-15T22:22:01.259895+00:00",
-=======
+      content-type:
+      - application/json; charset=utf-8
+      transfer-encoding:
+      - chunked
+    status:
+      code: 200
+      message: OK
+- request:
+    body: null
+    headers:
+      Accept:
+      - application/json
+      Accept-Encoding:
+      - gzip, deflate
+      Connection:
+      - keep-alive
+      User-Agent:
+      - testapp-azure-quantum-qiskit azsdk-python-quantum/0.0.1 Python/3.9.19 (Windows-10-10.0.22631-SP0)
+    method: GET
+    uri: https://eastus.quantum.azure.com/subscriptions/00000000-0000-0000-0000-000000000000/resourceGroups/myresourcegroup/providers/Microsoft.Quantum/workspaces/myworkspace/jobs/00000000-0000-0000-0000-000000000001?api-version=2022-09-12-preview&test-sequence-id=11
+  response:
+    body:
       string: '{"containerUri": "https://mystorage.blob.core.windows.net/job-00000000-0000-0000-0000-000000000001?sv=PLACEHOLDER&st=2000-01-01T00%3A00%3A00Z&se=2050-01-01T00%3A00%3A00Z&sr=c&sp=rcwl&sig=PLACEHOLDER",
         "inputDataUri": "https://mystorage.blob.core.windows.net/job-00000000-0000-0000-0000-000000000001/inputData?sv=PLACEHOLDER&st=2000-01-01T00%3A00%3A00Z&se=2050-01-01T00%3A00%3A00Z&sr=b&sp=r&rscd=attachment%3B+filename%3DQiskit%2BSample%2B-%2B3-qubit%2BGHZ%2Bcircuit-00000000-0000-0000-0000-000000000001.input.json&sig=PLACEHOLDER",
         "inputDataFormat": "honeywell.openqasm.v1", "inputParams": {"count": 500,
@@ -1151,7 +883,6 @@
         false, "tags": [], "name": "Qiskit Sample - 3-qubit GHZ circuit", "id": "00000000-0000-0000-0000-000000000001",
         "providerId": "quantinuum", "target": "quantinuum.sim.h1-1e", "creationTime":
         "2024-08-28T20:32:33.1738507+00:00", "endExecutionTime": "2024-08-28T20:32:45.827874+00:00",
->>>>>>> b43e1017
         "costEstimate": {"currencyCode": "USD", "events": [{"dimensionId": "ehqc",
         "dimensionName": "EHQC", "measureUnit": "hqc", "amountBilled": 11.1, "amountConsumed":
         11.1, "unitPrice": 0.0}], "estimatedTotal": 0.0}, "itemType": "Job"}'
@@ -1159,41 +890,29 @@
       connection:
       - keep-alive
       content-length:
-<<<<<<< HEAD
-      - '1321'
-=======
       - '1887'
->>>>>>> b43e1017
-      content-type:
-      - application/json; charset=utf-8
-      transfer-encoding:
-      - chunked
-    status:
-      code: 200
-      message: OK
-- request:
-    body: null
-    headers:
-      Accept:
-      - application/json
-      Accept-Encoding:
-      - gzip, deflate
-      Connection:
-      - keep-alive
-      User-Agent:
-      - testapp-azure-quantum-qiskit azsdk-python-quantum/0.0.1 Python/3.9.19 (Windows-10-10.0.22631-SP0)
-    method: GET
-    uri: https://eastus.quantum.azure.com/subscriptions/00000000-0000-0000-0000-000000000000/resourceGroups/myresourcegroup/providers/Microsoft.Quantum/workspaces/myworkspace/jobs/00000000-0000-0000-0000-000000000001?api-version=2022-09-12-preview&test-sequence-id=11
-  response:
-    body:
-<<<<<<< HEAD
-      string: '{"containerUri": "https://mystorage.blob.core.windows.net/job-00000000-0000-0000-0000-000000000001?sv=PLACEHOLDER&st=2024-08-15T22%3A22%3A03Z&se=2050-01-01T00%3A00%3A00Z&sr=c&sp=rcwl&sig=PLACEHOLDER&st=2024-08-15T22%3A22%3A03Z&se=2050-01-01T00%3A00%3A00Z&sr=b&sp=r&rscd=attachment%3B+filename%3DQiskit%2BSample%2B-%2B3-qubit%2BGHZ%2Bcircuit-00000000-0000-0000-0000-000000000001.input.json&sig=PLACEHOLDER&st=2024-08-15T22%3A22%3A03Z&se=2050-01-01T00%3A00%3A00Z&sr=b&sp=r&rscd=attachment%3B+filename%3DQiskit%2BSample%2B-%2B3-qubit%2BGHZ%2Bcircuit-00000000-0000-0000-0000-000000000001.output.json&sig=viWfIYKLnXJ09vinUFrBhZ8%2FT2dKpcIEfKDr3hZJ5GA%3D",
-        "beginExecutionTime": "2024-08-15T22:22:00.575577+00:00", "cancellationTime":
-        null, "quantumComputingData": {"count": 1}, "errorData": null, "isCancelling":
-        false, "tags": [], "name": "Qiskit Sample - 3-qubit GHZ circuit", "id": "00000000-0000-0000-0000-000000000001",
-        "providerId": "quantinuum", "target": "quantinuum.sim.h1-1e", "creationTime":
-        "2024-08-15T22:21:52.9474412+00:00", "endExecutionTime": "2024-08-15T22:22:01.259895+00:00",
-=======
+      content-type:
+      - application/json; charset=utf-8
+      transfer-encoding:
+      - chunked
+    status:
+      code: 200
+      message: OK
+- request:
+    body: null
+    headers:
+      Accept:
+      - application/json
+      Accept-Encoding:
+      - gzip, deflate
+      Connection:
+      - keep-alive
+      User-Agent:
+      - testapp-azure-quantum-qiskit azsdk-python-quantum/0.0.1 Python/3.9.19 (Windows-10-10.0.22631-SP0)
+    method: GET
+    uri: https://eastus.quantum.azure.com/subscriptions/00000000-0000-0000-0000-000000000000/resourceGroups/myresourcegroup/providers/Microsoft.Quantum/workspaces/myworkspace/jobs/00000000-0000-0000-0000-000000000001?api-version=2022-09-12-preview&test-sequence-id=12
+  response:
+    body:
       string: '{"containerUri": "https://mystorage.blob.core.windows.net/job-00000000-0000-0000-0000-000000000001?sv=PLACEHOLDER&st=2000-01-01T00%3A00%3A00Z&se=2050-01-01T00%3A00%3A00Z&sr=c&sp=rcwl&sig=PLACEHOLDER",
         "inputDataUri": "https://mystorage.blob.core.windows.net/job-00000000-0000-0000-0000-000000000001/inputData?sv=PLACEHOLDER&st=2000-01-01T00%3A00%3A00Z&se=2050-01-01T00%3A00%3A00Z&sr=b&sp=r&rscd=attachment%3B+filename%3DQiskit%2BSample%2B-%2B3-qubit%2BGHZ%2Bcircuit-00000000-0000-0000-0000-000000000001.input.json&sig=PLACEHOLDER",
         "inputDataFormat": "honeywell.openqasm.v1", "inputParams": {"count": 500,
@@ -1206,7 +925,6 @@
         false, "tags": [], "name": "Qiskit Sample - 3-qubit GHZ circuit", "id": "00000000-0000-0000-0000-000000000001",
         "providerId": "quantinuum", "target": "quantinuum.sim.h1-1e", "creationTime":
         "2024-08-28T20:32:33.1738507+00:00", "endExecutionTime": "2024-08-28T20:32:45.827874+00:00",
->>>>>>> b43e1017
         "costEstimate": {"currencyCode": "USD", "events": [{"dimensionId": "ehqc",
         "dimensionName": "EHQC", "measureUnit": "hqc", "amountBilled": 11.1, "amountConsumed":
         11.1, "unitPrice": 0.0}], "estimatedTotal": 0.0}, "itemType": "Job"}'
@@ -1214,11 +932,7 @@
       connection:
       - keep-alive
       content-length:
-<<<<<<< HEAD
-      - '1321'
-=======
       - '1887'
->>>>>>> b43e1017
       content-type:
       - application/json; charset=utf-8
       transfer-encoding:
@@ -1241,42 +955,6 @@
     uri: https://eastus.quantum.azure.com/subscriptions/00000000-0000-0000-0000-000000000000/resourceGroups/myresourcegroup/providers/Microsoft.Quantum/workspaces/myworkspace/providerStatus?api-version=2022-09-12-preview&test-sequence-id=3
   response:
     body:
-<<<<<<< HEAD
-      string: '{"value": [{"id": "microsoft-elements", "currentAvailability": "Available",
-        "targets": [{"id": "microsoft.dft", "currentAvailability": "Available", "averageQueueTime":
-        0, "statusPage": null}]}, {"id": "ionq", "currentAvailability": "Degraded",
-        "targets": [{"id": "ionq.qpu", "currentAvailability": "Available", "averageQueueTime":
-        1328901, "statusPage": "https://status.ionq.co"}, {"id": "ionq.qpu.aria-1",
-        "currentAvailability": "Unavailable", "averageQueueTime": 2212405, "statusPage":
-        "https://status.ionq.co"}, {"id": "ionq.qpu.aria-2", "currentAvailability":
-        "Available", "averageQueueTime": 1630148, "statusPage": "https://status.ionq.co"},
-        {"id": "ionq.simulator", "currentAvailability": "Available", "averageQueueTime":
-        314, "statusPage": "https://status.ionq.co"}]}, {"id": "microsoft-qc", "currentAvailability":
-        "Available", "targets": [{"id": "microsoft.estimator", "currentAvailability":
-        "Available", "averageQueueTime": 0, "statusPage": null}]}, {"id": "pasqal",
-        "currentAvailability": "Available", "targets": [{"id": "pasqal.sim.emu-tn",
-        "currentAvailability": "Available", "averageQueueTime": 243, "statusPage":
-        "https://pasqal.com"}, {"id": "pasqal.qpu.fresnel", "currentAvailability":
-        "Available", "averageQueueTime": 103193, "statusPage": "https://pasqal.com"}]},
-        {"id": "quantinuum", "currentAvailability": "Degraded", "targets": [{"id":
-        "quantinuum.qpu.h1-1", "currentAvailability": "Degraded", "averageQueueTime":
-        0, "statusPage": "https://www.quantinuum.com/hardware/h1"}, {"id": "quantinuum.sim.h1-1sc",
-        "currentAvailability": "Available", "averageQueueTime": 4, "statusPage": "https://www.quantinuum.com/hardware/h1"},
-        {"id": "quantinuum.sim.h1-1e", "currentAvailability": "Available", "averageQueueTime":
-        1319, "statusPage": "https://www.quantinuum.com/hardware/h1"}, {"id": "quantinuum.qpu.h2-1",
-        "currentAvailability": "Degraded", "averageQueueTime": 0, "statusPage": "https://www.quantinuum.com/hardware/h2"},
-        {"id": "quantinuum.sim.h2-1sc", "currentAvailability": "Available", "averageQueueTime":
-        1, "statusPage": "https://www.quantinuum.com/hardware/h2"}, {"id": "quantinuum.sim.h2-1e",
-        "currentAvailability": "Available", "averageQueueTime": 1767318, "statusPage":
-        "https://www.quantinuum.com/hardware/h2"}, {"id": "quantinuum.sim.h1-1sc-preview",
-        "currentAvailability": "Available", "averageQueueTime": 4, "statusPage": "https://www.quantinuum.com/hardware/h1"},
-        {"id": "quantinuum.sim.h1-1e-preview", "currentAvailability": "Available",
-        "averageQueueTime": 1319, "statusPage": "https://www.quantinuum.com/hardware/h1"},
-        {"id": "quantinuum.sim.h1-2e-preview", "currentAvailability": "Available",
-        "averageQueueTime": 838, "statusPage": "https://www.quantinuum.com/hardware/h1"},
-        {"id": "quantinuum.qpu.h1-1-preview", "currentAvailability": "Degraded", "averageQueueTime":
-        0, "statusPage": "https://www.quantinuum.com/hardware/h1"}]}, {"id": "rigetti",
-=======
       string: '{"value": [{"id": "ionq", "currentAvailability": "Degraded", "targets":
         [{"id": "ionq.qpu", "currentAvailability": "Unavailable", "averageQueueTime":
         0, "statusPage": null}, {"id": "ionq.qpu.aria-1", "currentAvailability": "Available",
@@ -1296,7 +974,6 @@
         "currentAvailability": "Available", "averageQueueTime": 1, "statusPage": "https://www.quantinuum.com/hardware/h1"},
         {"id": "quantinuum.sim.h1-1e", "currentAvailability": "Available", "averageQueueTime":
         6148, "statusPage": "https://www.quantinuum.com/hardware/h1"}]}, {"id": "rigetti",
->>>>>>> b43e1017
         "currentAvailability": "Available", "targets": [{"id": "rigetti.sim.qvm",
         "currentAvailability": "Available", "averageQueueTime": 5, "statusPage": "https://rigetti.statuspage.io/"},
         {"id": "rigetti.qpu.ankaa-2", "currentAvailability": "Available", "averageQueueTime":
@@ -1326,41 +1003,29 @@
       connection:
       - keep-alive
       content-length:
-<<<<<<< HEAD
-      - '4781'
-=======
       - '3682'
->>>>>>> b43e1017
-      content-type:
-      - application/json; charset=utf-8
-      transfer-encoding:
-      - chunked
-    status:
-      code: 200
-      message: OK
-- request:
-    body: null
-    headers:
-      Accept:
-      - application/json
-      Accept-Encoding:
-      - gzip, deflate
-      Connection:
-      - keep-alive
-      User-Agent:
-      - testapp-azure-quantum-qiskit azsdk-python-quantum/0.0.1 Python/3.9.19 (Windows-10-10.0.22631-SP0)
-    method: GET
-    uri: https://eastus.quantum.azure.com/subscriptions/00000000-0000-0000-0000-000000000000/resourceGroups/myresourcegroup/providers/Microsoft.Quantum/workspaces/myworkspace/jobs/00000000-0000-0000-0000-000000000001?api-version=2022-09-12-preview&test-sequence-id=12
-  response:
-    body:
-<<<<<<< HEAD
-      string: '{"containerUri": "https://mystorage.blob.core.windows.net/job-00000000-0000-0000-0000-000000000001?sv=PLACEHOLDER&st=2024-08-15T22%3A22%3A03Z&se=2050-01-01T00%3A00%3A00Z&sr=c&sp=rcwl&sig=PLACEHOLDER&st=2024-08-15T22%3A22%3A03Z&se=2050-01-01T00%3A00%3A00Z&sr=b&sp=r&rscd=attachment%3B+filename%3DQiskit%2BSample%2B-%2B3-qubit%2BGHZ%2Bcircuit-00000000-0000-0000-0000-000000000001.input.json&sig=PLACEHOLDER&st=2024-08-15T22%3A22%3A03Z&se=2050-01-01T00%3A00%3A00Z&sr=b&sp=r&rscd=attachment%3B+filename%3DQiskit%2BSample%2B-%2B3-qubit%2BGHZ%2Bcircuit-00000000-0000-0000-0000-000000000001.output.json&sig=viWfIYKLnXJ09vinUFrBhZ8%2FT2dKpcIEfKDr3hZJ5GA%3D",
-        "beginExecutionTime": "2024-08-15T22:22:00.575577+00:00", "cancellationTime":
-        null, "quantumComputingData": {"count": 1}, "errorData": null, "isCancelling":
-        false, "tags": [], "name": "Qiskit Sample - 3-qubit GHZ circuit", "id": "00000000-0000-0000-0000-000000000001",
-        "providerId": "quantinuum", "target": "quantinuum.sim.h1-1e", "creationTime":
-        "2024-08-15T22:21:52.9474412+00:00", "endExecutionTime": "2024-08-15T22:22:01.259895+00:00",
-=======
+      content-type:
+      - application/json; charset=utf-8
+      transfer-encoding:
+      - chunked
+    status:
+      code: 200
+      message: OK
+- request:
+    body: null
+    headers:
+      Accept:
+      - application/json
+      Accept-Encoding:
+      - gzip, deflate
+      Connection:
+      - keep-alive
+      User-Agent:
+      - testapp-azure-quantum-qiskit azsdk-python-quantum/0.0.1 Python/3.9.19 (Windows-10-10.0.22631-SP0)
+    method: GET
+    uri: https://eastus.quantum.azure.com/subscriptions/00000000-0000-0000-0000-000000000000/resourceGroups/myresourcegroup/providers/Microsoft.Quantum/workspaces/myworkspace/jobs/00000000-0000-0000-0000-000000000001?api-version=2022-09-12-preview&test-sequence-id=13
+  response:
+    body:
       string: '{"containerUri": "https://mystorage.blob.core.windows.net/job-00000000-0000-0000-0000-000000000001?sv=PLACEHOLDER&st=2000-01-01T00%3A00%3A00Z&se=2050-01-01T00%3A00%3A00Z&sr=c&sp=rcwl&sig=PLACEHOLDER",
         "inputDataUri": "https://mystorage.blob.core.windows.net/job-00000000-0000-0000-0000-000000000001/inputData?sv=PLACEHOLDER&st=2000-01-01T00%3A00%3A00Z&se=2050-01-01T00%3A00%3A00Z&sr=b&sp=r&rscd=attachment%3B+filename%3DQiskit%2BSample%2B-%2B3-qubit%2BGHZ%2Bcircuit-00000000-0000-0000-0000-000000000001.input.json&sig=PLACEHOLDER",
         "inputDataFormat": "honeywell.openqasm.v1", "inputParams": {"count": 500,
@@ -1373,7 +1038,6 @@
         false, "tags": [], "name": "Qiskit Sample - 3-qubit GHZ circuit", "id": "00000000-0000-0000-0000-000000000001",
         "providerId": "quantinuum", "target": "quantinuum.sim.h1-1e", "creationTime":
         "2024-08-28T20:32:33.1738507+00:00", "endExecutionTime": "2024-08-28T20:32:45.827874+00:00",
->>>>>>> b43e1017
         "costEstimate": {"currencyCode": "USD", "events": [{"dimensionId": "ehqc",
         "dimensionName": "EHQC", "measureUnit": "hqc", "amountBilled": 11.1, "amountConsumed":
         11.1, "unitPrice": 0.0}], "estimatedTotal": 0.0}, "itemType": "Job"}'
@@ -1381,41 +1045,29 @@
       connection:
       - keep-alive
       content-length:
-<<<<<<< HEAD
-      - '1321'
-=======
       - '1887'
->>>>>>> b43e1017
-      content-type:
-      - application/json; charset=utf-8
-      transfer-encoding:
-      - chunked
-    status:
-      code: 200
-      message: OK
-- request:
-    body: null
-    headers:
-      Accept:
-      - application/json
-      Accept-Encoding:
-      - gzip, deflate
-      Connection:
-      - keep-alive
-      User-Agent:
-      - testapp-azure-quantum-qiskit azsdk-python-quantum/0.0.1 Python/3.9.19 (Windows-10-10.0.22631-SP0)
-    method: GET
-    uri: https://eastus.quantum.azure.com/subscriptions/00000000-0000-0000-0000-000000000000/resourceGroups/myresourcegroup/providers/Microsoft.Quantum/workspaces/myworkspace/jobs/00000000-0000-0000-0000-000000000001?api-version=2022-09-12-preview&test-sequence-id=13
-  response:
-    body:
-<<<<<<< HEAD
-      string: '{"containerUri": "https://mystorage.blob.core.windows.net/job-00000000-0000-0000-0000-000000000001?sv=PLACEHOLDER&st=2024-08-15T22%3A22%3A03Z&se=2050-01-01T00%3A00%3A00Z&sr=c&sp=rcwl&sig=PLACEHOLDER&st=2024-08-15T22%3A22%3A03Z&se=2050-01-01T00%3A00%3A00Z&sr=b&sp=r&rscd=attachment%3B+filename%3DQiskit%2BSample%2B-%2B3-qubit%2BGHZ%2Bcircuit-00000000-0000-0000-0000-000000000001.input.json&sig=PLACEHOLDER&st=2024-08-15T22%3A22%3A03Z&se=2050-01-01T00%3A00%3A00Z&sr=b&sp=r&rscd=attachment%3B+filename%3DQiskit%2BSample%2B-%2B3-qubit%2BGHZ%2Bcircuit-00000000-0000-0000-0000-000000000001.output.json&sig=viWfIYKLnXJ09vinUFrBhZ8%2FT2dKpcIEfKDr3hZJ5GA%3D",
-        "beginExecutionTime": "2024-08-15T22:22:00.575577+00:00", "cancellationTime":
-        null, "quantumComputingData": {"count": 1}, "errorData": null, "isCancelling":
-        false, "tags": [], "name": "Qiskit Sample - 3-qubit GHZ circuit", "id": "00000000-0000-0000-0000-000000000001",
-        "providerId": "quantinuum", "target": "quantinuum.sim.h1-1e", "creationTime":
-        "2024-08-15T22:21:52.9474412+00:00", "endExecutionTime": "2024-08-15T22:22:01.259895+00:00",
-=======
+      content-type:
+      - application/json; charset=utf-8
+      transfer-encoding:
+      - chunked
+    status:
+      code: 200
+      message: OK
+- request:
+    body: null
+    headers:
+      Accept:
+      - application/json
+      Accept-Encoding:
+      - gzip, deflate
+      Connection:
+      - keep-alive
+      User-Agent:
+      - testapp-azure-quantum-qiskit azsdk-python-quantum/0.0.1 Python/3.9.19 (Windows-10-10.0.22631-SP0)
+    method: GET
+    uri: https://eastus.quantum.azure.com/subscriptions/00000000-0000-0000-0000-000000000000/resourceGroups/myresourcegroup/providers/Microsoft.Quantum/workspaces/myworkspace/jobs/00000000-0000-0000-0000-000000000001?api-version=2022-09-12-preview&test-sequence-id=14
+  response:
+    body:
       string: '{"containerUri": "https://mystorage.blob.core.windows.net/job-00000000-0000-0000-0000-000000000001?sv=PLACEHOLDER&st=2000-01-01T00%3A00%3A00Z&se=2050-01-01T00%3A00%3A00Z&sr=c&sp=rcwl&sig=PLACEHOLDER",
         "inputDataUri": "https://mystorage.blob.core.windows.net/job-00000000-0000-0000-0000-000000000001/inputData?sv=PLACEHOLDER&st=2000-01-01T00%3A00%3A00Z&se=2050-01-01T00%3A00%3A00Z&sr=b&sp=r&rscd=attachment%3B+filename%3DQiskit%2BSample%2B-%2B3-qubit%2BGHZ%2Bcircuit-00000000-0000-0000-0000-000000000001.input.json&sig=PLACEHOLDER",
         "inputDataFormat": "honeywell.openqasm.v1", "inputParams": {"count": 500,
@@ -1428,7 +1080,6 @@
         false, "tags": [], "name": "Qiskit Sample - 3-qubit GHZ circuit", "id": "00000000-0000-0000-0000-000000000001",
         "providerId": "quantinuum", "target": "quantinuum.sim.h1-1e", "creationTime":
         "2024-08-28T20:32:33.1738507+00:00", "endExecutionTime": "2024-08-28T20:32:45.827874+00:00",
->>>>>>> b43e1017
         "costEstimate": {"currencyCode": "USD", "events": [{"dimensionId": "ehqc",
         "dimensionName": "EHQC", "measureUnit": "hqc", "amountBilled": 11.1, "amountConsumed":
         11.1, "unitPrice": 0.0}], "estimatedTotal": 0.0}, "itemType": "Job"}'
@@ -1436,41 +1087,29 @@
       connection:
       - keep-alive
       content-length:
-<<<<<<< HEAD
-      - '1321'
-=======
       - '1887'
->>>>>>> b43e1017
-      content-type:
-      - application/json; charset=utf-8
-      transfer-encoding:
-      - chunked
-    status:
-      code: 200
-      message: OK
-- request:
-    body: null
-    headers:
-      Accept:
-      - application/json
-      Accept-Encoding:
-      - gzip, deflate
-      Connection:
-      - keep-alive
-      User-Agent:
-      - testapp-azure-quantum-qiskit azsdk-python-quantum/0.0.1 Python/3.9.19 (Windows-10-10.0.22631-SP0)
-    method: GET
-    uri: https://eastus.quantum.azure.com/subscriptions/00000000-0000-0000-0000-000000000000/resourceGroups/myresourcegroup/providers/Microsoft.Quantum/workspaces/myworkspace/jobs/00000000-0000-0000-0000-000000000001?api-version=2022-09-12-preview&test-sequence-id=14
-  response:
-    body:
-<<<<<<< HEAD
-      string: '{"containerUri": "https://mystorage.blob.core.windows.net/job-00000000-0000-0000-0000-000000000001?sv=PLACEHOLDER&st=2024-08-15T22%3A22%3A03Z&se=2050-01-01T00%3A00%3A00Z&sr=c&sp=rcwl&sig=PLACEHOLDER&st=2024-08-15T22%3A22%3A03Z&se=2050-01-01T00%3A00%3A00Z&sr=b&sp=r&rscd=attachment%3B+filename%3DQiskit%2BSample%2B-%2B3-qubit%2BGHZ%2Bcircuit-00000000-0000-0000-0000-000000000001.input.json&sig=PLACEHOLDER&st=2024-08-15T22%3A22%3A03Z&se=2050-01-01T00%3A00%3A00Z&sr=b&sp=r&rscd=attachment%3B+filename%3DQiskit%2BSample%2B-%2B3-qubit%2BGHZ%2Bcircuit-00000000-0000-0000-0000-000000000001.output.json&sig=viWfIYKLnXJ09vinUFrBhZ8%2FT2dKpcIEfKDr3hZJ5GA%3D",
-        "beginExecutionTime": "2024-08-15T22:22:00.575577+00:00", "cancellationTime":
-        null, "quantumComputingData": {"count": 1}, "errorData": null, "isCancelling":
-        false, "tags": [], "name": "Qiskit Sample - 3-qubit GHZ circuit", "id": "00000000-0000-0000-0000-000000000001",
-        "providerId": "quantinuum", "target": "quantinuum.sim.h1-1e", "creationTime":
-        "2024-08-15T22:21:52.9474412+00:00", "endExecutionTime": "2024-08-15T22:22:01.259895+00:00",
-=======
+      content-type:
+      - application/json; charset=utf-8
+      transfer-encoding:
+      - chunked
+    status:
+      code: 200
+      message: OK
+- request:
+    body: null
+    headers:
+      Accept:
+      - application/json
+      Accept-Encoding:
+      - gzip, deflate
+      Connection:
+      - keep-alive
+      User-Agent:
+      - testapp-azure-quantum-qiskit azsdk-python-quantum/0.0.1 Python/3.9.19 (Windows-10-10.0.22631-SP0)
+    method: GET
+    uri: https://eastus.quantum.azure.com/subscriptions/00000000-0000-0000-0000-000000000000/resourceGroups/myresourcegroup/providers/Microsoft.Quantum/workspaces/myworkspace/jobs/00000000-0000-0000-0000-000000000001?api-version=2022-09-12-preview&test-sequence-id=15
+  response:
+    body:
       string: '{"containerUri": "https://mystorage.blob.core.windows.net/job-00000000-0000-0000-0000-000000000001?sv=PLACEHOLDER&st=2000-01-01T00%3A00%3A00Z&se=2050-01-01T00%3A00%3A00Z&sr=c&sp=rcwl&sig=PLACEHOLDER",
         "inputDataUri": "https://mystorage.blob.core.windows.net/job-00000000-0000-0000-0000-000000000001/inputData?sv=PLACEHOLDER&st=2000-01-01T00%3A00%3A00Z&se=2050-01-01T00%3A00%3A00Z&sr=b&sp=r&rscd=attachment%3B+filename%3DQiskit%2BSample%2B-%2B3-qubit%2BGHZ%2Bcircuit-00000000-0000-0000-0000-000000000001.input.json&sig=PLACEHOLDER",
         "inputDataFormat": "honeywell.openqasm.v1", "inputParams": {"count": 500,
@@ -1483,7 +1122,6 @@
         false, "tags": [], "name": "Qiskit Sample - 3-qubit GHZ circuit", "id": "00000000-0000-0000-0000-000000000001",
         "providerId": "quantinuum", "target": "quantinuum.sim.h1-1e", "creationTime":
         "2024-08-28T20:32:33.1738507+00:00", "endExecutionTime": "2024-08-28T20:32:45.827874+00:00",
->>>>>>> b43e1017
         "costEstimate": {"currencyCode": "USD", "events": [{"dimensionId": "ehqc",
         "dimensionName": "EHQC", "measureUnit": "hqc", "amountBilled": 11.1, "amountConsumed":
         11.1, "unitPrice": 0.0}], "estimatedTotal": 0.0}, "itemType": "Job"}'
@@ -1491,11 +1129,7 @@
       connection:
       - keep-alive
       content-length:
-<<<<<<< HEAD
-      - '1321'
-=======
       - '1887'
->>>>>>> b43e1017
       content-type:
       - application/json; charset=utf-8
       transfer-encoding:
@@ -1515,7 +1149,99 @@
       User-Agent:
       - azsdk-python-storage-blob/12.20.0 Python/3.9.19 (Windows-10-10.0.22631-SP0)
       x-ms-date:
-<<<<<<< HEAD
+      - Wed, 28 Aug 2024 20:32:48 GMT
+      x-ms-range:
+      - bytes=0-33554431
+      x-ms-version:
+      - '2024-05-04'
+    method: GET
+    uri: https://mystorage.blob.core.windows.net/job-00000000-0000-0000-0000-000000000001/rawOutputData?sv=PLACEHOLDER&st=2000-01-01T00%3A00%3A00Z&se=2050-01-01T00%3A00%3A00Z&sr=b&sp=r&rscd=attachment%3B%20filename%3DQiskit%2BSample%2B-%2B3-qubit%2BGHZ%2Bcircuit-00000000-0000-0000-0000-000000000001.output.json&sig=PLACEHOLDER
+  response:
+    body:
+      string: '{"c": ["000", "111", "111", "000", "111", "000", "111", "111", "000",
+        "000", "111", "111", "000", "111", "111", "111", "000", "000", "000", "111",
+        "000", "000", "111", "000", "000", "000", "111", "111", "000", "000", "111",
+        "111", "111", "111", "000", "111", "111", "111", "111", "000", "000", "111",
+        "111", "110", "111", "111", "111", "000", "111", "111", "000", "000", "000",
+        "000", "000", "000", "000", "000", "111", "111", "000", "111", "000", "000",
+        "111", "111", "111", "000", "111", "111", "000", "111", "111", "111", "000",
+        "000", "111", "000", "111", "000", "111", "000", "111", "111", "000", "111",
+        "111", "000", "111", "111", "001", "000", "111", "111", "000", "000", "000",
+        "000", "111", "111", "000", "000", "000", "000", "000", "111", "111", "111",
+        "111", "000", "000", "111", "000", "111", "000", "000", "111", "000", "111",
+        "000", "111", "000", "111", "111", "000", "000", "000", "000", "111", "000",
+        "000", "111", "000", "111", "111", "111", "000", "111", "000", "111", "000",
+        "000", "000", "000", "111", "111", "000", "111", "111", "111", "000", "000",
+        "000", "111", "000", "000", "110", "111", "000", "111", "000", "000", "000",
+        "111", "000", "111", "000", "000", "111", "111", "000", "111", "111", "000",
+        "111", "111", "111", "000", "000", "111", "111", "111", "111", "111", "111",
+        "000", "111", "111", "000", "000", "111", "111", "000", "000", "000", "000",
+        "000", "111", "000", "111", "000", "111", "111", "111", "000", "111", "111",
+        "000", "111", "111", "111", "000", "111", "111", "111", "000", "000", "000",
+        "000", "000", "111", "000", "111", "111", "000", "000", "111", "111", "111",
+        "000", "111", "000", "000", "000", "000", "111", "000", "000", "111", "111",
+        "111", "111", "000", "000", "000", "000", "000", "000", "000", "111", "111",
+        "000", "111", "111", "000", "000", "000", "111", "111", "111", "111", "111",
+        "000", "111", "111", "111", "000", "111", "000", "000", "000", "000", "111",
+        "000", "111", "000", "000", "111", "111", "000", "000", "000", "111", "111",
+        "000", "111", "000", "111", "111", "111", "111", "111", "000", "111", "000",
+        "000", "000", "111", "111", "000", "000", "111", "000", "000", "111", "000",
+        "111", "111", "111", "111", "111", "111", "000", "111", "000", "000", "111",
+        "111", "000", "111", "111", "000", "111", "000", "111", "111", "000", "111",
+        "000", "111", "000", "000", "111", "111", "000", "111", "111", "000", "000",
+        "111", "111", "000", "111", "000", "000", "000", "111", "000", "000", "000",
+        "000", "000", "000", "000", "000", "111", "000", "111", "111", "000", "111",
+        "111", "000", "000", "000", "111", "111", "111", "000", "000", "000", "111",
+        "111", "000", "111", "000", "111", "111", "111", "000", "000", "111", "000",
+        "111", "000", "000", "111", "000", "000", "000", "000", "000", "111", "000",
+        "000", "000", "111", "000", "111", "111", "111", "111", "111", "111", "111",
+        "000", "111", "111", "000", "000", "111", "000", "000", "000", "000", "111",
+        "000", "000", "111", "000", "111", "000", "111", "000", "000", "000", "111",
+        "000", "000", "111", "111", "000", "000", "111", "000", "000", "111", "000",
+        "111", "111", "000", "111", "000", "000", "000", "000", "000", "000", "111",
+        "111", "000", "111", "000", "000", "111", "000", "111", "111", "111", "111",
+        "111", "111", "111", "111", "111", "111", "111", "000", "111", "000", "111",
+        "000", "111", "000", "000", "111", "111", "000", "111", "111", "000", "000",
+        "000", "000", "000", "000", "111", "111", "111", "000", "000", "000", "000",
+        "111", "000", "111", "000", "000", "000", "111"]}'
+    headers:
+      accept-ranges:
+      - bytes
+      content-length:
+      - '5891'
+      content-range:
+      - bytes 0-4346/4347
+      content-type:
+      - application/octet-stream
+      x-ms-blob-content-md5:
+      - 4HZVahPdsnHFtfMA7iEqHg==
+      x-ms-blob-type:
+      - BlockBlob
+      x-ms-creation-time:
+      - Wed, 28 Aug 2024 20:32:35 GMT
+      x-ms-lease-state:
+      - available
+      x-ms-lease-status:
+      - unlocked
+      x-ms-server-encrypted:
+      - 'true'
+      x-ms-version:
+      - '2024-05-04'
+    status:
+      code: 206
+      message: Partial Content
+- request:
+    body: null
+    headers:
+      Accept:
+      - application/xml
+      Accept-Encoding:
+      - gzip, deflate
+      Connection:
+      - keep-alive
+      User-Agent:
+      - azsdk-python-storage-blob/12.20.0 Python/3.9.19 (Windows-10-10.0.22631-SP0)
+      x-ms-date:
       - Thu, 15 Aug 2024 22:22:03 GMT
       x-ms-range:
       - bytes=0-33554431
@@ -1632,193 +1358,6 @@
     body: null
     headers:
       Accept:
-      - application/xml
-      Accept-Encoding:
-      - gzip, deflate
-      Connection:
-      - keep-alive
-      User-Agent:
-      - azsdk-python-storage-blob/12.20.0 Python/3.9.19 (Windows-10-10.0.22631-SP0)
-      x-ms-date:
-      - Thu, 15 Aug 2024 22:22:03 GMT
-=======
-      - Wed, 28 Aug 2024 20:32:48 GMT
->>>>>>> b43e1017
-      x-ms-range:
-      - bytes=0-33554431
-      x-ms-version:
-      - '2024-05-04'
-    method: GET
-<<<<<<< HEAD
-    uri: https://mystorage.blob.core.windows.net/job-00000000-0000-0000-0000-000000000001/outputData?sv=PLACEHOLDER&st=2024-08-15T22%3A22%3A03Z&se=2050-01-01T00%3A00%3A00Z&sr=b&sp=r&rscd=attachment%3B%20filename%3DQiskit%2BSample%2B-%2B3-qubit%2BGHZ%2Bcircuit-00000000-0000-0000-0000-000000000001.output.json&sig=viWfIYKLnXJ09vinUFrBhZ8%2FT2dKpcIEfKDr3hZJ5GA%3D
-  response:
-    body:
-      string: '{"DataFormat": "microsoft.quantum-results.v2", "Results": [{"Histogram":
-        [{"Outcome": [1, 1, 1], "Display": "[1, 1, 1]", "Count": 248}, {"Outcome":
-        [0, 0, 0], "Display": "[0, 0, 0]", "Count": 247}, {"Outcome": [1, 0, 1], "Display":
-        "[1, 0, 1]", "Count": 3}, {"Outcome": [1, 0, 0], "Display": "[1, 0, 0]", "Count":
-        1}, {"Outcome": [0, 1, 1], "Display": "[0, 1, 1]", "Count": 1}], "Shots":
-        [[1, 1, 1], [0, 0, 0], [0, 0, 0], [0, 0, 0], [0, 0, 0], [1, 1, 1], [0, 0,
-        0], [1, 1, 1], [0, 0, 0], [0, 0, 0], [1, 1, 1], [1, 1, 1], [0, 0, 0], [0,
-        0, 0], [1, 0, 1], [1, 1, 1], [0, 0, 0], [0, 0, 0], [0, 0, 0], [0, 0, 0], [0,
-        0, 0], [1, 1, 1], [1, 1, 1], [1, 1, 1], [0, 0, 0], [1, 1, 1], [1, 1, 1], [1,
-        1, 1], [1, 1, 1], [0, 0, 0], [1, 1, 1], [1, 1, 1], [0, 0, 0], [1, 1, 1], [0,
-        0, 0], [1, 1, 1], [1, 1, 1], [1, 1, 1], [0, 0, 0], [1, 1, 1], [0, 0, 0], [1,
-        1, 1], [0, 0, 0], [0, 0, 0], [1, 1, 1], [0, 0, 0], [1, 1, 1], [0, 0, 0], [0,
-        0, 0], [1, 1, 1], [0, 0, 0], [1, 1, 1], [1, 1, 1], [1, 1, 1], [1, 1, 1], [1,
-        1, 1], [0, 0, 0], [1, 1, 1], [0, 0, 0], [1, 1, 1], [0, 0, 0], [1, 1, 1], [0,
-        0, 0], [1, 1, 1], [1, 1, 1], [0, 0, 0], [0, 0, 0], [0, 0, 0], [1, 1, 1], [0,
-        0, 0], [1, 1, 1], [1, 1, 1], [0, 0, 0], [0, 0, 0], [0, 0, 0], [0, 0, 0], [0,
-        0, 0], [0, 0, 0], [1, 1, 1], [1, 1, 1], [1, 1, 1], [0, 0, 0], [1, 1, 1], [1,
-        1, 1], [0, 0, 0], [1, 1, 1], [1, 1, 1], [1, 1, 1], [0, 0, 0], [1, 1, 1], [0,
-        0, 0], [1, 1, 1], [0, 0, 0], [0, 0, 0], [1, 1, 1], [0, 0, 0], [1, 1, 1], [1,
-        1, 1], [1, 1, 1], [1, 1, 1], [0, 0, 0], [1, 1, 1], [1, 1, 1], [1, 1, 1], [0,
-        0, 0], [0, 0, 0], [0, 0, 0], [0, 0, 0], [1, 1, 1], [0, 0, 0], [1, 1, 1], [1,
-        1, 1], [0, 0, 0], [0, 0, 0], [0, 0, 0], [0, 0, 0], [0, 0, 0], [0, 0, 0], [1,
-        1, 1], [0, 0, 0], [1, 1, 1], [0, 0, 0], [1, 1, 1], [0, 0, 0], [1, 1, 1], [0,
-        0, 0], [0, 0, 0], [0, 0, 0], [1, 1, 1], [0, 0, 0], [1, 1, 1], [0, 0, 0], [0,
-        0, 0], [0, 0, 0], [1, 1, 1], [0, 0, 0], [1, 1, 1], [0, 0, 0], [1, 1, 1], [1,
-        1, 1], [0, 0, 0], [1, 1, 1], [0, 0, 0], [0, 0, 0], [0, 0, 0], [1, 1, 1], [0,
-        0, 0], [0, 0, 0], [1, 1, 1], [1, 1, 1], [0, 0, 0], [1, 1, 1], [1, 1, 1], [1,
-        1, 1], [1, 1, 1], [1, 1, 1], [0, 0, 0], [1, 1, 1], [0, 0, 0], [0, 0, 0], [0,
-        0, 0], [0, 0, 0], [1, 1, 1], [0, 0, 0], [1, 1, 1], [0, 0, 0], [0, 0, 0], [0,
-        0, 0], [1, 1, 1], [0, 0, 0], [0, 0, 0], [0, 0, 0], [1, 1, 1], [0, 0, 0], [1,
-        1, 1], [0, 0, 0], [1, 1, 1], [0, 0, 0], [0, 0, 0], [1, 1, 1], [1, 1, 1], [0,
-        0, 0], [0, 0, 0], [0, 0, 0], [1, 1, 1], [1, 1, 1], [0, 0, 0], [1, 1, 1], [0,
-        0, 0], [0, 0, 0], [1, 1, 1], [0, 0, 0], [1, 1, 1], [1, 1, 1], [1, 1, 1], [0,
-        0, 0], [1, 1, 1], [0, 0, 0], [1, 1, 1], [0, 0, 0], [1, 1, 1], [0, 0, 0], [1,
-        1, 1], [0, 0, 0], [1, 1, 1], [1, 1, 1], [1, 1, 1], [0, 0, 0], [0, 0, 0], [1,
-        1, 1], [0, 0, 0], [0, 0, 0], [0, 0, 0], [0, 0, 0], [0, 0, 0], [1, 1, 1], [0,
-        0, 0], [0, 0, 0], [1, 1, 1], [0, 0, 0], [1, 1, 1], [0, 0, 0], [1, 1, 1], [0,
-        0, 0], [0, 0, 0], [1, 1, 1], [1, 1, 1], [1, 1, 1], [0, 0, 0], [1, 1, 1], [1,
-        1, 1], [0, 0, 0], [1, 1, 1], [1, 1, 1], [0, 0, 0], [0, 0, 0], [0, 0, 0], [1,
-        1, 1], [0, 0, 0], [0, 0, 0], [0, 0, 0], [1, 1, 1], [1, 1, 1], [1, 1, 1], [1,
-        1, 1], [0, 0, 0], [0, 0, 0], [0, 0, 0], [0, 0, 0], [0, 0, 0], [1, 1, 1], [1,
-        1, 1], [1, 1, 1], [1, 1, 1], [0, 0, 0], [0, 0, 0], [0, 0, 0], [1, 1, 1], [0,
-        0, 0], [1, 1, 1], [1, 1, 1], [1, 1, 1], [1, 1, 1], [1, 1, 1], [0, 0, 0], [0,
-        0, 0], [1, 1, 1], [1, 1, 1], [1, 1, 1], [0, 0, 0], [1, 1, 1], [1, 1, 1], [0,
-        0, 0], [0, 0, 0], [0, 0, 0], [1, 1, 1], [0, 0, 0], [0, 0, 0], [1, 1, 1], [1,
-        1, 1], [0, 0, 0], [0, 0, 0], [0, 0, 0], [0, 0, 0], [1, 1, 1], [1, 1, 1], [1,
-        1, 1], [1, 1, 1], [1, 1, 1], [1, 1, 1], [1, 1, 1], [1, 1, 1], [1, 1, 1], [0,
-        0, 0], [0, 0, 0], [1, 0, 0], [0, 0, 0], [1, 1, 1], [1, 1, 1], [0, 0, 0], [0,
-        0, 0], [0, 0, 0], [1, 1, 1], [1, 1, 1], [0, 0, 0], [0, 0, 0], [0, 0, 0], [0,
-        0, 0], [0, 0, 0], [1, 1, 1], [0, 0, 0], [1, 1, 1], [0, 0, 0], [0, 0, 0], [1,
-        1, 1], [1, 1, 1], [0, 0, 0], [1, 1, 1], [0, 0, 0], [0, 0, 0], [0, 0, 0], [0,
-        0, 0], [1, 1, 1], [1, 1, 1], [0, 0, 0], [1, 1, 1], [0, 0, 0], [0, 0, 0], [0,
-        0, 0], [1, 1, 1], [0, 0, 0], [1, 1, 1], [1, 1, 1], [0, 0, 0], [1, 1, 1], [0,
-        0, 0], [0, 0, 0], [0, 0, 0], [1, 1, 1], [0, 0, 0], [1, 1, 1], [1, 1, 1], [1,
-        1, 1], [1, 1, 1], [0, 0, 0], [0, 0, 0], [1, 1, 1], [0, 0, 0], [1, 1, 1], [1,
-        1, 1], [1, 1, 1], [0, 0, 0], [0, 0, 0], [1, 1, 1], [1, 1, 1], [1, 1, 1], [1,
-        1, 1], [0, 0, 0], [1, 1, 1], [1, 1, 1], [0, 0, 0], [1, 1, 1], [0, 0, 0], [1,
-        1, 1], [0, 0, 0], [1, 1, 1], [1, 0, 1], [1, 1, 1], [0, 0, 0], [0, 0, 0], [0,
-        0, 0], [1, 1, 1], [1, 1, 1], [1, 1, 1], [0, 0, 0], [1, 1, 1], [0, 0, 0], [1,
-        1, 1], [1, 1, 1], [0, 0, 0], [1, 1, 1], [0, 0, 0], [0, 0, 0], [0, 0, 0], [0,
-        0, 0], [0, 0, 0], [0, 0, 0], [1, 1, 1], [1, 1, 1], [0, 0, 0], [0, 0, 0], [1,
-        1, 1], [0, 0, 0], [1, 1, 1], [0, 0, 0], [1, 1, 1], [1, 1, 1], [0, 0, 0], [1,
-        1, 1], [0, 0, 0], [1, 1, 1], [0, 0, 0], [0, 0, 0], [1, 1, 1], [0, 0, 0], [1,
-        1, 1], [1, 1, 1], [0, 0, 0], [0, 0, 0], [0, 0, 0], [0, 0, 0], [1, 1, 1], [0,
-        0, 0], [1, 1, 1], [0, 0, 0], [0, 0, 0], [1, 1, 1], [1, 1, 1], [1, 1, 1], [1,
-        1, 1], [0, 0, 0], [1, 1, 1], [0, 0, 0], [1, 0, 1], [1, 1, 1], [1, 1, 1], [1,
-        1, 1], [1, 1, 1], [1, 1, 1], [0, 0, 0], [1, 1, 1], [0, 0, 0], [1, 1, 1], [0,
-        0, 0], [1, 1, 1], [0, 0, 0], [1, 1, 1], [0, 0, 0], [0, 0, 0], [0, 0, 0], [1,
-        1, 1], [0, 0, 0], [1, 1, 1], [0, 0, 0], [0, 0, 0], [1, 1, 1], [1, 1, 1], [0,
-        0, 0], [1, 1, 1], [0, 0, 0], [1, 1, 1], [0, 0, 0], [1, 1, 1], [1, 1, 1], [1,
-        1, 1], [1, 1, 1], [1, 1, 1], [1, 1, 1], [1, 1, 1], [1, 1, 1], [0, 0, 0], [1,
-        1, 1], [0, 0, 0], [1, 1, 1], [1, 1, 1], [1, 1, 1], [1, 1, 1], [0, 0, 0], [0,
-        0, 0], [1, 1, 1], [0, 0, 0], [1, 1, 1], [1, 1, 1], [0, 0, 0], [1, 1, 1], [1,
-        1, 1], [0, 1, 1], [0, 0, 0], [0, 0, 0], [1, 1, 1], [1, 1, 1], [1, 1, 1], [1,
-        1, 1], [1, 1, 1], [0, 0, 0], [1, 1, 1], [0, 0, 0], [1, 1, 1], [1, 1, 1], [0,
-        0, 0], [0, 0, 0], [0, 0, 0], [1, 1, 1], [0, 0, 0], [0, 0, 0], [0, 0, 0], [1,
-        1, 1], [0, 0, 0], [0, 0, 0], [1, 1, 1]]}]}'
-=======
-    uri: https://mystorage.blob.core.windows.net/job-00000000-0000-0000-0000-000000000001/rawOutputData?sv=PLACEHOLDER&st=2000-01-01T00%3A00%3A00Z&se=2050-01-01T00%3A00%3A00Z&sr=b&sp=r&rscd=attachment%3B%20filename%3DQiskit%2BSample%2B-%2B3-qubit%2BGHZ%2Bcircuit-00000000-0000-0000-0000-000000000001.output.json&sig=PLACEHOLDER
-  response:
-    body:
-      string: '{"c": ["000", "111", "111", "000", "111", "000", "111", "111", "000",
-        "000", "111", "111", "000", "111", "111", "111", "000", "000", "000", "111",
-        "000", "000", "111", "000", "000", "000", "111", "111", "000", "000", "111",
-        "111", "111", "111", "000", "111", "111", "111", "111", "000", "000", "111",
-        "111", "110", "111", "111", "111", "000", "111", "111", "000", "000", "000",
-        "000", "000", "000", "000", "000", "111", "111", "000", "111", "000", "000",
-        "111", "111", "111", "000", "111", "111", "000", "111", "111", "111", "000",
-        "000", "111", "000", "111", "000", "111", "000", "111", "111", "000", "111",
-        "111", "000", "111", "111", "001", "000", "111", "111", "000", "000", "000",
-        "000", "111", "111", "000", "000", "000", "000", "000", "111", "111", "111",
-        "111", "000", "000", "111", "000", "111", "000", "000", "111", "000", "111",
-        "000", "111", "000", "111", "111", "000", "000", "000", "000", "111", "000",
-        "000", "111", "000", "111", "111", "111", "000", "111", "000", "111", "000",
-        "000", "000", "000", "111", "111", "000", "111", "111", "111", "000", "000",
-        "000", "111", "000", "000", "110", "111", "000", "111", "000", "000", "000",
-        "111", "000", "111", "000", "000", "111", "111", "000", "111", "111", "000",
-        "111", "111", "111", "000", "000", "111", "111", "111", "111", "111", "111",
-        "000", "111", "111", "000", "000", "111", "111", "000", "000", "000", "000",
-        "000", "111", "000", "111", "000", "111", "111", "111", "000", "111", "111",
-        "000", "111", "111", "111", "000", "111", "111", "111", "000", "000", "000",
-        "000", "000", "111", "000", "111", "111", "000", "000", "111", "111", "111",
-        "000", "111", "000", "000", "000", "000", "111", "000", "000", "111", "111",
-        "111", "111", "000", "000", "000", "000", "000", "000", "000", "111", "111",
-        "000", "111", "111", "000", "000", "000", "111", "111", "111", "111", "111",
-        "000", "111", "111", "111", "000", "111", "000", "000", "000", "000", "111",
-        "000", "111", "000", "000", "111", "111", "000", "000", "000", "111", "111",
-        "000", "111", "000", "111", "111", "111", "111", "111", "000", "111", "000",
-        "000", "000", "111", "111", "000", "000", "111", "000", "000", "111", "000",
-        "111", "111", "111", "111", "111", "111", "000", "111", "000", "000", "111",
-        "111", "000", "111", "111", "000", "111", "000", "111", "111", "000", "111",
-        "000", "111", "000", "000", "111", "111", "000", "111", "111", "000", "000",
-        "111", "111", "000", "111", "000", "000", "000", "111", "000", "000", "000",
-        "000", "000", "000", "000", "000", "111", "000", "111", "111", "000", "111",
-        "111", "000", "000", "000", "111", "111", "111", "000", "000", "000", "111",
-        "111", "000", "111", "000", "111", "111", "111", "000", "000", "111", "000",
-        "111", "000", "000", "111", "000", "000", "000", "000", "000", "111", "000",
-        "000", "000", "111", "000", "111", "111", "111", "111", "111", "111", "111",
-        "000", "111", "111", "000", "000", "111", "000", "000", "000", "000", "111",
-        "000", "000", "111", "000", "111", "000", "111", "000", "000", "000", "111",
-        "000", "000", "111", "111", "000", "000", "111", "000", "000", "111", "000",
-        "111", "111", "000", "111", "000", "000", "000", "000", "000", "000", "111",
-        "111", "000", "111", "000", "000", "111", "000", "111", "111", "111", "111",
-        "111", "111", "111", "111", "111", "111", "111", "000", "111", "000", "111",
-        "000", "111", "000", "000", "111", "111", "000", "111", "111", "000", "000",
-        "000", "000", "000", "000", "111", "111", "111", "000", "000", "000", "000",
-        "111", "000", "111", "000", "000", "000", "111"]}'
->>>>>>> b43e1017
-    headers:
-      accept-ranges:
-      - bytes
-      content-length:
-      - '5891'
-      content-range:
-      - bytes 0-4346/4347
-      content-type:
-      - application/octet-stream
-      x-ms-blob-content-md5:
-<<<<<<< HEAD
-      - bkLjaw5f7ZKCvtdhktWybA==
-      x-ms-blob-type:
-      - BlockBlob
-      x-ms-creation-time:
-      - Thu, 15 Aug 2024 22:22:02 GMT
-=======
-      - 4HZVahPdsnHFtfMA7iEqHg==
-      x-ms-blob-type:
-      - BlockBlob
-      x-ms-creation-time:
-      - Wed, 28 Aug 2024 20:32:35 GMT
->>>>>>> b43e1017
-      x-ms-lease-state:
-      - available
-      x-ms-lease-status:
-      - unlocked
-      x-ms-server-encrypted:
-      - 'true'
-      x-ms-version:
-      - '2024-05-04'
-    status:
-      code: 206
-      message: Partial Content
-- request:
-    body: null
-    headers:
-      Accept:
       - application/json
       Accept-Encoding:
       - gzip, deflate

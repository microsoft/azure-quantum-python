interactions:
- request:
    body: client_id=PLACEHOLDER&grant_type=client_credentials&client_info=1&client_secret=+EDw8Q~cbkbeadF.mrC6bAXxFEspQDblyNyuRkcfT&claims=PLACEHOLDER&scope=https%3A%2F%2Fquantum.microsoft.com%2F.default
    headers:
      Accept:
      - application/json
      Accept-Encoding:
      - gzip, deflate, br
      Connection:
      - keep-alive
      Content-Length:
<<<<<<< HEAD
      - '293'
=======
      - '294'
>>>>>>> 179fb04f
      Content-Type:
      - application/x-www-form-urlencoded
      User-Agent:
      - azsdk-python-identity/1.10.0 Python/3.9.13 (Windows-10-10.0.22000-SP0)
      x-client-cpu:
      - x64
      x-client-current-telemetry:
      - 4|730,0|
      x-client-os:
      - win32
      x-client-sku:
      - MSAL.Python
      x-client-ver:
      - 1.18.0
    method: POST
    uri: https://login.microsoftonline.com/00000000-0000-0000-0000-000000000000/oauth2/v2.0/token
  response:
    body:
      string: '{"token_type": "Bearer", "expires_in": 86399, "ext_expires_in": 86399,
        "refresh_in": 43199, "access_token": "fake_token"}'
    headers:
      content-length:
      - '1741'
      content-type:
      - application/json; charset=utf-8
    status:
      code: 200
      message: OK
- request:
    body: 'b''{"containerName": "job-00000000-0000-0000-0000-000000000000"}'''
    headers:
      Accept:
      - application/json
      Accept-Encoding:
      - gzip, deflate, br
      Connection:
      - keep-alive
      Content-Length:
      - '61'
      Content-Type:
      - application/json
      User-Agent:
      - testapp azsdk-python-quantum/0.0.0.1 Python/3.9.13 (Windows-10-10.0.22000-SP0)
    method: POST
    uri: https://eastus.quantum.azure.com/v1.0/subscriptions/00000000-0000-0000-0000-000000000000/resourceGroups/myresourcegroup/providers/Microsoft.Quantum/workspaces/myworkspace/storage/sasUri
  response:
    body:
      string: '{"sasUri": "https://mystorage.blob.core.windows.net/job-00000000-0000-0000-0000-000000000000?sv=PLACEHOLDER&sig=PLACEHOLDER&se=PLACEHOLDER&srt=co&ss=b&sp=racw",
        "access_token": "fake_token"}'
    headers:
      content-length:
      - '159'
      content-type:
      - application/json; charset=utf-8
      transfer-encoding:
      - chunked
    status:
      code: 200
      message: OK
- request:
    body: null
    headers:
      Accept:
      - application/xml
      Accept-Encoding:
      - gzip, deflate, br
      Connection:
      - keep-alive
      User-Agent:
      - azsdk-python-storage-blob/12.11.0 Python/3.9.13 (Windows-10-10.0.22000-SP0)
      x-ms-date:
<<<<<<< HEAD
      - Thu, 15 Sep 2022 16:05:04 GMT
=======
      - Wed, 14 Sep 2022 19:16:11 GMT
>>>>>>> 179fb04f
      x-ms-version:
      - '2021-04-10'
    method: GET
    uri: https://mystorage.blob.core.windows.net/job-00000000-0000-0000-0000-000000000000?restype=container&sv=PLACEHOLDER&sig=PLACEHOLDER&se=PLACEHOLDER&srt=co&ss=b&sp=racw
  response:
    body:
      string: "\uFEFF<?xml version=\"1.0\" encoding=\"utf-8\"?><Error><Code>ContainerNotFound</Code><Message>The
<<<<<<< HEAD
        specified container does not exist.\nRequestId:57e9238c-d01e-0043-541c-c9542b000000\nTime:2022-09-15T16:05:04.8813958Z</Message></Error>"
=======
        specified container does not exist.\nRequestId:fb6a31de-601e-0034-436e-c881bf000000\nTime:2022-09-14T19:16:11.1913129Z</Message></Error>"
>>>>>>> 179fb04f
    headers:
      content-length:
      - '223'
      content-type:
      - application/xml
      x-ms-version:
      - '2021-04-10'
    status:
      code: 404
      message: The specified container does not exist.
- request:
    body: null
    headers:
      Accept:
      - application/xml
      Accept-Encoding:
      - gzip, deflate, br
      Connection:
      - keep-alive
      Content-Length:
      - '0'
      User-Agent:
      - azsdk-python-storage-blob/12.11.0 Python/3.9.13 (Windows-10-10.0.22000-SP0)
      x-ms-date:
<<<<<<< HEAD
      - Thu, 15 Sep 2022 16:05:04 GMT
=======
      - Wed, 14 Sep 2022 19:16:11 GMT
>>>>>>> 179fb04f
      x-ms-version:
      - '2021-04-10'
    method: PUT
    uri: https://mystorage.blob.core.windows.net/job-00000000-0000-0000-0000-000000000000?restype=container&sv=PLACEHOLDER&sig=PLACEHOLDER&se=PLACEHOLDER&srt=co&ss=b&sp=racw
  response:
    body:
      string: ''
    headers:
      content-length:
      - '0'
      x-ms-version:
      - '2021-04-10'
    status:
      code: 201
      message: Created
- request:
    body: null
    headers:
      Accept:
      - application/xml
      Accept-Encoding:
      - gzip, deflate, br
      Connection:
      - keep-alive
      User-Agent:
      - azsdk-python-storage-blob/12.11.0 Python/3.9.13 (Windows-10-10.0.22000-SP0)
      x-ms-date:
<<<<<<< HEAD
      - Thu, 15 Sep 2022 16:05:05 GMT
=======
      - Wed, 14 Sep 2022 19:16:11 GMT
>>>>>>> 179fb04f
      x-ms-version:
      - '2021-04-10'
    method: GET
    uri: https://mystorage.blob.core.windows.net/job-00000000-0000-0000-0000-000000000000?restype=container&sv=PLACEHOLDER&sig=PLACEHOLDER&se=PLACEHOLDER&srt=co&ss=b&sp=racw
  response:
    body:
      string: ''
    headers:
      content-length:
      - '0'
      x-ms-lease-state:
      - available
      x-ms-lease-status:
      - unlocked
      x-ms-version:
      - '2021-04-10'
    status:
      code: 200
      message: OK
- request:
    body: b'OPENQASM 2.0;\n        include "qelib1.inc";\n\n        qreg q[3];\n        creg
      c0[1];\n        creg c1[1];\n        creg c2[1];\n\n        h q[0];\n        cx
      q[0], q[1];\n        x q[2];\n        h q[2];\n        cx q[2], q[0];\n        h
      q[2];\n        measure q[0] -> c0[0];\n        if (c0==1) x q[1];\n        measure
      q[2] -> c1[0];\n        if (c1==1) z q[1];\n        h q[1];\n        measure
      q[1] -> c2[0];\n        '
    headers:
      Accept:
      - application/xml
      Accept-Encoding:
      - gzip, deflate, br
      Connection:
      - keep-alive
      Content-Length:
      - '406'
      Content-Type:
      - application/octet-stream
      User-Agent:
      - azsdk-python-storage-blob/12.11.0 Python/3.9.13 (Windows-10-10.0.22000-SP0)
      x-ms-blob-type:
      - BlockBlob
      x-ms-date:
<<<<<<< HEAD
      - Thu, 15 Sep 2022 16:05:05 GMT
=======
      - Wed, 14 Sep 2022 19:16:11 GMT
>>>>>>> 179fb04f
      x-ms-version:
      - '2021-04-10'
    method: PUT
    uri: https://mystorage.blob.core.windows.net/job-00000000-0000-0000-0000-000000000000/inputData?sv=PLACEHOLDER&sig=PLACEHOLDER&se=PLACEHOLDER&srt=co&ss=b&sp=racw
  response:
    body:
      string: ''
    headers:
      content-length:
      - '0'
      x-ms-version:
      - '2021-04-10'
    status:
      code: 201
      message: Created
- request:
    body: 'b''{"id": "00000000-0000-0000-0000-000000000000", "name": "honeywell-job",
      "containerUri": "https://mystorage.blob.core.windows.net/job-00000000-0000-0000-0000-000000000000?sv=PLACEHOLDER&sig=PLACEHOLDER&se=PLACEHOLDER&srt=co&ss=b&sp=racw",
      "inputDataUri": "https://mystorage.blob.core.windows.net/job-00000000-0000-0000-0000-000000000000/inputData",
      "inputDataFormat": "honeywell.openqasm.v1", "inputParams": {}, "providerId":
      "honeywell", "target": "honeywell.hqs-lt-s1-apival", "outputDataFormat": "honeywell.quantum-results.v1"}'''
    headers:
      Accept:
      - application/json
      Accept-Encoding:
      - gzip, deflate, br
      Connection:
      - keep-alive
      Content-Length:
<<<<<<< HEAD
      - '592'
=======
      - '590'
>>>>>>> 179fb04f
      Content-Type:
      - application/json
      User-Agent:
      - testapp azsdk-python-quantum/0.0.0.1 Python/3.9.13 (Windows-10-10.0.22000-SP0)
    method: PUT
    uri: https://eastus.quantum.azure.com/v1.0/subscriptions/00000000-0000-0000-0000-000000000000/resourceGroups/myresourcegroup/providers/Microsoft.Quantum/workspaces/myworkspace/jobs/00000000-0000-0000-0000-000000000000
  response:
    body:
<<<<<<< HEAD
      string: '{"containerUri": "https://mystorage.blob.core.windows.net/job-00000000-0000-0000-0000-000000000000?sv=PLACEHOLDER&sig=PLACEHOLDER&se=PLACEHOLDER&srt=co&ss=b&sp=racw",
        "inputDataUri": "https://mystorage.blob.core.windows.net/job-00000000-0000-0000-0000-000000000000/inputData",
        "inputDataFormat": "honeywell.openqasm.v1", "inputParams": {}, "providerId":
        "honeywell", "target": "honeywell.hqs-lt-s1-apival", "metadata": null, "name":
        "honeywell-job", "id": "00000000-0000-0000-0000-000000000000", "status": "Waiting",
        "outputDataFormat": "honeywell.quantum-results.v1", "outputDataUri": "https://mystorage.blob.core.windows.net:443/job-00000000-0000-0000-0000-000000000000/outputData?sv=PLACEHOLDER&sig=PLACEHOLDER&se=PLACEHOLDER&srt=co&ss=b&sp=racw",
        "creationTime": "2022-09-15T16:05:06.3926938+00:00", "beginExecutionTime":
        null, "endExecutionTime": null, "cancellationTime": null, "costEstimate":
        null, "errorData": null, "isCancelling": false, "tags": [], "access_token":
        "fake_token"}'
    headers:
      content-length:
      - '921'
      content-type:
      - application/json; charset=utf-8
      transfer-encoding:
      - chunked
    status:
      code: 200
      message: OK
- request:
    body: null
    headers:
      Accept:
      - application/json
      Accept-Encoding:
      - gzip, deflate, br
      Connection:
      - keep-alive
      User-Agent:
      - testapp azsdk-python-quantum/0.0.0.1 Python/3.9.13 (Windows-10-10.0.22000-SP0)
    method: GET
    uri: https://eastus.quantum.azure.com/v1.0/subscriptions/00000000-0000-0000-0000-000000000000/resourceGroups/myresourcegroup/providers/Microsoft.Quantum/workspaces/myworkspace/jobs/00000000-0000-0000-0000-000000000000
  response:
    body:
      string: '{"containerUri": "https://mystorage.blob.core.windows.net/job-00000000-0000-0000-0000-000000000000?sv=PLACEHOLDER&sig=PLACEHOLDER&se=PLACEHOLDER&srt=co&ss=b&sp=racw",
        "inputDataUri": "https://mystorage.blob.core.windows.net/job-00000000-0000-0000-0000-000000000000/inputData?sv=PLACEHOLDER&sr=b&sig=PLACEHOLDER&se=PLACEHOLDER&sp=r&rscd=attachment%3B%20filename%3Dhoneywell-job-00000000-0000-0000-0000-000000000000.input.json",
        "inputDataFormat": "honeywell.openqasm.v1", "inputParams": {}, "providerId":
        "honeywell", "target": "honeywell.hqs-lt-s1-apival", "metadata": null, "name":
        "honeywell-job", "id": "00000000-0000-0000-0000-000000000000", "status": "Succeeded",
        "outputDataFormat": "honeywell.quantum-results.v1", "outputDataUri": "https://mystorage.blob.core.windows.net/job-00000000-0000-0000-0000-000000000000/rawOutputData?sv=PLACEHOLDER&sr=b&sig=PLACEHOLDER&se=PLACEHOLDER&sp=r&rscd=attachment%3B%20filename%3Dhoneywell-job-00000000-0000-0000-0000-000000000000.output.json",
        "creationTime": "2022-09-15T16:05:06.3926938+00:00", "beginExecutionTime":
        "2022-09-15T16:05:09.363266+00:00", "endExecutionTime": "2022-09-15T16:05:09.363563+00:00",
        "cancellationTime": null, "costEstimate": {"currencyCode": "USD", "events":
        [{"dimensionId": "hqc", "dimensionName": "HQC", "measureUnit": "hqc", "amountBilled":
        0.0, "amountConsumed": 0.0, "unitPrice": 0.0}], "estimatedTotal": 0.0}, "errorData":
        null, "isCancelling": false, "tags": [], "access_token": "fake_token"}'
    headers:
      content-length:
      - '1388'
      content-type:
      - application/json; charset=utf-8
      transfer-encoding:
      - chunked
    status:
      code: 200
      message: OK
- request:
    body: null
    headers:
      Accept:
      - application/xml
      Accept-Encoding:
      - gzip, deflate, br
      Connection:
      - keep-alive
      User-Agent:
      - azsdk-python-storage-blob/12.11.0 Python/3.9.13 (Windows-10-10.0.22000-SP0)
      x-ms-date:
      - Thu, 15 Sep 2022 16:05:17 GMT
      x-ms-range:
      - bytes=0-33554431
      x-ms-version:
      - '2021-04-10'
    method: GET
    uri: https://mystorage.blob.core.windows.net/job-00000000-0000-0000-0000-000000000000/rawOutputData?sv=PLACEHOLDER&sr=b&sig=PLACEHOLDER&se=PLACEHOLDER&sp=r&rscd=attachment%3B%20filename%3Dhoneywell-job-00000000-0000-0000-0000-000000000000.output.json
  response:
    body:
      string: '{"c0": ["0"], "c1": ["0"], "c2": ["0"], "access_token": "fake_token"}'
    headers:
      accept-ranges:
      - bytes
      content-length:
      - '39'
      content-range:
      - bytes 0-38/39
      content-type:
      - application/octet-stream
      x-ms-blob-content-md5:
      - G6E9ivtAth12WMpLNitMGA==
      x-ms-blob-type:
      - BlockBlob
      x-ms-creation-time:
      - Thu, 15 Sep 2022 16:05:07 GMT
      x-ms-lease-state:
      - available
      x-ms-lease-status:
      - unlocked
      x-ms-server-encrypted:
      - 'true'
      x-ms-version:
      - '2021-04-10'
=======
      string: '{"error": {"code": "InvalidJobDefinition", "message": "The provider
        specified does not exist or is not enabled for the workspace."}, "access_token":
        "fake_token"}'
    headers:
      content-length:
      - '128'
      content-type:
      - application/json; charset=utf-8
>>>>>>> 179fb04f
    status:
      code: 403
      message: Forbidden
version: 1<|MERGE_RESOLUTION|>--- conflicted
+++ resolved
@@ -9,11 +9,7 @@
       Connection:
       - keep-alive
       Content-Length:
-<<<<<<< HEAD
       - '293'
-=======
-      - '294'
->>>>>>> 179fb04f
       Content-Type:
       - application/x-www-form-urlencoded
       User-Agent:
@@ -85,11 +81,7 @@
       User-Agent:
       - azsdk-python-storage-blob/12.11.0 Python/3.9.13 (Windows-10-10.0.22000-SP0)
       x-ms-date:
-<<<<<<< HEAD
       - Thu, 15 Sep 2022 16:05:04 GMT
-=======
-      - Wed, 14 Sep 2022 19:16:11 GMT
->>>>>>> 179fb04f
       x-ms-version:
       - '2021-04-10'
     method: GET
@@ -97,11 +89,7 @@
   response:
     body:
       string: "\uFEFF<?xml version=\"1.0\" encoding=\"utf-8\"?><Error><Code>ContainerNotFound</Code><Message>The
-<<<<<<< HEAD
         specified container does not exist.\nRequestId:57e9238c-d01e-0043-541c-c9542b000000\nTime:2022-09-15T16:05:04.8813958Z</Message></Error>"
-=======
-        specified container does not exist.\nRequestId:fb6a31de-601e-0034-436e-c881bf000000\nTime:2022-09-14T19:16:11.1913129Z</Message></Error>"
->>>>>>> 179fb04f
     headers:
       content-length:
       - '223'
@@ -126,11 +114,7 @@
       User-Agent:
       - azsdk-python-storage-blob/12.11.0 Python/3.9.13 (Windows-10-10.0.22000-SP0)
       x-ms-date:
-<<<<<<< HEAD
       - Thu, 15 Sep 2022 16:05:04 GMT
-=======
-      - Wed, 14 Sep 2022 19:16:11 GMT
->>>>>>> 179fb04f
       x-ms-version:
       - '2021-04-10'
     method: PUT
@@ -158,11 +142,7 @@
       User-Agent:
       - azsdk-python-storage-blob/12.11.0 Python/3.9.13 (Windows-10-10.0.22000-SP0)
       x-ms-date:
-<<<<<<< HEAD
       - Thu, 15 Sep 2022 16:05:05 GMT
-=======
-      - Wed, 14 Sep 2022 19:16:11 GMT
->>>>>>> 179fb04f
       x-ms-version:
       - '2021-04-10'
     method: GET
@@ -205,11 +185,7 @@
       x-ms-blob-type:
       - BlockBlob
       x-ms-date:
-<<<<<<< HEAD
       - Thu, 15 Sep 2022 16:05:05 GMT
-=======
-      - Wed, 14 Sep 2022 19:16:11 GMT
->>>>>>> 179fb04f
       x-ms-version:
       - '2021-04-10'
     method: PUT
@@ -239,11 +215,7 @@
       Connection:
       - keep-alive
       Content-Length:
-<<<<<<< HEAD
       - '592'
-=======
-      - '590'
->>>>>>> 179fb04f
       Content-Type:
       - application/json
       User-Agent:
@@ -252,7 +224,6 @@
     uri: https://eastus.quantum.azure.com/v1.0/subscriptions/00000000-0000-0000-0000-000000000000/resourceGroups/myresourcegroup/providers/Microsoft.Quantum/workspaces/myworkspace/jobs/00000000-0000-0000-0000-000000000000
   response:
     body:
-<<<<<<< HEAD
       string: '{"containerUri": "https://mystorage.blob.core.windows.net/job-00000000-0000-0000-0000-000000000000?sv=PLACEHOLDER&sig=PLACEHOLDER&se=PLACEHOLDER&srt=co&ss=b&sp=racw",
         "inputDataUri": "https://mystorage.blob.core.windows.net/job-00000000-0000-0000-0000-000000000000/inputData",
         "inputDataFormat": "honeywell.openqasm.v1", "inputParams": {}, "providerId":
@@ -268,8 +239,6 @@
       - '921'
       content-type:
       - application/json; charset=utf-8
-      transfer-encoding:
-      - chunked
     status:
       code: 200
       message: OK
@@ -355,17 +324,7 @@
       - 'true'
       x-ms-version:
       - '2021-04-10'
-=======
-      string: '{"error": {"code": "InvalidJobDefinition", "message": "The provider
-        specified does not exist or is not enabled for the workspace."}, "access_token":
-        "fake_token"}'
-    headers:
-      content-length:
-      - '128'
-      content-type:
-      - application/json; charset=utf-8
->>>>>>> 179fb04f
-    status:
-      code: 403
-      message: Forbidden
+    status:
+      code: 206
+      message: Partial Content
 version: 1
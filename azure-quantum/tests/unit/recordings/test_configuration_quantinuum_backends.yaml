--- conflicted
+++ resolved
@@ -68,13 +68,8 @@
     uri: https://login.microsoftonline.com/00000000-0000-0000-0000-000000000000/oauth2/v2.0/token
   response:
     body:
-<<<<<<< HEAD
-      string: '{"token_type": "Bearer", "expires_in": 1755296316, "ext_expires_in":
-        1755296316, "refresh_in": 31536000, "access_token": "PLACEHOLDER"}'
-=======
       string: '{"token_type": "Bearer", "expires_in": 1756418708, "ext_expires_in":
         1756418708, "refresh_in": 31536000, "access_token": "PLACEHOLDER"}'
->>>>>>> b43e1017
     headers:
       content-length:
       - '135'
@@ -101,40 +96,6 @@
       string: '{"value": [{"id": "microsoft-elements", "currentAvailability": "Available",
         "targets": [{"id": "microsoft.dft", "currentAvailability": "Available", "averageQueueTime":
         0, "statusPage": null}]}, {"id": "ionq", "currentAvailability": "Degraded",
-<<<<<<< HEAD
-        "targets": [{"id": "ionq.qpu", "currentAvailability": "Available", "averageQueueTime":
-        1328901, "statusPage": "https://status.ionq.co"}, {"id": "ionq.qpu.aria-1",
-        "currentAvailability": "Unavailable", "averageQueueTime": 2212405, "statusPage":
-        "https://status.ionq.co"}, {"id": "ionq.qpu.aria-2", "currentAvailability":
-        "Available", "averageQueueTime": 1630148, "statusPage": "https://status.ionq.co"},
-        {"id": "ionq.simulator", "currentAvailability": "Available", "averageQueueTime":
-        314, "statusPage": "https://status.ionq.co"}]}, {"id": "microsoft-qc", "currentAvailability":
-        "Available", "targets": [{"id": "microsoft.estimator", "currentAvailability":
-        "Available", "averageQueueTime": 0, "statusPage": null}]}, {"id": "pasqal",
-        "currentAvailability": "Available", "targets": [{"id": "pasqal.sim.emu-tn",
-        "currentAvailability": "Available", "averageQueueTime": 243, "statusPage":
-        "https://pasqal.com"}, {"id": "pasqal.qpu.fresnel", "currentAvailability":
-        "Available", "averageQueueTime": 103193, "statusPage": "https://pasqal.com"}]},
-        {"id": "quantinuum", "currentAvailability": "Degraded", "targets": [{"id":
-        "quantinuum.qpu.h1-1", "currentAvailability": "Degraded", "averageQueueTime":
-        0, "statusPage": "https://www.quantinuum.com/hardware/h1"}, {"id": "quantinuum.sim.h1-1sc",
-        "currentAvailability": "Available", "averageQueueTime": 4, "statusPage": "https://www.quantinuum.com/hardware/h1"},
-        {"id": "quantinuum.sim.h1-1e", "currentAvailability": "Available", "averageQueueTime":
-        1650, "statusPage": "https://www.quantinuum.com/hardware/h1"}, {"id": "quantinuum.qpu.h2-1",
-        "currentAvailability": "Degraded", "averageQueueTime": 0, "statusPage": "https://www.quantinuum.com/hardware/h2"},
-        {"id": "quantinuum.sim.h2-1sc", "currentAvailability": "Available", "averageQueueTime":
-        1, "statusPage": "https://www.quantinuum.com/hardware/h2"}, {"id": "quantinuum.sim.h2-1e",
-        "currentAvailability": "Available", "averageQueueTime": 1767318, "statusPage":
-        "https://www.quantinuum.com/hardware/h2"}, {"id": "quantinuum.sim.h1-1sc-preview",
-        "currentAvailability": "Available", "averageQueueTime": 4, "statusPage": "https://www.quantinuum.com/hardware/h1"},
-        {"id": "quantinuum.sim.h1-1e-preview", "currentAvailability": "Available",
-        "averageQueueTime": 1650, "statusPage": "https://www.quantinuum.com/hardware/h1"},
-        {"id": "quantinuum.sim.h1-2e-preview", "currentAvailability": "Available",
-        "averageQueueTime": 838, "statusPage": "https://www.quantinuum.com/hardware/h1"},
-        {"id": "quantinuum.qpu.h1-1-preview", "currentAvailability": "Degraded", "averageQueueTime":
-        0, "statusPage": "https://www.quantinuum.com/hardware/h1"}]}, {"id": "rigetti",
-        "currentAvailability": "Available", "targets": [{"id": "rigetti.sim.qvm",
-=======
         "targets": [{"id": "ionq.qpu", "currentAvailability": "Unavailable", "averageQueueTime":
         0, "statusPage": null}, {"id": "ionq.qpu.aria-1", "currentAvailability": "Available",
         "averageQueueTime": 83399, "statusPage": "https://status.ionq.co"}, {"id":
@@ -166,7 +127,6 @@
         {"id": "quantinuum.qpu.h1-1-preview", "currentAvailability": "Available",
         "averageQueueTime": 156390, "statusPage": "https://www.quantinuum.com/hardware/h1"}]},
         {"id": "rigetti", "currentAvailability": "Available", "targets": [{"id": "rigetti.sim.qvm",
->>>>>>> b43e1017
         "currentAvailability": "Available", "averageQueueTime": 5, "statusPage": "https://rigetti.statuspage.io/"},
         {"id": "rigetti.qpu.ankaa-2", "currentAvailability": "Available", "averageQueueTime":
         5, "statusPage": "https://rigetti.statuspage.io/"}]}, {"id": "qci", "currentAvailability":
@@ -193,11 +153,7 @@
       connection:
       - keep-alive
       content-length:
-<<<<<<< HEAD
-      - '4781'
-=======
       - '4751'
->>>>>>> b43e1017
       content-type:
       - application/json; charset=utf-8
       transfer-encoding:
@@ -223,40 +179,6 @@
       string: '{"value": [{"id": "microsoft-elements", "currentAvailability": "Available",
         "targets": [{"id": "microsoft.dft", "currentAvailability": "Available", "averageQueueTime":
         0, "statusPage": null}]}, {"id": "ionq", "currentAvailability": "Degraded",
-<<<<<<< HEAD
-        "targets": [{"id": "ionq.qpu", "currentAvailability": "Available", "averageQueueTime":
-        1328901, "statusPage": "https://status.ionq.co"}, {"id": "ionq.qpu.aria-1",
-        "currentAvailability": "Unavailable", "averageQueueTime": 2212405, "statusPage":
-        "https://status.ionq.co"}, {"id": "ionq.qpu.aria-2", "currentAvailability":
-        "Available", "averageQueueTime": 1630148, "statusPage": "https://status.ionq.co"},
-        {"id": "ionq.simulator", "currentAvailability": "Available", "averageQueueTime":
-        314, "statusPage": "https://status.ionq.co"}]}, {"id": "microsoft-qc", "currentAvailability":
-        "Available", "targets": [{"id": "microsoft.estimator", "currentAvailability":
-        "Available", "averageQueueTime": 0, "statusPage": null}]}, {"id": "pasqal",
-        "currentAvailability": "Available", "targets": [{"id": "pasqal.sim.emu-tn",
-        "currentAvailability": "Available", "averageQueueTime": 243, "statusPage":
-        "https://pasqal.com"}, {"id": "pasqal.qpu.fresnel", "currentAvailability":
-        "Available", "averageQueueTime": 103193, "statusPage": "https://pasqal.com"}]},
-        {"id": "quantinuum", "currentAvailability": "Degraded", "targets": [{"id":
-        "quantinuum.qpu.h1-1", "currentAvailability": "Degraded", "averageQueueTime":
-        0, "statusPage": "https://www.quantinuum.com/hardware/h1"}, {"id": "quantinuum.sim.h1-1sc",
-        "currentAvailability": "Available", "averageQueueTime": 4, "statusPage": "https://www.quantinuum.com/hardware/h1"},
-        {"id": "quantinuum.sim.h1-1e", "currentAvailability": "Available", "averageQueueTime":
-        1650, "statusPage": "https://www.quantinuum.com/hardware/h1"}, {"id": "quantinuum.qpu.h2-1",
-        "currentAvailability": "Degraded", "averageQueueTime": 0, "statusPage": "https://www.quantinuum.com/hardware/h2"},
-        {"id": "quantinuum.sim.h2-1sc", "currentAvailability": "Available", "averageQueueTime":
-        1, "statusPage": "https://www.quantinuum.com/hardware/h2"}, {"id": "quantinuum.sim.h2-1e",
-        "currentAvailability": "Available", "averageQueueTime": 1767318, "statusPage":
-        "https://www.quantinuum.com/hardware/h2"}, {"id": "quantinuum.sim.h1-1sc-preview",
-        "currentAvailability": "Available", "averageQueueTime": 4, "statusPage": "https://www.quantinuum.com/hardware/h1"},
-        {"id": "quantinuum.sim.h1-1e-preview", "currentAvailability": "Available",
-        "averageQueueTime": 1650, "statusPage": "https://www.quantinuum.com/hardware/h1"},
-        {"id": "quantinuum.sim.h1-2e-preview", "currentAvailability": "Available",
-        "averageQueueTime": 838, "statusPage": "https://www.quantinuum.com/hardware/h1"},
-        {"id": "quantinuum.qpu.h1-1-preview", "currentAvailability": "Degraded", "averageQueueTime":
-        0, "statusPage": "https://www.quantinuum.com/hardware/h1"}]}, {"id": "rigetti",
-        "currentAvailability": "Available", "targets": [{"id": "rigetti.sim.qvm",
-=======
         "targets": [{"id": "ionq.qpu", "currentAvailability": "Unavailable", "averageQueueTime":
         0, "statusPage": null}, {"id": "ionq.qpu.aria-1", "currentAvailability": "Available",
         "averageQueueTime": 83399, "statusPage": "https://status.ionq.co"}, {"id":
@@ -288,7 +210,6 @@
         {"id": "quantinuum.qpu.h1-1-preview", "currentAvailability": "Available",
         "averageQueueTime": 156390, "statusPage": "https://www.quantinuum.com/hardware/h1"}]},
         {"id": "rigetti", "currentAvailability": "Available", "targets": [{"id": "rigetti.sim.qvm",
->>>>>>> b43e1017
         "currentAvailability": "Available", "averageQueueTime": 5, "statusPage": "https://rigetti.statuspage.io/"},
         {"id": "rigetti.qpu.ankaa-2", "currentAvailability": "Available", "averageQueueTime":
         5, "statusPage": "https://rigetti.statuspage.io/"}]}, {"id": "qci", "currentAvailability":
@@ -315,11 +236,7 @@
       connection:
       - keep-alive
       content-length:
-<<<<<<< HEAD
-      - '4781'
-=======
       - '4751'
->>>>>>> b43e1017
       content-type:
       - application/json; charset=utf-8
       transfer-encoding:
@@ -345,40 +262,6 @@
       string: '{"value": [{"id": "microsoft-elements", "currentAvailability": "Available",
         "targets": [{"id": "microsoft.dft", "currentAvailability": "Available", "averageQueueTime":
         0, "statusPage": null}]}, {"id": "ionq", "currentAvailability": "Degraded",
-<<<<<<< HEAD
-        "targets": [{"id": "ionq.qpu", "currentAvailability": "Available", "averageQueueTime":
-        1328901, "statusPage": "https://status.ionq.co"}, {"id": "ionq.qpu.aria-1",
-        "currentAvailability": "Unavailable", "averageQueueTime": 2212405, "statusPage":
-        "https://status.ionq.co"}, {"id": "ionq.qpu.aria-2", "currentAvailability":
-        "Available", "averageQueueTime": 1630148, "statusPage": "https://status.ionq.co"},
-        {"id": "ionq.simulator", "currentAvailability": "Available", "averageQueueTime":
-        314, "statusPage": "https://status.ionq.co"}]}, {"id": "microsoft-qc", "currentAvailability":
-        "Available", "targets": [{"id": "microsoft.estimator", "currentAvailability":
-        "Available", "averageQueueTime": 0, "statusPage": null}]}, {"id": "pasqal",
-        "currentAvailability": "Available", "targets": [{"id": "pasqal.sim.emu-tn",
-        "currentAvailability": "Available", "averageQueueTime": 243, "statusPage":
-        "https://pasqal.com"}, {"id": "pasqal.qpu.fresnel", "currentAvailability":
-        "Available", "averageQueueTime": 103193, "statusPage": "https://pasqal.com"}]},
-        {"id": "quantinuum", "currentAvailability": "Degraded", "targets": [{"id":
-        "quantinuum.qpu.h1-1", "currentAvailability": "Degraded", "averageQueueTime":
-        0, "statusPage": "https://www.quantinuum.com/hardware/h1"}, {"id": "quantinuum.sim.h1-1sc",
-        "currentAvailability": "Available", "averageQueueTime": 4, "statusPage": "https://www.quantinuum.com/hardware/h1"},
-        {"id": "quantinuum.sim.h1-1e", "currentAvailability": "Available", "averageQueueTime":
-        1650, "statusPage": "https://www.quantinuum.com/hardware/h1"}, {"id": "quantinuum.qpu.h2-1",
-        "currentAvailability": "Degraded", "averageQueueTime": 0, "statusPage": "https://www.quantinuum.com/hardware/h2"},
-        {"id": "quantinuum.sim.h2-1sc", "currentAvailability": "Available", "averageQueueTime":
-        1, "statusPage": "https://www.quantinuum.com/hardware/h2"}, {"id": "quantinuum.sim.h2-1e",
-        "currentAvailability": "Available", "averageQueueTime": 1767318, "statusPage":
-        "https://www.quantinuum.com/hardware/h2"}, {"id": "quantinuum.sim.h1-1sc-preview",
-        "currentAvailability": "Available", "averageQueueTime": 4, "statusPage": "https://www.quantinuum.com/hardware/h1"},
-        {"id": "quantinuum.sim.h1-1e-preview", "currentAvailability": "Available",
-        "averageQueueTime": 1650, "statusPage": "https://www.quantinuum.com/hardware/h1"},
-        {"id": "quantinuum.sim.h1-2e-preview", "currentAvailability": "Available",
-        "averageQueueTime": 838, "statusPage": "https://www.quantinuum.com/hardware/h1"},
-        {"id": "quantinuum.qpu.h1-1-preview", "currentAvailability": "Degraded", "averageQueueTime":
-        0, "statusPage": "https://www.quantinuum.com/hardware/h1"}]}, {"id": "rigetti",
-        "currentAvailability": "Available", "targets": [{"id": "rigetti.sim.qvm",
-=======
         "targets": [{"id": "ionq.qpu", "currentAvailability": "Unavailable", "averageQueueTime":
         0, "statusPage": null}, {"id": "ionq.qpu.aria-1", "currentAvailability": "Available",
         "averageQueueTime": 83399, "statusPage": "https://status.ionq.co"}, {"id":
@@ -410,7 +293,6 @@
         {"id": "quantinuum.qpu.h1-1-preview", "currentAvailability": "Available",
         "averageQueueTime": 156390, "statusPage": "https://www.quantinuum.com/hardware/h1"}]},
         {"id": "rigetti", "currentAvailability": "Available", "targets": [{"id": "rigetti.sim.qvm",
->>>>>>> b43e1017
         "currentAvailability": "Available", "averageQueueTime": 5, "statusPage": "https://rigetti.statuspage.io/"},
         {"id": "rigetti.qpu.ankaa-2", "currentAvailability": "Available", "averageQueueTime":
         5, "statusPage": "https://rigetti.statuspage.io/"}]}, {"id": "qci", "currentAvailability":
@@ -437,11 +319,7 @@
       connection:
       - keep-alive
       content-length:
-<<<<<<< HEAD
-      - '4781'
-=======
       - '4751'
->>>>>>> b43e1017
       content-type:
       - application/json; charset=utf-8
       transfer-encoding:
@@ -467,40 +345,6 @@
       string: '{"value": [{"id": "microsoft-elements", "currentAvailability": "Available",
         "targets": [{"id": "microsoft.dft", "currentAvailability": "Available", "averageQueueTime":
         0, "statusPage": null}]}, {"id": "ionq", "currentAvailability": "Degraded",
-<<<<<<< HEAD
-        "targets": [{"id": "ionq.qpu", "currentAvailability": "Available", "averageQueueTime":
-        1328901, "statusPage": "https://status.ionq.co"}, {"id": "ionq.qpu.aria-1",
-        "currentAvailability": "Unavailable", "averageQueueTime": 2212405, "statusPage":
-        "https://status.ionq.co"}, {"id": "ionq.qpu.aria-2", "currentAvailability":
-        "Available", "averageQueueTime": 1630148, "statusPage": "https://status.ionq.co"},
-        {"id": "ionq.simulator", "currentAvailability": "Available", "averageQueueTime":
-        314, "statusPage": "https://status.ionq.co"}]}, {"id": "microsoft-qc", "currentAvailability":
-        "Available", "targets": [{"id": "microsoft.estimator", "currentAvailability":
-        "Available", "averageQueueTime": 0, "statusPage": null}]}, {"id": "pasqal",
-        "currentAvailability": "Available", "targets": [{"id": "pasqal.sim.emu-tn",
-        "currentAvailability": "Available", "averageQueueTime": 243, "statusPage":
-        "https://pasqal.com"}, {"id": "pasqal.qpu.fresnel", "currentAvailability":
-        "Available", "averageQueueTime": 103193, "statusPage": "https://pasqal.com"}]},
-        {"id": "quantinuum", "currentAvailability": "Degraded", "targets": [{"id":
-        "quantinuum.qpu.h1-1", "currentAvailability": "Degraded", "averageQueueTime":
-        0, "statusPage": "https://www.quantinuum.com/hardware/h1"}, {"id": "quantinuum.sim.h1-1sc",
-        "currentAvailability": "Available", "averageQueueTime": 4, "statusPage": "https://www.quantinuum.com/hardware/h1"},
-        {"id": "quantinuum.sim.h1-1e", "currentAvailability": "Available", "averageQueueTime":
-        1650, "statusPage": "https://www.quantinuum.com/hardware/h1"}, {"id": "quantinuum.qpu.h2-1",
-        "currentAvailability": "Degraded", "averageQueueTime": 0, "statusPage": "https://www.quantinuum.com/hardware/h2"},
-        {"id": "quantinuum.sim.h2-1sc", "currentAvailability": "Available", "averageQueueTime":
-        1, "statusPage": "https://www.quantinuum.com/hardware/h2"}, {"id": "quantinuum.sim.h2-1e",
-        "currentAvailability": "Available", "averageQueueTime": 1767318, "statusPage":
-        "https://www.quantinuum.com/hardware/h2"}, {"id": "quantinuum.sim.h1-1sc-preview",
-        "currentAvailability": "Available", "averageQueueTime": 4, "statusPage": "https://www.quantinuum.com/hardware/h1"},
-        {"id": "quantinuum.sim.h1-1e-preview", "currentAvailability": "Available",
-        "averageQueueTime": 1650, "statusPage": "https://www.quantinuum.com/hardware/h1"},
-        {"id": "quantinuum.sim.h1-2e-preview", "currentAvailability": "Available",
-        "averageQueueTime": 838, "statusPage": "https://www.quantinuum.com/hardware/h1"},
-        {"id": "quantinuum.qpu.h1-1-preview", "currentAvailability": "Degraded", "averageQueueTime":
-        0, "statusPage": "https://www.quantinuum.com/hardware/h1"}]}, {"id": "rigetti",
-        "currentAvailability": "Available", "targets": [{"id": "rigetti.sim.qvm",
-=======
         "targets": [{"id": "ionq.qpu", "currentAvailability": "Unavailable", "averageQueueTime":
         0, "statusPage": null}, {"id": "ionq.qpu.aria-1", "currentAvailability": "Available",
         "averageQueueTime": 83399, "statusPage": "https://status.ionq.co"}, {"id":
@@ -532,7 +376,6 @@
         {"id": "quantinuum.qpu.h1-1-preview", "currentAvailability": "Available",
         "averageQueueTime": 156390, "statusPage": "https://www.quantinuum.com/hardware/h1"}]},
         {"id": "rigetti", "currentAvailability": "Available", "targets": [{"id": "rigetti.sim.qvm",
->>>>>>> b43e1017
         "currentAvailability": "Available", "averageQueueTime": 5, "statusPage": "https://rigetti.statuspage.io/"},
         {"id": "rigetti.qpu.ankaa-2", "currentAvailability": "Available", "averageQueueTime":
         5, "statusPage": "https://rigetti.statuspage.io/"}]}, {"id": "qci", "currentAvailability":
@@ -559,11 +402,7 @@
       connection:
       - keep-alive
       content-length:
-<<<<<<< HEAD
-      - '4781'
-=======
       - '4751'
->>>>>>> b43e1017
       content-type:
       - application/json; charset=utf-8
       transfer-encoding:
@@ -589,40 +428,6 @@
       string: '{"value": [{"id": "microsoft-elements", "currentAvailability": "Available",
         "targets": [{"id": "microsoft.dft", "currentAvailability": "Available", "averageQueueTime":
         0, "statusPage": null}]}, {"id": "ionq", "currentAvailability": "Degraded",
-<<<<<<< HEAD
-        "targets": [{"id": "ionq.qpu", "currentAvailability": "Available", "averageQueueTime":
-        1328901, "statusPage": "https://status.ionq.co"}, {"id": "ionq.qpu.aria-1",
-        "currentAvailability": "Unavailable", "averageQueueTime": 2212405, "statusPage":
-        "https://status.ionq.co"}, {"id": "ionq.qpu.aria-2", "currentAvailability":
-        "Available", "averageQueueTime": 1630148, "statusPage": "https://status.ionq.co"},
-        {"id": "ionq.simulator", "currentAvailability": "Available", "averageQueueTime":
-        314, "statusPage": "https://status.ionq.co"}]}, {"id": "microsoft-qc", "currentAvailability":
-        "Available", "targets": [{"id": "microsoft.estimator", "currentAvailability":
-        "Available", "averageQueueTime": 0, "statusPage": null}]}, {"id": "pasqal",
-        "currentAvailability": "Available", "targets": [{"id": "pasqal.sim.emu-tn",
-        "currentAvailability": "Available", "averageQueueTime": 243, "statusPage":
-        "https://pasqal.com"}, {"id": "pasqal.qpu.fresnel", "currentAvailability":
-        "Available", "averageQueueTime": 103193, "statusPage": "https://pasqal.com"}]},
-        {"id": "quantinuum", "currentAvailability": "Degraded", "targets": [{"id":
-        "quantinuum.qpu.h1-1", "currentAvailability": "Degraded", "averageQueueTime":
-        0, "statusPage": "https://www.quantinuum.com/hardware/h1"}, {"id": "quantinuum.sim.h1-1sc",
-        "currentAvailability": "Available", "averageQueueTime": 4, "statusPage": "https://www.quantinuum.com/hardware/h1"},
-        {"id": "quantinuum.sim.h1-1e", "currentAvailability": "Available", "averageQueueTime":
-        1650, "statusPage": "https://www.quantinuum.com/hardware/h1"}, {"id": "quantinuum.qpu.h2-1",
-        "currentAvailability": "Degraded", "averageQueueTime": 0, "statusPage": "https://www.quantinuum.com/hardware/h2"},
-        {"id": "quantinuum.sim.h2-1sc", "currentAvailability": "Available", "averageQueueTime":
-        1, "statusPage": "https://www.quantinuum.com/hardware/h2"}, {"id": "quantinuum.sim.h2-1e",
-        "currentAvailability": "Available", "averageQueueTime": 1767318, "statusPage":
-        "https://www.quantinuum.com/hardware/h2"}, {"id": "quantinuum.sim.h1-1sc-preview",
-        "currentAvailability": "Available", "averageQueueTime": 4, "statusPage": "https://www.quantinuum.com/hardware/h1"},
-        {"id": "quantinuum.sim.h1-1e-preview", "currentAvailability": "Available",
-        "averageQueueTime": 1650, "statusPage": "https://www.quantinuum.com/hardware/h1"},
-        {"id": "quantinuum.sim.h1-2e-preview", "currentAvailability": "Available",
-        "averageQueueTime": 838, "statusPage": "https://www.quantinuum.com/hardware/h1"},
-        {"id": "quantinuum.qpu.h1-1-preview", "currentAvailability": "Degraded", "averageQueueTime":
-        0, "statusPage": "https://www.quantinuum.com/hardware/h1"}]}, {"id": "rigetti",
-        "currentAvailability": "Available", "targets": [{"id": "rigetti.sim.qvm",
-=======
         "targets": [{"id": "ionq.qpu", "currentAvailability": "Unavailable", "averageQueueTime":
         0, "statusPage": null}, {"id": "ionq.qpu.aria-1", "currentAvailability": "Available",
         "averageQueueTime": 83399, "statusPage": "https://status.ionq.co"}, {"id":
@@ -654,7 +459,6 @@
         {"id": "quantinuum.qpu.h1-1-preview", "currentAvailability": "Available",
         "averageQueueTime": 156390, "statusPage": "https://www.quantinuum.com/hardware/h1"}]},
         {"id": "rigetti", "currentAvailability": "Available", "targets": [{"id": "rigetti.sim.qvm",
->>>>>>> b43e1017
         "currentAvailability": "Available", "averageQueueTime": 5, "statusPage": "https://rigetti.statuspage.io/"},
         {"id": "rigetti.qpu.ankaa-2", "currentAvailability": "Available", "averageQueueTime":
         5, "statusPage": "https://rigetti.statuspage.io/"}]}, {"id": "qci", "currentAvailability":
@@ -681,11 +485,7 @@
       connection:
       - keep-alive
       content-length:
-<<<<<<< HEAD
-      - '4781'
-=======
       - '4751'
->>>>>>> b43e1017
       content-type:
       - application/json; charset=utf-8
       transfer-encoding:
@@ -711,40 +511,6 @@
       string: '{"value": [{"id": "microsoft-elements", "currentAvailability": "Available",
         "targets": [{"id": "microsoft.dft", "currentAvailability": "Available", "averageQueueTime":
         0, "statusPage": null}]}, {"id": "ionq", "currentAvailability": "Degraded",
-<<<<<<< HEAD
-        "targets": [{"id": "ionq.qpu", "currentAvailability": "Available", "averageQueueTime":
-        1328901, "statusPage": "https://status.ionq.co"}, {"id": "ionq.qpu.aria-1",
-        "currentAvailability": "Unavailable", "averageQueueTime": 2212405, "statusPage":
-        "https://status.ionq.co"}, {"id": "ionq.qpu.aria-2", "currentAvailability":
-        "Available", "averageQueueTime": 1630148, "statusPage": "https://status.ionq.co"},
-        {"id": "ionq.simulator", "currentAvailability": "Available", "averageQueueTime":
-        314, "statusPage": "https://status.ionq.co"}]}, {"id": "microsoft-qc", "currentAvailability":
-        "Available", "targets": [{"id": "microsoft.estimator", "currentAvailability":
-        "Available", "averageQueueTime": 0, "statusPage": null}]}, {"id": "pasqal",
-        "currentAvailability": "Available", "targets": [{"id": "pasqal.sim.emu-tn",
-        "currentAvailability": "Available", "averageQueueTime": 243, "statusPage":
-        "https://pasqal.com"}, {"id": "pasqal.qpu.fresnel", "currentAvailability":
-        "Available", "averageQueueTime": 103193, "statusPage": "https://pasqal.com"}]},
-        {"id": "quantinuum", "currentAvailability": "Degraded", "targets": [{"id":
-        "quantinuum.qpu.h1-1", "currentAvailability": "Degraded", "averageQueueTime":
-        0, "statusPage": "https://www.quantinuum.com/hardware/h1"}, {"id": "quantinuum.sim.h1-1sc",
-        "currentAvailability": "Available", "averageQueueTime": 4, "statusPage": "https://www.quantinuum.com/hardware/h1"},
-        {"id": "quantinuum.sim.h1-1e", "currentAvailability": "Available", "averageQueueTime":
-        1650, "statusPage": "https://www.quantinuum.com/hardware/h1"}, {"id": "quantinuum.qpu.h2-1",
-        "currentAvailability": "Degraded", "averageQueueTime": 0, "statusPage": "https://www.quantinuum.com/hardware/h2"},
-        {"id": "quantinuum.sim.h2-1sc", "currentAvailability": "Available", "averageQueueTime":
-        1, "statusPage": "https://www.quantinuum.com/hardware/h2"}, {"id": "quantinuum.sim.h2-1e",
-        "currentAvailability": "Available", "averageQueueTime": 1767318, "statusPage":
-        "https://www.quantinuum.com/hardware/h2"}, {"id": "quantinuum.sim.h1-1sc-preview",
-        "currentAvailability": "Available", "averageQueueTime": 4, "statusPage": "https://www.quantinuum.com/hardware/h1"},
-        {"id": "quantinuum.sim.h1-1e-preview", "currentAvailability": "Available",
-        "averageQueueTime": 1650, "statusPage": "https://www.quantinuum.com/hardware/h1"},
-        {"id": "quantinuum.sim.h1-2e-preview", "currentAvailability": "Available",
-        "averageQueueTime": 838, "statusPage": "https://www.quantinuum.com/hardware/h1"},
-        {"id": "quantinuum.qpu.h1-1-preview", "currentAvailability": "Degraded", "averageQueueTime":
-        0, "statusPage": "https://www.quantinuum.com/hardware/h1"}]}, {"id": "rigetti",
-        "currentAvailability": "Available", "targets": [{"id": "rigetti.sim.qvm",
-=======
         "targets": [{"id": "ionq.qpu", "currentAvailability": "Unavailable", "averageQueueTime":
         0, "statusPage": null}, {"id": "ionq.qpu.aria-1", "currentAvailability": "Available",
         "averageQueueTime": 83399, "statusPage": "https://status.ionq.co"}, {"id":
@@ -776,7 +542,6 @@
         {"id": "quantinuum.qpu.h1-1-preview", "currentAvailability": "Available",
         "averageQueueTime": 156390, "statusPage": "https://www.quantinuum.com/hardware/h1"}]},
         {"id": "rigetti", "currentAvailability": "Available", "targets": [{"id": "rigetti.sim.qvm",
->>>>>>> b43e1017
         "currentAvailability": "Available", "averageQueueTime": 5, "statusPage": "https://rigetti.statuspage.io/"},
         {"id": "rigetti.qpu.ankaa-2", "currentAvailability": "Available", "averageQueueTime":
         5, "statusPage": "https://rigetti.statuspage.io/"}]}, {"id": "qci", "currentAvailability":
@@ -803,8 +568,7 @@
       connection:
       - keep-alive
       content-length:
-<<<<<<< HEAD
-      - '4781'
+      - '4751'
       content-type:
       - application/json; charset=utf-8
       transfer-encoding:
@@ -812,511 +576,4 @@
     status:
       code: 200
       message: OK
-- request:
-    body: null
-    headers:
-      Accept:
-      - application/json
-      Accept-Encoding:
-      - gzip, deflate
-      Connection:
-      - keep-alive
-      User-Agent:
-      - testapp-azure-quantum-qiskit azsdk-python-quantum/1.2.4 Python/3.9.19 (Windows-10-10.0.22631-SP0)
-    method: GET
-    uri: https://eastus.quantum.azure.com/subscriptions/00000000-0000-0000-0000-000000000000/resourceGroups/myresourcegroup/providers/Microsoft.Quantum/workspaces/myworkspace/providerStatus?api-version=2022-09-12-preview&test-sequence-id=7
-  response:
-    body:
-      string: '{"value": [{"id": "microsoft-elements", "currentAvailability": "Available",
-        "targets": [{"id": "microsoft.dft", "currentAvailability": "Available", "averageQueueTime":
-        0, "statusPage": null}]}, {"id": "ionq", "currentAvailability": "Degraded",
-        "targets": [{"id": "ionq.qpu", "currentAvailability": "Available", "averageQueueTime":
-        1328901, "statusPage": "https://status.ionq.co"}, {"id": "ionq.qpu.aria-1",
-        "currentAvailability": "Unavailable", "averageQueueTime": 2212405, "statusPage":
-        "https://status.ionq.co"}, {"id": "ionq.qpu.aria-2", "currentAvailability":
-        "Available", "averageQueueTime": 1630148, "statusPage": "https://status.ionq.co"},
-        {"id": "ionq.simulator", "currentAvailability": "Available", "averageQueueTime":
-        314, "statusPage": "https://status.ionq.co"}]}, {"id": "microsoft-qc", "currentAvailability":
-        "Available", "targets": [{"id": "microsoft.estimator", "currentAvailability":
-        "Available", "averageQueueTime": 0, "statusPage": null}]}, {"id": "pasqal",
-        "currentAvailability": "Available", "targets": [{"id": "pasqal.sim.emu-tn",
-        "currentAvailability": "Available", "averageQueueTime": 243, "statusPage":
-        "https://pasqal.com"}, {"id": "pasqal.qpu.fresnel", "currentAvailability":
-        "Available", "averageQueueTime": 103193, "statusPage": "https://pasqal.com"}]},
-        {"id": "quantinuum", "currentAvailability": "Degraded", "targets": [{"id":
-        "quantinuum.qpu.h1-1", "currentAvailability": "Degraded", "averageQueueTime":
-        0, "statusPage": "https://www.quantinuum.com/hardware/h1"}, {"id": "quantinuum.sim.h1-1sc",
-        "currentAvailability": "Available", "averageQueueTime": 4, "statusPage": "https://www.quantinuum.com/hardware/h1"},
-        {"id": "quantinuum.sim.h1-1e", "currentAvailability": "Available", "averageQueueTime":
-        1650, "statusPage": "https://www.quantinuum.com/hardware/h1"}, {"id": "quantinuum.qpu.h2-1",
-        "currentAvailability": "Degraded", "averageQueueTime": 0, "statusPage": "https://www.quantinuum.com/hardware/h2"},
-        {"id": "quantinuum.sim.h2-1sc", "currentAvailability": "Available", "averageQueueTime":
-        1, "statusPage": "https://www.quantinuum.com/hardware/h2"}, {"id": "quantinuum.sim.h2-1e",
-        "currentAvailability": "Available", "averageQueueTime": 1767318, "statusPage":
-        "https://www.quantinuum.com/hardware/h2"}, {"id": "quantinuum.sim.h1-1sc-preview",
-        "currentAvailability": "Available", "averageQueueTime": 4, "statusPage": "https://www.quantinuum.com/hardware/h1"},
-        {"id": "quantinuum.sim.h1-1e-preview", "currentAvailability": "Available",
-        "averageQueueTime": 1650, "statusPage": "https://www.quantinuum.com/hardware/h1"},
-        {"id": "quantinuum.sim.h1-2e-preview", "currentAvailability": "Available",
-        "averageQueueTime": 838, "statusPage": "https://www.quantinuum.com/hardware/h1"},
-        {"id": "quantinuum.qpu.h1-1-preview", "currentAvailability": "Degraded", "averageQueueTime":
-        0, "statusPage": "https://www.quantinuum.com/hardware/h1"}]}, {"id": "rigetti",
-        "currentAvailability": "Available", "targets": [{"id": "rigetti.sim.qvm",
-        "currentAvailability": "Available", "averageQueueTime": 5, "statusPage": "https://rigetti.statuspage.io/"},
-        {"id": "rigetti.qpu.ankaa-2", "currentAvailability": "Available", "averageQueueTime":
-        5, "statusPage": "https://rigetti.statuspage.io/"}]}, {"id": "qci", "currentAvailability":
-        "Degraded", "targets": [{"id": "qci.simulator", "currentAvailability": "Available",
-        "averageQueueTime": 1, "statusPage": "https://quantumcircuits.com"}, {"id":
-        "qci.machine1", "currentAvailability": "Unavailable", "averageQueueTime":
-        1, "statusPage": "https://quantumcircuits.com"}, {"id": "qci.simulator.noisy",
-        "currentAvailability": "Available", "averageQueueTime": 0, "statusPage": "https://quantumcircuits.com"}]},
-        {"id": "Microsoft.Test", "currentAvailability": "Available", "targets": [{"id":
-        "echo-rigetti", "currentAvailability": "Available", "averageQueueTime": 1,
-        "statusPage": ""}, {"id": "echo-quantinuum", "currentAvailability": "Available",
-        "averageQueueTime": 1, "statusPage": ""}, {"id": "echo-qci", "currentAvailability":
-        "Available", "averageQueueTime": 1, "statusPage": ""}, {"id": "echo-ionq",
-        "currentAvailability": "Available", "averageQueueTime": 1, "statusPage": ""},
-        {"id": "echo-aquarius", "currentAvailability": "Available", "averageQueueTime":
-        1, "statusPage": ""}, {"id": "sparse-sim-rigetti", "currentAvailability":
-        "Available", "averageQueueTime": 1, "statusPage": ""}, {"id": "sparse-sim-quantinuum",
-        "currentAvailability": "Available", "averageQueueTime": 1, "statusPage": ""},
-        {"id": "sparse-sim-qci", "currentAvailability": "Available", "averageQueueTime":
-        1, "statusPage": ""}, {"id": "sparse-sim-ionq", "currentAvailability": "Available",
-        "averageQueueTime": 1, "statusPage": ""}, {"id": "echo-output", "currentAvailability":
-        "Available", "averageQueueTime": 1, "statusPage": ""}]}], "nextLink": null}'
-    headers:
-      connection:
-      - keep-alive
-      content-length:
-      - '4781'
-      content-type:
-      - application/json; charset=utf-8
-      transfer-encoding:
-      - chunked
-    status:
-      code: 200
-      message: OK
-- request:
-    body: null
-    headers:
-      Accept:
-      - application/json
-      Accept-Encoding:
-      - gzip, deflate
-      Connection:
-      - keep-alive
-      User-Agent:
-      - testapp-azure-quantum-qiskit azsdk-python-quantum/1.2.4 Python/3.9.19 (Windows-10-10.0.22631-SP0)
-    method: GET
-    uri: https://eastus.quantum.azure.com/subscriptions/00000000-0000-0000-0000-000000000000/resourceGroups/myresourcegroup/providers/Microsoft.Quantum/workspaces/myworkspace/providerStatus?api-version=2022-09-12-preview&test-sequence-id=8
-  response:
-    body:
-      string: '{"value": [{"id": "microsoft-elements", "currentAvailability": "Available",
-        "targets": [{"id": "microsoft.dft", "currentAvailability": "Available", "averageQueueTime":
-        0, "statusPage": null}]}, {"id": "ionq", "currentAvailability": "Degraded",
-        "targets": [{"id": "ionq.qpu", "currentAvailability": "Available", "averageQueueTime":
-        1328901, "statusPage": "https://status.ionq.co"}, {"id": "ionq.qpu.aria-1",
-        "currentAvailability": "Unavailable", "averageQueueTime": 2212405, "statusPage":
-        "https://status.ionq.co"}, {"id": "ionq.qpu.aria-2", "currentAvailability":
-        "Available", "averageQueueTime": 1630148, "statusPage": "https://status.ionq.co"},
-        {"id": "ionq.simulator", "currentAvailability": "Available", "averageQueueTime":
-        314, "statusPage": "https://status.ionq.co"}]}, {"id": "microsoft-qc", "currentAvailability":
-        "Available", "targets": [{"id": "microsoft.estimator", "currentAvailability":
-        "Available", "averageQueueTime": 0, "statusPage": null}]}, {"id": "pasqal",
-        "currentAvailability": "Available", "targets": [{"id": "pasqal.sim.emu-tn",
-        "currentAvailability": "Available", "averageQueueTime": 243, "statusPage":
-        "https://pasqal.com"}, {"id": "pasqal.qpu.fresnel", "currentAvailability":
-        "Available", "averageQueueTime": 103193, "statusPage": "https://pasqal.com"}]},
-        {"id": "quantinuum", "currentAvailability": "Degraded", "targets": [{"id":
-        "quantinuum.qpu.h1-1", "currentAvailability": "Degraded", "averageQueueTime":
-        0, "statusPage": "https://www.quantinuum.com/hardware/h1"}, {"id": "quantinuum.sim.h1-1sc",
-        "currentAvailability": "Available", "averageQueueTime": 4, "statusPage": "https://www.quantinuum.com/hardware/h1"},
-        {"id": "quantinuum.sim.h1-1e", "currentAvailability": "Available", "averageQueueTime":
-        1650, "statusPage": "https://www.quantinuum.com/hardware/h1"}, {"id": "quantinuum.qpu.h2-1",
-        "currentAvailability": "Degraded", "averageQueueTime": 0, "statusPage": "https://www.quantinuum.com/hardware/h2"},
-        {"id": "quantinuum.sim.h2-1sc", "currentAvailability": "Available", "averageQueueTime":
-        1, "statusPage": "https://www.quantinuum.com/hardware/h2"}, {"id": "quantinuum.sim.h2-1e",
-        "currentAvailability": "Available", "averageQueueTime": 1767318, "statusPage":
-        "https://www.quantinuum.com/hardware/h2"}, {"id": "quantinuum.sim.h1-1sc-preview",
-        "currentAvailability": "Available", "averageQueueTime": 4, "statusPage": "https://www.quantinuum.com/hardware/h1"},
-        {"id": "quantinuum.sim.h1-1e-preview", "currentAvailability": "Available",
-        "averageQueueTime": 1650, "statusPage": "https://www.quantinuum.com/hardware/h1"},
-        {"id": "quantinuum.sim.h1-2e-preview", "currentAvailability": "Available",
-        "averageQueueTime": 838, "statusPage": "https://www.quantinuum.com/hardware/h1"},
-        {"id": "quantinuum.qpu.h1-1-preview", "currentAvailability": "Degraded", "averageQueueTime":
-        0, "statusPage": "https://www.quantinuum.com/hardware/h1"}]}, {"id": "rigetti",
-        "currentAvailability": "Available", "targets": [{"id": "rigetti.sim.qvm",
-        "currentAvailability": "Available", "averageQueueTime": 5, "statusPage": "https://rigetti.statuspage.io/"},
-        {"id": "rigetti.qpu.ankaa-2", "currentAvailability": "Available", "averageQueueTime":
-        5, "statusPage": "https://rigetti.statuspage.io/"}]}, {"id": "qci", "currentAvailability":
-        "Degraded", "targets": [{"id": "qci.simulator", "currentAvailability": "Available",
-        "averageQueueTime": 1, "statusPage": "https://quantumcircuits.com"}, {"id":
-        "qci.machine1", "currentAvailability": "Unavailable", "averageQueueTime":
-        1, "statusPage": "https://quantumcircuits.com"}, {"id": "qci.simulator.noisy",
-        "currentAvailability": "Available", "averageQueueTime": 0, "statusPage": "https://quantumcircuits.com"}]},
-        {"id": "Microsoft.Test", "currentAvailability": "Available", "targets": [{"id":
-        "echo-rigetti", "currentAvailability": "Available", "averageQueueTime": 1,
-        "statusPage": ""}, {"id": "echo-quantinuum", "currentAvailability": "Available",
-        "averageQueueTime": 1, "statusPage": ""}, {"id": "echo-qci", "currentAvailability":
-        "Available", "averageQueueTime": 1, "statusPage": ""}, {"id": "echo-ionq",
-        "currentAvailability": "Available", "averageQueueTime": 1, "statusPage": ""},
-        {"id": "echo-aquarius", "currentAvailability": "Available", "averageQueueTime":
-        1, "statusPage": ""}, {"id": "sparse-sim-rigetti", "currentAvailability":
-        "Available", "averageQueueTime": 1, "statusPage": ""}, {"id": "sparse-sim-quantinuum",
-        "currentAvailability": "Available", "averageQueueTime": 1, "statusPage": ""},
-        {"id": "sparse-sim-qci", "currentAvailability": "Available", "averageQueueTime":
-        1, "statusPage": ""}, {"id": "sparse-sim-ionq", "currentAvailability": "Available",
-        "averageQueueTime": 1, "statusPage": ""}, {"id": "echo-output", "currentAvailability":
-        "Available", "averageQueueTime": 1, "statusPage": ""}]}], "nextLink": null}'
-    headers:
-      connection:
-      - keep-alive
-      content-length:
-      - '4781'
-      content-type:
-      - application/json; charset=utf-8
-      transfer-encoding:
-      - chunked
-    status:
-      code: 200
-      message: OK
-- request:
-    body: null
-    headers:
-      Accept:
-      - application/json
-      Accept-Encoding:
-      - gzip, deflate
-      Connection:
-      - keep-alive
-      User-Agent:
-      - testapp-azure-quantum-qiskit azsdk-python-quantum/1.2.4 Python/3.9.19 (Windows-10-10.0.22631-SP0)
-    method: GET
-    uri: https://eastus.quantum.azure.com/subscriptions/00000000-0000-0000-0000-000000000000/resourceGroups/myresourcegroup/providers/Microsoft.Quantum/workspaces/myworkspace/providerStatus?api-version=2022-09-12-preview&test-sequence-id=9
-  response:
-    body:
-      string: '{"value": [{"id": "microsoft-elements", "currentAvailability": "Available",
-        "targets": [{"id": "microsoft.dft", "currentAvailability": "Available", "averageQueueTime":
-        0, "statusPage": null}]}, {"id": "ionq", "currentAvailability": "Degraded",
-        "targets": [{"id": "ionq.qpu", "currentAvailability": "Available", "averageQueueTime":
-        1328901, "statusPage": "https://status.ionq.co"}, {"id": "ionq.qpu.aria-1",
-        "currentAvailability": "Unavailable", "averageQueueTime": 2212405, "statusPage":
-        "https://status.ionq.co"}, {"id": "ionq.qpu.aria-2", "currentAvailability":
-        "Available", "averageQueueTime": 1630148, "statusPage": "https://status.ionq.co"},
-        {"id": "ionq.simulator", "currentAvailability": "Available", "averageQueueTime":
-        314, "statusPage": "https://status.ionq.co"}]}, {"id": "microsoft-qc", "currentAvailability":
-        "Available", "targets": [{"id": "microsoft.estimator", "currentAvailability":
-        "Available", "averageQueueTime": 0, "statusPage": null}]}, {"id": "pasqal",
-        "currentAvailability": "Available", "targets": [{"id": "pasqal.sim.emu-tn",
-        "currentAvailability": "Available", "averageQueueTime": 243, "statusPage":
-        "https://pasqal.com"}, {"id": "pasqal.qpu.fresnel", "currentAvailability":
-        "Available", "averageQueueTime": 103193, "statusPage": "https://pasqal.com"}]},
-        {"id": "quantinuum", "currentAvailability": "Degraded", "targets": [{"id":
-        "quantinuum.qpu.h1-1", "currentAvailability": "Degraded", "averageQueueTime":
-        0, "statusPage": "https://www.quantinuum.com/hardware/h1"}, {"id": "quantinuum.sim.h1-1sc",
-        "currentAvailability": "Available", "averageQueueTime": 4, "statusPage": "https://www.quantinuum.com/hardware/h1"},
-        {"id": "quantinuum.sim.h1-1e", "currentAvailability": "Available", "averageQueueTime":
-        1650, "statusPage": "https://www.quantinuum.com/hardware/h1"}, {"id": "quantinuum.qpu.h2-1",
-        "currentAvailability": "Degraded", "averageQueueTime": 0, "statusPage": "https://www.quantinuum.com/hardware/h2"},
-        {"id": "quantinuum.sim.h2-1sc", "currentAvailability": "Available", "averageQueueTime":
-        1, "statusPage": "https://www.quantinuum.com/hardware/h2"}, {"id": "quantinuum.sim.h2-1e",
-        "currentAvailability": "Available", "averageQueueTime": 1767318, "statusPage":
-        "https://www.quantinuum.com/hardware/h2"}, {"id": "quantinuum.sim.h1-1sc-preview",
-        "currentAvailability": "Available", "averageQueueTime": 4, "statusPage": "https://www.quantinuum.com/hardware/h1"},
-        {"id": "quantinuum.sim.h1-1e-preview", "currentAvailability": "Available",
-        "averageQueueTime": 1650, "statusPage": "https://www.quantinuum.com/hardware/h1"},
-        {"id": "quantinuum.sim.h1-2e-preview", "currentAvailability": "Available",
-        "averageQueueTime": 838, "statusPage": "https://www.quantinuum.com/hardware/h1"},
-        {"id": "quantinuum.qpu.h1-1-preview", "currentAvailability": "Degraded", "averageQueueTime":
-        0, "statusPage": "https://www.quantinuum.com/hardware/h1"}]}, {"id": "rigetti",
-        "currentAvailability": "Available", "targets": [{"id": "rigetti.sim.qvm",
-        "currentAvailability": "Available", "averageQueueTime": 5, "statusPage": "https://rigetti.statuspage.io/"},
-        {"id": "rigetti.qpu.ankaa-2", "currentAvailability": "Available", "averageQueueTime":
-        5, "statusPage": "https://rigetti.statuspage.io/"}]}, {"id": "qci", "currentAvailability":
-        "Degraded", "targets": [{"id": "qci.simulator", "currentAvailability": "Available",
-        "averageQueueTime": 1, "statusPage": "https://quantumcircuits.com"}, {"id":
-        "qci.machine1", "currentAvailability": "Unavailable", "averageQueueTime":
-        1, "statusPage": "https://quantumcircuits.com"}, {"id": "qci.simulator.noisy",
-        "currentAvailability": "Available", "averageQueueTime": 0, "statusPage": "https://quantumcircuits.com"}]},
-        {"id": "Microsoft.Test", "currentAvailability": "Available", "targets": [{"id":
-        "echo-rigetti", "currentAvailability": "Available", "averageQueueTime": 1,
-        "statusPage": ""}, {"id": "echo-quantinuum", "currentAvailability": "Available",
-        "averageQueueTime": 1, "statusPage": ""}, {"id": "echo-qci", "currentAvailability":
-        "Available", "averageQueueTime": 1, "statusPage": ""}, {"id": "echo-ionq",
-        "currentAvailability": "Available", "averageQueueTime": 1, "statusPage": ""},
-        {"id": "echo-aquarius", "currentAvailability": "Available", "averageQueueTime":
-        1, "statusPage": ""}, {"id": "sparse-sim-rigetti", "currentAvailability":
-        "Available", "averageQueueTime": 1, "statusPage": ""}, {"id": "sparse-sim-quantinuum",
-        "currentAvailability": "Available", "averageQueueTime": 1, "statusPage": ""},
-        {"id": "sparse-sim-qci", "currentAvailability": "Available", "averageQueueTime":
-        1, "statusPage": ""}, {"id": "sparse-sim-ionq", "currentAvailability": "Available",
-        "averageQueueTime": 1, "statusPage": ""}, {"id": "echo-output", "currentAvailability":
-        "Available", "averageQueueTime": 1, "statusPage": ""}]}], "nextLink": null}'
-    headers:
-      connection:
-      - keep-alive
-      content-length:
-      - '4781'
-      content-type:
-      - application/json; charset=utf-8
-      transfer-encoding:
-      - chunked
-    status:
-      code: 200
-      message: OK
-- request:
-    body: null
-    headers:
-      Accept:
-      - application/json
-      Accept-Encoding:
-      - gzip, deflate
-      Connection:
-      - keep-alive
-      User-Agent:
-      - testapp-azure-quantum-qiskit azsdk-python-quantum/1.2.4 Python/3.9.19 (Windows-10-10.0.22631-SP0)
-    method: GET
-    uri: https://eastus.quantum.azure.com/subscriptions/00000000-0000-0000-0000-000000000000/resourceGroups/myresourcegroup/providers/Microsoft.Quantum/workspaces/myworkspace/providerStatus?api-version=2022-09-12-preview&test-sequence-id=10
-  response:
-    body:
-      string: '{"value": [{"id": "microsoft-elements", "currentAvailability": "Available",
-        "targets": [{"id": "microsoft.dft", "currentAvailability": "Available", "averageQueueTime":
-        0, "statusPage": null}]}, {"id": "ionq", "currentAvailability": "Degraded",
-        "targets": [{"id": "ionq.qpu", "currentAvailability": "Available", "averageQueueTime":
-        1328901, "statusPage": "https://status.ionq.co"}, {"id": "ionq.qpu.aria-1",
-        "currentAvailability": "Unavailable", "averageQueueTime": 2212405, "statusPage":
-        "https://status.ionq.co"}, {"id": "ionq.qpu.aria-2", "currentAvailability":
-        "Available", "averageQueueTime": 1630148, "statusPage": "https://status.ionq.co"},
-        {"id": "ionq.simulator", "currentAvailability": "Available", "averageQueueTime":
-        314, "statusPage": "https://status.ionq.co"}]}, {"id": "microsoft-qc", "currentAvailability":
-        "Available", "targets": [{"id": "microsoft.estimator", "currentAvailability":
-        "Available", "averageQueueTime": 0, "statusPage": null}]}, {"id": "pasqal",
-        "currentAvailability": "Available", "targets": [{"id": "pasqal.sim.emu-tn",
-        "currentAvailability": "Available", "averageQueueTime": 243, "statusPage":
-        "https://pasqal.com"}, {"id": "pasqal.qpu.fresnel", "currentAvailability":
-        "Available", "averageQueueTime": 103193, "statusPage": "https://pasqal.com"}]},
-        {"id": "quantinuum", "currentAvailability": "Degraded", "targets": [{"id":
-        "quantinuum.qpu.h1-1", "currentAvailability": "Degraded", "averageQueueTime":
-        0, "statusPage": "https://www.quantinuum.com/hardware/h1"}, {"id": "quantinuum.sim.h1-1sc",
-        "currentAvailability": "Available", "averageQueueTime": 4, "statusPage": "https://www.quantinuum.com/hardware/h1"},
-        {"id": "quantinuum.sim.h1-1e", "currentAvailability": "Available", "averageQueueTime":
-        1650, "statusPage": "https://www.quantinuum.com/hardware/h1"}, {"id": "quantinuum.qpu.h2-1",
-        "currentAvailability": "Degraded", "averageQueueTime": 0, "statusPage": "https://www.quantinuum.com/hardware/h2"},
-        {"id": "quantinuum.sim.h2-1sc", "currentAvailability": "Available", "averageQueueTime":
-        1, "statusPage": "https://www.quantinuum.com/hardware/h2"}, {"id": "quantinuum.sim.h2-1e",
-        "currentAvailability": "Available", "averageQueueTime": 1767318, "statusPage":
-        "https://www.quantinuum.com/hardware/h2"}, {"id": "quantinuum.sim.h1-1sc-preview",
-        "currentAvailability": "Available", "averageQueueTime": 4, "statusPage": "https://www.quantinuum.com/hardware/h1"},
-        {"id": "quantinuum.sim.h1-1e-preview", "currentAvailability": "Available",
-        "averageQueueTime": 1650, "statusPage": "https://www.quantinuum.com/hardware/h1"},
-        {"id": "quantinuum.sim.h1-2e-preview", "currentAvailability": "Available",
-        "averageQueueTime": 838, "statusPage": "https://www.quantinuum.com/hardware/h1"},
-        {"id": "quantinuum.qpu.h1-1-preview", "currentAvailability": "Degraded", "averageQueueTime":
-        0, "statusPage": "https://www.quantinuum.com/hardware/h1"}]}, {"id": "rigetti",
-        "currentAvailability": "Available", "targets": [{"id": "rigetti.sim.qvm",
-        "currentAvailability": "Available", "averageQueueTime": 5, "statusPage": "https://rigetti.statuspage.io/"},
-        {"id": "rigetti.qpu.ankaa-2", "currentAvailability": "Available", "averageQueueTime":
-        5, "statusPage": "https://rigetti.statuspage.io/"}]}, {"id": "qci", "currentAvailability":
-        "Degraded", "targets": [{"id": "qci.simulator", "currentAvailability": "Available",
-        "averageQueueTime": 1, "statusPage": "https://quantumcircuits.com"}, {"id":
-        "qci.machine1", "currentAvailability": "Unavailable", "averageQueueTime":
-        1, "statusPage": "https://quantumcircuits.com"}, {"id": "qci.simulator.noisy",
-        "currentAvailability": "Available", "averageQueueTime": 0, "statusPage": "https://quantumcircuits.com"}]},
-        {"id": "Microsoft.Test", "currentAvailability": "Available", "targets": [{"id":
-        "echo-rigetti", "currentAvailability": "Available", "averageQueueTime": 1,
-        "statusPage": ""}, {"id": "echo-quantinuum", "currentAvailability": "Available",
-        "averageQueueTime": 1, "statusPage": ""}, {"id": "echo-qci", "currentAvailability":
-        "Available", "averageQueueTime": 1, "statusPage": ""}, {"id": "echo-ionq",
-        "currentAvailability": "Available", "averageQueueTime": 1, "statusPage": ""},
-        {"id": "echo-aquarius", "currentAvailability": "Available", "averageQueueTime":
-        1, "statusPage": ""}, {"id": "sparse-sim-rigetti", "currentAvailability":
-        "Available", "averageQueueTime": 1, "statusPage": ""}, {"id": "sparse-sim-quantinuum",
-        "currentAvailability": "Available", "averageQueueTime": 1, "statusPage": ""},
-        {"id": "sparse-sim-qci", "currentAvailability": "Available", "averageQueueTime":
-        1, "statusPage": ""}, {"id": "sparse-sim-ionq", "currentAvailability": "Available",
-        "averageQueueTime": 1, "statusPage": ""}, {"id": "echo-output", "currentAvailability":
-        "Available", "averageQueueTime": 1, "statusPage": ""}]}], "nextLink": null}'
-    headers:
-      connection:
-      - keep-alive
-      content-length:
-      - '4781'
-      content-type:
-      - application/json; charset=utf-8
-      transfer-encoding:
-      - chunked
-    status:
-      code: 200
-      message: OK
-- request:
-    body: null
-    headers:
-      Accept:
-      - application/json
-      Accept-Encoding:
-      - gzip, deflate
-      Connection:
-      - keep-alive
-      User-Agent:
-      - testapp-azure-quantum-qiskit azsdk-python-quantum/1.2.4 Python/3.9.19 (Windows-10-10.0.22631-SP0)
-    method: GET
-    uri: https://eastus.quantum.azure.com/subscriptions/00000000-0000-0000-0000-000000000000/resourceGroups/myresourcegroup/providers/Microsoft.Quantum/workspaces/myworkspace/providerStatus?api-version=2022-09-12-preview&test-sequence-id=11
-  response:
-    body:
-      string: '{"value": [{"id": "microsoft-elements", "currentAvailability": "Available",
-        "targets": [{"id": "microsoft.dft", "currentAvailability": "Available", "averageQueueTime":
-        0, "statusPage": null}]}, {"id": "ionq", "currentAvailability": "Degraded",
-        "targets": [{"id": "ionq.qpu", "currentAvailability": "Available", "averageQueueTime":
-        1328901, "statusPage": "https://status.ionq.co"}, {"id": "ionq.qpu.aria-1",
-        "currentAvailability": "Unavailable", "averageQueueTime": 2212405, "statusPage":
-        "https://status.ionq.co"}, {"id": "ionq.qpu.aria-2", "currentAvailability":
-        "Available", "averageQueueTime": 1630148, "statusPage": "https://status.ionq.co"},
-        {"id": "ionq.simulator", "currentAvailability": "Available", "averageQueueTime":
-        314, "statusPage": "https://status.ionq.co"}]}, {"id": "microsoft-qc", "currentAvailability":
-        "Available", "targets": [{"id": "microsoft.estimator", "currentAvailability":
-        "Available", "averageQueueTime": 0, "statusPage": null}]}, {"id": "pasqal",
-        "currentAvailability": "Available", "targets": [{"id": "pasqal.sim.emu-tn",
-        "currentAvailability": "Available", "averageQueueTime": 243, "statusPage":
-        "https://pasqal.com"}, {"id": "pasqal.qpu.fresnel", "currentAvailability":
-        "Available", "averageQueueTime": 103193, "statusPage": "https://pasqal.com"}]},
-        {"id": "quantinuum", "currentAvailability": "Degraded", "targets": [{"id":
-        "quantinuum.qpu.h1-1", "currentAvailability": "Degraded", "averageQueueTime":
-        0, "statusPage": "https://www.quantinuum.com/hardware/h1"}, {"id": "quantinuum.sim.h1-1sc",
-        "currentAvailability": "Available", "averageQueueTime": 4, "statusPage": "https://www.quantinuum.com/hardware/h1"},
-        {"id": "quantinuum.sim.h1-1e", "currentAvailability": "Available", "averageQueueTime":
-        1650, "statusPage": "https://www.quantinuum.com/hardware/h1"}, {"id": "quantinuum.qpu.h2-1",
-        "currentAvailability": "Degraded", "averageQueueTime": 0, "statusPage": "https://www.quantinuum.com/hardware/h2"},
-        {"id": "quantinuum.sim.h2-1sc", "currentAvailability": "Available", "averageQueueTime":
-        1, "statusPage": "https://www.quantinuum.com/hardware/h2"}, {"id": "quantinuum.sim.h2-1e",
-        "currentAvailability": "Available", "averageQueueTime": 1767318, "statusPage":
-        "https://www.quantinuum.com/hardware/h2"}, {"id": "quantinuum.sim.h1-1sc-preview",
-        "currentAvailability": "Available", "averageQueueTime": 4, "statusPage": "https://www.quantinuum.com/hardware/h1"},
-        {"id": "quantinuum.sim.h1-1e-preview", "currentAvailability": "Available",
-        "averageQueueTime": 1650, "statusPage": "https://www.quantinuum.com/hardware/h1"},
-        {"id": "quantinuum.sim.h1-2e-preview", "currentAvailability": "Available",
-        "averageQueueTime": 838, "statusPage": "https://www.quantinuum.com/hardware/h1"},
-        {"id": "quantinuum.qpu.h1-1-preview", "currentAvailability": "Degraded", "averageQueueTime":
-        0, "statusPage": "https://www.quantinuum.com/hardware/h1"}]}, {"id": "rigetti",
-        "currentAvailability": "Available", "targets": [{"id": "rigetti.sim.qvm",
-        "currentAvailability": "Available", "averageQueueTime": 5, "statusPage": "https://rigetti.statuspage.io/"},
-        {"id": "rigetti.qpu.ankaa-2", "currentAvailability": "Available", "averageQueueTime":
-        5, "statusPage": "https://rigetti.statuspage.io/"}]}, {"id": "qci", "currentAvailability":
-        "Degraded", "targets": [{"id": "qci.simulator", "currentAvailability": "Available",
-        "averageQueueTime": 1, "statusPage": "https://quantumcircuits.com"}, {"id":
-        "qci.machine1", "currentAvailability": "Unavailable", "averageQueueTime":
-        1, "statusPage": "https://quantumcircuits.com"}, {"id": "qci.simulator.noisy",
-        "currentAvailability": "Available", "averageQueueTime": 0, "statusPage": "https://quantumcircuits.com"}]},
-        {"id": "Microsoft.Test", "currentAvailability": "Available", "targets": [{"id":
-        "echo-rigetti", "currentAvailability": "Available", "averageQueueTime": 1,
-        "statusPage": ""}, {"id": "echo-quantinuum", "currentAvailability": "Available",
-        "averageQueueTime": 1, "statusPage": ""}, {"id": "echo-qci", "currentAvailability":
-        "Available", "averageQueueTime": 1, "statusPage": ""}, {"id": "echo-ionq",
-        "currentAvailability": "Available", "averageQueueTime": 1, "statusPage": ""},
-        {"id": "echo-aquarius", "currentAvailability": "Available", "averageQueueTime":
-        1, "statusPage": ""}, {"id": "sparse-sim-rigetti", "currentAvailability":
-        "Available", "averageQueueTime": 1, "statusPage": ""}, {"id": "sparse-sim-quantinuum",
-        "currentAvailability": "Available", "averageQueueTime": 1, "statusPage": ""},
-        {"id": "sparse-sim-qci", "currentAvailability": "Available", "averageQueueTime":
-        1, "statusPage": ""}, {"id": "sparse-sim-ionq", "currentAvailability": "Available",
-        "averageQueueTime": 1, "statusPage": ""}, {"id": "echo-output", "currentAvailability":
-        "Available", "averageQueueTime": 1, "statusPage": ""}]}], "nextLink": null}'
-    headers:
-      connection:
-      - keep-alive
-      content-length:
-      - '4781'
-      content-type:
-      - application/json; charset=utf-8
-      transfer-encoding:
-      - chunked
-    status:
-      code: 200
-      message: OK
-- request:
-    body: null
-    headers:
-      Accept:
-      - application/json
-      Accept-Encoding:
-      - gzip, deflate
-      Connection:
-      - keep-alive
-      User-Agent:
-      - testapp-azure-quantum-qiskit azsdk-python-quantum/1.2.4 Python/3.9.19 (Windows-10-10.0.22631-SP0)
-    method: GET
-    uri: https://eastus.quantum.azure.com/subscriptions/00000000-0000-0000-0000-000000000000/resourceGroups/myresourcegroup/providers/Microsoft.Quantum/workspaces/myworkspace/providerStatus?api-version=2022-09-12-preview&test-sequence-id=12
-  response:
-    body:
-      string: '{"value": [{"id": "microsoft-elements", "currentAvailability": "Available",
-        "targets": [{"id": "microsoft.dft", "currentAvailability": "Available", "averageQueueTime":
-        0, "statusPage": null}]}, {"id": "ionq", "currentAvailability": "Degraded",
-        "targets": [{"id": "ionq.qpu", "currentAvailability": "Available", "averageQueueTime":
-        1328901, "statusPage": "https://status.ionq.co"}, {"id": "ionq.qpu.aria-1",
-        "currentAvailability": "Unavailable", "averageQueueTime": 2212405, "statusPage":
-        "https://status.ionq.co"}, {"id": "ionq.qpu.aria-2", "currentAvailability":
-        "Available", "averageQueueTime": 1630148, "statusPage": "https://status.ionq.co"},
-        {"id": "ionq.simulator", "currentAvailability": "Available", "averageQueueTime":
-        314, "statusPage": "https://status.ionq.co"}]}, {"id": "microsoft-qc", "currentAvailability":
-        "Available", "targets": [{"id": "microsoft.estimator", "currentAvailability":
-        "Available", "averageQueueTime": 0, "statusPage": null}]}, {"id": "pasqal",
-        "currentAvailability": "Available", "targets": [{"id": "pasqal.sim.emu-tn",
-        "currentAvailability": "Available", "averageQueueTime": 243, "statusPage":
-        "https://pasqal.com"}, {"id": "pasqal.qpu.fresnel", "currentAvailability":
-        "Available", "averageQueueTime": 103193, "statusPage": "https://pasqal.com"}]},
-        {"id": "quantinuum", "currentAvailability": "Degraded", "targets": [{"id":
-        "quantinuum.qpu.h1-1", "currentAvailability": "Degraded", "averageQueueTime":
-        0, "statusPage": "https://www.quantinuum.com/hardware/h1"}, {"id": "quantinuum.sim.h1-1sc",
-        "currentAvailability": "Available", "averageQueueTime": 4, "statusPage": "https://www.quantinuum.com/hardware/h1"},
-        {"id": "quantinuum.sim.h1-1e", "currentAvailability": "Available", "averageQueueTime":
-        1650, "statusPage": "https://www.quantinuum.com/hardware/h1"}, {"id": "quantinuum.qpu.h2-1",
-        "currentAvailability": "Degraded", "averageQueueTime": 0, "statusPage": "https://www.quantinuum.com/hardware/h2"},
-        {"id": "quantinuum.sim.h2-1sc", "currentAvailability": "Available", "averageQueueTime":
-        1, "statusPage": "https://www.quantinuum.com/hardware/h2"}, {"id": "quantinuum.sim.h2-1e",
-        "currentAvailability": "Available", "averageQueueTime": 1767318, "statusPage":
-        "https://www.quantinuum.com/hardware/h2"}, {"id": "quantinuum.sim.h1-1sc-preview",
-        "currentAvailability": "Available", "averageQueueTime": 4, "statusPage": "https://www.quantinuum.com/hardware/h1"},
-        {"id": "quantinuum.sim.h1-1e-preview", "currentAvailability": "Available",
-        "averageQueueTime": 1650, "statusPage": "https://www.quantinuum.com/hardware/h1"},
-        {"id": "quantinuum.sim.h1-2e-preview", "currentAvailability": "Available",
-        "averageQueueTime": 838, "statusPage": "https://www.quantinuum.com/hardware/h1"},
-        {"id": "quantinuum.qpu.h1-1-preview", "currentAvailability": "Degraded", "averageQueueTime":
-        0, "statusPage": "https://www.quantinuum.com/hardware/h1"}]}, {"id": "rigetti",
-        "currentAvailability": "Available", "targets": [{"id": "rigetti.sim.qvm",
-        "currentAvailability": "Available", "averageQueueTime": 5, "statusPage": "https://rigetti.statuspage.io/"},
-        {"id": "rigetti.qpu.ankaa-2", "currentAvailability": "Available", "averageQueueTime":
-        5, "statusPage": "https://rigetti.statuspage.io/"}]}, {"id": "qci", "currentAvailability":
-        "Degraded", "targets": [{"id": "qci.simulator", "currentAvailability": "Available",
-        "averageQueueTime": 1, "statusPage": "https://quantumcircuits.com"}, {"id":
-        "qci.machine1", "currentAvailability": "Unavailable", "averageQueueTime":
-        1, "statusPage": "https://quantumcircuits.com"}, {"id": "qci.simulator.noisy",
-        "currentAvailability": "Available", "averageQueueTime": 0, "statusPage": "https://quantumcircuits.com"}]},
-        {"id": "Microsoft.Test", "currentAvailability": "Available", "targets": [{"id":
-        "echo-rigetti", "currentAvailability": "Available", "averageQueueTime": 1,
-        "statusPage": ""}, {"id": "echo-quantinuum", "currentAvailability": "Available",
-        "averageQueueTime": 1, "statusPage": ""}, {"id": "echo-qci", "currentAvailability":
-        "Available", "averageQueueTime": 1, "statusPage": ""}, {"id": "echo-ionq",
-        "currentAvailability": "Available", "averageQueueTime": 1, "statusPage": ""},
-        {"id": "echo-aquarius", "currentAvailability": "Available", "averageQueueTime":
-        1, "statusPage": ""}, {"id": "sparse-sim-rigetti", "currentAvailability":
-        "Available", "averageQueueTime": 1, "statusPage": ""}, {"id": "sparse-sim-quantinuum",
-        "currentAvailability": "Available", "averageQueueTime": 1, "statusPage": ""},
-        {"id": "sparse-sim-qci", "currentAvailability": "Available", "averageQueueTime":
-        1, "statusPage": ""}, {"id": "sparse-sim-ionq", "currentAvailability": "Available",
-        "averageQueueTime": 1, "statusPage": ""}, {"id": "echo-output", "currentAvailability":
-        "Available", "averageQueueTime": 1, "statusPage": ""}]}], "nextLink": null}'
-    headers:
-      connection:
-      - keep-alive
-      content-length:
-      - '4781'
-=======
-      - '4751'
->>>>>>> b43e1017
-      content-type:
-      - application/json; charset=utf-8
-      transfer-encoding:
-      - chunked
-    status:
-      code: 200
-      message: OK
 version: 1
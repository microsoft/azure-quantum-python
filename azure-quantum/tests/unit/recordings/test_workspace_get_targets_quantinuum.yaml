--- conflicted
+++ resolved
@@ -56,7 +56,6 @@
       string: '{"value": [{"id": "Microsoft", "currentAvailability": "Available",
         "targets": [{"id": "microsoft.paralleltempering-parameterfree.cpu", "currentAvailability":
         "Available", "averageQueueTime": 0, "statusPage": null}, {"id": "microsoft.paralleltempering.cpu",
-<<<<<<< HEAD
         "currentAvailability": "Available", "averageQueueTime": 0, "statusPage": null},
         {"id": "microsoft.simulatedannealing-parameterfree.cpu", "currentAvailability":
         "Available", "averageQueueTime": 0, "statusPage": null}, {"id": "microsoft.simulatedannealing.cpu",
@@ -87,38 +86,6 @@
         {"id": "microsoft.paralleltempering.cpu.experimental", "currentAvailability":
         "Available", "averageQueueTime": 0, "statusPage": null}, {"id": "microsoft.simulatedannealing-parameterfree.cpu.experimental",
         "currentAvailability": "Available", "averageQueueTime": 0, "statusPage": null},
-=======
-        "currentAvailability": "Available", "averageQueueTime": 0, "statusPage": null},
-        {"id": "microsoft.simulatedannealing-parameterfree.cpu", "currentAvailability":
-        "Available", "averageQueueTime": 0, "statusPage": null}, {"id": "microsoft.simulatedannealing.cpu",
-        "currentAvailability": "Available", "averageQueueTime": 0, "statusPage": null},
-        {"id": "microsoft.tabu-parameterfree.cpu", "currentAvailability": "Available",
-        "averageQueueTime": 0, "statusPage": null}, {"id": "microsoft.tabu.cpu", "currentAvailability":
-        "Available", "averageQueueTime": 0, "statusPage": null}, {"id": "microsoft.qmc.cpu",
-        "currentAvailability": "Available", "averageQueueTime": 0, "statusPage": null},
-        {"id": "microsoft.populationannealing.cpu", "currentAvailability": "Available",
-        "averageQueueTime": 0, "statusPage": null}, {"id": "microsoft.populationannealing-parameterfree.cpu",
-        "currentAvailability": "Available", "averageQueueTime": 0, "statusPage": null},
-        {"id": "microsoft.substochasticmontecarlo.cpu", "currentAvailability": "Available",
-        "averageQueueTime": 0, "statusPage": null}, {"id": "microsoft.substochasticmontecarlo-parameterfree.cpu",
-        "currentAvailability": "Available", "averageQueueTime": 0, "statusPage": null},
-        {"id": "microsoft.populationannealing-parameterfree.cpu", "currentAvailability":
-        "Available", "averageQueueTime": 0, "statusPage": null}, {"id": "microsoft.paralleltempering-parameterfree.cpu.legacy",
-        "currentAvailability": "Available", "averageQueueTime": 0, "statusPage": null},
-        {"id": "microsoft.paralleltempering.cpu.legacy", "currentAvailability": "Available",
-        "averageQueueTime": 0, "statusPage": null}, {"id": "microsoft.simulatedannealing-parameterfree.cpu.legacy",
-        "currentAvailability": "Available", "averageQueueTime": 0, "statusPage": null},
-        {"id": "microsoft.simulatedannealing.cpu.legacy", "currentAvailability": "Available",
-        "averageQueueTime": 0, "statusPage": null}, {"id": "microsoft.tabu-parameterfree.cpu.legacy",
-        "currentAvailability": "Available", "averageQueueTime": 0, "statusPage": null},
-        {"id": "microsoft.tabu.cpu.legacy", "currentAvailability": "Available", "averageQueueTime":
-        0, "statusPage": null}, {"id": "microsoft.qmc.cpu.legacy", "currentAvailability":
-        "Available", "averageQueueTime": 0, "statusPage": null}, {"id": "microsoft.paralleltempering-parameterfree.cpu.experimental",
-        "currentAvailability": "Available", "averageQueueTime": 0, "statusPage": null},
-        {"id": "microsoft.paralleltempering.cpu.experimental", "currentAvailability":
-        "Available", "averageQueueTime": 0, "statusPage": null}, {"id": "microsoft.simulatedannealing-parameterfree.cpu.experimental",
-        "currentAvailability": "Available", "averageQueueTime": 0, "statusPage": null},
->>>>>>> 179fb04f
         {"id": "microsoft.simulatedannealing.cpu.experimental", "currentAvailability":
         "Available", "averageQueueTime": 0, "statusPage": null}, {"id": "microsoft.tabu-parameterfree.cpu.experimental",
         "currentAvailability": "Available", "averageQueueTime": 0, "statusPage": null},
@@ -126,35 +93,20 @@
         "averageQueueTime": 0, "statusPage": null}, {"id": "microsoft.qmc.cpu.experimental",
         "currentAvailability": "Available", "averageQueueTime": 0, "statusPage": null}]},
         {"id": "ionq", "currentAvailability": "Available", "targets": [{"id": "ionq.qpu",
-<<<<<<< HEAD
         "currentAvailability": "Available", "averageQueueTime": 182, "statusPage":
         "https://status.ionq.co"}, {"id": "ionq.qpu.aria-1", "currentAvailability":
         "Available", "averageQueueTime": 140391, "statusPage": "https://status.ionq.co"},
         {"id": "ionq.simulator", "currentAvailability": "Available", "averageQueueTime":
         3, "statusPage": "https://status.ionq.co"}]}, {"id": "quantinuum", "currentAvailability":
-=======
-        "currentAvailability": "Available", "averageQueueTime": 97, "statusPage":
-        "https://status.ionq.co"}, {"id": "ionq.qpu.aria-1", "currentAvailability":
-        "Available", "averageQueueTime": 29936, "statusPage": "https://status.ionq.co"},
-        {"id": "ionq.simulator", "currentAvailability": "Available", "averageQueueTime":
-        2, "statusPage": "https://status.ionq.co"}]}, {"id": "quantinuum", "currentAvailability":
->>>>>>> 179fb04f
         "Degraded", "targets": [{"id": "quantinuum.hqs-lt-s1", "currentAvailability":
         "Unavailable", "averageQueueTime": 0, "statusPage": "https://www.quantinuum.com/products/h1"},
         {"id": "quantinuum.hqs-lt-s1-apival", "currentAvailability": "Available",
         "averageQueueTime": 1, "statusPage": "https://www.quantinuum.com/products/h1"},
         {"id": "quantinuum.hqs-lt-s2", "currentAvailability": "Degraded", "averageQueueTime":
-<<<<<<< HEAD
         353984, "statusPage": "https://www.quantinuum.com/products/h1"}, {"id": "quantinuum.hqs-lt-s2-apival",
         "currentAvailability": "Available", "averageQueueTime": 0, "statusPage": "https://www.quantinuum.com/products/h1"},
         {"id": "quantinuum.hqs-lt-s1-sim", "currentAvailability": "Available", "averageQueueTime":
         146, "statusPage": "https://www.quantinuum.com/products/h1"}, {"id": "quantinuum.hqs-lt-s2-sim",
-=======
-        435502, "statusPage": "https://www.quantinuum.com/products/h1"}, {"id": "quantinuum.hqs-lt-s2-apival",
-        "currentAvailability": "Available", "averageQueueTime": 0, "statusPage": "https://www.quantinuum.com/products/h1"},
-        {"id": "quantinuum.hqs-lt-s1-sim", "currentAvailability": "Available", "averageQueueTime":
-        147, "statusPage": "https://www.quantinuum.com/products/h1"}, {"id": "quantinuum.hqs-lt-s2-sim",
->>>>>>> 179fb04f
         "currentAvailability": "Available", "averageQueueTime": 28, "statusPage":
         "https://www.quantinuum.com/products/h1"}, {"id": "quantinuum.hqs-lt", "currentAvailability":
         "Degraded", "averageQueueTime": 0, "statusPage": "https://www.quantinuum.com/products/h1"},
@@ -162,7 +114,6 @@
         0, "statusPage": "https://www.quantinuum.com/products/h1"}, {"id": "quantinuum.sim.h1-1sc",
         "currentAvailability": "Available", "averageQueueTime": 1, "statusPage": "https://www.quantinuum.com/products/h1"},
         {"id": "quantinuum.qpu.h1-2", "currentAvailability": "Degraded", "averageQueueTime":
-<<<<<<< HEAD
         353984, "statusPage": "https://www.quantinuum.com/products/h1"}, {"id": "quantinuum.sim.h1-2sc",
         "currentAvailability": "Available", "averageQueueTime": 0, "statusPage": "https://www.quantinuum.com/products/h1"},
         {"id": "quantinuum.sim.h1-1e", "currentAvailability": "Available", "averageQueueTime":
@@ -196,19 +147,6 @@
     headers:
       content-length:
       - '7526'
-=======
-        435502, "statusPage": "https://www.quantinuum.com/products/h1"}, {"id": "quantinuum.sim.h1-2sc",
-        "currentAvailability": "Available", "averageQueueTime": 0, "statusPage": "https://www.quantinuum.com/products/h1"},
-        {"id": "quantinuum.sim.h1-1e", "currentAvailability": "Available", "averageQueueTime":
-        147, "statusPage": "https://www.quantinuum.com/products/h1"}, {"id": "quantinuum.sim.h1-2e",
-        "currentAvailability": "Available", "averageQueueTime": 28, "statusPage":
-        "https://www.quantinuum.com/products/h1"}, {"id": "quantinuum.qpu.h1", "currentAvailability":
-        "Unavailable", "averageQueueTime": 0, "statusPage": null}]}], "nextLink":
-        null, "access_token": "fake_token"}'
-    headers:
-      content-length:
-      - '5689'
->>>>>>> 179fb04f
       content-type:
       - application/json; charset=utf-8
       transfer-encoding:

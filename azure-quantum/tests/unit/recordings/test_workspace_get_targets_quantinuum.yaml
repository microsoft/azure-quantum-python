interactions:
- request:
    body: null
    headers:
      Accept:
      - '*/*'
      Accept-Encoding:
      - gzip, deflate
      Connection:
      - keep-alive
      User-Agent:
      - azsdk-python-identity/1.17.1 Python/3.9.19 (Windows-10-10.0.22631-SP0)
    method: GET
    uri: https://login.microsoftonline.com/00000000-0000-0000-0000-000000000000/v2.0/.well-known/openid-configuration
  response:
    body:
      string: '{"token_endpoint": "https://login.microsoftonline.com/00000000-0000-0000-0000-000000000000/oauth2/v2.0/token",
        "token_endpoint_auth_methods_supported": ["client_secret_post", "private_key_jwt",
        "client_secret_basic"], "jwks_uri": "https://login.microsoftonline.com/00000000-0000-0000-0000-000000000000/discovery/v2.0/keys",
        "response_modes_supported": ["query", "fragment", "form_post"], "subject_types_supported":
        ["pairwise"], "id_token_signing_alg_values_supported": ["RS256"], "response_types_supported":
        ["code", "id_token", "code id_token", "id_token token"], "scopes_supported":
        ["openid", "profile", "email", "offline_access"], "issuer": "https://login.microsoftonline.com/00000000-0000-0000-0000-000000000000/v2.0",
        "request_uri_parameter_supported": false, "userinfo_endpoint": "https://graph.microsoft.com/oidc/userinfo",
        "authorization_endpoint": "https://login.microsoftonline.com/00000000-0000-0000-0000-000000000000/oauth2/v2.0/authorize",
        "device_authorization_endpoint": "https://login.microsoftonline.com/00000000-0000-0000-0000-000000000000/oauth2/v2.0/devicecode",
        "http_logout_supported": true, "frontchannel_logout_supported": true, "end_session_endpoint":
        "https://login.microsoftonline.com/00000000-0000-0000-0000-000000000000/oauth2/v2.0/logout",
        "claims_supported": ["sub", "iss", "cloud_instance_name", "cloud_instance_host_name",
        "cloud_graph_host_name", "msgraph_host", "aud", "exp", "iat", "auth_time",
        "acr", "nonce", "preferred_username", "name", "tid", "ver", "at_hash", "c_hash",
        "email"], "kerberos_endpoint": "https://login.microsoftonline.com/00000000-0000-0000-0000-000000000000/kerberos",
        "tenant_region_scope": "WW", "cloud_instance_name": "microsoftonline.com",
        "cloud_graph_host_name": "graph.windows.net", "msgraph_host": "graph.microsoft.com",
        "rbac_url": "https://pas.windows.net"}'
    headers:
      content-length:
      - '1826'
      content-type:
      - application/json; charset=utf-8
    status:
      code: 200
      message: OK
- request:
    body: client_id=PLACEHOLDER&grant_type=client_credentials&client_assertion=PLACEHOLDER&client_info=1&client_assertion_type=PLACEHOLDER&scope=https%3A%2F%2Fquantum.microsoft.com%2F.default
    headers:
      Accept:
      - application/json
      Accept-Encoding:
      - gzip, deflate
      Connection:
      - keep-alive
      Content-Length:
      - '181'
      Content-Type:
      - application/x-www-form-urlencoded
      User-Agent:
      - azsdk-python-identity/1.17.1 Python/3.9.19 (Windows-10-10.0.22631-SP0)
      x-client-current-telemetry:
      - 4|730,2|
      x-client-os:
      - win32
      x-client-sku:
      - MSAL.Python
      x-client-ver:
<<<<<<< HEAD
      - 1.29.0
=======
      - 1.30.0
>>>>>>> b43e1017
    method: POST
    uri: https://login.microsoftonline.com/00000000-0000-0000-0000-000000000000/oauth2/v2.0/token
  response:
    body:
<<<<<<< HEAD
      string: '{"token_type": "Bearer", "expires_in": 1755298477, "ext_expires_in":
        1755298477, "refresh_in": 31536000, "access_token": "PLACEHOLDER"}'
=======
      string: '{"token_type": "Bearer", "expires_in": 1756420121, "ext_expires_in":
        1756420121, "refresh_in": 31536000, "access_token": "PLACEHOLDER"}'
>>>>>>> b43e1017
    headers:
      content-length:
      - '135'
      content-type:
      - application/json; charset=utf-8
    status:
      code: 200
      message: OK
- request:
    body: null
    headers:
      Accept:
      - application/json
      Accept-Encoding:
      - gzip, deflate
      Connection:
      - keep-alive
      User-Agent:
      - testapp azsdk-python-quantum/1.2.4 Python/3.9.19 (Windows-10-10.0.22631-SP0)
    method: GET
    uri: https://eastus.quantum.azure.com/subscriptions/00000000-0000-0000-0000-000000000000/resourceGroups/myresourcegroup/providers/Microsoft.Quantum/workspaces/myworkspace/providerStatus?api-version=2022-09-12-preview&test-sequence-id=1
  response:
    body:
      string: '{"value": [{"id": "microsoft-elements", "currentAvailability": "Available",
        "targets": [{"id": "microsoft.dft", "currentAvailability": "Available", "averageQueueTime":
        0, "statusPage": null}]}, {"id": "ionq", "currentAvailability": "Degraded",
<<<<<<< HEAD
        "targets": [{"id": "ionq.qpu", "currentAvailability": "Available", "averageQueueTime":
        1331456, "statusPage": "https://status.ionq.co"}, {"id": "ionq.qpu.aria-1",
        "currentAvailability": "Unavailable", "averageQueueTime": 2214924, "statusPage":
        "https://status.ionq.co"}, {"id": "ionq.qpu.aria-2", "currentAvailability":
        "Available", "averageQueueTime": 1230482, "statusPage": "https://status.ionq.co"},
        {"id": "ionq.simulator", "currentAvailability": "Available", "averageQueueTime":
        4060, "statusPage": "https://status.ionq.co"}]}, {"id": "microsoft-qc", "currentAvailability":
        "Available", "targets": [{"id": "microsoft.estimator", "currentAvailability":
        "Available", "averageQueueTime": 0, "statusPage": null}]}, {"id": "pasqal",
        "currentAvailability": "Available", "targets": [{"id": "pasqal.sim.emu-tn",
        "currentAvailability": "Available", "averageQueueTime": 243, "statusPage":
        "https://pasqal.com"}, {"id": "pasqal.qpu.fresnel", "currentAvailability":
        "Available", "averageQueueTime": 104365, "statusPage": "https://pasqal.com"}]},
        {"id": "quantinuum", "currentAvailability": "Available", "targets": [{"id":
        "quantinuum.qpu.h1-1", "currentAvailability": "Available", "averageQueueTime":
        240402, "statusPage": "https://www.quantinuum.com/hardware/h1"}, {"id": "quantinuum.sim.h1-1sc",
        "currentAvailability": "Available", "averageQueueTime": 4, "statusPage": "https://www.quantinuum.com/hardware/h1"},
        {"id": "quantinuum.sim.h1-1e", "currentAvailability": "Available", "averageQueueTime":
        37, "statusPage": "https://www.quantinuum.com/hardware/h1"}, {"id": "quantinuum.qpu.h2-1",
        "currentAvailability": "Available", "averageQueueTime": 10072, "statusPage":
        "https://www.quantinuum.com/hardware/h2"}, {"id": "quantinuum.sim.h2-1sc",
        "currentAvailability": "Available", "averageQueueTime": 2, "statusPage": "https://www.quantinuum.com/hardware/h2"},
        {"id": "quantinuum.sim.h2-1e", "currentAvailability": "Available", "averageQueueTime":
        2467, "statusPage": "https://www.quantinuum.com/hardware/h2"}, {"id": "quantinuum.sim.h1-1sc-preview",
        "currentAvailability": "Available", "averageQueueTime": 4, "statusPage": "https://www.quantinuum.com/hardware/h1"},
        {"id": "quantinuum.sim.h1-1e-preview", "currentAvailability": "Available",
        "averageQueueTime": 37, "statusPage": "https://www.quantinuum.com/hardware/h1"},
        {"id": "quantinuum.sim.h1-2e-preview", "currentAvailability": "Available",
        "averageQueueTime": 1172, "statusPage": "https://www.quantinuum.com/hardware/h1"},
        {"id": "quantinuum.qpu.h1-1-preview", "currentAvailability": "Available",
        "averageQueueTime": 240402, "statusPage": "https://www.quantinuum.com/hardware/h1"}]},
=======
        "targets": [{"id": "ionq.qpu", "currentAvailability": "Unavailable", "averageQueueTime":
        0, "statusPage": null}, {"id": "ionq.qpu.aria-1", "currentAvailability": "Available",
        "averageQueueTime": 126961, "statusPage": "https://status.ionq.co"}, {"id":
        "ionq.qpu.aria-2", "currentAvailability": "Available", "averageQueueTime":
        1884182, "statusPage": "https://status.ionq.co"}, {"id": "ionq.simulator",
        "currentAvailability": "Available", "averageQueueTime": 0, "statusPage": "https://status.ionq.co"}]},
        {"id": "microsoft-qc", "currentAvailability": "Available", "targets": [{"id":
        "microsoft.estimator", "currentAvailability": "Available", "averageQueueTime":
        0, "statusPage": null}]}, {"id": "pasqal", "currentAvailability": "Degraded",
        "targets": [{"id": "pasqal.sim.emu-tn", "currentAvailability": "Available",
        "averageQueueTime": 157, "statusPage": "https://pasqal.com"}, {"id": "pasqal.qpu.fresnel",
        "currentAvailability": "Degraded", "averageQueueTime": 0, "statusPage": "https://pasqal.com"}]},
        {"id": "quantinuum", "currentAvailability": "Degraded", "targets": [{"id":
        "quantinuum.qpu.h1-1", "currentAvailability": "Available", "averageQueueTime":
        156390, "statusPage": "https://www.quantinuum.com/hardware/h1"}, {"id": "quantinuum.sim.h1-1sc",
        "currentAvailability": "Available", "averageQueueTime": 1, "statusPage": "https://www.quantinuum.com/hardware/h1"},
        {"id": "quantinuum.sim.h1-1e", "currentAvailability": "Available", "averageQueueTime":
        5551, "statusPage": "https://www.quantinuum.com/hardware/h1"}, {"id": "quantinuum.qpu.h2-1",
        "currentAvailability": "Degraded", "averageQueueTime": 0, "statusPage": "https://www.quantinuum.com/hardware/h2"},
        {"id": "quantinuum.sim.h2-1sc", "currentAvailability": "Available", "averageQueueTime":
        0, "statusPage": "https://www.quantinuum.com/hardware/h2"}, {"id": "quantinuum.sim.h2-1e",
        "currentAvailability": "Available", "averageQueueTime": 8, "statusPage": "https://www.quantinuum.com/hardware/h2"},
        {"id": "quantinuum.sim.h1-1sc-preview", "currentAvailability": "Available",
        "averageQueueTime": 1, "statusPage": "https://www.quantinuum.com/hardware/h1"},
        {"id": "quantinuum.sim.h1-1e-preview", "currentAvailability": "Available",
        "averageQueueTime": 5551, "statusPage": "https://www.quantinuum.com/hardware/h1"},
        {"id": "quantinuum.sim.h1-2e-preview", "currentAvailability": "Available",
        "averageQueueTime": 9348, "statusPage": "https://www.quantinuum.com/hardware/h1"},
        {"id": "quantinuum.qpu.h1-1-preview", "currentAvailability": "Available",
        "averageQueueTime": 156390, "statusPage": "https://www.quantinuum.com/hardware/h1"}]},
>>>>>>> b43e1017
        {"id": "rigetti", "currentAvailability": "Available", "targets": [{"id": "rigetti.sim.qvm",
        "currentAvailability": "Available", "averageQueueTime": 5, "statusPage": "https://rigetti.statuspage.io/"},
        {"id": "rigetti.qpu.ankaa-2", "currentAvailability": "Available", "averageQueueTime":
        5, "statusPage": "https://rigetti.statuspage.io/"}]}, {"id": "qci", "currentAvailability":
        "Degraded", "targets": [{"id": "qci.simulator", "currentAvailability": "Available",
        "averageQueueTime": 1, "statusPage": "https://quantumcircuits.com"}, {"id":
        "qci.machine1", "currentAvailability": "Unavailable", "averageQueueTime":
        1, "statusPage": "https://quantumcircuits.com"}, {"id": "qci.simulator.noisy",
        "currentAvailability": "Available", "averageQueueTime": 0, "statusPage": "https://quantumcircuits.com"}]},
        {"id": "Microsoft.Test", "currentAvailability": "Available", "targets": [{"id":
        "echo-rigetti", "currentAvailability": "Available", "averageQueueTime": 1,
        "statusPage": ""}, {"id": "echo-quantinuum", "currentAvailability": "Available",
        "averageQueueTime": 1, "statusPage": ""}, {"id": "echo-qci", "currentAvailability":
        "Available", "averageQueueTime": 1, "statusPage": ""}, {"id": "echo-ionq",
        "currentAvailability": "Available", "averageQueueTime": 1, "statusPage": ""},
        {"id": "echo-aquarius", "currentAvailability": "Available", "averageQueueTime":
        1, "statusPage": ""}, {"id": "sparse-sim-rigetti", "currentAvailability":
        "Available", "averageQueueTime": 1, "statusPage": ""}, {"id": "sparse-sim-quantinuum",
        "currentAvailability": "Available", "averageQueueTime": 1, "statusPage": ""},
        {"id": "sparse-sim-qci", "currentAvailability": "Available", "averageQueueTime":
        1, "statusPage": ""}, {"id": "sparse-sim-ionq", "currentAvailability": "Available",
        "averageQueueTime": 1, "statusPage": ""}, {"id": "echo-output", "currentAvailability":
        "Available", "averageQueueTime": 1, "statusPage": ""}]}], "nextLink": null}'
    headers:
      connection:
      - keep-alive
      content-length:
<<<<<<< HEAD
      - '4794'
=======
      - '4752'
>>>>>>> b43e1017
      content-type:
      - application/json; charset=utf-8
      transfer-encoding:
      - chunked
    status:
      code: 200
      message: OK
version: 1<|MERGE_RESOLUTION|>--- conflicted
+++ resolved
@@ -63,22 +63,13 @@
       x-client-sku:
       - MSAL.Python
       x-client-ver:
-<<<<<<< HEAD
-      - 1.29.0
-=======
       - 1.30.0
->>>>>>> b43e1017
     method: POST
     uri: https://login.microsoftonline.com/00000000-0000-0000-0000-000000000000/oauth2/v2.0/token
   response:
     body:
-<<<<<<< HEAD
-      string: '{"token_type": "Bearer", "expires_in": 1755298477, "ext_expires_in":
-        1755298477, "refresh_in": 31536000, "access_token": "PLACEHOLDER"}'
-=======
       string: '{"token_type": "Bearer", "expires_in": 1756420121, "ext_expires_in":
         1756420121, "refresh_in": 31536000, "access_token": "PLACEHOLDER"}'
->>>>>>> b43e1017
     headers:
       content-length:
       - '135'
@@ -105,39 +96,6 @@
       string: '{"value": [{"id": "microsoft-elements", "currentAvailability": "Available",
         "targets": [{"id": "microsoft.dft", "currentAvailability": "Available", "averageQueueTime":
         0, "statusPage": null}]}, {"id": "ionq", "currentAvailability": "Degraded",
-<<<<<<< HEAD
-        "targets": [{"id": "ionq.qpu", "currentAvailability": "Available", "averageQueueTime":
-        1331456, "statusPage": "https://status.ionq.co"}, {"id": "ionq.qpu.aria-1",
-        "currentAvailability": "Unavailable", "averageQueueTime": 2214924, "statusPage":
-        "https://status.ionq.co"}, {"id": "ionq.qpu.aria-2", "currentAvailability":
-        "Available", "averageQueueTime": 1230482, "statusPage": "https://status.ionq.co"},
-        {"id": "ionq.simulator", "currentAvailability": "Available", "averageQueueTime":
-        4060, "statusPage": "https://status.ionq.co"}]}, {"id": "microsoft-qc", "currentAvailability":
-        "Available", "targets": [{"id": "microsoft.estimator", "currentAvailability":
-        "Available", "averageQueueTime": 0, "statusPage": null}]}, {"id": "pasqal",
-        "currentAvailability": "Available", "targets": [{"id": "pasqal.sim.emu-tn",
-        "currentAvailability": "Available", "averageQueueTime": 243, "statusPage":
-        "https://pasqal.com"}, {"id": "pasqal.qpu.fresnel", "currentAvailability":
-        "Available", "averageQueueTime": 104365, "statusPage": "https://pasqal.com"}]},
-        {"id": "quantinuum", "currentAvailability": "Available", "targets": [{"id":
-        "quantinuum.qpu.h1-1", "currentAvailability": "Available", "averageQueueTime":
-        240402, "statusPage": "https://www.quantinuum.com/hardware/h1"}, {"id": "quantinuum.sim.h1-1sc",
-        "currentAvailability": "Available", "averageQueueTime": 4, "statusPage": "https://www.quantinuum.com/hardware/h1"},
-        {"id": "quantinuum.sim.h1-1e", "currentAvailability": "Available", "averageQueueTime":
-        37, "statusPage": "https://www.quantinuum.com/hardware/h1"}, {"id": "quantinuum.qpu.h2-1",
-        "currentAvailability": "Available", "averageQueueTime": 10072, "statusPage":
-        "https://www.quantinuum.com/hardware/h2"}, {"id": "quantinuum.sim.h2-1sc",
-        "currentAvailability": "Available", "averageQueueTime": 2, "statusPage": "https://www.quantinuum.com/hardware/h2"},
-        {"id": "quantinuum.sim.h2-1e", "currentAvailability": "Available", "averageQueueTime":
-        2467, "statusPage": "https://www.quantinuum.com/hardware/h2"}, {"id": "quantinuum.sim.h1-1sc-preview",
-        "currentAvailability": "Available", "averageQueueTime": 4, "statusPage": "https://www.quantinuum.com/hardware/h1"},
-        {"id": "quantinuum.sim.h1-1e-preview", "currentAvailability": "Available",
-        "averageQueueTime": 37, "statusPage": "https://www.quantinuum.com/hardware/h1"},
-        {"id": "quantinuum.sim.h1-2e-preview", "currentAvailability": "Available",
-        "averageQueueTime": 1172, "statusPage": "https://www.quantinuum.com/hardware/h1"},
-        {"id": "quantinuum.qpu.h1-1-preview", "currentAvailability": "Available",
-        "averageQueueTime": 240402, "statusPage": "https://www.quantinuum.com/hardware/h1"}]},
-=======
         "targets": [{"id": "ionq.qpu", "currentAvailability": "Unavailable", "averageQueueTime":
         0, "statusPage": null}, {"id": "ionq.qpu.aria-1", "currentAvailability": "Available",
         "averageQueueTime": 126961, "statusPage": "https://status.ionq.co"}, {"id":
@@ -168,7 +126,6 @@
         "averageQueueTime": 9348, "statusPage": "https://www.quantinuum.com/hardware/h1"},
         {"id": "quantinuum.qpu.h1-1-preview", "currentAvailability": "Available",
         "averageQueueTime": 156390, "statusPage": "https://www.quantinuum.com/hardware/h1"}]},
->>>>>>> b43e1017
         {"id": "rigetti", "currentAvailability": "Available", "targets": [{"id": "rigetti.sim.qvm",
         "currentAvailability": "Available", "averageQueueTime": 5, "statusPage": "https://rigetti.statuspage.io/"},
         {"id": "rigetti.qpu.ankaa-2", "currentAvailability": "Available", "averageQueueTime":
@@ -196,11 +153,7 @@
       connection:
       - keep-alive
       content-length:
-<<<<<<< HEAD
-      - '4794'
-=======
       - '4752'
->>>>>>> b43e1017
       content-type:
       - application/json; charset=utf-8
       transfer-encoding:

--- conflicted
+++ resolved
@@ -26,18 +26,8 @@
     uri: https://login.microsoftonline.com/00000000-0000-0000-0000-000000000000/oauth2/v2.0/token
   response:
     body:
-<<<<<<< HEAD
-      string: '{"error": "invalid_client", "error_description": "AADSTS7000215: Invalid
-        client secret provided. Ensure the secret being sent in the request is the
-        client secret value, not the client secret ID, for a secret added to app ''00000000-0000-0000-0000-000000000000''.
-        Trace ID: 2f56ed12-e84a-4a9e-8604-6db788269300 Correlation ID: dbed269e-2101-45e4-a96c-c75a032595ae
-        Timestamp: 2024-04-30 14:25:28Z", "error_codes": [7000215], "timestamp": "2024-04-30
-        14:25:28Z", "trace_id": "2f56ed12-e84a-4a9e-8604-6db788269300", "correlation_id":
-        "dbed269e-2101-45e4-a96c-c75a032595ae", "error_uri": "https://login.microsoftonline.com/error?code=7000215"}'
-=======
       string: '{"token_type": "Bearer", "expires_in": 1746122806, "ext_expires_in":
         1746122806, "refresh_in": 31536000, "access_token": "PLACEHOLDER"}'
->>>>>>> 45329fda
     headers:
       content-length:
       - '636'
@@ -65,23 +55,6 @@
         "targets": [{"id": "microsoft.dft", "currentAvailability": "Available", "averageQueueTime":
         0, "statusPage": null}]}, {"id": "ionq", "currentAvailability": "Degraded",
         "targets": [{"id": "ionq.qpu", "currentAvailability": "Available", "averageQueueTime":
-<<<<<<< HEAD
-        385008, "statusPage": "https://status.ionq.co"}, {"id": "ionq.qpu.aria-1",
-        "currentAvailability": "Unavailable", "averageQueueTime": 749417, "statusPage":
-        "https://status.ionq.co"}, {"id": "ionq.qpu.aria-2", "currentAvailability":
-        "Unavailable", "averageQueueTime": 0, "statusPage": "https://status.ionq.co"},
-        {"id": "ionq.simulator", "currentAvailability": "Available", "averageQueueTime":
-        1, "statusPage": "https://status.ionq.co"}]}, {"id": "microsoft-qc", "currentAvailability":
-        "Available", "targets": [{"id": "microsoft.estimator", "currentAvailability":
-        "Available", "averageQueueTime": 0, "statusPage": null}]}, {"id": "pasqal",
-        "currentAvailability": "Available", "targets": [{"id": "pasqal.sim.emu-tn",
-        "currentAvailability": "Available", "averageQueueTime": 278, "statusPage":
-        "https://pasqal.com"}, {"id": "pasqal.qpu.fresnel", "currentAvailability":
-        "Available", "averageQueueTime": 1, "statusPage": "https://pasqal.com"}]},
-        {"id": "rigetti", "currentAvailability": "Degraded", "targets": [{"id": "rigetti.sim.qvm",
-        "currentAvailability": "Available", "averageQueueTime": 5, "statusPage": "https://rigetti.statuspage.io/"},
-        {"id": "rigetti.qpu.ankaa-2", "currentAvailability": "Degraded", "averageQueueTime":
-=======
         501293, "statusPage": "https://status.ionq.co"}, {"id": "ionq.qpu.aria-1",
         "currentAvailability": "Unavailable", "averageQueueTime": 737920, "statusPage":
         "https://status.ionq.co"}, {"id": "ionq.qpu.aria-2", "currentAvailability":
@@ -97,33 +70,12 @@
         {"id": "rigetti", "currentAvailability": "Available", "targets": [{"id": "rigetti.sim.qvm",
         "currentAvailability": "Available", "averageQueueTime": 5, "statusPage": "https://rigetti.statuspage.io/"},
         {"id": "rigetti.qpu.ankaa-2", "currentAvailability": "Available", "averageQueueTime":
->>>>>>> 45329fda
         5, "statusPage": "https://rigetti.statuspage.io/"}]}, {"id": "qci", "currentAvailability":
         "Available", "targets": [{"id": "qci.simulator", "currentAvailability": "Available",
         "averageQueueTime": 1, "statusPage": "https://quantumcircuits.com"}, {"id":
         "qci.machine1", "currentAvailability": "Available", "averageQueueTime": 1,
         "statusPage": "https://quantumcircuits.com"}, {"id": "qci.simulator.noisy",
         "currentAvailability": "Available", "averageQueueTime": 0, "statusPage": "https://quantumcircuits.com"}]},
-<<<<<<< HEAD
-        {"id": "quantinuum", "currentAvailability": "Degraded", "targets": [{"id":
-        "quantinuum.qpu.h1-1", "currentAvailability": "Available", "averageQueueTime":
-        591220, "statusPage": "https://www.quantinuum.com/hardware/h1"}, {"id": "quantinuum.sim.h1-1sc",
-        "currentAvailability": "Available", "averageQueueTime": 2, "statusPage": "https://www.quantinuum.com/hardware/h1"},
-        {"id": "quantinuum.sim.h1-1e", "currentAvailability": "Available", "averageQueueTime":
-        9, "statusPage": "https://www.quantinuum.com/hardware/h1"}, {"id": "quantinuum.qpu.h2-1",
-        "currentAvailability": "Degraded", "averageQueueTime": 0, "statusPage": "https://www.quantinuum.com/hardware/h2"},
-        {"id": "quantinuum.sim.h2-1sc", "currentAvailability": "Available", "averageQueueTime":
-        0, "statusPage": "https://www.quantinuum.com/hardware/h2"}, {"id": "quantinuum.sim.h2-1e",
-        "currentAvailability": "Available", "averageQueueTime": 469, "statusPage":
-        "https://www.quantinuum.com/hardware/h2"}, {"id": "quantinuum.sim.h1-1sc-preview",
-        "currentAvailability": "Available", "averageQueueTime": 2, "statusPage": "https://www.quantinuum.com/hardware/h1"},
-        {"id": "quantinuum.sim.h1-1e-preview", "currentAvailability": "Available",
-        "averageQueueTime": 9, "statusPage": "https://www.quantinuum.com/hardware/h1"},
-        {"id": "quantinuum.sim.h1-2e-preview", "currentAvailability": "Available",
-        "averageQueueTime": 15089, "statusPage": "https://www.quantinuum.com/hardware/h1"},
-        {"id": "quantinuum.qpu.h1-1-preview", "currentAvailability": "Available",
-        "averageQueueTime": 591220, "statusPage": "https://www.quantinuum.com/hardware/h1"}]},
-=======
         {"id": "quantinuum", "currentAvailability": "Available", "targets": [{"id":
         "quantinuum.qpu.h1-1", "currentAvailability": "Available", "averageQueueTime":
         26106, "statusPage": "https://www.quantinuum.com/hardware/h1"}, {"id": "quantinuum.sim.h1-1sc",
@@ -142,7 +94,6 @@
         "averageQueueTime": 27901, "statusPage": "https://www.quantinuum.com/hardware/h1"},
         {"id": "quantinuum.qpu.h1-1-preview", "currentAvailability": "Available",
         "averageQueueTime": 26106, "statusPage": "https://www.quantinuum.com/hardware/h1"}]},
->>>>>>> 45329fda
         {"id": "Microsoft.Test", "currentAvailability": "Available", "targets": [{"id":
         "echo-rigetti", "currentAvailability": "Available", "averageQueueTime": 1,
         "statusPage": ""}, {"id": "echo-quantinuum", "currentAvailability": "Available",
@@ -161,11 +112,7 @@
       connection:
       - keep-alive
       content-length:
-<<<<<<< HEAD
-      - '4769'
-=======
       - '4774'
->>>>>>> 45329fda
       content-type:
       - application/json; charset=utf-8
       transfer-encoding:

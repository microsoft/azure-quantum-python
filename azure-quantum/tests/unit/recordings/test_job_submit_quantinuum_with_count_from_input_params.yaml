interactions:
- request:
    body: client_id=PLACEHOLDER&grant_type=client_credentials&client_assertion=PLACEHOLDER&client_info=1&client_assertion_type=PLACEHOLDER&scope=https%3A%2F%2Fquantum.microsoft.com%2F.default
    headers:
      Accept:
      - application/json
      Accept-Encoding:
      - gzip, deflate
      Connection:
      - keep-alive
      Content-Length:
      - '181'
      Content-Type:
      - application/x-www-form-urlencoded
      User-Agent:
      - azsdk-python-identity/1.16.0 Python/3.9.19 (Windows-10-10.0.22631-SP0)
      x-client-current-telemetry:
      - 4|730,2|
      x-client-os:
      - win32
      x-client-sku:
      - MSAL.Python
      x-client-ver:
      - 1.28.0
    method: POST
    uri: https://login.microsoftonline.com/00000000-0000-0000-0000-000000000000/oauth2/v2.0/token
  response:
    body:
<<<<<<< HEAD
      string: '{"error": "invalid_client", "error_description": "AADSTS7000215: Invalid
        client secret provided. Ensure the secret being sent in the request is the
        client secret value, not the client secret ID, for a secret added to app ''00000000-0000-0000-0000-000000000000''.
        Trace ID: eac46359-978d-4035-a7a5-b4a33420d800 Correlation ID: a0f787b7-1dcd-43a1-8153-b1ec28b2d24b
        Timestamp: 2024-04-30 14:19:12Z", "error_codes": [7000215], "timestamp": "2024-04-30
        14:19:12Z", "trace_id": "eac46359-978d-4035-a7a5-b4a33420d800", "correlation_id":
        "a0f787b7-1dcd-43a1-8153-b1ec28b2d24b", "error_uri": "https://login.microsoftonline.com/error?code=7000215"}'
=======
      string: '{"token_type": "Bearer", "expires_in": 1746122414, "ext_expires_in":
        1746122414, "refresh_in": 31536000, "access_token": "PLACEHOLDER"}'
>>>>>>> 45329fda
    headers:
      content-length:
      - '636'
      content-type:
      - application/json; charset=utf-8
    status:
      code: 401
      message: Unauthorized
- request:
    body: null
    headers:
      Accept:
      - application/json
      Accept-Encoding:
      - gzip, deflate
      Connection:
      - keep-alive
      User-Agent:
      - testapp azsdk-python-quantum/0.0.1 Python/3.9.19 (Windows-10-10.0.22631-SP0)
    method: GET
    uri: https://eastus.quantum.azure.com/subscriptions/00000000-0000-0000-0000-000000000000/resourceGroups/myresourcegroup/providers/Microsoft.Quantum/workspaces/myworkspace/providerStatus?api-version=2022-09-12-preview&test-sequence-id=1
  response:
    body:
      string: '{"value": [{"id": "microsoft-elements", "currentAvailability": "Available",
        "targets": [{"id": "microsoft.dft", "currentAvailability": "Available", "averageQueueTime":
        0, "statusPage": null}]}, {"id": "ionq", "currentAvailability": "Degraded",
        "targets": [{"id": "ionq.qpu", "currentAvailability": "Available", "averageQueueTime":
<<<<<<< HEAD
        384683, "statusPage": "https://status.ionq.co"}, {"id": "ionq.qpu.aria-1",
        "currentAvailability": "Unavailable", "averageQueueTime": 748754, "statusPage":
        "https://status.ionq.co"}, {"id": "ionq.qpu.aria-2", "currentAvailability":
        "Unavailable", "averageQueueTime": 0, "statusPage": "https://status.ionq.co"},
        {"id": "ionq.simulator", "currentAvailability": "Available", "averageQueueTime":
        1, "statusPage": "https://status.ionq.co"}]}, {"id": "microsoft-qc", "currentAvailability":
        "Available", "targets": [{"id": "microsoft.estimator", "currentAvailability":
        "Available", "averageQueueTime": 0, "statusPage": null}]}, {"id": "pasqal",
        "currentAvailability": "Available", "targets": [{"id": "pasqal.sim.emu-tn",
        "currentAvailability": "Available", "averageQueueTime": 278, "statusPage":
=======
        500791, "statusPage": "https://status.ionq.co"}, {"id": "ionq.qpu.aria-1",
        "currentAvailability": "Unavailable", "averageQueueTime": 737766, "statusPage":
        "https://status.ionq.co"}, {"id": "ionq.qpu.aria-2", "currentAvailability":
        "Unavailable", "averageQueueTime": 0, "statusPage": "https://status.ionq.co"},
        {"id": "ionq.simulator", "currentAvailability": "Available", "averageQueueTime":
        3, "statusPage": "https://status.ionq.co"}]}, {"id": "microsoft-qc", "currentAvailability":
        "Available", "targets": [{"id": "microsoft.estimator", "currentAvailability":
        "Available", "averageQueueTime": 0, "statusPage": null}]}, {"id": "pasqal",
        "currentAvailability": "Degraded", "targets": [{"id": "pasqal.sim.emu-tn",
        "currentAvailability": "Available", "averageQueueTime": 256, "statusPage":
>>>>>>> 45329fda
        "https://pasqal.com"}, {"id": "pasqal.qpu.fresnel", "currentAvailability":
        "Available", "averageQueueTime": 0, "statusPage": "https://pasqal.com"}]},
        {"id": "rigetti", "currentAvailability": "Degraded", "targets": [{"id": "rigetti.sim.qvm",
        "currentAvailability": "Available", "averageQueueTime": 5, "statusPage": "https://rigetti.statuspage.io/"},
        {"id": "rigetti.qpu.ankaa-2", "currentAvailability": "Degraded", "averageQueueTime":
        5, "statusPage": "https://rigetti.statuspage.io/"}]}, {"id": "qci", "currentAvailability":
        "Available", "targets": [{"id": "qci.simulator", "currentAvailability": "Available",
        "averageQueueTime": 1, "statusPage": "https://quantumcircuits.com"}, {"id":
        "qci.machine1", "currentAvailability": "Available", "averageQueueTime": 1,
        "statusPage": "https://quantumcircuits.com"}, {"id": "qci.simulator.noisy",
        "currentAvailability": "Available", "averageQueueTime": 0, "statusPage": "https://quantumcircuits.com"}]},
<<<<<<< HEAD
        {"id": "quantinuum", "currentAvailability": "Degraded", "targets": [{"id":
        "quantinuum.qpu.h1-1", "currentAvailability": "Available", "averageQueueTime":
        591220, "statusPage": "https://www.quantinuum.com/hardware/h1"}, {"id": "quantinuum.sim.h1-1sc",
        "currentAvailability": "Available", "averageQueueTime": 2, "statusPage": "https://www.quantinuum.com/hardware/h1"},
        {"id": "quantinuum.sim.h1-1e", "currentAvailability": "Available", "averageQueueTime":
        6, "statusPage": "https://www.quantinuum.com/hardware/h1"}, {"id": "quantinuum.qpu.h2-1",
        "currentAvailability": "Degraded", "averageQueueTime": 0, "statusPage": "https://www.quantinuum.com/hardware/h2"},
        {"id": "quantinuum.sim.h2-1sc", "currentAvailability": "Available", "averageQueueTime":
        0, "statusPage": "https://www.quantinuum.com/hardware/h2"}, {"id": "quantinuum.sim.h2-1e",
        "currentAvailability": "Available", "averageQueueTime": 469, "statusPage":
        "https://www.quantinuum.com/hardware/h2"}, {"id": "quantinuum.sim.h1-1sc-preview",
        "currentAvailability": "Available", "averageQueueTime": 2, "statusPage": "https://www.quantinuum.com/hardware/h1"},
        {"id": "quantinuum.sim.h1-1e-preview", "currentAvailability": "Available",
        "averageQueueTime": 6, "statusPage": "https://www.quantinuum.com/hardware/h1"},
        {"id": "quantinuum.sim.h1-2e-preview", "currentAvailability": "Available",
        "averageQueueTime": 15089, "statusPage": "https://www.quantinuum.com/hardware/h1"},
        {"id": "quantinuum.qpu.h1-1-preview", "currentAvailability": "Available",
        "averageQueueTime": 591220, "statusPage": "https://www.quantinuum.com/hardware/h1"}]},
=======
        {"id": "quantinuum", "currentAvailability": "Available", "targets": [{"id":
        "quantinuum.qpu.h1-1", "currentAvailability": "Available", "averageQueueTime":
        25425, "statusPage": "https://www.quantinuum.com/hardware/h1"}, {"id": "quantinuum.sim.h1-1sc",
        "currentAvailability": "Available", "averageQueueTime": 4, "statusPage": "https://www.quantinuum.com/hardware/h1"},
        {"id": "quantinuum.sim.h1-1e", "currentAvailability": "Available", "averageQueueTime":
        3, "statusPage": "https://www.quantinuum.com/hardware/h1"}, {"id": "quantinuum.qpu.h2-1",
        "currentAvailability": "Available", "averageQueueTime": 349980, "statusPage":
        "https://www.quantinuum.com/hardware/h2"}, {"id": "quantinuum.sim.h2-1sc",
        "currentAvailability": "Available", "averageQueueTime": 0, "statusPage": "https://www.quantinuum.com/hardware/h2"},
        {"id": "quantinuum.sim.h2-1e", "currentAvailability": "Available", "averageQueueTime":
        913, "statusPage": "https://www.quantinuum.com/hardware/h2"}, {"id": "quantinuum.sim.h1-1sc-preview",
        "currentAvailability": "Available", "averageQueueTime": 4, "statusPage": "https://www.quantinuum.com/hardware/h1"},
        {"id": "quantinuum.sim.h1-1e-preview", "currentAvailability": "Available",
        "averageQueueTime": 3, "statusPage": "https://www.quantinuum.com/hardware/h1"},
        {"id": "quantinuum.sim.h1-2e-preview", "currentAvailability": "Available",
        "averageQueueTime": 27901, "statusPage": "https://www.quantinuum.com/hardware/h1"},
        {"id": "quantinuum.qpu.h1-1-preview", "currentAvailability": "Available",
        "averageQueueTime": 25425, "statusPage": "https://www.quantinuum.com/hardware/h1"}]},
>>>>>>> 45329fda
        {"id": "Microsoft.Test", "currentAvailability": "Available", "targets": [{"id":
        "echo-rigetti", "currentAvailability": "Available", "averageQueueTime": 1,
        "statusPage": ""}, {"id": "echo-quantinuum", "currentAvailability": "Available",
        "averageQueueTime": 1, "statusPage": ""}, {"id": "echo-qci", "currentAvailability":
        "Available", "averageQueueTime": 1, "statusPage": ""}, {"id": "echo-ionq",
        "currentAvailability": "Available", "averageQueueTime": 1, "statusPage": ""},
        {"id": "echo-aquarius", "currentAvailability": "Available", "averageQueueTime":
        1, "statusPage": ""}, {"id": "sparse-sim-rigetti", "currentAvailability":
        "Available", "averageQueueTime": 1, "statusPage": ""}, {"id": "sparse-sim-quantinuum",
        "currentAvailability": "Available", "averageQueueTime": 1, "statusPage": ""},
        {"id": "sparse-sim-qci", "currentAvailability": "Available", "averageQueueTime":
        1, "statusPage": ""}, {"id": "sparse-sim-ionq", "currentAvailability": "Available",
        "averageQueueTime": 1, "statusPage": ""}, {"id": "echo-output", "currentAvailability":
        "Available", "averageQueueTime": 1, "statusPage": ""}]}], "nextLink": null}'
    headers:
      connection:
      - keep-alive
      content-length:
      - '4772'
      content-type:
      - application/json; charset=utf-8
      transfer-encoding:
      - chunked
    status:
      code: 200
      message: OK
- request:
    body: client_id=PLACEHOLDER&grant_type=client_credentials&client_assertion=PLACEHOLDER&client_info=1&client_assertion_type=PLACEHOLDER&scope=https%3A%2F%2Fquantum.microsoft.com%2F.default
    headers:
      Accept:
      - application/json
      Accept-Encoding:
      - gzip, deflate
      Connection:
      - keep-alive
      Content-Length:
      - '181'
      Content-Type:
      - application/x-www-form-urlencoded
      User-Agent:
      - azsdk-python-identity/1.16.0 Python/3.9.19 (Windows-10-10.0.22631-SP0)
      x-client-current-telemetry:
      - 4|730,2|
      x-client-os:
      - win32
      x-client-sku:
      - MSAL.Python
      x-client-ver:
      - 1.28.0
    method: POST
    uri: https://login.microsoftonline.com/00000000-0000-0000-0000-000000000000/oauth2/v2.0/token
  response:
    body:
<<<<<<< HEAD
      string: '{"error": "invalid_client", "error_description": "AADSTS7000215: Invalid
        client secret provided. Ensure the secret being sent in the request is the
        client secret value, not the client secret ID, for a secret added to app ''00000000-0000-0000-0000-000000000000''.
        Trace ID: 33561ea8-e92b-48e0-897f-dde28078b000 Correlation ID: 47acc561-c082-4138-ad68-855b442b0d69
        Timestamp: 2024-04-30 14:19:15Z", "error_codes": [7000215], "timestamp": "2024-04-30
        14:19:15Z", "trace_id": "33561ea8-e92b-48e0-897f-dde28078b000", "correlation_id":
        "47acc561-c082-4138-ad68-855b442b0d69", "error_uri": "https://login.microsoftonline.com/error?code=7000215"}'
=======
      string: '{"token_type": "Bearer", "expires_in": 1746122416, "ext_expires_in":
        1746122416, "refresh_in": 31536000, "access_token": "PLACEHOLDER"}'
>>>>>>> 45329fda
    headers:
      content-length:
      - '636'
      content-type:
      - application/json; charset=utf-8
    status:
      code: 401
      message: Unauthorized
- request:
    body: 'b''{"containerName": "job-00000000-0000-0000-0000-000000000001"}'''
    headers:
      Accept:
      - application/json
      Accept-Encoding:
      - gzip, deflate
      Connection:
      - keep-alive
      Content-Length:
      - '64'
      Content-Type:
      - application/json
      User-Agent:
      - azsdk-python-quantum/0.0.1 Python/3.9.19 (Windows-10-10.0.22631-SP0)
    method: POST
    uri: https://eastus.quantum.azure.com/subscriptions/00000000-0000-0000-0000-000000000000/resourceGroups/myresourcegroup/providers/Microsoft.Quantum/workspaces/myworkspace/storage/sasUri?api-version=2022-09-12-preview&test-sequence-id=1
  response:
    body:
      string: '{"sasUri": "https://mystorage.blob.core.windows.net/job-00000000-0000-0000-0000-000000000001?sv=PLACEHOLDER&sig=PLACEHOLDER&se=2050-01-01T00%3A00%3A00Z&srt=co&ss=b&sp=racwl"}'
    headers:
      connection:
      - keep-alive
      content-length:
      - '174'
      content-type:
      - application/json; charset=utf-8
      transfer-encoding:
      - chunked
    status:
      code: 200
      message: OK
- request:
    body: null
    headers:
      Accept:
      - application/xml
      Accept-Encoding:
      - gzip, deflate
      Connection:
      - keep-alive
      User-Agent:
      - azsdk-python-storage-blob/12.19.1 Python/3.9.19 (Windows-10-10.0.22631-SP0)
      x-ms-date:
<<<<<<< HEAD
      - Tue, 30 Apr 2024 14:19:16 GMT
=======
      - Wed, 01 May 2024 18:00:17 GMT
>>>>>>> 45329fda
      x-ms-version:
      - '2023-11-03'
    method: GET
    uri: https://mystorage.blob.core.windows.net/job-00000000-0000-0000-0000-000000000001?restype=container&sv=PLACEHOLDER&sig=PLACEHOLDER&se=2050-01-01T00%3A00%3A00Z&srt=co&ss=b&sp=racwl
  response:
    body:
      string: "\uFEFF<?xml version=\"1.0\" encoding=\"utf-8\"?><Error><Code>ContainerNotFound</Code><Message>The
<<<<<<< HEAD
        specified container does not exist.\nRequestId:83186ec2-a01e-0077-4a09-9bf954000000\nTime:2024-04-30T14:19:17.8738656Z</Message></Error>"
=======
        specified container does not exist.\nRequestId:05235a4e-201e-0079-44f1-9bd0e4000000\nTime:2024-05-01T18:00:19.9283085Z</Message></Error>"
>>>>>>> 45329fda
    headers:
      content-length:
      - '223'
      content-type:
      - application/xml
      x-ms-version:
      - '2023-11-03'
    status:
      code: 404
      message: The specified container does not exist.
- request:
    body: null
    headers:
      Accept:
      - application/xml
      Accept-Encoding:
      - gzip, deflate
      Connection:
      - keep-alive
      Content-Length:
      - '0'
      User-Agent:
      - azsdk-python-storage-blob/12.19.1 Python/3.9.19 (Windows-10-10.0.22631-SP0)
      x-ms-date:
<<<<<<< HEAD
      - Tue, 30 Apr 2024 14:19:17 GMT
=======
      - Wed, 01 May 2024 18:00:18 GMT
>>>>>>> 45329fda
      x-ms-version:
      - '2023-11-03'
    method: PUT
    uri: https://mystorage.blob.core.windows.net/job-00000000-0000-0000-0000-000000000001?restype=container&sv=PLACEHOLDER&sig=PLACEHOLDER&se=2050-01-01T00%3A00%3A00Z&srt=co&ss=b&sp=racwl
  response:
    body:
      string: ''
    headers:
      content-length:
      - '0'
      x-ms-version:
      - '2023-11-03'
    status:
      code: 201
      message: Created
- request:
    body: null
    headers:
      Accept:
      - application/xml
      Accept-Encoding:
      - gzip, deflate
      Connection:
      - keep-alive
      User-Agent:
      - azsdk-python-storage-blob/12.19.1 Python/3.9.19 (Windows-10-10.0.22631-SP0)
      x-ms-date:
<<<<<<< HEAD
      - Tue, 30 Apr 2024 14:19:17 GMT
=======
      - Wed, 01 May 2024 18:00:19 GMT
>>>>>>> 45329fda
      x-ms-version:
      - '2023-11-03'
    method: GET
    uri: https://mystorage.blob.core.windows.net/job-00000000-0000-0000-0000-000000000001?restype=container&sv=PLACEHOLDER&sig=PLACEHOLDER&se=2050-01-01T00%3A00%3A00Z&srt=co&ss=b&sp=racwl
  response:
    body:
      string: ''
    headers:
      content-length:
      - '0'
      x-ms-lease-state:
      - available
      x-ms-lease-status:
      - unlocked
      x-ms-version:
      - '2023-11-03'
    status:
      code: 200
      message: OK
- request:
    body: b'OPENQASM 2.0;\n        include "qelib1.inc";\n\n        qreg q[3];\n        creg
      c0[1];\n        creg c1[1];\n        creg c2[1];\n\n        h q[0];\n        cx
      q[0], q[1];\n        x q[2];\n        h q[2];\n        cx q[2], q[0];\n        h
      q[2];\n        measure q[0] -> c0[0];\n        if (c0==1) x q[1];\n        measure
      q[2] -> c1[0];\n        if (c1==1) z q[1];\n        h q[1];\n        measure
      q[1] -> c2[0];\n        '
    headers:
      Accept:
      - application/xml
      Accept-Encoding:
      - gzip, deflate
      Connection:
      - keep-alive
      Content-Length:
      - '429'
      Content-Type:
      - application/octet-stream
      User-Agent:
      - azsdk-python-storage-blob/12.19.1 Python/3.9.19 (Windows-10-10.0.22631-SP0)
      x-ms-blob-type:
      - BlockBlob
      x-ms-date:
<<<<<<< HEAD
      - Tue, 30 Apr 2024 14:19:18 GMT
=======
      - Wed, 01 May 2024 18:00:20 GMT
>>>>>>> 45329fda
      x-ms-version:
      - '2023-11-03'
    method: PUT
    uri: https://mystorage.blob.core.windows.net/job-00000000-0000-0000-0000-000000000001/inputData?sv=PLACEHOLDER&sig=PLACEHOLDER&se=2050-01-01T00%3A00%3A00Z&srt=co&ss=b&sp=racwl
  response:
    body:
      string: ''
    headers:
      content-length:
      - '0'
      x-ms-version:
      - '2023-11-03'
    status:
      code: 201
      message: Created
- request:
    body: 'b''{"id": "00000000-0000-0000-0000-000000000001", "name": "quantinuum-job",
      "providerId": "quantinuum", "target": "quantinuum.sim.h1-1e", "itemType": "Job",
      "containerUri": "https://mystorage.blob.core.windows.net/job-00000000-0000-0000-0000-000000000001?sv=PLACEHOLDER&sig=PLACEHOLDER&se=2050-01-01T00%3A00%3A00Z&srt=co&ss=b&sp=racwl",
      "inputDataUri": "https://mystorage.blob.core.windows.net/job-00000000-0000-0000-0000-000000000001/inputData",
      "inputDataFormat": "honeywell.openqasm.v1", "inputParams": {"count": 100}, "outputDataFormat":
      "honeywell.quantum-results.v1"}'''
    headers:
      Accept:
      - application/json
      Accept-Encoding:
      - gzip, deflate
      Connection:
      - keep-alive
      Content-Length:
      - '573'
      Content-Type:
      - application/json
      User-Agent:
      - azsdk-python-quantum/0.0.1 Python/3.9.19 (Windows-10-10.0.22631-SP0)
    method: PUT
    uri: https://eastus.quantum.azure.com/subscriptions/00000000-0000-0000-0000-000000000000/resourceGroups/myresourcegroup/providers/Microsoft.Quantum/workspaces/myworkspace/jobs/00000000-0000-0000-0000-000000000001?api-version=2022-09-12-preview&test-sequence-id=1
  response:
    body:
      string: '{"containerUri": "https://mystorage.blob.core.windows.net/job-00000000-0000-0000-0000-000000000001?sv=PLACEHOLDER&sig=PLACEHOLDER&se=2050-01-01T00%3A00%3A00Z&srt=co&ss=b&sp=racwl",
        "inputDataUri": "https://mystorage.blob.core.windows.net/job-00000000-0000-0000-0000-000000000001/inputData?sv=PLACEHOLDER&sr=b&sig=PLACEHOLDER&se=2050-01-01T00%3A00%3A00Z&sp=rcw",
        "inputDataFormat": "honeywell.openqasm.v1", "inputParams": {"count": 100},
        "metadata": null, "sessionId": null, "status": "Waiting", "jobType": "QuantumComputing",
        "outputDataFormat": "honeywell.quantum-results.v1", "outputDataUri": "https://mystorage.blob.core.windows.net:443/job-00000000-0000-0000-0000-000000000001/outputData?sv=PLACEHOLDER&sig=PLACEHOLDER&se=2050-01-01T00%3A00%3A00Z&srt=co&ss=b&sp=racwl",
        "beginExecutionTime": null, "cancellationTime": null, "quantumComputingData":
        null, "errorData": null, "isCancelling": false, "tags": [], "name": "quantinuum-job",
        "id": "00000000-0000-0000-0000-000000000001", "providerId": "quantinuum",
<<<<<<< HEAD
        "target": "quantinuum.sim.h1-1e", "creationTime": "2024-04-30T14:19:19.4794219+00:00",
=======
        "target": "quantinuum.sim.h1-1e", "creationTime": "2024-05-01T18:00:21.9481131+00:00",
>>>>>>> 45329fda
        "endExecutionTime": null, "costEstimate": null, "itemType": "Job"}'
    headers:
      connection:
      - keep-alive
      content-length:
      - '1165'
      content-type:
      - application/json; charset=utf-8
      transfer-encoding:
      - chunked
    status:
      code: 200
      message: OK
- request:
    body: null
    headers:
      Accept:
      - application/json
      Accept-Encoding:
      - gzip, deflate
      Connection:
      - keep-alive
      User-Agent:
      - azsdk-python-quantum/0.0.1 Python/3.9.19 (Windows-10-10.0.22631-SP0)
    method: GET
    uri: https://eastus.quantum.azure.com/subscriptions/00000000-0000-0000-0000-000000000000/resourceGroups/myresourcegroup/providers/Microsoft.Quantum/workspaces/myworkspace/jobs/00000000-0000-0000-0000-000000000001?api-version=2022-09-12-preview&test-sequence-id=1
  response:
    body:
      string: '{"containerUri": "https://mystorage.blob.core.windows.net/job-00000000-0000-0000-0000-000000000001?sv=PLACEHOLDER&sr=c&sig=PLACEHOLDER&se=2050-01-01T00%3A00%3A00Z&sp=rcwl",
        "inputDataUri": "https://mystorage.blob.core.windows.net/job-00000000-0000-0000-0000-000000000001/inputData?sv=PLACEHOLDER&sr=b&sig=PLACEHOLDER&se=2050-01-01T00%3A00%3A00Z&sp=r&rscd=attachment%3B%20filename%3Dquantinuum-job-00000000-0000-0000-0000-000000000001.input.json",
        "inputDataFormat": "honeywell.openqasm.v1", "inputParams": {"count": 100},
        "metadata": null, "sessionId": null, "status": "Waiting", "jobType": "QuantumComputing",
        "outputDataFormat": "honeywell.quantum-results.v1", "outputDataUri": "https://mystorage.blob.core.windows.net/job-00000000-0000-0000-0000-000000000001/outputData?sv=PLACEHOLDER&sr=b&sig=PLACEHOLDER&se=2050-01-01T00%3A00%3A00Z&sp=r&rscd=attachment%3B%20filename%3Dquantinuum-job-00000000-0000-0000-0000-000000000001.output.json",
        "beginExecutionTime": null, "cancellationTime": null, "quantumComputingData":
        {"count": 1}, "errorData": null, "isCancelling": false, "tags": [], "name":
        "quantinuum-job", "id": "00000000-0000-0000-0000-000000000001", "providerId":
<<<<<<< HEAD
        "quantinuum", "target": "quantinuum.sim.h1-1e", "creationTime": "2024-04-30T14:19:19.4794219+00:00",
=======
        "quantinuum", "target": "quantinuum.sim.h1-1e", "creationTime": "2024-05-01T18:00:21.9481131+00:00",
>>>>>>> 45329fda
        "endExecutionTime": null, "costEstimate": null, "itemType": "Job"}'
    headers:
      connection:
      - keep-alive
      content-length:
      - '1339'
      content-type:
      - application/json; charset=utf-8
      transfer-encoding:
      - chunked
    status:
      code: 200
      message: OK
- request:
    body: null
    headers:
      Accept:
      - application/json
      Accept-Encoding:
      - gzip, deflate
      Connection:
      - keep-alive
      User-Agent:
      - azsdk-python-quantum/0.0.1 Python/3.9.19 (Windows-10-10.0.22631-SP0)
    method: GET
    uri: https://eastus.quantum.azure.com/subscriptions/00000000-0000-0000-0000-000000000000/resourceGroups/myresourcegroup/providers/Microsoft.Quantum/workspaces/myworkspace/jobs/00000000-0000-0000-0000-000000000001?api-version=2022-09-12-preview&test-sequence-id=2
  response:
    body:
      string: '{"containerUri": "https://mystorage.blob.core.windows.net/job-00000000-0000-0000-0000-000000000001?sv=PLACEHOLDER&sr=c&sig=PLACEHOLDER&se=2050-01-01T00%3A00%3A00Z&sp=rcwl",
        "inputDataUri": "https://mystorage.blob.core.windows.net/job-00000000-0000-0000-0000-000000000001/inputData?sv=PLACEHOLDER&sr=b&sig=PLACEHOLDER&se=2050-01-01T00%3A00%3A00Z&sp=r&rscd=attachment%3B%20filename%3Dquantinuum-job-00000000-0000-0000-0000-000000000001.input.json",
        "inputDataFormat": "honeywell.openqasm.v1", "inputParams": {"count": 100},
        "metadata": null, "sessionId": null, "status": "Waiting", "jobType": "QuantumComputing",
        "outputDataFormat": "honeywell.quantum-results.v1", "outputDataUri": "https://mystorage.blob.core.windows.net/job-00000000-0000-0000-0000-000000000001/outputData?sv=PLACEHOLDER&sr=b&sig=PLACEHOLDER&se=2050-01-01T00%3A00%3A00Z&sp=r&rscd=attachment%3B%20filename%3Dquantinuum-job-00000000-0000-0000-0000-000000000001.output.json",
        "beginExecutionTime": null, "cancellationTime": null, "quantumComputingData":
        {"count": 1}, "errorData": null, "isCancelling": false, "tags": [], "name":
        "quantinuum-job", "id": "00000000-0000-0000-0000-000000000001", "providerId":
<<<<<<< HEAD
        "quantinuum", "target": "quantinuum.sim.h1-1e", "creationTime": "2024-04-30T14:19:19.4794219+00:00",
=======
        "quantinuum", "target": "quantinuum.sim.h1-1e", "creationTime": "2024-05-01T18:00:21.9481131+00:00",
>>>>>>> 45329fda
        "endExecutionTime": null, "costEstimate": null, "itemType": "Job"}'
    headers:
      connection:
      - keep-alive
      content-length:
      - '1339'
      content-type:
      - application/json; charset=utf-8
      transfer-encoding:
      - chunked
    status:
      code: 200
      message: OK
- request:
    body: null
    headers:
      Accept:
      - application/json
      Accept-Encoding:
      - gzip, deflate
      Connection:
      - keep-alive
      User-Agent:
      - azsdk-python-quantum/0.0.1 Python/3.9.19 (Windows-10-10.0.22631-SP0)
    method: GET
    uri: https://eastus.quantum.azure.com/subscriptions/00000000-0000-0000-0000-000000000000/resourceGroups/myresourcegroup/providers/Microsoft.Quantum/workspaces/myworkspace/jobs/00000000-0000-0000-0000-000000000001?api-version=2022-09-12-preview&test-sequence-id=3
  response:
    body:
      string: '{"containerUri": "https://mystorage.blob.core.windows.net/job-00000000-0000-0000-0000-000000000001?sv=PLACEHOLDER&sr=c&sig=PLACEHOLDER&se=2050-01-01T00%3A00%3A00Z&sp=rcwl",
        "inputDataUri": "https://mystorage.blob.core.windows.net/job-00000000-0000-0000-0000-000000000001/inputData?sv=PLACEHOLDER&sr=b&sig=PLACEHOLDER&se=2050-01-01T00%3A00%3A00Z&sp=r&rscd=attachment%3B%20filename%3Dquantinuum-job-00000000-0000-0000-0000-000000000001.input.json",
        "inputDataFormat": "honeywell.openqasm.v1", "inputParams": {"count": 100},
        "metadata": null, "sessionId": null, "status": "Waiting", "jobType": "QuantumComputing",
        "outputDataFormat": "honeywell.quantum-results.v1", "outputDataUri": "https://mystorage.blob.core.windows.net/job-00000000-0000-0000-0000-000000000001/outputData?sv=PLACEHOLDER&sr=b&sig=PLACEHOLDER&se=2050-01-01T00%3A00%3A00Z&sp=r&rscd=attachment%3B%20filename%3Dquantinuum-job-00000000-0000-0000-0000-000000000001.output.json",
        "beginExecutionTime": null, "cancellationTime": null, "quantumComputingData":
        {"count": 1}, "errorData": null, "isCancelling": false, "tags": [], "name":
        "quantinuum-job", "id": "00000000-0000-0000-0000-000000000001", "providerId":
<<<<<<< HEAD
        "quantinuum", "target": "quantinuum.sim.h1-1e", "creationTime": "2024-04-30T14:19:19.4794219+00:00",
=======
        "quantinuum", "target": "quantinuum.sim.h1-1e", "creationTime": "2024-05-01T18:00:21.9481131+00:00",
>>>>>>> 45329fda
        "endExecutionTime": null, "costEstimate": null, "itemType": "Job"}'
    headers:
      connection:
      - keep-alive
      content-length:
      - '1339'
      content-type:
      - application/json; charset=utf-8
      transfer-encoding:
      - chunked
    status:
      code: 200
      message: OK
- request:
    body: null
    headers:
      Accept:
      - application/json
      Accept-Encoding:
      - gzip, deflate
      Connection:
      - keep-alive
      User-Agent:
      - azsdk-python-quantum/0.0.1 Python/3.9.19 (Windows-10-10.0.22631-SP0)
    method: GET
    uri: https://eastus.quantum.azure.com/subscriptions/00000000-0000-0000-0000-000000000000/resourceGroups/myresourcegroup/providers/Microsoft.Quantum/workspaces/myworkspace/jobs/00000000-0000-0000-0000-000000000001?api-version=2022-09-12-preview&test-sequence-id=4
  response:
    body:
      string: '{"containerUri": "https://mystorage.blob.core.windows.net/job-00000000-0000-0000-0000-000000000001?sv=PLACEHOLDER&sr=c&sig=PLACEHOLDER&se=2050-01-01T00%3A00%3A00Z&sp=rcwl",
        "inputDataUri": "https://mystorage.blob.core.windows.net/job-00000000-0000-0000-0000-000000000001/inputData?sv=PLACEHOLDER&sr=b&sig=PLACEHOLDER&se=2050-01-01T00%3A00%3A00Z&sp=r&rscd=attachment%3B%20filename%3Dquantinuum-job-00000000-0000-0000-0000-000000000001.input.json",
        "inputDataFormat": "honeywell.openqasm.v1", "inputParams": {"count": 100},
        "metadata": null, "sessionId": null, "status": "Waiting", "jobType": "QuantumComputing",
        "outputDataFormat": "honeywell.quantum-results.v1", "outputDataUri": "https://mystorage.blob.core.windows.net/job-00000000-0000-0000-0000-000000000001/outputData?sv=PLACEHOLDER&sr=b&sig=PLACEHOLDER&se=2050-01-01T00%3A00%3A00Z&sp=r&rscd=attachment%3B%20filename%3Dquantinuum-job-00000000-0000-0000-0000-000000000001.output.json",
        "beginExecutionTime": null, "cancellationTime": null, "quantumComputingData":
        {"count": 1}, "errorData": null, "isCancelling": false, "tags": [], "name":
        "quantinuum-job", "id": "00000000-0000-0000-0000-000000000001", "providerId":
<<<<<<< HEAD
        "quantinuum", "target": "quantinuum.sim.h1-1e", "creationTime": "2024-04-30T14:19:19.4794219+00:00",
=======
        "quantinuum", "target": "quantinuum.sim.h1-1e", "creationTime": "2024-05-01T18:00:21.9481131+00:00",
>>>>>>> 45329fda
        "endExecutionTime": null, "costEstimate": null, "itemType": "Job"}'
    headers:
      connection:
      - keep-alive
      content-length:
      - '1339'
      content-type:
      - application/json; charset=utf-8
      transfer-encoding:
      - chunked
    status:
      code: 200
      message: OK
- request:
    body: null
    headers:
      Accept:
      - application/json
      Accept-Encoding:
      - gzip, deflate
      Connection:
      - keep-alive
      User-Agent:
      - azsdk-python-quantum/0.0.1 Python/3.9.19 (Windows-10-10.0.22631-SP0)
    method: GET
    uri: https://eastus.quantum.azure.com/subscriptions/00000000-0000-0000-0000-000000000000/resourceGroups/myresourcegroup/providers/Microsoft.Quantum/workspaces/myworkspace/jobs/00000000-0000-0000-0000-000000000001?api-version=2022-09-12-preview&test-sequence-id=5
  response:
    body:
      string: '{"containerUri": "https://mystorage.blob.core.windows.net/job-00000000-0000-0000-0000-000000000001?sv=PLACEHOLDER&sr=c&sig=PLACEHOLDER&se=2050-01-01T00%3A00%3A00Z&sp=rcwl",
        "inputDataUri": "https://mystorage.blob.core.windows.net/job-00000000-0000-0000-0000-000000000001/inputData?sv=PLACEHOLDER&sr=b&sig=PLACEHOLDER&se=2050-01-01T00%3A00%3A00Z&sp=r&rscd=attachment%3B%20filename%3Dquantinuum-job-00000000-0000-0000-0000-000000000001.input.json",
        "inputDataFormat": "honeywell.openqasm.v1", "inputParams": {"count": 100},
        "metadata": null, "sessionId": null, "status": "Waiting", "jobType": "QuantumComputing",
        "outputDataFormat": "honeywell.quantum-results.v1", "outputDataUri": "https://mystorage.blob.core.windows.net/job-00000000-0000-0000-0000-000000000001/outputData?sv=PLACEHOLDER&sr=b&sig=PLACEHOLDER&se=2050-01-01T00%3A00%3A00Z&sp=r&rscd=attachment%3B%20filename%3Dquantinuum-job-00000000-0000-0000-0000-000000000001.output.json",
        "beginExecutionTime": null, "cancellationTime": null, "quantumComputingData":
        {"count": 1}, "errorData": null, "isCancelling": false, "tags": [], "name":
        "quantinuum-job", "id": "00000000-0000-0000-0000-000000000001", "providerId":
<<<<<<< HEAD
        "quantinuum", "target": "quantinuum.sim.h1-1e", "creationTime": "2024-04-30T14:19:19.4794219+00:00",
=======
        "quantinuum", "target": "quantinuum.sim.h1-1e", "creationTime": "2024-05-01T18:00:21.9481131+00:00",
>>>>>>> 45329fda
        "endExecutionTime": null, "costEstimate": null, "itemType": "Job"}'
    headers:
      connection:
      - keep-alive
      content-length:
      - '1339'
      content-type:
      - application/json; charset=utf-8
      transfer-encoding:
      - chunked
    status:
      code: 200
      message: OK
- request:
    body: null
    headers:
      Accept:
      - application/json
      Accept-Encoding:
      - gzip, deflate
      Connection:
      - keep-alive
      User-Agent:
      - azsdk-python-quantum/0.0.1 Python/3.9.19 (Windows-10-10.0.22631-SP0)
    method: GET
    uri: https://eastus.quantum.azure.com/subscriptions/00000000-0000-0000-0000-000000000000/resourceGroups/myresourcegroup/providers/Microsoft.Quantum/workspaces/myworkspace/jobs/00000000-0000-0000-0000-000000000001?api-version=2022-09-12-preview&test-sequence-id=6
  response:
    body:
      string: '{"containerUri": "https://mystorage.blob.core.windows.net/job-00000000-0000-0000-0000-000000000001?sv=PLACEHOLDER&sr=c&sig=PLACEHOLDER&se=2050-01-01T00%3A00%3A00Z&sp=rcwl",
        "inputDataUri": "https://mystorage.blob.core.windows.net/job-00000000-0000-0000-0000-000000000001/inputData?sv=PLACEHOLDER&sr=b&sig=PLACEHOLDER&se=2050-01-01T00%3A00%3A00Z&sp=r&rscd=attachment%3B%20filename%3Dquantinuum-job-00000000-0000-0000-0000-000000000001.input.json",
        "inputDataFormat": "honeywell.openqasm.v1", "inputParams": {"count": 100},
        "metadata": null, "sessionId": null, "status": "Executing", "jobType": "QuantumComputing",
        "outputDataFormat": "honeywell.quantum-results.v1", "outputDataUri": "https://mystorage.blob.core.windows.net/job-00000000-0000-0000-0000-000000000001/outputData?sv=PLACEHOLDER&sr=b&sig=PLACEHOLDER&se=2050-01-01T00%3A00%3A00Z&sp=r&rscd=attachment%3B%20filename%3Dquantinuum-job-00000000-0000-0000-0000-000000000001.output.json",
<<<<<<< HEAD
        "beginExecutionTime": null, "cancellationTime": null, "quantumComputingData":
        {"count": 1}, "errorData": null, "isCancelling": false, "tags": [], "name":
        "quantinuum-job", "id": "00000000-0000-0000-0000-000000000001", "providerId":
        "quantinuum", "target": "quantinuum.sim.h1-1e", "creationTime": "2024-04-30T14:19:19.4794219+00:00",
        "endExecutionTime": null, "costEstimate": null, "itemType": "Job"}'
=======
        "beginExecutionTime": "2024-05-01T18:00:24.293006+00:00", "cancellationTime":
        null, "quantumComputingData": {"count": 1}, "errorData": null, "isCancelling":
        false, "tags": [], "name": "quantinuum-job", "id": "00000000-0000-0000-0000-000000000001",
        "providerId": "quantinuum", "target": "quantinuum.sim.h1-1e", "creationTime":
        "2024-05-01T18:00:21.9481131+00:00", "endExecutionTime": null, "costEstimate":
        null, "itemType": "Job"}'
>>>>>>> 45329fda
    headers:
      connection:
      - keep-alive
      content-length:
      - '1371'
      content-type:
      - application/json; charset=utf-8
      transfer-encoding:
      - chunked
    status:
      code: 200
      message: OK
- request:
    body: null
    headers:
      Accept:
      - application/json
      Accept-Encoding:
      - gzip, deflate
      Connection:
      - keep-alive
      User-Agent:
      - azsdk-python-quantum/0.0.1 Python/3.9.19 (Windows-10-10.0.22631-SP0)
    method: GET
    uri: https://eastus.quantum.azure.com/subscriptions/00000000-0000-0000-0000-000000000000/resourceGroups/myresourcegroup/providers/Microsoft.Quantum/workspaces/myworkspace/jobs/00000000-0000-0000-0000-000000000001?api-version=2022-09-12-preview&test-sequence-id=7
  response:
    body:
      string: '{"containerUri": "https://mystorage.blob.core.windows.net/job-00000000-0000-0000-0000-000000000001?sv=PLACEHOLDER&sr=c&sig=PLACEHOLDER&se=2050-01-01T00%3A00%3A00Z&sp=rcwl",
        "inputDataUri": "https://mystorage.blob.core.windows.net/job-00000000-0000-0000-0000-000000000001/inputData?sv=PLACEHOLDER&sr=b&sig=PLACEHOLDER&se=2050-01-01T00%3A00%3A00Z&sp=r&rscd=attachment%3B%20filename%3Dquantinuum-job-00000000-0000-0000-0000-000000000001.input.json",
        "inputDataFormat": "honeywell.openqasm.v1", "inputParams": {"count": 100},
<<<<<<< HEAD
        "metadata": null, "sessionId": null, "status": "Waiting", "jobType": "QuantumComputing",
        "outputDataFormat": "honeywell.quantum-results.v1", "outputDataUri": "https://mystorage.blob.core.windows.net/job-00000000-0000-0000-0000-000000000001/outputData?sv=PLACEHOLDER&sr=b&sig=PLACEHOLDER&se=2050-01-01T00%3A00%3A00Z&sp=r&rscd=attachment%3B%20filename%3Dquantinuum-job-00000000-0000-0000-0000-000000000001.output.json",
        "beginExecutionTime": null, "cancellationTime": null, "quantumComputingData":
        {"count": 1}, "errorData": null, "isCancelling": false, "tags": [], "name":
        "quantinuum-job", "id": "00000000-0000-0000-0000-000000000001", "providerId":
        "quantinuum", "target": "quantinuum.sim.h1-1e", "creationTime": "2024-04-30T14:19:19.4794219+00:00",
        "endExecutionTime": null, "costEstimate": null, "itemType": "Job"}'
    headers:
      connection:
      - keep-alive
      content-length:
      - '1339'
      content-type:
      - application/json; charset=utf-8
      transfer-encoding:
      - chunked
    status:
      code: 200
      message: OK
- request:
    body: null
    headers:
      Accept:
      - application/json
      Accept-Encoding:
      - gzip, deflate
      Connection:
      - keep-alive
      User-Agent:
      - azsdk-python-quantum/0.0.1 Python/3.9.19 (Windows-10-10.0.22631-SP0)
    method: GET
    uri: https://eastus.quantum.azure.com/subscriptions/00000000-0000-0000-0000-000000000000/resourceGroups/myresourcegroup/providers/Microsoft.Quantum/workspaces/myworkspace/jobs/00000000-0000-0000-0000-000000000001?api-version=2022-09-12-preview&test-sequence-id=8
  response:
    body:
      string: '{"containerUri": "https://mystorage.blob.core.windows.net/job-00000000-0000-0000-0000-000000000001?sv=PLACEHOLDER&sr=c&sig=PLACEHOLDER&se=2050-01-01T00%3A00%3A00Z&sp=rcwl",
        "inputDataUri": "https://mystorage.blob.core.windows.net/job-00000000-0000-0000-0000-000000000001/inputData?sv=PLACEHOLDER&sr=b&sig=PLACEHOLDER&se=2050-01-01T00%3A00%3A00Z&sp=r&rscd=attachment%3B%20filename%3Dquantinuum-job-00000000-0000-0000-0000-000000000001.input.json",
        "inputDataFormat": "honeywell.openqasm.v1", "inputParams": {"count": 100},
        "metadata": null, "sessionId": null, "status": "Executing", "jobType": "QuantumComputing",
        "outputDataFormat": "honeywell.quantum-results.v1", "outputDataUri": "https://mystorage.blob.core.windows.net/job-00000000-0000-0000-0000-000000000001/outputData?sv=PLACEHOLDER&sr=b&sig=PLACEHOLDER&se=2050-01-01T00%3A00%3A00Z&sp=r&rscd=attachment%3B%20filename%3Dquantinuum-job-00000000-0000-0000-0000-000000000001.output.json",
        "beginExecutionTime": "2024-04-30T14:19:25.872995+00:00", "cancellationTime":
        null, "quantumComputingData": {"count": 1}, "errorData": null, "isCancelling":
        false, "tags": [], "name": "quantinuum-job", "id": "00000000-0000-0000-0000-000000000001",
        "providerId": "quantinuum", "target": "quantinuum.sim.h1-1e", "creationTime":
        "2024-04-30T14:19:19.4794219+00:00", "endExecutionTime": null, "costEstimate":
        null, "itemType": "Job"}'
    headers:
      connection:
      - keep-alive
      content-length:
      - '1371'
      content-type:
      - application/json; charset=utf-8
      transfer-encoding:
      - chunked
    status:
      code: 200
      message: OK
- request:
    body: null
    headers:
      Accept:
      - application/json
      Accept-Encoding:
      - gzip, deflate
      Connection:
      - keep-alive
      User-Agent:
      - azsdk-python-quantum/0.0.1 Python/3.9.19 (Windows-10-10.0.22631-SP0)
    method: GET
    uri: https://eastus.quantum.azure.com/subscriptions/00000000-0000-0000-0000-000000000000/resourceGroups/myresourcegroup/providers/Microsoft.Quantum/workspaces/myworkspace/jobs/00000000-0000-0000-0000-000000000001?api-version=2022-09-12-preview&test-sequence-id=9
  response:
    body:
      string: '{"containerUri": "https://mystorage.blob.core.windows.net/job-00000000-0000-0000-0000-000000000001?sv=PLACEHOLDER&sr=c&sig=PLACEHOLDER&se=2050-01-01T00%3A00%3A00Z&sp=rcwl",
        "inputDataUri": "https://mystorage.blob.core.windows.net/job-00000000-0000-0000-0000-000000000001/inputData?sv=PLACEHOLDER&sr=b&sig=PLACEHOLDER&se=2050-01-01T00%3A00%3A00Z&sp=r&rscd=attachment%3B%20filename%3Dquantinuum-job-00000000-0000-0000-0000-000000000001.input.json",
        "inputDataFormat": "honeywell.openqasm.v1", "inputParams": {"count": 100},
        "metadata": null, "sessionId": null, "status": "Succeeded", "jobType": "QuantumComputing",
        "outputDataFormat": "honeywell.quantum-results.v1", "outputDataUri": "https://mystorage.blob.core.windows.net/job-00000000-0000-0000-0000-000000000001/rawOutputData?sv=PLACEHOLDER&sr=b&sig=PLACEHOLDER&se=2050-01-01T00%3A00%3A00Z&sp=r&rscd=attachment%3B%20filename%3Dquantinuum-job-00000000-0000-0000-0000-000000000001.output.json",
        "beginExecutionTime": "2024-04-30T14:19:25.872995+00:00", "cancellationTime":
        null, "quantumComputingData": {"count": 1}, "errorData": null, "isCancelling":
        false, "tags": [], "name": "quantinuum-job", "id": "00000000-0000-0000-0000-000000000001",
        "providerId": "quantinuum", "target": "quantinuum.sim.h1-1e", "creationTime":
        "2024-04-30T14:19:19.4794219+00:00", "endExecutionTime": "2024-04-30T14:19:27.239819+00:00",
=======
        "metadata": null, "sessionId": null, "status": "Succeeded", "jobType": "QuantumComputing",
        "outputDataFormat": "honeywell.quantum-results.v1", "outputDataUri": "https://mystorage.blob.core.windows.net/job-00000000-0000-0000-0000-000000000001/rawOutputData?sv=PLACEHOLDER&sr=b&sig=PLACEHOLDER&se=2050-01-01T00%3A00%3A00Z&sp=r&rscd=attachment%3B%20filename%3Dquantinuum-job-00000000-0000-0000-0000-000000000001.output.json",
        "beginExecutionTime": "2024-05-01T18:00:24.293006+00:00", "cancellationTime":
        null, "quantumComputingData": {"count": 1}, "errorData": null, "isCancelling":
        false, "tags": [], "name": "quantinuum-job", "id": "00000000-0000-0000-0000-000000000001",
        "providerId": "quantinuum", "target": "quantinuum.sim.h1-1e", "creationTime":
        "2024-05-01T18:00:21.9481131+00:00", "endExecutionTime": "2024-05-01T18:00:25.558832+00:00",
>>>>>>> 45329fda
        "costEstimate": {"currencyCode": "USD", "events": [{"dimensionId": "ehqc",
        "dimensionName": "EHQC", "measureUnit": "hqc", "amountBilled": 6.2, "amountConsumed":
        6.2, "unitPrice": 0.0}], "estimatedTotal": 0.0}, "itemType": "Job"}'
    headers:
      connection:
      - keep-alive
      content-length:
      - '1592'
      content-type:
      - application/json; charset=utf-8
      transfer-encoding:
      - chunked
    status:
      code: 200
      message: OK
version: 1<|MERGE_RESOLUTION|>--- conflicted
+++ resolved
@@ -26,18 +26,8 @@
     uri: https://login.microsoftonline.com/00000000-0000-0000-0000-000000000000/oauth2/v2.0/token
   response:
     body:
-<<<<<<< HEAD
-      string: '{"error": "invalid_client", "error_description": "AADSTS7000215: Invalid
-        client secret provided. Ensure the secret being sent in the request is the
-        client secret value, not the client secret ID, for a secret added to app ''00000000-0000-0000-0000-000000000000''.
-        Trace ID: eac46359-978d-4035-a7a5-b4a33420d800 Correlation ID: a0f787b7-1dcd-43a1-8153-b1ec28b2d24b
-        Timestamp: 2024-04-30 14:19:12Z", "error_codes": [7000215], "timestamp": "2024-04-30
-        14:19:12Z", "trace_id": "eac46359-978d-4035-a7a5-b4a33420d800", "correlation_id":
-        "a0f787b7-1dcd-43a1-8153-b1ec28b2d24b", "error_uri": "https://login.microsoftonline.com/error?code=7000215"}'
-=======
       string: '{"token_type": "Bearer", "expires_in": 1746122414, "ext_expires_in":
         1746122414, "refresh_in": 31536000, "access_token": "PLACEHOLDER"}'
->>>>>>> 45329fda
     headers:
       content-length:
       - '636'
@@ -65,18 +55,6 @@
         "targets": [{"id": "microsoft.dft", "currentAvailability": "Available", "averageQueueTime":
         0, "statusPage": null}]}, {"id": "ionq", "currentAvailability": "Degraded",
         "targets": [{"id": "ionq.qpu", "currentAvailability": "Available", "averageQueueTime":
-<<<<<<< HEAD
-        384683, "statusPage": "https://status.ionq.co"}, {"id": "ionq.qpu.aria-1",
-        "currentAvailability": "Unavailable", "averageQueueTime": 748754, "statusPage":
-        "https://status.ionq.co"}, {"id": "ionq.qpu.aria-2", "currentAvailability":
-        "Unavailable", "averageQueueTime": 0, "statusPage": "https://status.ionq.co"},
-        {"id": "ionq.simulator", "currentAvailability": "Available", "averageQueueTime":
-        1, "statusPage": "https://status.ionq.co"}]}, {"id": "microsoft-qc", "currentAvailability":
-        "Available", "targets": [{"id": "microsoft.estimator", "currentAvailability":
-        "Available", "averageQueueTime": 0, "statusPage": null}]}, {"id": "pasqal",
-        "currentAvailability": "Available", "targets": [{"id": "pasqal.sim.emu-tn",
-        "currentAvailability": "Available", "averageQueueTime": 278, "statusPage":
-=======
         500791, "statusPage": "https://status.ionq.co"}, {"id": "ionq.qpu.aria-1",
         "currentAvailability": "Unavailable", "averageQueueTime": 737766, "statusPage":
         "https://status.ionq.co"}, {"id": "ionq.qpu.aria-2", "currentAvailability":
@@ -87,7 +65,6 @@
         "Available", "averageQueueTime": 0, "statusPage": null}]}, {"id": "pasqal",
         "currentAvailability": "Degraded", "targets": [{"id": "pasqal.sim.emu-tn",
         "currentAvailability": "Available", "averageQueueTime": 256, "statusPage":
->>>>>>> 45329fda
         "https://pasqal.com"}, {"id": "pasqal.qpu.fresnel", "currentAvailability":
         "Available", "averageQueueTime": 0, "statusPage": "https://pasqal.com"}]},
         {"id": "rigetti", "currentAvailability": "Degraded", "targets": [{"id": "rigetti.sim.qvm",
@@ -99,26 +76,6 @@
         "qci.machine1", "currentAvailability": "Available", "averageQueueTime": 1,
         "statusPage": "https://quantumcircuits.com"}, {"id": "qci.simulator.noisy",
         "currentAvailability": "Available", "averageQueueTime": 0, "statusPage": "https://quantumcircuits.com"}]},
-<<<<<<< HEAD
-        {"id": "quantinuum", "currentAvailability": "Degraded", "targets": [{"id":
-        "quantinuum.qpu.h1-1", "currentAvailability": "Available", "averageQueueTime":
-        591220, "statusPage": "https://www.quantinuum.com/hardware/h1"}, {"id": "quantinuum.sim.h1-1sc",
-        "currentAvailability": "Available", "averageQueueTime": 2, "statusPage": "https://www.quantinuum.com/hardware/h1"},
-        {"id": "quantinuum.sim.h1-1e", "currentAvailability": "Available", "averageQueueTime":
-        6, "statusPage": "https://www.quantinuum.com/hardware/h1"}, {"id": "quantinuum.qpu.h2-1",
-        "currentAvailability": "Degraded", "averageQueueTime": 0, "statusPage": "https://www.quantinuum.com/hardware/h2"},
-        {"id": "quantinuum.sim.h2-1sc", "currentAvailability": "Available", "averageQueueTime":
-        0, "statusPage": "https://www.quantinuum.com/hardware/h2"}, {"id": "quantinuum.sim.h2-1e",
-        "currentAvailability": "Available", "averageQueueTime": 469, "statusPage":
-        "https://www.quantinuum.com/hardware/h2"}, {"id": "quantinuum.sim.h1-1sc-preview",
-        "currentAvailability": "Available", "averageQueueTime": 2, "statusPage": "https://www.quantinuum.com/hardware/h1"},
-        {"id": "quantinuum.sim.h1-1e-preview", "currentAvailability": "Available",
-        "averageQueueTime": 6, "statusPage": "https://www.quantinuum.com/hardware/h1"},
-        {"id": "quantinuum.sim.h1-2e-preview", "currentAvailability": "Available",
-        "averageQueueTime": 15089, "statusPage": "https://www.quantinuum.com/hardware/h1"},
-        {"id": "quantinuum.qpu.h1-1-preview", "currentAvailability": "Available",
-        "averageQueueTime": 591220, "statusPage": "https://www.quantinuum.com/hardware/h1"}]},
-=======
         {"id": "quantinuum", "currentAvailability": "Available", "targets": [{"id":
         "quantinuum.qpu.h1-1", "currentAvailability": "Available", "averageQueueTime":
         25425, "statusPage": "https://www.quantinuum.com/hardware/h1"}, {"id": "quantinuum.sim.h1-1sc",
@@ -137,7 +94,6 @@
         "averageQueueTime": 27901, "statusPage": "https://www.quantinuum.com/hardware/h1"},
         {"id": "quantinuum.qpu.h1-1-preview", "currentAvailability": "Available",
         "averageQueueTime": 25425, "statusPage": "https://www.quantinuum.com/hardware/h1"}]},
->>>>>>> 45329fda
         {"id": "Microsoft.Test", "currentAvailability": "Available", "targets": [{"id":
         "echo-rigetti", "currentAvailability": "Available", "averageQueueTime": 1,
         "statusPage": ""}, {"id": "echo-quantinuum", "currentAvailability": "Available",
@@ -191,18 +147,8 @@
     uri: https://login.microsoftonline.com/00000000-0000-0000-0000-000000000000/oauth2/v2.0/token
   response:
     body:
-<<<<<<< HEAD
-      string: '{"error": "invalid_client", "error_description": "AADSTS7000215: Invalid
-        client secret provided. Ensure the secret being sent in the request is the
-        client secret value, not the client secret ID, for a secret added to app ''00000000-0000-0000-0000-000000000000''.
-        Trace ID: 33561ea8-e92b-48e0-897f-dde28078b000 Correlation ID: 47acc561-c082-4138-ad68-855b442b0d69
-        Timestamp: 2024-04-30 14:19:15Z", "error_codes": [7000215], "timestamp": "2024-04-30
-        14:19:15Z", "trace_id": "33561ea8-e92b-48e0-897f-dde28078b000", "correlation_id":
-        "47acc561-c082-4138-ad68-855b442b0d69", "error_uri": "https://login.microsoftonline.com/error?code=7000215"}'
-=======
       string: '{"token_type": "Bearer", "expires_in": 1746122416, "ext_expires_in":
         1746122416, "refresh_in": 31536000, "access_token": "PLACEHOLDER"}'
->>>>>>> 45329fda
     headers:
       content-length:
       - '636'
@@ -255,11 +201,7 @@
       User-Agent:
       - azsdk-python-storage-blob/12.19.1 Python/3.9.19 (Windows-10-10.0.22631-SP0)
       x-ms-date:
-<<<<<<< HEAD
-      - Tue, 30 Apr 2024 14:19:16 GMT
-=======
       - Wed, 01 May 2024 18:00:17 GMT
->>>>>>> 45329fda
       x-ms-version:
       - '2023-11-03'
     method: GET
@@ -267,11 +209,7 @@
   response:
     body:
       string: "\uFEFF<?xml version=\"1.0\" encoding=\"utf-8\"?><Error><Code>ContainerNotFound</Code><Message>The
-<<<<<<< HEAD
-        specified container does not exist.\nRequestId:83186ec2-a01e-0077-4a09-9bf954000000\nTime:2024-04-30T14:19:17.8738656Z</Message></Error>"
-=======
         specified container does not exist.\nRequestId:05235a4e-201e-0079-44f1-9bd0e4000000\nTime:2024-05-01T18:00:19.9283085Z</Message></Error>"
->>>>>>> 45329fda
     headers:
       content-length:
       - '223'
@@ -296,11 +234,7 @@
       User-Agent:
       - azsdk-python-storage-blob/12.19.1 Python/3.9.19 (Windows-10-10.0.22631-SP0)
       x-ms-date:
-<<<<<<< HEAD
-      - Tue, 30 Apr 2024 14:19:17 GMT
-=======
       - Wed, 01 May 2024 18:00:18 GMT
->>>>>>> 45329fda
       x-ms-version:
       - '2023-11-03'
     method: PUT
@@ -328,11 +262,7 @@
       User-Agent:
       - azsdk-python-storage-blob/12.19.1 Python/3.9.19 (Windows-10-10.0.22631-SP0)
       x-ms-date:
-<<<<<<< HEAD
-      - Tue, 30 Apr 2024 14:19:17 GMT
-=======
       - Wed, 01 May 2024 18:00:19 GMT
->>>>>>> 45329fda
       x-ms-version:
       - '2023-11-03'
     method: GET
@@ -375,11 +305,7 @@
       x-ms-blob-type:
       - BlockBlob
       x-ms-date:
-<<<<<<< HEAD
-      - Tue, 30 Apr 2024 14:19:18 GMT
-=======
       - Wed, 01 May 2024 18:00:20 GMT
->>>>>>> 45329fda
       x-ms-version:
       - '2023-11-03'
     method: PUT
@@ -427,11 +353,7 @@
         "beginExecutionTime": null, "cancellationTime": null, "quantumComputingData":
         null, "errorData": null, "isCancelling": false, "tags": [], "name": "quantinuum-job",
         "id": "00000000-0000-0000-0000-000000000001", "providerId": "quantinuum",
-<<<<<<< HEAD
-        "target": "quantinuum.sim.h1-1e", "creationTime": "2024-04-30T14:19:19.4794219+00:00",
-=======
         "target": "quantinuum.sim.h1-1e", "creationTime": "2024-05-01T18:00:21.9481131+00:00",
->>>>>>> 45329fda
         "endExecutionTime": null, "costEstimate": null, "itemType": "Job"}'
     headers:
       connection:
@@ -468,11 +390,7 @@
         "beginExecutionTime": null, "cancellationTime": null, "quantumComputingData":
         {"count": 1}, "errorData": null, "isCancelling": false, "tags": [], "name":
         "quantinuum-job", "id": "00000000-0000-0000-0000-000000000001", "providerId":
-<<<<<<< HEAD
-        "quantinuum", "target": "quantinuum.sim.h1-1e", "creationTime": "2024-04-30T14:19:19.4794219+00:00",
-=======
         "quantinuum", "target": "quantinuum.sim.h1-1e", "creationTime": "2024-05-01T18:00:21.9481131+00:00",
->>>>>>> 45329fda
         "endExecutionTime": null, "costEstimate": null, "itemType": "Job"}'
     headers:
       connection:
@@ -509,11 +427,7 @@
         "beginExecutionTime": null, "cancellationTime": null, "quantumComputingData":
         {"count": 1}, "errorData": null, "isCancelling": false, "tags": [], "name":
         "quantinuum-job", "id": "00000000-0000-0000-0000-000000000001", "providerId":
-<<<<<<< HEAD
-        "quantinuum", "target": "quantinuum.sim.h1-1e", "creationTime": "2024-04-30T14:19:19.4794219+00:00",
-=======
         "quantinuum", "target": "quantinuum.sim.h1-1e", "creationTime": "2024-05-01T18:00:21.9481131+00:00",
->>>>>>> 45329fda
         "endExecutionTime": null, "costEstimate": null, "itemType": "Job"}'
     headers:
       connection:
@@ -550,11 +464,7 @@
         "beginExecutionTime": null, "cancellationTime": null, "quantumComputingData":
         {"count": 1}, "errorData": null, "isCancelling": false, "tags": [], "name":
         "quantinuum-job", "id": "00000000-0000-0000-0000-000000000001", "providerId":
-<<<<<<< HEAD
-        "quantinuum", "target": "quantinuum.sim.h1-1e", "creationTime": "2024-04-30T14:19:19.4794219+00:00",
-=======
         "quantinuum", "target": "quantinuum.sim.h1-1e", "creationTime": "2024-05-01T18:00:21.9481131+00:00",
->>>>>>> 45329fda
         "endExecutionTime": null, "costEstimate": null, "itemType": "Job"}'
     headers:
       connection:
@@ -591,11 +501,7 @@
         "beginExecutionTime": null, "cancellationTime": null, "quantumComputingData":
         {"count": 1}, "errorData": null, "isCancelling": false, "tags": [], "name":
         "quantinuum-job", "id": "00000000-0000-0000-0000-000000000001", "providerId":
-<<<<<<< HEAD
-        "quantinuum", "target": "quantinuum.sim.h1-1e", "creationTime": "2024-04-30T14:19:19.4794219+00:00",
-=======
         "quantinuum", "target": "quantinuum.sim.h1-1e", "creationTime": "2024-05-01T18:00:21.9481131+00:00",
->>>>>>> 45329fda
         "endExecutionTime": null, "costEstimate": null, "itemType": "Job"}'
     headers:
       connection:
@@ -632,11 +538,7 @@
         "beginExecutionTime": null, "cancellationTime": null, "quantumComputingData":
         {"count": 1}, "errorData": null, "isCancelling": false, "tags": [], "name":
         "quantinuum-job", "id": "00000000-0000-0000-0000-000000000001", "providerId":
-<<<<<<< HEAD
-        "quantinuum", "target": "quantinuum.sim.h1-1e", "creationTime": "2024-04-30T14:19:19.4794219+00:00",
-=======
         "quantinuum", "target": "quantinuum.sim.h1-1e", "creationTime": "2024-05-01T18:00:21.9481131+00:00",
->>>>>>> 45329fda
         "endExecutionTime": null, "costEstimate": null, "itemType": "Job"}'
     headers:
       connection:
@@ -670,20 +572,12 @@
         "inputDataFormat": "honeywell.openqasm.v1", "inputParams": {"count": 100},
         "metadata": null, "sessionId": null, "status": "Executing", "jobType": "QuantumComputing",
         "outputDataFormat": "honeywell.quantum-results.v1", "outputDataUri": "https://mystorage.blob.core.windows.net/job-00000000-0000-0000-0000-000000000001/outputData?sv=PLACEHOLDER&sr=b&sig=PLACEHOLDER&se=2050-01-01T00%3A00%3A00Z&sp=r&rscd=attachment%3B%20filename%3Dquantinuum-job-00000000-0000-0000-0000-000000000001.output.json",
-<<<<<<< HEAD
-        "beginExecutionTime": null, "cancellationTime": null, "quantumComputingData":
-        {"count": 1}, "errorData": null, "isCancelling": false, "tags": [], "name":
-        "quantinuum-job", "id": "00000000-0000-0000-0000-000000000001", "providerId":
-        "quantinuum", "target": "quantinuum.sim.h1-1e", "creationTime": "2024-04-30T14:19:19.4794219+00:00",
-        "endExecutionTime": null, "costEstimate": null, "itemType": "Job"}'
-=======
         "beginExecutionTime": "2024-05-01T18:00:24.293006+00:00", "cancellationTime":
         null, "quantumComputingData": {"count": 1}, "errorData": null, "isCancelling":
         false, "tags": [], "name": "quantinuum-job", "id": "00000000-0000-0000-0000-000000000001",
         "providerId": "quantinuum", "target": "quantinuum.sim.h1-1e", "creationTime":
         "2024-05-01T18:00:21.9481131+00:00", "endExecutionTime": null, "costEstimate":
         null, "itemType": "Job"}'
->>>>>>> 45329fda
     headers:
       connection:
       - keep-alive
@@ -714,90 +608,6 @@
       string: '{"containerUri": "https://mystorage.blob.core.windows.net/job-00000000-0000-0000-0000-000000000001?sv=PLACEHOLDER&sr=c&sig=PLACEHOLDER&se=2050-01-01T00%3A00%3A00Z&sp=rcwl",
         "inputDataUri": "https://mystorage.blob.core.windows.net/job-00000000-0000-0000-0000-000000000001/inputData?sv=PLACEHOLDER&sr=b&sig=PLACEHOLDER&se=2050-01-01T00%3A00%3A00Z&sp=r&rscd=attachment%3B%20filename%3Dquantinuum-job-00000000-0000-0000-0000-000000000001.input.json",
         "inputDataFormat": "honeywell.openqasm.v1", "inputParams": {"count": 100},
-<<<<<<< HEAD
-        "metadata": null, "sessionId": null, "status": "Waiting", "jobType": "QuantumComputing",
-        "outputDataFormat": "honeywell.quantum-results.v1", "outputDataUri": "https://mystorage.blob.core.windows.net/job-00000000-0000-0000-0000-000000000001/outputData?sv=PLACEHOLDER&sr=b&sig=PLACEHOLDER&se=2050-01-01T00%3A00%3A00Z&sp=r&rscd=attachment%3B%20filename%3Dquantinuum-job-00000000-0000-0000-0000-000000000001.output.json",
-        "beginExecutionTime": null, "cancellationTime": null, "quantumComputingData":
-        {"count": 1}, "errorData": null, "isCancelling": false, "tags": [], "name":
-        "quantinuum-job", "id": "00000000-0000-0000-0000-000000000001", "providerId":
-        "quantinuum", "target": "quantinuum.sim.h1-1e", "creationTime": "2024-04-30T14:19:19.4794219+00:00",
-        "endExecutionTime": null, "costEstimate": null, "itemType": "Job"}'
-    headers:
-      connection:
-      - keep-alive
-      content-length:
-      - '1339'
-      content-type:
-      - application/json; charset=utf-8
-      transfer-encoding:
-      - chunked
-    status:
-      code: 200
-      message: OK
-- request:
-    body: null
-    headers:
-      Accept:
-      - application/json
-      Accept-Encoding:
-      - gzip, deflate
-      Connection:
-      - keep-alive
-      User-Agent:
-      - azsdk-python-quantum/0.0.1 Python/3.9.19 (Windows-10-10.0.22631-SP0)
-    method: GET
-    uri: https://eastus.quantum.azure.com/subscriptions/00000000-0000-0000-0000-000000000000/resourceGroups/myresourcegroup/providers/Microsoft.Quantum/workspaces/myworkspace/jobs/00000000-0000-0000-0000-000000000001?api-version=2022-09-12-preview&test-sequence-id=8
-  response:
-    body:
-      string: '{"containerUri": "https://mystorage.blob.core.windows.net/job-00000000-0000-0000-0000-000000000001?sv=PLACEHOLDER&sr=c&sig=PLACEHOLDER&se=2050-01-01T00%3A00%3A00Z&sp=rcwl",
-        "inputDataUri": "https://mystorage.blob.core.windows.net/job-00000000-0000-0000-0000-000000000001/inputData?sv=PLACEHOLDER&sr=b&sig=PLACEHOLDER&se=2050-01-01T00%3A00%3A00Z&sp=r&rscd=attachment%3B%20filename%3Dquantinuum-job-00000000-0000-0000-0000-000000000001.input.json",
-        "inputDataFormat": "honeywell.openqasm.v1", "inputParams": {"count": 100},
-        "metadata": null, "sessionId": null, "status": "Executing", "jobType": "QuantumComputing",
-        "outputDataFormat": "honeywell.quantum-results.v1", "outputDataUri": "https://mystorage.blob.core.windows.net/job-00000000-0000-0000-0000-000000000001/outputData?sv=PLACEHOLDER&sr=b&sig=PLACEHOLDER&se=2050-01-01T00%3A00%3A00Z&sp=r&rscd=attachment%3B%20filename%3Dquantinuum-job-00000000-0000-0000-0000-000000000001.output.json",
-        "beginExecutionTime": "2024-04-30T14:19:25.872995+00:00", "cancellationTime":
-        null, "quantumComputingData": {"count": 1}, "errorData": null, "isCancelling":
-        false, "tags": [], "name": "quantinuum-job", "id": "00000000-0000-0000-0000-000000000001",
-        "providerId": "quantinuum", "target": "quantinuum.sim.h1-1e", "creationTime":
-        "2024-04-30T14:19:19.4794219+00:00", "endExecutionTime": null, "costEstimate":
-        null, "itemType": "Job"}'
-    headers:
-      connection:
-      - keep-alive
-      content-length:
-      - '1371'
-      content-type:
-      - application/json; charset=utf-8
-      transfer-encoding:
-      - chunked
-    status:
-      code: 200
-      message: OK
-- request:
-    body: null
-    headers:
-      Accept:
-      - application/json
-      Accept-Encoding:
-      - gzip, deflate
-      Connection:
-      - keep-alive
-      User-Agent:
-      - azsdk-python-quantum/0.0.1 Python/3.9.19 (Windows-10-10.0.22631-SP0)
-    method: GET
-    uri: https://eastus.quantum.azure.com/subscriptions/00000000-0000-0000-0000-000000000000/resourceGroups/myresourcegroup/providers/Microsoft.Quantum/workspaces/myworkspace/jobs/00000000-0000-0000-0000-000000000001?api-version=2022-09-12-preview&test-sequence-id=9
-  response:
-    body:
-      string: '{"containerUri": "https://mystorage.blob.core.windows.net/job-00000000-0000-0000-0000-000000000001?sv=PLACEHOLDER&sr=c&sig=PLACEHOLDER&se=2050-01-01T00%3A00%3A00Z&sp=rcwl",
-        "inputDataUri": "https://mystorage.blob.core.windows.net/job-00000000-0000-0000-0000-000000000001/inputData?sv=PLACEHOLDER&sr=b&sig=PLACEHOLDER&se=2050-01-01T00%3A00%3A00Z&sp=r&rscd=attachment%3B%20filename%3Dquantinuum-job-00000000-0000-0000-0000-000000000001.input.json",
-        "inputDataFormat": "honeywell.openqasm.v1", "inputParams": {"count": 100},
-        "metadata": null, "sessionId": null, "status": "Succeeded", "jobType": "QuantumComputing",
-        "outputDataFormat": "honeywell.quantum-results.v1", "outputDataUri": "https://mystorage.blob.core.windows.net/job-00000000-0000-0000-0000-000000000001/rawOutputData?sv=PLACEHOLDER&sr=b&sig=PLACEHOLDER&se=2050-01-01T00%3A00%3A00Z&sp=r&rscd=attachment%3B%20filename%3Dquantinuum-job-00000000-0000-0000-0000-000000000001.output.json",
-        "beginExecutionTime": "2024-04-30T14:19:25.872995+00:00", "cancellationTime":
-        null, "quantumComputingData": {"count": 1}, "errorData": null, "isCancelling":
-        false, "tags": [], "name": "quantinuum-job", "id": "00000000-0000-0000-0000-000000000001",
-        "providerId": "quantinuum", "target": "quantinuum.sim.h1-1e", "creationTime":
-        "2024-04-30T14:19:19.4794219+00:00", "endExecutionTime": "2024-04-30T14:19:27.239819+00:00",
-=======
         "metadata": null, "sessionId": null, "status": "Succeeded", "jobType": "QuantumComputing",
         "outputDataFormat": "honeywell.quantum-results.v1", "outputDataUri": "https://mystorage.blob.core.windows.net/job-00000000-0000-0000-0000-000000000001/rawOutputData?sv=PLACEHOLDER&sr=b&sig=PLACEHOLDER&se=2050-01-01T00%3A00%3A00Z&sp=r&rscd=attachment%3B%20filename%3Dquantinuum-job-00000000-0000-0000-0000-000000000001.output.json",
         "beginExecutionTime": "2024-05-01T18:00:24.293006+00:00", "cancellationTime":
@@ -805,7 +615,6 @@
         false, "tags": [], "name": "quantinuum-job", "id": "00000000-0000-0000-0000-000000000001",
         "providerId": "quantinuum", "target": "quantinuum.sim.h1-1e", "creationTime":
         "2024-05-01T18:00:21.9481131+00:00", "endExecutionTime": "2024-05-01T18:00:25.558832+00:00",
->>>>>>> 45329fda
         "costEstimate": {"currencyCode": "USD", "events": [{"dimensionId": "ehqc",
         "dimensionName": "EHQC", "measureUnit": "hqc", "amountBilled": 6.2, "amountConsumed":
         6.2, "unitPrice": 0.0}], "estimatedTotal": 0.0}, "itemType": "Job"}'

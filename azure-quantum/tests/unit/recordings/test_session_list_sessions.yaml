interactions:
- request:
    body: null
    headers:
      Accept:
      - '*/*'
      Accept-Encoding:
      - gzip, deflate
      Connection:
      - keep-alive
      User-Agent:
      - azsdk-python-identity/1.17.1 Python/3.9.19 (Windows-10-10.0.22631-SP0)
    method: GET
    uri: https://login.microsoftonline.com/00000000-0000-0000-0000-000000000000/v2.0/.well-known/openid-configuration
  response:
    body:
      string: '{"token_endpoint": "https://login.microsoftonline.com/00000000-0000-0000-0000-000000000000/oauth2/v2.0/token",
        "token_endpoint_auth_methods_supported": ["client_secret_post", "private_key_jwt",
        "client_secret_basic"], "jwks_uri": "https://login.microsoftonline.com/00000000-0000-0000-0000-000000000000/discovery/v2.0/keys",
        "response_modes_supported": ["query", "fragment", "form_post"], "subject_types_supported":
        ["pairwise"], "id_token_signing_alg_values_supported": ["RS256"], "response_types_supported":
        ["code", "id_token", "code id_token", "id_token token"], "scopes_supported":
        ["openid", "profile", "email", "offline_access"], "issuer": "https://login.microsoftonline.com/00000000-0000-0000-0000-000000000000/v2.0",
        "request_uri_parameter_supported": false, "userinfo_endpoint": "https://graph.microsoft.com/oidc/userinfo",
        "authorization_endpoint": "https://login.microsoftonline.com/00000000-0000-0000-0000-000000000000/oauth2/v2.0/authorize",
        "device_authorization_endpoint": "https://login.microsoftonline.com/00000000-0000-0000-0000-000000000000/oauth2/v2.0/devicecode",
        "http_logout_supported": true, "frontchannel_logout_supported": true, "end_session_endpoint":
        "https://login.microsoftonline.com/00000000-0000-0000-0000-000000000000/oauth2/v2.0/logout",
        "claims_supported": ["sub", "iss", "cloud_instance_name", "cloud_instance_host_name",
        "cloud_graph_host_name", "msgraph_host", "aud", "exp", "iat", "auth_time",
        "acr", "nonce", "preferred_username", "name", "tid", "ver", "at_hash", "c_hash",
        "email"], "kerberos_endpoint": "https://login.microsoftonline.com/00000000-0000-0000-0000-000000000000/kerberos",
        "tenant_region_scope": "WW", "cloud_instance_name": "microsoftonline.com",
        "cloud_graph_host_name": "graph.windows.net", "msgraph_host": "graph.microsoft.com",
        "rbac_url": "https://pas.windows.net"}'
    headers:
      content-length:
      - '1826'
      content-type:
      - application/json; charset=utf-8
    status:
      code: 200
      message: OK
- request:
    body: client_id=PLACEHOLDER&grant_type=client_credentials&client_assertion=PLACEHOLDER&client_info=1&client_assertion_type=PLACEHOLDER&scope=https%3A%2F%2Fquantum.microsoft.com%2F.default
    headers:
      Accept:
      - application/json
      Accept-Encoding:
      - gzip, deflate
      Connection:
      - keep-alive
      Content-Length:
      - '181'
      Content-Type:
      - application/x-www-form-urlencoded
      User-Agent:
      - azsdk-python-identity/1.17.1 Python/3.9.19 (Windows-10-10.0.22631-SP0)
      x-client-current-telemetry:
      - 4|730,2|
      x-client-os:
      - win32
      x-client-sku:
      - MSAL.Python
      x-client-ver:
<<<<<<< HEAD
      - 1.29.0
=======
      - 1.30.0
>>>>>>> b43e1017
    method: POST
    uri: https://login.microsoftonline.com/00000000-0000-0000-0000-000000000000/oauth2/v2.0/token
  response:
    body:
<<<<<<< HEAD
      string: '{"token_type": "Bearer", "expires_in": 1755298461, "ext_expires_in":
        1755298461, "refresh_in": 31536000, "access_token": "PLACEHOLDER"}'
=======
      string: '{"token_type": "Bearer", "expires_in": 1756414165, "ext_expires_in":
        1756414165, "refresh_in": 31536000, "access_token": "PLACEHOLDER"}'
>>>>>>> b43e1017
    headers:
      content-length:
      - '135'
      content-type:
      - application/json; charset=utf-8
    status:
      code: 200
      message: OK
- request:
    body: null
    headers:
      Accept:
      - application/json
      Accept-Encoding:
      - gzip, deflate
      Connection:
      - keep-alive
      User-Agent:
      - testapp azsdk-python-quantum/1.2.4 Python/3.9.19 (Windows-10-10.0.22631-SP0)
    method: GET
    uri: https://eastus.quantum.azure.com/subscriptions/00000000-0000-0000-0000-000000000000/resourceGroups/myresourcegroup/providers/Microsoft.Quantum/workspaces/myworkspace/sessions?api-version=2022-09-12-preview&test-sequence-id=1
  response:
    body:
<<<<<<< HEAD
      string: '{"value": [{"status": "Failed", "jobFailurePolicy": "Abort", "name":
        "Qiskit Session", "id": "43e0c690-e7f2-11ee-98c1-00155dfe59ef", "providerId":
        "ionq", "target": "ionq.simulator", "creationTime": "2024-03-22T02:17:00.2696796Z",
        "endExecutionTime": "2024-03-22T02:17:01.2971486Z", "costEstimate": null,
        "itemType": "Session"}, {"status": "Succeeded", "jobFailurePolicy": "Abort",
        "name": "Qiskit Session", "id": "513d65be-e7f2-11ee-98c1-00155dfe59ef", "providerId":
        "rigetti", "target": "rigetti.sim.qvm", "creationTime": "2024-03-22T02:17:22.7188598Z",
        "endExecutionTime": "2024-03-22T02:17:41.1794839Z", "costEstimate": {"currencyCode":
        "USD", "events": [], "estimatedTotal": 0.0}, "itemType": "Session"}, {"status":
        "Succeeded", "jobFailurePolicy": "Abort", "name": "Qiskit Session", "id":
        "a02952c6-ee0c-11ee-83e0-00155d1bd86c", "providerId": "rigetti", "target":
        "rigetti.sim.qvm", "creationTime": "2024-03-29T20:40:48.9980176Z", "endExecutionTime":
        "2024-03-29T20:41:08.763544Z", "costEstimate": {"currencyCode": "USD", "events":
        [], "estimatedTotal": 0.0}, "itemType": "Session"}, {"status": "Succeeded",
        "jobFailurePolicy": "Abort", "name": "session-f09e899e-3820-11ef-af8f-f8e4e3ddcdd5",
        "id": "f09e899e-3820-11ef-af8f-f8e4e3ddcdd5", "providerId": "ionq", "target":
        "ionq.simulator", "creationTime": "2024-07-02T03:12:40.1190431Z", "endExecutionTime":
        "2024-07-02T03:12:48.5483796Z", "costEstimate": {"currencyCode": "USD", "events":
        [], "estimatedTotal": 0.0}, "itemType": "Session"}, {"status": "Succeeded",
        "jobFailurePolicy": "Abort", "name": "session-f6ac80fe-3820-11ef-8060-f8e4e3ddcdd5",
        "id": "f6ac80fe-3820-11ef-8060-f8e4e3ddcdd5", "providerId": "quantinuum",
        "target": "quantinuum.sim.h1-1e", "creationTime": "2024-07-02T03:12:50.2722757Z",
        "endExecutionTime": "2024-07-02T03:13:18.7676016Z", "costEstimate": {"currencyCode":
        "USD", "events": [], "estimatedTotal": 0.0}, "itemType": "Session"}, {"status":
        "Succeeded", "jobFailurePolicy": "Abort", "name": "session-0b9add69-3821-11ef-b992-f8e4e3ddcdd5",
        "id": "0b9add69-3821-11ef-b992-f8e4e3ddcdd5", "providerId": "ionq", "target":
        "ionq.simulator", "creationTime": "2024-07-02T03:13:25.3995322Z", "endExecutionTime":
        "2024-07-02T03:13:34.0539283Z", "costEstimate": {"currencyCode": "USD", "events":
        [], "estimatedTotal": 0.0}, "itemType": "Session"}, {"status": "Succeeded",
        "jobFailurePolicy": "Abort", "name": "session-12d8d743-3821-11ef-b8b7-f8e4e3ddcdd5",
        "id": "12d8d743-3821-11ef-b8b7-f8e4e3ddcdd5", "providerId": "quantinuum",
        "target": "quantinuum.sim.h1-1e", "creationTime": "2024-07-02T03:13:37.6571212Z",
        "endExecutionTime": "2024-07-02T03:14:16.9141703Z", "costEstimate": {"currencyCode":
        "USD", "events": [], "estimatedTotal": 0.0}, "itemType": "Session"}, {"status":
        "Succeeded", "jobFailurePolicy": "Abort", "name": "session-2e18ee23-3821-11ef-b8a0-f8e4e3ddcdd5",
        "id": "2e18ee23-3821-11ef-b8a0-f8e4e3ddcdd5", "providerId": "quantinuum",
        "target": "quantinuum.sim.h1-1e", "creationTime": "2024-07-02T03:14:23.2592211Z",
        "endExecutionTime": "2024-07-02T03:15:05.1745363Z", "costEstimate": {"currencyCode":
        "USD", "events": [], "estimatedTotal": 0.0}, "itemType": "Session"}, {"status":
        "Succeeded", "jobFailurePolicy": "Abort", "name": "session-c80ec6fd-5421-11ef-b2db-a0b339c1da8f",
        "id": "c80ec6fd-5421-11ef-b2db-a0b339c1da8f", "providerId": "ionq", "target":
        "ionq.simulator", "creationTime": "2024-08-06T18:29:13.9707416Z", "endExecutionTime":
        "2024-08-06T18:29:22.6312473Z", "costEstimate": {"currencyCode": "USD", "events":
        [], "estimatedTotal": 0.0}, "itemType": "Session"}, {"status": "Succeeded",
        "jobFailurePolicy": "Abort", "name": "session-ce0e42e6-5421-11ef-8cb1-a0b339c1da8f",
        "id": "ce0e42e6-5421-11ef-8cb1-a0b339c1da8f", "providerId": "quantinuum",
        "target": "quantinuum.sim.h1-1e", "creationTime": "2024-08-06T18:29:24.0281057Z",
        "endExecutionTime": "2024-08-06T18:29:51.9101031Z", "costEstimate": {"currencyCode":
        "USD", "events": [], "estimatedTotal": 0.0}, "itemType": "Session"}, {"status":
        "Succeeded", "jobFailurePolicy": "Abort", "name": "session-e220b57f-5421-11ef-b2c8-a0b339c1da8f",
        "id": "e220b57f-5421-11ef-b2c8-a0b339c1da8f", "providerId": "ionq", "target":
        "ionq.simulator", "creationTime": "2024-08-06T18:29:57.7021317Z", "endExecutionTime":
        "2024-08-06T18:30:12.7444031Z", "costEstimate": {"currencyCode": "USD", "events":
        [], "estimatedTotal": 0.0}, "itemType": "Session"}, {"status": "Succeeded",
        "jobFailurePolicy": "Abort", "name": "session-ebe3ba2c-5421-11ef-9568-a0b339c1da8f",
        "id": "ebe3ba2c-5421-11ef-9568-a0b339c1da8f", "providerId": "quantinuum",
        "target": "quantinuum.sim.h1-1e", "creationTime": "2024-08-06T18:30:14.1712893Z",
        "endExecutionTime": "2024-08-06T18:30:41.6049556Z", "costEstimate": {"currencyCode":
        "USD", "events": [], "estimatedTotal": 0.0}, "itemType": "Session"}, {"status":
        "Succeeded", "jobFailurePolicy": "Abort", "name": "session-fe81061a-5421-11ef-8448-a0b339c1da8f",
        "id": "fe81061a-5421-11ef-8448-a0b339c1da8f", "providerId": "quantinuum",
        "target": "quantinuum.sim.h1-1e", "creationTime": "2024-08-06T18:30:45.3150635Z",
        "endExecutionTime": "2024-08-06T18:31:13.3277051Z", "costEstimate": {"currencyCode":
        "USD", "events": [], "estimatedTotal": 0.0}, "itemType": "Session"}, {"status":
        "Succeeded", "jobFailurePolicy": "Abort", "name": "session-362567b8-5498-11ef-b9fb-d4e98a5f985c",
        "id": "362567b8-5498-11ef-b9fb-d4e98a5f985c", "providerId": "ionq", "target":
        "ionq.simulator", "creationTime": "2024-08-07T08:37:00.0256777Z", "endExecutionTime":
        "2024-08-07T08:37:09.5853961Z", "costEstimate": {"currencyCode": "USD", "events":
        [], "estimatedTotal": 0.0}, "itemType": "Session"}, {"status": "Succeeded",
        "jobFailurePolicy": "Abort", "name": "session-3d52305d-5498-11ef-bbc7-d4e98a5f985c",
        "id": "3d52305d-5498-11ef-bbc7-d4e98a5f985c", "providerId": "quantinuum",
        "target": "quantinuum.sim.h1-1e", "creationTime": "2024-08-07T08:37:12.0653563Z",
        "endExecutionTime": "2024-08-07T08:37:29.9546262Z", "costEstimate": {"currencyCode":
        "USD", "events": [], "estimatedTotal": 0.0}, "itemType": "Session"}, {"status":
        "Succeeded", "jobFailurePolicy": "Abort", "name": "session-4b8051bd-5498-11ef-80b0-d4e98a5f985c",
        "id": "4b8051bd-5498-11ef-80b0-d4e98a5f985c", "providerId": "ionq", "target":
        "ionq.simulator", "creationTime": "2024-08-07T08:37:35.8574561Z", "endExecutionTime":
        "2024-08-07T08:37:45.6135484Z", "costEstimate": {"currencyCode": "USD", "events":
        [], "estimatedTotal": 0.0}, "itemType": "Session"}, {"status": "Succeeded",
        "jobFailurePolicy": "Abort", "name": "session-5371540e-5498-11ef-8fe9-d4e98a5f985c",
        "id": "5371540e-5498-11ef-8fe9-d4e98a5f985c", "providerId": "quantinuum",
        "target": "quantinuum.sim.h1-1e", "creationTime": "2024-08-07T08:37:49.2780203Z",
        "endExecutionTime": "2024-08-07T08:38:09.9026146Z", "costEstimate": {"currencyCode":
        "USD", "events": [], "estimatedTotal": 0.0}, "itemType": "Session"}, {"status":
        "Succeeded", "jobFailurePolicy": "Abort", "name": "session-6254d3da-5498-11ef-acc6-d4e98a5f985c",
        "id": "6254d3da-5498-11ef-acc6-d4e98a5f985c", "providerId": "quantinuum",
        "target": "quantinuum.sim.h1-1e", "creationTime": "2024-08-07T08:38:14.1556415Z",
        "endExecutionTime": "2024-08-07T08:38:37.3538825Z", "costEstimate": {"currencyCode":
        "USD", "events": [], "estimatedTotal": 0.0}, "itemType": "Session"}, {"status":
        "Succeeded", "jobFailurePolicy": "Abort", "name": "session-a326a4a8-55c7-11ef-8dc0-d4e98a5f985c",
        "id": "a326a4a8-55c7-11ef-8dc0-d4e98a5f985c", "providerId": "ionq", "target":
        "ionq.simulator", "creationTime": "2024-08-08T20:49:01.601717Z", "endExecutionTime":
        "2024-08-08T20:49:10.0385097Z", "costEstimate": {"currencyCode": "USD", "events":
        [], "estimatedTotal": 0.0}, "itemType": "Session"}, {"status": "Succeeded",
        "jobFailurePolicy": "Abort", "name": "session-a98f41ad-55c7-11ef-b0b1-d4e98a5f985c",
        "id": "a98f41ad-55c7-11ef-b0b1-d4e98a5f985c", "providerId": "quantinuum",
        "target": "quantinuum.sim.h1-1e", "creationTime": "2024-08-08T20:49:12.4280236Z",
        "endExecutionTime": "2024-08-09T15:28:53.8132361Z", "costEstimate": {"currencyCode":
        "USD", "events": [], "estimatedTotal": 0.0}, "itemType": "Session"}, {"status":
        "Succeeded", "jobFailurePolicy": "Abort", "name": "session-6453c94c-55c8-11ef-bb24-d4e98a5f985c",
        "id": "6453c94c-55c8-11ef-bb24-d4e98a5f985c", "providerId": "ionq", "target":
        "ionq.simulator", "creationTime": "2024-08-08T20:54:25.7054561Z", "endExecutionTime":
        "2024-08-08T20:54:35.5610927Z", "costEstimate": {"currencyCode": "USD", "events":
        [], "estimatedTotal": 0.0}, "itemType": "Session"}, {"status": "Succeeded",
        "jobFailurePolicy": "Abort", "name": "session-6c1402a5-55c8-11ef-9ac7-d4e98a5f985c",
        "id": "6c1402a5-55c8-11ef-9ac7-d4e98a5f985c", "providerId": "quantinuum",
        "target": "quantinuum.sim.h1-1e", "creationTime": "2024-08-08T20:54:38.7878509Z",
        "endExecutionTime": "2024-08-09T15:28:47.7689553Z", "costEstimate": {"currencyCode":
        "USD", "events": [], "estimatedTotal": 0.0}, "itemType": "Session"}, {"status":
        "Succeeded", "jobFailurePolicy": "Abort", "name": "session-97dba016-56ba-11ef-bba1-f8e4e3ddcdd5",
        "id": "97dba016-56ba-11ef-bba1-f8e4e3ddcdd5", "providerId": "ionq", "target":
        "ionq.simulator", "creationTime": "2024-08-10T01:48:08.9669328Z", "endExecutionTime":
        "2024-08-10T01:48:14.8059752Z", "costEstimate": {"currencyCode": "USD", "events":
        [], "estimatedTotal": 0.0}, "itemType": "Session"}, {"status": "Succeeded",
        "jobFailurePolicy": "Abort", "name": "session-9c0b0fec-56ba-11ef-b8ea-f8e4e3ddcdd5",
        "id": "9c0b0fec-56ba-11ef-b8ea-f8e4e3ddcdd5", "providerId": "quantinuum",
        "target": "quantinuum.sim.h1-1e", "creationTime": "2024-08-10T01:48:16.0464152Z",
        "endExecutionTime": "2024-08-10T01:50:15.8488045Z", "costEstimate": {"currencyCode":
        "USD", "events": [], "estimatedTotal": 0.0}, "itemType": "Session"}, {"status":
        "Succeeded", "jobFailurePolicy": "Abort", "name": "session-e54dbee8-56ba-11ef-99b5-f8e4e3ddcdd5",
        "id": "e54dbee8-56ba-11ef-99b5-f8e4e3ddcdd5", "providerId": "ionq", "target":
        "ionq.simulator", "creationTime": "2024-08-10T01:50:18.8990328Z", "endExecutionTime":
        "2024-08-10T01:50:25.6469287Z", "costEstimate": {"currencyCode": "USD", "events":
        [], "estimatedTotal": 0.0}, "itemType": "Session"}, {"status": "Succeeded",
        "jobFailurePolicy": "Abort", "name": "session-ea551421-56ba-11ef-af02-f8e4e3ddcdd5",
        "id": "ea551421-56ba-11ef-af02-f8e4e3ddcdd5", "providerId": "quantinuum",
        "target": "quantinuum.sim.h1-1e", "creationTime": "2024-08-10T01:50:27.4359882Z",
        "endExecutionTime": "2024-08-10T01:50:56.1723921Z", "costEstimate": {"currencyCode":
        "USD", "events": [], "estimatedTotal": 0.0}, "itemType": "Session"}, {"status":
        "Succeeded", "jobFailurePolicy": "Abort", "name": "session-fc8767e7-56ba-11ef-a368-f8e4e3ddcdd5",
        "id": "fc8767e7-56ba-11ef-a368-f8e4e3ddcdd5", "providerId": "quantinuum",
        "target": "quantinuum.sim.h1-1e", "creationTime": "2024-08-10T01:50:58.2720715Z",
        "endExecutionTime": "2024-08-10T01:52:21.3557997Z", "costEstimate": {"currencyCode":
        "USD", "events": [], "estimatedTotal": 0.0}, "itemType": "Session"}, {"status":
        "Succeeded", "jobFailurePolicy": "Abort", "name": "session-bfc987b0-58af-11ef-acb8-d4e98a5f985c",
        "id": "bfc987b0-58af-11ef-acb8-d4e98a5f985c", "providerId": "ionq", "target":
        "ionq.simulator", "creationTime": "2024-08-12T13:35:34.1184975Z", "endExecutionTime":
        "2024-08-12T13:35:43.6667424Z", "costEstimate": {"currencyCode": "USD", "events":
        [], "estimatedTotal": 0.0}, "itemType": "Session"}, {"status": "Succeeded",
        "jobFailurePolicy": "Abort", "name": "session-c6a85032-58af-11ef-9f4b-d4e98a5f985c",
        "id": "c6a85032-58af-11ef-9f4b-d4e98a5f985c", "providerId": "quantinuum",
        "target": "quantinuum.sim.h1-1e", "creationTime": "2024-08-12T13:35:45.7237148Z",
        "endExecutionTime": "2024-08-12T13:41:23.5114523Z", "costEstimate": {"currencyCode":
        "USD", "events": [], "estimatedTotal": 0.0}, "itemType": "Session"}, {"status":
        "Succeeded", "jobFailurePolicy": "Abort", "name": "session-807c3067-58b0-11ef-9a5d-d4e98a5f985c",
        "id": "807c3067-58b0-11ef-9a5d-d4e98a5f985c", "providerId": "ionq", "target":
        "ionq.simulator", "creationTime": "2024-08-12T13:40:57.4178387Z", "endExecutionTime":
        "2024-08-12T13:41:07.3581193Z", "costEstimate": {"currencyCode": "USD", "events":
        [], "estimatedTotal": 0.0}, "itemType": "Session"}, {"status": "Succeeded",
        "jobFailurePolicy": "Abort", "name": "session-889d3d1e-58b0-11ef-8b0a-d4e98a5f985c",
        "id": "889d3d1e-58b0-11ef-8b0a-d4e98a5f985c", "providerId": "quantinuum",
        "target": "quantinuum.sim.h1-1e", "creationTime": "2024-08-12T13:41:11.1516564Z",
        "endExecutionTime": "2024-08-12T13:41:34.0128232Z", "costEstimate": {"currencyCode":
        "USD", "events": [], "estimatedTotal": 0.0}, "itemType": "Session"}, {"status":
        "Succeeded", "jobFailurePolicy": "Abort", "name": "session-981f03ce-58b0-11ef-9d5c-d4e98a5f985c",
        "id": "981f03ce-58b0-11ef-9d5c-d4e98a5f985c", "providerId": "quantinuum",
        "target": "quantinuum.sim.h1-1e", "creationTime": "2024-08-12T13:41:37.0696773Z",
        "endExecutionTime": "2024-08-12T13:42:38.4710567Z", "costEstimate": {"currencyCode":
        "USD", "events": [], "estimatedTotal": 0.0}, "itemType": "Session"}, {"status":
        "Succeeded", "jobFailurePolicy": "Abort", "name": "session-ee547ab2-58b2-11ef-86dc-d4e98a5f985c",
        "id": "ee547ab2-58b2-11ef-86dc-d4e98a5f985c", "providerId": "quantinuum",
        "target": "quantinuum.sim.h1-1e", "creationTime": "2024-08-12T13:58:21.2142058Z",
        "endExecutionTime": "2024-08-12T14:01:27.2664274Z", "costEstimate": {"currencyCode":
        "USD", "events": [], "estimatedTotal": 0.0}, "itemType": "Session"}, {"status":
        "Succeeded", "jobFailurePolicy": "Abort", "name": "session-5cc9b8bb-58bc-11ef-a32e-d4e98a5f985c",
        "id": "5cc9b8bb-58bc-11ef-a32e-d4e98a5f985c", "providerId": "ionq", "target":
        "ionq.simulator", "creationTime": "2024-08-12T15:05:51.5128784Z", "endExecutionTime":
        "2024-08-12T15:06:01.2195061Z", "costEstimate": {"currencyCode": "USD", "events":
        [], "estimatedTotal": 0.0}, "itemType": "Session"}, {"status": "Succeeded",
        "jobFailurePolicy": "Abort", "name": "session-63861790-58bc-11ef-a1ad-d4e98a5f985c",
        "id": "63861790-58bc-11ef-a1ad-d4e98a5f985c", "providerId": "quantinuum",
        "target": "quantinuum.sim.h1-1e", "creationTime": "2024-08-12T15:06:02.8051535Z",
        "endExecutionTime": "2024-08-12T15:08:07.9840396Z", "costEstimate": {"currencyCode":
        "USD", "events": [], "estimatedTotal": 0.0}, "itemType": "Session"}, {"status":
        "Succeeded", "jobFailurePolicy": "Abort", "name": "session-b1ae9238-58bc-11ef-aae6-d4e98a5f985c",
        "id": "b1ae9238-58bc-11ef-aae6-d4e98a5f985c", "providerId": "ionq", "target":
        "ionq.simulator", "creationTime": "2024-08-12T15:08:13.9416023Z", "endExecutionTime":
        "2024-08-12T15:08:23.9563679Z", "costEstimate": {"currencyCode": "USD", "events":
        [], "estimatedTotal": 0.0}, "itemType": "Session"}, {"status": "Succeeded",
        "jobFailurePolicy": "Abort", "name": "session-b9a36d4d-58bc-11ef-bea0-d4e98a5f985c",
        "id": "b9a36d4d-58bc-11ef-bea0-d4e98a5f985c", "providerId": "quantinuum",
        "target": "quantinuum.sim.h1-1e", "creationTime": "2024-08-12T15:08:27.2813233Z",
        "endExecutionTime": "2024-08-12T15:09:09.3891552Z", "costEstimate": {"currencyCode":
        "USD", "events": [], "estimatedTotal": 0.0}, "itemType": "Session"}, {"status":
        "Succeeded", "jobFailurePolicy": "Abort", "name": "session-d5806904-58bc-11ef-878b-d4e98a5f985c",
        "id": "d5806904-58bc-11ef-878b-d4e98a5f985c", "providerId": "quantinuum",
        "target": "quantinuum.sim.h1-1e", "creationTime": "2024-08-12T15:09:14.0301637Z",
        "endExecutionTime": "2024-08-12T15:16:19.95845Z", "costEstimate": {"currencyCode":
        "USD", "events": [], "estimatedTotal": 0.0}, "itemType": "Session"}, {"status":
        "Succeeded", "jobFailurePolicy": "Abort", "name": "session-8f078e94-58ce-11ef-aa30-d4e98a5f985c",
        "id": "8f078e94-58ce-11ef-aa30-d4e98a5f985c", "providerId": "ionq", "target":
        "ionq.simulator", "creationTime": "2024-08-12T17:16:06.7759942Z", "endExecutionTime":
        "2024-08-12T17:16:17.5856234Z", "costEstimate": {"currencyCode": "USD", "events":
        [], "estimatedTotal": 0.0}, "itemType": "Session"}, {"status": "Succeeded",
        "jobFailurePolicy": "Abort", "name": "session-96da56d8-58ce-11ef-91e8-d4e98a5f985c",
        "id": "96da56d8-58ce-11ef-91e8-d4e98a5f985c", "providerId": "quantinuum",
        "target": "quantinuum.sim.h1-1e", "creationTime": "2024-08-12T17:16:19.9063511Z",
        "endExecutionTime": "2024-08-12T17:17:03.636438Z", "costEstimate": {"currencyCode":
        "USD", "events": [], "estimatedTotal": 0.0}, "itemType": "Session"}, {"status":
        "Succeeded", "jobFailurePolicy": "Abort", "name": "session-b37b7637-58ce-11ef-8bb2-d4e98a5f985c",
        "id": "b37b7637-58ce-11ef-8bb2-d4e98a5f985c", "providerId": "ionq", "target":
        "ionq.simulator", "creationTime": "2024-08-12T17:17:07.9242427Z", "endExecutionTime":
        "2024-08-12T17:17:17.7284571Z", "costEstimate": {"currencyCode": "USD", "events":
        [], "estimatedTotal": 0.0}, "itemType": "Session"}, {"status": "Succeeded",
        "jobFailurePolicy": "Abort", "name": "session-bb5731a2-58ce-11ef-b94c-d4e98a5f985c",
        "id": "bb5731a2-58ce-11ef-b94c-d4e98a5f985c", "providerId": "quantinuum",
        "target": "quantinuum.sim.h1-1e", "creationTime": "2024-08-12T17:17:21.4130204Z",
        "endExecutionTime": "2024-08-12T17:17:44.4674077Z", "costEstimate": {"currencyCode":
        "USD", "events": [], "estimatedTotal": 0.0}, "itemType": "Session"}, {"status":
        "TimedOut", "jobFailurePolicy": "Abort", "name": "session-cb4746a1-58ce-11ef-bcc4-d4e98a5f985c",
        "id": "cb4746a1-58ce-11ef-bcc4-d4e98a5f985c", "providerId": "quantinuum",
        "target": "quantinuum.sim.h1-1e", "creationTime": "2024-08-12T17:17:47.8569236Z",
        "endExecutionTime": "2024-08-12T17:29:41.2603936Z", "costEstimate": {"currencyCode":
        "USD", "events": [], "estimatedTotal": 0.0}, "itemType": "Session"}, {"status":
        "Succeeded", "jobFailurePolicy": "Abort", "name": "session-a1477fbe-58d4-11ef-b0bc-d4e98a5f985c",
        "id": "a1477fbe-58d4-11ef-b0bc-d4e98a5f985c", "providerId": "quantinuum",
        "target": "quantinuum.sim.h1-1e", "creationTime": "2024-08-12T17:59:34.3817987Z",
        "endExecutionTime": "2024-08-12T18:05:15.0521698Z", "costEstimate": {"currencyCode":
        "USD", "events": [], "estimatedTotal": 0.0}, "itemType": "Session"}, {"status":
        "Succeeded", "jobFailurePolicy": "Abort", "name": "session-d9b979fe-5b58-11ef-a30e-a0b339c1da8f",
        "id": "d9b979fe-5b58-11ef-a30e-a0b339c1da8f", "providerId": "ionq", "target":
        "ionq.simulator", "creationTime": "2024-08-15T22:51:04.8066606Z", "endExecutionTime":
        "2024-08-15T22:51:10.8964166Z", "costEstimate": {"currencyCode": "USD", "events":
        [], "estimatedTotal": 0.0}, "itemType": "Session"}, {"status": "Succeeded",
        "jobFailurePolicy": "Abort", "name": "session-de002d96-5b58-11ef-936c-a0b339c1da8f",
        "id": "de002d96-5b58-11ef-936c-a0b339c1da8f", "providerId": "quantinuum",
        "target": "quantinuum.sim.h1-1e", "creationTime": "2024-08-15T22:51:11.9611325Z",
        "endExecutionTime": "2024-08-15T22:52:33.284802Z", "costEstimate": {"currencyCode":
        "USD", "events": [], "estimatedTotal": 0.0}, "itemType": "Session"}, {"status":
        "Succeeded", "jobFailurePolicy": "Abort", "name": "session-11103dae-5b59-11ef-bad6-a0b339c1da8f",
        "id": "11103dae-5b59-11ef-bad6-a0b339c1da8f", "providerId": "ionq", "target":
        "ionq.simulator", "creationTime": "2024-08-15T22:52:37.6329531Z", "endExecutionTime":
        "2024-08-15T22:52:49.863214Z", "costEstimate": {"currencyCode": "USD", "events":
        [], "estimatedTotal": 0.0}, "itemType": "Session"}, {"status": "Succeeded",
        "jobFailurePolicy": "Abort", "name": "session-1997c8ee-5b59-11ef-851a-a0b339c1da8f",
        "id": "1997c8ee-5b59-11ef-851a-a0b339c1da8f", "providerId": "quantinuum",
        "target": "quantinuum.sim.h1-1e", "creationTime": "2024-08-15T22:52:52.0597496Z",
        "endExecutionTime": "2024-08-15T22:53:20.6197054Z", "costEstimate": {"currencyCode":
        "USD", "events": [], "estimatedTotal": 0.0}, "itemType": "Session"}, {"status":
        "Succeeded", "jobFailurePolicy": "Abort", "name": "session-2c0b3b35-5b59-11ef-a388-a0b339c1da8f",
        "id": "2c0b3b35-5b59-11ef-a388-a0b339c1da8f", "providerId": "quantinuum",
        "target": "quantinuum.sim.h1-1e", "creationTime": "2024-08-15T22:53:22.9027616Z",
        "endExecutionTime": "2024-08-15T22:54:20.3593928Z", "costEstimate": {"currencyCode":
        "USD", "events": [], "estimatedTotal": 0.0}, "itemType": "Session"}], "nextLink":
        null}'
=======
      string: '{"value": [{"status": "Succeeded", "jobFailurePolicy": "Abort", "name":
        "Qiskit Session", "id": "77c819ca-0e3c-11ef-83fa-00155d68591a", "providerId":
        "ionq", "target": "ionq.simulator", "creationTime": "2024-05-09T19:43:54.5090173Z",
        "endExecutionTime": "2024-05-09T19:44:09.7087783Z", "costEstimate": {"currencyCode":
        "USD", "events": [], "estimatedTotal": 0.0}, "itemType": "Session"}, {"status":
        "Succeeded", "jobFailurePolicy": "Continue", "name": "QUBO Problem", "id":
        "f49e5022-3284-11ef-bcc0-f8e4e3ddcdd5", "providerId": "pasqal", "target":
        "pasqal.sim.emu-tn", "creationTime": "2024-06-24T23:53:29.2881147Z", "endExecutionTime":
        "2024-06-24T23:58:07.692021Z", "costEstimate": {"currencyCode": "USD", "events":
        [], "estimatedTotal": 0.0}, "itemType": "Session"}, {"status": "Succeeded",
        "jobFailurePolicy": "Continue", "name": "QUBO Problem", "id": "41cc29aa-3287-11ef-9868-00155d5c2728",
        "providerId": "pasqal", "target": "pasqal.sim.emu-tn", "creationTime": "2024-06-25T00:09:57.7776678Z",
        "endExecutionTime": "2024-06-25T00:15:00.2885433Z", "costEstimate": {"currencyCode":
        "USD", "events": [], "estimatedTotal": 0.0}, "itemType": "Session"}, {"status":
        "TimedOut", "jobFailurePolicy": "Abort", "name": "My Session", "id": "a98c80d4-3812-11ef-bd38-f8e4e3ddcdd5",
        "providerId": "microsoft.test", "target": "echo-quantinuum", "creationTime":
        "2024-07-02T01:30:30.2138337Z", "endExecutionTime": "2024-07-02T01:42:22.526516Z",
        "costEstimate": null, "itemType": "Session"}, {"status": "Succeeded", "jobFailurePolicy":
        "Abort", "name": "session-ac31318b-3812-11ef-8144-f8e4e3ddcdd5", "id": "ac31318b-3812-11ef-8144-f8e4e3ddcdd5",
        "providerId": "ionq", "target": "ionq.simulator", "creationTime": "2024-07-02T01:30:33.0813516Z",
        "endExecutionTime": "2024-07-02T01:30:58.8134073Z", "costEstimate": {"currencyCode":
        "USD", "events": [], "estimatedTotal": 0.0}, "itemType": "Session"}, {"status":
        "Succeeded", "jobFailurePolicy": "Abort", "name": "session-be25b58d-3812-11ef-9a83-f8e4e3ddcdd5",
        "id": "be25b58d-3812-11ef-9a83-f8e4e3ddcdd5", "providerId": "quantinuum",
        "target": "quantinuum.sim.h1-1e", "creationTime": "2024-07-02T01:31:02.9149789Z",
        "endExecutionTime": "2024-07-02T01:31:26.500721Z", "costEstimate": {"currencyCode":
        "USD", "events": [], "estimatedTotal": 0.0}, "itemType": "Session"}, {"status":
        "Failed", "jobFailurePolicy": "Abort", "name": "session-cde977de-3812-11ef-9e09-f8e4e3ddcdd5",
        "id": "cde977de-3812-11ef-9e09-f8e4e3ddcdd5", "providerId": "microsoft.test",
        "target": "echo-quantinuum", "creationTime": "2024-07-02T01:31:31.3183936Z",
        "endExecutionTime": "2024-07-02T01:32:14.7682741Z", "costEstimate": null,
        "itemType": "Session"}, {"status": "Failed", "jobFailurePolicy": "Continue",
        "name": "session-f4e74a5b-3812-11ef-8e70-f8e4e3ddcdd5", "id": "f4e74a5b-3812-11ef-8e70-f8e4e3ddcdd5",
        "providerId": "microsoft.test", "target": "echo-quantinuum", "creationTime":
        "2024-07-02T01:32:34.6637534Z", "endExecutionTime": "2024-07-02T01:34:24.0322527Z",
        "costEstimate": null, "itemType": "Session"}, {"status": "Succeeded", "jobFailurePolicy":
        "Abort", "name": "session-3642f866-3813-11ef-b062-f8e4e3ddcdd5", "id": "3642f866-3813-11ef-b062-f8e4e3ddcdd5",
        "providerId": "microsoft.test", "target": "echo-quantinuum", "creationTime":
        "2024-07-02T01:34:26.9648024Z", "endExecutionTime": "2024-07-02T01:34:44.2270486Z",
        "costEstimate": null, "itemType": "Session"}, {"status": "Succeeded", "jobFailurePolicy":
        "Abort", "name": "session-45011704-3813-11ef-a395-f8e4e3ddcdd5", "id": "45011704-3813-11ef-a395-f8e4e3ddcdd5",
        "providerId": "ionq", "target": "ionq.simulator", "creationTime": "2024-07-02T01:34:49.212149Z",
        "endExecutionTime": "2024-07-02T01:35:00.6695172Z", "costEstimate": {"currencyCode":
        "USD", "events": [], "estimatedTotal": 0.0}, "itemType": "Session"}, {"status":
        "Succeeded", "jobFailurePolicy": "Abort", "name": "session-4f08a8d0-3813-11ef-94e1-f8e4e3ddcdd5",
        "id": "4f08a8d0-3813-11ef-94e1-f8e4e3ddcdd5", "providerId": "quantinuum",
        "target": "quantinuum.sim.h1-1e", "creationTime": "2024-07-02T01:35:06.1328734Z",
        "endExecutionTime": "2024-07-02T01:35:27.6643811Z", "costEstimate": {"currencyCode":
        "USD", "events": [], "estimatedTotal": 0.0}, "itemType": "Session"}, {"status":
        "Succeeded", "jobFailurePolicy": "Abort", "name": "session-5dba2efe-3813-11ef-bb9a-f8e4e3ddcdd5",
        "id": "5dba2efe-3813-11ef-bb9a-f8e4e3ddcdd5", "providerId": "microsoft.test",
        "target": "echo-quantinuum", "creationTime": "2024-07-02T01:35:32.8296438Z",
        "endExecutionTime": "2024-07-02T01:36:06.493837Z", "costEstimate": null, "itemType":
        "Session"}, {"status": "Succeeded", "jobFailurePolicy": "Abort", "name": "session-7613e558-3813-11ef-acfa-f8e4e3ddcdd5",
        "id": "7613e558-3813-11ef-acfa-f8e4e3ddcdd5", "providerId": "quantinuum",
        "target": "quantinuum.sim.h1-1e", "creationTime": "2024-07-02T01:36:11.3803252Z",
        "endExecutionTime": "2024-07-02T01:36:42.8384645Z", "costEstimate": {"currencyCode":
        "USD", "events": [], "estimatedTotal": 0.0}, "itemType": "Session"}, {"status":
        "Succeeded", "jobFailurePolicy": "Abort", "name": "session-8cd48d98-3813-11ef-998d-f8e4e3ddcdd5",
        "id": "8cd48d98-3813-11ef-998d-f8e4e3ddcdd5", "providerId": "microsoft.test",
        "target": "echo-quantinuum", "creationTime": "2024-07-02T01:36:52.0009106Z",
        "endExecutionTime": "2024-07-02T01:36:52.1406765Z", "costEstimate": null,
        "itemType": "Session"}, {"status": "Succeeded", "jobFailurePolicy": "Abort",
        "name": "session-8e7a009d-3813-11ef-9a81-f8e4e3ddcdd5", "id": "8e7a009d-3813-11ef-9a81-f8e4e3ddcdd5",
        "providerId": "microsoft.test", "target": "echo-quantinuum", "creationTime":
        "2024-07-02T01:36:54.3606919Z", "endExecutionTime": "2024-07-02T01:36:54.498782Z",
        "costEstimate": null, "itemType": "Session"}, {"status": "Succeeded", "jobFailurePolicy":
        "Abort", "name": "session-8fdf1970-3813-11ef-af97-f8e4e3ddcdd5", "id": "8fdf1970-3813-11ef-af97-f8e4e3ddcdd5",
        "providerId": "microsoft.test", "target": "echo-quantinuum", "creationTime":
        "2024-07-02T01:36:56.7009305Z", "endExecutionTime": "2024-07-02T01:36:56.8181691Z",
        "costEstimate": null, "itemType": "Session"}, {"status": "TimedOut", "jobFailurePolicy":
        "Abort", "name": "My Session", "id": "bc0ead88-45ed-11ef-87f6-a0b339c1da8f",
        "providerId": "microsoft.test", "target": "echo-quantinuum", "creationTime":
        "2024-07-19T16:41:25.0766519Z", "endExecutionTime": "2024-07-19T16:51:40.7539039Z",
        "costEstimate": null, "itemType": "Session"}, {"status": "Succeeded", "jobFailurePolicy":
        "Abort", "name": "session-bdbd0b5f-45ed-11ef-965e-a0b339c1da8f", "id": "bdbd0b5f-45ed-11ef-965e-a0b339c1da8f",
        "providerId": "ionq", "target": "ionq.simulator", "creationTime": "2024-07-19T16:41:26.558913Z",
        "endExecutionTime": "2024-07-19T16:41:34.1364133Z", "costEstimate": {"currencyCode":
        "USD", "events": [], "estimatedTotal": 0.0}, "itemType": "Session"}, {"status":
        "Succeeded", "jobFailurePolicy": "Abort", "name": "session-c365c5ab-45ed-11ef-ab08-a0b339c1da8f",
        "id": "c365c5ab-45ed-11ef-ab08-a0b339c1da8f", "providerId": "quantinuum",
        "target": "quantinuum.sim.h1-1e", "creationTime": "2024-07-19T16:41:36.1446697Z",
        "endExecutionTime": "2024-07-20T06:13:06.7172971Z", "costEstimate": {"currencyCode":
        "USD", "events": [], "estimatedTotal": 0.0}, "itemType": "Session"}, {"status":
        "Failed", "jobFailurePolicy": "Abort", "name": "session-78ee181c-45ee-11ef-944a-a0b339c1da8f",
        "id": "78ee181c-45ee-11ef-944a-a0b339c1da8f", "providerId": "microsoft.test",
        "target": "echo-quantinuum", "creationTime": "2024-07-19T16:46:41.569295Z",
        "endExecutionTime": "2024-07-19T16:46:50.1990135Z", "costEstimate": null,
        "itemType": "Session"}, {"status": "Failed", "jobFailurePolicy": "Continue",
        "name": "session-80ce7dcf-45ee-11ef-82a2-a0b339c1da8f", "id": "80ce7dcf-45ee-11ef-82a2-a0b339c1da8f",
        "providerId": "microsoft.test", "target": "echo-quantinuum", "creationTime":
        "2024-07-19T16:46:53.8363914Z", "endExecutionTime": "2024-07-19T16:47:29.3346376Z",
        "costEstimate": null, "itemType": "Session"}, {"status": "Succeeded", "jobFailurePolicy":
        "Abort", "name": "session-96244c25-45ee-11ef-959d-a0b339c1da8f", "id": "96244c25-45ee-11ef-959d-a0b339c1da8f",
        "providerId": "microsoft.test", "target": "echo-quantinuum", "creationTime":
        "2024-07-19T16:47:30.5957455Z", "endExecutionTime": "2024-07-19T16:48:08.9895151Z",
        "costEstimate": null, "itemType": "Session"}, {"status": "Succeeded", "jobFailurePolicy":
        "Abort", "name": "session-af4d8120-45ee-11ef-8722-a0b339c1da8f", "id": "af4d8120-45ee-11ef-8722-a0b339c1da8f",
        "providerId": "ionq", "target": "ionq.simulator", "creationTime": "2024-07-19T16:48:11.8284228Z",
        "endExecutionTime": "2024-07-19T16:48:19.5530889Z", "costEstimate": {"currencyCode":
        "USD", "events": [], "estimatedTotal": 0.0}, "itemType": "Session"}, {"status":
        "Succeeded", "jobFailurePolicy": "Abort", "name": "session-b5799427-45ee-11ef-81a3-a0b339c1da8f",
        "id": "b5799427-45ee-11ef-81a3-a0b339c1da8f", "providerId": "quantinuum",
        "target": "quantinuum.sim.h1-1e", "creationTime": "2024-07-19T16:48:22.2630165Z",
        "endExecutionTime": "2024-07-20T06:13:25.7365957Z", "costEstimate": {"currencyCode":
        "USD", "events": [], "estimatedTotal": 0.0}, "itemType": "Session"}, {"status":
        "TimedOut", "jobFailurePolicy": "Abort", "name": "My Session", "id": "86adc860-5789-11ef-857f-f8e4e3ddcdd5",
        "providerId": "microsoft.test", "target": "echo-quantinuum", "creationTime":
        "2024-08-11T02:29:27.3869434Z", "endExecutionTime": "2024-08-11T02:40:58.1522901Z",
        "costEstimate": null, "itemType": "Session"}, {"status": "Succeeded", "jobFailurePolicy":
        "Abort", "name": "session-8c570ec8-5789-11ef-9b96-f8e4e3ddcdd5", "id": "8c570ec8-5789-11ef-9b96-f8e4e3ddcdd5",
        "providerId": "ionq", "target": "ionq.simulator", "creationTime": "2024-08-11T02:29:35.8336321Z",
        "endExecutionTime": "2024-08-11T02:29:43.385164Z", "costEstimate": {"currencyCode":
        "USD", "events": [], "estimatedTotal": 0.0}, "itemType": "Session"}, {"status":
        "Succeeded", "jobFailurePolicy": "Abort", "name": "session-917c6f57-5789-11ef-92fb-f8e4e3ddcdd5",
        "id": "917c6f57-5789-11ef-92fb-f8e4e3ddcdd5", "providerId": "quantinuum",
        "target": "quantinuum.sim.h1-1e", "creationTime": "2024-08-11T02:29:44.4672938Z",
        "endExecutionTime": "2024-08-11T02:30:10.3910125Z", "costEstimate": {"currencyCode":
        "USD", "events": [], "estimatedTotal": 0.0}, "itemType": "Session"}, {"status":
        "Failed", "jobFailurePolicy": "Abort", "name": "session-a19ae978-5789-11ef-a90f-f8e4e3ddcdd5",
        "id": "a19ae978-5789-11ef-a90f-f8e4e3ddcdd5", "providerId": "microsoft.test",
        "target": "echo-quantinuum", "creationTime": "2024-08-11T02:30:12.3078461Z",
        "endExecutionTime": "2024-08-11T02:30:53.9038202Z", "costEstimate": null,
        "itemType": "Session"}, {"status": "Failed", "jobFailurePolicy": "Continue",
        "name": "session-c347e090-5789-11ef-bcd9-f8e4e3ddcdd5", "id": "c347e090-5789-11ef-bcd9-f8e4e3ddcdd5",
        "providerId": "microsoft.test", "target": "echo-quantinuum", "creationTime":
        "2024-08-11T02:31:08.0147276Z", "endExecutionTime": "2024-08-11T02:32:03.3681947Z",
        "costEstimate": null, "itemType": "Session"}, {"status": "Succeeded", "jobFailurePolicy":
        "Abort", "name": "session-e45a5006-5789-11ef-bdaa-f8e4e3ddcdd5", "id": "e45a5006-5789-11ef-bdaa-f8e4e3ddcdd5",
        "providerId": "microsoft.test", "target": "echo-quantinuum", "creationTime":
        "2024-08-11T02:32:04.1342713Z", "endExecutionTime": "2024-08-11T02:32:13.1554687Z",
        "costEstimate": null, "itemType": "Session"}, {"status": "Succeeded", "jobFailurePolicy":
        "Abort", "name": "session-ea9fcd29-5789-11ef-9861-f8e4e3ddcdd5", "id": "ea9fcd29-5789-11ef-9861-f8e4e3ddcdd5",
        "providerId": "ionq", "target": "ionq.simulator", "creationTime": "2024-08-11T02:32:14.1504231Z",
        "endExecutionTime": "2024-08-11T02:32:21.2143377Z", "costEstimate": {"currencyCode":
        "USD", "events": [], "estimatedTotal": 0.0}, "itemType": "Session"}, {"status":
        "Succeeded", "jobFailurePolicy": "Abort", "name": "session-efe7106d-5789-11ef-9e8f-f8e4e3ddcdd5",
        "id": "efe7106d-5789-11ef-9e8f-f8e4e3ddcdd5", "providerId": "quantinuum",
        "target": "quantinuum.sim.h1-1e", "creationTime": "2024-08-11T02:32:22.8789635Z",
        "endExecutionTime": "2024-08-11T02:32:46.3192142Z", "costEstimate": {"currencyCode":
        "USD", "events": [], "estimatedTotal": 0.0}, "itemType": "Session"}, {"status":
        "Succeeded", "jobFailurePolicy": "Abort", "name": "session-fe72fdce-5789-11ef-bc4b-f8e4e3ddcdd5",
        "id": "fe72fdce-5789-11ef-bc4b-f8e4e3ddcdd5", "providerId": "microsoft.test",
        "target": "echo-quantinuum", "creationTime": "2024-08-11T02:32:48.0037667Z",
        "endExecutionTime": "2024-08-11T02:33:14.3399293Z", "costEstimate": null,
        "itemType": "Session"}, {"status": "Succeeded", "jobFailurePolicy": "Abort",
        "name": "session-0fb53b33-578a-11ef-b72c-f8e4e3ddcdd5", "id": "0fb53b33-578a-11ef-b72c-f8e4e3ddcdd5",
        "providerId": "quantinuum", "target": "quantinuum.sim.h1-1e", "creationTime":
        "2024-08-11T02:33:16.3068505Z", "endExecutionTime": "2024-08-11T02:33:54.3041655Z",
        "costEstimate": {"currencyCode": "USD", "events": [], "estimatedTotal": 0.0},
        "itemType": "Session"}, {"status": "Succeeded", "jobFailurePolicy": "Abort",
        "name": "session-27de336f-578a-11ef-8a7a-f8e4e3ddcdd5", "id": "27de336f-578a-11ef-8a7a-f8e4e3ddcdd5",
        "providerId": "microsoft.test", "target": "echo-quantinuum", "creationTime":
        "2024-08-11T02:33:57.5033213Z", "endExecutionTime": "2024-08-11T02:33:57.5520771Z",
        "costEstimate": null, "itemType": "Session"}, {"status": "Succeeded", "jobFailurePolicy":
        "Abort", "name": "session-28612e34-578a-11ef-aaac-f8e4e3ddcdd5", "id": "28612e34-578a-11ef-aaac-f8e4e3ddcdd5",
        "providerId": "microsoft.test", "target": "echo-quantinuum", "creationTime":
        "2024-08-11T02:33:58.2195685Z", "endExecutionTime": "2024-08-11T02:33:58.2721674Z",
        "costEstimate": null, "itemType": "Session"}, {"status": "Succeeded", "jobFailurePolicy":
        "Abort", "name": "session-28cf6dc8-578a-11ef-ad1e-f8e4e3ddcdd5", "id": "28cf6dc8-578a-11ef-ad1e-f8e4e3ddcdd5",
        "providerId": "microsoft.test", "target": "echo-quantinuum", "creationTime":
        "2024-08-11T02:33:58.8804487Z", "endExecutionTime": "2024-08-11T02:33:58.9370749Z",
        "costEstimate": null, "itemType": "Session"}, {"status": "TimedOut", "jobFailurePolicy":
        "Abort", "name": "My Session", "id": "aac6f9d9-5b62-11ef-aab7-f8e4e3ddcdd5",
        "providerId": "microsoft.test", "target": "echo-quantinuum", "creationTime":
        "2024-08-16T00:01:21.0826987Z", "endExecutionTime": "2024-08-16T00:12:21.184903Z",
        "costEstimate": null, "itemType": "Session"}, {"status": "Succeeded", "jobFailurePolicy":
        "Abort", "name": "session-ab724385-5b62-11ef-bcf5-f8e4e3ddcdd5", "id": "ab724385-5b62-11ef-bcf5-f8e4e3ddcdd5",
        "providerId": "ionq", "target": "ionq.simulator", "creationTime": "2024-08-16T00:01:21.7013359Z",
        "endExecutionTime": "2024-08-16T00:01:27.3644229Z", "costEstimate": {"currencyCode":
        "USD", "events": [], "estimatedTotal": 0.0}, "itemType": "Session"}, {"status":
        "Succeeded", "jobFailurePolicy": "Abort", "name": "session-af528db6-5b62-11ef-be9d-f8e4e3ddcdd5",
        "id": "af528db6-5b62-11ef-be9d-f8e4e3ddcdd5", "providerId": "quantinuum",
        "target": "quantinuum.sim.h1-1e", "creationTime": "2024-08-16T00:01:28.3547924Z",
        "endExecutionTime": "2024-08-16T00:01:53.7922055Z", "costEstimate": {"currencyCode":
        "USD", "events": [], "estimatedTotal": 0.0}, "itemType": "Session"}, {"status":
        "Failed", "jobFailurePolicy": "Abort", "name": "session-bf138409-5b62-11ef-b8db-f8e4e3ddcdd5",
        "id": "bf138409-5b62-11ef-b8db-f8e4e3ddcdd5", "providerId": "microsoft.test",
        "target": "echo-quantinuum", "creationTime": "2024-08-16T00:01:55.359317Z",
        "endExecutionTime": "2024-08-16T00:02:06.9612072Z", "costEstimate": null,
        "itemType": "Session"}, {"status": "Failed", "jobFailurePolicy": "Continue",
        "name": "session-ca7d0213-5b62-11ef-8bb9-f8e4e3ddcdd5", "id": "ca7d0213-5b62-11ef-8bb9-f8e4e3ddcdd5",
        "providerId": "microsoft.test", "target": "echo-quantinuum", "creationTime":
        "2024-08-16T00:02:13.7807649Z", "endExecutionTime": "2024-08-16T00:03:52.1146699Z",
        "costEstimate": null, "itemType": "Session"}, {"status": "Succeeded", "jobFailurePolicy":
        "Abort", "name": "session-052c23b1-5b63-11ef-a1bb-f8e4e3ddcdd5", "id": "052c23b1-5b63-11ef-a1bb-f8e4e3ddcdd5",
        "providerId": "microsoft.test", "target": "echo-quantinuum", "creationTime":
        "2024-08-16T00:03:53.0372228Z", "endExecutionTime": "2024-08-16T00:04:08.1007782Z",
        "costEstimate": null, "itemType": "Session"}, {"status": "Succeeded", "jobFailurePolicy":
        "Abort", "name": "session-0f69330a-5b63-11ef-9f60-f8e4e3ddcdd5", "id": "0f69330a-5b63-11ef-9f60-f8e4e3ddcdd5",
        "providerId": "ionq", "target": "ionq.simulator", "creationTime": "2024-08-16T00:04:09.5650479Z",
        "endExecutionTime": "2024-08-16T00:04:25.1524497Z", "costEstimate": {"currencyCode":
        "USD", "events": [], "estimatedTotal": 0.0}, "itemType": "Session"}, {"status":
        "Succeeded", "jobFailurePolicy": "Abort", "name": "session-19505706-5b63-11ef-b368-f8e4e3ddcdd5",
        "id": "19505706-5b63-11ef-b368-f8e4e3ddcdd5", "providerId": "quantinuum",
        "target": "quantinuum.sim.h1-1e", "creationTime": "2024-08-16T00:04:26.1812277Z",
        "endExecutionTime": "2024-08-16T00:05:01.6399552Z", "costEstimate": {"currencyCode":
        "USD", "events": [], "estimatedTotal": 0.0}, "itemType": "Session"}, {"status":
        "Succeeded", "jobFailurePolicy": "Abort", "name": "session-2ea6969c-5b63-11ef-b59c-f8e4e3ddcdd5",
        "id": "2ea6969c-5b63-11ef-b59c-f8e4e3ddcdd5", "providerId": "microsoft.test",
        "target": "echo-quantinuum", "creationTime": "2024-08-16T00:05:02.5051917Z",
        "endExecutionTime": "2024-08-16T00:05:40.7290514Z", "costEstimate": null,
        "itemType": "Session"}, {"status": "Succeeded", "jobFailurePolicy": "Abort",
        "name": "session-46c2ba8e-5b63-11ef-86b0-f8e4e3ddcdd5", "id": "46c2ba8e-5b63-11ef-86b0-f8e4e3ddcdd5",
        "providerId": "quantinuum", "target": "quantinuum.sim.h1-1e", "creationTime":
        "2024-08-16T00:05:42.2701327Z", "endExecutionTime": "2024-08-16T00:06:19.6173477Z",
        "costEstimate": {"currencyCode": "USD", "events": [], "estimatedTotal": 0.0},
        "itemType": "Session"}, {"status": "Succeeded", "jobFailurePolicy": "Abort",
        "name": "session-5e90b6f5-5b63-11ef-9f74-f8e4e3ddcdd5", "id": "5e90b6f5-5b63-11ef-9f74-f8e4e3ddcdd5",
        "providerId": "microsoft.test", "target": "echo-quantinuum", "creationTime":
        "2024-08-16T00:06:22.9243129Z", "endExecutionTime": "2024-08-16T00:06:22.9735803Z",
        "costEstimate": null, "itemType": "Session"}, {"status": "Succeeded", "jobFailurePolicy":
        "Abort", "name": "session-5f0f6093-5b63-11ef-aed2-f8e4e3ddcdd5", "id": "5f0f6093-5b63-11ef-aed2-f8e4e3ddcdd5",
        "providerId": "microsoft.test", "target": "echo-quantinuum", "creationTime":
        "2024-08-16T00:06:23.6336556Z", "endExecutionTime": "2024-08-16T00:06:23.6785414Z",
        "costEstimate": null, "itemType": "Session"}, {"status": "Succeeded", "jobFailurePolicy":
        "Abort", "name": "session-5f7afe7b-5b63-11ef-9007-f8e4e3ddcdd5", "id": "5f7afe7b-5b63-11ef-9007-f8e4e3ddcdd5",
        "providerId": "microsoft.test", "target": "echo-quantinuum", "creationTime":
        "2024-08-16T00:06:24.2856178Z", "endExecutionTime": "2024-08-16T00:06:24.3350095Z",
        "costEstimate": null, "itemType": "Session"}, {"status": "TimedOut", "jobFailurePolicy":
        "Abort", "name": "My Session", "id": "2efa36ec-5b70-11ef-b78a-f8e4e3ddcdd5",
        "providerId": "microsoft.test", "target": "echo-quantinuum", "creationTime":
        "2024-08-16T01:38:06.6788709Z", "endExecutionTime": "2024-08-16T01:48:21.1906467Z",
        "costEstimate": null, "itemType": "Session"}, {"status": "Failed", "jobFailurePolicy":
        "Abort", "name": "session-3479d301-5b70-11ef-a4d6-f8e4e3ddcdd5", "id": "3479d301-5b70-11ef-a4d6-f8e4e3ddcdd5",
        "providerId": "microsoft.test", "target": "echo-quantinuum", "creationTime":
        "2024-08-16T01:38:15.7287261Z", "endExecutionTime": "2024-08-16T01:38:51.3451191Z",
        "costEstimate": null, "itemType": "Session"}, {"status": "Failed", "jobFailurePolicy":
        "Continue", "name": "session-4b936ff6-5b70-11ef-8713-f8e4e3ddcdd5", "id":
        "4b936ff6-5b70-11ef-8713-f8e4e3ddcdd5", "providerId": "microsoft.test", "target":
        "echo-quantinuum", "creationTime": "2024-08-16T01:38:53.7504122Z", "endExecutionTime":
        "2024-08-16T01:39:41.7713098Z", "costEstimate": null, "itemType": "Session"},
        {"status": "Succeeded", "jobFailurePolicy": "Abort", "name": "session-6843340b-5b70-11ef-8f2b-f8e4e3ddcdd5",
        "id": "6843340b-5b70-11ef-8f2b-f8e4e3ddcdd5", "providerId": "microsoft.test",
        "target": "echo-quantinuum", "creationTime": "2024-08-16T01:39:42.5896121Z",
        "endExecutionTime": "2024-08-16T01:39:54.4727935Z", "costEstimate": null,
        "itemType": "Session"}, {"status": "Succeeded", "jobFailurePolicy": "Abort",
        "name": "session-70c584e7-5b70-11ef-8bc3-f8e4e3ddcdd5", "id": "70c584e7-5b70-11ef-8bc3-f8e4e3ddcdd5",
        "providerId": "microsoft.test", "target": "echo-quantinuum", "creationTime":
        "2024-08-16T01:39:56.8086442Z", "endExecutionTime": "2024-08-16T01:40:07.2848904Z",
        "costEstimate": null, "itemType": "Session"}, {"status": "Succeeded", "jobFailurePolicy":
        "Abort", "name": "session-8dd9495f-5b70-11ef-8ffd-f8e4e3ddcdd5", "id": "8dd9495f-5b70-11ef-8ffd-f8e4e3ddcdd5",
        "providerId": "microsoft.test", "target": "echo-quantinuum", "creationTime":
        "2024-08-16T01:40:45.5950684Z", "endExecutionTime": "2024-08-16T01:40:45.6373882Z",
        "costEstimate": null, "itemType": "Session"}, {"status": "Succeeded", "jobFailurePolicy":
        "Abort", "name": "session-8e528761-5b70-11ef-be95-f8e4e3ddcdd5", "id": "8e528761-5b70-11ef-be95-f8e4e3ddcdd5",
        "providerId": "microsoft.test", "target": "echo-quantinuum", "creationTime":
        "2024-08-16T01:40:46.3829626Z", "endExecutionTime": "2024-08-16T01:40:46.4263017Z",
        "costEstimate": null, "itemType": "Session"}, {"status": "Succeeded", "jobFailurePolicy":
        "Abort", "name": "session-8ec62edf-5b70-11ef-92b1-f8e4e3ddcdd5", "id": "8ec62edf-5b70-11ef-92b1-f8e4e3ddcdd5",
        "providerId": "microsoft.test", "target": "echo-quantinuum", "creationTime":
        "2024-08-16T01:40:47.0560011Z", "endExecutionTime": "2024-08-16T01:40:47.1064333Z",
        "costEstimate": null, "itemType": "Session"}, {"status": "Succeeded", "jobFailurePolicy":
        "Abort", "name": "session-ac788127-5b72-11ef-9211-f8e4e3ddcdd5", "id": "ac788127-5b72-11ef-9211-f8e4e3ddcdd5",
        "providerId": "quantinuum", "target": "quantinuum.sim.h1-1e", "creationTime":
        "2024-08-16T01:55:55.5081616Z", "endExecutionTime": "2024-08-16T01:56:33.6005598Z",
        "costEstimate": {"currencyCode": "USD", "events": [], "estimatedTotal": 0.0},
        "itemType": "Session"}, {"status": "TimedOut", "jobFailurePolicy": "Abort",
        "name": "My Session", "id": "d5c2b8d3-5b72-11ef-bd7a-f8e4e3ddcdd5", "providerId":
        "microsoft.test", "target": "echo-quantinuum", "creationTime": "2024-08-16T01:57:05.2124648Z",
        "endExecutionTime": "2024-08-16T02:08:21.1829446Z", "costEstimate": null,
        "itemType": "Session"}, {"status": "Succeeded", "jobFailurePolicy": "Abort",
        "name": "session-d8d33e63-5b72-11ef-b1c8-f8e4e3ddcdd5", "id": "d8d33e63-5b72-11ef-b1c8-f8e4e3ddcdd5",
        "providerId": "ionq", "target": "ionq.simulator", "creationTime": "2024-08-16T01:57:09.7036746Z",
        "endExecutionTime": "2024-08-16T01:57:19.1506538Z", "costEstimate": {"currencyCode":
        "USD", "events": [], "estimatedTotal": 0.0}, "itemType": "Session"}, {"status":
        "Succeeded", "jobFailurePolicy": "Abort", "name": "session-df07ad5e-5b72-11ef-ba57-f8e4e3ddcdd5",
        "id": "df07ad5e-5b72-11ef-ba57-f8e4e3ddcdd5", "providerId": "quantinuum",
        "target": "quantinuum.sim.h1-1e", "creationTime": "2024-08-16T01:57:20.2855103Z",
        "endExecutionTime": "2024-08-16T01:57:57.2095595Z", "costEstimate": {"currencyCode":
        "USD", "events": [], "estimatedTotal": 0.0}, "itemType": "Session"}, {"status":
        "Failed", "jobFailurePolicy": "Abort", "name": "session-f59ca9f0-5b72-11ef-ab05-f8e4e3ddcdd5",
        "id": "f59ca9f0-5b72-11ef-ab05-f8e4e3ddcdd5", "providerId": "microsoft.test",
        "target": "echo-quantinuum", "creationTime": "2024-08-16T01:57:58.6611053Z",
        "endExecutionTime": "2024-08-16T01:58:05.6027982Z", "costEstimate": null,
        "itemType": "Session"}, {"status": "Failed", "jobFailurePolicy": "Continue",
        "name": "session-fbb36522-5b72-11ef-a756-f8e4e3ddcdd5", "id": "fbb36522-5b72-11ef-a756-f8e4e3ddcdd5",
        "providerId": "microsoft.test", "target": "echo-quantinuum", "creationTime":
        "2024-08-16T01:58:08.2153391Z", "endExecutionTime": "2024-08-16T01:58:56.5160488Z",
        "costEstimate": null, "itemType": "Session"}, {"status": "Succeeded", "jobFailurePolicy":
        "Abort", "name": "session-188e4b20-5b73-11ef-8947-f8e4e3ddcdd5", "id": "188e4b20-5b73-11ef-8947-f8e4e3ddcdd5",
        "providerId": "microsoft.test", "target": "echo-quantinuum", "creationTime":
        "2024-08-16T01:58:57.3157444Z", "endExecutionTime": "2024-08-16T01:59:21.5656016Z",
        "costEstimate": null, "itemType": "Session"}, {"status": "Succeeded", "jobFailurePolicy":
        "Abort", "name": "session-2bbf6d26-5b73-11ef-b5ee-f8e4e3ddcdd5", "id": "2bbf6d26-5b73-11ef-b5ee-f8e4e3ddcdd5",
        "providerId": "ionq", "target": "ionq.simulator", "creationTime": "2024-08-16T01:59:28.8225857Z",
        "endExecutionTime": "2024-08-16T01:59:40.5046236Z", "costEstimate": {"currencyCode":
        "USD", "events": [], "estimatedTotal": 0.0}, "itemType": "Session"}, {"status":
        "Succeeded", "jobFailurePolicy": "Abort", "name": "session-342586f1-5b73-11ef-bb50-f8e4e3ddcdd5",
        "id": "342586f1-5b73-11ef-bb50-f8e4e3ddcdd5", "providerId": "microsoft.test",
        "target": "echo-quantinuum", "creationTime": "2024-08-16T01:59:43.8084178Z",
        "endExecutionTime": "2024-08-16T02:00:10.0578141Z", "costEstimate": null,
        "itemType": "Session"}, {"status": "Succeeded", "jobFailurePolicy": "Abort",
        "name": "session-455de538-5b73-11ef-9c67-f8e4e3ddcdd5", "id": "455de538-5b73-11ef-9c67-f8e4e3ddcdd5",
        "providerId": "quantinuum", "target": "quantinuum.sim.h1-1e", "creationTime":
        "2024-08-16T02:00:11.9840776Z", "endExecutionTime": "2024-08-16T02:01:08.2066622Z",
        "costEstimate": {"currencyCode": "USD", "events": [], "estimatedTotal": 0.0},
        "itemType": "Session"}, {"status": "Succeeded", "jobFailurePolicy": "Abort",
        "name": "session-68b7aac8-5b73-11ef-8425-f8e4e3ddcdd5", "id": "68b7aac8-5b73-11ef-8425-f8e4e3ddcdd5",
        "providerId": "microsoft.test", "target": "echo-quantinuum", "creationTime":
        "2024-08-16T02:01:11.9636249Z", "endExecutionTime": "2024-08-16T02:01:12.0106987Z",
        "costEstimate": null, "itemType": "Session"}, {"status": "Succeeded", "jobFailurePolicy":
        "Abort", "name": "session-694a7112-5b73-11ef-8ffd-f8e4e3ddcdd5", "id": "694a7112-5b73-11ef-8ffd-f8e4e3ddcdd5",
        "providerId": "microsoft.test", "target": "echo-quantinuum", "creationTime":
        "2024-08-16T02:01:12.7534412Z", "endExecutionTime": "2024-08-16T02:01:12.7990607Z",
        "costEstimate": null, "itemType": "Session"}, {"status": "Succeeded", "jobFailurePolicy":
        "Abort", "name": "session-69c267a0-5b73-11ef-82e2-f8e4e3ddcdd5", "id": "69c267a0-5b73-11ef-82e2-f8e4e3ddcdd5",
        "providerId": "microsoft.test", "target": "echo-quantinuum", "creationTime":
        "2024-08-16T02:01:13.5277028Z", "endExecutionTime": "2024-08-16T02:01:13.5717984Z",
        "costEstimate": null, "itemType": "Session"}, {"status": "Succeeded", "jobFailurePolicy":
        "Abort", "name": "session-890d2e64-5b73-11ef-aa36-f8e4e3ddcdd5", "id": "890d2e64-5b73-11ef-aa36-f8e4e3ddcdd5",
        "providerId": "quantinuum", "target": "quantinuum.sim.h1-1e", "creationTime":
        "2024-08-16T02:02:05.3669121Z", "endExecutionTime": "2024-08-16T02:02:42.0764692Z",
        "costEstimate": {"currencyCode": "USD", "events": [], "estimatedTotal": 0.0},
        "itemType": "Session"}, {"status": "TimedOut", "jobFailurePolicy": "Abort",
        "name": "My Session", "id": "99dd9485-64d6-11ef-87e8-f8e4e3ddcdd5", "providerId":
        "microsoft.test", "target": "echo-quantinuum", "creationTime": "2024-08-28T00:43:54.9175041Z",
        "endExecutionTime": "2024-08-28T00:54:57.8906368Z", "costEstimate": null,
        "itemType": "Session"}, {"status": "Succeeded", "jobFailurePolicy": "Abort",
        "name": "session-9ae1abef-64d6-11ef-b628-f8e4e3ddcdd5", "id": "9ae1abef-64d6-11ef-b628-f8e4e3ddcdd5",
        "providerId": "ionq", "target": "ionq.simulator", "creationTime": "2024-08-28T00:43:55.8223604Z",
        "endExecutionTime": "2024-08-28T00:44:01.718236Z", "costEstimate": {"currencyCode":
        "USD", "events": [], "estimatedTotal": 0.0}, "itemType": "Session"}, {"status":
        "Succeeded", "jobFailurePolicy": "Abort", "name": "session-9effbe9c-64d6-11ef-bd66-f8e4e3ddcdd5",
        "id": "9effbe9c-64d6-11ef-bd66-f8e4e3ddcdd5", "providerId": "quantinuum",
        "target": "quantinuum.sim.h1-1e", "creationTime": "2024-08-28T00:44:02.8747044Z",
        "endExecutionTime": "2024-08-28T00:44:31.315161Z", "costEstimate": {"currencyCode":
        "USD", "events": [], "estimatedTotal": 0.0}, "itemType": "Session"}, {"status":
        "Failed", "jobFailurePolicy": "Abort", "name": "session-b03a595d-64d6-11ef-89ed-f8e4e3ddcdd5",
        "id": "b03a595d-64d6-11ef-89ed-f8e4e3ddcdd5", "providerId": "microsoft.test",
        "target": "echo-quantinuum", "creationTime": "2024-08-28T00:44:32.3402648Z",
        "endExecutionTime": "2024-08-28T00:44:54.3327345Z", "costEstimate": null,
        "itemType": "Session"}, {"status": "Failed", "jobFailurePolicy": "Continue",
        "name": "session-c2289fc7-64d6-11ef-b9fb-f8e4e3ddcdd5", "id": "c2289fc7-64d6-11ef-b9fb-f8e4e3ddcdd5",
        "providerId": "microsoft.test", "target": "echo-quantinuum", "creationTime":
        "2024-08-28T00:45:01.7231742Z", "endExecutionTime": "2024-08-28T00:46:24.560219Z",
        "costEstimate": null, "itemType": "Session"}, {"status": "Succeeded", "jobFailurePolicy":
        "Abort", "name": "session-f39a47b0-64d6-11ef-a5e1-f8e4e3ddcdd5", "id": "f39a47b0-64d6-11ef-a5e1-f8e4e3ddcdd5",
        "providerId": "microsoft.test", "target": "echo-quantinuum", "creationTime":
        "2024-08-28T00:46:25.635732Z", "endExecutionTime": "2024-08-28T00:46:56.1179353Z",
        "costEstimate": null, "itemType": "Session"}, {"status": "Succeeded", "jobFailurePolicy":
        "Abort", "name": "session-08f80cc0-64d7-11ef-ae14-f8e4e3ddcdd5", "id": "08f80cc0-64d7-11ef-ae14-f8e4e3ddcdd5",
        "providerId": "ionq", "target": "ionq.simulator", "creationTime": "2024-08-28T00:47:00.523555Z",
        "endExecutionTime": "2024-08-28T00:47:07.358287Z", "costEstimate": {"currencyCode":
        "USD", "events": [], "estimatedTotal": 0.0}, "itemType": "Session"}, {"status":
        "Succeeded", "jobFailurePolicy": "Abort", "name": "session-0e612f43-64d7-11ef-a098-f8e4e3ddcdd5",
        "id": "0e612f43-64d7-11ef-a098-f8e4e3ddcdd5", "providerId": "quantinuum",
        "target": "quantinuum.sim.h1-1e", "creationTime": "2024-08-28T00:47:09.6016947Z",
        "endExecutionTime": "2024-08-28T00:48:00.0872219Z", "costEstimate": {"currencyCode":
        "USD", "events": [], "estimatedTotal": 0.0}, "itemType": "Session"}, {"status":
        "Succeeded", "jobFailurePolicy": "Abort", "name": "session-2d274d72-64d7-11ef-8f69-f8e4e3ddcdd5",
        "id": "2d274d72-64d7-11ef-8f69-f8e4e3ddcdd5", "providerId": "microsoft.test",
        "target": "echo-quantinuum", "creationTime": "2024-08-28T00:48:02.1507815Z",
        "endExecutionTime": "2024-08-28T00:48:14.8700807Z", "costEstimate": null,
        "itemType": "Session"}, {"status": "Succeeded", "jobFailurePolicy": "Abort",
        "name": "session-360fe358-64d7-11ef-baa2-f8e4e3ddcdd5", "id": "360fe358-64d7-11ef-baa2-f8e4e3ddcdd5",
        "providerId": "quantinuum", "target": "quantinuum.sim.h1-1e", "creationTime":
        "2024-08-28T00:48:16.3662022Z", "endExecutionTime": "2024-08-28T00:49:37.9305809Z",
        "costEstimate": {"currencyCode": "USD", "events": [], "estimatedTotal": 0.0},
        "itemType": "Session"}, {"status": "Succeeded", "jobFailurePolicy": "Abort",
        "name": "session-687c8a9c-64d7-11ef-a314-f8e4e3ddcdd5", "id": "687c8a9c-64d7-11ef-a314-f8e4e3ddcdd5",
        "providerId": "microsoft.test", "target": "echo-quantinuum", "creationTime":
        "2024-08-28T00:49:41.5275964Z", "endExecutionTime": "2024-08-28T00:49:41.5853999Z",
        "costEstimate": null, "itemType": "Session"}, {"status": "Succeeded", "jobFailurePolicy":
        "Abort", "name": "session-69034359-64d7-11ef-b119-f8e4e3ddcdd5", "id": "69034359-64d7-11ef-b119-f8e4e3ddcdd5",
        "providerId": "microsoft.test", "target": "echo-quantinuum", "creationTime":
        "2024-08-28T00:49:42.183312Z", "endExecutionTime": "2024-08-28T00:49:42.235786Z",
        "costEstimate": null, "itemType": "Session"}, {"status": "Succeeded", "jobFailurePolicy":
        "Abort", "name": "session-696754af-64d7-11ef-ae63-f8e4e3ddcdd5", "id": "696754af-64d7-11ef-ae63-f8e4e3ddcdd5",
        "providerId": "microsoft.test", "target": "echo-quantinuum", "creationTime":
        "2024-08-28T00:49:42.9236215Z", "endExecutionTime": "2024-08-28T00:49:42.9864923Z",
        "costEstimate": null, "itemType": "Session"}, {"status": "Waiting", "jobFailurePolicy":
        "Abort", "name": "My Session", "id": "55f3933b-657e-11ef-ae16-f8e4e3ddcdd5",
        "providerId": "microsoft.test", "target": "echo-quantinuum", "creationTime":
        "2024-08-28T20:44:36.925602Z", "endExecutionTime": null, "costEstimate": null,
        "itemType": "Session"}, {"status": "Succeeded", "jobFailurePolicy": "Abort",
        "name": "session-56d21b6e-657e-11ef-b6a8-f8e4e3ddcdd5", "id": "56d21b6e-657e-11ef-b6a8-f8e4e3ddcdd5",
        "providerId": "ionq", "target": "ionq.simulator", "creationTime": "2024-08-28T20:44:37.6944075Z",
        "endExecutionTime": "2024-08-28T20:44:43.4279473Z", "costEstimate": {"currencyCode":
        "USD", "events": [], "estimatedTotal": 0.0}, "itemType": "Session"}, {"status":
        "Succeeded", "jobFailurePolicy": "Abort", "name": "session-5ae1575c-657e-11ef-a383-f8e4e3ddcdd5",
        "id": "5ae1575c-657e-11ef-a383-f8e4e3ddcdd5", "providerId": "quantinuum",
        "target": "quantinuum.sim.h1-1e", "creationTime": "2024-08-28T20:44:44.7006774Z",
        "endExecutionTime": "2024-08-28T20:45:21.546876Z", "costEstimate": {"currencyCode":
        "USD", "events": [], "estimatedTotal": 0.0}, "itemType": "Session"}, {"status":
        "Failed", "jobFailurePolicy": "Abort", "name": "session-7196a854-657e-11ef-b3e8-f8e4e3ddcdd5",
        "id": "7196a854-657e-11ef-b3e8-f8e4e3ddcdd5", "providerId": "microsoft.test",
        "target": "echo-quantinuum", "creationTime": "2024-08-28T20:45:23.4377388Z",
        "endExecutionTime": "2024-08-28T20:45:59.9211228Z", "costEstimate": null,
        "itemType": "Session"}, {"status": "Failed", "jobFailurePolicy": "Continue",
        "name": "session-93486df2-657e-11ef-a383-f8e4e3ddcdd5", "id": "93486df2-657e-11ef-a383-f8e4e3ddcdd5",
        "providerId": "microsoft.test", "target": "echo-quantinuum", "creationTime":
        "2024-08-28T20:46:19.1443696Z", "endExecutionTime": "2024-08-28T20:47:19.904379Z",
        "costEstimate": null, "itemType": "Session"}, {"status": "Succeeded", "jobFailurePolicy":
        "Abort", "name": "session-b79381cf-657e-11ef-84ac-f8e4e3ddcdd5", "id": "b79381cf-657e-11ef-84ac-f8e4e3ddcdd5",
        "providerId": "microsoft.test", "target": "echo-quantinuum", "creationTime":
        "2024-08-28T20:47:20.8434046Z", "endExecutionTime": "2024-08-28T20:47:58.9011303Z",
        "costEstimate": null, "itemType": "Session"}, {"status": "Succeeded", "jobFailurePolicy":
        "Abort", "name": "session-cff46032-657e-11ef-8bc1-f8e4e3ddcdd5", "id": "cff46032-657e-11ef-8bc1-f8e4e3ddcdd5",
        "providerId": "ionq", "target": "ionq.simulator", "creationTime": "2024-08-28T20:48:00.919925Z",
        "endExecutionTime": "2024-08-28T20:48:07.5932877Z", "costEstimate": {"currencyCode":
        "USD", "events": [], "estimatedTotal": 0.0}, "itemType": "Session"}, {"status":
        "Succeeded", "jobFailurePolicy": "Abort", "name": "session-d6d0204e-657e-11ef-9c25-f8e4e3ddcdd5",
        "id": "d6d0204e-657e-11ef-9c25-f8e4e3ddcdd5", "providerId": "quantinuum",
        "target": "quantinuum.sim.h1-1e", "creationTime": "2024-08-28T20:48:12.572664Z",
        "endExecutionTime": "2024-08-28T20:48:40.2540924Z", "costEstimate": {"currencyCode":
        "USD", "events": [], "estimatedTotal": 0.0}, "itemType": "Session"}, {"status":
        "Succeeded", "jobFailurePolicy": "Abort", "name": "session-e79230d4-657e-11ef-936e-f8e4e3ddcdd5",
        "id": "e79230d4-657e-11ef-936e-f8e4e3ddcdd5", "providerId": "microsoft.test",
        "target": "echo-quantinuum", "creationTime": "2024-08-28T20:48:41.3300918Z",
        "endExecutionTime": "2024-08-28T20:48:50.0603238Z", "costEstimate": null,
        "itemType": "Session"}, {"status": "Succeeded", "jobFailurePolicy": "Abort",
        "name": "session-ee33aaff-657e-11ef-87dc-f8e4e3ddcdd5", "id": "ee33aaff-657e-11ef-87dc-f8e4e3ddcdd5",
        "providerId": "quantinuum", "target": "quantinuum.sim.h1-1e", "creationTime":
        "2024-08-28T20:48:51.7935147Z", "endExecutionTime": "2024-08-28T20:49:25.806978Z",
        "costEstimate": {"currencyCode": "USD", "events": [], "estimatedTotal": 0.0},
        "itemType": "Session"}], "nextLink": null}'
>>>>>>> b43e1017
    headers:
      connection:
      - keep-alive
      content-length:
<<<<<<< HEAD
      - '20159'
=======
      - '35947'
>>>>>>> b43e1017
      content-type:
      - application/json; charset=utf-8
      transfer-encoding:
      - chunked
    status:
      code: 200
      message: OK
version: 1<|MERGE_RESOLUTION|>--- conflicted
+++ resolved
@@ -63,22 +63,13 @@
       x-client-sku:
       - MSAL.Python
       x-client-ver:
-<<<<<<< HEAD
-      - 1.29.0
-=======
       - 1.30.0
->>>>>>> b43e1017
     method: POST
     uri: https://login.microsoftonline.com/00000000-0000-0000-0000-000000000000/oauth2/v2.0/token
   response:
     body:
-<<<<<<< HEAD
-      string: '{"token_type": "Bearer", "expires_in": 1755298461, "ext_expires_in":
-        1755298461, "refresh_in": 31536000, "access_token": "PLACEHOLDER"}'
-=======
       string: '{"token_type": "Bearer", "expires_in": 1756414165, "ext_expires_in":
         1756414165, "refresh_in": 31536000, "access_token": "PLACEHOLDER"}'
->>>>>>> b43e1017
     headers:
       content-length:
       - '135'
@@ -102,253 +93,6 @@
     uri: https://eastus.quantum.azure.com/subscriptions/00000000-0000-0000-0000-000000000000/resourceGroups/myresourcegroup/providers/Microsoft.Quantum/workspaces/myworkspace/sessions?api-version=2022-09-12-preview&test-sequence-id=1
   response:
     body:
-<<<<<<< HEAD
-      string: '{"value": [{"status": "Failed", "jobFailurePolicy": "Abort", "name":
-        "Qiskit Session", "id": "43e0c690-e7f2-11ee-98c1-00155dfe59ef", "providerId":
-        "ionq", "target": "ionq.simulator", "creationTime": "2024-03-22T02:17:00.2696796Z",
-        "endExecutionTime": "2024-03-22T02:17:01.2971486Z", "costEstimate": null,
-        "itemType": "Session"}, {"status": "Succeeded", "jobFailurePolicy": "Abort",
-        "name": "Qiskit Session", "id": "513d65be-e7f2-11ee-98c1-00155dfe59ef", "providerId":
-        "rigetti", "target": "rigetti.sim.qvm", "creationTime": "2024-03-22T02:17:22.7188598Z",
-        "endExecutionTime": "2024-03-22T02:17:41.1794839Z", "costEstimate": {"currencyCode":
-        "USD", "events": [], "estimatedTotal": 0.0}, "itemType": "Session"}, {"status":
-        "Succeeded", "jobFailurePolicy": "Abort", "name": "Qiskit Session", "id":
-        "a02952c6-ee0c-11ee-83e0-00155d1bd86c", "providerId": "rigetti", "target":
-        "rigetti.sim.qvm", "creationTime": "2024-03-29T20:40:48.9980176Z", "endExecutionTime":
-        "2024-03-29T20:41:08.763544Z", "costEstimate": {"currencyCode": "USD", "events":
-        [], "estimatedTotal": 0.0}, "itemType": "Session"}, {"status": "Succeeded",
-        "jobFailurePolicy": "Abort", "name": "session-f09e899e-3820-11ef-af8f-f8e4e3ddcdd5",
-        "id": "f09e899e-3820-11ef-af8f-f8e4e3ddcdd5", "providerId": "ionq", "target":
-        "ionq.simulator", "creationTime": "2024-07-02T03:12:40.1190431Z", "endExecutionTime":
-        "2024-07-02T03:12:48.5483796Z", "costEstimate": {"currencyCode": "USD", "events":
-        [], "estimatedTotal": 0.0}, "itemType": "Session"}, {"status": "Succeeded",
-        "jobFailurePolicy": "Abort", "name": "session-f6ac80fe-3820-11ef-8060-f8e4e3ddcdd5",
-        "id": "f6ac80fe-3820-11ef-8060-f8e4e3ddcdd5", "providerId": "quantinuum",
-        "target": "quantinuum.sim.h1-1e", "creationTime": "2024-07-02T03:12:50.2722757Z",
-        "endExecutionTime": "2024-07-02T03:13:18.7676016Z", "costEstimate": {"currencyCode":
-        "USD", "events": [], "estimatedTotal": 0.0}, "itemType": "Session"}, {"status":
-        "Succeeded", "jobFailurePolicy": "Abort", "name": "session-0b9add69-3821-11ef-b992-f8e4e3ddcdd5",
-        "id": "0b9add69-3821-11ef-b992-f8e4e3ddcdd5", "providerId": "ionq", "target":
-        "ionq.simulator", "creationTime": "2024-07-02T03:13:25.3995322Z", "endExecutionTime":
-        "2024-07-02T03:13:34.0539283Z", "costEstimate": {"currencyCode": "USD", "events":
-        [], "estimatedTotal": 0.0}, "itemType": "Session"}, {"status": "Succeeded",
-        "jobFailurePolicy": "Abort", "name": "session-12d8d743-3821-11ef-b8b7-f8e4e3ddcdd5",
-        "id": "12d8d743-3821-11ef-b8b7-f8e4e3ddcdd5", "providerId": "quantinuum",
-        "target": "quantinuum.sim.h1-1e", "creationTime": "2024-07-02T03:13:37.6571212Z",
-        "endExecutionTime": "2024-07-02T03:14:16.9141703Z", "costEstimate": {"currencyCode":
-        "USD", "events": [], "estimatedTotal": 0.0}, "itemType": "Session"}, {"status":
-        "Succeeded", "jobFailurePolicy": "Abort", "name": "session-2e18ee23-3821-11ef-b8a0-f8e4e3ddcdd5",
-        "id": "2e18ee23-3821-11ef-b8a0-f8e4e3ddcdd5", "providerId": "quantinuum",
-        "target": "quantinuum.sim.h1-1e", "creationTime": "2024-07-02T03:14:23.2592211Z",
-        "endExecutionTime": "2024-07-02T03:15:05.1745363Z", "costEstimate": {"currencyCode":
-        "USD", "events": [], "estimatedTotal": 0.0}, "itemType": "Session"}, {"status":
-        "Succeeded", "jobFailurePolicy": "Abort", "name": "session-c80ec6fd-5421-11ef-b2db-a0b339c1da8f",
-        "id": "c80ec6fd-5421-11ef-b2db-a0b339c1da8f", "providerId": "ionq", "target":
-        "ionq.simulator", "creationTime": "2024-08-06T18:29:13.9707416Z", "endExecutionTime":
-        "2024-08-06T18:29:22.6312473Z", "costEstimate": {"currencyCode": "USD", "events":
-        [], "estimatedTotal": 0.0}, "itemType": "Session"}, {"status": "Succeeded",
-        "jobFailurePolicy": "Abort", "name": "session-ce0e42e6-5421-11ef-8cb1-a0b339c1da8f",
-        "id": "ce0e42e6-5421-11ef-8cb1-a0b339c1da8f", "providerId": "quantinuum",
-        "target": "quantinuum.sim.h1-1e", "creationTime": "2024-08-06T18:29:24.0281057Z",
-        "endExecutionTime": "2024-08-06T18:29:51.9101031Z", "costEstimate": {"currencyCode":
-        "USD", "events": [], "estimatedTotal": 0.0}, "itemType": "Session"}, {"status":
-        "Succeeded", "jobFailurePolicy": "Abort", "name": "session-e220b57f-5421-11ef-b2c8-a0b339c1da8f",
-        "id": "e220b57f-5421-11ef-b2c8-a0b339c1da8f", "providerId": "ionq", "target":
-        "ionq.simulator", "creationTime": "2024-08-06T18:29:57.7021317Z", "endExecutionTime":
-        "2024-08-06T18:30:12.7444031Z", "costEstimate": {"currencyCode": "USD", "events":
-        [], "estimatedTotal": 0.0}, "itemType": "Session"}, {"status": "Succeeded",
-        "jobFailurePolicy": "Abort", "name": "session-ebe3ba2c-5421-11ef-9568-a0b339c1da8f",
-        "id": "ebe3ba2c-5421-11ef-9568-a0b339c1da8f", "providerId": "quantinuum",
-        "target": "quantinuum.sim.h1-1e", "creationTime": "2024-08-06T18:30:14.1712893Z",
-        "endExecutionTime": "2024-08-06T18:30:41.6049556Z", "costEstimate": {"currencyCode":
-        "USD", "events": [], "estimatedTotal": 0.0}, "itemType": "Session"}, {"status":
-        "Succeeded", "jobFailurePolicy": "Abort", "name": "session-fe81061a-5421-11ef-8448-a0b339c1da8f",
-        "id": "fe81061a-5421-11ef-8448-a0b339c1da8f", "providerId": "quantinuum",
-        "target": "quantinuum.sim.h1-1e", "creationTime": "2024-08-06T18:30:45.3150635Z",
-        "endExecutionTime": "2024-08-06T18:31:13.3277051Z", "costEstimate": {"currencyCode":
-        "USD", "events": [], "estimatedTotal": 0.0}, "itemType": "Session"}, {"status":
-        "Succeeded", "jobFailurePolicy": "Abort", "name": "session-362567b8-5498-11ef-b9fb-d4e98a5f985c",
-        "id": "362567b8-5498-11ef-b9fb-d4e98a5f985c", "providerId": "ionq", "target":
-        "ionq.simulator", "creationTime": "2024-08-07T08:37:00.0256777Z", "endExecutionTime":
-        "2024-08-07T08:37:09.5853961Z", "costEstimate": {"currencyCode": "USD", "events":
-        [], "estimatedTotal": 0.0}, "itemType": "Session"}, {"status": "Succeeded",
-        "jobFailurePolicy": "Abort", "name": "session-3d52305d-5498-11ef-bbc7-d4e98a5f985c",
-        "id": "3d52305d-5498-11ef-bbc7-d4e98a5f985c", "providerId": "quantinuum",
-        "target": "quantinuum.sim.h1-1e", "creationTime": "2024-08-07T08:37:12.0653563Z",
-        "endExecutionTime": "2024-08-07T08:37:29.9546262Z", "costEstimate": {"currencyCode":
-        "USD", "events": [], "estimatedTotal": 0.0}, "itemType": "Session"}, {"status":
-        "Succeeded", "jobFailurePolicy": "Abort", "name": "session-4b8051bd-5498-11ef-80b0-d4e98a5f985c",
-        "id": "4b8051bd-5498-11ef-80b0-d4e98a5f985c", "providerId": "ionq", "target":
-        "ionq.simulator", "creationTime": "2024-08-07T08:37:35.8574561Z", "endExecutionTime":
-        "2024-08-07T08:37:45.6135484Z", "costEstimate": {"currencyCode": "USD", "events":
-        [], "estimatedTotal": 0.0}, "itemType": "Session"}, {"status": "Succeeded",
-        "jobFailurePolicy": "Abort", "name": "session-5371540e-5498-11ef-8fe9-d4e98a5f985c",
-        "id": "5371540e-5498-11ef-8fe9-d4e98a5f985c", "providerId": "quantinuum",
-        "target": "quantinuum.sim.h1-1e", "creationTime": "2024-08-07T08:37:49.2780203Z",
-        "endExecutionTime": "2024-08-07T08:38:09.9026146Z", "costEstimate": {"currencyCode":
-        "USD", "events": [], "estimatedTotal": 0.0}, "itemType": "Session"}, {"status":
-        "Succeeded", "jobFailurePolicy": "Abort", "name": "session-6254d3da-5498-11ef-acc6-d4e98a5f985c",
-        "id": "6254d3da-5498-11ef-acc6-d4e98a5f985c", "providerId": "quantinuum",
-        "target": "quantinuum.sim.h1-1e", "creationTime": "2024-08-07T08:38:14.1556415Z",
-        "endExecutionTime": "2024-08-07T08:38:37.3538825Z", "costEstimate": {"currencyCode":
-        "USD", "events": [], "estimatedTotal": 0.0}, "itemType": "Session"}, {"status":
-        "Succeeded", "jobFailurePolicy": "Abort", "name": "session-a326a4a8-55c7-11ef-8dc0-d4e98a5f985c",
-        "id": "a326a4a8-55c7-11ef-8dc0-d4e98a5f985c", "providerId": "ionq", "target":
-        "ionq.simulator", "creationTime": "2024-08-08T20:49:01.601717Z", "endExecutionTime":
-        "2024-08-08T20:49:10.0385097Z", "costEstimate": {"currencyCode": "USD", "events":
-        [], "estimatedTotal": 0.0}, "itemType": "Session"}, {"status": "Succeeded",
-        "jobFailurePolicy": "Abort", "name": "session-a98f41ad-55c7-11ef-b0b1-d4e98a5f985c",
-        "id": "a98f41ad-55c7-11ef-b0b1-d4e98a5f985c", "providerId": "quantinuum",
-        "target": "quantinuum.sim.h1-1e", "creationTime": "2024-08-08T20:49:12.4280236Z",
-        "endExecutionTime": "2024-08-09T15:28:53.8132361Z", "costEstimate": {"currencyCode":
-        "USD", "events": [], "estimatedTotal": 0.0}, "itemType": "Session"}, {"status":
-        "Succeeded", "jobFailurePolicy": "Abort", "name": "session-6453c94c-55c8-11ef-bb24-d4e98a5f985c",
-        "id": "6453c94c-55c8-11ef-bb24-d4e98a5f985c", "providerId": "ionq", "target":
-        "ionq.simulator", "creationTime": "2024-08-08T20:54:25.7054561Z", "endExecutionTime":
-        "2024-08-08T20:54:35.5610927Z", "costEstimate": {"currencyCode": "USD", "events":
-        [], "estimatedTotal": 0.0}, "itemType": "Session"}, {"status": "Succeeded",
-        "jobFailurePolicy": "Abort", "name": "session-6c1402a5-55c8-11ef-9ac7-d4e98a5f985c",
-        "id": "6c1402a5-55c8-11ef-9ac7-d4e98a5f985c", "providerId": "quantinuum",
-        "target": "quantinuum.sim.h1-1e", "creationTime": "2024-08-08T20:54:38.7878509Z",
-        "endExecutionTime": "2024-08-09T15:28:47.7689553Z", "costEstimate": {"currencyCode":
-        "USD", "events": [], "estimatedTotal": 0.0}, "itemType": "Session"}, {"status":
-        "Succeeded", "jobFailurePolicy": "Abort", "name": "session-97dba016-56ba-11ef-bba1-f8e4e3ddcdd5",
-        "id": "97dba016-56ba-11ef-bba1-f8e4e3ddcdd5", "providerId": "ionq", "target":
-        "ionq.simulator", "creationTime": "2024-08-10T01:48:08.9669328Z", "endExecutionTime":
-        "2024-08-10T01:48:14.8059752Z", "costEstimate": {"currencyCode": "USD", "events":
-        [], "estimatedTotal": 0.0}, "itemType": "Session"}, {"status": "Succeeded",
-        "jobFailurePolicy": "Abort", "name": "session-9c0b0fec-56ba-11ef-b8ea-f8e4e3ddcdd5",
-        "id": "9c0b0fec-56ba-11ef-b8ea-f8e4e3ddcdd5", "providerId": "quantinuum",
-        "target": "quantinuum.sim.h1-1e", "creationTime": "2024-08-10T01:48:16.0464152Z",
-        "endExecutionTime": "2024-08-10T01:50:15.8488045Z", "costEstimate": {"currencyCode":
-        "USD", "events": [], "estimatedTotal": 0.0}, "itemType": "Session"}, {"status":
-        "Succeeded", "jobFailurePolicy": "Abort", "name": "session-e54dbee8-56ba-11ef-99b5-f8e4e3ddcdd5",
-        "id": "e54dbee8-56ba-11ef-99b5-f8e4e3ddcdd5", "providerId": "ionq", "target":
-        "ionq.simulator", "creationTime": "2024-08-10T01:50:18.8990328Z", "endExecutionTime":
-        "2024-08-10T01:50:25.6469287Z", "costEstimate": {"currencyCode": "USD", "events":
-        [], "estimatedTotal": 0.0}, "itemType": "Session"}, {"status": "Succeeded",
-        "jobFailurePolicy": "Abort", "name": "session-ea551421-56ba-11ef-af02-f8e4e3ddcdd5",
-        "id": "ea551421-56ba-11ef-af02-f8e4e3ddcdd5", "providerId": "quantinuum",
-        "target": "quantinuum.sim.h1-1e", "creationTime": "2024-08-10T01:50:27.4359882Z",
-        "endExecutionTime": "2024-08-10T01:50:56.1723921Z", "costEstimate": {"currencyCode":
-        "USD", "events": [], "estimatedTotal": 0.0}, "itemType": "Session"}, {"status":
-        "Succeeded", "jobFailurePolicy": "Abort", "name": "session-fc8767e7-56ba-11ef-a368-f8e4e3ddcdd5",
-        "id": "fc8767e7-56ba-11ef-a368-f8e4e3ddcdd5", "providerId": "quantinuum",
-        "target": "quantinuum.sim.h1-1e", "creationTime": "2024-08-10T01:50:58.2720715Z",
-        "endExecutionTime": "2024-08-10T01:52:21.3557997Z", "costEstimate": {"currencyCode":
-        "USD", "events": [], "estimatedTotal": 0.0}, "itemType": "Session"}, {"status":
-        "Succeeded", "jobFailurePolicy": "Abort", "name": "session-bfc987b0-58af-11ef-acb8-d4e98a5f985c",
-        "id": "bfc987b0-58af-11ef-acb8-d4e98a5f985c", "providerId": "ionq", "target":
-        "ionq.simulator", "creationTime": "2024-08-12T13:35:34.1184975Z", "endExecutionTime":
-        "2024-08-12T13:35:43.6667424Z", "costEstimate": {"currencyCode": "USD", "events":
-        [], "estimatedTotal": 0.0}, "itemType": "Session"}, {"status": "Succeeded",
-        "jobFailurePolicy": "Abort", "name": "session-c6a85032-58af-11ef-9f4b-d4e98a5f985c",
-        "id": "c6a85032-58af-11ef-9f4b-d4e98a5f985c", "providerId": "quantinuum",
-        "target": "quantinuum.sim.h1-1e", "creationTime": "2024-08-12T13:35:45.7237148Z",
-        "endExecutionTime": "2024-08-12T13:41:23.5114523Z", "costEstimate": {"currencyCode":
-        "USD", "events": [], "estimatedTotal": 0.0}, "itemType": "Session"}, {"status":
-        "Succeeded", "jobFailurePolicy": "Abort", "name": "session-807c3067-58b0-11ef-9a5d-d4e98a5f985c",
-        "id": "807c3067-58b0-11ef-9a5d-d4e98a5f985c", "providerId": "ionq", "target":
-        "ionq.simulator", "creationTime": "2024-08-12T13:40:57.4178387Z", "endExecutionTime":
-        "2024-08-12T13:41:07.3581193Z", "costEstimate": {"currencyCode": "USD", "events":
-        [], "estimatedTotal": 0.0}, "itemType": "Session"}, {"status": "Succeeded",
-        "jobFailurePolicy": "Abort", "name": "session-889d3d1e-58b0-11ef-8b0a-d4e98a5f985c",
-        "id": "889d3d1e-58b0-11ef-8b0a-d4e98a5f985c", "providerId": "quantinuum",
-        "target": "quantinuum.sim.h1-1e", "creationTime": "2024-08-12T13:41:11.1516564Z",
-        "endExecutionTime": "2024-08-12T13:41:34.0128232Z", "costEstimate": {"currencyCode":
-        "USD", "events": [], "estimatedTotal": 0.0}, "itemType": "Session"}, {"status":
-        "Succeeded", "jobFailurePolicy": "Abort", "name": "session-981f03ce-58b0-11ef-9d5c-d4e98a5f985c",
-        "id": "981f03ce-58b0-11ef-9d5c-d4e98a5f985c", "providerId": "quantinuum",
-        "target": "quantinuum.sim.h1-1e", "creationTime": "2024-08-12T13:41:37.0696773Z",
-        "endExecutionTime": "2024-08-12T13:42:38.4710567Z", "costEstimate": {"currencyCode":
-        "USD", "events": [], "estimatedTotal": 0.0}, "itemType": "Session"}, {"status":
-        "Succeeded", "jobFailurePolicy": "Abort", "name": "session-ee547ab2-58b2-11ef-86dc-d4e98a5f985c",
-        "id": "ee547ab2-58b2-11ef-86dc-d4e98a5f985c", "providerId": "quantinuum",
-        "target": "quantinuum.sim.h1-1e", "creationTime": "2024-08-12T13:58:21.2142058Z",
-        "endExecutionTime": "2024-08-12T14:01:27.2664274Z", "costEstimate": {"currencyCode":
-        "USD", "events": [], "estimatedTotal": 0.0}, "itemType": "Session"}, {"status":
-        "Succeeded", "jobFailurePolicy": "Abort", "name": "session-5cc9b8bb-58bc-11ef-a32e-d4e98a5f985c",
-        "id": "5cc9b8bb-58bc-11ef-a32e-d4e98a5f985c", "providerId": "ionq", "target":
-        "ionq.simulator", "creationTime": "2024-08-12T15:05:51.5128784Z", "endExecutionTime":
-        "2024-08-12T15:06:01.2195061Z", "costEstimate": {"currencyCode": "USD", "events":
-        [], "estimatedTotal": 0.0}, "itemType": "Session"}, {"status": "Succeeded",
-        "jobFailurePolicy": "Abort", "name": "session-63861790-58bc-11ef-a1ad-d4e98a5f985c",
-        "id": "63861790-58bc-11ef-a1ad-d4e98a5f985c", "providerId": "quantinuum",
-        "target": "quantinuum.sim.h1-1e", "creationTime": "2024-08-12T15:06:02.8051535Z",
-        "endExecutionTime": "2024-08-12T15:08:07.9840396Z", "costEstimate": {"currencyCode":
-        "USD", "events": [], "estimatedTotal": 0.0}, "itemType": "Session"}, {"status":
-        "Succeeded", "jobFailurePolicy": "Abort", "name": "session-b1ae9238-58bc-11ef-aae6-d4e98a5f985c",
-        "id": "b1ae9238-58bc-11ef-aae6-d4e98a5f985c", "providerId": "ionq", "target":
-        "ionq.simulator", "creationTime": "2024-08-12T15:08:13.9416023Z", "endExecutionTime":
-        "2024-08-12T15:08:23.9563679Z", "costEstimate": {"currencyCode": "USD", "events":
-        [], "estimatedTotal": 0.0}, "itemType": "Session"}, {"status": "Succeeded",
-        "jobFailurePolicy": "Abort", "name": "session-b9a36d4d-58bc-11ef-bea0-d4e98a5f985c",
-        "id": "b9a36d4d-58bc-11ef-bea0-d4e98a5f985c", "providerId": "quantinuum",
-        "target": "quantinuum.sim.h1-1e", "creationTime": "2024-08-12T15:08:27.2813233Z",
-        "endExecutionTime": "2024-08-12T15:09:09.3891552Z", "costEstimate": {"currencyCode":
-        "USD", "events": [], "estimatedTotal": 0.0}, "itemType": "Session"}, {"status":
-        "Succeeded", "jobFailurePolicy": "Abort", "name": "session-d5806904-58bc-11ef-878b-d4e98a5f985c",
-        "id": "d5806904-58bc-11ef-878b-d4e98a5f985c", "providerId": "quantinuum",
-        "target": "quantinuum.sim.h1-1e", "creationTime": "2024-08-12T15:09:14.0301637Z",
-        "endExecutionTime": "2024-08-12T15:16:19.95845Z", "costEstimate": {"currencyCode":
-        "USD", "events": [], "estimatedTotal": 0.0}, "itemType": "Session"}, {"status":
-        "Succeeded", "jobFailurePolicy": "Abort", "name": "session-8f078e94-58ce-11ef-aa30-d4e98a5f985c",
-        "id": "8f078e94-58ce-11ef-aa30-d4e98a5f985c", "providerId": "ionq", "target":
-        "ionq.simulator", "creationTime": "2024-08-12T17:16:06.7759942Z", "endExecutionTime":
-        "2024-08-12T17:16:17.5856234Z", "costEstimate": {"currencyCode": "USD", "events":
-        [], "estimatedTotal": 0.0}, "itemType": "Session"}, {"status": "Succeeded",
-        "jobFailurePolicy": "Abort", "name": "session-96da56d8-58ce-11ef-91e8-d4e98a5f985c",
-        "id": "96da56d8-58ce-11ef-91e8-d4e98a5f985c", "providerId": "quantinuum",
-        "target": "quantinuum.sim.h1-1e", "creationTime": "2024-08-12T17:16:19.9063511Z",
-        "endExecutionTime": "2024-08-12T17:17:03.636438Z", "costEstimate": {"currencyCode":
-        "USD", "events": [], "estimatedTotal": 0.0}, "itemType": "Session"}, {"status":
-        "Succeeded", "jobFailurePolicy": "Abort", "name": "session-b37b7637-58ce-11ef-8bb2-d4e98a5f985c",
-        "id": "b37b7637-58ce-11ef-8bb2-d4e98a5f985c", "providerId": "ionq", "target":
-        "ionq.simulator", "creationTime": "2024-08-12T17:17:07.9242427Z", "endExecutionTime":
-        "2024-08-12T17:17:17.7284571Z", "costEstimate": {"currencyCode": "USD", "events":
-        [], "estimatedTotal": 0.0}, "itemType": "Session"}, {"status": "Succeeded",
-        "jobFailurePolicy": "Abort", "name": "session-bb5731a2-58ce-11ef-b94c-d4e98a5f985c",
-        "id": "bb5731a2-58ce-11ef-b94c-d4e98a5f985c", "providerId": "quantinuum",
-        "target": "quantinuum.sim.h1-1e", "creationTime": "2024-08-12T17:17:21.4130204Z",
-        "endExecutionTime": "2024-08-12T17:17:44.4674077Z", "costEstimate": {"currencyCode":
-        "USD", "events": [], "estimatedTotal": 0.0}, "itemType": "Session"}, {"status":
-        "TimedOut", "jobFailurePolicy": "Abort", "name": "session-cb4746a1-58ce-11ef-bcc4-d4e98a5f985c",
-        "id": "cb4746a1-58ce-11ef-bcc4-d4e98a5f985c", "providerId": "quantinuum",
-        "target": "quantinuum.sim.h1-1e", "creationTime": "2024-08-12T17:17:47.8569236Z",
-        "endExecutionTime": "2024-08-12T17:29:41.2603936Z", "costEstimate": {"currencyCode":
-        "USD", "events": [], "estimatedTotal": 0.0}, "itemType": "Session"}, {"status":
-        "Succeeded", "jobFailurePolicy": "Abort", "name": "session-a1477fbe-58d4-11ef-b0bc-d4e98a5f985c",
-        "id": "a1477fbe-58d4-11ef-b0bc-d4e98a5f985c", "providerId": "quantinuum",
-        "target": "quantinuum.sim.h1-1e", "creationTime": "2024-08-12T17:59:34.3817987Z",
-        "endExecutionTime": "2024-08-12T18:05:15.0521698Z", "costEstimate": {"currencyCode":
-        "USD", "events": [], "estimatedTotal": 0.0}, "itemType": "Session"}, {"status":
-        "Succeeded", "jobFailurePolicy": "Abort", "name": "session-d9b979fe-5b58-11ef-a30e-a0b339c1da8f",
-        "id": "d9b979fe-5b58-11ef-a30e-a0b339c1da8f", "providerId": "ionq", "target":
-        "ionq.simulator", "creationTime": "2024-08-15T22:51:04.8066606Z", "endExecutionTime":
-        "2024-08-15T22:51:10.8964166Z", "costEstimate": {"currencyCode": "USD", "events":
-        [], "estimatedTotal": 0.0}, "itemType": "Session"}, {"status": "Succeeded",
-        "jobFailurePolicy": "Abort", "name": "session-de002d96-5b58-11ef-936c-a0b339c1da8f",
-        "id": "de002d96-5b58-11ef-936c-a0b339c1da8f", "providerId": "quantinuum",
-        "target": "quantinuum.sim.h1-1e", "creationTime": "2024-08-15T22:51:11.9611325Z",
-        "endExecutionTime": "2024-08-15T22:52:33.284802Z", "costEstimate": {"currencyCode":
-        "USD", "events": [], "estimatedTotal": 0.0}, "itemType": "Session"}, {"status":
-        "Succeeded", "jobFailurePolicy": "Abort", "name": "session-11103dae-5b59-11ef-bad6-a0b339c1da8f",
-        "id": "11103dae-5b59-11ef-bad6-a0b339c1da8f", "providerId": "ionq", "target":
-        "ionq.simulator", "creationTime": "2024-08-15T22:52:37.6329531Z", "endExecutionTime":
-        "2024-08-15T22:52:49.863214Z", "costEstimate": {"currencyCode": "USD", "events":
-        [], "estimatedTotal": 0.0}, "itemType": "Session"}, {"status": "Succeeded",
-        "jobFailurePolicy": "Abort", "name": "session-1997c8ee-5b59-11ef-851a-a0b339c1da8f",
-        "id": "1997c8ee-5b59-11ef-851a-a0b339c1da8f", "providerId": "quantinuum",
-        "target": "quantinuum.sim.h1-1e", "creationTime": "2024-08-15T22:52:52.0597496Z",
-        "endExecutionTime": "2024-08-15T22:53:20.6197054Z", "costEstimate": {"currencyCode":
-        "USD", "events": [], "estimatedTotal": 0.0}, "itemType": "Session"}, {"status":
-        "Succeeded", "jobFailurePolicy": "Abort", "name": "session-2c0b3b35-5b59-11ef-a388-a0b339c1da8f",
-        "id": "2c0b3b35-5b59-11ef-a388-a0b339c1da8f", "providerId": "quantinuum",
-        "target": "quantinuum.sim.h1-1e", "creationTime": "2024-08-15T22:53:22.9027616Z",
-        "endExecutionTime": "2024-08-15T22:54:20.3593928Z", "costEstimate": {"currencyCode":
-        "USD", "events": [], "estimatedTotal": 0.0}, "itemType": "Session"}], "nextLink":
-        null}'
-=======
       string: '{"value": [{"status": "Succeeded", "jobFailurePolicy": "Abort", "name":
         "Qiskit Session", "id": "77c819ca-0e3c-11ef-83fa-00155d68591a", "providerId":
         "ionq", "target": "ionq.simulator", "creationTime": "2024-05-09T19:43:54.5090173Z",
@@ -766,16 +510,11 @@
         "2024-08-28T20:48:51.7935147Z", "endExecutionTime": "2024-08-28T20:49:25.806978Z",
         "costEstimate": {"currencyCode": "USD", "events": [], "estimatedTotal": 0.0},
         "itemType": "Session"}], "nextLink": null}'
->>>>>>> b43e1017
     headers:
       connection:
       - keep-alive
       content-length:
-<<<<<<< HEAD
-      - '20159'
-=======
       - '35947'
->>>>>>> b43e1017
       content-type:
       - application/json; charset=utf-8
       transfer-encoding:

interactions:
- request:
    body: client_id=PLACEHOLDER&grant_type=client_credentials&client_assertion=PLACEHOLDER&client_info=1&client_assertion_type=PLACEHOLDER&scope=https%3A%2F%2Fquantum.microsoft.com%2F.default
    headers:
      Accept:
      - application/json
      Accept-Encoding:
      - gzip, deflate
      Connection:
      - keep-alive
      Content-Length:
      - '181'
      Content-Type:
      - application/x-www-form-urlencoded
      User-Agent:
      - azsdk-python-identity/1.16.0 Python/3.9.19 (Windows-10-10.0.22631-SP0)
      x-client-current-telemetry:
      - 4|730,2|
      x-client-os:
      - win32
      x-client-sku:
      - MSAL.Python
      x-client-ver:
      - 1.28.0
    method: POST
    uri: https://login.microsoftonline.com/00000000-0000-0000-0000-000000000000/oauth2/v2.0/token
  response:
    body:
<<<<<<< HEAD
      string: '{"error": "invalid_client", "error_description": "AADSTS7000215: Invalid
        client secret provided. Ensure the secret being sent in the request is the
        client secret value, not the client secret ID, for a secret added to app ''00000000-0000-0000-0000-000000000000''.
        Trace ID: c90ee200-417a-41b5-9fba-dce7fb129600 Correlation ID: 9b1ccaf0-acb6-4906-b3e9-3732f887bc01
        Timestamp: 2024-04-30 14:25:00Z", "error_codes": [7000215], "timestamp": "2024-04-30
        14:25:00Z", "trace_id": "c90ee200-417a-41b5-9fba-dce7fb129600", "correlation_id":
        "9b1ccaf0-acb6-4906-b3e9-3732f887bc01", "error_uri": "https://login.microsoftonline.com/error?code=7000215"}'
=======
      string: '{"token_type": "Bearer", "expires_in": 1746122776, "ext_expires_in":
        1746122776, "refresh_in": 31536000, "access_token": "PLACEHOLDER"}'
>>>>>>> 45329fda
    headers:
      content-length:
      - '636'
      content-type:
      - application/json; charset=utf-8
    status:
      code: 401
      message: Unauthorized
- request:
    body: null
    headers:
      Accept:
      - application/json
      Accept-Encoding:
      - gzip, deflate
      Connection:
      - keep-alive
      User-Agent:
      - testapp azsdk-python-quantum/0.0.1 Python/3.9.19 (Windows-10-10.0.22631-SP0)
    method: GET
    uri: https://eastus.quantum.azure.com/subscriptions/00000000-0000-0000-0000-000000000000/resourceGroups/myresourcegroup/providers/Microsoft.Quantum/workspaces/myworkspace/sessions?api-version=2022-09-12-preview&test-sequence-id=1
  response:
    body:
      string: '{"value": [{"status": "TimedOut", "jobFailurePolicy": "Abort", "name":
        "My Session", "id": "24646b90-9b84-11ee-a5c9-b07d64eb437f", "providerId":
        "microsoft.test", "target": "echo-quantinuum", "creationTime": "2023-12-15T19:57:17.0052883Z",
        "endExecutionTime": "2023-12-15T20:08:30.1965511Z", "costEstimate": null,
        "itemType": "Session"}, {"status": "Succeeded", "jobFailurePolicy": "Abort",
        "name": "session-266ee0f1-9b84-11ee-9570-b07d64eb437f", "id": "266ee0f1-9b84-11ee-9570-b07d64eb437f",
        "providerId": "ionq", "target": "ionq.simulator", "creationTime": "2023-12-15T19:57:19.0683648Z",
        "endExecutionTime": "2023-12-15T19:57:35.7561871Z", "costEstimate": {"currencyCode":
        "USD", "events": [], "estimatedTotal": 0.0}, "itemType": "Session"}, {"status":
        "Succeeded", "jobFailurePolicy": "Abort", "name": "session-93917c1d-9b84-11ee-89af-b07d64eb437f",
        "id": "93917c1d-9b84-11ee-89af-b07d64eb437f", "providerId": "quantinuum",
        "target": "quantinuum.sim.h1-1e", "creationTime": "2023-12-15T20:00:22.6893717Z",
        "endExecutionTime": "2023-12-15T20:04:47.6086846Z", "costEstimate": {"currencyCode":
        "USD", "events": [], "estimatedTotal": 0.0}, "itemType": "Session"}, {"status":
        "Succeeded", "jobFailurePolicy": "Abort", "name": "session-35108dce-9b85-11ee-b424-b07d64eb437f",
        "id": "35108dce-9b85-11ee-b424-b07d64eb437f", "providerId": "microsoft.test",
        "target": "echo-quantinuum", "creationTime": "2023-12-15T20:04:55.1025954Z",
        "endExecutionTime": "2023-12-15T20:04:55.3868933Z", "costEstimate": null,
        "itemType": "Session"}, {"status": "Succeeded", "jobFailurePolicy": "Abort",
        "name": "session-3295f6ce-9b84-11ee-aa7c-b07d64eb437f", "id": "3295f6ce-9b84-11ee-aa7c-b07d64eb437f",
        "providerId": "quantinuum", "target": "quantinuum.sim.h1-1e", "creationTime":
        "2023-12-15T19:57:39.6433373Z", "endExecutionTime": "2023-12-15T19:59:06.2869897Z",
        "costEstimate": {"currencyCode": "USD", "events": [], "estimatedTotal": 0.0},
        "itemType": "Session"}, {"status": "Succeeded", "jobFailurePolicy": "Abort",
        "name": "session-3696afad-9b85-11ee-9485-b07d64eb437f", "id": "3696afad-9b85-11ee-9485-b07d64eb437f",
        "providerId": "microsoft.test", "target": "echo-quantinuum", "creationTime":
        "2023-12-15T20:04:57.1967149Z", "endExecutionTime": "2023-12-15T20:04:57.4493032Z",
        "costEstimate": null, "itemType": "Session"}, {"status": "Succeeded", "jobFailurePolicy":
        "Abort", "name": "session-8a0f8a7a-9b84-11ee-ae4f-b07d64eb437f", "id": "8a0f8a7a-9b84-11ee-ae4f-b07d64eb437f",
        "providerId": "ionq", "target": "ionq.simulator", "creationTime": "2023-12-15T20:00:06.4483921Z",
        "endExecutionTime": "2023-12-15T20:00:19.2475248Z", "costEstimate": {"currencyCode":
        "USD", "events": [], "estimatedTotal": 0.0}, "itemType": "Session"}, {"status":
        "Succeeded", "jobFailurePolicy": "Abort", "name": "session-6818e2a3-9b84-11ee-b130-b07d64eb437f",
        "id": "6818e2a3-9b84-11ee-b130-b07d64eb437f", "providerId": "microsoft.test",
        "target": "echo-quantinuum", "creationTime": "2023-12-15T19:59:11.0483038Z",
        "endExecutionTime": "2023-12-15T19:59:56.5502706Z", "costEstimate": null,
        "itemType": "Session"}, {"status": "Succeeded", "jobFailurePolicy": "Abort",
        "name": "session-37cd669f-9b85-11ee-bbe4-b07d64eb437f", "id": "37cd669f-9b85-11ee-bbe4-b07d64eb437f",
        "providerId": "microsoft.test", "target": "echo-quantinuum", "creationTime":
        "2023-12-15T20:04:59.1258612Z", "endExecutionTime": "2023-12-15T20:04:59.3540603Z",
        "costEstimate": null, "itemType": "Session"}, {"status": "Succeeded", "jobFailurePolicy":
        "Abort", "name": "session-762e23e0-a10d-11ee-a05e-b07d64eb437f", "id": "762e23e0-a10d-11ee-a05e-b07d64eb437f",
        "providerId": "microsoft.test", "target": "echo-quantinuum", "creationTime":
        "2023-12-22T21:02:50.3822398Z", "endExecutionTime": "2023-12-22T21:03:11.1711273Z",
        "costEstimate": null, "itemType": "Session"}, {"status": "TimedOut", "jobFailurePolicy":
        "Abort", "name": "My Session", "id": "d2ac150c-a10c-11ee-8a75-b07d64eb437f",
        "providerId": "microsoft.test", "target": "echo-quantinuum", "creationTime":
        "2023-12-22T20:58:15.342445Z", "endExecutionTime": "2023-12-22T21:08:30.2087733Z",
        "costEstimate": null, "itemType": "Session"}, {"status": "Succeeded", "jobFailurePolicy":
        "Abort", "name": "session-e3171c62-a10d-11ee-b534-b07d64eb437f", "id": "e3171c62-a10d-11ee-b534-b07d64eb437f",
        "providerId": "microsoft.test", "target": "echo-quantinuum", "creationTime":
        "2023-12-22T21:05:52.5258643Z", "endExecutionTime": "2023-12-22T21:05:52.7727701Z",
        "costEstimate": null, "itemType": "Session"}, {"status": "Succeeded", "jobFailurePolicy":
        "Abort", "name": "session-e1bbc20e-a10d-11ee-b4ec-b07d64eb437f", "id": "e1bbc20e-a10d-11ee-b4ec-b07d64eb437f",
        "providerId": "microsoft.test", "target": "echo-quantinuum", "creationTime":
        "2023-12-22T21:05:50.3874438Z", "endExecutionTime": "2023-12-22T21:05:50.6206182Z",
        "costEstimate": null, "itemType": "Session"}, {"status": "Succeeded", "jobFailurePolicy":
        "Abort", "name": "session-df86d346-a10c-11ee-be97-b07d64eb437f", "id": "df86d346-a10c-11ee-be97-b07d64eb437f",
        "providerId": "quantinuum", "target": "quantinuum.sim.h1-1e", "creationTime":
        "2023-12-22T20:58:35.6361957Z", "endExecutionTime": "2023-12-22T21:02:44.3983336Z",
        "costEstimate": {"currencyCode": "USD", "events": [], "estimatedTotal": 0.0},
        "itemType": "Session"}, {"status": "Succeeded", "jobFailurePolicy": "Abort",
        "name": "session-d4d109ae-a10c-11ee-9052-b07d64eb437f", "id": "d4d109ae-a10c-11ee-9052-b07d64eb437f",
        "providerId": "ionq", "target": "ionq.simulator", "creationTime": "2023-12-22T20:58:17.6216072Z",
        "endExecutionTime": "2023-12-22T20:58:32.1813236Z", "costEstimate": {"currencyCode":
        "USD", "events": [], "estimatedTotal": 0.0}, "itemType": "Session"}, {"status":
        "Succeeded", "jobFailurePolicy": "Abort", "name": "session-e45f8255-a10d-11ee-ae8c-b07d64eb437f",
        "id": "e45f8255-a10d-11ee-ae8c-b07d64eb437f", "providerId": "microsoft.test",
        "target": "echo-quantinuum", "creationTime": "2023-12-22T21:05:54.5183881Z",
        "endExecutionTime": "2023-12-22T21:05:54.7573188Z", "costEstimate": null,
        "itemType": "Session"}, {"status": "Succeeded", "jobFailurePolicy": "Abort",
        "name": "session-e0e98972-a122-11ee-a727-b07d64eb437f", "id": "e0e98972-a122-11ee-a727-b07d64eb437f",
        "providerId": "microsoft.test", "target": "echo-quantinuum", "creationTime":
        "2023-12-22T23:36:08.4010406Z", "endExecutionTime": "2023-12-22T23:36:37.449767Z",
        "costEstimate": null, "itemType": "Session"}, {"status": "Succeeded", "jobFailurePolicy":
        "Abort", "name": "session-0064597c-a123-11ee-8856-b07d64eb437f", "id": "0064597c-a123-11ee-8856-b07d64eb437f",
        "providerId": "quantinuum", "target": "quantinuum.sim.h1-1e", "creationTime":
        "2023-12-22T23:36:59.7030738Z", "endExecutionTime": "2023-12-22T23:37:40.2651447Z",
        "costEstimate": {"currencyCode": "USD", "events": [], "estimatedTotal": 0.0},
        "itemType": "Session"}, {"status": "Succeeded", "jobFailurePolicy": "Abort",
        "name": "session-f638982a-a122-11ee-a0a3-b07d64eb437f", "id": "f638982a-a122-11ee-a0a3-b07d64eb437f",
        "providerId": "ionq", "target": "ionq.simulator", "creationTime": "2023-12-22T23:36:42.5097884Z",
        "endExecutionTime": "2023-12-22T23:36:56.9961412Z", "costEstimate": {"currencyCode":
        "USD", "events": [], "estimatedTotal": 0.0}, "itemType": "Session"}, {"status":
        "Succeeded", "jobFailurePolicy": "Abort", "name": "session-1be4fc26-a123-11ee-be9e-b07d64eb437f",
        "id": "1be4fc26-a123-11ee-be9e-b07d64eb437f", "providerId": "microsoft.test",
        "target": "echo-quantinuum", "creationTime": "2023-12-22T23:37:47.4090935Z",
        "endExecutionTime": "2023-12-22T23:37:47.6421095Z", "costEstimate": null,
        "itemType": "Session"}, {"status": "TimedOut", "jobFailurePolicy": "Abort",
        "name": "My Session", "id": "bacc3932-a122-11ee-8de0-b07d64eb437f", "providerId":
        "microsoft.test", "target": "echo-quantinuum", "creationTime": "2023-12-22T23:35:04.5932581Z",
        "endExecutionTime": "2023-12-22T23:46:30.1709335Z", "costEstimate": null,
        "itemType": "Session"}, {"status": "Succeeded", "jobFailurePolicy": "Abort",
        "name": "session-1d3d9a6e-a123-11ee-8e6f-b07d64eb437f", "id": "1d3d9a6e-a123-11ee-8e6f-b07d64eb437f",
        "providerId": "microsoft.test", "target": "echo-quantinuum", "creationTime":
        "2023-12-22T23:37:49.4435858Z", "endExecutionTime": "2023-12-22T23:37:49.6787734Z",
        "costEstimate": null, "itemType": "Session"}, {"status": "Succeeded", "jobFailurePolicy":
        "Abort", "name": "session-9342dea7-a10d-11ee-9913-b07d64eb437f", "id": "9342dea7-a10d-11ee-9913-b07d64eb437f",
        "providerId": "quantinuum", "target": "quantinuum.sim.h1-1e", "creationTime":
        "2023-12-22T21:03:37.1931107Z", "endExecutionTime": "2023-12-22T21:05:43.7819194Z",
        "costEstimate": {"currencyCode": "USD", "events": [], "estimatedTotal": 0.0},
        "itemType": "Session"}, {"status": "Succeeded", "jobFailurePolicy": "Abort",
        "name": "session-87cde539-a10d-11ee-b3a6-b07d64eb437f", "id": "87cde539-a10d-11ee-b3a6-b07d64eb437f",
        "providerId": "ionq", "target": "ionq.simulator", "creationTime": "2023-12-22T21:03:17.9286054Z",
        "endExecutionTime": "2023-12-22T21:03:32.1736184Z", "costEstimate": {"currencyCode":
        "USD", "events": [], "estimatedTotal": 0.0}, "itemType": "Session"}, {"status":
        "Succeeded", "jobFailurePolicy": "Abort", "name": "session-c58fde13-a122-11ee-8455-b07d64eb437f",
        "id": "c58fde13-a122-11ee-8455-b07d64eb437f", "providerId": "quantinuum",
        "target": "quantinuum.sim.h1-1e", "creationTime": "2023-12-22T23:35:20.9961077Z",
        "endExecutionTime": "2023-12-22T23:36:03.7599777Z", "costEstimate": {"currencyCode":
        "USD", "events": [], "estimatedTotal": 0.0}, "itemType": "Session"}, {"status":
        "Succeeded", "jobFailurePolicy": "Abort", "name": "session-bd2137ef-a122-11ee-a21e-b07d64eb437f",
        "id": "bd2137ef-a122-11ee-a21e-b07d64eb437f", "providerId": "ionq", "target":
        "ionq.simulator", "creationTime": "2023-12-22T23:35:06.6869093Z", "endExecutionTime":
        "2023-12-22T23:35:18.2022304Z", "costEstimate": {"currencyCode": "USD", "events":
        [], "estimatedTotal": 0.0}, "itemType": "Session"}, {"status": "Succeeded",
        "jobFailurePolicy": "Abort", "name": "session-1e706fb9-a123-11ee-9f5f-b07d64eb437f",
        "id": "1e706fb9-a123-11ee-9f5f-b07d64eb437f", "providerId": "microsoft.test",
        "target": "echo-quantinuum", "creationTime": "2023-12-22T23:37:51.40851Z",
        "endExecutionTime": "2023-12-22T23:37:51.640765Z", "costEstimate": null, "itemType":
        "Session"}, {"status": "Succeeded", "jobFailurePolicy": "Abort", "name": "session-319aed15-af2e-11ee-bfc3-b07d64eb437f",
        "id": "319aed15-af2e-11ee-bfc3-b07d64eb437f", "providerId": "ionq", "target":
        "ionq.simulator", "creationTime": "2024-01-09T20:32:23.2589272Z", "endExecutionTime":
        "2024-01-09T20:35:32.2977969Z", "costEstimate": {"currencyCode": "USD", "events":
        [], "estimatedTotal": 0.0}, "itemType": "Session"}, {"status": "Succeeded",
        "jobFailurePolicy": "Abort", "name": "session-a46ef941-af2e-11ee-bbe4-b07d64eb437f",
        "id": "a46ef941-af2e-11ee-bbe4-b07d64eb437f", "providerId": "quantinuum",
        "target": "quantinuum.sim.h1-1e", "creationTime": "2024-01-09T20:35:35.929685Z",
        "endExecutionTime": "2024-01-09T20:40:22.9461907Z", "costEstimate": null,
        "itemType": "Session"}, {"status": "TimedOut", "jobFailurePolicy": "Abort",
        "name": "My Session", "id": "2f6925e9-af2e-11ee-b2a2-b07d64eb437f", "providerId":
        "microsoft.test", "target": "echo-quantinuum", "creationTime": "2024-01-09T20:32:20.8342757Z",
        "endExecutionTime": "2024-01-09T20:42:23.6287725Z", "costEstimate": null,
        "itemType": "Session"}, {"status": "Succeeded", "jobFailurePolicy": "Abort",
        "name": "session-3798a237-af2f-11ee-a7b8-b07d64eb437f", "id": "3798a237-af2f-11ee-a7b8-b07d64eb437f",
        "providerId": "ionq", "target": "ionq.simulator", "creationTime": "2024-01-09T20:39:42.7837237Z",
        "endExecutionTime": "2024-01-09T20:39:53.9507708Z", "costEstimate": {"currencyCode":
        "USD", "events": [], "estimatedTotal": 0.0}, "itemType": "Session"}, {"status":
        "Succeeded", "jobFailurePolicy": "Abort", "name": "session-1aecda24-af2f-11ee-8e18-b07d64eb437f",
        "id": "1aecda24-af2f-11ee-8e18-b07d64eb437f", "providerId": "microsoft.test",
        "target": "echo-quantinuum", "creationTime": "2024-01-09T20:38:56.5097256Z",
        "endExecutionTime": "2024-01-09T20:39:37.512772Z", "costEstimate": null, "itemType":
        "Session"}, {"status": "Succeeded", "jobFailurePolicy": "Abort", "name": "session-4169cf0c-af2f-11ee-b442-b07d64eb437f",
        "id": "4169cf0c-af2f-11ee-b442-b07d64eb437f", "providerId": "quantinuum",
        "target": "quantinuum.sim.h1-1e", "creationTime": "2024-01-09T20:39:59.4285597Z",
        "endExecutionTime": "2024-01-09T20:41:30.6509394Z", "costEstimate": null,
        "itemType": "Session"}, {"status": "Succeeded", "jobFailurePolicy": "Abort",
        "name": "session-c73026d4-af2f-11ee-952c-b07d64eb437f", "id": "c73026d4-af2f-11ee-952c-b07d64eb437f",
        "providerId": "microsoft.test", "target": "echo-quantinuum", "creationTime":
        "2024-01-09T20:43:45.3580366Z", "endExecutionTime": "2024-01-09T20:43:45.6052723Z",
        "costEstimate": null, "itemType": "Session"}, {"status": "Succeeded", "jobFailurePolicy":
        "Abort", "name": "session-2b69c27b-af31-11ee-a413-b07d64eb437f", "id": "2b69c27b-af31-11ee-a413-b07d64eb437f",
        "providerId": "ionq", "target": "ionq.simulator", "creationTime": "2024-01-09T20:53:41.3729105Z",
        "endExecutionTime": "2024-01-09T20:53:52.7568384Z", "costEstimate": {"currencyCode":
        "USD", "events": [], "estimatedTotal": 0.0}, "itemType": "Session"}, {"status":
        "Succeeded", "jobFailurePolicy": "Abort", "name": "session-c5c37586-af2f-11ee-aa4c-b07d64eb437f",
        "id": "c5c37586-af2f-11ee-aa4c-b07d64eb437f", "providerId": "microsoft.test",
        "target": "echo-quantinuum", "creationTime": "2024-01-09T20:43:43.1612086Z",
        "endExecutionTime": "2024-01-09T20:43:43.4035591Z", "costEstimate": null,
        "itemType": "Session"}, {"status": "Succeeded", "jobFailurePolicy": "Abort",
        "name": "session-c87fdef1-af2f-11ee-9d30-b07d64eb437f", "id": "c87fdef1-af2f-11ee-9d30-b07d64eb437f",
        "providerId": "microsoft.test", "target": "echo-quantinuum", "creationTime":
        "2024-01-09T20:43:47.4726078Z", "endExecutionTime": "2024-01-09T20:43:47.7478958Z",
        "costEstimate": null, "itemType": "Session"}, {"status": "TimedOut", "jobFailurePolicy":
        "Abort", "name": "My Session", "id": "276a86fd-c0b9-11ee-9fb0-f8e4e3ddcdd5",
        "providerId": "microsoft.test", "target": "echo-quantinuum", "creationTime":
        "2024-02-01T04:19:57.5158864Z", "endExecutionTime": "2024-02-01T04:30:31.2309839Z",
        "costEstimate": null, "itemType": "Session"}, {"status": "Succeeded", "jobFailurePolicy":
        "Abort", "name": "session-2908892e-c0b9-11ee-ba50-f8e4e3ddcdd5", "id": "2908892e-c0b9-11ee-ba50-f8e4e3ddcdd5",
        "providerId": "ionq", "target": "ionq.simulator", "creationTime": "2024-02-01T04:19:58.9630479Z",
        "endExecutionTime": "2024-02-01T04:20:08.9474069Z", "costEstimate": {"currencyCode":
        "USD", "events": [], "estimatedTotal": 0.0}, "itemType": "Session"}, {"status":
        "Succeeded", "jobFailurePolicy": "Abort", "name": "session-301eea44-c0b9-11ee-97d6-f8e4e3ddcdd5",
        "id": "301eea44-c0b9-11ee-97d6-f8e4e3ddcdd5", "providerId": "quantinuum",
        "target": "quantinuum.sim.h1-1e", "creationTime": "2024-02-01T04:20:10.8484275Z",
        "endExecutionTime": "2024-02-01T04:22:14.4975138Z", "costEstimate": {"currencyCode":
        "USD", "events": [], "estimatedTotal": 0.0}, "itemType": "Session"}, {"status":
        "Succeeded", "jobFailurePolicy": "Abort", "name": "session-7af9c031-c0b9-11ee-9898-f8e4e3ddcdd5",
        "id": "7af9c031-c0b9-11ee-9898-f8e4e3ddcdd5", "providerId": "microsoft.test",
        "target": "echo-quantinuum", "creationTime": "2024-02-01T04:22:18.038501Z",
        "endExecutionTime": "2024-02-01T04:22:35.5526122Z", "costEstimate": null,
        "itemType": "Session"}, {"status": "Succeeded", "jobFailurePolicy": "Abort",
        "name": "session-886d81ed-c0b9-11ee-9083-f8e4e3ddcdd5", "id": "886d81ed-c0b9-11ee-9083-f8e4e3ddcdd5",
        "providerId": "ionq", "target": "ionq.simulator", "creationTime": "2024-02-01T04:22:39.1991592Z",
        "endExecutionTime": "2024-02-01T04:22:49.4841008Z", "costEstimate": {"currencyCode":
        "USD", "events": [], "estimatedTotal": 0.0}, "itemType": "Session"}, {"status":
        "Succeeded", "jobFailurePolicy": "Abort", "name": "session-900b505d-c0b9-11ee-a553-f8e4e3ddcdd5",
        "id": "900b505d-c0b9-11ee-a553-f8e4e3ddcdd5", "providerId": "quantinuum",
        "target": "quantinuum.sim.h1-1e", "creationTime": "2024-02-01T04:22:51.9542106Z",
        "endExecutionTime": "2024-02-01T04:24:19.8726579Z", "costEstimate": {"currencyCode":
        "USD", "events": [], "estimatedTotal": 0.0}, "itemType": "Session"}, {"status":
        "Succeeded", "jobFailurePolicy": "Abort", "name": "session-c6f7bb31-c0b9-11ee-a834-f8e4e3ddcdd5",
        "id": "c6f7bb31-c0b9-11ee-a834-f8e4e3ddcdd5", "providerId": "microsoft.test",
        "target": "echo-quantinuum", "creationTime": "2024-02-01T04:24:25.5482197Z",
        "endExecutionTime": "2024-02-01T04:24:25.6405514Z", "costEstimate": null,
        "itemType": "Session"}, {"status": "Succeeded", "jobFailurePolicy": "Abort",
        "name": "session-c80a6fd6-c0b9-11ee-a218-f8e4e3ddcdd5", "id": "c80a6fd6-c0b9-11ee-a218-f8e4e3ddcdd5",
        "providerId": "microsoft.test", "target": "echo-quantinuum", "creationTime":
        "2024-02-01T04:24:27.2719438Z", "endExecutionTime": "2024-02-01T04:24:27.3406155Z",
        "costEstimate": null, "itemType": "Session"}, {"status": "Succeeded", "jobFailurePolicy":
        "Abort", "name": "session-c90e4b5d-c0b9-11ee-9392-f8e4e3ddcdd5", "id": "c90e4b5d-c0b9-11ee-9392-f8e4e3ddcdd5",
        "providerId": "microsoft.test", "target": "echo-quantinuum", "creationTime":
        "2024-02-01T04:24:28.9445042Z", "endExecutionTime": "2024-02-01T04:24:29.0137766Z",
        "costEstimate": null, "itemType": "Session"}, {"status": "TimedOut", "jobFailurePolicy":
        "Abort", "name": "My Session", "id": "5f0806b5-ccf7-11ee-b829-b07d64eb437f",
        "providerId": "microsoft.test", "target": "echo-quantinuum", "creationTime":
        "2024-02-16T18:15:34.7501465Z", "endExecutionTime": "2024-02-16T18:27:06.6643025Z",
        "costEstimate": null, "itemType": "Session"}, {"status": "Succeeded", "jobFailurePolicy":
        "Abort", "name": "session-6126201f-ccf7-11ee-b2c1-b07d64eb437f", "id": "6126201f-ccf7-11ee-b2c1-b07d64eb437f",
        "providerId": "ionq", "target": "ionq.simulator", "creationTime": "2024-02-16T18:15:36.8993729Z",
        "endExecutionTime": "2024-02-16T18:15:50.1759087Z", "costEstimate": {"currencyCode":
        "USD", "events": [], "estimatedTotal": 0.0}, "itemType": "Session"}, {"status":
        "Succeeded", "jobFailurePolicy": "Abort", "name": "session-6b378592-ccf7-11ee-a9f2-b07d64eb437f",
        "id": "6b378592-ccf7-11ee-a9f2-b07d64eb437f", "providerId": "quantinuum",
        "target": "quantinuum.sim.h1-1e", "creationTime": "2024-02-16T18:15:54.0404939Z",
        "endExecutionTime": "2024-02-17T05:18:28.7490695Z", "costEstimate": {"currencyCode":
        "USD", "events": [], "estimatedTotal": 0.0}, "itemType": "Session"}, {"status":
        "Failed", "jobFailurePolicy": "Abort", "name": "session-243da8f5-ccf8-11ee-9973-b07d64eb437f",
        "id": "243da8f5-ccf8-11ee-9973-b07d64eb437f", "providerId": "microsoft.test",
        "target": "echo-quantinuum", "creationTime": "2024-02-16T18:21:06.3829516Z",
        "endExecutionTime": "2024-02-16T18:21:31.8074375Z", "costEstimate": null,
        "itemType": "Session"}, {"status": "Failed", "jobFailurePolicy": "Continue",
        "name": "session-39eb5cf3-ccf8-11ee-ab35-b07d64eb437f", "id": "39eb5cf3-ccf8-11ee-ab35-b07d64eb437f",
        "providerId": "microsoft.test", "target": "echo-quantinuum", "creationTime":
        "2024-02-16T18:21:40.5927125Z", "endExecutionTime": "2024-02-16T18:22:56.6095072Z",
        "costEstimate": null, "itemType": "Session"}, {"status": "Succeeded", "jobFailurePolicy":
        "Abort", "name": "session-676bbb96-ccf8-11ee-b2a3-b07d64eb437f", "id": "676bbb96-ccf8-11ee-b2a3-b07d64eb437f",
        "providerId": "microsoft.test", "target": "echo-quantinuum", "creationTime":
        "2024-02-16T18:22:59.0667798Z", "endExecutionTime": "2024-02-16T18:23:15.4015787Z",
        "costEstimate": null, "itemType": "Session"}, {"status": "Succeeded", "jobFailurePolicy":
        "Abort", "name": "session-6de5a65c-ccf8-11ee-bde0-b07d64eb437f", "id": "6de5a65c-ccf8-11ee-bde0-b07d64eb437f",
        "providerId": "ionq", "target": "ionq.simulator", "creationTime": "2024-02-16T18:23:07.7939007Z",
        "endExecutionTime": "2024-02-16T18:23:19.2737636Z", "costEstimate": {"currencyCode":
        "USD", "events": [], "estimatedTotal": 0.0}, "itemType": "Session"}, {"status":
        "Succeeded", "jobFailurePolicy": "Abort", "name": "session-732a9286-ccf8-11ee-a7b3-b07d64eb437f",
        "id": "732a9286-ccf8-11ee-a7b3-b07d64eb437f", "providerId": "quantinuum",
        "target": "quantinuum.sim.h1-1e", "creationTime": "2024-02-16T18:23:16.6262516Z",
        "endExecutionTime": "2024-02-17T05:18:39.9166379Z", "costEstimate": {"currencyCode":
        "USD", "events": [], "estimatedTotal": 0.0}, "itemType": "Session"}, {"status":
        "Succeeded", "jobFailurePolicy": "Abort", "name": "session-7744ccdf-ccf8-11ee-902d-b07d64eb437f",
        "id": "7744ccdf-ccf8-11ee-902d-b07d64eb437f", "providerId": "microsoft.test",
        "target": "echo-quantinuum", "creationTime": "2024-02-16T18:23:25.4095718Z",
        "endExecutionTime": "2024-02-16T18:23:40.4219803Z", "costEstimate": null,
        "itemType": "Session"}, {"status": "Succeeded", "jobFailurePolicy": "Abort",
        "name": "session-8340ff2a-ccf8-11ee-a206-b07d64eb437f", "id": "8340ff2a-ccf8-11ee-a206-b07d64eb437f",
        "providerId": "quantinuum", "target": "quantinuum.sim.h1-1e", "creationTime":
        "2024-02-16T18:23:43.785635Z", "endExecutionTime": "2024-02-17T05:18:45.1595943Z",
        "costEstimate": {"currencyCode": "USD", "events": [], "estimatedTotal": 0.0},
        "itemType": "Session"}, {"status": "Succeeded", "jobFailurePolicy": "Abort",
        "name": "session-40af4a15-ccf9-11ee-81ff-b07d64eb437f", "id": "40af4a15-ccf9-11ee-81ff-b07d64eb437f",
        "providerId": "microsoft.test", "target": "echo-quantinuum", "creationTime":
        "2024-02-16T18:29:03.5396206Z", "endExecutionTime": "2024-02-16T18:29:03.7704396Z",
        "costEstimate": null, "itemType": "Session"}, {"status": "Succeeded", "jobFailurePolicy":
        "Abort", "name": "session-423ac27e-ccf9-11ee-a54e-b07d64eb437f", "id": "423ac27e-ccf9-11ee-a54e-b07d64eb437f",
        "providerId": "microsoft.test", "target": "echo-quantinuum", "creationTime":
        "2024-02-16T18:29:05.8727254Z", "endExecutionTime": "2024-02-16T18:29:06.1015896Z",
        "costEstimate": null, "itemType": "Session"}, {"status": "Succeeded", "jobFailurePolicy":
        "Abort", "name": "session-43a249c6-ccf9-11ee-ac3b-b07d64eb437f", "id": "43a249c6-ccf9-11ee-ac3b-b07d64eb437f",
        "providerId": "microsoft.test", "target": "echo-quantinuum", "creationTime":
        "2024-02-16T18:29:08.2791655Z", "endExecutionTime": "2024-02-16T18:29:08.5108847Z",
        "costEstimate": null, "itemType": "Session"}, {"status": "Succeeded", "jobFailurePolicy":
        "Abort", "name": "session-c5f9c20e-d018-11ee-b7fd-b07d64eb437f", "id": "c5f9c20e-d018-11ee-b7fd-b07d64eb437f",
        "providerId": "quantinuum", "target": "quantinuum.sim.h1-1e", "creationTime":
        "2024-02-20T17:52:11.945877Z", "endExecutionTime": "2024-02-20T21:13:15.6524399Z",
        "costEstimate": {"currencyCode": "USD", "events": [], "estimatedTotal": 0.0},
        "itemType": "Session"}, {"status": "TimedOut", "jobFailurePolicy": "Abort",
        "name": "My Session", "id": "f791b6b1-d137-11ee-a7bf-f8e4e3ddcdd5", "providerId":
        "microsoft.test", "target": "echo-quantinuum", "creationTime": "2024-02-22T04:08:02.5179908Z",
        "endExecutionTime": "2024-02-22T04:19:52.0854812Z", "costEstimate": null,
        "itemType": "Session"}, {"status": "Succeeded", "jobFailurePolicy": "Abort",
        "name": "session-f930936b-d137-11ee-b6c8-f8e4e3ddcdd5", "id": "f930936b-d137-11ee-b6c8-f8e4e3ddcdd5",
        "providerId": "ionq", "target": "ionq.simulator", "creationTime": "2024-02-22T04:08:03.921557Z",
        "endExecutionTime": "2024-02-22T04:08:13.4789927Z", "costEstimate": {"currencyCode":
        "USD", "events": [], "estimatedTotal": 0.0}, "itemType": "Session"}, {"status":
        "Succeeded", "jobFailurePolicy": "Abort", "name": "session-ffcf2776-d137-11ee-9ac8-f8e4e3ddcdd5",
        "id": "ffcf2776-d137-11ee-9ac8-f8e4e3ddcdd5", "providerId": "quantinuum",
        "target": "quantinuum.sim.h1-1e", "creationTime": "2024-02-22T04:08:15.0306525Z",
        "endExecutionTime": "2024-02-22T04:08:42.5012293Z", "costEstimate": {"currencyCode":
        "USD", "events": [], "estimatedTotal": 0.0}, "itemType": "Session"}, {"status":
        "Failed", "jobFailurePolicy": "Abort", "name": "session-1139c047-d138-11ee-b8e8-f8e4e3ddcdd5",
        "id": "1139c047-d138-11ee-b8e8-f8e4e3ddcdd5", "providerId": "microsoft.test",
        "target": "echo-quantinuum", "creationTime": "2024-02-22T04:08:45.5881414Z",
        "endExecutionTime": "2024-02-22T04:09:29.3905699Z", "costEstimate": null,
        "itemType": "Session"}, {"status": "Failed", "jobFailurePolicy": "Continue",
        "name": "session-342f7708-d138-11ee-a231-f8e4e3ddcdd5", "id": "342f7708-d138-11ee-a231-f8e4e3ddcdd5",
        "providerId": "microsoft.test", "target": "echo-quantinuum", "creationTime":
        "2024-02-22T04:09:42.9058562Z", "endExecutionTime": "2024-02-22T04:10:23.4705084Z",
        "costEstimate": null, "itemType": "Session"}, {"status": "Succeeded", "jobFailurePolicy":
        "Abort", "name": "session-4c70df85-d138-11ee-a65c-f8e4e3ddcdd5", "id": "4c70df85-d138-11ee-a65c-f8e4e3ddcdd5",
        "providerId": "microsoft.test", "target": "echo-quantinuum", "creationTime":
        "2024-02-22T04:10:25.0378852Z", "endExecutionTime": "2024-02-22T04:11:02.1226137Z",
        "costEstimate": null, "itemType": "Session"}, {"status": "Succeeded", "jobFailurePolicy":
        "Abort", "name": "session-5062096b-d138-11ee-abda-f8e4e3ddcdd5", "id": "5062096b-d138-11ee-abda-f8e4e3ddcdd5",
        "providerId": "ionq", "target": "ionq.simulator", "creationTime": "2024-02-22T04:10:30.2118952Z",
        "endExecutionTime": "2024-02-22T04:10:40.3480426Z", "costEstimate": {"currencyCode":
        "USD", "events": [], "estimatedTotal": 0.0}, "itemType": "Session"}, {"status":
        "Succeeded", "jobFailurePolicy": "Abort", "name": "session-535e315a-d138-11ee-a538-f8e4e3ddcdd5",
        "id": "535e315a-d138-11ee-a538-f8e4e3ddcdd5", "providerId": "quantinuum",
        "target": "quantinuum.sim.h1-1e", "creationTime": "2024-02-22T04:10:35.4087969Z",
        "endExecutionTime": "2024-02-22T04:10:56.4710463Z", "costEstimate": {"currencyCode":
        "USD", "events": [], "estimatedTotal": 0.0}, "itemType": "Session"}, {"status":
        "Succeeded", "jobFailurePolicy": "Abort", "name": "session-55ae7669-d138-11ee-8032-f8e4e3ddcdd5",
        "id": "55ae7669-d138-11ee-8032-f8e4e3ddcdd5", "providerId": "microsoft.test",
        "target": "echo-quantinuum", "creationTime": "2024-02-22T04:10:40.8354358Z",
        "endExecutionTime": "2024-02-22T04:11:00.9790638Z", "costEstimate": null,
        "itemType": "Session"}, {"status": "Succeeded", "jobFailurePolicy": "Abort",
        "name": "session-66e778ef-d138-11ee-8dad-f8e4e3ddcdd5", "id": "66e778ef-d138-11ee-8dad-f8e4e3ddcdd5",
        "providerId": "quantinuum", "target": "quantinuum.sim.h1-1e", "creationTime":
        "2024-02-22T04:11:07.9959223Z", "endExecutionTime": "2024-02-22T04:11:45.8344633Z",
        "costEstimate": {"currencyCode": "USD", "events": [], "estimatedTotal": 0.0},
        "itemType": "Session"}, {"status": "Succeeded", "jobFailurePolicy": "Abort",
        "name": "session-813dc7c3-d138-11ee-83c6-f8e4e3ddcdd5", "id": "813dc7c3-d138-11ee-83c6-f8e4e3ddcdd5",
        "providerId": "microsoft.test", "target": "echo-quantinuum", "creationTime":
        "2024-02-22T04:11:53.5991852Z", "endExecutionTime": "2024-02-22T04:11:53.6623903Z",
        "costEstimate": null, "itemType": "Session"}, {"status": "Succeeded", "jobFailurePolicy":
        "Abort", "name": "session-822c8e57-d138-11ee-94fe-f8e4e3ddcdd5", "id": "822c8e57-d138-11ee-94fe-f8e4e3ddcdd5",
        "providerId": "microsoft.test", "target": "echo-quantinuum", "creationTime":
        "2024-02-22T04:11:54.9595856Z", "endExecutionTime": "2024-02-22T04:11:55.0189174Z",
        "costEstimate": null, "itemType": "Session"}, {"status": "Succeeded", "jobFailurePolicy":
        "Abort", "name": "session-82fad439-d138-11ee-9c45-f8e4e3ddcdd5", "id": "82fad439-d138-11ee-9c45-f8e4e3ddcdd5",
        "providerId": "microsoft.test", "target": "echo-quantinuum", "creationTime":
        "2024-02-22T04:11:56.3085139Z", "endExecutionTime": "2024-02-22T04:11:56.3640894Z",
        "costEstimate": null, "itemType": "Session"}, {"status": "TimedOut", "jobFailurePolicy":
        "Abort", "name": "My Session", "id": "631d6d52-d141-11ee-aa95-f8e4e3ddcdd5",
        "providerId": "microsoft.test", "target": "echo-quantinuum", "creationTime":
        "2024-02-22T05:15:28.2808831Z", "endExecutionTime": "2024-02-22T05:25:52.0883361Z",
        "costEstimate": null, "itemType": "Session"}, {"status": "Succeeded", "jobFailurePolicy":
        "Abort", "name": "session-64a1ea86-d141-11ee-b699-f8e4e3ddcdd5", "id": "64a1ea86-d141-11ee-b699-f8e4e3ddcdd5",
        "providerId": "ionq", "target": "ionq.simulator", "creationTime": "2024-02-22T05:15:29.609787Z",
        "endExecutionTime": "2024-02-22T05:15:39.2810332Z", "costEstimate": {"currencyCode":
        "USD", "events": [], "estimatedTotal": 0.0}, "itemType": "Session"}, {"status":
        "Succeeded", "jobFailurePolicy": "Abort", "name": "session-6b2ebd22-d141-11ee-87f7-f8e4e3ddcdd5",
        "id": "6b2ebd22-d141-11ee-87f7-f8e4e3ddcdd5", "providerId": "quantinuum",
        "target": "quantinuum.sim.h1-1e", "creationTime": "2024-02-22T05:15:40.6035795Z",
        "endExecutionTime": "2024-02-22T05:16:08.2820378Z", "costEstimate": {"currencyCode":
        "USD", "events": [], "estimatedTotal": 0.0}, "itemType": "Session"}, {"status":
        "Failed", "jobFailurePolicy": "Abort", "name": "session-7c9849a9-d141-11ee-a8aa-f8e4e3ddcdd5",
        "id": "7c9849a9-d141-11ee-a8aa-f8e4e3ddcdd5", "providerId": "microsoft.test",
        "target": "echo-quantinuum", "creationTime": "2024-02-22T05:16:11.2157746Z",
        "endExecutionTime": "2024-02-22T05:16:20.0823031Z", "costEstimate": null,
        "itemType": "Session"}, {"status": "Failed", "jobFailurePolicy": "Continue",
        "name": "session-848cb526-d141-11ee-add4-f8e4e3ddcdd5", "id": "848cb526-d141-11ee-add4-f8e4e3ddcdd5",
        "providerId": "microsoft.test", "target": "echo-quantinuum", "creationTime":
        "2024-02-22T05:16:23.1705105Z", "endExecutionTime": "2024-02-22T05:17:20.5303714Z",
        "costEstimate": null, "itemType": "Session"}, {"status": "Succeeded", "jobFailurePolicy":
        "Abort", "name": "session-a6eff9e8-d141-11ee-bb8c-f8e4e3ddcdd5", "id": "a6eff9e8-d141-11ee-bb8c-f8e4e3ddcdd5",
        "providerId": "microsoft.test", "target": "echo-quantinuum", "creationTime":
        "2024-02-22T05:17:22.5034146Z", "endExecutionTime": "2024-02-22T05:17:36.1697585Z",
        "costEstimate": null, "itemType": "Session"}, {"status": "Succeeded", "jobFailurePolicy":
        "Abort", "name": "session-ab7aa814-d141-11ee-884e-f8e4e3ddcdd5", "id": "ab7aa814-d141-11ee-884e-f8e4e3ddcdd5",
        "providerId": "ionq", "target": "ionq.simulator", "creationTime": "2024-02-22T05:17:28.4735928Z",
        "endExecutionTime": "2024-02-22T05:17:37.5433309Z", "costEstimate": {"currencyCode":
        "USD", "events": [], "estimatedTotal": 0.0}, "itemType": "Session"}, {"status":
        "Succeeded", "jobFailurePolicy": "Abort", "name": "session-aead8c4c-d141-11ee-9698-f8e4e3ddcdd5",
        "id": "aead8c4c-d141-11ee-9698-f8e4e3ddcdd5", "providerId": "quantinuum",
        "target": "quantinuum.sim.h1-1e", "creationTime": "2024-02-22T05:17:34.0116947Z",
        "endExecutionTime": "2024-02-22T05:17:55.5929303Z", "costEstimate": {"currencyCode":
        "USD", "events": [], "estimatedTotal": 0.0}, "itemType": "Session"}, {"status":
        "Succeeded", "jobFailurePolicy": "Abort", "name": "session-b121b281-d141-11ee-8d75-f8e4e3ddcdd5",
        "id": "b121b281-d141-11ee-8d75-f8e4e3ddcdd5", "providerId": "microsoft.test",
        "target": "echo-quantinuum", "creationTime": "2024-02-22T05:17:39.3735702Z",
        "endExecutionTime": "2024-02-22T05:17:54.4239719Z", "costEstimate": null,
        "itemType": "Session"}, {"status": "Succeeded", "jobFailurePolicy": "Abort",
        "name": "session-bd272848-d141-11ee-81e8-f8e4e3ddcdd5", "id": "bd272848-d141-11ee-81e8-f8e4e3ddcdd5",
        "providerId": "quantinuum", "target": "quantinuum.sim.h1-1e", "creationTime":
        "2024-02-22T05:17:58.6038288Z", "endExecutionTime": "2024-02-22T05:18:27.7225582Z",
        "costEstimate": {"currencyCode": "USD", "events": [], "estimatedTotal": 0.0},
        "itemType": "Session"}, {"status": "Succeeded", "jobFailurePolicy": "Abort",
        "name": "session-d24deea4-d141-11ee-a48b-f8e4e3ddcdd5", "id": "d24deea4-d141-11ee-a48b-f8e4e3ddcdd5",
        "providerId": "microsoft.test", "target": "echo-quantinuum", "creationTime":
        "2024-02-22T05:18:35.1008242Z", "endExecutionTime": "2024-02-22T05:18:35.1636751Z",
        "costEstimate": null, "itemType": "Session"}, {"status": "Succeeded", "jobFailurePolicy":
        "Abort", "name": "session-d3468224-d141-11ee-b787-f8e4e3ddcdd5", "id": "d3468224-d141-11ee-b787-f8e4e3ddcdd5",
        "providerId": "microsoft.test", "target": "echo-quantinuum", "creationTime":
        "2024-02-22T05:18:36.5308335Z", "endExecutionTime": "2024-02-22T05:18:36.5861271Z",
        "costEstimate": null, "itemType": "Session"}, {"status": "Succeeded", "jobFailurePolicy":
        "Abort", "name": "session-d41f61b7-d141-11ee-8405-f8e4e3ddcdd5", "id": "d41f61b7-d141-11ee-8405-f8e4e3ddcdd5",
        "providerId": "microsoft.test", "target": "echo-quantinuum", "creationTime":
        "2024-02-22T05:18:38.0479071Z", "endExecutionTime": "2024-02-22T05:18:38.1554799Z",
        "costEstimate": null, "itemType": "Session"}, {"status": "Succeeded", "jobFailurePolicy":
        "Abort", "name": "session-3bf1b29b-d26a-11ee-a3e0-b07d64eb437f", "id": "3bf1b29b-d26a-11ee-a3e0-b07d64eb437f",
        "providerId": "quantinuum", "target": "quantinuum.sim.h1-1e", "creationTime":
        "2024-02-23T16:40:21.9090478Z", "endExecutionTime": "2024-02-23T16:41:50.6760074Z",
        "costEstimate": {"currencyCode": "USD", "events": [], "estimatedTotal": 0.0},
        "itemType": "Session"}, {"status": "TimedOut", "jobFailurePolicy": "Abort",
        "name": "My Session", "id": "59e22bcc-d26b-11ee-99fb-b07d64eb437f", "providerId":
        "microsoft.test", "target": "echo-quantinuum", "creationTime": "2024-02-23T16:48:23.5619662Z",
        "endExecutionTime": "2024-02-23T17:00:12.2016339Z", "costEstimate": null,
        "itemType": "Session"}, {"status": "Succeeded", "jobFailurePolicy": "Abort",
        "name": "session-60023651-d26b-11ee-b618-b07d64eb437f", "id": "60023651-d26b-11ee-b618-b07d64eb437f",
        "providerId": "ionq", "target": "ionq.simulator", "creationTime": "2024-02-23T16:48:31.6244108Z",
        "endExecutionTime": "2024-02-23T16:48:45.1866796Z", "costEstimate": {"currencyCode":
        "USD", "events": [], "estimatedTotal": 0.0}, "itemType": "Session"}, {"status":
        "Failed", "jobFailurePolicy": "Abort", "name": "session-6ac22928-d26b-11ee-b86e-b07d64eb437f",
        "id": "6ac22928-d26b-11ee-b86e-b07d64eb437f", "providerId": "microsoft.test",
        "target": "echo-quantinuum", "creationTime": "2024-02-23T16:48:51.7110104Z",
        "endExecutionTime": "2024-02-23T16:49:26.7326457Z", "costEstimate": null,
        "itemType": "Session"}, {"status": "Failed", "jobFailurePolicy": "Continue",
        "name": "session-877b94e2-d26b-11ee-bcdc-b07d64eb437f", "id": "877b94e2-d26b-11ee-bcdc-b07d64eb437f",
        "providerId": "microsoft.test", "target": "echo-quantinuum", "creationTime":
        "2024-02-23T16:49:37.8825205Z", "endExecutionTime": "2024-02-23T16:50:50.8992811Z",
        "costEstimate": null, "itemType": "Session"}, {"status": "Succeeded", "jobFailurePolicy":
        "Abort", "name": "session-b34021da-d26b-11ee-a594-b07d64eb437f", "id": "b34021da-d26b-11ee-a594-b07d64eb437f",
        "providerId": "microsoft.test", "target": "echo-quantinuum", "creationTime":
        "2024-02-23T16:50:53.0570495Z", "endExecutionTime": "2024-02-23T16:51:23.4034101Z",
        "costEstimate": null, "itemType": "Session"}, {"status": "Succeeded", "jobFailurePolicy":
        "Abort", "name": "session-b9d268da-d26b-11ee-8e4b-b07d64eb437f", "id": "b9d268da-d26b-11ee-8e4b-b07d64eb437f",
        "providerId": "ionq", "target": "ionq.simulator", "creationTime": "2024-02-23T16:51:02.325107Z",
        "endExecutionTime": "2024-02-23T16:51:12.1512395Z", "costEstimate": {"currencyCode":
        "USD", "events": [], "estimatedTotal": 0.0}, "itemType": "Session"}, {"status":
        "Succeeded", "jobFailurePolicy": "Abort", "name": "session-beae38d1-d26b-11ee-83d8-b07d64eb437f",
        "id": "beae38d1-d26b-11ee-83d8-b07d64eb437f", "providerId": "quantinuum",
        "target": "quantinuum.sim.h1-1e", "creationTime": "2024-02-23T16:51:10.4684645Z",
        "endExecutionTime": "2024-02-23T16:53:29.665172Z", "costEstimate": {"currencyCode":
        "USD", "events": [], "estimatedTotal": 0.0}, "itemType": "Session"}, {"status":
        "Succeeded", "jobFailurePolicy": "Abort", "name": "session-c27a14e1-d26b-11ee-8e36-b07d64eb437f",
        "id": "c27a14e1-d26b-11ee-8e36-b07d64eb437f", "providerId": "microsoft.test",
        "target": "echo-quantinuum", "creationTime": "2024-02-23T16:51:18.2807379Z",
        "endExecutionTime": "2024-02-23T16:51:35.2695373Z", "costEstimate": null,
        "itemType": "Session"}, {"status": "Succeeded", "jobFailurePolicy": "Abort",
        "name": "session-cf0ad2a5-d26b-11ee-92d6-b07d64eb437f", "id": "cf0ad2a5-d26b-11ee-92d6-b07d64eb437f",
        "providerId": "quantinuum", "target": "quantinuum.sim.h1-1e", "creationTime":
        "2024-02-23T16:51:38.1047277Z", "endExecutionTime": "2024-02-23T16:53:48.1283298Z",
        "costEstimate": {"currencyCode": "USD", "events": [], "estimatedTotal": 0.0},
        "itemType": "Session"}, {"status": "Succeeded", "jobFailurePolicy": "Abort",
        "name": "session-2141eaed-d26c-11ee-9894-b07d64eb437f", "id": "2141eaed-d26c-11ee-9894-b07d64eb437f",
        "providerId": "microsoft.test", "target": "echo-quantinuum", "creationTime":
        "2024-02-23T16:53:57.5728399Z", "endExecutionTime": "2024-02-23T16:53:57.8370708Z",
        "costEstimate": null, "itemType": "Session"}, {"status": "Succeeded", "jobFailurePolicy":
        "Abort", "name": "session-229d475b-d26c-11ee-865b-b07d64eb437f", "id": "229d475b-d26c-11ee-865b-b07d64eb437f",
        "providerId": "microsoft.test", "target": "echo-quantinuum", "creationTime":
        "2024-02-23T16:53:59.6519415Z", "endExecutionTime": "2024-02-23T16:53:59.8834739Z",
        "costEstimate": null, "itemType": "Session"}, {"status": "Succeeded", "jobFailurePolicy":
        "Abort", "name": "session-23d61338-d26c-11ee-a195-b07d64eb437f", "id": "23d61338-d26c-11ee-a195-b07d64eb437f",
        "providerId": "microsoft.test", "target": "echo-quantinuum", "creationTime":
        "2024-02-23T16:54:01.6940023Z", "endExecutionTime": "2024-02-23T16:54:01.9310081Z",
        "costEstimate": null, "itemType": "Session"}, {"status": "Succeeded", "jobFailurePolicy":
        "Abort", "name": "session-fa51d769-d26c-11ee-80ea-b07d64eb437f", "id": "fa51d769-d26c-11ee-80ea-b07d64eb437f",
        "providerId": "ionq", "target": "ionq.simulator", "creationTime": "2024-02-23T17:00:00.2652683Z",
        "endExecutionTime": "2024-02-23T17:00:22.5688162Z", "costEstimate": {"currencyCode":
        "USD", "events": [], "estimatedTotal": 0.0}, "itemType": "Session"}, {"status":
        "Succeeded", "jobFailurePolicy": "Abort", "name": "session-2928587b-d26d-11ee-b4b8-b07d64eb437f",
        "id": "2928587b-d26d-11ee-b4b8-b07d64eb437f", "providerId": "ionq", "target":
        "ionq.simulator", "creationTime": "2024-02-23T17:01:18.5989406Z", "endExecutionTime":
        "2024-02-23T17:01:31.0415958Z", "costEstimate": {"currencyCode": "USD", "events":
        [], "estimatedTotal": 0.0}, "itemType": "Session"}, {"status": "Succeeded",
        "jobFailurePolicy": "Abort", "name": "session-065d8d42-d26e-11ee-863d-b07d64eb437f",
        "id": "065d8d42-d26e-11ee-863d-b07d64eb437f", "providerId": "ionq", "target":
        "ionq.simulator", "creationTime": "2024-02-23T17:07:29.9511618Z", "endExecutionTime":
        "2024-02-23T17:07:40.9632675Z", "costEstimate": {"currencyCode": "USD", "events":
        [], "estimatedTotal": 0.0}, "itemType": "Session"}, {"status": "TimedOut",
        "jobFailurePolicy": "Abort", "name": "My Session", "id": "1cc46ac4-d26e-11ee-82dd-b07d64eb437f",
        "providerId": "microsoft.test", "target": "echo-quantinuum", "creationTime":
        "2024-02-23T17:08:09.0708852Z", "endExecutionTime": "2024-02-23T17:18:12.1919564Z",
        "costEstimate": null, "itemType": "Session"}, {"status": "Succeeded", "jobFailurePolicy":
        "Abort", "name": "session-2191a227-d26e-11ee-8ab4-b07d64eb437f", "id": "2191a227-d26e-11ee-8ab4-b07d64eb437f",
        "providerId": "ionq", "target": "ionq.simulator", "creationTime": "2024-02-23T17:08:15.3655421Z",
        "endExecutionTime": "2024-02-23T17:08:41.2284688Z", "costEstimate": {"currencyCode":
        "USD", "events": [], "estimatedTotal": 0.0}, "itemType": "Session"}, {"status":
        "Succeeded", "jobFailurePolicy": "Abort", "name": "session-33134059-d26e-11ee-a650-b07d64eb437f",
        "id": "33134059-d26e-11ee-a650-b07d64eb437f", "providerId": "quantinuum",
        "target": "quantinuum.sim.h1-1e", "creationTime": "2024-02-23T17:08:44.9060912Z",
        "endExecutionTime": "2024-02-23T17:10:51.8526394Z", "costEstimate": {"currencyCode":
        "USD", "events": [], "estimatedTotal": 0.0}, "itemType": "Session"}, {"status":
        "Failed", "jobFailurePolicy": "Abort", "name": "session-80a75f74-d26e-11ee-bfca-b07d64eb437f",
        "id": "80a75f74-d26e-11ee-bfca-b07d64eb437f", "providerId": "microsoft.test",
        "target": "echo-quantinuum", "creationTime": "2024-02-23T17:10:56.534614Z",
        "endExecutionTime": "2024-02-23T17:11:10.7131323Z", "costEstimate": null,
        "itemType": "Session"}, {"status": "Failed", "jobFailurePolicy": "Continue",
        "name": "session-8dbec92a-d26e-11ee-93ac-b07d64eb437f", "id": "8dbec92a-d26e-11ee-93ac-b07d64eb437f",
        "providerId": "microsoft.test", "target": "echo-quantinuum", "creationTime":
        "2024-02-23T17:11:16.8558811Z", "endExecutionTime": "2024-02-23T17:12:21.2216036Z",
        "costEstimate": null, "itemType": "Session"}, {"status": "Succeeded", "jobFailurePolicy":
        "Abort", "name": "session-b4567cfc-d26e-11ee-bbca-b07d64eb437f", "id": "b4567cfc-d26e-11ee-bbca-b07d64eb437f",
        "providerId": "microsoft.test", "target": "echo-quantinuum", "creationTime":
        "2024-02-23T17:12:23.8426113Z", "endExecutionTime": "2024-02-23T17:12:46.8484546Z",
        "costEstimate": null, "itemType": "Session"}, {"status": "Succeeded", "jobFailurePolicy":
        "Abort", "name": "session-c8045dd3-d26e-11ee-9223-b07d64eb437f", "id": "c8045dd3-d26e-11ee-9223-b07d64eb437f",
        "providerId": "ionq", "target": "ionq.simulator", "creationTime": "2024-02-23T17:12:54.6290058Z",
        "endExecutionTime": "2024-02-23T17:13:05.536714Z", "costEstimate": {"currencyCode":
        "USD", "events": [], "estimatedTotal": 0.0}, "itemType": "Session"}, {"status":
        "Succeeded", "jobFailurePolicy": "Abort", "name": "session-d00f0317-d26e-11ee-9b96-b07d64eb437f",
        "id": "d00f0317-d26e-11ee-9b96-b07d64eb437f", "providerId": "quantinuum",
        "target": "quantinuum.sim.h1-1e", "creationTime": "2024-02-23T17:13:08.2852125Z",
        "endExecutionTime": "2024-02-23T17:15:10.9387434Z", "costEstimate": {"currencyCode":
        "USD", "events": [], "estimatedTotal": 0.0}, "itemType": "Session"}, {"status":
        "Succeeded", "jobFailurePolicy": "Abort", "name": "session-dbdd21bc-d26e-11ee-af7e-b07d64eb437f",
        "id": "dbdd21bc-d26e-11ee-af7e-b07d64eb437f", "providerId": "microsoft.test",
        "target": "echo-quantinuum", "creationTime": "2024-02-23T17:13:29.9365138Z",
        "endExecutionTime": "2024-02-23T17:13:45.6233889Z", "costEstimate": null,
        "itemType": "Session"}, {"status": "TimedOut", "jobFailurePolicy": "Abort",
        "name": "session-e95e4624-d26e-11ee-92bf-b07d64eb437f", "id": "e95e4624-d26e-11ee-92bf-b07d64eb437f",
        "providerId": "quantinuum", "target": "quantinuum.sim.h1-1e", "creationTime":
        "2024-02-23T17:13:50.7511317Z", "endExecutionTime": "2024-02-23T17:26:12.1993201Z",
        "costEstimate": {"currencyCode": "USD", "events": [], "estimatedTotal": 0.0},
        "itemType": "Session"}, {"status": "TimedOut", "jobFailurePolicy": "Abort",
        "name": "My Session", "id": "286135ae-d26f-11ee-9ba3-b07d64eb437f", "providerId":
        "microsoft.test", "target": "echo-quantinuum", "creationTime": "2024-02-23T17:15:38.1462829Z",
        "endExecutionTime": "2024-02-23T17:26:12.2459207Z", "costEstimate": null,
        "itemType": "Session"}, {"status": "Succeeded", "jobFailurePolicy": "Abort",
        "name": "session-2d41f22e-d26f-11ee-949e-b07d64eb437f", "id": "2d41f22e-d26f-11ee-949e-b07d64eb437f",
        "providerId": "ionq", "target": "ionq.simulator", "creationTime": "2024-02-23T17:15:44.4685001Z",
        "endExecutionTime": "2024-02-23T17:16:05.6357912Z", "costEstimate": {"currencyCode":
        "USD", "events": [], "estimatedTotal": 0.0}, "itemType": "Session"}, {"status":
        "Succeeded", "jobFailurePolicy": "Abort", "name": "session-3bd68da9-d26f-11ee-be01-b07d64eb437f",
        "id": "3bd68da9-d26f-11ee-be01-b07d64eb437f", "providerId": "quantinuum",
        "target": "quantinuum.sim.h1-1e", "creationTime": "2024-02-23T17:16:09.1348774Z",
        "endExecutionTime": "2024-02-23T17:16:41.2432874Z", "costEstimate": {"currencyCode":
        "USD", "events": [], "estimatedTotal": 0.0}, "itemType": "Session"}, {"status":
        "Failed", "jobFailurePolicy": "Abort", "name": "session-512121a2-d26f-11ee-8913-b07d64eb437f",
        "id": "512121a2-d26f-11ee-8913-b07d64eb437f", "providerId": "microsoft.test",
        "target": "echo-quantinuum", "creationTime": "2024-02-23T17:16:46.4332045Z",
        "endExecutionTime": "2024-02-23T17:17:22.4710086Z", "costEstimate": null,
        "itemType": "Session"}, {"status": "Failed", "jobFailurePolicy": "Continue",
        "name": "session-6df27781-d26f-11ee-98de-b07d64eb437f", "id": "6df27781-d26f-11ee-98de-b07d64eb437f",
        "providerId": "microsoft.test", "target": "echo-quantinuum", "creationTime":
        "2024-02-23T17:17:33.0572423Z", "endExecutionTime": "2024-02-23T17:18:09.8529829Z",
        "costEstimate": null, "itemType": "Session"}, {"status": "Succeeded", "jobFailurePolicy":
        "Abort", "name": "session-84200fe7-d26f-11ee-805a-b07d64eb437f", "id": "84200fe7-d26f-11ee-805a-b07d64eb437f",
        "providerId": "microsoft.test", "target": "echo-quantinuum", "creationTime":
        "2024-02-23T17:18:11.9638826Z", "endExecutionTime": "2024-02-23T17:18:33.990761Z",
        "costEstimate": null, "itemType": "Session"}, {"status": "Succeeded", "jobFailurePolicy":
        "Abort", "name": "session-9409a2e4-d26f-11ee-9e46-b07d64eb437f", "id": "9409a2e4-d26f-11ee-9e46-b07d64eb437f",
        "providerId": "ionq", "target": "ionq.simulator", "creationTime": "2024-02-23T17:18:37.0827947Z",
        "endExecutionTime": "2024-02-23T17:18:46.5730396Z", "costEstimate": {"currencyCode":
        "USD", "events": [], "estimatedTotal": 0.0}, "itemType": "Session"}, {"status":
        "Succeeded", "jobFailurePolicy": "Abort", "name": "session-9b2ea166-d26f-11ee-8cd8-b07d64eb437f",
        "id": "9b2ea166-d26f-11ee-8cd8-b07d64eb437f", "providerId": "quantinuum",
        "target": "quantinuum.sim.h1-1e", "creationTime": "2024-02-23T17:18:49.076954Z",
        "endExecutionTime": "2024-02-23T17:22:35.7014362Z", "costEstimate": {"currencyCode":
        "USD", "events": [], "estimatedTotal": 0.0}, "itemType": "Session"}, {"status":
        "Succeeded", "jobFailurePolicy": "Abort", "name": "session-a6ef185a-d26f-11ee-92b7-b07d64eb437f",
        "id": "a6ef185a-d26f-11ee-92b7-b07d64eb437f", "providerId": "microsoft.test",
        "target": "echo-quantinuum", "creationTime": "2024-02-23T17:19:10.8056876Z",
        "endExecutionTime": "2024-02-23T17:19:44.0179158Z", "costEstimate": null,
        "itemType": "Session"}, {"status": "Succeeded", "jobFailurePolicy": "Abort",
        "name": "session-bef37903-d26f-11ee-bc2f-b07d64eb437f", "id": "bef37903-d26f-11ee-bc2f-b07d64eb437f",
        "providerId": "quantinuum", "target": "quantinuum.sim.h1-1e", "creationTime":
        "2024-02-23T17:19:48.917798Z", "endExecutionTime": "2024-02-23T17:22:58.7258286Z",
        "costEstimate": {"currencyCode": "USD", "events": [], "estimatedTotal": 0.0},
        "itemType": "Session"}, {"status": "Succeeded", "jobFailurePolicy": "Abort",
        "name": "session-37465ac4-d270-11ee-bf69-b07d64eb437f", "id": "37465ac4-d270-11ee-bf69-b07d64eb437f",
        "providerId": "microsoft.test", "target": "echo-quantinuum", "creationTime":
        "2024-02-23T17:23:13.1483091Z", "endExecutionTime": "2024-02-23T17:23:13.3996367Z",
        "costEstimate": null, "itemType": "Session"}, {"status": "Succeeded", "jobFailurePolicy":
        "Abort", "name": "session-38fe2982-d270-11ee-b38b-b07d64eb437f", "id": "38fe2982-d270-11ee-b38b-b07d64eb437f",
        "providerId": "microsoft.test", "target": "echo-quantinuum", "creationTime":
        "2024-02-23T17:23:15.3231657Z", "endExecutionTime": "2024-02-23T17:23:15.5987125Z",
        "costEstimate": null, "itemType": "Session"}, {"status": "Succeeded", "jobFailurePolicy":
        "Abort", "name": "session-3a4f3a3d-d270-11ee-9771-b07d64eb437f", "id": "3a4f3a3d-d270-11ee-9771-b07d64eb437f",
        "providerId": "microsoft.test", "target": "echo-quantinuum", "creationTime":
        "2024-02-23T17:23:17.685984Z", "endExecutionTime": "2024-02-23T17:23:18.0114972Z",
        "costEstimate": null, "itemType": "Session"}, {"status": "Succeeded", "jobFailurePolicy":
        "Abort", "name": "session-6c96e0aa-d270-11ee-bf5a-b07d64eb437f", "id": "6c96e0aa-d270-11ee-bf5a-b07d64eb437f",
        "providerId": "quantinuum", "target": "quantinuum.sim.h1-1e", "creationTime":
        "2024-02-23T17:24:40.2281257Z", "endExecutionTime": "2024-02-23T17:33:37.538535Z",
        "costEstimate": {"currencyCode": "USD", "events": [], "estimatedTotal": 0.0},
        "itemType": "Session"}, {"status": "TimedOut", "jobFailurePolicy": "Abort",
        "name": "My Session", "id": "849479af-d27e-11ee-a803-b07d64eb437f", "providerId":
        "microsoft.test", "target": "echo-quantinuum", "creationTime": "2024-02-23T19:05:34.8217548Z",
        "endExecutionTime": "2024-02-23T19:16:12.204761Z", "costEstimate": null, "itemType":
        "Session"}, {"status": "Succeeded", "jobFailurePolicy": "Abort", "name": "session-86a7d3c5-d27e-11ee-987f-b07d64eb437f",
        "id": "86a7d3c5-d27e-11ee-987f-b07d64eb437f", "providerId": "ionq", "target":
        "ionq.simulator", "creationTime": "2024-02-23T19:05:36.9363666Z", "endExecutionTime":
        "2024-02-23T19:05:52.8732459Z", "costEstimate": {"currencyCode": "USD", "events":
        [], "estimatedTotal": 0.0}, "itemType": "Session"}, {"status": "Succeeded",
        "jobFailurePolicy": "Abort", "name": "session-91e85423-d27e-11ee-9bac-b07d64eb437f",
        "id": "91e85423-d27e-11ee-9bac-b07d64eb437f", "providerId": "quantinuum",
        "target": "quantinuum.sim.h1-1e", "creationTime": "2024-02-23T19:05:56.0020462Z",
        "endExecutionTime": "2024-02-23T19:10:04.1748095Z", "costEstimate": {"currencyCode":
        "USD", "events": [], "estimatedTotal": 0.0}, "itemType": "Session"}, {"status":
        "Failed", "jobFailurePolicy": "Abort", "name": "session-27b51a97-d27f-11ee-950f-b07d64eb437f",
        "id": "27b51a97-d27f-11ee-950f-b07d64eb437f", "providerId": "microsoft.test",
        "target": "echo-quantinuum", "creationTime": "2024-02-23T19:10:08.7950305Z",
        "endExecutionTime": "2024-02-23T19:10:33.4528421Z", "costEstimate": null,
        "itemType": "Session"}, {"status": "Failed", "jobFailurePolicy": "Continue",
        "name": "session-3d1972fa-d27f-11ee-b720-b07d64eb437f", "id": "3d1972fa-d27f-11ee-b720-b07d64eb437f",
        "providerId": "microsoft.test", "target": "echo-quantinuum", "creationTime":
        "2024-02-23T19:10:43.0284879Z", "endExecutionTime": "2024-02-23T19:11:57.672016Z",
        "costEstimate": null, "itemType": "Session"}, {"status": "Succeeded", "jobFailurePolicy":
        "Abort", "name": "session-69c652c9-d27f-11ee-aa19-b07d64eb437f", "id": "69c652c9-d27f-11ee-aa19-b07d64eb437f",
        "providerId": "microsoft.test", "target": "echo-quantinuum", "creationTime":
        "2024-02-23T19:11:59.7093408Z", "endExecutionTime": "2024-02-23T19:12:39.8776782Z",
        "costEstimate": null, "itemType": "Session"}, {"status": "Succeeded", "jobFailurePolicy":
        "Abort", "name": "session-883b1aeb-d27f-11ee-88f8-b07d64eb437f", "id": "883b1aeb-d27f-11ee-88f8-b07d64eb437f",
        "providerId": "ionq", "target": "ionq.simulator", "creationTime": "2024-02-23T19:12:49.0767711Z",
        "endExecutionTime": "2024-02-23T19:12:59.8010735Z", "costEstimate": {"currencyCode":
        "USD", "events": [], "estimatedTotal": 0.0}, "itemType": "Session"}, {"status":
        "Succeeded", "jobFailurePolicy": "Abort", "name": "session-9620d026-d27f-11ee-83c1-b07d64eb437f",
        "id": "9620d026-d27f-11ee-83c1-b07d64eb437f", "providerId": "microsoft.test",
        "target": "echo-quantinuum", "creationTime": "2024-02-23T19:13:13.9860031Z",
        "endExecutionTime": "2024-02-23T19:13:33.5653854Z", "costEstimate": null,
        "itemType": "Session"}, {"status": "Succeeded", "jobFailurePolicy": "Abort",
        "name": "session-a564ad8e-d27f-11ee-a404-b07d64eb437f", "id": "a564ad8e-d27f-11ee-a404-b07d64eb437f",
        "providerId": "quantinuum", "target": "quantinuum.sim.h1-1e", "creationTime":
        "2024-02-23T19:13:38.1958214Z", "endExecutionTime": "2024-02-23T19:25:17.6143079Z",
        "costEstimate": {"currencyCode": "USD", "events": [], "estimatedTotal": 0.0},
        "itemType": "Session"}, {"status": "Succeeded", "jobFailurePolicy": "Abort",
        "name": "session-617bddbb-d280-11ee-918f-b07d64eb437f", "id": "617bddbb-d280-11ee-918f-b07d64eb437f",
        "providerId": "microsoft.test", "target": "echo-quantinuum", "creationTime":
        "2024-02-23T19:18:55.2633107Z", "endExecutionTime": "2024-02-23T19:18:55.4953927Z",
        "costEstimate": null, "itemType": "Session"}, {"status": "Succeeded", "jobFailurePolicy":
        "Abort", "name": "session-62c93f10-d280-11ee-9484-b07d64eb437f", "id": "62c93f10-d280-11ee-9484-b07d64eb437f",
        "providerId": "microsoft.test", "target": "echo-quantinuum", "creationTime":
        "2024-02-23T19:18:57.0527124Z", "endExecutionTime": "2024-02-23T19:18:57.2732838Z",
        "costEstimate": null, "itemType": "Session"}, {"status": "Succeeded", "jobFailurePolicy":
        "Abort", "name": "session-63d59b62-d280-11ee-acb1-b07d64eb437f", "id": "63d59b62-d280-11ee-acb1-b07d64eb437f",
        "providerId": "microsoft.test", "target": "echo-quantinuum", "creationTime":
        "2024-02-23T19:18:58.9230905Z", "endExecutionTime": "2024-02-23T19:18:59.1426404Z",
        "costEstimate": null, "itemType": "Session"}, {"status": "Succeeded", "jobFailurePolicy":
        "Abort", "name": "session-1b56c8f5-d281-11ee-b3eb-b07d64eb437f", "id": "1b56c8f5-d281-11ee-b3eb-b07d64eb437f",
        "providerId": "quantinuum", "target": "quantinuum.sim.h1-1e", "creationTime":
        "2024-02-23T19:24:05.6335881Z", "endExecutionTime": "2024-02-23T19:25:36.7527351Z",
        "costEstimate": {"currencyCode": "USD", "events": [], "estimatedTotal": 0.0},
        "itemType": "Session"}, {"status": "Succeeded", "jobFailurePolicy": "Abort",
        "name": "session-a9174d0a-d282-11ee-9254-b07d64eb437f", "id": "a9174d0a-d282-11ee-9254-b07d64eb437f",
        "providerId": "quantinuum", "target": "quantinuum.sim.h1-1e", "creationTime":
        "2024-02-23T19:35:12.9464011Z", "endExecutionTime": "2024-02-23T19:52:41.8960347Z",
        "costEstimate": {"currencyCode": "USD", "events": [], "estimatedTotal": 0.0},
        "itemType": "Session"}, {"status": "Succeeded", "jobFailurePolicy": "Abort",
        "name": "session-b80261ae-d431-11ee-8742-f8e4e3ddcdd5", "id": "b80261ae-d431-11ee-8742-f8e4e3ddcdd5",
        "providerId": "ionq", "target": "ionq.simulator", "creationTime": "2024-02-25T23:00:50.8124232Z",
        "endExecutionTime": "2024-02-25T23:01:07.5248889Z", "costEstimate": {"currencyCode":
        "USD", "events": [], "estimatedTotal": 0.0}, "itemType": "Session"}, {"status":
        "TimedOut", "jobFailurePolicy": "Abort", "name": "session-174c0588-d432-11ee-aee4-f8e4e3ddcdd5",
        "id": "174c0588-d432-11ee-aee4-f8e4e3ddcdd5", "providerId": "quantinuum",
        "target": "quantinuum.sim.h1-1e", "creationTime": "2024-02-25T23:03:30.216431Z",
        "endExecutionTime": "2024-02-26T21:08:12.2216981Z", "costEstimate": {"currencyCode":
        "USD", "events": [], "estimatedTotal": 0.0}, "itemType": "Session"}, {"status":
        "Succeeded", "jobFailurePolicy": "Abort", "name": "session-2c96dafe-d435-11ee-b00f-f8e4e3ddcdd5",
        "id": "2c96dafe-d435-11ee-b00f-f8e4e3ddcdd5", "providerId": "microsoft.test",
        "target": "echo-quantinuum", "creationTime": "2024-02-25T23:25:36.6738991Z",
        "endExecutionTime": "2024-02-25T23:25:54.5320205Z", "costEstimate": null,
        "itemType": "Session"}, {"status": "TimedOut", "jobFailurePolicy": "Abort",
        "name": "My Session", "id": "2fd57ccf-d581-11ee-b5d9-b07d64eb437f", "providerId":
        "microsoft.test", "target": "echo-quantinuum", "creationTime": "2024-02-27T15:02:33.0154337Z",
        "endExecutionTime": "2024-02-27T15:13:21.1096253Z", "costEstimate": null,
        "itemType": "Session"}, {"status": "Succeeded", "jobFailurePolicy": "Abort",
        "name": "session-40f6e630-d581-11ee-b14b-b07d64eb437f", "id": "40f6e630-d581-11ee-b14b-b07d64eb437f",
        "providerId": "ionq", "target": "ionq.simulator", "creationTime": "2024-02-27T15:02:41.7623595Z",
        "endExecutionTime": "2024-02-27T15:02:56.5956959Z", "costEstimate": {"currencyCode":
        "USD", "events": [], "estimatedTotal": 0.0}, "itemType": "Session"}, {"status":
        "Succeeded", "jobFailurePolicy": "Abort", "name": "session-4b62a6de-d581-11ee-96da-b07d64eb437f",
        "id": "4b62a6de-d581-11ee-96da-b07d64eb437f", "providerId": "quantinuum",
        "target": "quantinuum.sim.h1-1e", "creationTime": "2024-02-27T15:02:59.3865967Z",
        "endExecutionTime": "2024-02-27T16:22:22.5138778Z", "costEstimate": {"currencyCode":
        "USD", "events": [], "estimatedTotal": 0.0}, "itemType": "Session"}, {"status":
        "Failed", "jobFailurePolicy": "Abort", "name": "session-0532cf10-d582-11ee-b210-b07d64eb437f",
        "id": "0532cf10-d582-11ee-b210-b07d64eb437f", "providerId": "microsoft.test",
        "target": "echo-quantinuum", "creationTime": "2024-02-27T15:08:12.5014903Z",
        "endExecutionTime": "2024-02-27T15:08:44.1822699Z", "costEstimate": null,
        "itemType": "Session"}, {"status": "Failed", "jobFailurePolicy": "Continue",
        "name": "session-21e0d99f-d582-11ee-a663-b07d64eb437f", "id": "21e0d99f-d582-11ee-a663-b07d64eb437f",
        "providerId": "microsoft.test", "target": "echo-quantinuum", "creationTime":
        "2024-02-27T15:08:59.0428838Z", "endExecutionTime": "2024-02-27T15:09:53.2299619Z",
        "costEstimate": null, "itemType": "Session"}, {"status": "Succeeded", "jobFailurePolicy":
        "Abort", "name": "session-42652e54-d582-11ee-9b97-b07d64eb437f", "id": "42652e54-d582-11ee-9b97-b07d64eb437f",
        "providerId": "microsoft.test", "target": "echo-quantinuum", "creationTime":
        "2024-02-27T15:09:55.3635206Z", "endExecutionTime": "2024-02-27T15:10:11.2321231Z",
        "costEstimate": null, "itemType": "Session"}, {"status": "Succeeded", "jobFailurePolicy":
        "Abort", "name": "session-4badae8a-d582-11ee-9a79-b07d64eb437f", "id": "4badae8a-d582-11ee-9a79-b07d64eb437f",
        "providerId": "ionq", "target": "ionq.simulator", "creationTime": "2024-02-27T15:10:09.3372418Z",
        "endExecutionTime": "2024-02-27T15:10:20.3171727Z", "costEstimate": {"currencyCode":
        "USD", "events": [], "estimatedTotal": 0.0}, "itemType": "Session"}, {"status":
        "TimedOut", "jobFailurePolicy": "Abort", "name": "session-53a1fb1e-d582-11ee-b314-b07d64eb437f",
        "id": "53a1fb1e-d582-11ee-b314-b07d64eb437f", "providerId": "quantinuum",
        "target": "quantinuum.sim.h1-1e", "creationTime": "2024-02-27T15:10:22.7350421Z",
        "endExecutionTime": "2024-02-27T16:33:21.0972192Z", "costEstimate": {"currencyCode":
        "USD", "events": [], "estimatedTotal": 0.0}, "itemType": "Session"}, {"status":
        "TimedOut", "jobFailurePolicy": "Abort", "name": "session-b29accfd-d588-11ee-83bd-b07d64eb437f",
        "id": "b29accfd-d588-11ee-83bd-b07d64eb437f", "providerId": "ionq", "target":
        "ionq.simulator", "creationTime": "2024-02-27T15:55:59.07764Z", "endExecutionTime":
        "2024-02-27T16:07:21.1065878Z", "costEstimate": {"currencyCode": "USD", "events":
        [], "estimatedTotal": 0.0}, "itemType": "Session"}, {"status": "Succeeded",
        "jobFailurePolicy": "Abort", "name": "session-4f2f3219-d58a-11ee-a803-b07d64eb437f",
        "id": "4f2f3219-d58a-11ee-a803-b07d64eb437f", "providerId": "ionq", "target":
        "ionq.simulator", "creationTime": "2024-02-27T16:07:31.3009228Z", "endExecutionTime":
        "2024-02-27T16:07:47.8349593Z", "costEstimate": {"currencyCode": "USD", "events":
        [], "estimatedTotal": 0.0}, "itemType": "Session"}, {"status": "TimedOut",
        "jobFailurePolicy": "Abort", "name": "session-2534cddd-d58b-11ee-8cd8-b07d64eb437f",
        "id": "2534cddd-d58b-11ee-8cd8-b07d64eb437f", "providerId": "ionq", "target":
        "ionq.simulator", "creationTime": "2024-02-27T16:13:30.4713446Z", "endExecutionTime":
        "2024-02-27T16:25:21.1189929Z", "costEstimate": {"currencyCode": "USD", "events":
        [], "estimatedTotal": 0.0}, "itemType": "Session"}, {"status": "TimedOut",
        "jobFailurePolicy": "Abort", "name": "session-4e865d4c-d58b-11ee-a97d-b07d64eb437f",
        "id": "4e865d4c-d58b-11ee-a97d-b07d64eb437f", "providerId": "ionq", "target":
        "ionq.simulator", "creationTime": "2024-02-27T16:14:39.7261596Z", "endExecutionTime":
        "2024-02-27T16:25:21.1337943Z", "costEstimate": {"currencyCode": "USD", "events":
        [], "estimatedTotal": 0.0}, "itemType": "Session"}, {"status": "TimedOut",
        "jobFailurePolicy": "Abort", "name": "session-8f1455c5-d58b-11ee-9378-b07d64eb437f",
        "id": "8f1455c5-d58b-11ee-9378-b07d64eb437f", "providerId": "ionq", "target":
        "ionq.simulator", "creationTime": "2024-02-27T16:16:27.9218818Z", "endExecutionTime":
        "2024-02-27T16:27:21.1014735Z", "costEstimate": {"currencyCode": "USD", "events":
        [], "estimatedTotal": 0.0}, "itemType": "Session"}, {"status": "TimedOut",
        "jobFailurePolicy": "Abort", "name": "session-bfbe0df4-d58b-11ee-993c-b07d64eb437f",
        "id": "bfbe0df4-d58b-11ee-993c-b07d64eb437f", "providerId": "ionq", "target":
        "ionq.simulator", "creationTime": "2024-02-27T16:17:49.5741083Z", "endExecutionTime":
        "2024-02-27T16:29:21.1037609Z", "costEstimate": {"currencyCode": "USD", "events":
        [], "estimatedTotal": 0.0}, "itemType": "Session"}, {"status": "TimedOut",
        "jobFailurePolicy": "Abort", "name": "session-e9af32a9-d58b-11ee-b349-b07d64eb437f",
        "id": "e9af32a9-d58b-11ee-b349-b07d64eb437f", "providerId": "ionq", "target":
        "ionq.simulator", "creationTime": "2024-02-27T16:19:00.2119009Z", "endExecutionTime":
        "2024-02-27T16:29:21.1182461Z", "costEstimate": {"currencyCode": "USD", "events":
        [], "estimatedTotal": 0.0}, "itemType": "Session"}, {"status": "TimedOut",
        "jobFailurePolicy": "Abort", "name": "session-0ba0ba1c-d58c-11ee-bc66-b07d64eb437f",
        "id": "0ba0ba1c-d58c-11ee-bc66-b07d64eb437f", "providerId": "ionq", "target":
        "ionq.simulator", "creationTime": "2024-02-27T16:19:56.7109813Z", "endExecutionTime":
        "2024-02-27T16:31:21.1083122Z", "costEstimate": {"currencyCode": "USD", "events":
        [], "estimatedTotal": 0.0}, "itemType": "Session"}, {"status": "Succeeded",
        "jobFailurePolicy": "Abort", "name": "session-29b99b0a-d58c-11ee-814a-b07d64eb437f",
        "id": "29b99b0a-d58c-11ee-814a-b07d64eb437f", "providerId": "ionq", "target":
        "ionq.simulator", "creationTime": "2024-02-27T16:20:47.1991397Z", "endExecutionTime":
        "2024-02-27T16:21:45.2615627Z", "costEstimate": {"currencyCode": "USD", "events":
        [], "estimatedTotal": 0.0}, "itemType": "Session"}, {"status": "Succeeded",
        "jobFailurePolicy": "Abort", "name": "session-928653fb-d58c-11ee-8938-b07d64eb437f",
        "id": "928653fb-d58c-11ee-8938-b07d64eb437f", "providerId": "ionq", "target":
        "ionq.simulator", "creationTime": "2024-02-27T16:23:43.0215077Z", "endExecutionTime":
        "2024-02-27T16:24:01.9329679Z", "costEstimate": {"currencyCode": "USD", "events":
        [], "estimatedTotal": 0.0}, "itemType": "Session"}, {"status": "TimedOut",
        "jobFailurePolicy": "Abort", "name": "My Session", "id": "b718495d-d58c-11ee-9516-b07d64eb437f",
        "providerId": "microsoft.test", "target": "echo-quantinuum", "creationTime":
        "2024-02-27T16:24:46.1650618Z", "endExecutionTime": "2024-02-27T16:35:21.1058203Z",
        "costEstimate": null, "itemType": "Session"}, {"status": "Succeeded", "jobFailurePolicy":
        "Abort", "name": "session-bb82395e-d58c-11ee-899d-b07d64eb437f", "id": "bb82395e-d58c-11ee-899d-b07d64eb437f",
        "providerId": "ionq", "target": "ionq.simulator", "creationTime": "2024-02-27T16:24:51.7807955Z",
        "endExecutionTime": "2024-02-27T16:25:05.8104129Z", "costEstimate": {"currencyCode":
        "USD", "events": [], "estimatedTotal": 0.0}, "itemType": "Session"}, {"status":
        "Failed", "jobFailurePolicy": "Abort", "name": "session-c5b4ef71-d58c-11ee-89f7-b07d64eb437f",
        "id": "c5b4ef71-d58c-11ee-89f7-b07d64eb437f", "providerId": "quantinuum",
        "target": "quantinuum.sim.h1-1e", "creationTime": "2024-02-27T16:25:08.8915842Z",
        "endExecutionTime": "2024-02-27T16:30:42.6976121Z", "costEstimate": {"currencyCode":
        "USD", "events": [], "estimatedTotal": 0.0}, "itemType": "Session"}, {"status":
        "Failed", "jobFailurePolicy": "Abort", "name": "session-93ac08b1-d58d-11ee-bf06-b07d64eb437f",
        "id": "93ac08b1-d58d-11ee-bf06-b07d64eb437f", "providerId": "microsoft.test",
        "target": "echo-quantinuum", "creationTime": "2024-02-27T16:30:56.693388Z",
        "endExecutionTime": "2024-02-27T16:31:09.351112Z", "costEstimate": null, "itemType":
        "Session"}, {"status": "Failed", "jobFailurePolicy": "Continue", "name": "session-a1596a5b-d58d-11ee-b904-b07d64eb437f",
        "id": "a1596a5b-d58d-11ee-b904-b07d64eb437f", "providerId": "microsoft.test",
        "target": "echo-quantinuum", "creationTime": "2024-02-27T16:31:17.3927242Z",
        "endExecutionTime": "2024-02-27T16:31:56.4312384Z", "costEstimate": null,
        "itemType": "Session"}, {"status": "Succeeded", "jobFailurePolicy": "Abort",
        "name": "session-b8d3e709-d58d-11ee-858c-b07d64eb437f", "id": "b8d3e709-d58d-11ee-858c-b07d64eb437f",
        "providerId": "microsoft.test", "target": "echo-quantinuum", "creationTime":
        "2024-02-27T16:31:58.3954494Z", "endExecutionTime": "2024-02-27T16:32:24.1499348Z",
        "costEstimate": null, "itemType": "Session"}, {"status": "Succeeded", "jobFailurePolicy":
        "Abort", "name": "session-f7330b8b-d58d-11ee-900d-b07d64eb437f", "id": "f7330b8b-d58d-11ee-900d-b07d64eb437f",
        "providerId": "ionq", "target": "ionq.simulator", "creationTime": "2024-02-27T16:33:41.6180564Z",
        "endExecutionTime": "2024-02-27T16:33:54.074195Z", "costEstimate": {"currencyCode":
        "USD", "events": [], "estimatedTotal": 0.0}, "itemType": "Session"}, {"status":
        "Succeeded", "jobFailurePolicy": "Abort", "name": "session-03165c1a-d58e-11ee-b651-b07d64eb437f",
        "id": "03165c1a-d58e-11ee-b651-b07d64eb437f", "providerId": "quantinuum",
        "target": "quantinuum.sim.h1-1e", "creationTime": "2024-02-27T16:34:01.5534466Z",
        "endExecutionTime": "2024-02-27T16:39:36.4413843Z", "costEstimate": {"currencyCode":
        "USD", "events": [], "estimatedTotal": 0.0}, "itemType": "Session"}, {"status":
        "Succeeded", "jobFailurePolicy": "Abort", "name": "session-c1cdb5ff-d58e-11ee-9a51-b07d64eb437f",
        "id": "c1cdb5ff-d58e-11ee-9a51-b07d64eb437f", "providerId": "microsoft.test",
        "target": "echo-quantinuum", "creationTime": "2024-02-27T16:39:23.9776725Z",
        "endExecutionTime": "2024-02-27T16:40:01.9604733Z", "costEstimate": null,
        "itemType": "Session"}, {"status": "Succeeded", "jobFailurePolicy": "Abort",
        "name": "session-dea26a73-d58e-11ee-81f8-b07d64eb437f", "id": "dea26a73-d58e-11ee-81f8-b07d64eb437f",
        "providerId": "quantinuum", "target": "quantinuum.sim.h1-1e", "creationTime":
        "2024-02-27T16:40:09.7126359Z", "endExecutionTime": "2024-02-27T16:46:53.6229802Z",
        "costEstimate": {"currencyCode": "USD", "events": [], "estimatedTotal": 0.0},
        "itemType": "Session"}, {"status": "Succeeded", "jobFailurePolicy": "Abort",
        "name": "session-ab794369-d58f-11ee-8abd-b07d64eb437f", "id": "ab794369-d58f-11ee-8abd-b07d64eb437f",
        "providerId": "microsoft.test", "target": "echo-quantinuum", "creationTime":
        "2024-02-27T16:45:55.492754Z", "endExecutionTime": "2024-02-27T16:45:55.7463036Z",
        "costEstimate": null, "itemType": "Session"}, {"status": "Succeeded", "jobFailurePolicy":
        "Abort", "name": "session-ad0d5e23-d58f-11ee-a065-b07d64eb437f", "id": "ad0d5e23-d58f-11ee-a065-b07d64eb437f",
        "providerId": "microsoft.test", "target": "echo-quantinuum", "creationTime":
        "2024-02-27T16:45:57.6743108Z", "endExecutionTime": "2024-02-27T16:45:57.9100643Z",
        "costEstimate": null, "itemType": "Session"}, {"status": "Succeeded", "jobFailurePolicy":
        "Abort", "name": "session-ae5665c1-d58f-11ee-8db1-b07d64eb437f", "id": "ae5665c1-d58f-11ee-8db1-b07d64eb437f",
        "providerId": "microsoft.test", "target": "echo-quantinuum", "creationTime":
        "2024-02-27T16:45:59.7883948Z", "endExecutionTime": "2024-02-27T16:46:00.033707Z",
        "costEstimate": null, "itemType": "Session"}, {"status": "TimedOut", "jobFailurePolicy":
        "Abort", "name": "My Session", "id": "e25407e2-d5a7-11ee-b5e7-b07d64eb437f",
        "providerId": "microsoft.test", "target": "echo-quantinuum", "creationTime":
        "2024-02-27T19:39:15.4263502Z", "endExecutionTime": "2024-02-27T19:49:21.1094321Z",
        "costEstimate": null, "itemType": "Session"}, {"status": "Succeeded", "jobFailurePolicy":
        "Abort", "name": "session-e5263514-d5a7-11ee-9f1d-b07d64eb437f", "id": "e5263514-d5a7-11ee-9f1d-b07d64eb437f",
        "providerId": "ionq", "target": "ionq.simulator", "creationTime": "2024-02-27T19:39:18.3054409Z",
        "endExecutionTime": "2024-02-27T19:39:32.4018469Z", "costEstimate": {"currencyCode":
        "USD", "events": [], "estimatedTotal": 0.0}, "itemType": "Session"}, {"status":
        "Succeeded", "jobFailurePolicy": "Abort", "name": "session-f03dd6c6-d5a7-11ee-a35a-b07d64eb437f",
        "id": "f03dd6c6-d5a7-11ee-a35a-b07d64eb437f", "providerId": "quantinuum",
        "target": "quantinuum.sim.h1-1e", "creationTime": "2024-02-27T19:39:36.9401845Z",
        "endExecutionTime": "2024-02-27T19:39:48.0700332Z", "costEstimate": {"currencyCode":
        "USD", "events": [], "estimatedTotal": 0.0}, "itemType": "Session"}, {"status":
        "Failed", "jobFailurePolicy": "Abort", "name": "session-f7822dec-d5a7-11ee-8d52-b07d64eb437f",
        "id": "f7822dec-d5a7-11ee-8d52-b07d64eb437f", "providerId": "microsoft.test",
        "target": "echo-quantinuum", "creationTime": "2024-02-27T19:39:51.0947263Z",
        "endExecutionTime": "2024-02-27T19:40:07.5664851Z", "costEstimate": null,
        "itemType": "Session"}, {"status": "Failed", "jobFailurePolicy": "Continue",
        "name": "session-05ee8271-d5a8-11ee-9d0e-b07d64eb437f", "id": "05ee8271-d5a8-11ee-9d0e-b07d64eb437f",
        "providerId": "microsoft.test", "target": "echo-quantinuum", "creationTime":
        "2024-02-27T19:40:13.1262476Z", "endExecutionTime": "2024-02-27T19:41:30.003632Z",
        "costEstimate": null, "itemType": "Session"}, {"status": "Succeeded", "jobFailurePolicy":
        "Abort", "name": "session-33d54f28-d5a8-11ee-a674-b07d64eb437f", "id": "33d54f28-d5a8-11ee-a674-b07d64eb437f",
        "providerId": "microsoft.test", "target": "echo-quantinuum", "creationTime":
        "2024-02-27T19:41:31.9128993Z", "endExecutionTime": "2024-02-27T19:41:53.3043908Z",
        "costEstimate": null, "itemType": "Session"}, {"status": "Succeeded", "jobFailurePolicy":
        "Abort", "name": "session-442186da-d5a8-11ee-9b9f-b07d64eb437f", "id": "442186da-d5a8-11ee-9b9f-b07d64eb437f",
        "providerId": "ionq", "target": "ionq.simulator", "creationTime": "2024-02-27T19:41:57.8182667Z",
        "endExecutionTime": "2024-02-27T19:42:08.5662669Z", "costEstimate": {"currencyCode":
        "USD", "events": [], "estimatedTotal": 0.0}, "itemType": "Session"}, {"status":
        "Succeeded", "jobFailurePolicy": "Abort", "name": "session-4d5f5e4f-d5a8-11ee-921a-b07d64eb437f",
        "id": "4d5f5e4f-d5a8-11ee-921a-b07d64eb437f", "providerId": "quantinuum",
        "target": "quantinuum.sim.h1-1e", "creationTime": "2024-02-27T19:42:13.3153391Z",
        "endExecutionTime": "2024-02-27T19:42:24.2812442Z", "costEstimate": {"currencyCode":
        "USD", "events": [], "estimatedTotal": 0.0}, "itemType": "Session"}, {"status":
        "Succeeded", "jobFailurePolicy": "Abort", "name": "session-55d5b3b6-d5a8-11ee-9daa-b07d64eb437f",
        "id": "55d5b3b6-d5a8-11ee-9daa-b07d64eb437f", "providerId": "microsoft.test",
        "target": "echo-quantinuum", "creationTime": "2024-02-27T19:42:28.9981508Z",
        "endExecutionTime": "2024-02-27T19:42:44.6496941Z", "costEstimate": null,
        "itemType": "Session"}, {"status": "Succeeded", "jobFailurePolicy": "Abort",
        "name": "session-62e5b70b-d5a8-11ee-9113-b07d64eb437f", "id": "62e5b70b-d5a8-11ee-9113-b07d64eb437f",
        "providerId": "quantinuum", "target": "quantinuum.sim.h1-1e", "creationTime":
        "2024-02-27T19:42:49.4623227Z", "endExecutionTime": "2024-02-27T19:43:03.9122624Z",
        "costEstimate": {"currencyCode": "USD", "events": [], "estimatedTotal": 0.0},
        "itemType": "Session"}, {"status": "Succeeded", "jobFailurePolicy": "Abort",
        "name": "session-6f87c0ae-d5a8-11ee-9e13-b07d64eb437f", "id": "6f87c0ae-d5a8-11ee-9e13-b07d64eb437f",
        "providerId": "microsoft.test", "target": "echo-quantinuum", "creationTime":
        "2024-02-27T19:43:12.5399446Z", "endExecutionTime": "2024-02-27T19:43:12.7640147Z",
        "costEstimate": null, "itemType": "Session"}, {"status": "Succeeded", "jobFailurePolicy":
        "Abort", "name": "session-710e5ea8-d5a8-11ee-9bba-b07d64eb437f", "id": "710e5ea8-d5a8-11ee-9bba-b07d64eb437f",
        "providerId": "microsoft.test", "target": "echo-quantinuum", "creationTime":
        "2024-02-27T19:43:14.4085058Z", "endExecutionTime": "2024-02-27T19:43:14.6460677Z",
        "costEstimate": null, "itemType": "Session"}, {"status": "Succeeded", "jobFailurePolicy":
        "Abort", "name": "session-72335461-d5a8-11ee-b9ff-b07d64eb437f", "id": "72335461-d5a8-11ee-b9ff-b07d64eb437f",
        "providerId": "microsoft.test", "target": "echo-quantinuum", "creationTime":
        "2024-02-27T19:43:16.5472647Z", "endExecutionTime": "2024-02-27T19:43:16.9593204Z",
        "costEstimate": null, "itemType": "Session"}, {"status": "Succeeded", "jobFailurePolicy":
        "Abort", "name": "session-485c3ce1-d5bd-11ee-9709-f8e4e3ddcdd5", "id": "485c3ce1-d5bd-11ee-9709-f8e4e3ddcdd5",
        "providerId": "ionq", "target": "ionq.simulator", "creationTime": "2024-02-27T22:12:23.9608158Z",
        "endExecutionTime": "2024-02-27T22:12:42.8826329Z", "costEstimate": {"currencyCode":
        "USD", "events": [], "estimatedTotal": 0.0}, "itemType": "Session"}, {"status":
        "Succeeded", "jobFailurePolicy": "Abort", "name": "session-6839d10c-d5bd-11ee-8809-f8e4e3ddcdd5",
        "id": "6839d10c-d5bd-11ee-8809-f8e4e3ddcdd5", "providerId": "quantinuum",
        "target": "quantinuum.sim.h1-1e", "creationTime": "2024-02-27T22:13:17.1844327Z",
        "endExecutionTime": "2024-02-27T22:32:48.8094137Z", "costEstimate": {"currencyCode":
        "USD", "events": [], "estimatedTotal": 0.0}, "itemType": "Session"}, {"status":
        "Succeeded", "jobFailurePolicy": "Abort", "name": "session-4bceddca-d5be-11ee-90fb-f8e4e3ddcdd5",
        "id": "4bceddca-d5be-11ee-90fb-f8e4e3ddcdd5", "providerId": "microsoft.test",
        "target": "echo-quantinuum", "creationTime": "2024-02-27T22:19:41.1812761Z",
        "endExecutionTime": "2024-02-27T22:19:55.7240284Z", "costEstimate": null,
        "itemType": "Session"}, {"status": "TimedOut", "jobFailurePolicy": "Abort",
        "name": "My Session", "id": "3b36e8b5-db1a-11ee-a547-b07d64eb437f", "providerId":
        "microsoft.test", "target": "echo-quantinuum", "creationTime": "2024-03-05T18:00:22.9397659Z",
        "endExecutionTime": "2024-03-05T18:10:55.4433959Z", "costEstimate": null,
        "itemType": "Session"}, {"status": "Succeeded", "jobFailurePolicy": "Abort",
        "name": "session-3d72c674-db1a-11ee-9534-b07d64eb437f", "id": "3d72c674-db1a-11ee-9534-b07d64eb437f",
        "providerId": "ionq", "target": "ionq.simulator", "creationTime": "2024-03-05T18:00:25.1801029Z",
        "endExecutionTime": "2024-03-05T18:00:38.0707057Z", "costEstimate": {"currencyCode":
        "USD", "events": [], "estimatedTotal": 0.0}, "itemType": "Session"}, {"status":
        "Succeeded", "jobFailurePolicy": "Abort", "name": "session-471ffa55-db1a-11ee-8822-b07d64eb437f",
        "id": "471ffa55-db1a-11ee-8822-b07d64eb437f", "providerId": "quantinuum",
        "target": "quantinuum.sim.h1-1e", "creationTime": "2024-03-05T18:00:41.3799127Z",
        "endExecutionTime": "2024-03-05T18:01:04.643018Z", "costEstimate": {"currencyCode":
        "USD", "events": [], "estimatedTotal": 0.0}, "itemType": "Session"}, {"status":
        "Failed", "jobFailurePolicy": "Abort", "name": "session-557749fd-db1a-11ee-9502-b07d64eb437f",
        "id": "557749fd-db1a-11ee-9502-b07d64eb437f", "providerId": "microsoft.test",
        "target": "echo-quantinuum", "creationTime": "2024-03-05T18:01:06.9724846Z",
        "endExecutionTime": "2024-03-05T18:01:24.3849811Z", "costEstimate": null,
        "itemType": "Session"}, {"status": "Failed", "jobFailurePolicy": "Continue",
        "name": "session-66b94862-db1a-11ee-97f8-b07d64eb437f", "id": "66b94862-db1a-11ee-97f8-b07d64eb437f",
        "providerId": "microsoft.test", "target": "echo-quantinuum", "creationTime":
        "2024-03-05T18:01:34.2434379Z", "endExecutionTime": "2024-03-05T18:02:29.666127Z",
        "costEstimate": null, "itemType": "Session"}, {"status": "Succeeded", "jobFailurePolicy":
        "Abort", "name": "session-87f26e8c-db1a-11ee-992e-b07d64eb437f", "id": "87f26e8c-db1a-11ee-992e-b07d64eb437f",
        "providerId": "microsoft.test", "target": "echo-quantinuum", "creationTime":
        "2024-03-05T18:02:31.6288011Z", "endExecutionTime": "2024-03-05T18:02:55.2084431Z",
        "costEstimate": null, "itemType": "Session"}, {"status": "Succeeded", "jobFailurePolicy":
        "Abort", "name": "session-98fada8d-db1a-11ee-bcbb-b07d64eb437f", "id": "98fada8d-db1a-11ee-bcbb-b07d64eb437f",
        "providerId": "ionq", "target": "ionq.simulator", "creationTime": "2024-03-05T18:02:58.7760945Z",
        "endExecutionTime": "2024-03-05T18:03:09.525377Z", "costEstimate": {"currencyCode":
        "USD", "events": [], "estimatedTotal": 0.0}, "itemType": "Session"}, {"status":
        "Succeeded", "jobFailurePolicy": "Abort", "name": "session-a240b38f-db1a-11ee-b660-b07d64eb437f",
        "id": "a240b38f-db1a-11ee-b660-b07d64eb437f", "providerId": "quantinuum",
        "target": "quantinuum.sim.h1-1e", "creationTime": "2024-03-05T18:03:14.2808853Z",
        "endExecutionTime": "2024-03-05T18:03:38.1035208Z", "costEstimate": {"currencyCode":
        "USD", "events": [], "estimatedTotal": 0.0}, "itemType": "Session"}, {"status":
        "Succeeded", "jobFailurePolicy": "Abort", "name": "session-b0eacf6d-db1a-11ee-acd1-b07d64eb437f",
        "id": "b0eacf6d-db1a-11ee-acd1-b07d64eb437f", "providerId": "microsoft.test",
        "target": "echo-quantinuum", "creationTime": "2024-03-05T18:03:40.4625642Z",
        "endExecutionTime": "2024-03-05T18:04:25.5987311Z", "costEstimate": null,
        "itemType": "Session"}, {"status": "Succeeded", "jobFailurePolicy": "Abort",
        "name": "session-cfa35cc1-db1a-11ee-a473-b07d64eb437f", "id": "cfa35cc1-db1a-11ee-a473-b07d64eb437f",
        "providerId": "quantinuum", "target": "quantinuum.sim.h1-1e", "creationTime":
        "2024-03-05T18:04:30.2596662Z", "endExecutionTime": "2024-03-05T18:04:54.0682313Z",
        "costEstimate": {"currencyCode": "USD", "events": [], "estimatedTotal": 0.0},
        "itemType": "Session"}, {"status": "Succeeded", "jobFailurePolicy": "Abort",
        "name": "session-e1ca15d2-db1a-11ee-ae51-b07d64eb437f", "id": "e1ca15d2-db1a-11ee-ae51-b07d64eb437f",
        "providerId": "microsoft.test", "target": "echo-quantinuum", "creationTime":
        "2024-03-05T18:05:02.3062871Z", "endExecutionTime": "2024-03-05T18:05:02.536201Z",
        "costEstimate": null, "itemType": "Session"}, {"status": "Succeeded", "jobFailurePolicy":
        "Abort", "name": "session-e3069e74-db1a-11ee-82f8-b07d64eb437f", "id": "e3069e74-db1a-11ee-82f8-b07d64eb437f",
        "providerId": "microsoft.test", "target": "echo-quantinuum", "creationTime":
        "2024-03-05T18:05:04.229779Z", "endExecutionTime": "2024-03-05T18:05:04.4456178Z",
        "costEstimate": null, "itemType": "Session"}, {"status": "Succeeded", "jobFailurePolicy":
        "Abort", "name": "session-e428ad73-db1a-11ee-bd13-b07d64eb437f", "id": "e428ad73-db1a-11ee-bd13-b07d64eb437f",
        "providerId": "microsoft.test", "target": "echo-quantinuum", "creationTime":
        "2024-03-05T18:05:06.5862534Z", "endExecutionTime": "2024-03-05T18:05:06.8195854Z",
        "costEstimate": null, "itemType": "Session"}, {"status": "TimedOut", "jobFailurePolicy":
        "Abort", "name": "My Session", "id": "c01d35fb-dd96-11ee-a0d8-b07d64eb437f",
        "providerId": "microsoft.test", "target": "echo-quantinuum", "creationTime":
        "2024-03-08T21:56:45.5066014Z", "endExecutionTime": "2024-03-08T22:08:26.9692348Z",
        "costEstimate": null, "itemType": "Session"}, {"status": "Succeeded", "jobFailurePolicy":
        "Abort", "name": "session-c25246a5-dd96-11ee-b545-b07d64eb437f", "id": "c25246a5-dd96-11ee-b545-b07d64eb437f",
        "providerId": "ionq", "target": "ionq.simulator", "creationTime": "2024-03-08T21:56:47.7923332Z",
        "endExecutionTime": "2024-03-08T21:57:01.6389785Z", "costEstimate": {"currencyCode":
        "USD", "events": [], "estimatedTotal": 0.0}, "itemType": "Session"}, {"status":
        "Succeeded", "jobFailurePolicy": "Abort", "name": "session-cc6cda5a-dd96-11ee-af76-b07d64eb437f",
        "id": "cc6cda5a-dd96-11ee-af76-b07d64eb437f", "providerId": "quantinuum",
        "target": "quantinuum.sim.h1-1e", "creationTime": "2024-03-08T21:57:04.7347417Z",
        "endExecutionTime": "2024-03-08T21:57:49.6543076Z", "costEstimate": {"currencyCode":
        "USD", "events": [], "estimatedTotal": 0.0}, "itemType": "Session"}, {"status":
        "Failed", "jobFailurePolicy": "Abort", "name": "session-e90d045d-dd96-11ee-91f1-b07d64eb437f",
        "id": "e90d045d-dd96-11ee-91f1-b07d64eb437f", "providerId": "microsoft.test",
        "target": "echo-quantinuum", "creationTime": "2024-03-08T21:57:54.3074664Z",
        "endExecutionTime": "2024-03-08T21:58:05.3967484Z", "costEstimate": null,
        "itemType": "Session"}, {"status": "Failed", "jobFailurePolicy": "Continue",
        "name": "session-f49d5ce8-dd96-11ee-814a-b07d64eb437f", "id": "f49d5ce8-dd96-11ee-814a-b07d64eb437f",
        "providerId": "microsoft.test", "target": "echo-quantinuum", "creationTime":
        "2024-03-08T21:58:11.9876713Z", "endExecutionTime": "2024-03-08T21:59:19.7291454Z",
        "costEstimate": null, "itemType": "Session"}, {"status": "Succeeded", "jobFailurePolicy":
        "Abort", "name": "session-1d2a0487-dd97-11ee-a17f-b07d64eb437f", "id": "1d2a0487-dd97-11ee-a17f-b07d64eb437f",
        "providerId": "microsoft.test", "target": "echo-quantinuum", "creationTime":
        "2024-03-08T21:59:21.655997Z", "endExecutionTime": "2024-03-08T21:59:39.2298612Z",
        "costEstimate": null, "itemType": "Session"}, {"status": "Succeeded", "jobFailurePolicy":
        "Abort", "name": "session-2a00b10f-dd97-11ee-8c80-b07d64eb437f", "id": "2a00b10f-dd97-11ee-8c80-b07d64eb437f",
        "providerId": "ionq", "target": "ionq.simulator", "creationTime": "2024-03-08T21:59:41.7273885Z",
        "endExecutionTime": "2024-03-08T21:59:52.4700661Z", "costEstimate": {"currencyCode":
        "USD", "events": [], "estimatedTotal": 0.0}, "itemType": "Session"}, {"status":
        "Succeeded", "jobFailurePolicy": "Abort", "name": "session-332d60eb-dd97-11ee-8e0a-b07d64eb437f",
        "id": "332d60eb-dd97-11ee-8e0a-b07d64eb437f", "providerId": "quantinuum",
        "target": "quantinuum.sim.h1-1e", "creationTime": "2024-03-08T21:59:57.1415506Z",
        "endExecutionTime": "2024-03-08T22:00:29.0232218Z", "costEstimate": {"currencyCode":
        "USD", "events": [], "estimatedTotal": 0.0}, "itemType": "Session"}, {"status":
        "Succeeded", "jobFailurePolicy": "Abort", "name": "session-47f00b81-dd97-11ee-85a9-b07d64eb437f",
        "id": "47f00b81-dd97-11ee-85a9-b07d64eb437f", "providerId": "microsoft.test",
        "target": "echo-quantinuum", "creationTime": "2024-03-08T22:00:33.3507065Z",
        "endExecutionTime": "2024-03-08T22:01:07.5869964Z", "costEstimate": null,
        "itemType": "Session"}, {"status": "Succeeded", "jobFailurePolicy": "Abort",
        "name": "session-602e5149-dd97-11ee-975e-b07d64eb437f", "id": "602e5149-dd97-11ee-975e-b07d64eb437f",
        "providerId": "quantinuum", "target": "quantinuum.sim.h1-1e", "creationTime":
        "2024-03-08T22:01:12.4413682Z", "endExecutionTime": "2024-03-08T22:02:15.6957018Z",
        "costEstimate": {"currencyCode": "USD", "events": [], "estimatedTotal": 0.0},
        "itemType": "Session"}, {"status": "Succeeded", "jobFailurePolicy": "Abort",
        "name": "session-8b491c92-dd97-11ee-bf84-b07d64eb437f", "id": "8b491c92-dd97-11ee-bf84-b07d64eb437f",
        "providerId": "microsoft.test", "target": "echo-quantinuum", "creationTime":
        "2024-03-08T22:02:26.5042928Z", "endExecutionTime": "2024-03-08T22:02:26.7373756Z",
        "costEstimate": null, "itemType": "Session"}, {"status": "Succeeded", "jobFailurePolicy":
        "Abort", "name": "session-8c9cc6a0-dd97-11ee-9c57-b07d64eb437f", "id": "8c9cc6a0-dd97-11ee-9c57-b07d64eb437f",
        "providerId": "microsoft.test", "target": "echo-quantinuum", "creationTime":
        "2024-03-08T22:02:28.9164909Z", "endExecutionTime": "2024-03-08T22:02:29.1425527Z",
        "costEstimate": null, "itemType": "Session"}, {"status": "Succeeded", "jobFailurePolicy":
        "Abort", "name": "session-8e087d50-dd97-11ee-9220-b07d64eb437f", "id": "8e087d50-dd97-11ee-9220-b07d64eb437f",
        "providerId": "microsoft.test", "target": "echo-quantinuum", "creationTime":
        "2024-03-08T22:02:30.8113492Z", "endExecutionTime": "2024-03-08T22:02:31.0328908Z",
        "costEstimate": null, "itemType": "Session"}, {"status": "TimedOut", "jobFailurePolicy":
        "Abort", "name": "My Session", "id": "4bd91bcc-dda4-11ee-a74c-b07d64eb437f",
        "providerId": "microsoft.test", "target": "echo-quantinuum", "creationTime":
        "2024-03-08T23:33:43.5193009Z", "endExecutionTime": "2024-03-08T23:44:26.9683902Z",
        "costEstimate": null, "itemType": "Session"}, {"status": "Succeeded", "jobFailurePolicy":
        "Abort", "name": "session-4e3db05a-dda4-11ee-8cbd-b07d64eb437f", "id": "4e3db05a-dda4-11ee-8cbd-b07d64eb437f",
        "providerId": "ionq", "target": "ionq.simulator", "creationTime": "2024-03-08T23:33:46.0553502Z",
        "endExecutionTime": "2024-03-08T23:33:59.4653241Z", "costEstimate": {"currencyCode":
        "USD", "events": [], "estimatedTotal": 0.0}, "itemType": "Session"}, {"status":
        "Succeeded", "jobFailurePolicy": "Abort", "name": "session-57b0e803-dda4-11ee-9afb-b07d64eb437f",
        "id": "57b0e803-dda4-11ee-9afb-b07d64eb437f", "providerId": "quantinuum",
        "target": "quantinuum.sim.h1-1e", "creationTime": "2024-03-08T23:34:02.0460203Z",
        "endExecutionTime": "2024-03-08T23:35:17.2525796Z", "costEstimate": {"currencyCode":
        "USD", "events": [], "estimatedTotal": 0.0}, "itemType": "Session"}, {"status":
        "Failed", "jobFailurePolicy": "Abort", "name": "session-8b7248b8-dda4-11ee-91ff-b07d64eb437f",
        "id": "8b7248b8-dda4-11ee-91ff-b07d64eb437f", "providerId": "microsoft.test",
        "target": "echo-quantinuum", "creationTime": "2024-03-08T23:35:30.6394656Z",
        "endExecutionTime": "2024-03-08T23:35:43.7038492Z", "costEstimate": null,
        "itemType": "Session"}, {"status": "Failed", "jobFailurePolicy": "Continue",
        "name": "session-97fb3896-dda4-11ee-9408-b07d64eb437f", "id": "97fb3896-dda4-11ee-9408-b07d64eb437f",
        "providerId": "microsoft.test", "target": "echo-quantinuum", "creationTime":
        "2024-03-08T23:35:49.7549249Z", "endExecutionTime": "2024-03-08T23:36:55.8727453Z",
        "costEstimate": null, "itemType": "Session"}, {"status": "Succeeded", "jobFailurePolicy":
        "Abort", "name": "session-bf9ab86f-dda4-11ee-8e4e-b07d64eb437f", "id": "bf9ab86f-dda4-11ee-8e4e-b07d64eb437f",
        "providerId": "microsoft.test", "target": "echo-quantinuum", "creationTime":
        "2024-03-08T23:36:57.9131845Z", "endExecutionTime": "2024-03-08T23:37:14.5800881Z",
        "costEstimate": null, "itemType": "Session"}, {"status": "Succeeded", "jobFailurePolicy":
        "Abort", "name": "session-cd68e672-dda4-11ee-b650-b07d64eb437f", "id": "cd68e672-dda4-11ee-b650-b07d64eb437f",
        "providerId": "ionq", "target": "ionq.simulator", "creationTime": "2024-03-08T23:37:19.5601054Z",
        "endExecutionTime": "2024-03-08T23:37:30.5841022Z", "costEstimate": {"currencyCode":
        "USD", "events": [], "estimatedTotal": 0.0}, "itemType": "Session"}, {"status":
        "Succeeded", "jobFailurePolicy": "Abort", "name": "session-d7174f02-dda4-11ee-a968-b07d64eb437f",
        "id": "d7174f02-dda4-11ee-a968-b07d64eb437f", "providerId": "quantinuum",
        "target": "quantinuum.sim.h1-1e", "creationTime": "2024-03-08T23:37:35.8463181Z",
        "endExecutionTime": "2024-03-08T23:38:08.3694696Z", "costEstimate": {"currencyCode":
        "USD", "events": [], "estimatedTotal": 0.0}, "itemType": "Session"}, {"status":
        "Succeeded", "jobFailurePolicy": "Abort", "name": "session-ec67164c-dda4-11ee-81d6-b07d64eb437f",
        "id": "ec67164c-dda4-11ee-81d6-b07d64eb437f", "providerId": "microsoft.test",
        "target": "echo-quantinuum", "creationTime": "2024-03-08T23:38:12.9927291Z",
        "endExecutionTime": "2024-03-08T23:38:53.8673222Z", "costEstimate": null,
        "itemType": "Session"}, {"status": "Succeeded", "jobFailurePolicy": "Abort",
        "name": "session-0a6916e2-dda5-11ee-a1af-b07d64eb437f", "id": "0a6916e2-dda5-11ee-a1af-b07d64eb437f",
        "providerId": "quantinuum", "target": "quantinuum.sim.h1-1e", "creationTime":
        "2024-03-08T23:39:01.7225485Z", "endExecutionTime": "2024-03-08T23:39:38.2545598Z",
        "costEstimate": {"currencyCode": "USD", "events": [], "estimatedTotal": 0.0},
        "itemType": "Session"}, {"status": "Succeeded", "jobFailurePolicy": "Abort",
        "name": "session-2857b921-dda5-11ee-9b3d-b07d64eb437f", "id": "2857b921-dda5-11ee-9b3d-b07d64eb437f",
        "providerId": "microsoft.test", "target": "echo-quantinuum", "creationTime":
        "2024-03-08T23:39:53.6676196Z", "endExecutionTime": "2024-03-08T23:39:53.8986482Z",
        "costEstimate": null, "itemType": "Session"}, {"status": "Succeeded", "jobFailurePolicy":
        "Abort", "name": "session-29a82d84-dda5-11ee-8e20-b07d64eb437f", "id": "29a82d84-dda5-11ee-8e20-b07d64eb437f",
        "providerId": "microsoft.test", "target": "echo-quantinuum", "creationTime":
        "2024-03-08T23:39:55.6885949Z", "endExecutionTime": "2024-03-08T23:39:55.907378Z",
        "costEstimate": null, "itemType": "Session"}, {"status": "Succeeded", "jobFailurePolicy":
        "Abort", "name": "session-2adb3f8e-dda5-11ee-bc6a-b07d64eb437f", "id": "2adb3f8e-dda5-11ee-bc6a-b07d64eb437f",
        "providerId": "microsoft.test", "target": "echo-quantinuum", "creationTime":
        "2024-03-08T23:39:57.5958714Z", "endExecutionTime": "2024-03-08T23:39:57.8339125Z",
        "costEstimate": null, "itemType": "Session"}, {"status": "TimedOut", "jobFailurePolicy":
        "Abort", "name": "My Session", "id": "c8d79e17-dfdd-11ee-9183-b07d64eb437f",
        "providerId": "microsoft.test", "target": "echo-quantinuum", "creationTime":
        "2024-03-11T19:30:18.9539592Z", "endExecutionTime": "2024-03-11T19:40:26.9633794Z",
        "costEstimate": null, "itemType": "Session"}, {"status": "Succeeded", "jobFailurePolicy":
        "Abort", "name": "session-cb12c284-dfdd-11ee-9cab-b07d64eb437f", "id": "cb12c284-dfdd-11ee-9cab-b07d64eb437f",
        "providerId": "ionq", "target": "ionq.simulator", "creationTime": "2024-03-11T19:30:21.0336711Z",
        "endExecutionTime": "2024-03-11T19:30:34.0326659Z", "costEstimate": {"currencyCode":
        "USD", "events": [], "estimatedTotal": 0.0}, "itemType": "Session"}, {"status":
        "Succeeded", "jobFailurePolicy": "Abort", "name": "session-d4aa2f30-dfdd-11ee-97cc-b07d64eb437f",
        "id": "d4aa2f30-dfdd-11ee-97cc-b07d64eb437f", "providerId": "quantinuum",
        "target": "quantinuum.sim.h1-1e", "creationTime": "2024-03-11T19:30:37.1336141Z",
        "endExecutionTime": "2024-03-11T19:31:09.7742934Z", "costEstimate": {"currencyCode":
        "USD", "events": [], "estimatedTotal": 0.0}, "itemType": "Session"}, {"status":
        "Failed", "jobFailurePolicy": "Abort", "name": "session-e9eaee8d-dfdd-11ee-adee-b07d64eb437f",
        "id": "e9eaee8d-dfdd-11ee-adee-b07d64eb437f", "providerId": "microsoft.test",
        "target": "echo-quantinuum", "creationTime": "2024-03-11T19:31:14.3895738Z",
        "endExecutionTime": "2024-03-11T19:31:48.8378773Z", "costEstimate": null,
        "itemType": "Session"}, {"status": "Failed", "jobFailurePolicy": "Continue",
        "name": "session-0836cba1-dfde-11ee-859c-b07d64eb437f", "id": "0836cba1-dfde-11ee-859c-b07d64eb437f",
        "providerId": "microsoft.test", "target": "echo-quantinuum", "creationTime":
        "2024-03-11T19:32:03.6173202Z", "endExecutionTime": "2024-03-11T19:33:34.5352112Z",
        "costEstimate": null, "itemType": "Session"}, {"status": "Succeeded", "jobFailurePolicy":
        "Abort", "name": "session-3e937979-dfde-11ee-ad66-b07d64eb437f", "id": "3e937979-dfde-11ee-ad66-b07d64eb437f",
        "providerId": "microsoft.test", "target": "echo-quantinuum", "creationTime":
        "2024-03-11T19:33:36.414741Z", "endExecutionTime": "2024-03-11T19:33:57.9661369Z",
        "costEstimate": null, "itemType": "Session"}, {"status": "Succeeded", "jobFailurePolicy":
        "Abort", "name": "session-4ddd0816-dfde-11ee-b0da-b07d64eb437f", "id": "4ddd0816-dfde-11ee-b0da-b07d64eb437f",
        "providerId": "ionq", "target": "ionq.simulator", "creationTime": "2024-03-11T19:34:00.6479668Z",
        "endExecutionTime": "2024-03-11T19:34:11.7062802Z", "costEstimate": {"currencyCode":
        "USD", "events": [], "estimatedTotal": 0.0}, "itemType": "Session"}, {"status":
        "Succeeded", "jobFailurePolicy": "Abort", "name": "session-5751aba4-dfde-11ee-aa4c-b07d64eb437f",
        "id": "5751aba4-dfde-11ee-aa4c-b07d64eb437f", "providerId": "quantinuum",
        "target": "quantinuum.sim.h1-1e", "creationTime": "2024-03-11T19:34:16.7675264Z",
        "endExecutionTime": "2024-03-11T19:34:39.1618472Z", "costEstimate": {"currencyCode":
        "USD", "events": [], "estimatedTotal": 0.0}, "itemType": "Session"}, {"status":
        "Succeeded", "jobFailurePolicy": "Abort", "name": "session-6605c3ba-dfde-11ee-9228-b07d64eb437f",
        "id": "6605c3ba-dfde-11ee-9228-b07d64eb437f", "providerId": "microsoft.test",
        "target": "echo-quantinuum", "creationTime": "2024-03-11T19:34:42.9893944Z",
        "endExecutionTime": "2024-03-11T19:34:56.6140926Z", "costEstimate": null,
        "itemType": "Session"}, {"status": "Succeeded", "jobFailurePolicy": "Abort",
        "name": "session-70b006fb-dfde-11ee-9def-b07d64eb437f", "id": "70b006fb-dfde-11ee-9def-b07d64eb437f",
        "providerId": "quantinuum", "target": "quantinuum.sim.h1-1e", "creationTime":
        "2024-03-11T19:34:59.0714253Z", "endExecutionTime": "2024-03-11T19:35:32.4702063Z",
        "costEstimate": {"currencyCode": "USD", "events": [], "estimatedTotal": 0.0},
        "itemType": "Session"}, {"status": "Succeeded", "jobFailurePolicy": "Abort",
        "name": "session-89fe6110-dfde-11ee-8e28-b07d64eb437f", "id": "89fe6110-dfde-11ee-8e28-b07d64eb437f",
        "providerId": "microsoft.test", "target": "echo-quantinuum", "creationTime":
        "2024-03-11T19:35:43.0360948Z", "endExecutionTime": "2024-03-11T19:35:43.2586031Z",
        "costEstimate": null, "itemType": "Session"}, {"status": "Succeeded", "jobFailurePolicy":
        "Abort", "name": "session-8b43c2f0-dfde-11ee-a94e-b07d64eb437f", "id": "8b43c2f0-dfde-11ee-a94e-b07d64eb437f",
        "providerId": "microsoft.test", "target": "echo-quantinuum", "creationTime":
        "2024-03-11T19:35:44.9914299Z", "endExecutionTime": "2024-03-11T19:35:45.2392476Z",
        "costEstimate": null, "itemType": "Session"}, {"status": "Succeeded", "jobFailurePolicy":
        "Abort", "name": "session-8c738689-dfde-11ee-9052-b07d64eb437f", "id": "8c738689-dfde-11ee-9052-b07d64eb437f",
        "providerId": "microsoft.test", "target": "echo-quantinuum", "creationTime":
        "2024-03-11T19:35:46.9482656Z", "endExecutionTime": "2024-03-11T19:35:47.1899579Z",
        "costEstimate": null, "itemType": "Session"}, {"status": "TimedOut", "jobFailurePolicy":
        "Abort", "name": "My Session", "id": "d5e5a081-ec63-11ee-b10d-b07d64eb437f",
        "providerId": "microsoft.test", "target": "echo-quantinuum", "creationTime":
        "2024-03-27T18:00:05.7735181Z", "endExecutionTime": "2024-03-27T18:11:37.7649437Z",
        "costEstimate": null, "itemType": "Session"}, {"status": "Succeeded", "jobFailurePolicy":
        "Abort", "name": "session-d848d364-ec63-11ee-b452-b07d64eb437f", "id": "d848d364-ec63-11ee-b452-b07d64eb437f",
        "providerId": "ionq", "target": "ionq.simulator", "creationTime": "2024-03-27T18:00:08.1840378Z",
        "endExecutionTime": "2024-03-27T18:00:20.7260825Z", "costEstimate": {"currencyCode":
        "USD", "events": [], "estimatedTotal": 0.0}, "itemType": "Session"}, {"status":
        "Succeeded", "jobFailurePolicy": "Abort", "name": "session-e164770d-ec63-11ee-ae7c-b07d64eb437f",
        "id": "e164770d-ec63-11ee-ae7c-b07d64eb437f", "providerId": "quantinuum",
        "target": "quantinuum.sim.h1-1e", "creationTime": "2024-03-27T18:00:23.4576121Z",
        "endExecutionTime": "2024-03-27T19:17:30.445654Z", "costEstimate": null, "itemType":
        "Session"}, {"status": "Failed", "jobFailurePolicy": "Abort", "name": "session-9c62a899-ec64-11ee-9a13-b07d64eb437f",
        "id": "9c62a899-ec64-11ee-9a13-b07d64eb437f", "providerId": "microsoft.test",
        "target": "echo-quantinuum", "creationTime": "2024-03-27T18:05:38.6416267Z",
        "endExecutionTime": "2024-03-27T18:06:17.8988901Z", "costEstimate": null,
        "itemType": "Session"}, {"status": "Failed", "jobFailurePolicy": "Continue",
        "name": "session-b9089afc-ec64-11ee-86d4-b07d64eb437f", "id": "b9089afc-ec64-11ee-86d4-b07d64eb437f",
        "providerId": "microsoft.test", "target": "echo-quantinuum", "creationTime":
        "2024-03-27T18:06:25.0205387Z", "endExecutionTime": "2024-03-27T18:07:52.0768581Z",
        "costEstimate": null, "itemType": "Session"}, {"status": "Succeeded", "jobFailurePolicy":
        "Abort", "name": "session-ed17c6a2-ec64-11ee-86f6-b07d64eb437f", "id": "ed17c6a2-ec64-11ee-86f6-b07d64eb437f",
        "providerId": "microsoft.test", "target": "echo-quantinuum", "creationTime":
        "2024-03-27T18:07:53.8817869Z", "endExecutionTime": "2024-03-27T18:08:36.0863988Z",
        "costEstimate": null, "itemType": "Session"}, {"status": "Succeeded", "jobFailurePolicy":
        "Abort", "name": "session-0d86c096-ec65-11ee-8458-b07d64eb437f", "id": "0d86c096-ec65-11ee-8458-b07d64eb437f",
        "providerId": "ionq", "target": "ionq.simulator", "creationTime": "2024-03-27T18:08:46.7938634Z",
        "endExecutionTime": "2024-03-27T18:08:57.8339269Z", "costEstimate": {"currencyCode":
        "USD", "events": [], "estimatedTotal": 0.0}, "itemType": "Session"}, {"status":
        "Succeeded", "jobFailurePolicy": "Abort", "name": "session-16e91c1b-ec65-11ee-b46c-b07d64eb437f",
        "id": "16e91c1b-ec65-11ee-b46c-b07d64eb437f", "providerId": "quantinuum",
        "target": "quantinuum.sim.h1-1e", "creationTime": "2024-03-27T18:09:02.7107404Z",
        "endExecutionTime": "2024-03-27T19:17:14.5726832Z", "costEstimate": null,
        "itemType": "Session"}, {"status": "Succeeded", "jobFailurePolicy": "Abort",
        "name": "session-9e7adffb-ec6e-11ee-a8cd-b07d64eb437f", "id": "9e7adffb-ec6e-11ee-a8cd-b07d64eb437f",
        "providerId": "microsoft.test", "target": "echo-quantinuum", "creationTime":
        "2024-03-27T19:17:17.3341502Z", "endExecutionTime": "2024-03-27T19:17:42.5779753Z",
        "costEstimate": null, "itemType": "Session"}, {"status": "Succeeded", "jobFailurePolicy":
        "Abort", "name": "session-b03062ad-ec6e-11ee-8230-b07d64eb437f", "id": "b03062ad-ec6e-11ee-8230-b07d64eb437f",
        "providerId": "quantinuum", "target": "quantinuum.sim.h1-1e", "creationTime":
        "2024-03-27T19:17:45.8895256Z", "endExecutionTime": "2024-03-27T19:20:55.3954317Z",
        "costEstimate": null, "itemType": "Session"}, {"status": "Succeeded", "jobFailurePolicy":
        "Abort", "name": "session-2567a98d-ec6f-11ee-889c-b07d64eb437f", "id": "2567a98d-ec6f-11ee-889c-b07d64eb437f",
        "providerId": "microsoft.test", "target": "echo-quantinuum", "creationTime":
        "2024-03-27T19:21:03.5613593Z", "endExecutionTime": "2024-03-27T19:21:03.7995275Z",
        "costEstimate": null, "itemType": "Session"}, {"status": "Succeeded", "jobFailurePolicy":
        "Abort", "name": "session-26bb8f2a-ec6f-11ee-8b98-b07d64eb437f", "id": "26bb8f2a-ec6f-11ee-8b98-b07d64eb437f",
        "providerId": "microsoft.test", "target": "echo-quantinuum", "creationTime":
        "2024-03-27T19:21:05.7461926Z", "endExecutionTime": "2024-03-27T19:21:05.984219Z",
        "costEstimate": null, "itemType": "Session"}, {"status": "Succeeded", "jobFailurePolicy":
        "Abort", "name": "session-28048f9c-ec6f-11ee-83f2-b07d64eb437f", "id": "28048f9c-ec6f-11ee-83f2-b07d64eb437f",
        "providerId": "microsoft.test", "target": "echo-quantinuum", "creationTime":
        "2024-03-27T19:21:07.8189763Z", "endExecutionTime": "2024-03-27T19:21:08.0516733Z",
        "costEstimate": null, "itemType": "Session"}, {"status": "TimedOut", "jobFailurePolicy":
        "Abort", "name": "My Session", "id": "0db22201-ec8f-11ee-954d-b07d64eb437f",
        "providerId": "microsoft.test", "target": "echo-quantinuum", "creationTime":
        "2024-03-27T23:09:28.1449299Z", "endExecutionTime": "2024-03-27T23:19:37.7698596Z",
        "costEstimate": null, "itemType": "Session"}, {"status": "Succeeded", "jobFailurePolicy":
        "Abort", "name": "session-0fe58ddb-ec8f-11ee-9213-b07d64eb437f", "id": "0fe58ddb-ec8f-11ee-9213-b07d64eb437f",
        "providerId": "ionq", "target": "ionq.simulator", "creationTime": "2024-03-27T23:09:30.5151491Z",
        "endExecutionTime": "2024-03-27T23:09:43.5674695Z", "costEstimate": {"currencyCode":
        "USD", "events": [], "estimatedTotal": 0.0}, "itemType": "Session"}, {"status":
        "Succeeded", "jobFailurePolicy": "Abort", "name": "session-1947ede3-ec8f-11ee-ba8f-b07d64eb437f",
        "id": "1947ede3-ec8f-11ee-ba8f-b07d64eb437f", "providerId": "quantinuum",
        "target": "quantinuum.sim.h1-1e", "creationTime": "2024-03-27T23:09:46.7347966Z",
        "endExecutionTime": "2024-03-27T23:10:48.1680562Z", "costEstimate": null,
        "itemType": "Session"}, {"status": "Failed", "jobFailurePolicy": "Abort",
        "name": "session-3e791101-ec8f-11ee-b503-b07d64eb437f", "id": "3e791101-ec8f-11ee-b503-b07d64eb437f",
        "providerId": "microsoft.test", "target": "echo-quantinuum", "creationTime":
        "2024-03-27T23:10:49.938271Z", "endExecutionTime": "2024-03-27T23:11:23.1647652Z",
        "costEstimate": null, "itemType": "Session"}, {"status": "Failed", "jobFailurePolicy":
        "Continue", "name": "session-5afb0447-ec8f-11ee-be5c-b07d64eb437f", "id":
        "5afb0447-ec8f-11ee-be5c-b07d64eb437f", "providerId": "microsoft.test", "target":
        "echo-quantinuum", "creationTime": "2024-03-27T23:11:36.3210814Z", "endExecutionTime":
        "2024-03-27T23:13:17.6548659Z", "costEstimate": null, "itemType": "Session"},
        {"status": "Succeeded", "jobFailurePolicy": "Abort", "name": "session-9795bf20-ec8f-11ee-9dbd-b07d64eb437f",
        "id": "9795bf20-ec8f-11ee-9dbd-b07d64eb437f", "providerId": "microsoft.test",
        "target": "echo-quantinuum", "creationTime": "2024-03-27T23:13:19.6504554Z",
        "endExecutionTime": "2024-03-27T23:13:32.3704275Z", "costEstimate": null,
        "itemType": "Session"}, {"status": "Succeeded", "jobFailurePolicy": "Abort",
        "name": "session-a1d5f421-ec8f-11ee-90b5-b07d64eb437f", "id": "a1d5f421-ec8f-11ee-90b5-b07d64eb437f",
        "providerId": "ionq", "target": "ionq.simulator", "creationTime": "2024-03-27T23:13:35.3788508Z",
        "endExecutionTime": "2024-03-27T23:13:46.2843526Z", "costEstimate": {"currencyCode":
        "USD", "events": [], "estimatedTotal": 0.0}, "itemType": "Session"}, {"status":
        "Succeeded", "jobFailurePolicy": "Abort", "name": "session-ab2e5ee1-ec8f-11ee-8699-b07d64eb437f",
        "id": "ab2e5ee1-ec8f-11ee-8699-b07d64eb437f", "providerId": "quantinuum",
        "target": "quantinuum.sim.h1-1e", "creationTime": "2024-03-27T23:13:51.0930717Z",
        "endExecutionTime": "2024-03-27T23:14:46.0533718Z", "costEstimate": null,
        "itemType": "Session"}, {"status": "Succeeded", "jobFailurePolicy": "Abort",
        "name": "session-caee5289-ec8f-11ee-9886-b07d64eb437f", "id": "caee5289-ec8f-11ee-9886-b07d64eb437f",
        "providerId": "microsoft.test", "target": "echo-quantinuum", "creationTime":
        "2024-03-27T23:14:46.0700946Z", "endExecutionTime": "2024-03-27T23:15:01.0441057Z",
        "costEstimate": null, "itemType": "Session"}, {"status": "Succeeded", "jobFailurePolicy":
        "Abort", "name": "session-d7d99642-ec8f-11ee-9976-b07d64eb437f", "id": "d7d99642-ec8f-11ee-9976-b07d64eb437f",
        "providerId": "quantinuum", "target": "quantinuum.sim.h1-1e", "creationTime":
        "2024-03-27T23:15:06.0268375Z", "endExecutionTime": "2024-03-27T23:15:44.6315795Z",
        "costEstimate": null, "itemType": "Session"}, {"status": "Succeeded", "jobFailurePolicy":
        "Abort", "name": "session-f0158d29-ec8f-11ee-b193-b07d64eb437f", "id": "f0158d29-ec8f-11ee-b193-b07d64eb437f",
        "providerId": "microsoft.test", "target": "echo-quantinuum", "creationTime":
        "2024-03-27T23:15:48.1650283Z", "endExecutionTime": "2024-03-27T23:15:48.3906205Z",
        "costEstimate": null, "itemType": "Session"}, {"status": "Succeeded", "jobFailurePolicy":
        "Abort", "name": "session-f1605719-ec8f-11ee-8906-b07d64eb437f", "id": "f1605719-ec8f-11ee-8906-b07d64eb437f",
        "providerId": "microsoft.test", "target": "echo-quantinuum", "creationTime":
        "2024-03-27T23:15:50.1456784Z", "endExecutionTime": "2024-03-27T23:15:50.3677791Z",
        "costEstimate": null, "itemType": "Session"}, {"status": "Succeeded", "jobFailurePolicy":
        "Abort", "name": "session-f28cea89-ec8f-11ee-924b-b07d64eb437f", "id": "f28cea89-ec8f-11ee-924b-b07d64eb437f",
        "providerId": "microsoft.test", "target": "echo-quantinuum", "creationTime":
        "2024-03-27T23:15:52.1139345Z", "endExecutionTime": "2024-03-27T23:15:52.3402698Z",
        "costEstimate": null, "itemType": "Session"}, {"status": "TimedOut", "jobFailurePolicy":
        "Abort", "name": "My Session", "id": "ef925932-edf2-11ee-b3ef-b07d64eb437f",
        "providerId": "microsoft.test", "target": "echo-quantinuum", "creationTime":
        "2024-03-29T17:36:57.6432826Z", "endExecutionTime": "2024-03-29T17:48:04.4618325Z",
        "costEstimate": null, "itemType": "Session"}, {"status": "Succeeded", "jobFailurePolicy":
        "Abort", "name": "session-f1d9f248-edf2-11ee-897a-b07d64eb437f", "id": "f1d9f248-edf2-11ee-897a-b07d64eb437f",
        "providerId": "ionq", "target": "ionq.simulator", "creationTime": "2024-03-29T17:36:59.7836922Z",
        "endExecutionTime": "2024-03-29T17:37:14.0834204Z", "costEstimate": {"currencyCode":
        "USD", "events": [], "estimatedTotal": 0.0}, "itemType": "Session"}, {"status":
        "Succeeded", "jobFailurePolicy": "Abort", "name": "session-52cc1e54-edf3-11ee-80e8-b07d64eb437f",
        "id": "52cc1e54-edf3-11ee-80e8-b07d64eb437f", "providerId": "ionq", "target":
        "ionq.simulator", "creationTime": "2024-03-29T17:39:42.4474557Z", "endExecutionTime":
        "2024-03-29T17:39:54.3456118Z", "costEstimate": {"currencyCode": "USD", "events":
        [], "estimatedTotal": 0.0}, "itemType": "Session"}, {"status": "Succeeded",
        "jobFailurePolicy": "Abort", "name": "session-7e1c383e-edf3-11ee-9b15-b07d64eb437f",
        "id": "7e1c383e-edf3-11ee-9b15-b07d64eb437f", "providerId": "microsoft.test",
        "target": "echo-quantinuum", "creationTime": "2024-03-29T17:40:56.8885395Z",
        "endExecutionTime": "2024-03-29T17:40:57.1154135Z", "costEstimate": null,
        "itemType": "Session"}, {"status": "Succeeded", "jobFailurePolicy": "Abort",
        "name": "session-7f756319-edf3-11ee-be1d-b07d64eb437f", "id": "7f756319-edf3-11ee-be1d-b07d64eb437f",
        "providerId": "microsoft.test", "target": "echo-quantinuum", "creationTime":
        "2024-03-29T17:40:59.0764438Z", "endExecutionTime": "2024-03-29T17:40:59.2983931Z",
        "costEstimate": null, "itemType": "Session"}, {"status": "Succeeded", "jobFailurePolicy":
        "Abort", "name": "session-80c21284-edf3-11ee-8fa2-b07d64eb437f", "id": "80c21284-edf3-11ee-8fa2-b07d64eb437f",
        "providerId": "microsoft.test", "target": "echo-quantinuum", "creationTime":
        "2024-03-29T17:41:01.0850435Z", "endExecutionTime": "2024-03-29T17:41:01.5708957Z",
        "costEstimate": null, "itemType": "Session"}, {"status": "TimedOut", "jobFailurePolicy":
        "Abort", "name": "My Session", "id": "00109f2f-f35c-11ee-9c0a-b07d64eb437f",
        "providerId": "microsoft.test", "target": "echo-quantinuum", "creationTime":
        "2024-04-05T14:51:38.9578237Z", "endExecutionTime": "2024-04-05T15:02:39.0853647Z",
        "costEstimate": null, "itemType": "Session"}, {"status": "Failed", "jobFailurePolicy":
        "Abort", "name": "session-02e546ad-f35c-11ee-b957-b07d64eb437f", "id": "02e546ad-f35c-11ee-b957-b07d64eb437f",
        "providerId": "ionq", "target": "ionq.simulator", "creationTime": "2024-04-05T14:51:41.3866351Z",
        "endExecutionTime": "2024-04-05T14:51:47.0768244Z", "costEstimate": null,
        "itemType": "Session"}, {"status": "Succeeded", "jobFailurePolicy": "Abort",
        "name": "session-09e8cac4-f35c-11ee-95aa-b07d64eb437f", "id": "09e8cac4-f35c-11ee-95aa-b07d64eb437f",
        "providerId": "quantinuum", "target": "quantinuum.sim.h1-1e", "creationTime":
        "2024-04-05T14:51:53.1524676Z", "endExecutionTime": "2024-04-05T14:52:38.834875Z",
        "costEstimate": {"currencyCode": "USD", "events": [], "estimatedTotal": 0.0},
        "itemType": "Session"}, {"status": "Failed", "jobFailurePolicy": "Abort",
        "name": "session-25c47d00-f35c-11ee-8c3b-b07d64eb437f", "id": "25c47d00-f35c-11ee-8c3b-b07d64eb437f",
        "providerId": "microsoft.test", "target": "echo-quantinuum", "creationTime":
        "2024-04-05T14:52:41.6905542Z", "endExecutionTime": "2024-04-05T14:53:05.2294061Z",
        "costEstimate": null, "itemType": "Session"}, {"status": "Failed", "jobFailurePolicy":
        "Continue", "name": "session-3b75a08a-f35c-11ee-8234-b07d64eb437f", "id":
        "3b75a08a-f35c-11ee-8234-b07d64eb437f", "providerId": "microsoft.test", "target":
        "echo-quantinuum", "creationTime": "2024-04-05T14:53:16.3453774Z", "endExecutionTime":
        "2024-04-05T14:54:49.3781665Z", "costEstimate": null, "itemType": "Session"},
        {"status": "Succeeded", "jobFailurePolicy": "Abort", "name": "session-731e7767-f35c-11ee-b27e-b07d64eb437f",
        "id": "731e7767-f35c-11ee-b27e-b07d64eb437f", "providerId": "microsoft.test",
        "target": "echo-quantinuum", "creationTime": "2024-04-05T14:54:51.4756922Z",
        "endExecutionTime": "2024-04-05T14:55:04.1524379Z", "costEstimate": null,
        "itemType": "Session"}, {"status": "Failed", "jobFailurePolicy": "Abort",
        "name": "session-7d88fec1-f35c-11ee-be6f-b07d64eb437f", "id": "7d88fec1-f35c-11ee-be6f-b07d64eb437f",
        "providerId": "ionq", "target": "ionq.simulator", "creationTime": "2024-04-05T14:55:07.3528534Z",
        "endExecutionTime": "2024-04-05T14:55:10.4063948Z", "costEstimate": null,
        "itemType": "Session"}, {"status": "Succeeded", "jobFailurePolicy": "Abort",
        "name": "session-8257d8a2-f35c-11ee-83d9-b07d64eb437f", "id": "8257d8a2-f35c-11ee-83d9-b07d64eb437f",
        "providerId": "quantinuum", "target": "quantinuum.sim.h1-1e", "creationTime":
        "2024-04-05T14:55:15.2605778Z", "endExecutionTime": "2024-04-05T14:56:13.5936158Z",
        "costEstimate": {"currencyCode": "USD", "events": [], "estimatedTotal": 0.0},
        "itemType": "Session"}, {"status": "Succeeded", "jobFailurePolicy": "Abort",
        "name": "session-a6ec86db-f35c-11ee-8df2-b07d64eb437f", "id": "a6ec86db-f35c-11ee-8df2-b07d64eb437f",
        "providerId": "microsoft.test", "target": "echo-quantinuum", "creationTime":
        "2024-04-05T14:56:18.3186668Z", "endExecutionTime": "2024-04-05T14:56:35.3993401Z",
        "costEstimate": null, "itemType": "Session"}, {"status": "Succeeded", "jobFailurePolicy":
        "Abort", "name": "session-b48864ac-f35c-11ee-9bbb-b07d64eb437f", "id": "b48864ac-f35c-11ee-9bbb-b07d64eb437f",
        "providerId": "quantinuum", "target": "quantinuum.sim.h1-1e", "creationTime":
        "2024-04-05T14:56:39.8193749Z", "endExecutionTime": "2024-04-05T14:58:09.8757326Z",
        "costEstimate": {"currencyCode": "USD", "events": [], "estimatedTotal": 0.0},
        "itemType": "Session"}, {"status": "Succeeded", "jobFailurePolicy": "Abort",
        "name": "session-f165bef1-f35c-11ee-bb07-b07d64eb437f", "id": "f165bef1-f35c-11ee-bb07-b07d64eb437f",
        "providerId": "microsoft.test", "target": "echo-quantinuum", "creationTime":
        "2024-04-05T14:58:23.6945928Z", "endExecutionTime": "2024-04-05T14:58:23.9216736Z",
        "costEstimate": null, "itemType": "Session"}, {"status": "Succeeded", "jobFailurePolicy":
        "Abort", "name": "session-f2fa930e-f35c-11ee-8234-b07d64eb437f", "id": "f2fa930e-f35c-11ee-8234-b07d64eb437f",
        "providerId": "microsoft.test", "target": "echo-quantinuum", "creationTime":
        "2024-04-05T14:58:26.1669709Z", "endExecutionTime": "2024-04-05T14:58:26.4167174Z",
        "costEstimate": null, "itemType": "Session"}, {"status": "Succeeded", "jobFailurePolicy":
        "Abort", "name": "session-f476b546-f35c-11ee-a9af-b07d64eb437f", "id": "f476b546-f35c-11ee-a9af-b07d64eb437f",
        "providerId": "microsoft.test", "target": "echo-quantinuum", "creationTime":
        "2024-04-05T14:58:28.6589349Z", "endExecutionTime": "2024-04-05T14:58:28.9259435Z",
        "costEstimate": null, "itemType": "Session"}, {"status": "Failed", "jobFailurePolicy":
        "Abort", "name": "session-e1a6d850-f35e-11ee-99b3-b07d64eb437f", "id": "e1a6d850-f35e-11ee-99b3-b07d64eb437f",
        "providerId": "ionq", "target": "ionq.simulator", "creationTime": "2024-04-05T15:12:14.4240094Z",
        "endExecutionTime": "2024-04-05T15:12:18.8477514Z", "costEstimate": null,
        "itemType": "Session"}, {"status": "TimedOut", "jobFailurePolicy": "Abort",
        "name": "My Session", "id": "27315b75-f71c-11ee-90d6-b07d64eb437f", "providerId":
        "microsoft.test", "target": "echo-quantinuum", "creationTime": "2024-04-10T09:24:46.6408244Z",
        "endExecutionTime": "2024-04-10T09:36:00.3909046Z", "costEstimate": null,
        "itemType": "Session"}, {"status": "Succeeded", "jobFailurePolicy": "Abort",
        "name": "session-2c79a636-f71c-11ee-907f-b07d64eb437f", "id": "2c79a636-f71c-11ee-907f-b07d64eb437f",
        "providerId": "ionq", "target": "ionq.simulator", "creationTime": "2024-04-10T09:24:51.4954677Z",
        "endExecutionTime": "2024-04-10T09:25:10.2347198Z", "costEstimate": {"currencyCode":
        "USD", "events": [], "estimatedTotal": 0.0}, "itemType": "Session"}, {"status":
        "Succeeded", "jobFailurePolicy": "Abort", "name": "session-3b8bbf5f-f71c-11ee-aafb-b07d64eb437f",
        "id": "3b8bbf5f-f71c-11ee-aafb-b07d64eb437f", "providerId": "quantinuum",
        "target": "quantinuum.sim.h1-1e", "creationTime": "2024-04-10T09:25:16.7967738Z",
        "endExecutionTime": "2024-04-10T09:25:41.859823Z", "costEstimate": {"currencyCode":
        "USD", "events": [], "estimatedTotal": 0.0}, "itemType": "Session"}, {"status":
        "Failed", "jobFailurePolicy": "Abort", "name": "session-4c469beb-f71c-11ee-98df-b07d64eb437f",
        "id": "4c469beb-f71c-11ee-98df-b07d64eb437f", "providerId": "microsoft.test",
        "target": "echo-quantinuum", "creationTime": "2024-04-10T09:25:50.7977219Z",
        "endExecutionTime": "2024-04-10T09:26:06.7714811Z", "costEstimate": null,
        "itemType": "Session"}, {"status": "Failed", "jobFailurePolicy": "Continue",
        "name": "session-61a8e1a5-f71c-11ee-805a-b07d64eb437f", "id": "61a8e1a5-f71c-11ee-805a-b07d64eb437f",
        "providerId": "microsoft.test", "target": "echo-quantinuum", "creationTime":
        "2024-04-10T09:26:20.6133407Z", "endExecutionTime": "2024-04-10T09:28:25.7782561Z",
        "costEstimate": null, "itemType": "Session"}, {"status": "Succeeded", "jobFailurePolicy":
        "Abort", "name": "session-ac8d056f-f71c-11ee-a001-b07d64eb437f", "id": "ac8d056f-f71c-11ee-a001-b07d64eb437f",
        "providerId": "microsoft.test", "target": "echo-quantinuum", "creationTime":
        "2024-04-10T09:28:30.6663345Z", "endExecutionTime": "2024-04-10T09:28:44.1801784Z",
        "costEstimate": null, "itemType": "Session"}, {"status": "Succeeded", "jobFailurePolicy":
        "Abort", "name": "session-bde89953-f71c-11ee-89e8-b07d64eb437f", "id": "bde89953-f71c-11ee-89e8-b07d64eb437f",
        "providerId": "ionq", "target": "ionq.simulator", "creationTime": "2024-04-10T09:28:55.7250511Z",
        "endExecutionTime": "2024-04-10T09:29:09.1301688Z", "costEstimate": {"currencyCode":
        "USD", "events": [], "estimatedTotal": 0.0}, "itemType": "Session"}, {"status":
        "Succeeded", "jobFailurePolicy": "Abort", "name": "session-cc26b574-f71c-11ee-95a5-b07d64eb437f",
        "id": "cc26b574-f71c-11ee-95a5-b07d64eb437f", "providerId": "quantinuum",
        "target": "quantinuum.sim.h1-1e", "creationTime": "2024-04-10T09:29:19.408427Z",
        "endExecutionTime": "2024-04-10T09:29:43.831299Z", "costEstimate": {"currencyCode":
        "USD", "events": [], "estimatedTotal": 0.0}, "itemType": "Session"}, {"status":
        "Succeeded", "jobFailurePolicy": "Abort", "name": "session-dda4e17a-f71c-11ee-b214-b07d64eb437f",
        "id": "dda4e17a-f71c-11ee-b214-b07d64eb437f", "providerId": "microsoft.test",
        "target": "echo-quantinuum", "creationTime": "2024-04-10T09:29:52.511643Z",
        "endExecutionTime": "2024-04-10T09:30:38.6164601Z", "costEstimate": null,
        "itemType": "Session"}, {"status": "Succeeded", "jobFailurePolicy": "Abort",
        "name": "session-049cd40e-f71d-11ee-8c44-b07d64eb437f", "id": "049cd40e-f71d-11ee-8c44-b07d64eb437f",
        "providerId": "quantinuum", "target": "quantinuum.sim.h1-1e", "creationTime":
        "2024-04-10T09:30:53.9554858Z", "endExecutionTime": "2024-04-10T09:31:21.371405Z",
        "costEstimate": {"currencyCode": "USD", "events": [], "estimatedTotal": 0.0},
        "itemType": "Session"}, {"status": "Succeeded", "jobFailurePolicy": "Abort",
        "name": "session-20224661-f71d-11ee-8d0a-b07d64eb437f", "id": "20224661-f71d-11ee-8d0a-b07d64eb437f",
        "providerId": "microsoft.test", "target": "echo-quantinuum", "creationTime":
        "2024-04-10T09:31:44.0798484Z", "endExecutionTime": "2024-04-10T09:31:44.3772683Z",
        "costEstimate": null, "itemType": "Session"}, {"status": "Succeeded", "jobFailurePolicy":
        "Abort", "name": "session-22d5e13d-f71d-11ee-80dd-b07d64eb437f", "id": "22d5e13d-f71d-11ee-80dd-b07d64eb437f",
        "providerId": "microsoft.test", "target": "echo-quantinuum", "creationTime":
        "2024-04-10T09:31:48.4917027Z", "endExecutionTime": "2024-04-10T09:31:48.7667626Z",
        "costEstimate": null, "itemType": "Session"}, {"status": "Succeeded", "jobFailurePolicy":
        "Abort", "name": "session-257ca9a7-f71d-11ee-b96f-b07d64eb437f", "id": "257ca9a7-f71d-11ee-b96f-b07d64eb437f",
        "providerId": "microsoft.test", "target": "echo-quantinuum", "creationTime":
        "2024-04-10T09:31:52.7972104Z", "endExecutionTime": "2024-04-10T09:31:53.0562799Z",
        "costEstimate": null, "itemType": "Session"}, {"status": "TimedOut", "jobFailurePolicy":
        "Abort", "name": "My Session", "id": "37c6b1c4-fc05-11ee-9ca0-b07d64eb437f",
        "providerId": "microsoft.test", "target": "echo-quantinuum", "creationTime":
        "2024-04-16T15:23:05.1933682Z", "endExecutionTime": "2024-04-16T15:35:04.0323332Z",
        "costEstimate": null, "itemType": "Session"}, {"status": "Succeeded", "jobFailurePolicy":
        "Abort", "name": "session-3a3b56d0-fc05-11ee-aa6f-b07d64eb437f", "id": "3a3b56d0-fc05-11ee-aa6f-b07d64eb437f",
        "providerId": "ionq", "target": "ionq.simulator", "creationTime": "2024-04-16T15:23:07.9165444Z",
        "endExecutionTime": "2024-04-16T15:23:22.0675145Z", "costEstimate": {"currencyCode":
        "USD", "events": [], "estimatedTotal": 0.0}, "itemType": "Session"}, {"status":
        "Succeeded", "jobFailurePolicy": "Abort", "name": "session-4453b3a2-fc05-11ee-8370-b07d64eb437f",
        "id": "4453b3a2-fc05-11ee-8370-b07d64eb437f", "providerId": "quantinuum",
        "target": "quantinuum.sim.h1-1e", "creationTime": "2024-04-16T15:23:24.870366Z",
        "endExecutionTime": "2024-04-16T15:24:27.9745609Z", "costEstimate": {"currencyCode":
        "USD", "events": [], "estimatedTotal": 0.0}, "itemType": "Session"}, {"status":
        "Failed", "jobFailurePolicy": "Abort", "name": "session-6c29566b-fc05-11ee-bac0-b07d64eb437f",
        "id": "6c29566b-fc05-11ee-bac0-b07d64eb437f", "providerId": "microsoft.test",
        "target": "echo-quantinuum", "creationTime": "2024-04-16T15:24:33.4210101Z",
        "endExecutionTime": "2024-04-16T15:24:59.9465788Z", "costEstimate": null,
        "itemType": "Session"}, {"status": "Failed", "jobFailurePolicy": "Continue",
        "name": "session-8340ea35-fc05-11ee-87fc-b07d64eb437f", "id": "8340ea35-fc05-11ee-87fc-b07d64eb437f",
        "providerId": "microsoft.test", "target": "echo-quantinuum", "creationTime":
        "2024-04-16T15:25:10.2045997Z", "endExecutionTime": "2024-04-16T15:26:14.9007962Z",
        "costEstimate": null, "itemType": "Session"}, {"status": "Succeeded", "jobFailurePolicy":
        "Abort", "name": "session-aa04685b-fc05-11ee-82ce-b07d64eb437f", "id": "aa04685b-fc05-11ee-82ce-b07d64eb437f",
        "providerId": "microsoft.test", "target": "echo-quantinuum", "creationTime":
        "2024-04-16T15:26:17.0497634Z", "endExecutionTime": "2024-04-16T15:26:37.9432877Z",
        "costEstimate": null, "itemType": "Session"}, {"status": "Succeeded", "jobFailurePolicy":
        "Abort", "name": "session-ba433c9a-fc05-11ee-9bad-b07d64eb437f", "id": "ba433c9a-fc05-11ee-9bad-b07d64eb437f",
        "providerId": "ionq", "target": "ionq.simulator", "creationTime": "2024-04-16T15:26:42.6716112Z",
        "endExecutionTime": "2024-04-16T15:26:54.1624704Z", "costEstimate": {"currencyCode":
        "USD", "events": [], "estimatedTotal": 0.0}, "itemType": "Session"}, {"status":
        "Succeeded", "jobFailurePolicy": "Abort", "name": "session-c430f277-fc05-11ee-9856-b07d64eb437f",
        "id": "c430f277-fc05-11ee-9856-b07d64eb437f", "providerId": "quantinuum",
        "target": "quantinuum.sim.h1-1e", "creationTime": "2024-04-16T15:26:59.3390533Z",
        "endExecutionTime": "2024-04-16T15:27:18.515188Z", "costEstimate": {"currencyCode":
        "USD", "events": [], "estimatedTotal": 0.0}, "itemType": "Session"}, {"status":
        "Succeeded", "jobFailurePolicy": "Abort", "name": "session-d023e1e6-fc05-11ee-9b9a-b07d64eb437f",
        "id": "d023e1e6-fc05-11ee-9b9a-b07d64eb437f", "providerId": "microsoft.test",
        "target": "echo-quantinuum", "creationTime": "2024-04-16T15:27:20.8978189Z",
        "endExecutionTime": "2024-04-16T15:27:54.8490371Z", "costEstimate": null,
        "itemType": "Session"}, {"status": "Succeeded", "jobFailurePolicy": "Abort",
        "name": "session-e86dcd8f-fc05-11ee-9e47-b07d64eb437f", "id": "e86dcd8f-fc05-11ee-9e47-b07d64eb437f",
        "providerId": "quantinuum", "target": "quantinuum.sim.h1-1e", "creationTime":
        "2024-04-16T15:27:59.9506717Z", "endExecutionTime": "2024-04-16T15:28:22.8352442Z",
        "costEstimate": {"currencyCode": "USD", "events": [], "estimatedTotal": 0.0},
        "itemType": "Session"}, {"status": "Succeeded", "jobFailurePolicy": "Abort",
        "name": "session-fd655de3-fc05-11ee-bf44-b07d64eb437f", "id": "fd655de3-fc05-11ee-bf44-b07d64eb437f",
        "providerId": "microsoft.test", "target": "echo-quantinuum", "creationTime":
        "2024-04-16T15:28:37.0208033Z", "endExecutionTime": "2024-04-16T15:28:37.2497564Z",
        "costEstimate": null, "itemType": "Session"}, {"status": "Succeeded", "jobFailurePolicy":
        "Abort", "name": "session-fecf7e39-fc05-11ee-a118-b07d64eb437f", "id": "fecf7e39-fc05-11ee-a118-b07d64eb437f",
        "providerId": "microsoft.test", "target": "echo-quantinuum", "creationTime":
        "2024-04-16T15:28:39.3492685Z", "endExecutionTime": "2024-04-16T15:28:39.593361Z",
        "costEstimate": null, "itemType": "Session"}, {"status": "Succeeded", "jobFailurePolicy":
        "Abort", "name": "session-00345384-fc06-11ee-9003-b07d64eb437f", "id": "00345384-fc06-11ee-9003-b07d64eb437f",
        "providerId": "microsoft.test", "target": "echo-quantinuum", "creationTime":
        "2024-04-16T15:28:41.9543231Z", "endExecutionTime": "2024-04-16T15:28:42.1861162Z",
        "costEstimate": null, "itemType": "Session"}, {"status": "TimedOut", "jobFailurePolicy":
        "Abort", "name": "My Session", "id": "56158e61-fcbf-11ee-a836-b07d64eb437f",
        "providerId": "microsoft.test", "target": "echo-quantinuum", "creationTime":
        "2024-04-17T13:35:22.7844167Z", "endExecutionTime": "2024-04-17T13:47:04.0271631Z",
        "costEstimate": null, "itemType": "Session"}, {"status": "Succeeded", "jobFailurePolicy":
        "Abort", "name": "session-59008544-fcbf-11ee-bb15-b07d64eb437f", "id": "59008544-fcbf-11ee-bb15-b07d64eb437f",
        "providerId": "ionq", "target": "ionq.simulator", "creationTime": "2024-04-17T13:35:25.9557429Z",
        "endExecutionTime": "2024-04-17T13:35:40.7495734Z", "costEstimate": {"currencyCode":
        "USD", "events": [], "estimatedTotal": 0.0}, "itemType": "Session"}, {"status":
        "Succeeded", "jobFailurePolicy": "Abort", "name": "session-63be6808-fcbf-11ee-8c6a-b07d64eb437f",
        "id": "63be6808-fcbf-11ee-8c6a-b07d64eb437f", "providerId": "quantinuum",
        "target": "quantinuum.sim.h1-1e", "creationTime": "2024-04-17T13:35:43.9180759Z",
        "endExecutionTime": "2024-04-17T13:36:10.8984861Z", "costEstimate": {"currencyCode":
        "USD", "events": [], "estimatedTotal": 0.0}, "itemType": "Session"}, {"status":
        "Failed", "jobFailurePolicy": "Abort", "name": "session-764dd2f6-fcbf-11ee-8b00-b07d64eb437f",
        "id": "764dd2f6-fcbf-11ee-8b00-b07d64eb437f", "providerId": "microsoft.test",
        "target": "echo-quantinuum", "creationTime": "2024-04-17T13:36:17.1553384Z",
        "endExecutionTime": "2024-04-17T13:36:27.5831112Z", "costEstimate": null,
        "itemType": "Session"}, {"status": "Failed", "jobFailurePolicy": "Continue",
        "name": "session-835f9e5d-fcbf-11ee-ac59-b07d64eb437f", "id": "835f9e5d-fcbf-11ee-ac59-b07d64eb437f",
        "providerId": "microsoft.test", "target": "echo-quantinuum", "creationTime":
        "2024-04-17T13:36:36.8439843Z", "endExecutionTime": "2024-04-17T13:37:29.728899Z",
        "costEstimate": null, "itemType": "Session"}, {"status": "Succeeded", "jobFailurePolicy":
        "Abort", "name": "session-a31c9fb9-fcbf-11ee-82c7-b07d64eb437f", "id": "a31c9fb9-fcbf-11ee-82c7-b07d64eb437f",
        "providerId": "microsoft.test", "target": "echo-quantinuum", "creationTime":
        "2024-04-17T13:37:31.9632818Z", "endExecutionTime": "2024-04-17T13:37:54.2324841Z",
        "costEstimate": null, "itemType": "Session"}, {"status": "Succeeded", "jobFailurePolicy":
        "Abort", "name": "session-b44b75a7-fcbf-11ee-a8d4-b07d64eb437f", "id": "b44b75a7-fcbf-11ee-a8d4-b07d64eb437f",
        "providerId": "ionq", "target": "ionq.simulator", "creationTime": "2024-04-17T13:37:59.0616209Z",
        "endExecutionTime": "2024-04-17T13:38:09.8917348Z", "costEstimate": {"currencyCode":
        "USD", "events": [], "estimatedTotal": 0.0}, "itemType": "Session"}, {"status":
        "Succeeded", "jobFailurePolicy": "Abort", "name": "session-bd8abfee-fcbf-11ee-b2f6-b07d64eb437f",
        "id": "bd8abfee-fcbf-11ee-b2f6-b07d64eb437f", "providerId": "quantinuum",
        "target": "quantinuum.sim.h1-1e", "creationTime": "2024-04-17T13:38:14.6269469Z",
        "endExecutionTime": "2024-04-17T13:38:39.1993987Z", "costEstimate": {"currencyCode":
        "USD", "events": [], "estimatedTotal": 0.0}, "itemType": "Session"}, {"status":
        "Succeeded", "jobFailurePolicy": "Abort", "name": "session-ccace4fe-fcbf-11ee-bd8e-b07d64eb437f",
        "id": "ccace4fe-fcbf-11ee-bd8e-b07d64eb437f", "providerId": "microsoft.test",
        "target": "echo-quantinuum", "creationTime": "2024-04-17T13:38:41.5268594Z",
        "endExecutionTime": "2024-04-17T13:39:20.1013135Z", "costEstimate": null,
        "itemType": "Session"}, {"status": "Succeeded", "jobFailurePolicy": "Abort",
        "name": "session-ebcd9184-fcbf-11ee-9ac7-b07d64eb437f", "id": "ebcd9184-fcbf-11ee-9ac7-b07d64eb437f",
        "providerId": "quantinuum", "target": "quantinuum.sim.h1-1e", "creationTime":
        "2024-04-17T13:39:32.0376402Z", "endExecutionTime": "2024-04-17T13:40:06.1553412Z",
        "costEstimate": {"currencyCode": "USD", "events": [], "estimatedTotal": 0.0},
        "itemType": "Session"}, {"status": "Succeeded", "jobFailurePolicy": "Abort",
        "name": "session-08279a76-fcc0-11ee-aad1-b07d64eb437f", "id": "08279a76-fcc0-11ee-aad1-b07d64eb437f",
        "providerId": "microsoft.test", "target": "echo-quantinuum", "creationTime":
        "2024-04-17T13:40:21.9041419Z", "endExecutionTime": "2024-04-17T13:40:22.1376168Z",
        "costEstimate": null, "itemType": "Session"}, {"status": "Succeeded", "jobFailurePolicy":
        "Abort", "name": "session-09d3b28f-fcc0-11ee-bf61-b07d64eb437f", "id": "09d3b28f-fcc0-11ee-bf61-b07d64eb437f",
        "providerId": "microsoft.test", "target": "echo-quantinuum", "creationTime":
        "2024-04-17T13:40:24.0731771Z", "endExecutionTime": "2024-04-17T13:40:24.313353Z",
        "costEstimate": null, "itemType": "Session"}, {"status": "Succeeded", "jobFailurePolicy":
        "Abort", "name": "session-0b1f92c2-fcc0-11ee-8d43-b07d64eb437f", "id": "0b1f92c2-fcc0-11ee-8d43-b07d64eb437f",
        "providerId": "microsoft.test", "target": "echo-quantinuum", "creationTime":
        "2024-04-17T13:40:26.28125Z", "endExecutionTime": "2024-04-17T13:40:26.5135795Z",
        "costEstimate": null, "itemType": "Session"}, {"status": "TimedOut", "jobFailurePolicy":
        "Abort", "name": "My Session", "id": "3a2616d7-fe5a-11ee-bdfe-b07d64eb437f",
        "providerId": "microsoft.test", "target": "echo-quantinuum", "creationTime":
        "2024-04-19T14:36:38.8691091Z", "endExecutionTime": "2024-04-19T14:47:03.325294Z",
        "costEstimate": null, "itemType": "Session"}, {"status": "Succeeded", "jobFailurePolicy":
        "Abort", "name": "session-3c4b6ebb-fe5a-11ee-bca1-b07d64eb437f", "id": "3c4b6ebb-fe5a-11ee-bca1-b07d64eb437f",
        "providerId": "ionq", "target": "ionq.simulator", "creationTime": "2024-04-19T14:36:40.9692384Z",
        "endExecutionTime": "2024-04-19T14:36:54.4566936Z", "costEstimate": {"currencyCode":
        "USD", "events": [], "estimatedTotal": 0.0}, "itemType": "Session"}, {"status":
        "Succeeded", "jobFailurePolicy": "Abort", "name": "session-460c6726-fe5a-11ee-a74f-b07d64eb437f",
        "id": "460c6726-fe5a-11ee-a74f-b07d64eb437f", "providerId": "quantinuum",
        "target": "quantinuum.sim.h1-1e", "creationTime": "2024-04-19T14:36:57.5162709Z",
        "endExecutionTime": "2024-04-19T14:37:16.6477006Z", "costEstimate": {"currencyCode":
        "USD", "events": [], "estimatedTotal": 0.0}, "itemType": "Session"}, {"status":
        "Failed", "jobFailurePolicy": "Abort", "name": "session-52f19f9f-fe5a-11ee-b080-b07d64eb437f",
        "id": "52f19f9f-fe5a-11ee-b080-b07d64eb437f", "providerId": "microsoft.test",
        "target": "echo-quantinuum", "creationTime": "2024-04-19T14:37:20.5914732Z",
        "endExecutionTime": "2024-04-19T14:37:48.8457092Z", "costEstimate": null,
        "itemType": "Session"}, {"status": "Failed", "jobFailurePolicy": "Continue",
        "name": "session-6845f975-fe5a-11ee-88fc-b07d64eb437f", "id": "6845f975-fe5a-11ee-88fc-b07d64eb437f",
        "providerId": "microsoft.test", "target": "echo-quantinuum", "creationTime":
        "2024-04-19T14:37:54.7630082Z", "endExecutionTime": "2024-04-19T14:38:30.1579207Z",
        "costEstimate": null, "itemType": "Session"}, {"status": "Succeeded", "jobFailurePolicy":
        "Abort", "name": "session-7d8d0c13-fe5a-11ee-9a1d-b07d64eb437f", "id": "7d8d0c13-fe5a-11ee-9a1d-b07d64eb437f",
        "providerId": "microsoft.test", "target": "echo-quantinuum", "creationTime":
        "2024-04-19T14:38:32.2140188Z", "endExecutionTime": "2024-04-19T14:39:11.6887716Z",
        "costEstimate": null, "itemType": "Session"}, {"status": "Succeeded", "jobFailurePolicy":
        "Abort", "name": "session-982f8dca-fe5a-11ee-8b40-b07d64eb437f", "id": "982f8dca-fe5a-11ee-8b40-b07d64eb437f",
        "providerId": "ionq", "target": "ionq.simulator", "creationTime": "2024-04-19T14:39:15.3831564Z",
        "endExecutionTime": "2024-04-19T14:47:00.213389Z", "costEstimate": {"currencyCode":
        "USD", "events": [], "estimatedTotal": 0.0}, "itemType": "Session"}, {"status":
        "Succeeded", "jobFailurePolicy": "Abort", "name": "session-56ad401f-fe5b-11ee-a74a-b07d64eb437f",
        "id": "56ad401f-fe5b-11ee-a74a-b07d64eb437f", "providerId": "quantinuum",
        "target": "quantinuum.sim.h1-1e", "creationTime": "2024-04-19T14:44:36.0979809Z",
        "endExecutionTime": "2024-04-19T14:45:39.1833723Z", "costEstimate": {"currencyCode":
        "USD", "events": [], "estimatedTotal": 0.0}, "itemType": "Session"}, {"status":
        "Succeeded", "jobFailurePolicy": "Abort", "name": "session-7ecf712a-fe5b-11ee-91e4-b07d64eb437f",
        "id": "7ecf712a-fe5b-11ee-91e4-b07d64eb437f", "providerId": "microsoft.test",
        "target": "echo-quantinuum", "creationTime": "2024-04-19T14:45:43.5519397Z",
        "endExecutionTime": "2024-04-19T14:46:16.2908472Z", "costEstimate": null,
        "itemType": "Session"}, {"status": "Succeeded", "jobFailurePolicy": "Abort",
        "name": "session-97bb8833-fe5b-11ee-ab06-b07d64eb437f", "id": "97bb8833-fe5b-11ee-ab06-b07d64eb437f",
        "providerId": "quantinuum", "target": "quantinuum.sim.h1-1e", "creationTime":
        "2024-04-19T14:46:23.8884092Z", "endExecutionTime": "2024-04-19T14:49:02.0372437Z",
        "costEstimate": {"currencyCode": "USD", "events": [], "estimatedTotal": 0.0},
        "itemType": "Session"}, {"status": "Succeeded", "jobFailurePolicy": "Abort",
        "name": "session-fc54ae16-fe5b-11ee-bf20-b07d64eb437f", "id": "fc54ae16-fe5b-11ee-bf20-b07d64eb437f",
        "providerId": "microsoft.test", "target": "echo-quantinuum", "creationTime":
        "2024-04-19T14:49:14.4074255Z", "endExecutionTime": "2024-04-19T14:49:14.6187411Z",
        "costEstimate": null, "itemType": "Session"}, {"status": "Succeeded", "jobFailurePolicy":
        "Abort", "name": "session-fda3ec46-fe5b-11ee-acd5-b07d64eb437f", "id": "fda3ec46-fe5b-11ee-acd5-b07d64eb437f",
        "providerId": "microsoft.test", "target": "echo-quantinuum", "creationTime":
        "2024-04-19T14:49:16.3736305Z", "endExecutionTime": "2024-04-19T14:49:16.6014929Z",
        "costEstimate": null, "itemType": "Session"}, {"status": "Succeeded", "jobFailurePolicy":
        "Abort", "name": "session-fed2ff60-fe5b-11ee-92be-b07d64eb437f", "id": "fed2ff60-fe5b-11ee-92be-b07d64eb437f",
        "providerId": "microsoft.test", "target": "echo-quantinuum", "creationTime":
        "2024-04-19T14:49:18.3209781Z", "endExecutionTime": "2024-04-19T14:49:18.5398629Z",
        "costEstimate": null, "itemType": "Session"}, {"status": "Succeeded", "jobFailurePolicy":
        "Abort", "name": "session-0040cde4-01c5-11ef-b367-f8e4e3ddcdd5", "id": "0040cde4-01c5-11ef-b367-f8e4e3ddcdd5",
        "providerId": "ionq", "target": "ionq.simulator", "creationTime": "2024-04-23T22:58:30.0087799Z",
        "endExecutionTime": "2024-04-23T22:58:44.1473388Z", "costEstimate": {"currencyCode":
        "USD", "events": [], "estimatedTotal": 0.0}, "itemType": "Session"}, {"status":
        "Succeeded", "jobFailurePolicy": "Abort", "name": "session-0a0366a5-01c5-11ef-9baa-f8e4e3ddcdd5",
        "id": "0a0366a5-01c5-11ef-9baa-f8e4e3ddcdd5", "providerId": "quantinuum",
        "target": "quantinuum.sim.h1-1e", "creationTime": "2024-04-23T22:58:46.5697104Z",
        "endExecutionTime": "2024-04-23T22:59:16.6499269Z", "costEstimate": {"currencyCode":
        "USD", "events": [], "estimatedTotal": 0.0}, "itemType": "Session"}, {"status":
        "Succeeded", "jobFailurePolicy": "Abort", "name": "session-1f5890b2-01c5-11ef-a9f3-f8e4e3ddcdd5",
        "id": "1f5890b2-01c5-11ef-a9f3-f8e4e3ddcdd5", "providerId": "ionq", "target":
        "ionq.simulator", "creationTime": "2024-04-23T22:59:22.1698839Z", "endExecutionTime":
        "2024-04-23T22:59:31.3735102Z", "costEstimate": {"currencyCode": "USD", "events":
        [], "estimatedTotal": 0.0}, "itemType": "Session"}, {"status": "Succeeded",
        "jobFailurePolicy": "Abort", "name": "session-26a326f9-01c5-11ef-8007-f8e4e3ddcdd5",
        "id": "26a326f9-01c5-11ef-8007-f8e4e3ddcdd5", "providerId": "quantinuum",
        "target": "quantinuum.sim.h1-1e", "creationTime": "2024-04-23T22:59:34.6448932Z",
        "endExecutionTime": "2024-04-23T22:59:53.971255Z", "costEstimate": {"currencyCode":
        "USD", "events": [], "estimatedTotal": 0.0}, "itemType": "Session"}, {"status":
        "Succeeded", "jobFailurePolicy": "Abort", "name": "session-35547b0e-01c5-11ef-ba9f-f8e4e3ddcdd5",
        "id": "35547b0e-01c5-11ef-ba9f-f8e4e3ddcdd5", "providerId": "quantinuum",
        "target": "quantinuum.sim.h1-1e", "creationTime": "2024-04-23T22:59:59.0578043Z",
        "endExecutionTime": "2024-04-23T23:00:21.5687168Z", "costEstimate": {"currencyCode":
        "USD", "events": [], "estimatedTotal": 0.0}, "itemType": "Session"}, {"status":
        "Succeeded", "jobFailurePolicy": "Abort", "name": "session-3f28cb2c-048b-11ef-818f-b07d64eb437f",
        "id": "3f28cb2c-048b-11ef-818f-b07d64eb437f", "providerId": "ionq", "target":
        "ionq.simulator", "creationTime": "2024-04-27T11:42:39.1633565Z", "endExecutionTime":
        "2024-04-27T11:42:54.489769Z", "costEstimate": {"currencyCode": "USD", "events":
        [], "estimatedTotal": 0.0}, "itemType": "Session"}, {"status": "Succeeded",
        "jobFailurePolicy": "Abort", "name": "session-4aa08f90-048b-11ef-9dda-b07d64eb437f",
        "id": "4aa08f90-048b-11ef-9dda-b07d64eb437f", "providerId": "quantinuum",
        "target": "quantinuum.sim.h1-1e", "creationTime": "2024-04-27T11:42:58.2402605Z",
        "endExecutionTime": "2024-04-27T11:43:32.0941495Z", "costEstimate": {"currencyCode":
        "USD", "events": [], "estimatedTotal": 0.0}, "itemType": "Session"}, {"status":
        "Succeeded", "jobFailurePolicy": "Abort", "name": "session-665abe14-048b-11ef-87ac-b07d64eb437f",
        "id": "665abe14-048b-11ef-87ac-b07d64eb437f", "providerId": "ionq", "target":
        "ionq.simulator", "creationTime": "2024-04-27T11:43:44.7551245Z", "endExecutionTime":
        "2024-04-27T11:43:56.0913051Z", "costEstimate": {"currencyCode": "USD", "events":
        [], "estimatedTotal": 0.0}, "itemType": "Session"}, {"status": "Succeeded",
        "jobFailurePolicy": "Abort", "name": "session-714e7101-048b-11ef-ab04-b07d64eb437f",
        "id": "714e7101-048b-11ef-ab04-b07d64eb437f", "providerId": "quantinuum",
        "target": "quantinuum.sim.h1-1e", "creationTime": "2024-04-27T11:44:03.281218Z",
        "endExecutionTime": "2024-04-27T11:44:25.5294079Z", "costEstimate": {"currencyCode":
        "USD", "events": [], "estimatedTotal": 0.0}, "itemType": "Session"}, {"status":
        "Succeeded", "jobFailurePolicy": "Abort", "name": "session-82a7b3c8-048b-11ef-924f-b07d64eb437f",
        "id": "82a7b3c8-048b-11ef-924f-b07d64eb437f", "providerId": "quantinuum",
        "target": "quantinuum.sim.h1-1e", "creationTime": "2024-04-27T11:44:32.2373921Z",
        "endExecutionTime": "2024-04-27T11:45:03.5000636Z", "costEstimate": {"currencyCode":
        "USD", "events": [], "estimatedTotal": 0.0}, "itemType": "Session"}, {"status":
        "Succeeded", "jobFailurePolicy": "Abort", "name": "session-20e43772-04a8-11ef-9f89-b07d64eb437f",
        "id": "20e43772-04a8-11ef-9f89-b07d64eb437f", "providerId": "ionq", "target":
        "ionq.simulator", "creationTime": "2024-04-27T15:09:23.7038271Z", "endExecutionTime":
        "2024-04-27T15:09:39.0499754Z", "costEstimate": {"currencyCode": "USD", "events":
        [], "estimatedTotal": 0.0}, "itemType": "Session"}, {"status": "Succeeded",
        "jobFailurePolicy": "Abort", "name": "session-2c9dbfee-04a8-11ef-bb09-b07d64eb437f",
        "id": "2c9dbfee-04a8-11ef-bb09-b07d64eb437f", "providerId": "quantinuum",
        "target": "quantinuum.sim.h1-1e", "creationTime": "2024-04-27T15:09:43.0266731Z",
        "endExecutionTime": "2024-04-27T15:10:11.557679Z", "costEstimate": {"currencyCode":
        "USD", "events": [], "estimatedTotal": 0.0}, "itemType": "Session"}, {"status":
        "Succeeded", "jobFailurePolicy": "Abort", "name": "session-435296a4-04a8-11ef-8b0a-b07d64eb437f",
        "id": "435296a4-04a8-11ef-8b0a-b07d64eb437f", "providerId": "ionq", "target":
        "ionq.simulator", "creationTime": "2024-04-27T15:10:21.1208094Z", "endExecutionTime":
        "2024-04-27T15:10:32.2422463Z", "costEstimate": {"currencyCode": "USD", "events":
        [], "estimatedTotal": 0.0}, "itemType": "Session"}, {"status": "Succeeded",
        "jobFailurePolicy": "Abort", "name": "session-4de2df9b-04a8-11ef-a18a-b07d64eb437f",
        "id": "4de2df9b-04a8-11ef-a18a-b07d64eb437f", "providerId": "quantinuum",
        "target": "quantinuum.sim.h1-1e", "creationTime": "2024-04-27T15:10:39.1696136Z",
        "endExecutionTime": "2024-04-27T15:10:55.3711888Z", "costEstimate": {"currencyCode":
        "USD", "events": [], "estimatedTotal": 0.0}, "itemType": "Session"}, {"status":
        "Succeeded", "jobFailurePolicy": "Abort", "name": "session-5dc0c2bc-04a8-11ef-8c03-b07d64eb437f",
        "id": "5dc0c2bc-04a8-11ef-8c03-b07d64eb437f", "providerId": "quantinuum",
        "target": "quantinuum.sim.h1-1e", "creationTime": "2024-04-27T15:11:05.4611284Z",
        "endExecutionTime": "2024-04-27T15:11:32.4873704Z", "costEstimate": {"currencyCode":
        "USD", "events": [], "estimatedTotal": 0.0}, "itemType": "Session"}, {"status":
        "Succeeded", "jobFailurePolicy": "Abort", "name": "session-55a0d8e3-06dc-11ef-948c-b07d64eb437f",
        "id": "55a0d8e3-06dc-11ef-948c-b07d64eb437f", "providerId": "ionq", "target":
        "ionq.simulator", "creationTime": "2024-04-30T10:28:08.0234167Z", "endExecutionTime":
        "2024-04-30T10:28:23.3644251Z", "costEstimate": {"currencyCode": "USD", "events":
        [], "estimatedTotal": 0.0}, "itemType": "Session"}, {"status": "Succeeded",
        "jobFailurePolicy": "Abort", "name": "session-61553094-06dc-11ef-8f84-b07d64eb437f",
        "id": "61553094-06dc-11ef-8f84-b07d64eb437f", "providerId": "quantinuum",
        "target": "quantinuum.sim.h1-1e", "creationTime": "2024-04-30T10:28:27.4464368Z",
        "endExecutionTime": "2024-04-30T10:28:49.0991072Z", "costEstimate": {"currencyCode":
        "USD", "events": [], "estimatedTotal": 0.0}, "itemType": "Session"}, {"status":
        "Succeeded", "jobFailurePolicy": "Abort", "name": "session-74d11f73-06dc-11ef-a284-b07d64eb437f",
        "id": "74d11f73-06dc-11ef-a284-b07d64eb437f", "providerId": "ionq", "target":
        "ionq.simulator", "creationTime": "2024-04-30T10:29:00.140077Z", "endExecutionTime":
        "2024-04-30T10:29:11.0415005Z", "costEstimate": {"currencyCode": "USD", "events":
        [], "estimatedTotal": 0.0}, "itemType": "Session"}, {"status": "Succeeded",
        "jobFailurePolicy": "Abort", "name": "session-7f54f797-06dc-11ef-87c7-b07d64eb437f",
        "id": "7f54f797-06dc-11ef-87c7-b07d64eb437f", "providerId": "quantinuum",
        "target": "quantinuum.sim.h1-1e", "creationTime": "2024-04-30T10:29:18.0537745Z",
        "endExecutionTime": "2024-04-30T10:29:41.3886598Z", "costEstimate": {"currencyCode":
        "USD", "events": [], "estimatedTotal": 0.0}, "itemType": "Session"}, {"status":
        "Succeeded", "jobFailurePolicy": "Abort", "name": "session-92331889-06dc-11ef-86f0-b07d64eb437f",
        "id": "92331889-06dc-11ef-86f0-b07d64eb437f", "providerId": "quantinuum",
        "target": "quantinuum.sim.h1-1e", "creationTime": "2024-04-30T10:29:49.4408364Z",
        "endExecutionTime": "2024-04-30T10:30:14.2873828Z", "costEstimate": {"currencyCode":
        "USD", "events": [], "estimatedTotal": 0.0}, "itemType": "Session"}, {"status":
        "Succeeded", "jobFailurePolicy": "Abort", "name": "session-1fdac98c-06fd-11ef-b68b-b07d64eb437f",
        "id": "1fdac98c-06fd-11ef-b68b-b07d64eb437f", "providerId": "ionq", "target":
        "ionq.simulator", "creationTime": "2024-04-30T14:22:51.2912502Z", "endExecutionTime":
        "2024-04-30T14:23:06.3764794Z", "costEstimate": {"currencyCode": "USD", "events":
        [], "estimatedTotal": 0.0}, "itemType": "Session"}, {"status": "Succeeded",
        "jobFailurePolicy": "Abort", "name": "session-2b58b8d4-06fd-11ef-ba34-b07d64eb437f",
        "id": "2b58b8d4-06fd-11ef-ba34-b07d64eb437f", "providerId": "quantinuum",
        "target": "quantinuum.sim.h1-1e", "creationTime": "2024-04-30T14:23:10.3352163Z",
        "endExecutionTime": "2024-04-30T14:23:34.2564424Z", "costEstimate": {"currencyCode":
        "USD", "events": [], "estimatedTotal": 0.0}, "itemType": "Session"}, {"status":
        "Succeeded", "jobFailurePolicy": "Abort", "name": "session-3f8cf3b8-06fd-11ef-8b9b-b07d64eb437f",
        "id": "3f8cf3b8-06fd-11ef-8b9b-b07d64eb437f", "providerId": "ionq", "target":
        "ionq.simulator", "creationTime": "2024-04-30T14:23:44.2377859Z", "endExecutionTime":
        "2024-04-30T14:23:55.9020879Z", "costEstimate": {"currencyCode": "USD", "events":
        [], "estimatedTotal": 0.0}, "itemType": "Session"}, {"status": "Succeeded",
        "jobFailurePolicy": "Abort", "name": "session-4a735790-06fd-11ef-8e9a-b07d64eb437f",
        "id": "4a735790-06fd-11ef-8e9a-b07d64eb437f", "providerId": "quantinuum",
        "target": "quantinuum.sim.h1-1e", "creationTime": "2024-04-30T14:24:02.727593Z",
        "endExecutionTime": "2024-04-30T14:24:24.0332289Z", "costEstimate": {"currencyCode":
        "USD", "events": [], "estimatedTotal": 0.0}, "itemType": "Session"}, {"status":
        "Succeeded", "jobFailurePolicy": "Abort", "name": "session-5ccc654e-06fd-11ef-8c57-b07d64eb437f",
        "id": "5ccc654e-06fd-11ef-8c57-b07d64eb437f", "providerId": "quantinuum",
        "target": "quantinuum.sim.h1-1e", "creationTime": "2024-04-30T14:24:33.3089827Z",
        "endExecutionTime": "2024-04-30T14:24:56.9601093Z", "costEstimate": {"currencyCode":
<<<<<<< HEAD
=======
        "USD", "events": [], "estimatedTotal": 0.0}, "itemType": "Session"}, {"status":
        "Succeeded", "jobFailurePolicy": "Abort", "name": "session-4b7e4805-0731-11ef-91a4-b07d64eb437f",
        "id": "4b7e4805-0731-11ef-91a4-b07d64eb437f", "providerId": "ionq", "target":
        "ionq.simulator", "creationTime": "2024-04-30T20:36:18.2011355Z", "endExecutionTime":
        "2024-04-30T20:36:31.4398325Z", "costEstimate": {"currencyCode": "USD", "events":
        [], "estimatedTotal": 0.0}, "itemType": "Session"}, {"status": "Succeeded",
        "jobFailurePolicy": "Abort", "name": "session-55507a3a-0731-11ef-965a-b07d64eb437f",
        "id": "55507a3a-0731-11ef-965a-b07d64eb437f", "providerId": "quantinuum",
        "target": "quantinuum.sim.h1-1e", "creationTime": "2024-04-30T20:36:34.8557609Z",
        "endExecutionTime": "2024-04-30T20:37:06.9665064Z", "costEstimate": {"currencyCode":
        "USD", "events": [], "estimatedTotal": 0.0}, "itemType": "Session"}, {"status":
        "Succeeded", "jobFailurePolicy": "Abort", "name": "session-6e00d288-0731-11ef-9be7-b07d64eb437f",
        "id": "6e00d288-0731-11ef-9be7-b07d64eb437f", "providerId": "ionq", "target":
        "ionq.simulator", "creationTime": "2024-04-30T20:37:16.0966668Z", "endExecutionTime":
        "2024-04-30T20:37:26.9838483Z", "costEstimate": {"currencyCode": "USD", "events":
        [], "estimatedTotal": 0.0}, "itemType": "Session"}, {"status": "Succeeded",
        "jobFailurePolicy": "Abort", "name": "session-77457095-0731-11ef-bb51-b07d64eb437f",
        "id": "77457095-0731-11ef-bb51-b07d64eb437f", "providerId": "quantinuum",
        "target": "quantinuum.sim.h1-1e", "creationTime": "2024-04-30T20:37:31.9936402Z",
        "endExecutionTime": "2024-04-30T20:38:05.8464882Z", "costEstimate": {"currencyCode":
        "USD", "events": [], "estimatedTotal": 0.0}, "itemType": "Session"}, {"status":
        "Succeeded", "jobFailurePolicy": "Abort", "name": "session-8f0e888d-0731-11ef-8f53-b07d64eb437f",
        "id": "8f0e888d-0731-11ef-8f53-b07d64eb437f", "providerId": "quantinuum",
        "target": "quantinuum.sim.h1-1e", "creationTime": "2024-04-30T20:38:11.5554122Z",
        "endExecutionTime": "2024-04-30T20:38:46.312493Z", "costEstimate": {"currencyCode":
        "USD", "events": [], "estimatedTotal": 0.0}, "itemType": "Session"}, {"status":
        "Succeeded", "jobFailurePolicy": "Abort", "name": "session-97040771-073c-11ef-9f45-f8e4e3ddcdd5",
        "id": "97040771-073c-11ef-9f45-f8e4e3ddcdd5", "providerId": "ionq", "target":
        "ionq.simulator", "creationTime": "2024-04-30T21:57:10.0509942Z", "endExecutionTime":
        "2024-04-30T21:57:22.1658922Z", "costEstimate": {"currencyCode": "USD", "events":
        [], "estimatedTotal": 0.0}, "itemType": "Session"}, {"status": "Succeeded",
        "jobFailurePolicy": "Abort", "name": "session-a094a5fa-073c-11ef-bad9-f8e4e3ddcdd5",
        "id": "a094a5fa-073c-11ef-bad9-f8e4e3ddcdd5", "providerId": "quantinuum",
        "target": "quantinuum.sim.h1-1e", "creationTime": "2024-04-30T21:57:25.9320259Z",
        "endExecutionTime": "2024-04-30T21:57:54.7718659Z", "costEstimate": {"currencyCode":
        "USD", "events": [], "estimatedTotal": 0.0}, "itemType": "Session"}, {"status":
        "Succeeded", "jobFailurePolicy": "Abort", "name": "session-b6d3ac65-073c-11ef-b361-f8e4e3ddcdd5",
        "id": "b6d3ac65-073c-11ef-b361-f8e4e3ddcdd5", "providerId": "ionq", "target":
        "ionq.simulator", "creationTime": "2024-04-30T21:58:02.9689126Z", "endExecutionTime":
        "2024-04-30T21:58:12.0242122Z", "costEstimate": {"currencyCode": "USD", "events":
        [], "estimatedTotal": 0.0}, "itemType": "Session"}, {"status": "Succeeded",
        "jobFailurePolicy": "Abort", "name": "session-be5529e9-073c-11ef-96f4-f8e4e3ddcdd5",
        "id": "be5529e9-073c-11ef-96f4-f8e4e3ddcdd5", "providerId": "quantinuum",
        "target": "quantinuum.sim.h1-1e", "creationTime": "2024-04-30T21:58:16.2438506Z",
        "endExecutionTime": "2024-04-30T21:58:36.9045575Z", "costEstimate": {"currencyCode":
        "USD", "events": [], "estimatedTotal": 0.0}, "itemType": "Session"}, {"status":
        "Succeeded", "jobFailurePolicy": "Abort", "name": "session-cde8f824-073c-11ef-93c5-f8e4e3ddcdd5",
        "id": "cde8f824-073c-11ef-93c5-f8e4e3ddcdd5", "providerId": "quantinuum",
        "target": "quantinuum.sim.h1-1e", "creationTime": "2024-04-30T21:58:41.6908371Z",
        "endExecutionTime": "2024-04-30T21:59:09.8019609Z", "costEstimate": {"currencyCode":
        "USD", "events": [], "estimatedTotal": 0.0}, "itemType": "Session"}, {"status":
        "Succeeded", "jobFailurePolicy": "Abort", "name": "session-32035c58-07e5-11ef-8d0a-b07d64eb437f",
        "id": "32035c58-07e5-11ef-8d0a-b07d64eb437f", "providerId": "ionq", "target":
        "ionq.simulator", "creationTime": "2024-05-01T18:04:05.4262806Z", "endExecutionTime":
        "2024-05-01T18:04:22.637444Z", "costEstimate": {"currencyCode": "USD", "events":
        [], "estimatedTotal": 0.0}, "itemType": "Session"}, {"status": "Succeeded",
        "jobFailurePolicy": "Abort", "name": "session-3e5d7b4c-07e5-11ef-b83a-b07d64eb437f",
        "id": "3e5d7b4c-07e5-11ef-b83a-b07d64eb437f", "providerId": "quantinuum",
        "target": "quantinuum.sim.h1-1e", "creationTime": "2024-05-01T18:04:25.8234135Z",
        "endExecutionTime": "2024-05-01T18:04:54.0355864Z", "costEstimate": {"currencyCode":
        "USD", "events": [], "estimatedTotal": 0.0}, "itemType": "Session"}, {"status":
        "Succeeded", "jobFailurePolicy": "Abort", "name": "session-557ac7d9-07e5-11ef-bc46-b07d64eb437f",
        "id": "557ac7d9-07e5-11ef-bc46-b07d64eb437f", "providerId": "ionq", "target":
        "ionq.simulator", "creationTime": "2024-05-01T18:05:04.6011743Z", "endExecutionTime":
        "2024-05-01T18:05:18.0948946Z", "costEstimate": {"currencyCode": "USD", "events":
        [], "estimatedTotal": 0.0}, "itemType": "Session"}, {"status": "Succeeded",
        "jobFailurePolicy": "Abort", "name": "session-614613c2-07e5-11ef-acdc-b07d64eb437f",
        "id": "614613c2-07e5-11ef-acdc-b07d64eb437f", "providerId": "quantinuum",
        "target": "quantinuum.sim.h1-1e", "creationTime": "2024-05-01T18:05:25.0658938Z",
        "endExecutionTime": "2024-05-01T18:05:43.0826567Z", "costEstimate": {"currencyCode":
        "USD", "events": [], "estimatedTotal": 0.0}, "itemType": "Session"}, {"status":
        "Succeeded", "jobFailurePolicy": "Abort", "name": "session-71ddd7b5-07e5-11ef-90aa-b07d64eb437f",
        "id": "71ddd7b5-07e5-11ef-90aa-b07d64eb437f", "providerId": "quantinuum",
        "target": "quantinuum.sim.h1-1e", "creationTime": "2024-05-01T18:05:52.2237551Z",
        "endExecutionTime": "2024-05-01T18:06:15.3479079Z", "costEstimate": {"currencyCode":
>>>>>>> 45329fda
        "USD", "events": [], "estimatedTotal": 0.0}, "itemType": "Session"}], "nextLink":
        null}'
    headers:
      connection:
      - keep-alive
      content-length:
<<<<<<< HEAD
      - '139338'
=======
      - '145549'
>>>>>>> 45329fda
      content-type:
      - application/json; charset=utf-8
      transfer-encoding:
      - chunked
    status:
      code: 200
      message: OK
version: 1<|MERGE_RESOLUTION|>--- conflicted
+++ resolved
@@ -26,18 +26,8 @@
     uri: https://login.microsoftonline.com/00000000-0000-0000-0000-000000000000/oauth2/v2.0/token
   response:
     body:
-<<<<<<< HEAD
-      string: '{"error": "invalid_client", "error_description": "AADSTS7000215: Invalid
-        client secret provided. Ensure the secret being sent in the request is the
-        client secret value, not the client secret ID, for a secret added to app ''00000000-0000-0000-0000-000000000000''.
-        Trace ID: c90ee200-417a-41b5-9fba-dce7fb129600 Correlation ID: 9b1ccaf0-acb6-4906-b3e9-3732f887bc01
-        Timestamp: 2024-04-30 14:25:00Z", "error_codes": [7000215], "timestamp": "2024-04-30
-        14:25:00Z", "trace_id": "c90ee200-417a-41b5-9fba-dce7fb129600", "correlation_id":
-        "9b1ccaf0-acb6-4906-b3e9-3732f887bc01", "error_uri": "https://login.microsoftonline.com/error?code=7000215"}'
-=======
       string: '{"token_type": "Bearer", "expires_in": 1746122776, "ext_expires_in":
         1746122776, "refresh_in": 31536000, "access_token": "PLACEHOLDER"}'
->>>>>>> 45329fda
     headers:
       content-length:
       - '636'
@@ -1682,8 +1672,6 @@
         "id": "5ccc654e-06fd-11ef-8c57-b07d64eb437f", "providerId": "quantinuum",
         "target": "quantinuum.sim.h1-1e", "creationTime": "2024-04-30T14:24:33.3089827Z",
         "endExecutionTime": "2024-04-30T14:24:56.9601093Z", "costEstimate": {"currencyCode":
-<<<<<<< HEAD
-=======
         "USD", "events": [], "estimatedTotal": 0.0}, "itemType": "Session"}, {"status":
         "Succeeded", "jobFailurePolicy": "Abort", "name": "session-4b7e4805-0731-11ef-91a4-b07d64eb437f",
         "id": "4b7e4805-0731-11ef-91a4-b07d64eb437f", "providerId": "ionq", "target":
@@ -1759,18 +1747,13 @@
         "id": "71ddd7b5-07e5-11ef-90aa-b07d64eb437f", "providerId": "quantinuum",
         "target": "quantinuum.sim.h1-1e", "creationTime": "2024-05-01T18:05:52.2237551Z",
         "endExecutionTime": "2024-05-01T18:06:15.3479079Z", "costEstimate": {"currencyCode":
->>>>>>> 45329fda
         "USD", "events": [], "estimatedTotal": 0.0}, "itemType": "Session"}], "nextLink":
         null}'
     headers:
       connection:
       - keep-alive
       content-length:
-<<<<<<< HEAD
-      - '139338'
-=======
       - '145549'
->>>>>>> 45329fda
       content-type:
       - application/json; charset=utf-8
       transfer-encoding:

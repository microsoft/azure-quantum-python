interactions:
- request:
    body: client_id=PLACEHOLDER&grant_type=client_credentials&client_info=1&client_secret=+EDw8Q~cbkbeadF.mrC6bAXxFEspQDblyNyuRkcfT&claims=PLACEHOLDER&scope=https%3A%2F%2Fquantum.microsoft.com%2F.default
    headers:
      Accept:
      - application/json
      Accept-Encoding:
      - gzip, deflate, br
      Connection:
      - keep-alive
      Content-Length:
      - '294'
      Content-Type:
      - application/x-www-form-urlencoded
      User-Agent:
      - azsdk-python-identity/1.10.0 Python/3.9.13 (Windows-10-10.0.22000-SP0)
      x-client-cpu:
      - x64
      x-client-current-telemetry:
      - 4|730,0|
      x-client-os:
      - win32
      x-client-sku:
      - MSAL.Python
      x-client-ver:
      - 1.18.0
    method: POST
    uri: https://login.microsoftonline.com/00000000-0000-0000-0000-000000000000/oauth2/v2.0/token
  response:
    body:
      string: '{"token_type": "Bearer", "expires_in": 86399, "ext_expires_in": 86399,
        "refresh_in": 43199, "access_token": "fake_token"}'
    headers:
      content-length:
      - '1741'
      content-type:
      - application/json; charset=utf-8
    status:
      code: 200
      message: OK
- request:
    body: 'b''{"containerName": "job-00000000-0000-0000-0000-000000000000"}'''
    headers:
      Accept:
      - application/json
      Accept-Encoding:
      - gzip, deflate, br
      Connection:
      - keep-alive
      Content-Length:
      - '61'
      Content-Type:
      - application/json
      User-Agent:
      - testapp azsdk-python-quantum/0.0.0.1 Python/3.9.13 (Windows-10-10.0.22000-SP0)
    method: POST
    uri: https://eastus.quantum.azure.com/v1.0/subscriptions/00000000-0000-0000-0000-000000000000/resourceGroups/myresourcegroup/providers/Microsoft.Quantum/workspaces/myworkspace/storage/sasUri
  response:
    body:
      string: '{"sasUri": "https://mystorage.blob.core.windows.net/job-00000000-0000-0000-0000-000000000000?sv=PLACEHOLDER&sig=PLACEHOLDER&se=PLACEHOLDER&srt=co&ss=b&sp=racw",
        "access_token": "fake_token"}'
    headers:
      content-length:
      - '159'
      content-type:
      - application/json; charset=utf-8
      transfer-encoding:
      - chunked
    status:
      code: 200
      message: OK
- request:
    body: null
    headers:
      Accept:
      - application/xml
      Accept-Encoding:
      - gzip, deflate, br
      Connection:
      - keep-alive
      User-Agent:
      - azsdk-python-storage-blob/12.11.0 Python/3.9.13 (Windows-10-10.0.22000-SP0)
      x-ms-date:
<<<<<<< HEAD
      - Wed, 14 Sep 2022 23:52:11 GMT
=======
      - Wed, 14 Sep 2022 19:10:35 GMT
>>>>>>> 179fb04f
      x-ms-version:
      - '2021-04-10'
    method: GET
    uri: https://mystorage.blob.core.windows.net/job-00000000-0000-0000-0000-000000000000?restype=container&sv=PLACEHOLDER&sig=PLACEHOLDER&se=PLACEHOLDER&srt=co&ss=b&sp=racw
  response:
    body:
      string: "\uFEFF<?xml version=\"1.0\" encoding=\"utf-8\"?><Error><Code>ContainerNotFound</Code><Message>The
<<<<<<< HEAD
        specified container does not exist.\nRequestId:a1b1b94d-d01e-0021-3b95-c8960c000000\nTime:2022-09-14T23:52:11.6017524Z</Message></Error>"
=======
        specified container does not exist.\nRequestId:769a5fe0-b01e-006a-1d6d-c86a5f000000\nTime:2022-09-14T19:10:35.8440079Z</Message></Error>"
>>>>>>> 179fb04f
    headers:
      content-length:
      - '223'
      content-type:
      - application/xml
      x-ms-version:
      - '2021-04-10'
    status:
      code: 404
      message: The specified container does not exist.
- request:
    body: null
    headers:
      Accept:
      - application/xml
      Accept-Encoding:
      - gzip, deflate, br
      Connection:
      - keep-alive
      Content-Length:
      - '0'
      User-Agent:
      - azsdk-python-storage-blob/12.11.0 Python/3.9.13 (Windows-10-10.0.22000-SP0)
      x-ms-date:
<<<<<<< HEAD
      - Wed, 14 Sep 2022 23:52:11 GMT
=======
      - Wed, 14 Sep 2022 19:10:35 GMT
>>>>>>> 179fb04f
      x-ms-version:
      - '2021-04-10'
    method: PUT
    uri: https://mystorage.blob.core.windows.net/job-00000000-0000-0000-0000-000000000000?restype=container&sv=PLACEHOLDER&sig=PLACEHOLDER&se=PLACEHOLDER&srt=co&ss=b&sp=racw
  response:
    body:
      string: ''
    headers:
      content-length:
      - '0'
      x-ms-version:
      - '2021-04-10'
    status:
      code: 201
      message: Created
- request:
    body: null
    headers:
      Accept:
      - application/xml
      Accept-Encoding:
      - gzip, deflate, br
      Connection:
      - keep-alive
      User-Agent:
      - azsdk-python-storage-blob/12.11.0 Python/3.9.13 (Windows-10-10.0.22000-SP0)
      x-ms-date:
<<<<<<< HEAD
      - Wed, 14 Sep 2022 23:52:11 GMT
=======
      - Wed, 14 Sep 2022 19:10:35 GMT
>>>>>>> 179fb04f
      x-ms-version:
      - '2021-04-10'
    method: GET
    uri: https://mystorage.blob.core.windows.net/job-00000000-0000-0000-0000-000000000000?restype=container&sv=PLACEHOLDER&sig=PLACEHOLDER&se=PLACEHOLDER&srt=co&ss=b&sp=racw
  response:
    body:
      string: ''
    headers:
      content-length:
      - '0'
      x-ms-lease-state:
      - available
      x-ms-lease-status:
      - unlocked
      x-ms-version:
      - '2021-04-10'
    status:
      code: 200
      message: OK
- request:
<<<<<<< HEAD
    body: b'\x1f\x8b\x08\x00)i"c\x02\xffU\x8c\xc1\x0e\xc2 \x10D\x7f\x85\xec\xb9\x18\xa0\xadI\xbd\xf9\x07\x1e\xbc\xd9\xc6
      E\xd3\xa4\x05R\xa8\x89i\xf8wWz\xa8\x9cvv\xde\xcc\xac0\xe9 {\x19$\x9c\xc8\nFN\x1a\x05\\\xb5\x0f\xf4b\xdd2\xca0Xs6F\xcbq0/\xda\x82`B\xb0\x86W\x94\x1fk\x14-@,\x08(\xeb\xc3\xfd\xb9\x18\xf5\x8b\xa7\xa9\xb7\x9e\xfd\xa6\x81\x1f\x18`&|\\\x1aw\xcb\xc3\xa6_\xcf\x93G\xe3\xb6\x82\xc2CK\xf4\x86>9\xbc
      \xac\xc3\xdd\x8d\xd4;\x10\x19h2\xc0w vPf\rZe\xe4\xaf\x92\x03\xd1\xc5.\xc6/\x9c\xc5al\x1e\x01\x00\x00'
=======
    body: b'\x1f\x8b\x08\x00*\'"c\x02\xffU\x8c\xc1\x0e\xc2 \x10D\x7f\x85\xec\xb9\x18X\xea\xa1\xde\xfc\x03\x0f\xde,1\xd8\xa2i\xd2BS\xa8\x89i\xf8w\x91\x1e\x90\xd3\xce\xce\x9b\x99\r&\xedU\xaf\xbc\x82\x13\xd9\xc0\xa8IG\x01W\xed<\xbd\xd8y\x1d\x95\x1f\xac9\x1b\xa3\xd58\x98\x17m\x01\x19"kxM9r&\xea\x16
      T\x04:\xeb\xfc\xfd\xb9\x9a\xee\x17OSo\xbd\xb8]\x03?0\x88\x19\xff\x99\xd3\xf8\xbc>l\xfa\xf52\xb9h\xdc6\xe8\xe2\xa1"zC\x9f\x1c^\x11&\xe3\xeeN\x8e\x19`\x01\x9a\x02\xf0\x0c0\x03Q4h]\x90\xbfJ\tP\x06\x19\xc2\x17\xb3)\xaf\x7f\x1e\x01\x00\x00'
>>>>>>> 179fb04f
    headers:
      Accept:
      - application/xml
      Accept-Encoding:
      - gzip, deflate, br
      Connection:
      - keep-alive
      Content-Length:
      - '176'
      Content-Type:
      - application/octet-stream
      User-Agent:
      - azsdk-python-storage-blob/12.11.0 Python/3.9.13 (Windows-10-10.0.22000-SP0)
      x-ms-blob-type:
      - BlockBlob
      x-ms-date:
<<<<<<< HEAD
      - Wed, 14 Sep 2022 23:52:12 GMT
=======
      - Wed, 14 Sep 2022 19:10:36 GMT
>>>>>>> 179fb04f
      x-ms-version:
      - '2021-04-10'
    method: PUT
    uri: https://mystorage.blob.core.windows.net/job-00000000-0000-0000-0000-000000000000/inputData?sv=PLACEHOLDER&sig=PLACEHOLDER&se=PLACEHOLDER&srt=co&ss=b&sp=racw
  response:
    body:
      string: ''
    headers:
      content-length:
      - '0'
      x-ms-version:
      - '2021-04-10'
    status:
      code: 201
      message: Created
- request:
    body: 'b''{"id": "00000000-0000-0000-0000-000000000000", "name": "Test-PopulationAnnealing-\\"20210101-000000\\"",
      "containerUri": "https://mystorage.blob.core.windows.net/job-00000000-0000-0000-0000-000000000000?sv=PLACEHOLDER&sig=PLACEHOLDER&se=PLACEHOLDER&srt=co&ss=b&sp=racw",
      "inputDataUri": "https://mystorage.blob.core.windows.net/job-00000000-0000-0000-0000-000000000000/inputData",
      "inputDataFormat": "microsoft.qio.v2", "inputParams": {"params": {"sweeps":
      200}}, "providerId": "Microsoft", "target": "microsoft.populationannealing.cpu",
      "outputDataFormat": "microsoft.qio-results.v2"}'''
    headers:
      Accept:
      - application/json
      Accept-Encoding:
      - gzip, deflate, br
      Connection:
      - keep-alive
      Content-Length:
<<<<<<< HEAD
      - '642'
=======
      - '644'
>>>>>>> 179fb04f
      Content-Type:
      - application/json
      User-Agent:
      - testapp azsdk-python-quantum/0.0.0.1 Python/3.9.13 (Windows-10-10.0.22000-SP0)
    method: PUT
    uri: https://eastus.quantum.azure.com/v1.0/subscriptions/00000000-0000-0000-0000-000000000000/resourceGroups/myresourcegroup/providers/Microsoft.Quantum/workspaces/myworkspace/jobs/00000000-0000-0000-0000-000000000000
  response:
    body:
      string: '{"containerUri": "https://mystorage.blob.core.windows.net/job-00000000-0000-0000-0000-000000000000?sv=PLACEHOLDER&sig=PLACEHOLDER&se=PLACEHOLDER&srt=co&ss=b&sp=racw",
        "inputDataUri": "https://mystorage.blob.core.windows.net/job-00000000-0000-0000-0000-000000000000/inputData?sv=PLACEHOLDER&sr=b&sig=PLACEHOLDER&se=PLACEHOLDER&sp=rcw",
        "inputDataFormat": "microsoft.qio.v2", "inputParams": {"params": {"sweeps":
        200}}, "providerId": "microsoft", "target": "microsoft.populationannealing.cpu",
        "metadata": null, "name": "Test-PopulationAnnealing-\"20210101-000000\"",
        "id": "00000000-0000-0000-0000-000000000000", "status": "Waiting", "outputDataFormat":
<<<<<<< HEAD
        "microsoft.qio-results.v2", "outputDataUri": "https://mystorage.blob.core.windows.net:443/job-00000000-0000-0000-0000-000000000000/outputData?sv=PLACEHOLDER&sig=PLACEHOLDER&se=PLACEHOLDER&srt=co&ss=b&sp=racw",
        "creationTime": "2022-09-14T23:52:12.4446+00:00", "beginExecutionTime": null,
        "endExecutionTime": null, "cancellationTime": null, "costEstimate": null,
        "errorData": null, "isCancelling": false, "tags": [], "access_token": "fake_token"}'
    headers:
      content-length:
      - '1028'
=======
        "microsoft.qio-results.v2", "outputDataUri": "https://azuresdkteststo.blob.core.windows.net:443/job-00000000-0000-0000-0000-000000000000/outputData?sv=PLACEHOLDER&sig=PLACEHOLDER&se=PLACEHOLDER&srt=co&ss=b&sp=racw",
        "creationTime": "2022-09-14T19:10:37.0111754+00:00", "beginExecutionTime":
        null, "endExecutionTime": null, "cancellationTime": null, "costEstimate":
        null, "errorData": null, "isCancelling": false, "tags": [], "access_token":
        "fake_token"}'
    headers:
      content-length:
      - '1037'
>>>>>>> 179fb04f
      content-type:
      - application/json; charset=utf-8
      transfer-encoding:
      - chunked
    status:
      code: 200
      message: OK
- request:
    body: null
    headers:
      Accept:
      - application/json
      Accept-Encoding:
      - gzip, deflate, br
      Connection:
      - keep-alive
      User-Agent:
      - testapp azsdk-python-quantum/0.0.0.1 Python/3.9.13 (Windows-10-10.0.22000-SP0)
    method: GET
    uri: https://eastus.quantum.azure.com/v1.0/subscriptions/00000000-0000-0000-0000-000000000000/resourceGroups/myresourcegroup/providers/Microsoft.Quantum/workspaces/myworkspace/jobs/00000000-0000-0000-0000-000000000000
  response:
    body:
      string: '{"containerUri": "https://mystorage.blob.core.windows.net/job-00000000-0000-0000-0000-000000000000?sv=PLACEHOLDER&sig=PLACEHOLDER&se=PLACEHOLDER&srt=co&ss=b&sp=racw",
<<<<<<< HEAD
        "inputDataUri": "https://mystorage.blob.core.windows.net/job-00000000-0000-0000-0000-000000000000/inputData?sv=PLACEHOLDER&sr=b&sig=PLACEHOLDER&se=PLACEHOLDER&sp=r&rscd=attachment%3B%20filename%3DTest-PopulationAnnealing-%252220210101-000000%2522-3f047d70-3488-11ed-9e3e-6045bdc85d00.input.json",
=======
        "inputDataUri": "https://mystorage.blob.core.windows.net/job-00000000-0000-0000-0000-000000000000/inputData?sv=PLACEHOLDER&sr=b&sig=PLACEHOLDER&se=PLACEHOLDER&sp=r&rscd=attachment%3B%20filename%3DTest-PopulationAnnealing-%252220210101-000000%2522-e907b61b-3460-11ed-82d2-6045bdc85d00.input.json",
>>>>>>> 179fb04f
        "inputDataFormat": "microsoft.qio.v2", "inputParams": {"params": {"sweeps":
        200}}, "providerId": "microsoft", "target": "microsoft.populationannealing.cpu",
        "metadata": null, "name": "Test-PopulationAnnealing-\"20210101-000000\"",
        "id": "00000000-0000-0000-0000-000000000000", "status": "Succeeded", "outputDataFormat":
<<<<<<< HEAD
        "microsoft.qio-results.v2", "outputDataUri": "https://mystorage.blob.core.windows.net/job-00000000-0000-0000-0000-000000000000/rawOutputData?sv=PLACEHOLDER&sr=b&sig=PLACEHOLDER&se=PLACEHOLDER&sp=r&rscd=attachment%3B%20filename%3DTest-PopulationAnnealing-%252220210101-000000%2522-3f047d70-3488-11ed-9e3e-6045bdc85d00.output.json",
        "creationTime": "2022-09-14T23:52:12.4446+00:00", "beginExecutionTime": "2022-09-14T23:52:10.5609392Z",
        "endExecutionTime": "2022-09-14T23:52:10.717468Z", "cancellationTime": null,
        "costEstimate": null, "errorData": null, "isCancelling": false, "tags": [],
        "access_token": "fake_token"}'
    headers:
      content-length:
      - '1331'
=======
        "microsoft.qio-results.v2", "outputDataUri": "https://mystorage.blob.core.windows.net/job-00000000-0000-0000-0000-000000000000/rawOutputData?sv=PLACEHOLDER&sr=b&sig=PLACEHOLDER&se=PLACEHOLDER&sp=r&rscd=attachment%3B%20filename%3DTest-PopulationAnnealing-%252220210101-000000%2522-e907b61b-3460-11ed-82d2-6045bdc85d00.output.json",
        "creationTime": "2022-09-14T19:10:37.0111754+00:00", "beginExecutionTime":
        "2022-09-14T19:10:33.6562201Z", "endExecutionTime": "2022-09-14T19:10:33.7593746Z",
        "cancellationTime": null, "costEstimate": null, "errorData": null, "isCancelling":
        false, "tags": [], "access_token": "fake_token"}'
    headers:
      content-length:
      - '1335'
>>>>>>> 179fb04f
      content-type:
      - application/json; charset=utf-8
      transfer-encoding:
      - chunked
    status:
      code: 200
      message: OK
- request:
    body: null
    headers:
      Accept:
      - application/xml
      Accept-Encoding:
      - gzip, deflate, br
      Connection:
      - keep-alive
      User-Agent:
      - azsdk-python-storage-blob/12.11.0 Python/3.9.13 (Windows-10-10.0.22000-SP0)
      x-ms-date:
<<<<<<< HEAD
      - Wed, 14 Sep 2022 23:52:14 GMT
=======
      - Wed, 14 Sep 2022 19:10:38 GMT
>>>>>>> 179fb04f
      x-ms-range:
      - bytes=0-33554431
      x-ms-version:
      - '2021-04-10'
    method: GET
<<<<<<< HEAD
    uri: https://mystorage.blob.core.windows.net/job-00000000-0000-0000-0000-000000000000/rawOutputData?sv=PLACEHOLDER&sr=b&sig=PLACEHOLDER&se=PLACEHOLDER&sp=r&rscd=attachment%3B%20filename%3DTest-PopulationAnnealing-%252220210101-000000%2522-3f047d70-3488-11ed-9e3e-6045bdc85d00.output.json
=======
    uri: https://mystorage.blob.core.windows.net/job-00000000-0000-0000-0000-000000000000/rawOutputData?sv=PLACEHOLDER&sr=b&sig=PLACEHOLDER&se=PLACEHOLDER&sp=r&rscd=attachment%3B%20filename%3DTest-PopulationAnnealing-%252220210101-000000%2522-e907b61b-3460-11ed-82d2-6045bdc85d00.output.json
>>>>>>> 179fb04f
  response:
    body:
      string: '{"version": "1.0", "configuration": {"0": 1, "1": 1, "2": 0, "3": 1},
        "cost": -5.0, "parameters": {"alpha": 2.0, "beta": {"final": 5.0, "initial":
        0.0, "type": "linear"}, "beta_start": 0.0, "beta_stop": 5.0, "constant_population":
<<<<<<< HEAD
        false, "population": 72, "seed": 3509977510, "sweeps": 200, "sweeps_per_replica":
=======
        false, "population": 72, "seed": 3792943050, "sweeps": 200, "sweeps_per_replica":
>>>>>>> 179fb04f
        1}, "solutions": [{"configuration": {"0": 1, "1": 1, "2": 0, "3": 1}, "cost":
        -5.0}], "access_token": "fake_token"}'
    headers:
      accept-ranges:
      - bytes
      content-length:
      - '571'
      content-range:
      - bytes 0-570/571
      content-type:
      - application/json
      x-ms-blob-content-md5:
<<<<<<< HEAD
      - vPhewyOuvQ9kQQgtIvCw+Q==
      x-ms-blob-type:
      - BlockBlob
      x-ms-creation-time:
      - Wed, 14 Sep 2022 23:52:12 GMT
      x-ms-lease-state:
      - available
      x-ms-lease-status:
      - unlocked
      x-ms-server-encrypted:
      - 'true'
      x-ms-version:
      - '2021-04-10'
    status:
      code: 206
      message: Partial Content
- request:
    body: null
    headers:
      Accept:
      - application/json
      Accept-Encoding:
      - gzip, deflate, br
      Connection:
      - keep-alive
      User-Agent:
      - testapp azsdk-python-quantum/0.0.0.1 Python/3.9.13 (Windows-10-10.0.22000-SP0)
    method: GET
    uri: https://eastus.quantum.azure.com/v1.0/subscriptions/00000000-0000-0000-0000-000000000000/resourceGroups/myresourcegroup/providers/Microsoft.Quantum/workspaces/myworkspace/jobs/00000000-0000-0000-0000-000000000000
  response:
    body:
      string: '{"containerUri": "https://mystorage.blob.core.windows.net/job-00000000-0000-0000-0000-000000000000?sv=PLACEHOLDER&sig=PLACEHOLDER&se=PLACEHOLDER&srt=co&ss=b&sp=racw",
        "inputDataUri": "https://mystorage.blob.core.windows.net/job-00000000-0000-0000-0000-000000000000/inputData?sv=PLACEHOLDER&sr=b&sig=PLACEHOLDER&se=PLACEHOLDER&sp=r&rscd=attachment%3B%20filename%3DTest-PopulationAnnealing-%252220210101-000000%2522-3f047d70-3488-11ed-9e3e-6045bdc85d00.input.json",
        "inputDataFormat": "microsoft.qio.v2", "inputParams": {"params": {"sweeps":
        200}}, "providerId": "microsoft", "target": "microsoft.populationannealing.cpu",
        "metadata": null, "name": "Test-PopulationAnnealing-\"20210101-000000\"",
        "id": "00000000-0000-0000-0000-000000000000", "status": "Succeeded", "outputDataFormat":
        "microsoft.qio-results.v2", "outputDataUri": "https://mystorage.blob.core.windows.net/job-00000000-0000-0000-0000-000000000000/rawOutputData?sv=PLACEHOLDER&sr=b&sig=PLACEHOLDER&se=PLACEHOLDER&sp=r&rscd=attachment%3B%20filename%3DTest-PopulationAnnealing-%252220210101-000000%2522-3f047d70-3488-11ed-9e3e-6045bdc85d00.output.json",
        "creationTime": "2022-09-14T23:52:12.4446+00:00", "beginExecutionTime": "2022-09-14T23:52:10.5609392Z",
        "endExecutionTime": "2022-09-14T23:52:10.717468Z", "cancellationTime": null,
        "costEstimate": null, "errorData": null, "isCancelling": false, "tags": [],
        "access_token": "fake_token"}'
    headers:
      content-length:
      - '1331'
      content-type:
      - application/json; charset=utf-8
      transfer-encoding:
      - chunked
    status:
      code: 200
      message: OK
- request:
    body: client_id=PLACEHOLDER&grant_type=client_credentials&client_info=1&client_secret=PLACEHOLDER&claims=PLACEHOLDER&scope=https%3A%2F%2Fquantum.microsoft.com%2F.default
    headers:
      Accept:
      - application/json
      Accept-Encoding:
      - gzip, deflate, br
      Connection:
      - keep-alive
      Content-Length:
      - '294'
      Content-Type:
      - application/x-www-form-urlencoded
      User-Agent:
      - azsdk-python-identity/1.10.0 Python/3.9.13 (Windows-10-10.0.22000-SP0)
      x-client-cpu:
      - x64
      x-client-current-telemetry:
      - 4|730,0|
      x-client-os:
      - win32
      x-client-sku:
      - MSAL.Python
      x-client-ver:
      - 1.18.0
    method: POST
    uri: https://login.microsoftonline.com/00000000-0000-0000-0000-000000000000/oauth2/v2.0/token
  response:
    body:
      string: '{"token_type": "Bearer", "expires_in": 86399, "ext_expires_in": 86399,
        "refresh_in": 43199, "access_token": "fake_token"}'
    headers:
      content-length:
      - '1741'
      content-type:
      - application/json; charset=utf-8
    status:
      code: 200
      message: OK
- request:
    body: 'b''{"containerName": "job-00000000-0000-0000-0000-000000000000"}'''
    headers:
      Accept:
      - application/json
      Accept-Encoding:
      - gzip, deflate, br
      Connection:
      - keep-alive
      Content-Length:
      - '61'
      Content-Type:
      - application/json
      User-Agent:
      - testapp azsdk-python-quantum/0.0.0.1 Python/3.9.13 (Windows-10-10.0.22000-SP0)
    method: POST
    uri: https://eastus.quantum.azure.com/v1.0/subscriptions/00000000-0000-0000-0000-000000000000/resourceGroups/myresourcegroup/providers/Microsoft.Quantum/workspaces/myworkspace/storage/sasUri
  response:
    body:
      string: '{"sasUri": "https://mystorage.blob.core.windows.net/job-00000000-0000-0000-0000-000000000000?sv=PLACEHOLDER&sig=PLACEHOLDER&se=PLACEHOLDER&srt=co&ss=b&sp=racw",
        "access_token": "fake_token"}'
    headers:
      content-length:
      - '159'
      content-type:
      - application/json; charset=utf-8
      transfer-encoding:
      - chunked
    status:
      code: 200
      message: OK
- request:
    body: null
    headers:
      Accept:
      - application/xml
      Accept-Encoding:
      - gzip, deflate, br
      Connection:
      - keep-alive
      User-Agent:
      - azsdk-python-storage-blob/12.11.0 Python/3.9.13 (Windows-10-10.0.22000-SP0)
      x-ms-date:
      - Wed, 14 Sep 2022 23:52:16 GMT
      x-ms-version:
      - '2021-04-10'
    method: GET
    uri: https://mystorage.blob.core.windows.net/job-00000000-0000-0000-0000-000000000000?restype=container&sv=PLACEHOLDER&sig=PLACEHOLDER&se=PLACEHOLDER&srt=co&ss=b&sp=racw
  response:
    body:
      string: "\uFEFF<?xml version=\"1.0\" encoding=\"utf-8\"?><Error><Code>ContainerNotFound</Code><Message>The
        specified container does not exist.\nRequestId:c4c928a3-201e-0035-0595-c8de63000000\nTime:2022-09-14T23:52:17.0616931Z</Message></Error>"
    headers:
      content-length:
      - '223'
      content-type:
      - application/xml
      x-ms-version:
      - '2021-04-10'
    status:
      code: 404
      message: The specified container does not exist.
- request:
    body: null
    headers:
      Accept:
      - application/xml
      Accept-Encoding:
      - gzip, deflate, br
      Connection:
      - keep-alive
      Content-Length:
      - '0'
      User-Agent:
      - azsdk-python-storage-blob/12.11.0 Python/3.9.13 (Windows-10-10.0.22000-SP0)
      x-ms-date:
      - Wed, 14 Sep 2022 23:52:17 GMT
      x-ms-version:
      - '2021-04-10'
    method: PUT
    uri: https://mystorage.blob.core.windows.net/job-00000000-0000-0000-0000-000000000000?restype=container&sv=PLACEHOLDER&sig=PLACEHOLDER&se=PLACEHOLDER&srt=co&ss=b&sp=racw
  response:
    body:
      string: ''
    headers:
      content-length:
      - '0'
      x-ms-version:
      - '2021-04-10'
    status:
      code: 201
      message: Created
- request:
    body: null
    headers:
      Accept:
      - application/xml
      Accept-Encoding:
      - gzip, deflate, br
      Connection:
      - keep-alive
      User-Agent:
      - azsdk-python-storage-blob/12.11.0 Python/3.9.13 (Windows-10-10.0.22000-SP0)
      x-ms-date:
      - Wed, 14 Sep 2022 23:52:17 GMT
      x-ms-version:
      - '2021-04-10'
    method: GET
    uri: https://mystorage.blob.core.windows.net/job-00000000-0000-0000-0000-000000000000?restype=container&sv=PLACEHOLDER&sig=PLACEHOLDER&se=PLACEHOLDER&srt=co&ss=b&sp=racw
  response:
    body:
      string: ''
    headers:
      content-length:
      - '0'
      x-ms-lease-state:
      - available
      x-ms-lease-status:
      - unlocked
      x-ms-version:
      - '2021-04-10'
    status:
      code: 200
      message: OK
- request:
    body: b'\x1f\x8b\x08\x00/i"c\x02\xffm\x8fA\n\x830\x10E\xaf"\xb3nJ\x12\xb5`w\xbdA\x17\xddU\x914\xa6"h\x12LR(\xe2\xdd\x1b\x95\x12CK\x16\x19\xfe\x9b\x99\xffg\x82AX\xd60\xcb\xe0\x9cL
      \xd9 |\x017a,\xba*\xedzf;%/R\n\xd6w\xb2E%PL).H\x86\xc8)\xa7$/\x01\xe6C\x02\\\x19[?\x9d\xe4K\xfb\xba\xea%F\xb3\xd5@\x8e\x18|\x8f}\xebu\xb9v\x0fU\xb7\xa3rZ4\xab.\xc6\xc1xp\x9f\x80\xfb\x0f\xa5^\xeb\x9aU!\x87\x04W~\xffF\xf2\x00h\x04\x8a\x08\x90\x00h\x00i4\x81\xb2\x88\xecFb@\xab\xb9\xfaF\xacM\xcfCL\xf2\x9b|\xe7\xb6\xb3\xda\x9f\xf3\xd7f\xf1\xf0o\xfe\x00\x19\x0f\x80\x80\x8c\x01\x00\x00'
    headers:
      Accept:
      - application/xml
      Accept-Encoding:
      - gzip, deflate, br
      Connection:
      - keep-alive
      Content-Length:
      - '207'
      Content-Type:
      - application/octet-stream
      User-Agent:
      - azsdk-python-storage-blob/12.11.0 Python/3.9.13 (Windows-10-10.0.22000-SP0)
      x-ms-blob-type:
      - BlockBlob
      x-ms-date:
      - Wed, 14 Sep 2022 23:52:17 GMT
      x-ms-version:
      - '2021-04-10'
    method: PUT
    uri: https://mystorage.blob.core.windows.net/job-00000000-0000-0000-0000-000000000000/inputData?sv=PLACEHOLDER&sig=PLACEHOLDER&se=PLACEHOLDER&srt=co&ss=b&sp=racw
  response:
    body:
      string: ''
    headers:
      content-length:
      - '0'
      x-ms-version:
      - '2021-04-10'
    status:
      code: 201
      message: Created
- request:
    body: 'b''{"id": "00000000-0000-0000-0000-000000000000", "name": "Test-PopulationAnnealing-\\"20210101-000000\\"",
      "containerUri": "https://mystorage.blob.core.windows.net/job-00000000-0000-0000-0000-000000000000?sv=PLACEHOLDER&sig=PLACEHOLDER&se=PLACEHOLDER&srt=co&ss=b&sp=racw",
      "inputDataUri": "https://mystorage.blob.core.windows.net/job-00000000-0000-0000-0000-000000000000/inputData",
      "inputDataFormat": "microsoft.qio.v2", "inputParams": {"params": {"sweeps":
      200}}, "providerId": "Microsoft", "target": "microsoft.populationannealing.cpu",
      "outputDataFormat": "microsoft.qio-results.v2"}'''
    headers:
      Accept:
      - application/json
      Accept-Encoding:
      - gzip, deflate, br
      Connection:
      - keep-alive
      Content-Length:
      - '650'
      Content-Type:
      - application/json
      User-Agent:
      - testapp azsdk-python-quantum/0.0.0.1 Python/3.9.13 (Windows-10-10.0.22000-SP0)
    method: PUT
    uri: https://eastus.quantum.azure.com/v1.0/subscriptions/00000000-0000-0000-0000-000000000000/resourceGroups/myresourcegroup/providers/Microsoft.Quantum/workspaces/myworkspace/jobs/00000000-0000-0000-0000-000000000000
  response:
    body:
      string: '{"containerUri": "https://mystorage.blob.core.windows.net/job-00000000-0000-0000-0000-000000000000?sv=PLACEHOLDER&sig=PLACEHOLDER&se=PLACEHOLDER&srt=co&ss=b&sp=racw",
        "inputDataUri": "https://mystorage.blob.core.windows.net/job-00000000-0000-0000-0000-000000000000/inputData?sv=PLACEHOLDER&sr=b&sig=PLACEHOLDER&se=PLACEHOLDER&sp=rcw",
        "inputDataFormat": "microsoft.qio.v2", "inputParams": {"params": {"sweeps":
        200}}, "providerId": "microsoft", "target": "microsoft.populationannealing.cpu",
        "metadata": null, "name": "Test-PopulationAnnealing-\"20210101-000000\"",
        "id": "00000000-0000-0000-0000-000000000000", "status": "Waiting", "outputDataFormat":
        "microsoft.qio-results.v2", "outputDataUri": "https://mystorage.blob.core.windows.net:443/job-00000000-0000-0000-0000-000000000000/outputData?sv=PLACEHOLDER&sig=PLACEHOLDER&se=PLACEHOLDER&srt=co&ss=b&sp=racw",
        "creationTime": "2022-09-14T23:52:18.1070691+00:00", "beginExecutionTime":
        null, "endExecutionTime": null, "cancellationTime": null, "costEstimate":
        null, "errorData": null, "isCancelling": false, "tags": [], "access_token":
        "fake_token"}'
    headers:
      content-length:
      - '1031'
      content-type:
      - application/json; charset=utf-8
      transfer-encoding:
      - chunked
    status:
      code: 200
      message: OK
- request:
    body: null
    headers:
      Accept:
      - application/json
      Accept-Encoding:
      - gzip, deflate, br
      Connection:
      - keep-alive
      User-Agent:
      - testapp azsdk-python-quantum/0.0.0.1 Python/3.9.13 (Windows-10-10.0.22000-SP0)
    method: GET
    uri: https://eastus.quantum.azure.com/v1.0/subscriptions/00000000-0000-0000-0000-000000000000/resourceGroups/myresourcegroup/providers/Microsoft.Quantum/workspaces/myworkspace/jobs/00000000-0000-0000-0000-000000000000
  response:
    body:
      string: '{"containerUri": "https://mystorage.blob.core.windows.net/job-00000000-0000-0000-0000-000000000000?sv=PLACEHOLDER&sig=PLACEHOLDER&se=PLACEHOLDER&srt=co&ss=b&sp=racw",
        "inputDataUri": "https://mystorage.blob.core.windows.net/job-00000000-0000-0000-0000-000000000000/inputData?sv=PLACEHOLDER&sr=b&sig=PLACEHOLDER&se=PLACEHOLDER&sp=r&rscd=attachment%3B%20filename%3DTest-PopulationAnnealing-%252220210101-000000%2522-4252420b-3488-11ed-9fb0-6045bdc85d00.input.json",
        "inputDataFormat": "microsoft.qio.v2", "inputParams": {"params": {"sweeps":
        200}}, "providerId": "microsoft", "target": "microsoft.populationannealing.cpu",
        "metadata": null, "name": "Test-PopulationAnnealing-\"20210101-000000\"",
        "id": "00000000-0000-0000-0000-000000000000", "status": "Succeeded", "outputDataFormat":
        "microsoft.qio-results.v2", "outputDataUri": "https://mystorage.blob.core.windows.net/job-00000000-0000-0000-0000-000000000000/rawOutputData?sv=PLACEHOLDER&sr=b&sig=PLACEHOLDER&se=PLACEHOLDER&sp=r&rscd=attachment%3B%20filename%3DTest-PopulationAnnealing-%252220210101-000000%2522-4252420b-3488-11ed-9fb0-6045bdc85d00.output.json",
        "creationTime": "2022-09-14T23:52:18.1070691+00:00", "beginExecutionTime":
        "2022-09-14T23:52:08.9921681Z", "endExecutionTime": "2022-09-14T23:52:09.1482388Z",
        "cancellationTime": null, "costEstimate": null, "errorData": null, "isCancelling":
        false, "tags": [], "access_token": "fake_token"}'
    headers:
      content-length:
      - '1335'
      content-type:
      - application/json; charset=utf-8
      transfer-encoding:
      - chunked
    status:
      code: 200
      message: OK
- request:
    body: null
    headers:
      Accept:
      - application/xml
      Accept-Encoding:
      - gzip, deflate, br
      Connection:
      - keep-alive
      User-Agent:
      - azsdk-python-storage-blob/12.11.0 Python/3.9.13 (Windows-10-10.0.22000-SP0)
      x-ms-date:
      - Wed, 14 Sep 2022 23:52:20 GMT
      x-ms-range:
      - bytes=0-33554431
      x-ms-version:
      - '2021-04-10'
    method: GET
    uri: https://mystorage.blob.core.windows.net/job-00000000-0000-0000-0000-000000000000/rawOutputData?sv=PLACEHOLDER&sr=b&sig=PLACEHOLDER&se=PLACEHOLDER&sp=r&rscd=attachment%3B%20filename%3DTest-PopulationAnnealing-%252220210101-000000%2522-4252420b-3488-11ed-9fb0-6045bdc85d00.output.json
  response:
    body:
      string: '{"version": "1.0", "configuration": {"0": 0, "1": 0, "2": 0, "3": 1},
        "cost": 0.0, "parameters": {"alpha": 2.0, "beta": {"final": 5.0, "initial":
        0.0, "type": "linear"}, "beta_start": 0.0, "beta_stop": 5.0, "constant_population":
        false, "population": 72, "seed": 3508406290, "sweeps": 200, "sweeps_per_replica":
        1}, "solutions": [{"configuration": {"0": 0, "1": 0, "2": 0, "3": 0}, "cost":
        0.0}], "access_token": "fake_token"}'
    headers:
      accept-ranges:
      - bytes
      content-length:
      - '569'
      content-range:
      - bytes 0-568/569
      content-type:
      - application/json
      x-ms-blob-content-md5:
      - fMfNEbVCNpeaJbbmMS0IuA==
      x-ms-blob-type:
      - BlockBlob
      x-ms-creation-time:
      - Wed, 14 Sep 2022 23:52:18 GMT
=======
      - IYR+7jxNZd4sxNR0xQhSuw==
      x-ms-blob-type:
      - BlockBlob
      x-ms-creation-time:
      - Wed, 14 Sep 2022 19:10:37 GMT
>>>>>>> 179fb04f
      x-ms-lease-state:
      - available
      x-ms-lease-status:
      - unlocked
      x-ms-server-encrypted:
      - 'true'
      x-ms-version:
      - '2021-04-10'
    status:
      code: 206
      message: Partial Content
- request:
    body: null
    headers:
      Accept:
      - application/json
      Accept-Encoding:
      - gzip, deflate, br
      Connection:
      - keep-alive
      User-Agent:
      - testapp azsdk-python-quantum/0.0.0.1 Python/3.9.13 (Windows-10-10.0.22000-SP0)
    method: GET
    uri: https://eastus.quantum.azure.com/v1.0/subscriptions/00000000-0000-0000-0000-000000000000/resourceGroups/myresourcegroup/providers/Microsoft.Quantum/workspaces/myworkspace/jobs/00000000-0000-0000-0000-000000000000
  response:
    body:
      string: '{"containerUri": "https://mystorage.blob.core.windows.net/job-00000000-0000-0000-0000-000000000000?sv=PLACEHOLDER&sig=PLACEHOLDER&se=PLACEHOLDER&srt=co&ss=b&sp=racw",
<<<<<<< HEAD
        "inputDataUri": "https://mystorage.blob.core.windows.net/job-00000000-0000-0000-0000-000000000000/inputData?sv=PLACEHOLDER&sr=b&sig=PLACEHOLDER&se=PLACEHOLDER&sp=r&rscd=attachment%3B%20filename%3DTest-PopulationAnnealing-%252220210101-000000%2522-4252420b-3488-11ed-9fb0-6045bdc85d00.input.json",
=======
        "inputDataUri": "https://mystorage.blob.core.windows.net/job-00000000-0000-0000-0000-000000000000/inputData?sv=PLACEHOLDER&sr=b&sig=PLACEHOLDER&se=PLACEHOLDER&sp=r&rscd=attachment%3B%20filename%3DTest-PopulationAnnealing-%252220210101-000000%2522-e907b61b-3460-11ed-82d2-6045bdc85d00.input.json",
>>>>>>> 179fb04f
        "inputDataFormat": "microsoft.qio.v2", "inputParams": {"params": {"sweeps":
        200}}, "providerId": "microsoft", "target": "microsoft.populationannealing.cpu",
        "metadata": null, "name": "Test-PopulationAnnealing-\"20210101-000000\"",
        "id": "00000000-0000-0000-0000-000000000000", "status": "Succeeded", "outputDataFormat":
<<<<<<< HEAD
        "microsoft.qio-results.v2", "outputDataUri": "https://mystorage.blob.core.windows.net/job-00000000-0000-0000-0000-000000000000/rawOutputData?sv=PLACEHOLDER&sr=b&sig=PLACEHOLDER&se=PLACEHOLDER&sp=r&rscd=attachment%3B%20filename%3DTest-PopulationAnnealing-%252220210101-000000%2522-4252420b-3488-11ed-9fb0-6045bdc85d00.output.json",
        "creationTime": "2022-09-14T23:52:18.1070691+00:00", "beginExecutionTime":
        "2022-09-14T23:52:08.9921681Z", "endExecutionTime": "2022-09-14T23:52:09.1482388Z",
=======
        "microsoft.qio-results.v2", "outputDataUri": "https://mystorage.blob.core.windows.net/job-00000000-0000-0000-0000-000000000000/rawOutputData?sv=PLACEHOLDER&sr=b&sig=PLACEHOLDER&se=PLACEHOLDER&sp=r&rscd=attachment%3B%20filename%3DTest-PopulationAnnealing-%252220210101-000000%2522-e907b61b-3460-11ed-82d2-6045bdc85d00.output.json",
        "creationTime": "2022-09-14T19:10:37.0111754+00:00", "beginExecutionTime":
        "2022-09-14T19:10:33.6562201Z", "endExecutionTime": "2022-09-14T19:10:33.7593746Z",
>>>>>>> 179fb04f
        "cancellationTime": null, "costEstimate": null, "errorData": null, "isCancelling":
        false, "tags": [], "access_token": "fake_token"}'
    headers:
      content-length:
      - '1335'
<<<<<<< HEAD
=======
      content-type:
      - application/json; charset=utf-8
      transfer-encoding:
      - chunked
    status:
      code: 200
      message: OK
- request:
    body: client_id=PLACEHOLDER&grant_type=client_credentials&client_info=1&client_secret=+EDw8Q~cbkbeadF.mrC6bAXxFEspQDblyNyuRkcfT&claims=PLACEHOLDER&scope=https%3A%2F%2Fquantum.microsoft.com%2F.default
    headers:
      Accept:
      - application/json
      Accept-Encoding:
      - gzip, deflate, br
      Connection:
      - keep-alive
      Content-Length:
      - '294'
      Content-Type:
      - application/x-www-form-urlencoded
      User-Agent:
      - azsdk-python-identity/1.10.0 Python/3.9.13 (Windows-10-10.0.22000-SP0)
      x-client-cpu:
      - x64
      x-client-current-telemetry:
      - 4|730,0|
      x-client-os:
      - win32
      x-client-sku:
      - MSAL.Python
      x-client-ver:
      - 1.18.0
    method: POST
    uri: https://login.microsoftonline.com/00000000-0000-0000-0000-000000000000/oauth2/v2.0/token
  response:
    body:
      string: '{"token_type": "Bearer", "expires_in": 86399, "ext_expires_in": 86399,
        "refresh_in": 43199, "access_token": "fake_token"}'
    headers:
      content-length:
      - '1741'
      content-type:
      - application/json; charset=utf-8
    status:
      code: 200
      message: OK
- request:
    body: 'b''{"containerName": "job-00000000-0000-0000-0000-000000000000"}'''
    headers:
      Accept:
      - application/json
      Accept-Encoding:
      - gzip, deflate, br
      Connection:
      - keep-alive
      Content-Length:
      - '61'
      Content-Type:
      - application/json
      User-Agent:
      - testapp azsdk-python-quantum/0.0.0.1 Python/3.9.13 (Windows-10-10.0.22000-SP0)
    method: POST
    uri: https://eastus.quantum.azure.com/v1.0/subscriptions/00000000-0000-0000-0000-000000000000/resourceGroups/myresourcegroup/providers/Microsoft.Quantum/workspaces/myworkspace/storage/sasUri
  response:
    body:
      string: '{"sasUri": "https://mystorage.blob.core.windows.net/job-00000000-0000-0000-0000-000000000000?sv=PLACEHOLDER&sig=PLACEHOLDER&se=PLACEHOLDER&srt=co&ss=b&sp=racw",
        "access_token": "fake_token"}'
    headers:
      content-length:
      - '159'
      content-type:
      - application/json; charset=utf-8
      transfer-encoding:
      - chunked
    status:
      code: 200
      message: OK
- request:
    body: null
    headers:
      Accept:
      - application/xml
      Accept-Encoding:
      - gzip, deflate, br
      Connection:
      - keep-alive
      User-Agent:
      - azsdk-python-storage-blob/12.11.0 Python/3.9.13 (Windows-10-10.0.22000-SP0)
      x-ms-date:
      - Wed, 14 Sep 2022 19:10:40 GMT
      x-ms-version:
      - '2021-04-10'
    method: GET
    uri: https://mystorage.blob.core.windows.net/job-00000000-0000-0000-0000-000000000000?restype=container&sv=PLACEHOLDER&sig=PLACEHOLDER&se=PLACEHOLDER&srt=co&ss=b&sp=racw
  response:
    body:
      string: "\uFEFF<?xml version=\"1.0\" encoding=\"utf-8\"?><Error><Code>ContainerNotFound</Code><Message>The
        specified container does not exist.\nRequestId:623ff928-601e-0069-4b6d-c88b3b000000\nTime:2022-09-14T19:10:40.2935264Z</Message></Error>"
    headers:
      content-length:
      - '223'
      content-type:
      - application/xml
      x-ms-version:
      - '2021-04-10'
    status:
      code: 404
      message: The specified container does not exist.
- request:
    body: null
    headers:
      Accept:
      - application/xml
      Accept-Encoding:
      - gzip, deflate, br
      Connection:
      - keep-alive
      Content-Length:
      - '0'
      User-Agent:
      - azsdk-python-storage-blob/12.11.0 Python/3.9.13 (Windows-10-10.0.22000-SP0)
      x-ms-date:
      - Wed, 14 Sep 2022 19:10:40 GMT
      x-ms-version:
      - '2021-04-10'
    method: PUT
    uri: https://mystorage.blob.core.windows.net/job-00000000-0000-0000-0000-000000000000?restype=container&sv=PLACEHOLDER&sig=PLACEHOLDER&se=PLACEHOLDER&srt=co&ss=b&sp=racw
  response:
    body:
      string: ''
    headers:
      content-length:
      - '0'
      x-ms-version:
      - '2021-04-10'
    status:
      code: 201
      message: Created
- request:
    body: null
    headers:
      Accept:
      - application/xml
      Accept-Encoding:
      - gzip, deflate, br
      Connection:
      - keep-alive
      User-Agent:
      - azsdk-python-storage-blob/12.11.0 Python/3.9.13 (Windows-10-10.0.22000-SP0)
      x-ms-date:
      - Wed, 14 Sep 2022 19:10:40 GMT
      x-ms-version:
      - '2021-04-10'
    method: GET
    uri: https://mystorage.blob.core.windows.net/job-00000000-0000-0000-0000-000000000000?restype=container&sv=PLACEHOLDER&sig=PLACEHOLDER&se=PLACEHOLDER&srt=co&ss=b&sp=racw
  response:
    body:
      string: ''
    headers:
      content-length:
      - '0'
      x-ms-lease-state:
      - available
      x-ms-lease-status:
      - unlocked
      x-ms-version:
      - '2021-04-10'
    status:
      code: 200
      message: OK
- request:
    body: b'\x1f\x8b\x08\x00/\'"c\x02\xffm\x8fA\x0e\x83 \x10E\xafbf]\x1a@\xbb\xb0\xbb\xde\xa0\x8b\xee\xaa1\x14\xa91Q
      \x02M\x1a\xe3\xdd\x8b\x9a\x06H\x1b\x16L\xfe\x9b\x99\xffg\x86QX\xd62\xcb\xe0\x9c\xcd
      \xd9(|\x017a,\xba*\xed\x06f{%/R\n6\xf4\xb2C\x15PL).I\x81\x08%8/+\x80\xe5\x90\x01W\xc66O\'\xf9\xda\xbe\xadz\x89\xc9\xec5\x90#\x06\xdfc\xdfz[\xae\xddC5\xdd\xa4\x9c\x16\xed\xa6\x8bi4\x1e\xdcg\xe0\xfeC\xb9\xd7\xfavS\xc8!\xc3\xb5\xdf\xbf\x93S\x004\x01e\x02H\x004\x80<\x99@EB\xa2\x91\x14\xd0z\xa9\xbf\x11\x1b3\xf0\x10\x93\xfc&\x8f\xdc"\xab\xf8\x9c\xbf6\xab\x87\x7f\xcb\x07>e\x9f\xd0\x8c\x01\x00\x00'
    headers:
      Accept:
      - application/xml
      Accept-Encoding:
      - gzip, deflate, br
      Connection:
      - keep-alive
      Content-Length:
      - '206'
      Content-Type:
      - application/octet-stream
      User-Agent:
      - azsdk-python-storage-blob/12.11.0 Python/3.9.13 (Windows-10-10.0.22000-SP0)
      x-ms-blob-type:
      - BlockBlob
      x-ms-date:
      - Wed, 14 Sep 2022 19:10:40 GMT
      x-ms-version:
      - '2021-04-10'
    method: PUT
    uri: https://mystorage.blob.core.windows.net/job-00000000-0000-0000-0000-000000000000/inputData?sv=PLACEHOLDER&sig=PLACEHOLDER&se=PLACEHOLDER&srt=co&ss=b&sp=racw
  response:
    body:
      string: ''
    headers:
      content-length:
      - '0'
      x-ms-version:
      - '2021-04-10'
    status:
      code: 201
      message: Created
- request:
    body: 'b''{"id": "00000000-0000-0000-0000-000000000000", "name": "Test-PopulationAnnealing-\\"20210101-000000\\"",
      "containerUri": "https://mystorage.blob.core.windows.net/job-00000000-0000-0000-0000-000000000000?sv=PLACEHOLDER&sig=PLACEHOLDER&se=PLACEHOLDER&srt=co&ss=b&sp=racw",
      "inputDataUri": "https://mystorage.blob.core.windows.net/job-00000000-0000-0000-0000-000000000000/inputData",
      "inputDataFormat": "microsoft.qio.v2", "inputParams": {"params": {"sweeps":
      200}}, "providerId": "Microsoft", "target": "microsoft.populationannealing.cpu",
      "outputDataFormat": "microsoft.qio-results.v2"}'''
    headers:
      Accept:
      - application/json
      Accept-Encoding:
      - gzip, deflate, br
      Connection:
      - keep-alive
      Content-Length:
      - '646'
      Content-Type:
      - application/json
      User-Agent:
      - testapp azsdk-python-quantum/0.0.0.1 Python/3.9.13 (Windows-10-10.0.22000-SP0)
    method: PUT
    uri: https://eastus.quantum.azure.com/v1.0/subscriptions/00000000-0000-0000-0000-000000000000/resourceGroups/myresourcegroup/providers/Microsoft.Quantum/workspaces/myworkspace/jobs/00000000-0000-0000-0000-000000000000
  response:
    body:
      string: '{"containerUri": "https://mystorage.blob.core.windows.net/job-00000000-0000-0000-0000-000000000000?sv=PLACEHOLDER&sig=PLACEHOLDER&se=PLACEHOLDER&srt=co&ss=b&sp=racw",
        "inputDataUri": "https://mystorage.blob.core.windows.net/job-00000000-0000-0000-0000-000000000000/inputData?sv=PLACEHOLDER&sr=b&sig=PLACEHOLDER&se=PLACEHOLDER&sp=rcw",
        "inputDataFormat": "microsoft.qio.v2", "inputParams": {"params": {"sweeps":
        200}}, "providerId": "microsoft", "target": "microsoft.populationannealing.cpu",
        "metadata": null, "name": "Test-PopulationAnnealing-\"20210101-000000\"",
        "id": "00000000-0000-0000-0000-000000000000", "status": "Waiting", "outputDataFormat":
        "microsoft.qio-results.v2", "outputDataUri": "https://azuresdkteststo.blob.core.windows.net:443/job-00000000-0000-0000-0000-000000000000/outputData?sv=PLACEHOLDER&sig=PLACEHOLDER&se=PLACEHOLDER&srt=co&ss=b&sp=racw",
        "creationTime": "2022-09-14T19:10:40.7809122+00:00", "beginExecutionTime":
        null, "endExecutionTime": null, "cancellationTime": null, "costEstimate":
        null, "errorData": null, "isCancelling": false, "tags": [], "access_token":
        "fake_token"}'
    headers:
      content-length:
      - '1037'
      content-type:
      - application/json; charset=utf-8
      transfer-encoding:
      - chunked
    status:
      code: 200
      message: OK
- request:
    body: null
    headers:
      Accept:
      - application/json
      Accept-Encoding:
      - gzip, deflate, br
      Connection:
      - keep-alive
      User-Agent:
      - testapp azsdk-python-quantum/0.0.0.1 Python/3.9.13 (Windows-10-10.0.22000-SP0)
    method: GET
    uri: https://eastus.quantum.azure.com/v1.0/subscriptions/00000000-0000-0000-0000-000000000000/resourceGroups/myresourcegroup/providers/Microsoft.Quantum/workspaces/myworkspace/jobs/00000000-0000-0000-0000-000000000000
  response:
    body:
      string: '{"containerUri": "https://mystorage.blob.core.windows.net/job-00000000-0000-0000-0000-000000000000?sv=PLACEHOLDER&sig=PLACEHOLDER&se=PLACEHOLDER&srt=co&ss=b&sp=racw",
        "inputDataUri": "https://mystorage.blob.core.windows.net/job-00000000-0000-0000-0000-000000000000/inputData?sv=PLACEHOLDER&sr=b&sig=PLACEHOLDER&se=PLACEHOLDER&sp=r&rscd=attachment%3B%20filename%3DTest-PopulationAnnealing-%252220210101-000000%2522-ebad6cfa-3460-11ed-bc1d-6045bdc85d00.input.json",
        "inputDataFormat": "microsoft.qio.v2", "inputParams": {"params": {"sweeps":
        200}}, "providerId": "microsoft", "target": "microsoft.populationannealing.cpu",
        "metadata": null, "name": "Test-PopulationAnnealing-\"20210101-000000\"",
        "id": "00000000-0000-0000-0000-000000000000", "status": "Succeeded", "outputDataFormat":
        "microsoft.qio-results.v2", "outputDataUri": "https://mystorage.blob.core.windows.net/job-00000000-0000-0000-0000-000000000000/rawOutputData?sv=PLACEHOLDER&sr=b&sig=PLACEHOLDER&se=PLACEHOLDER&sp=r&rscd=attachment%3B%20filename%3DTest-PopulationAnnealing-%252220210101-000000%2522-ebad6cfa-3460-11ed-bc1d-6045bdc85d00.output.json",
        "creationTime": "2022-09-14T19:10:40.7809122+00:00", "beginExecutionTime":
        "2022-09-14T19:10:40.0750431Z", "endExecutionTime": "2022-09-14T19:10:40.230891Z",
        "cancellationTime": null, "costEstimate": null, "errorData": null, "isCancelling":
        false, "tags": [], "access_token": "fake_token"}'
    headers:
      content-length:
      - '1334'
      content-type:
      - application/json; charset=utf-8
      transfer-encoding:
      - chunked
    status:
      code: 200
      message: OK
- request:
    body: null
    headers:
      Accept:
      - application/xml
      Accept-Encoding:
      - gzip, deflate, br
      Connection:
      - keep-alive
      User-Agent:
      - azsdk-python-storage-blob/12.11.0 Python/3.9.13 (Windows-10-10.0.22000-SP0)
      x-ms-date:
      - Wed, 14 Sep 2022 19:10:42 GMT
      x-ms-range:
      - bytes=0-33554431
      x-ms-version:
      - '2021-04-10'
    method: GET
    uri: https://mystorage.blob.core.windows.net/job-00000000-0000-0000-0000-000000000000/rawOutputData?sv=PLACEHOLDER&sr=b&sig=PLACEHOLDER&se=PLACEHOLDER&sp=r&rscd=attachment%3B%20filename%3DTest-PopulationAnnealing-%252220210101-000000%2522-ebad6cfa-3460-11ed-bc1d-6045bdc85d00.output.json
  response:
    body:
      string: '{"version": "1.0", "configuration": {"0": 0, "1": 0, "2": 0, "3": 0},
        "cost": 0.0, "parameters": {"alpha": 2.0, "beta": {"final": 5.0, "initial":
        0.0, "type": "linear"}, "beta_start": 0.0, "beta_stop": 5.0, "constant_population":
        false, "population": 72, "seed": 3799358940, "sweeps": 200, "sweeps_per_replica":
        1}, "solutions": [{"configuration": {"0": 0, "1": 0, "2": 0, "3": 0}, "cost":
        0.0}], "access_token": "fake_token"}'
    headers:
      accept-ranges:
      - bytes
      content-length:
      - '569'
      content-range:
      - bytes 0-568/569
      content-type:
      - application/json
      x-ms-blob-content-md5:
      - EJ+qkzEZzsIVPPg5p5VJlg==
      x-ms-blob-type:
      - BlockBlob
      x-ms-creation-time:
      - Wed, 14 Sep 2022 19:10:41 GMT
      x-ms-lease-state:
      - available
      x-ms-lease-status:
      - unlocked
      x-ms-server-encrypted:
      - 'true'
      x-ms-version:
      - '2021-04-10'
    status:
      code: 206
      message: Partial Content
- request:
    body: null
    headers:
      Accept:
      - application/json
      Accept-Encoding:
      - gzip, deflate, br
      Connection:
      - keep-alive
      User-Agent:
      - testapp azsdk-python-quantum/0.0.0.1 Python/3.9.13 (Windows-10-10.0.22000-SP0)
    method: GET
    uri: https://eastus.quantum.azure.com/v1.0/subscriptions/00000000-0000-0000-0000-000000000000/resourceGroups/myresourcegroup/providers/Microsoft.Quantum/workspaces/myworkspace/jobs/00000000-0000-0000-0000-000000000000
  response:
    body:
      string: '{"containerUri": "https://mystorage.blob.core.windows.net/job-00000000-0000-0000-0000-000000000000?sv=PLACEHOLDER&sig=PLACEHOLDER&se=PLACEHOLDER&srt=co&ss=b&sp=racw",
        "inputDataUri": "https://mystorage.blob.core.windows.net/job-00000000-0000-0000-0000-000000000000/inputData?sv=PLACEHOLDER&sr=b&sig=PLACEHOLDER&se=PLACEHOLDER&sp=r&rscd=attachment%3B%20filename%3DTest-PopulationAnnealing-%252220210101-000000%2522-ebad6cfa-3460-11ed-bc1d-6045bdc85d00.input.json",
        "inputDataFormat": "microsoft.qio.v2", "inputParams": {"params": {"sweeps":
        200}}, "providerId": "microsoft", "target": "microsoft.populationannealing.cpu",
        "metadata": null, "name": "Test-PopulationAnnealing-\"20210101-000000\"",
        "id": "00000000-0000-0000-0000-000000000000", "status": "Succeeded", "outputDataFormat":
        "microsoft.qio-results.v2", "outputDataUri": "https://mystorage.blob.core.windows.net/job-00000000-0000-0000-0000-000000000000/rawOutputData?sv=PLACEHOLDER&sr=b&sig=PLACEHOLDER&se=PLACEHOLDER&sp=r&rscd=attachment%3B%20filename%3DTest-PopulationAnnealing-%252220210101-000000%2522-ebad6cfa-3460-11ed-bc1d-6045bdc85d00.output.json",
        "creationTime": "2022-09-14T19:10:40.7809122+00:00", "beginExecutionTime":
        "2022-09-14T19:10:40.0750431Z", "endExecutionTime": "2022-09-14T19:10:40.230891Z",
        "cancellationTime": null, "costEstimate": null, "errorData": null, "isCancelling":
        false, "tags": [], "access_token": "fake_token"}'
    headers:
      content-length:
      - '1334'
>>>>>>> 179fb04f
      content-type:
      - application/json; charset=utf-8
      transfer-encoding:
      - chunked
    status:
      code: 200
      message: OK
version: 1<|MERGE_RESOLUTION|>--- conflicted
+++ resolved
@@ -81,11 +81,7 @@
       User-Agent:
       - azsdk-python-storage-blob/12.11.0 Python/3.9.13 (Windows-10-10.0.22000-SP0)
       x-ms-date:
-<<<<<<< HEAD
       - Wed, 14 Sep 2022 23:52:11 GMT
-=======
-      - Wed, 14 Sep 2022 19:10:35 GMT
->>>>>>> 179fb04f
       x-ms-version:
       - '2021-04-10'
     method: GET
@@ -93,11 +89,7 @@
   response:
     body:
       string: "\uFEFF<?xml version=\"1.0\" encoding=\"utf-8\"?><Error><Code>ContainerNotFound</Code><Message>The
-<<<<<<< HEAD
         specified container does not exist.\nRequestId:a1b1b94d-d01e-0021-3b95-c8960c000000\nTime:2022-09-14T23:52:11.6017524Z</Message></Error>"
-=======
-        specified container does not exist.\nRequestId:769a5fe0-b01e-006a-1d6d-c86a5f000000\nTime:2022-09-14T19:10:35.8440079Z</Message></Error>"
->>>>>>> 179fb04f
     headers:
       content-length:
       - '223'
@@ -122,11 +114,7 @@
       User-Agent:
       - azsdk-python-storage-blob/12.11.0 Python/3.9.13 (Windows-10-10.0.22000-SP0)
       x-ms-date:
-<<<<<<< HEAD
       - Wed, 14 Sep 2022 23:52:11 GMT
-=======
-      - Wed, 14 Sep 2022 19:10:35 GMT
->>>>>>> 179fb04f
       x-ms-version:
       - '2021-04-10'
     method: PUT
@@ -154,11 +142,7 @@
       User-Agent:
       - azsdk-python-storage-blob/12.11.0 Python/3.9.13 (Windows-10-10.0.22000-SP0)
       x-ms-date:
-<<<<<<< HEAD
       - Wed, 14 Sep 2022 23:52:11 GMT
-=======
-      - Wed, 14 Sep 2022 19:10:35 GMT
->>>>>>> 179fb04f
       x-ms-version:
       - '2021-04-10'
     method: GET
@@ -179,14 +163,9 @@
       code: 200
       message: OK
 - request:
-<<<<<<< HEAD
     body: b'\x1f\x8b\x08\x00)i"c\x02\xffU\x8c\xc1\x0e\xc2 \x10D\x7f\x85\xec\xb9\x18\xa0\xadI\xbd\xf9\x07\x1e\xbc\xd9\xc6
       E\xd3\xa4\x05R\xa8\x89i\xf8wWz\xa8\x9cvv\xde\xcc\xac0\xe9 {\x19$\x9c\xc8\nFN\x1a\x05\\\xb5\x0f\xf4b\xdd2\xca0Xs6F\xcbq0/\xda\x82`B\xb0\x86W\x94\x1fk\x14-@,\x08(\xeb\xc3\xfd\xb9\x18\xf5\x8b\xa7\xa9\xb7\x9e\xfd\xa6\x81\x1f\x18`&|\\\x1aw\xcb\xc3\xa6_\xcf\x93G\xe3\xb6\x82\xc2CK\xf4\x86>9\xbc
       \xac\xc3\xdd\x8d\xd4;\x10\x19h2\xc0w vPf\rZe\xe4\xaf\x92\x03\xd1\xc5.\xc6/\x9c\xc5al\x1e\x01\x00\x00'
-=======
-    body: b'\x1f\x8b\x08\x00*\'"c\x02\xffU\x8c\xc1\x0e\xc2 \x10D\x7f\x85\xec\xb9\x18X\xea\xa1\xde\xfc\x03\x0f\xde,1\xd8\xa2i\xd2BS\xa8\x89i\xf8w\x91\x1e\x90\xd3\xce\xce\x9b\x99\r&\xedU\xaf\xbc\x82\x13\xd9\xc0\xa8IG\x01W\xed<\xbd\xd8y\x1d\x95\x1f\xac9\x1b\xa3\xd58\x98\x17m\x01\x19"kxM9r&\xea\x16
-      T\x04:\xeb\xfc\xfd\xb9\x9a\xee\x17OSo\xbd\xb8]\x03?0\x88\x19\xff\x99\xd3\xf8\xbc>l\xfa\xf52\xb9h\xdc6\xe8\xe2\xa1"zC\x9f\x1c^\x11&\xe3\xeeN\x8e\x19`\x01\x9a\x02\xf0\x0c0\x03Q4h]\x90\xbfJ\tP\x06\x19\xc2\x17\xb3)\xaf\x7f\x1e\x01\x00\x00'
->>>>>>> 179fb04f
     headers:
       Accept:
       - application/xml
@@ -203,11 +182,7 @@
       x-ms-blob-type:
       - BlockBlob
       x-ms-date:
-<<<<<<< HEAD
       - Wed, 14 Sep 2022 23:52:12 GMT
-=======
-      - Wed, 14 Sep 2022 19:10:36 GMT
->>>>>>> 179fb04f
       x-ms-version:
       - '2021-04-10'
     method: PUT
@@ -238,11 +213,7 @@
       Connection:
       - keep-alive
       Content-Length:
-<<<<<<< HEAD
       - '642'
-=======
-      - '644'
->>>>>>> 179fb04f
       Content-Type:
       - application/json
       User-Agent:
@@ -257,7 +228,6 @@
         200}}, "providerId": "microsoft", "target": "microsoft.populationannealing.cpu",
         "metadata": null, "name": "Test-PopulationAnnealing-\"20210101-000000\"",
         "id": "00000000-0000-0000-0000-000000000000", "status": "Waiting", "outputDataFormat":
-<<<<<<< HEAD
         "microsoft.qio-results.v2", "outputDataUri": "https://mystorage.blob.core.windows.net:443/job-00000000-0000-0000-0000-000000000000/outputData?sv=PLACEHOLDER&sig=PLACEHOLDER&se=PLACEHOLDER&srt=co&ss=b&sp=racw",
         "creationTime": "2022-09-14T23:52:12.4446+00:00", "beginExecutionTime": null,
         "endExecutionTime": null, "cancellationTime": null, "costEstimate": null,
@@ -265,16 +235,6 @@
     headers:
       content-length:
       - '1028'
-=======
-        "microsoft.qio-results.v2", "outputDataUri": "https://azuresdkteststo.blob.core.windows.net:443/job-00000000-0000-0000-0000-000000000000/outputData?sv=PLACEHOLDER&sig=PLACEHOLDER&se=PLACEHOLDER&srt=co&ss=b&sp=racw",
-        "creationTime": "2022-09-14T19:10:37.0111754+00:00", "beginExecutionTime":
-        null, "endExecutionTime": null, "cancellationTime": null, "costEstimate":
-        null, "errorData": null, "isCancelling": false, "tags": [], "access_token":
-        "fake_token"}'
-    headers:
-      content-length:
-      - '1037'
->>>>>>> 179fb04f
       content-type:
       - application/json; charset=utf-8
       transfer-encoding:
@@ -298,16 +258,11 @@
   response:
     body:
       string: '{"containerUri": "https://mystorage.blob.core.windows.net/job-00000000-0000-0000-0000-000000000000?sv=PLACEHOLDER&sig=PLACEHOLDER&se=PLACEHOLDER&srt=co&ss=b&sp=racw",
-<<<<<<< HEAD
         "inputDataUri": "https://mystorage.blob.core.windows.net/job-00000000-0000-0000-0000-000000000000/inputData?sv=PLACEHOLDER&sr=b&sig=PLACEHOLDER&se=PLACEHOLDER&sp=r&rscd=attachment%3B%20filename%3DTest-PopulationAnnealing-%252220210101-000000%2522-3f047d70-3488-11ed-9e3e-6045bdc85d00.input.json",
-=======
-        "inputDataUri": "https://mystorage.blob.core.windows.net/job-00000000-0000-0000-0000-000000000000/inputData?sv=PLACEHOLDER&sr=b&sig=PLACEHOLDER&se=PLACEHOLDER&sp=r&rscd=attachment%3B%20filename%3DTest-PopulationAnnealing-%252220210101-000000%2522-e907b61b-3460-11ed-82d2-6045bdc85d00.input.json",
->>>>>>> 179fb04f
         "inputDataFormat": "microsoft.qio.v2", "inputParams": {"params": {"sweeps":
         200}}, "providerId": "microsoft", "target": "microsoft.populationannealing.cpu",
         "metadata": null, "name": "Test-PopulationAnnealing-\"20210101-000000\"",
         "id": "00000000-0000-0000-0000-000000000000", "status": "Succeeded", "outputDataFormat":
-<<<<<<< HEAD
         "microsoft.qio-results.v2", "outputDataUri": "https://mystorage.blob.core.windows.net/job-00000000-0000-0000-0000-000000000000/rawOutputData?sv=PLACEHOLDER&sr=b&sig=PLACEHOLDER&se=PLACEHOLDER&sp=r&rscd=attachment%3B%20filename%3DTest-PopulationAnnealing-%252220210101-000000%2522-3f047d70-3488-11ed-9e3e-6045bdc85d00.output.json",
         "creationTime": "2022-09-14T23:52:12.4446+00:00", "beginExecutionTime": "2022-09-14T23:52:10.5609392Z",
         "endExecutionTime": "2022-09-14T23:52:10.717468Z", "cancellationTime": null,
@@ -316,16 +271,6 @@
     headers:
       content-length:
       - '1331'
-=======
-        "microsoft.qio-results.v2", "outputDataUri": "https://mystorage.blob.core.windows.net/job-00000000-0000-0000-0000-000000000000/rawOutputData?sv=PLACEHOLDER&sr=b&sig=PLACEHOLDER&se=PLACEHOLDER&sp=r&rscd=attachment%3B%20filename%3DTest-PopulationAnnealing-%252220210101-000000%2522-e907b61b-3460-11ed-82d2-6045bdc85d00.output.json",
-        "creationTime": "2022-09-14T19:10:37.0111754+00:00", "beginExecutionTime":
-        "2022-09-14T19:10:33.6562201Z", "endExecutionTime": "2022-09-14T19:10:33.7593746Z",
-        "cancellationTime": null, "costEstimate": null, "errorData": null, "isCancelling":
-        false, "tags": [], "access_token": "fake_token"}'
-    headers:
-      content-length:
-      - '1335'
->>>>>>> 179fb04f
       content-type:
       - application/json; charset=utf-8
       transfer-encoding:
@@ -345,31 +290,19 @@
       User-Agent:
       - azsdk-python-storage-blob/12.11.0 Python/3.9.13 (Windows-10-10.0.22000-SP0)
       x-ms-date:
-<<<<<<< HEAD
       - Wed, 14 Sep 2022 23:52:14 GMT
-=======
-      - Wed, 14 Sep 2022 19:10:38 GMT
->>>>>>> 179fb04f
       x-ms-range:
       - bytes=0-33554431
       x-ms-version:
       - '2021-04-10'
     method: GET
-<<<<<<< HEAD
     uri: https://mystorage.blob.core.windows.net/job-00000000-0000-0000-0000-000000000000/rawOutputData?sv=PLACEHOLDER&sr=b&sig=PLACEHOLDER&se=PLACEHOLDER&sp=r&rscd=attachment%3B%20filename%3DTest-PopulationAnnealing-%252220210101-000000%2522-3f047d70-3488-11ed-9e3e-6045bdc85d00.output.json
-=======
-    uri: https://mystorage.blob.core.windows.net/job-00000000-0000-0000-0000-000000000000/rawOutputData?sv=PLACEHOLDER&sr=b&sig=PLACEHOLDER&se=PLACEHOLDER&sp=r&rscd=attachment%3B%20filename%3DTest-PopulationAnnealing-%252220210101-000000%2522-e907b61b-3460-11ed-82d2-6045bdc85d00.output.json
->>>>>>> 179fb04f
   response:
     body:
       string: '{"version": "1.0", "configuration": {"0": 1, "1": 1, "2": 0, "3": 1},
         "cost": -5.0, "parameters": {"alpha": 2.0, "beta": {"final": 5.0, "initial":
         0.0, "type": "linear"}, "beta_start": 0.0, "beta_stop": 5.0, "constant_population":
-<<<<<<< HEAD
         false, "population": 72, "seed": 3509977510, "sweeps": 200, "sweeps_per_replica":
-=======
-        false, "population": 72, "seed": 3792943050, "sweeps": 200, "sweeps_per_replica":
->>>>>>> 179fb04f
         1}, "solutions": [{"configuration": {"0": 1, "1": 1, "2": 0, "3": 1}, "cost":
         -5.0}], "access_token": "fake_token"}'
     headers:
@@ -382,7 +315,6 @@
       content-type:
       - application/json
       x-ms-blob-content-md5:
-<<<<<<< HEAD
       - vPhewyOuvQ9kQQgtIvCw+Q==
       x-ms-blob-type:
       - BlockBlob
@@ -756,13 +688,6 @@
       - BlockBlob
       x-ms-creation-time:
       - Wed, 14 Sep 2022 23:52:18 GMT
-=======
-      - IYR+7jxNZd4sxNR0xQhSuw==
-      x-ms-blob-type:
-      - BlockBlob
-      x-ms-creation-time:
-      - Wed, 14 Sep 2022 19:10:37 GMT
->>>>>>> 179fb04f
       x-ms-lease-state:
       - available
       x-ms-lease-status:
@@ -790,31 +715,19 @@
   response:
     body:
       string: '{"containerUri": "https://mystorage.blob.core.windows.net/job-00000000-0000-0000-0000-000000000000?sv=PLACEHOLDER&sig=PLACEHOLDER&se=PLACEHOLDER&srt=co&ss=b&sp=racw",
-<<<<<<< HEAD
         "inputDataUri": "https://mystorage.blob.core.windows.net/job-00000000-0000-0000-0000-000000000000/inputData?sv=PLACEHOLDER&sr=b&sig=PLACEHOLDER&se=PLACEHOLDER&sp=r&rscd=attachment%3B%20filename%3DTest-PopulationAnnealing-%252220210101-000000%2522-4252420b-3488-11ed-9fb0-6045bdc85d00.input.json",
-=======
-        "inputDataUri": "https://mystorage.blob.core.windows.net/job-00000000-0000-0000-0000-000000000000/inputData?sv=PLACEHOLDER&sr=b&sig=PLACEHOLDER&se=PLACEHOLDER&sp=r&rscd=attachment%3B%20filename%3DTest-PopulationAnnealing-%252220210101-000000%2522-e907b61b-3460-11ed-82d2-6045bdc85d00.input.json",
->>>>>>> 179fb04f
         "inputDataFormat": "microsoft.qio.v2", "inputParams": {"params": {"sweeps":
         200}}, "providerId": "microsoft", "target": "microsoft.populationannealing.cpu",
         "metadata": null, "name": "Test-PopulationAnnealing-\"20210101-000000\"",
         "id": "00000000-0000-0000-0000-000000000000", "status": "Succeeded", "outputDataFormat":
-<<<<<<< HEAD
         "microsoft.qio-results.v2", "outputDataUri": "https://mystorage.blob.core.windows.net/job-00000000-0000-0000-0000-000000000000/rawOutputData?sv=PLACEHOLDER&sr=b&sig=PLACEHOLDER&se=PLACEHOLDER&sp=r&rscd=attachment%3B%20filename%3DTest-PopulationAnnealing-%252220210101-000000%2522-4252420b-3488-11ed-9fb0-6045bdc85d00.output.json",
         "creationTime": "2022-09-14T23:52:18.1070691+00:00", "beginExecutionTime":
         "2022-09-14T23:52:08.9921681Z", "endExecutionTime": "2022-09-14T23:52:09.1482388Z",
-=======
-        "microsoft.qio-results.v2", "outputDataUri": "https://mystorage.blob.core.windows.net/job-00000000-0000-0000-0000-000000000000/rawOutputData?sv=PLACEHOLDER&sr=b&sig=PLACEHOLDER&se=PLACEHOLDER&sp=r&rscd=attachment%3B%20filename%3DTest-PopulationAnnealing-%252220210101-000000%2522-e907b61b-3460-11ed-82d2-6045bdc85d00.output.json",
-        "creationTime": "2022-09-14T19:10:37.0111754+00:00", "beginExecutionTime":
-        "2022-09-14T19:10:33.6562201Z", "endExecutionTime": "2022-09-14T19:10:33.7593746Z",
->>>>>>> 179fb04f
         "cancellationTime": null, "costEstimate": null, "errorData": null, "isCancelling":
         false, "tags": [], "access_token": "fake_token"}'
     headers:
       content-length:
       - '1335'
-<<<<<<< HEAD
-=======
       content-type:
       - application/json; charset=utf-8
       transfer-encoding:
@@ -822,374 +735,4 @@
     status:
       code: 200
       message: OK
-- request:
-    body: client_id=PLACEHOLDER&grant_type=client_credentials&client_info=1&client_secret=+EDw8Q~cbkbeadF.mrC6bAXxFEspQDblyNyuRkcfT&claims=PLACEHOLDER&scope=https%3A%2F%2Fquantum.microsoft.com%2F.default
-    headers:
-      Accept:
-      - application/json
-      Accept-Encoding:
-      - gzip, deflate, br
-      Connection:
-      - keep-alive
-      Content-Length:
-      - '294'
-      Content-Type:
-      - application/x-www-form-urlencoded
-      User-Agent:
-      - azsdk-python-identity/1.10.0 Python/3.9.13 (Windows-10-10.0.22000-SP0)
-      x-client-cpu:
-      - x64
-      x-client-current-telemetry:
-      - 4|730,0|
-      x-client-os:
-      - win32
-      x-client-sku:
-      - MSAL.Python
-      x-client-ver:
-      - 1.18.0
-    method: POST
-    uri: https://login.microsoftonline.com/00000000-0000-0000-0000-000000000000/oauth2/v2.0/token
-  response:
-    body:
-      string: '{"token_type": "Bearer", "expires_in": 86399, "ext_expires_in": 86399,
-        "refresh_in": 43199, "access_token": "fake_token"}'
-    headers:
-      content-length:
-      - '1741'
-      content-type:
-      - application/json; charset=utf-8
-    status:
-      code: 200
-      message: OK
-- request:
-    body: 'b''{"containerName": "job-00000000-0000-0000-0000-000000000000"}'''
-    headers:
-      Accept:
-      - application/json
-      Accept-Encoding:
-      - gzip, deflate, br
-      Connection:
-      - keep-alive
-      Content-Length:
-      - '61'
-      Content-Type:
-      - application/json
-      User-Agent:
-      - testapp azsdk-python-quantum/0.0.0.1 Python/3.9.13 (Windows-10-10.0.22000-SP0)
-    method: POST
-    uri: https://eastus.quantum.azure.com/v1.0/subscriptions/00000000-0000-0000-0000-000000000000/resourceGroups/myresourcegroup/providers/Microsoft.Quantum/workspaces/myworkspace/storage/sasUri
-  response:
-    body:
-      string: '{"sasUri": "https://mystorage.blob.core.windows.net/job-00000000-0000-0000-0000-000000000000?sv=PLACEHOLDER&sig=PLACEHOLDER&se=PLACEHOLDER&srt=co&ss=b&sp=racw",
-        "access_token": "fake_token"}'
-    headers:
-      content-length:
-      - '159'
-      content-type:
-      - application/json; charset=utf-8
-      transfer-encoding:
-      - chunked
-    status:
-      code: 200
-      message: OK
-- request:
-    body: null
-    headers:
-      Accept:
-      - application/xml
-      Accept-Encoding:
-      - gzip, deflate, br
-      Connection:
-      - keep-alive
-      User-Agent:
-      - azsdk-python-storage-blob/12.11.0 Python/3.9.13 (Windows-10-10.0.22000-SP0)
-      x-ms-date:
-      - Wed, 14 Sep 2022 19:10:40 GMT
-      x-ms-version:
-      - '2021-04-10'
-    method: GET
-    uri: https://mystorage.blob.core.windows.net/job-00000000-0000-0000-0000-000000000000?restype=container&sv=PLACEHOLDER&sig=PLACEHOLDER&se=PLACEHOLDER&srt=co&ss=b&sp=racw
-  response:
-    body:
-      string: "\uFEFF<?xml version=\"1.0\" encoding=\"utf-8\"?><Error><Code>ContainerNotFound</Code><Message>The
-        specified container does not exist.\nRequestId:623ff928-601e-0069-4b6d-c88b3b000000\nTime:2022-09-14T19:10:40.2935264Z</Message></Error>"
-    headers:
-      content-length:
-      - '223'
-      content-type:
-      - application/xml
-      x-ms-version:
-      - '2021-04-10'
-    status:
-      code: 404
-      message: The specified container does not exist.
-- request:
-    body: null
-    headers:
-      Accept:
-      - application/xml
-      Accept-Encoding:
-      - gzip, deflate, br
-      Connection:
-      - keep-alive
-      Content-Length:
-      - '0'
-      User-Agent:
-      - azsdk-python-storage-blob/12.11.0 Python/3.9.13 (Windows-10-10.0.22000-SP0)
-      x-ms-date:
-      - Wed, 14 Sep 2022 19:10:40 GMT
-      x-ms-version:
-      - '2021-04-10'
-    method: PUT
-    uri: https://mystorage.blob.core.windows.net/job-00000000-0000-0000-0000-000000000000?restype=container&sv=PLACEHOLDER&sig=PLACEHOLDER&se=PLACEHOLDER&srt=co&ss=b&sp=racw
-  response:
-    body:
-      string: ''
-    headers:
-      content-length:
-      - '0'
-      x-ms-version:
-      - '2021-04-10'
-    status:
-      code: 201
-      message: Created
-- request:
-    body: null
-    headers:
-      Accept:
-      - application/xml
-      Accept-Encoding:
-      - gzip, deflate, br
-      Connection:
-      - keep-alive
-      User-Agent:
-      - azsdk-python-storage-blob/12.11.0 Python/3.9.13 (Windows-10-10.0.22000-SP0)
-      x-ms-date:
-      - Wed, 14 Sep 2022 19:10:40 GMT
-      x-ms-version:
-      - '2021-04-10'
-    method: GET
-    uri: https://mystorage.blob.core.windows.net/job-00000000-0000-0000-0000-000000000000?restype=container&sv=PLACEHOLDER&sig=PLACEHOLDER&se=PLACEHOLDER&srt=co&ss=b&sp=racw
-  response:
-    body:
-      string: ''
-    headers:
-      content-length:
-      - '0'
-      x-ms-lease-state:
-      - available
-      x-ms-lease-status:
-      - unlocked
-      x-ms-version:
-      - '2021-04-10'
-    status:
-      code: 200
-      message: OK
-- request:
-    body: b'\x1f\x8b\x08\x00/\'"c\x02\xffm\x8fA\x0e\x83 \x10E\xafbf]\x1a@\xbb\xb0\xbb\xde\xa0\x8b\xee\xaa1\x14\xa91Q
-      \x02M\x1a\xe3\xdd\x8b\x9a\x06H\x1b\x16L\xfe\x9b\x99\xffg\x86QX\xd62\xcb\xe0\x9c\xcd
-      \xd9(|\x017a,\xba*\xed\x06f{%/R\n6\xf4\xb2C\x15PL).I\x81\x08%8/+\x80\xe5\x90\x01W\xc66O\'\xf9\xda\xbe\xadz\x89\xc9\xec5\x90#\x06\xdfc\xdfz[\xae\xddC5\xdd\xa4\x9c\x16\xed\xa6\x8bi4\x1e\xdcg\xe0\xfeC\xb9\xd7\xfavS\xc8!\xc3\xb5\xdf\xbf\x93S\x004\x01e\x02H\x004\x80<\x99@EB\xa2\x91\x14\xd0z\xa9\xbf\x11\x1b3\xf0\x10\x93\xfc&\x8f\xdc"\xab\xf8\x9c\xbf6\xab\x87\x7f\xcb\x07>e\x9f\xd0\x8c\x01\x00\x00'
-    headers:
-      Accept:
-      - application/xml
-      Accept-Encoding:
-      - gzip, deflate, br
-      Connection:
-      - keep-alive
-      Content-Length:
-      - '206'
-      Content-Type:
-      - application/octet-stream
-      User-Agent:
-      - azsdk-python-storage-blob/12.11.0 Python/3.9.13 (Windows-10-10.0.22000-SP0)
-      x-ms-blob-type:
-      - BlockBlob
-      x-ms-date:
-      - Wed, 14 Sep 2022 19:10:40 GMT
-      x-ms-version:
-      - '2021-04-10'
-    method: PUT
-    uri: https://mystorage.blob.core.windows.net/job-00000000-0000-0000-0000-000000000000/inputData?sv=PLACEHOLDER&sig=PLACEHOLDER&se=PLACEHOLDER&srt=co&ss=b&sp=racw
-  response:
-    body:
-      string: ''
-    headers:
-      content-length:
-      - '0'
-      x-ms-version:
-      - '2021-04-10'
-    status:
-      code: 201
-      message: Created
-- request:
-    body: 'b''{"id": "00000000-0000-0000-0000-000000000000", "name": "Test-PopulationAnnealing-\\"20210101-000000\\"",
-      "containerUri": "https://mystorage.blob.core.windows.net/job-00000000-0000-0000-0000-000000000000?sv=PLACEHOLDER&sig=PLACEHOLDER&se=PLACEHOLDER&srt=co&ss=b&sp=racw",
-      "inputDataUri": "https://mystorage.blob.core.windows.net/job-00000000-0000-0000-0000-000000000000/inputData",
-      "inputDataFormat": "microsoft.qio.v2", "inputParams": {"params": {"sweeps":
-      200}}, "providerId": "Microsoft", "target": "microsoft.populationannealing.cpu",
-      "outputDataFormat": "microsoft.qio-results.v2"}'''
-    headers:
-      Accept:
-      - application/json
-      Accept-Encoding:
-      - gzip, deflate, br
-      Connection:
-      - keep-alive
-      Content-Length:
-      - '646'
-      Content-Type:
-      - application/json
-      User-Agent:
-      - testapp azsdk-python-quantum/0.0.0.1 Python/3.9.13 (Windows-10-10.0.22000-SP0)
-    method: PUT
-    uri: https://eastus.quantum.azure.com/v1.0/subscriptions/00000000-0000-0000-0000-000000000000/resourceGroups/myresourcegroup/providers/Microsoft.Quantum/workspaces/myworkspace/jobs/00000000-0000-0000-0000-000000000000
-  response:
-    body:
-      string: '{"containerUri": "https://mystorage.blob.core.windows.net/job-00000000-0000-0000-0000-000000000000?sv=PLACEHOLDER&sig=PLACEHOLDER&se=PLACEHOLDER&srt=co&ss=b&sp=racw",
-        "inputDataUri": "https://mystorage.blob.core.windows.net/job-00000000-0000-0000-0000-000000000000/inputData?sv=PLACEHOLDER&sr=b&sig=PLACEHOLDER&se=PLACEHOLDER&sp=rcw",
-        "inputDataFormat": "microsoft.qio.v2", "inputParams": {"params": {"sweeps":
-        200}}, "providerId": "microsoft", "target": "microsoft.populationannealing.cpu",
-        "metadata": null, "name": "Test-PopulationAnnealing-\"20210101-000000\"",
-        "id": "00000000-0000-0000-0000-000000000000", "status": "Waiting", "outputDataFormat":
-        "microsoft.qio-results.v2", "outputDataUri": "https://azuresdkteststo.blob.core.windows.net:443/job-00000000-0000-0000-0000-000000000000/outputData?sv=PLACEHOLDER&sig=PLACEHOLDER&se=PLACEHOLDER&srt=co&ss=b&sp=racw",
-        "creationTime": "2022-09-14T19:10:40.7809122+00:00", "beginExecutionTime":
-        null, "endExecutionTime": null, "cancellationTime": null, "costEstimate":
-        null, "errorData": null, "isCancelling": false, "tags": [], "access_token":
-        "fake_token"}'
-    headers:
-      content-length:
-      - '1037'
-      content-type:
-      - application/json; charset=utf-8
-      transfer-encoding:
-      - chunked
-    status:
-      code: 200
-      message: OK
-- request:
-    body: null
-    headers:
-      Accept:
-      - application/json
-      Accept-Encoding:
-      - gzip, deflate, br
-      Connection:
-      - keep-alive
-      User-Agent:
-      - testapp azsdk-python-quantum/0.0.0.1 Python/3.9.13 (Windows-10-10.0.22000-SP0)
-    method: GET
-    uri: https://eastus.quantum.azure.com/v1.0/subscriptions/00000000-0000-0000-0000-000000000000/resourceGroups/myresourcegroup/providers/Microsoft.Quantum/workspaces/myworkspace/jobs/00000000-0000-0000-0000-000000000000
-  response:
-    body:
-      string: '{"containerUri": "https://mystorage.blob.core.windows.net/job-00000000-0000-0000-0000-000000000000?sv=PLACEHOLDER&sig=PLACEHOLDER&se=PLACEHOLDER&srt=co&ss=b&sp=racw",
-        "inputDataUri": "https://mystorage.blob.core.windows.net/job-00000000-0000-0000-0000-000000000000/inputData?sv=PLACEHOLDER&sr=b&sig=PLACEHOLDER&se=PLACEHOLDER&sp=r&rscd=attachment%3B%20filename%3DTest-PopulationAnnealing-%252220210101-000000%2522-ebad6cfa-3460-11ed-bc1d-6045bdc85d00.input.json",
-        "inputDataFormat": "microsoft.qio.v2", "inputParams": {"params": {"sweeps":
-        200}}, "providerId": "microsoft", "target": "microsoft.populationannealing.cpu",
-        "metadata": null, "name": "Test-PopulationAnnealing-\"20210101-000000\"",
-        "id": "00000000-0000-0000-0000-000000000000", "status": "Succeeded", "outputDataFormat":
-        "microsoft.qio-results.v2", "outputDataUri": "https://mystorage.blob.core.windows.net/job-00000000-0000-0000-0000-000000000000/rawOutputData?sv=PLACEHOLDER&sr=b&sig=PLACEHOLDER&se=PLACEHOLDER&sp=r&rscd=attachment%3B%20filename%3DTest-PopulationAnnealing-%252220210101-000000%2522-ebad6cfa-3460-11ed-bc1d-6045bdc85d00.output.json",
-        "creationTime": "2022-09-14T19:10:40.7809122+00:00", "beginExecutionTime":
-        "2022-09-14T19:10:40.0750431Z", "endExecutionTime": "2022-09-14T19:10:40.230891Z",
-        "cancellationTime": null, "costEstimate": null, "errorData": null, "isCancelling":
-        false, "tags": [], "access_token": "fake_token"}'
-    headers:
-      content-length:
-      - '1334'
-      content-type:
-      - application/json; charset=utf-8
-      transfer-encoding:
-      - chunked
-    status:
-      code: 200
-      message: OK
-- request:
-    body: null
-    headers:
-      Accept:
-      - application/xml
-      Accept-Encoding:
-      - gzip, deflate, br
-      Connection:
-      - keep-alive
-      User-Agent:
-      - azsdk-python-storage-blob/12.11.0 Python/3.9.13 (Windows-10-10.0.22000-SP0)
-      x-ms-date:
-      - Wed, 14 Sep 2022 19:10:42 GMT
-      x-ms-range:
-      - bytes=0-33554431
-      x-ms-version:
-      - '2021-04-10'
-    method: GET
-    uri: https://mystorage.blob.core.windows.net/job-00000000-0000-0000-0000-000000000000/rawOutputData?sv=PLACEHOLDER&sr=b&sig=PLACEHOLDER&se=PLACEHOLDER&sp=r&rscd=attachment%3B%20filename%3DTest-PopulationAnnealing-%252220210101-000000%2522-ebad6cfa-3460-11ed-bc1d-6045bdc85d00.output.json
-  response:
-    body:
-      string: '{"version": "1.0", "configuration": {"0": 0, "1": 0, "2": 0, "3": 0},
-        "cost": 0.0, "parameters": {"alpha": 2.0, "beta": {"final": 5.0, "initial":
-        0.0, "type": "linear"}, "beta_start": 0.0, "beta_stop": 5.0, "constant_population":
-        false, "population": 72, "seed": 3799358940, "sweeps": 200, "sweeps_per_replica":
-        1}, "solutions": [{"configuration": {"0": 0, "1": 0, "2": 0, "3": 0}, "cost":
-        0.0}], "access_token": "fake_token"}'
-    headers:
-      accept-ranges:
-      - bytes
-      content-length:
-      - '569'
-      content-range:
-      - bytes 0-568/569
-      content-type:
-      - application/json
-      x-ms-blob-content-md5:
-      - EJ+qkzEZzsIVPPg5p5VJlg==
-      x-ms-blob-type:
-      - BlockBlob
-      x-ms-creation-time:
-      - Wed, 14 Sep 2022 19:10:41 GMT
-      x-ms-lease-state:
-      - available
-      x-ms-lease-status:
-      - unlocked
-      x-ms-server-encrypted:
-      - 'true'
-      x-ms-version:
-      - '2021-04-10'
-    status:
-      code: 206
-      message: Partial Content
-- request:
-    body: null
-    headers:
-      Accept:
-      - application/json
-      Accept-Encoding:
-      - gzip, deflate, br
-      Connection:
-      - keep-alive
-      User-Agent:
-      - testapp azsdk-python-quantum/0.0.0.1 Python/3.9.13 (Windows-10-10.0.22000-SP0)
-    method: GET
-    uri: https://eastus.quantum.azure.com/v1.0/subscriptions/00000000-0000-0000-0000-000000000000/resourceGroups/myresourcegroup/providers/Microsoft.Quantum/workspaces/myworkspace/jobs/00000000-0000-0000-0000-000000000000
-  response:
-    body:
-      string: '{"containerUri": "https://mystorage.blob.core.windows.net/job-00000000-0000-0000-0000-000000000000?sv=PLACEHOLDER&sig=PLACEHOLDER&se=PLACEHOLDER&srt=co&ss=b&sp=racw",
-        "inputDataUri": "https://mystorage.blob.core.windows.net/job-00000000-0000-0000-0000-000000000000/inputData?sv=PLACEHOLDER&sr=b&sig=PLACEHOLDER&se=PLACEHOLDER&sp=r&rscd=attachment%3B%20filename%3DTest-PopulationAnnealing-%252220210101-000000%2522-ebad6cfa-3460-11ed-bc1d-6045bdc85d00.input.json",
-        "inputDataFormat": "microsoft.qio.v2", "inputParams": {"params": {"sweeps":
-        200}}, "providerId": "microsoft", "target": "microsoft.populationannealing.cpu",
-        "metadata": null, "name": "Test-PopulationAnnealing-\"20210101-000000\"",
-        "id": "00000000-0000-0000-0000-000000000000", "status": "Succeeded", "outputDataFormat":
-        "microsoft.qio-results.v2", "outputDataUri": "https://mystorage.blob.core.windows.net/job-00000000-0000-0000-0000-000000000000/rawOutputData?sv=PLACEHOLDER&sr=b&sig=PLACEHOLDER&se=PLACEHOLDER&sp=r&rscd=attachment%3B%20filename%3DTest-PopulationAnnealing-%252220210101-000000%2522-ebad6cfa-3460-11ed-bc1d-6045bdc85d00.output.json",
-        "creationTime": "2022-09-14T19:10:40.7809122+00:00", "beginExecutionTime":
-        "2022-09-14T19:10:40.0750431Z", "endExecutionTime": "2022-09-14T19:10:40.230891Z",
-        "cancellationTime": null, "costEstimate": null, "errorData": null, "isCancelling":
-        false, "tags": [], "access_token": "fake_token"}'
-    headers:
-      content-length:
-      - '1334'
->>>>>>> 179fb04f
-      content-type:
-      - application/json; charset=utf-8
-      transfer-encoding:
-      - chunked
-    status:
-      code: 200
-      message: OK
 version: 1
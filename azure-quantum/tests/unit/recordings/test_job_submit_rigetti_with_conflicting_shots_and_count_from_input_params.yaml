interactions:
- request:
    body: client_id=PLACEHOLDER&grant_type=client_credentials&client_assertion=PLACEHOLDER&client_info=1&client_assertion_type=PLACEHOLDER&scope=https%3A%2F%2Fquantum.microsoft.com%2F.default
    headers:
      Accept:
      - application/json
      Accept-Encoding:
      - gzip, deflate
      Connection:
      - keep-alive
      Content-Length:
      - '181'
      Content-Type:
      - application/x-www-form-urlencoded
      User-Agent:
      - azsdk-python-identity/1.16.0 Python/3.9.19 (Windows-10-10.0.22631-SP0)
      x-client-current-telemetry:
      - 4|730,2|
      x-client-os:
      - win32
      x-client-sku:
      - MSAL.Python
      x-client-ver:
      - 1.28.0
    method: POST
    uri: https://login.microsoftonline.com/00000000-0000-0000-0000-000000000000/oauth2/v2.0/token
  response:
    body:
<<<<<<< HEAD
      string: '{"error": "invalid_client", "error_description": "AADSTS7000215: Invalid
        client secret provided. Ensure the secret being sent in the request is the
        client secret value, not the client secret ID, for a secret added to app ''00000000-0000-0000-0000-000000000000''.
        Trace ID: c55173d1-485f-4154-b065-e4d36dc99f00 Correlation ID: 8a2fdf15-e7b7-4d53-a801-048cb7fc61ef
        Timestamp: 2024-04-30 14:21:58Z", "error_codes": [7000215], "timestamp": "2024-04-30
        14:21:58Z", "trace_id": "c55173d1-485f-4154-b065-e4d36dc99f00", "correlation_id":
        "8a2fdf15-e7b7-4d53-a801-048cb7fc61ef", "error_uri": "https://login.microsoftonline.com/error?code=7000215"}'
=======
      string: '{"token_type": "Bearer", "expires_in": 1746122584, "ext_expires_in":
        1746122584, "refresh_in": 31536000, "access_token": "PLACEHOLDER"}'
>>>>>>> 45329fda
    headers:
      content-length:
      - '636'
      content-type:
      - application/json; charset=utf-8
    status:
      code: 401
      message: Unauthorized
- request:
    body: 'b''{"containerName": "job-00000000-0000-0000-0000-000000000001"}'''
    headers:
      Accept:
      - application/json
      Accept-Encoding:
      - gzip, deflate
      Connection:
      - keep-alive
      Content-Length:
      - '64'
      Content-Type:
      - application/json
      User-Agent:
      - azsdk-python-quantum/0.0.1 Python/3.9.19 (Windows-10-10.0.22631-SP0)
    method: POST
    uri: https://eastus.quantum.azure.com/subscriptions/00000000-0000-0000-0000-000000000000/resourceGroups/myresourcegroup/providers/Microsoft.Quantum/workspaces/myworkspace/storage/sasUri?api-version=2022-09-12-preview&test-sequence-id=1
  response:
    body:
      string: '{"sasUri": "https://mystorage.blob.core.windows.net/job-00000000-0000-0000-0000-000000000001?sv=PLACEHOLDER&sig=PLACEHOLDER&se=2050-01-01T00%3A00%3A00Z&srt=co&ss=b&sp=racwl"}'
    headers:
      connection:
      - keep-alive
      content-length:
      - '174'
      content-type:
      - application/json; charset=utf-8
      transfer-encoding:
      - chunked
    status:
      code: 200
      message: OK
- request:
    body: null
    headers:
      Accept:
      - application/xml
      Accept-Encoding:
      - gzip, deflate
      Connection:
      - keep-alive
      User-Agent:
      - azsdk-python-storage-blob/12.19.1 Python/3.9.19 (Windows-10-10.0.22631-SP0)
      x-ms-date:
<<<<<<< HEAD
      - Tue, 30 Apr 2024 14:22:00 GMT
=======
      - Wed, 01 May 2024 18:03:06 GMT
>>>>>>> 45329fda
      x-ms-version:
      - '2023-11-03'
    method: GET
    uri: https://mystorage.blob.core.windows.net/job-00000000-0000-0000-0000-000000000001?restype=container&sv=PLACEHOLDER&sig=PLACEHOLDER&se=2050-01-01T00%3A00%3A00Z&srt=co&ss=b&sp=racwl
  response:
    body:
      string: "\uFEFF<?xml version=\"1.0\" encoding=\"utf-8\"?><Error><Code>ContainerNotFound</Code><Message>The
<<<<<<< HEAD
        specified container does not exist.\nRequestId:a5a89ec0-501e-003e-1709-9bbbbf000000\nTime:2024-04-30T14:22:01.5637896Z</Message></Error>"
=======
        specified container does not exist.\nRequestId:3089f766-e01e-0014-5ff1-9b64af000000\nTime:2024-05-01T18:03:08.2133543Z</Message></Error>"
>>>>>>> 45329fda
    headers:
      content-length:
      - '223'
      content-type:
      - application/xml
      x-ms-version:
      - '2023-11-03'
    status:
      code: 404
      message: The specified container does not exist.
- request:
    body: null
    headers:
      Accept:
      - application/xml
      Accept-Encoding:
      - gzip, deflate
      Connection:
      - keep-alive
      Content-Length:
      - '0'
      User-Agent:
      - azsdk-python-storage-blob/12.19.1 Python/3.9.19 (Windows-10-10.0.22631-SP0)
      x-ms-date:
<<<<<<< HEAD
      - Tue, 30 Apr 2024 14:22:00 GMT
=======
      - Wed, 01 May 2024 18:03:07 GMT
>>>>>>> 45329fda
      x-ms-version:
      - '2023-11-03'
    method: PUT
    uri: https://mystorage.blob.core.windows.net/job-00000000-0000-0000-0000-000000000001?restype=container&sv=PLACEHOLDER&sig=PLACEHOLDER&se=2050-01-01T00%3A00%3A00Z&srt=co&ss=b&sp=racwl
  response:
    body:
      string: ''
    headers:
      content-length:
      - '0'
      x-ms-version:
      - '2023-11-03'
    status:
      code: 201
      message: Created
- request:
    body: null
    headers:
      Accept:
      - application/xml
      Accept-Encoding:
      - gzip, deflate
      Connection:
      - keep-alive
      User-Agent:
      - azsdk-python-storage-blob/12.19.1 Python/3.9.19 (Windows-10-10.0.22631-SP0)
      x-ms-date:
<<<<<<< HEAD
      - Tue, 30 Apr 2024 14:22:01 GMT
=======
      - Wed, 01 May 2024 18:03:07 GMT
>>>>>>> 45329fda
      x-ms-version:
      - '2023-11-03'
    method: GET
    uri: https://mystorage.blob.core.windows.net/job-00000000-0000-0000-0000-000000000001?restype=container&sv=PLACEHOLDER&sig=PLACEHOLDER&se=2050-01-01T00%3A00%3A00Z&srt=co&ss=b&sp=racwl
  response:
    body:
      string: ''
    headers:
      content-length:
      - '0'
      x-ms-lease-state:
      - available
      x-ms-lease-status:
      - unlocked
      x-ms-version:
      - '2023-11-03'
    status:
      code: 200
      message: OK
- request:
    body: b'\nDECLARE ro BIT[2]\n\nH 0\nCNOT 0 1\n\nMEASURE 0 ro[0]\nMEASURE 1 ro[1]\n'
    headers:
      Accept:
      - application/xml
      Accept-Encoding:
      - gzip, deflate
      Connection:
      - keep-alive
      Content-Length:
      - '77'
      Content-Type:
      - application/octet-stream
      User-Agent:
      - azsdk-python-storage-blob/12.19.1 Python/3.9.19 (Windows-10-10.0.22631-SP0)
      x-ms-blob-type:
      - BlockBlob
      x-ms-date:
<<<<<<< HEAD
      - Tue, 30 Apr 2024 14:22:01 GMT
=======
      - Wed, 01 May 2024 18:03:08 GMT
>>>>>>> 45329fda
      x-ms-version:
      - '2023-11-03'
    method: PUT
    uri: https://mystorage.blob.core.windows.net/job-00000000-0000-0000-0000-000000000001/inputData?sv=PLACEHOLDER&sig=PLACEHOLDER&se=2050-01-01T00%3A00%3A00Z&srt=co&ss=b&sp=racwl
  response:
    body:
      string: ''
    headers:
      content-length:
      - '0'
      x-ms-version:
      - '2023-11-03'
    status:
      code: 201
      message: Created
- request:
    body: 'b''{"id": "00000000-0000-0000-0000-000000000001", "name": "qdk-python-test",
      "providerId": "rigetti", "target": "rigetti.sim.qvm", "itemType": "Job", "containerUri":
      "https://mystorage.blob.core.windows.net/job-00000000-0000-0000-0000-000000000001?sv=PLACEHOLDER&sig=PLACEHOLDER&se=2050-01-01T00%3A00%3A00Z&srt=co&ss=b&sp=racwl",
      "inputDataUri": "https://mystorage.blob.core.windows.net/job-00000000-0000-0000-0000-000000000001/inputData",
      "inputDataFormat": "rigetti.quil.v1", "inputParams": {"count": 5}, "outputDataFormat":
      "rigetti.quil-results.v1"}'''
    headers:
      Accept:
      - application/json
      Accept-Encoding:
      - gzip, deflate
      Connection:
      - keep-alive
      Content-Length:
      - '553'
      Content-Type:
      - application/json
      User-Agent:
      - azsdk-python-quantum/0.0.1 Python/3.9.19 (Windows-10-10.0.22631-SP0)
    method: PUT
    uri: https://eastus.quantum.azure.com/subscriptions/00000000-0000-0000-0000-000000000000/resourceGroups/myresourcegroup/providers/Microsoft.Quantum/workspaces/myworkspace/jobs/00000000-0000-0000-0000-000000000001?api-version=2022-09-12-preview&test-sequence-id=1
  response:
    body:
      string: '{"containerUri": "https://mystorage.blob.core.windows.net/job-00000000-0000-0000-0000-000000000001?sv=PLACEHOLDER&sig=PLACEHOLDER&se=2050-01-01T00%3A00%3A00Z&srt=co&ss=b&sp=racwl",
        "inputDataUri": "https://mystorage.blob.core.windows.net/job-00000000-0000-0000-0000-000000000001/inputData?sv=PLACEHOLDER&sr=b&sig=PLACEHOLDER&se=2050-01-01T00%3A00%3A00Z&sp=rcw",
        "inputDataFormat": "rigetti.quil.v1", "inputParams": {"count": 5}, "metadata":
        null, "sessionId": null, "status": "Waiting", "jobType": "QuantumComputing",
        "outputDataFormat": "rigetti.quil-results.v1", "outputDataUri": "https://mystorage.blob.core.windows.net:443/job-00000000-0000-0000-0000-000000000001/outputData?sv=PLACEHOLDER&sig=PLACEHOLDER&se=2050-01-01T00%3A00%3A00Z&srt=co&ss=b&sp=racwl",
        "beginExecutionTime": null, "cancellationTime": null, "quantumComputingData":
        null, "errorData": null, "isCancelling": false, "tags": [], "name": "qdk-python-test",
        "id": "00000000-0000-0000-0000-000000000001", "providerId": "rigetti", "target":
<<<<<<< HEAD
        "rigetti.sim.qvm", "creationTime": "2024-04-30T14:22:03.0425388+00:00", "endExecutionTime":
=======
        "rigetti.sim.qvm", "creationTime": "2024-05-01T18:03:10.1866362+00:00", "endExecutionTime":
>>>>>>> 45329fda
        null, "costEstimate": null, "itemType": "Job"}'
    headers:
      connection:
      - keep-alive
      content-length:
      - '1145'
      content-type:
      - application/json; charset=utf-8
      transfer-encoding:
      - chunked
    status:
      code: 200
      message: OK
- request:
    body: null
    headers:
      Accept:
      - application/json
      Accept-Encoding:
      - gzip, deflate
      Connection:
      - keep-alive
      User-Agent:
      - azsdk-python-quantum/0.0.1 Python/3.9.19 (Windows-10-10.0.22631-SP0)
    method: GET
    uri: https://eastus.quantum.azure.com/subscriptions/00000000-0000-0000-0000-000000000000/resourceGroups/myresourcegroup/providers/Microsoft.Quantum/workspaces/myworkspace/jobs/00000000-0000-0000-0000-000000000001?api-version=2022-09-12-preview&test-sequence-id=1
  response:
    body:
      string: '{"containerUri": "https://mystorage.blob.core.windows.net/job-00000000-0000-0000-0000-000000000001?sv=PLACEHOLDER&sr=c&sig=PLACEHOLDER&se=2050-01-01T00%3A00%3A00Z&sp=rcwl",
        "inputDataUri": "https://mystorage.blob.core.windows.net/job-00000000-0000-0000-0000-000000000001/inputData?sv=PLACEHOLDER&sr=b&sig=PLACEHOLDER&se=2050-01-01T00%3A00%3A00Z&sp=r&rscd=attachment%3B%20filename%3Dqdk-python-test-00000000-0000-0000-0000-000000000001.input.json",
        "inputDataFormat": "rigetti.quil.v1", "inputParams": {"count": 5}, "metadata":
        null, "sessionId": null, "status": "Waiting", "jobType": "QuantumComputing",
        "outputDataFormat": "rigetti.quil-results.v1", "outputDataUri": "https://mystorage.blob.core.windows.net/job-00000000-0000-0000-0000-000000000001/outputData?sv=PLACEHOLDER&sr=b&sig=PLACEHOLDER&se=2050-01-01T00%3A00%3A00Z&sp=r&rscd=attachment%3B%20filename%3Dqdk-python-test-00000000-0000-0000-0000-000000000001.output.json",
        "beginExecutionTime": null, "cancellationTime": null, "quantumComputingData":
        {"count": 1}, "errorData": null, "isCancelling": false, "tags": [], "name":
        "qdk-python-test", "id": "00000000-0000-0000-0000-000000000001", "providerId":
<<<<<<< HEAD
        "rigetti", "target": "rigetti.sim.qvm", "creationTime": "2024-04-30T14:22:03.0425388+00:00",
=======
        "rigetti", "target": "rigetti.sim.qvm", "creationTime": "2024-05-01T18:03:10.1866362+00:00",
>>>>>>> 45329fda
        "endExecutionTime": null, "costEstimate": null, "itemType": "Job"}'
    headers:
      connection:
      - keep-alive
      content-length:
      - '1321'
      content-type:
      - application/json; charset=utf-8
      transfer-encoding:
      - chunked
    status:
      code: 200
      message: OK
- request:
    body: null
    headers:
      Accept:
      - application/json
      Accept-Encoding:
      - gzip, deflate
      Connection:
      - keep-alive
      User-Agent:
      - azsdk-python-quantum/0.0.1 Python/3.9.19 (Windows-10-10.0.22631-SP0)
    method: GET
    uri: https://eastus.quantum.azure.com/subscriptions/00000000-0000-0000-0000-000000000000/resourceGroups/myresourcegroup/providers/Microsoft.Quantum/workspaces/myworkspace/jobs/00000000-0000-0000-0000-000000000001?api-version=2022-09-12-preview&test-sequence-id=2
  response:
    body:
      string: '{"containerUri": "https://mystorage.blob.core.windows.net/job-00000000-0000-0000-0000-000000000001?sv=PLACEHOLDER&sr=c&sig=PLACEHOLDER&se=2050-01-01T00%3A00%3A00Z&sp=rcwl",
        "inputDataUri": "https://mystorage.blob.core.windows.net/job-00000000-0000-0000-0000-000000000001/inputData?sv=PLACEHOLDER&sr=b&sig=PLACEHOLDER&se=2050-01-01T00%3A00%3A00Z&sp=r&rscd=attachment%3B%20filename%3Dqdk-python-test-00000000-0000-0000-0000-000000000001.input.json",
        "inputDataFormat": "rigetti.quil.v1", "inputParams": {"count": 5}, "metadata":
        null, "sessionId": null, "status": "Waiting", "jobType": "QuantumComputing",
        "outputDataFormat": "rigetti.quil-results.v1", "outputDataUri": "https://mystorage.blob.core.windows.net/job-00000000-0000-0000-0000-000000000001/outputData?sv=PLACEHOLDER&sr=b&sig=PLACEHOLDER&se=2050-01-01T00%3A00%3A00Z&sp=r&rscd=attachment%3B%20filename%3Dqdk-python-test-00000000-0000-0000-0000-000000000001.output.json",
        "beginExecutionTime": null, "cancellationTime": null, "quantumComputingData":
        {"count": 1}, "errorData": null, "isCancelling": false, "tags": [], "name":
        "qdk-python-test", "id": "00000000-0000-0000-0000-000000000001", "providerId":
<<<<<<< HEAD
        "rigetti", "target": "rigetti.sim.qvm", "creationTime": "2024-04-30T14:22:03.0425388+00:00",
=======
        "rigetti", "target": "rigetti.sim.qvm", "creationTime": "2024-05-01T18:03:10.1866362+00:00",
>>>>>>> 45329fda
        "endExecutionTime": null, "costEstimate": null, "itemType": "Job"}'
    headers:
      connection:
      - keep-alive
      content-length:
      - '1321'
      content-type:
      - application/json; charset=utf-8
      transfer-encoding:
      - chunked
    status:
      code: 200
      message: OK
- request:
    body: null
    headers:
      Accept:
      - application/json
      Accept-Encoding:
      - gzip, deflate
      Connection:
      - keep-alive
      User-Agent:
      - azsdk-python-quantum/0.0.1 Python/3.9.19 (Windows-10-10.0.22631-SP0)
    method: GET
    uri: https://eastus.quantum.azure.com/subscriptions/00000000-0000-0000-0000-000000000000/resourceGroups/myresourcegroup/providers/Microsoft.Quantum/workspaces/myworkspace/jobs/00000000-0000-0000-0000-000000000001?api-version=2022-09-12-preview&test-sequence-id=3
  response:
    body:
      string: '{"containerUri": "https://mystorage.blob.core.windows.net/job-00000000-0000-0000-0000-000000000001?sv=PLACEHOLDER&sr=c&sig=PLACEHOLDER&se=2050-01-01T00%3A00%3A00Z&sp=rcwl",
        "inputDataUri": "https://mystorage.blob.core.windows.net/job-00000000-0000-0000-0000-000000000001/inputData?sv=PLACEHOLDER&sr=b&sig=PLACEHOLDER&se=2050-01-01T00%3A00%3A00Z&sp=r&rscd=attachment%3B%20filename%3Dqdk-python-test-00000000-0000-0000-0000-000000000001.input.json",
        "inputDataFormat": "rigetti.quil.v1", "inputParams": {"count": 5}, "metadata":
        null, "sessionId": null, "status": "Waiting", "jobType": "QuantumComputing",
        "outputDataFormat": "rigetti.quil-results.v1", "outputDataUri": "https://mystorage.blob.core.windows.net/job-00000000-0000-0000-0000-000000000001/outputData?sv=PLACEHOLDER&sr=b&sig=PLACEHOLDER&se=2050-01-01T00%3A00%3A00Z&sp=r&rscd=attachment%3B%20filename%3Dqdk-python-test-00000000-0000-0000-0000-000000000001.output.json",
        "beginExecutionTime": null, "cancellationTime": null, "quantumComputingData":
        {"count": 1}, "errorData": null, "isCancelling": false, "tags": [], "name":
        "qdk-python-test", "id": "00000000-0000-0000-0000-000000000001", "providerId":
<<<<<<< HEAD
        "rigetti", "target": "rigetti.sim.qvm", "creationTime": "2024-04-30T14:22:03.0425388+00:00",
=======
        "rigetti", "target": "rigetti.sim.qvm", "creationTime": "2024-05-01T18:03:10.1866362+00:00",
>>>>>>> 45329fda
        "endExecutionTime": null, "costEstimate": null, "itemType": "Job"}'
    headers:
      connection:
      - keep-alive
      content-length:
      - '1321'
      content-type:
      - application/json; charset=utf-8
      transfer-encoding:
      - chunked
    status:
      code: 200
      message: OK
- request:
    body: null
    headers:
      Accept:
      - application/json
      Accept-Encoding:
      - gzip, deflate
      Connection:
      - keep-alive
      User-Agent:
      - azsdk-python-quantum/0.0.1 Python/3.9.19 (Windows-10-10.0.22631-SP0)
    method: GET
    uri: https://eastus.quantum.azure.com/subscriptions/00000000-0000-0000-0000-000000000000/resourceGroups/myresourcegroup/providers/Microsoft.Quantum/workspaces/myworkspace/jobs/00000000-0000-0000-0000-000000000001?api-version=2022-09-12-preview&test-sequence-id=4
  response:
    body:
      string: '{"containerUri": "https://mystorage.blob.core.windows.net/job-00000000-0000-0000-0000-000000000001?sv=PLACEHOLDER&sr=c&sig=PLACEHOLDER&se=2050-01-01T00%3A00%3A00Z&sp=rcwl",
        "inputDataUri": "https://mystorage.blob.core.windows.net/job-00000000-0000-0000-0000-000000000001/inputData?sv=PLACEHOLDER&sr=b&sig=PLACEHOLDER&se=2050-01-01T00%3A00%3A00Z&sp=r&rscd=attachment%3B%20filename%3Dqdk-python-test-00000000-0000-0000-0000-000000000001.input.json",
        "inputDataFormat": "rigetti.quil.v1", "inputParams": {"count": 5}, "metadata":
        null, "sessionId": null, "status": "Waiting", "jobType": "QuantumComputing",
        "outputDataFormat": "rigetti.quil-results.v1", "outputDataUri": "https://mystorage.blob.core.windows.net/job-00000000-0000-0000-0000-000000000001/outputData?sv=PLACEHOLDER&sr=b&sig=PLACEHOLDER&se=2050-01-01T00%3A00%3A00Z&sp=r&rscd=attachment%3B%20filename%3Dqdk-python-test-00000000-0000-0000-0000-000000000001.output.json",
        "beginExecutionTime": null, "cancellationTime": null, "quantumComputingData":
        {"count": 1}, "errorData": null, "isCancelling": false, "tags": [], "name":
        "qdk-python-test", "id": "00000000-0000-0000-0000-000000000001", "providerId":
<<<<<<< HEAD
        "rigetti", "target": "rigetti.sim.qvm", "creationTime": "2024-04-30T14:22:03.0425388+00:00",
=======
        "rigetti", "target": "rigetti.sim.qvm", "creationTime": "2024-05-01T18:03:10.1866362+00:00",
>>>>>>> 45329fda
        "endExecutionTime": null, "costEstimate": null, "itemType": "Job"}'
    headers:
      connection:
      - keep-alive
      content-length:
      - '1321'
      content-type:
      - application/json; charset=utf-8
      transfer-encoding:
      - chunked
    status:
      code: 200
      message: OK
- request:
    body: null
    headers:
      Accept:
      - application/json
      Accept-Encoding:
      - gzip, deflate
      Connection:
      - keep-alive
      User-Agent:
      - azsdk-python-quantum/0.0.1 Python/3.9.19 (Windows-10-10.0.22631-SP0)
    method: GET
    uri: https://eastus.quantum.azure.com/subscriptions/00000000-0000-0000-0000-000000000000/resourceGroups/myresourcegroup/providers/Microsoft.Quantum/workspaces/myworkspace/jobs/00000000-0000-0000-0000-000000000001?api-version=2022-09-12-preview&test-sequence-id=5
  response:
    body:
      string: '{"containerUri": "https://mystorage.blob.core.windows.net/job-00000000-0000-0000-0000-000000000001?sv=PLACEHOLDER&sr=c&sig=PLACEHOLDER&se=2050-01-01T00%3A00%3A00Z&sp=rcwl",
        "inputDataUri": "https://mystorage.blob.core.windows.net/job-00000000-0000-0000-0000-000000000001/inputData?sv=PLACEHOLDER&sr=b&sig=PLACEHOLDER&se=2050-01-01T00%3A00%3A00Z&sp=r&rscd=attachment%3B%20filename%3Dqdk-python-test-00000000-0000-0000-0000-000000000001.input.json",
        "inputDataFormat": "rigetti.quil.v1", "inputParams": {"count": 5}, "metadata":
<<<<<<< HEAD
        null, "sessionId": null, "status": "Waiting", "jobType": "QuantumComputing",
        "outputDataFormat": "rigetti.quil-results.v1", "outputDataUri": "https://mystorage.blob.core.windows.net/job-00000000-0000-0000-0000-000000000001/outputData?sv=PLACEHOLDER&sr=b&sig=PLACEHOLDER&se=2050-01-01T00%3A00%3A00Z&sp=r&rscd=attachment%3B%20filename%3Dqdk-python-test-00000000-0000-0000-0000-000000000001.output.json",
        "beginExecutionTime": null, "cancellationTime": null, "quantumComputingData":
        {"count": 1}, "errorData": null, "isCancelling": false, "tags": [], "name":
        "qdk-python-test", "id": "00000000-0000-0000-0000-000000000001", "providerId":
        "rigetti", "target": "rigetti.sim.qvm", "creationTime": "2024-04-30T14:22:03.0425388+00:00",
        "endExecutionTime": null, "costEstimate": null, "itemType": "Job"}'
    headers:
      connection:
      - keep-alive
      content-length:
      - '1321'
      content-type:
      - application/json; charset=utf-8
      transfer-encoding:
      - chunked
    status:
      code: 200
      message: OK
- request:
    body: null
    headers:
      Accept:
      - application/json
      Accept-Encoding:
      - gzip, deflate
      Connection:
      - keep-alive
      User-Agent:
      - azsdk-python-quantum/0.0.1 Python/3.9.19 (Windows-10-10.0.22631-SP0)
    method: GET
    uri: https://eastus.quantum.azure.com/subscriptions/00000000-0000-0000-0000-000000000000/resourceGroups/myresourcegroup/providers/Microsoft.Quantum/workspaces/myworkspace/jobs/00000000-0000-0000-0000-000000000001?api-version=2022-09-12-preview&test-sequence-id=6
  response:
    body:
      string: '{"containerUri": "https://mystorage.blob.core.windows.net/job-00000000-0000-0000-0000-000000000001?sv=PLACEHOLDER&sr=c&sig=PLACEHOLDER&se=2050-01-01T00%3A00%3A00Z&sp=rcwl",
        "inputDataUri": "https://mystorage.blob.core.windows.net/job-00000000-0000-0000-0000-000000000001/inputData?sv=PLACEHOLDER&sr=b&sig=PLACEHOLDER&se=2050-01-01T00%3A00%3A00Z&sp=r&rscd=attachment%3B%20filename%3Dqdk-python-test-00000000-0000-0000-0000-000000000001.input.json",
        "inputDataFormat": "rigetti.quil.v1", "inputParams": {"count": 5}, "metadata":
        null, "sessionId": null, "status": "Executing", "jobType": "QuantumComputing",
        "outputDataFormat": "rigetti.quil-results.v1", "outputDataUri": "https://mystorage.blob.core.windows.net/job-00000000-0000-0000-0000-000000000001/outputData?sv=PLACEHOLDER&sr=b&sig=PLACEHOLDER&se=2050-01-01T00%3A00%3A00Z&sp=r&rscd=attachment%3B%20filename%3Dqdk-python-test-00000000-0000-0000-0000-000000000001.output.json",
        "beginExecutionTime": "2024-04-30T14:22:06.3965279Z", "cancellationTime":
        null, "quantumComputingData": {"count": 1}, "errorData": null, "isCancelling":
        false, "tags": [], "name": "qdk-python-test", "id": "00000000-0000-0000-0000-000000000001",
        "providerId": "rigetti", "target": "rigetti.sim.qvm", "creationTime": "2024-04-30T14:22:03.0425388+00:00",
=======
        null, "sessionId": null, "status": "Executing", "jobType": "QuantumComputing",
        "outputDataFormat": "rigetti.quil-results.v1", "outputDataUri": "https://mystorage.blob.core.windows.net/job-00000000-0000-0000-0000-000000000001/outputData?sv=PLACEHOLDER&sr=b&sig=PLACEHOLDER&se=2050-01-01T00%3A00%3A00Z&sp=r&rscd=attachment%3B%20filename%3Dqdk-python-test-00000000-0000-0000-0000-000000000001.output.json",
        "beginExecutionTime": "2024-05-01T18:03:12.7804469Z", "cancellationTime":
        null, "quantumComputingData": {"count": 1}, "errorData": null, "isCancelling":
        false, "tags": [], "name": "qdk-python-test", "id": "00000000-0000-0000-0000-000000000001",
        "providerId": "rigetti", "target": "rigetti.sim.qvm", "creationTime": "2024-05-01T18:03:10.1866362+00:00",
>>>>>>> 45329fda
        "endExecutionTime": null, "costEstimate": null, "itemType": "Job"}'
    headers:
      connection:
      - keep-alive
      content-length:
      - '1349'
      content-type:
      - application/json; charset=utf-8
      transfer-encoding:
      - chunked
    status:
      code: 200
      message: OK
- request:
    body: null
    headers:
      Accept:
      - application/json
      Accept-Encoding:
      - gzip, deflate
      Connection:
      - keep-alive
      User-Agent:
      - azsdk-python-quantum/0.0.1 Python/3.9.19 (Windows-10-10.0.22631-SP0)
    method: GET
    uri: https://eastus.quantum.azure.com/subscriptions/00000000-0000-0000-0000-000000000000/resourceGroups/myresourcegroup/providers/Microsoft.Quantum/workspaces/myworkspace/jobs/00000000-0000-0000-0000-000000000001?api-version=2022-09-12-preview&test-sequence-id=6
  response:
    body:
      string: '{"containerUri": "https://mystorage.blob.core.windows.net/job-00000000-0000-0000-0000-000000000001?sv=PLACEHOLDER&sr=c&sig=PLACEHOLDER&se=2050-01-01T00%3A00%3A00Z&sp=rcwl",
        "inputDataUri": "https://mystorage.blob.core.windows.net/job-00000000-0000-0000-0000-000000000001/inputData?sv=PLACEHOLDER&sr=b&sig=PLACEHOLDER&se=2050-01-01T00%3A00%3A00Z&sp=r&rscd=attachment%3B%20filename%3Dqdk-python-test-00000000-0000-0000-0000-000000000001.input.json",
        "inputDataFormat": "rigetti.quil.v1", "inputParams": {"count": 5}, "metadata":
        null, "sessionId": null, "status": "Succeeded", "jobType": "QuantumComputing",
        "outputDataFormat": "rigetti.quil-results.v1", "outputDataUri": "https://mystorage.blob.core.windows.net/job-00000000-0000-0000-0000-000000000001/rawOutputData?sv=PLACEHOLDER&sr=b&sig=PLACEHOLDER&se=2050-01-01T00%3A00%3A00Z&sp=r&rscd=attachment%3B%20filename%3Dqdk-python-test-00000000-0000-0000-0000-000000000001.output.json",
<<<<<<< HEAD
        "beginExecutionTime": "2024-04-30T14:22:06.3965279Z", "cancellationTime":
        null, "quantumComputingData": {"count": 1}, "errorData": null, "isCancelling":
        false, "tags": [], "name": "qdk-python-test", "id": "00000000-0000-0000-0000-000000000001",
        "providerId": "rigetti", "target": "rigetti.sim.qvm", "creationTime": "2024-04-30T14:22:03.0425388+00:00",
        "endExecutionTime": "2024-04-30T14:22:07.5169803Z", "costEstimate": {"currencyCode":
=======
        "beginExecutionTime": "2024-05-01T18:03:12.7804469Z", "cancellationTime":
        null, "quantumComputingData": {"count": 1}, "errorData": null, "isCancelling":
        false, "tags": [], "name": "qdk-python-test", "id": "00000000-0000-0000-0000-000000000001",
        "providerId": "rigetti", "target": "rigetti.sim.qvm", "creationTime": "2024-05-01T18:03:10.1866362+00:00",
        "endExecutionTime": "2024-05-01T18:03:13.8066724Z", "costEstimate": {"currencyCode":
>>>>>>> 45329fda
        "USD", "events": [{"dimensionId": "qpu_time_centiseconds", "dimensionName":
        "QPU Execution Time", "measureUnit": "10ms (rounded up)", "amountBilled":
        0.0, "amountConsumed": 0.0, "unitPrice": 0.0}], "estimatedTotal": 0.0}, "itemType":
        "Job"}'
    headers:
      connection:
      - keep-alive
      content-length:
      - '1611'
      content-type:
      - application/json; charset=utf-8
      transfer-encoding:
      - chunked
    status:
      code: 200
      message: OK
- request:
    body: null
    headers:
      Accept:
      - application/json
      Accept-Encoding:
      - gzip, deflate
      Connection:
      - keep-alive
      User-Agent:
      - azsdk-python-quantum/0.0.1 Python/3.9.19 (Windows-10-10.0.22631-SP0)
    method: GET
    uri: https://eastus.quantum.azure.com/subscriptions/00000000-0000-0000-0000-000000000000/resourceGroups/myresourcegroup/providers/Microsoft.Quantum/workspaces/myworkspace/jobs/00000000-0000-0000-0000-000000000001?api-version=2022-09-12-preview&test-sequence-id=7
  response:
    body:
      string: '{"containerUri": "https://mystorage.blob.core.windows.net/job-00000000-0000-0000-0000-000000000001?sv=PLACEHOLDER&sr=c&sig=PLACEHOLDER&se=2050-01-01T00%3A00%3A00Z&sp=rcwl",
        "inputDataUri": "https://mystorage.blob.core.windows.net/job-00000000-0000-0000-0000-000000000001/inputData?sv=PLACEHOLDER&sr=b&sig=PLACEHOLDER&se=2050-01-01T00%3A00%3A00Z&sp=r&rscd=attachment%3B%20filename%3Dqdk-python-test-00000000-0000-0000-0000-000000000001.input.json",
        "inputDataFormat": "rigetti.quil.v1", "inputParams": {"count": 5}, "metadata":
        null, "sessionId": null, "status": "Succeeded", "jobType": "QuantumComputing",
        "outputDataFormat": "rigetti.quil-results.v1", "outputDataUri": "https://mystorage.blob.core.windows.net/job-00000000-0000-0000-0000-000000000001/rawOutputData?sv=PLACEHOLDER&sr=b&sig=PLACEHOLDER&se=2050-01-01T00%3A00%3A00Z&sp=r&rscd=attachment%3B%20filename%3Dqdk-python-test-00000000-0000-0000-0000-000000000001.output.json",
<<<<<<< HEAD
        "beginExecutionTime": "2024-04-30T14:22:06.3965279Z", "cancellationTime":
        null, "quantumComputingData": {"count": 1}, "errorData": null, "isCancelling":
        false, "tags": [], "name": "qdk-python-test", "id": "00000000-0000-0000-0000-000000000001",
        "providerId": "rigetti", "target": "rigetti.sim.qvm", "creationTime": "2024-04-30T14:22:03.0425388+00:00",
        "endExecutionTime": "2024-04-30T14:22:07.5169803Z", "costEstimate": {"currencyCode":
=======
        "beginExecutionTime": "2024-05-01T18:03:12.7804469Z", "cancellationTime":
        null, "quantumComputingData": {"count": 1}, "errorData": null, "isCancelling":
        false, "tags": [], "name": "qdk-python-test", "id": "00000000-0000-0000-0000-000000000001",
        "providerId": "rigetti", "target": "rigetti.sim.qvm", "creationTime": "2024-05-01T18:03:10.1866362+00:00",
        "endExecutionTime": "2024-05-01T18:03:13.8066724Z", "costEstimate": {"currencyCode":
>>>>>>> 45329fda
        "USD", "events": [{"dimensionId": "qpu_time_centiseconds", "dimensionName":
        "QPU Execution Time", "measureUnit": "10ms (rounded up)", "amountBilled":
        0.0, "amountConsumed": 0.0, "unitPrice": 0.0}], "estimatedTotal": 0.0}, "itemType":
        "Job"}'
    headers:
      connection:
      - keep-alive
      content-length:
      - '1611'
      content-type:
      - application/json; charset=utf-8
      transfer-encoding:
      - chunked
    status:
      code: 200
      message: OK
- request:
    body: null
    headers:
      Accept:
      - application/json
      Accept-Encoding:
      - gzip, deflate
      Connection:
      - keep-alive
      User-Agent:
      - azsdk-python-quantum/0.0.1 Python/3.9.19 (Windows-10-10.0.22631-SP0)
    method: GET
    uri: https://eastus.quantum.azure.com/subscriptions/00000000-0000-0000-0000-000000000000/resourceGroups/myresourcegroup/providers/Microsoft.Quantum/workspaces/myworkspace/jobs/00000000-0000-0000-0000-000000000001?api-version=2022-09-12-preview&test-sequence-id=8
  response:
    body:
      string: '{"containerUri": "https://mystorage.blob.core.windows.net/job-00000000-0000-0000-0000-000000000001?sv=PLACEHOLDER&sr=c&sig=PLACEHOLDER&se=2050-01-01T00%3A00%3A00Z&sp=rcwl",
        "inputDataUri": "https://mystorage.blob.core.windows.net/job-00000000-0000-0000-0000-000000000001/inputData?sv=PLACEHOLDER&sr=b&sig=PLACEHOLDER&se=2050-01-01T00%3A00%3A00Z&sp=r&rscd=attachment%3B%20filename%3Dqdk-python-test-00000000-0000-0000-0000-000000000001.input.json",
        "inputDataFormat": "rigetti.quil.v1", "inputParams": {"count": 5}, "metadata":
        null, "sessionId": null, "status": "Succeeded", "jobType": "QuantumComputing",
        "outputDataFormat": "rigetti.quil-results.v1", "outputDataUri": "https://mystorage.blob.core.windows.net/job-00000000-0000-0000-0000-000000000001/rawOutputData?sv=PLACEHOLDER&sr=b&sig=PLACEHOLDER&se=2050-01-01T00%3A00%3A00Z&sp=r&rscd=attachment%3B%20filename%3Dqdk-python-test-00000000-0000-0000-0000-000000000001.output.json",
<<<<<<< HEAD
        "beginExecutionTime": "2024-04-30T14:22:06.3965279Z", "cancellationTime":
        null, "quantumComputingData": {"count": 1}, "errorData": null, "isCancelling":
        false, "tags": [], "name": "qdk-python-test", "id": "00000000-0000-0000-0000-000000000001",
        "providerId": "rigetti", "target": "rigetti.sim.qvm", "creationTime": "2024-04-30T14:22:03.0425388+00:00",
        "endExecutionTime": "2024-04-30T14:22:07.5169803Z", "costEstimate": {"currencyCode":
=======
        "beginExecutionTime": "2024-05-01T18:03:12.7804469Z", "cancellationTime":
        null, "quantumComputingData": {"count": 1}, "errorData": null, "isCancelling":
        false, "tags": [], "name": "qdk-python-test", "id": "00000000-0000-0000-0000-000000000001",
        "providerId": "rigetti", "target": "rigetti.sim.qvm", "creationTime": "2024-05-01T18:03:10.1866362+00:00",
        "endExecutionTime": "2024-05-01T18:03:13.8066724Z", "costEstimate": {"currencyCode":
>>>>>>> 45329fda
        "USD", "events": [{"dimensionId": "qpu_time_centiseconds", "dimensionName":
        "QPU Execution Time", "measureUnit": "10ms (rounded up)", "amountBilled":
        0.0, "amountConsumed": 0.0, "unitPrice": 0.0}], "estimatedTotal": 0.0}, "itemType":
        "Job"}'
    headers:
      connection:
      - keep-alive
      content-length:
      - '1611'
      content-type:
      - application/json; charset=utf-8
      transfer-encoding:
      - chunked
    status:
      code: 200
      message: OK
- request:
    body: null
    headers:
      Accept:
      - application/xml
      Accept-Encoding:
      - gzip, deflate
      Connection:
      - keep-alive
      User-Agent:
      - azsdk-python-storage-blob/12.19.1 Python/3.9.19 (Windows-10-10.0.22631-SP0)
      x-ms-date:
<<<<<<< HEAD
      - Tue, 30 Apr 2024 14:22:08 GMT
=======
      - Wed, 01 May 2024 18:03:14 GMT
>>>>>>> 45329fda
      x-ms-range:
      - bytes=0-33554431
      x-ms-version:
      - '2023-11-03'
    method: GET
    uri: https://mystorage.blob.core.windows.net/job-00000000-0000-0000-0000-000000000001/rawOutputData?sv=PLACEHOLDER&sr=b&sig=PLACEHOLDER&se=2050-01-01T00%3A00%3A00Z&sp=r&rscd=attachment%3B%20filename%3Dqdk-python-test-00000000-0000-0000-0000-000000000001.output.json
  response:
    body:
      string: '{"ro": [[0, 0], [1, 1], [1, 1], [1, 1], [0, 0]]}'
    headers:
      accept-ranges:
      - bytes
      content-length:
      - '48'
      content-range:
      - bytes 0-37/38
      content-type:
      - application/json
      x-ms-blob-content-md5:
      - ueCmu54KimqzFfzAN38gkg==
      x-ms-blob-type:
      - BlockBlob
      x-ms-creation-time:
<<<<<<< HEAD
      - Tue, 30 Apr 2024 14:22:03 GMT
=======
      - Wed, 01 May 2024 18:03:10 GMT
>>>>>>> 45329fda
      x-ms-lease-state:
      - available
      x-ms-lease-status:
      - unlocked
      x-ms-server-encrypted:
      - 'true'
      x-ms-version:
      - '2023-11-03'
    status:
      code: 206
      message: Partial Content
version: 1<|MERGE_RESOLUTION|>--- conflicted
+++ resolved
@@ -26,18 +26,8 @@
     uri: https://login.microsoftonline.com/00000000-0000-0000-0000-000000000000/oauth2/v2.0/token
   response:
     body:
-<<<<<<< HEAD
-      string: '{"error": "invalid_client", "error_description": "AADSTS7000215: Invalid
-        client secret provided. Ensure the secret being sent in the request is the
-        client secret value, not the client secret ID, for a secret added to app ''00000000-0000-0000-0000-000000000000''.
-        Trace ID: c55173d1-485f-4154-b065-e4d36dc99f00 Correlation ID: 8a2fdf15-e7b7-4d53-a801-048cb7fc61ef
-        Timestamp: 2024-04-30 14:21:58Z", "error_codes": [7000215], "timestamp": "2024-04-30
-        14:21:58Z", "trace_id": "c55173d1-485f-4154-b065-e4d36dc99f00", "correlation_id":
-        "8a2fdf15-e7b7-4d53-a801-048cb7fc61ef", "error_uri": "https://login.microsoftonline.com/error?code=7000215"}'
-=======
       string: '{"token_type": "Bearer", "expires_in": 1746122584, "ext_expires_in":
         1746122584, "refresh_in": 31536000, "access_token": "PLACEHOLDER"}'
->>>>>>> 45329fda
     headers:
       content-length:
       - '636'
@@ -90,11 +80,7 @@
       User-Agent:
       - azsdk-python-storage-blob/12.19.1 Python/3.9.19 (Windows-10-10.0.22631-SP0)
       x-ms-date:
-<<<<<<< HEAD
-      - Tue, 30 Apr 2024 14:22:00 GMT
-=======
       - Wed, 01 May 2024 18:03:06 GMT
->>>>>>> 45329fda
       x-ms-version:
       - '2023-11-03'
     method: GET
@@ -102,11 +88,7 @@
   response:
     body:
       string: "\uFEFF<?xml version=\"1.0\" encoding=\"utf-8\"?><Error><Code>ContainerNotFound</Code><Message>The
-<<<<<<< HEAD
-        specified container does not exist.\nRequestId:a5a89ec0-501e-003e-1709-9bbbbf000000\nTime:2024-04-30T14:22:01.5637896Z</Message></Error>"
-=======
         specified container does not exist.\nRequestId:3089f766-e01e-0014-5ff1-9b64af000000\nTime:2024-05-01T18:03:08.2133543Z</Message></Error>"
->>>>>>> 45329fda
     headers:
       content-length:
       - '223'
@@ -131,11 +113,7 @@
       User-Agent:
       - azsdk-python-storage-blob/12.19.1 Python/3.9.19 (Windows-10-10.0.22631-SP0)
       x-ms-date:
-<<<<<<< HEAD
-      - Tue, 30 Apr 2024 14:22:00 GMT
-=======
       - Wed, 01 May 2024 18:03:07 GMT
->>>>>>> 45329fda
       x-ms-version:
       - '2023-11-03'
     method: PUT
@@ -163,11 +141,7 @@
       User-Agent:
       - azsdk-python-storage-blob/12.19.1 Python/3.9.19 (Windows-10-10.0.22631-SP0)
       x-ms-date:
-<<<<<<< HEAD
-      - Tue, 30 Apr 2024 14:22:01 GMT
-=======
       - Wed, 01 May 2024 18:03:07 GMT
->>>>>>> 45329fda
       x-ms-version:
       - '2023-11-03'
     method: GET
@@ -205,11 +179,7 @@
       x-ms-blob-type:
       - BlockBlob
       x-ms-date:
-<<<<<<< HEAD
-      - Tue, 30 Apr 2024 14:22:01 GMT
-=======
       - Wed, 01 May 2024 18:03:08 GMT
->>>>>>> 45329fda
       x-ms-version:
       - '2023-11-03'
     method: PUT
@@ -257,11 +227,7 @@
         "beginExecutionTime": null, "cancellationTime": null, "quantumComputingData":
         null, "errorData": null, "isCancelling": false, "tags": [], "name": "qdk-python-test",
         "id": "00000000-0000-0000-0000-000000000001", "providerId": "rigetti", "target":
-<<<<<<< HEAD
-        "rigetti.sim.qvm", "creationTime": "2024-04-30T14:22:03.0425388+00:00", "endExecutionTime":
-=======
         "rigetti.sim.qvm", "creationTime": "2024-05-01T18:03:10.1866362+00:00", "endExecutionTime":
->>>>>>> 45329fda
         null, "costEstimate": null, "itemType": "Job"}'
     headers:
       connection:
@@ -298,11 +264,7 @@
         "beginExecutionTime": null, "cancellationTime": null, "quantumComputingData":
         {"count": 1}, "errorData": null, "isCancelling": false, "tags": [], "name":
         "qdk-python-test", "id": "00000000-0000-0000-0000-000000000001", "providerId":
-<<<<<<< HEAD
-        "rigetti", "target": "rigetti.sim.qvm", "creationTime": "2024-04-30T14:22:03.0425388+00:00",
-=======
         "rigetti", "target": "rigetti.sim.qvm", "creationTime": "2024-05-01T18:03:10.1866362+00:00",
->>>>>>> 45329fda
         "endExecutionTime": null, "costEstimate": null, "itemType": "Job"}'
     headers:
       connection:
@@ -339,11 +301,7 @@
         "beginExecutionTime": null, "cancellationTime": null, "quantumComputingData":
         {"count": 1}, "errorData": null, "isCancelling": false, "tags": [], "name":
         "qdk-python-test", "id": "00000000-0000-0000-0000-000000000001", "providerId":
-<<<<<<< HEAD
-        "rigetti", "target": "rigetti.sim.qvm", "creationTime": "2024-04-30T14:22:03.0425388+00:00",
-=======
         "rigetti", "target": "rigetti.sim.qvm", "creationTime": "2024-05-01T18:03:10.1866362+00:00",
->>>>>>> 45329fda
         "endExecutionTime": null, "costEstimate": null, "itemType": "Job"}'
     headers:
       connection:
@@ -380,11 +338,7 @@
         "beginExecutionTime": null, "cancellationTime": null, "quantumComputingData":
         {"count": 1}, "errorData": null, "isCancelling": false, "tags": [], "name":
         "qdk-python-test", "id": "00000000-0000-0000-0000-000000000001", "providerId":
-<<<<<<< HEAD
-        "rigetti", "target": "rigetti.sim.qvm", "creationTime": "2024-04-30T14:22:03.0425388+00:00",
-=======
         "rigetti", "target": "rigetti.sim.qvm", "creationTime": "2024-05-01T18:03:10.1866362+00:00",
->>>>>>> 45329fda
         "endExecutionTime": null, "costEstimate": null, "itemType": "Job"}'
     headers:
       connection:
@@ -421,11 +375,7 @@
         "beginExecutionTime": null, "cancellationTime": null, "quantumComputingData":
         {"count": 1}, "errorData": null, "isCancelling": false, "tags": [], "name":
         "qdk-python-test", "id": "00000000-0000-0000-0000-000000000001", "providerId":
-<<<<<<< HEAD
-        "rigetti", "target": "rigetti.sim.qvm", "creationTime": "2024-04-30T14:22:03.0425388+00:00",
-=======
         "rigetti", "target": "rigetti.sim.qvm", "creationTime": "2024-05-01T18:03:10.1866362+00:00",
->>>>>>> 45329fda
         "endExecutionTime": null, "costEstimate": null, "itemType": "Job"}'
     headers:
       connection:
@@ -457,58 +407,12 @@
       string: '{"containerUri": "https://mystorage.blob.core.windows.net/job-00000000-0000-0000-0000-000000000001?sv=PLACEHOLDER&sr=c&sig=PLACEHOLDER&se=2050-01-01T00%3A00%3A00Z&sp=rcwl",
         "inputDataUri": "https://mystorage.blob.core.windows.net/job-00000000-0000-0000-0000-000000000001/inputData?sv=PLACEHOLDER&sr=b&sig=PLACEHOLDER&se=2050-01-01T00%3A00%3A00Z&sp=r&rscd=attachment%3B%20filename%3Dqdk-python-test-00000000-0000-0000-0000-000000000001.input.json",
         "inputDataFormat": "rigetti.quil.v1", "inputParams": {"count": 5}, "metadata":
-<<<<<<< HEAD
-        null, "sessionId": null, "status": "Waiting", "jobType": "QuantumComputing",
-        "outputDataFormat": "rigetti.quil-results.v1", "outputDataUri": "https://mystorage.blob.core.windows.net/job-00000000-0000-0000-0000-000000000001/outputData?sv=PLACEHOLDER&sr=b&sig=PLACEHOLDER&se=2050-01-01T00%3A00%3A00Z&sp=r&rscd=attachment%3B%20filename%3Dqdk-python-test-00000000-0000-0000-0000-000000000001.output.json",
-        "beginExecutionTime": null, "cancellationTime": null, "quantumComputingData":
-        {"count": 1}, "errorData": null, "isCancelling": false, "tags": [], "name":
-        "qdk-python-test", "id": "00000000-0000-0000-0000-000000000001", "providerId":
-        "rigetti", "target": "rigetti.sim.qvm", "creationTime": "2024-04-30T14:22:03.0425388+00:00",
-        "endExecutionTime": null, "costEstimate": null, "itemType": "Job"}'
-    headers:
-      connection:
-      - keep-alive
-      content-length:
-      - '1321'
-      content-type:
-      - application/json; charset=utf-8
-      transfer-encoding:
-      - chunked
-    status:
-      code: 200
-      message: OK
-- request:
-    body: null
-    headers:
-      Accept:
-      - application/json
-      Accept-Encoding:
-      - gzip, deflate
-      Connection:
-      - keep-alive
-      User-Agent:
-      - azsdk-python-quantum/0.0.1 Python/3.9.19 (Windows-10-10.0.22631-SP0)
-    method: GET
-    uri: https://eastus.quantum.azure.com/subscriptions/00000000-0000-0000-0000-000000000000/resourceGroups/myresourcegroup/providers/Microsoft.Quantum/workspaces/myworkspace/jobs/00000000-0000-0000-0000-000000000001?api-version=2022-09-12-preview&test-sequence-id=6
-  response:
-    body:
-      string: '{"containerUri": "https://mystorage.blob.core.windows.net/job-00000000-0000-0000-0000-000000000001?sv=PLACEHOLDER&sr=c&sig=PLACEHOLDER&se=2050-01-01T00%3A00%3A00Z&sp=rcwl",
-        "inputDataUri": "https://mystorage.blob.core.windows.net/job-00000000-0000-0000-0000-000000000001/inputData?sv=PLACEHOLDER&sr=b&sig=PLACEHOLDER&se=2050-01-01T00%3A00%3A00Z&sp=r&rscd=attachment%3B%20filename%3Dqdk-python-test-00000000-0000-0000-0000-000000000001.input.json",
-        "inputDataFormat": "rigetti.quil.v1", "inputParams": {"count": 5}, "metadata":
-        null, "sessionId": null, "status": "Executing", "jobType": "QuantumComputing",
-        "outputDataFormat": "rigetti.quil-results.v1", "outputDataUri": "https://mystorage.blob.core.windows.net/job-00000000-0000-0000-0000-000000000001/outputData?sv=PLACEHOLDER&sr=b&sig=PLACEHOLDER&se=2050-01-01T00%3A00%3A00Z&sp=r&rscd=attachment%3B%20filename%3Dqdk-python-test-00000000-0000-0000-0000-000000000001.output.json",
-        "beginExecutionTime": "2024-04-30T14:22:06.3965279Z", "cancellationTime":
-        null, "quantumComputingData": {"count": 1}, "errorData": null, "isCancelling":
-        false, "tags": [], "name": "qdk-python-test", "id": "00000000-0000-0000-0000-000000000001",
-        "providerId": "rigetti", "target": "rigetti.sim.qvm", "creationTime": "2024-04-30T14:22:03.0425388+00:00",
-=======
         null, "sessionId": null, "status": "Executing", "jobType": "QuantumComputing",
         "outputDataFormat": "rigetti.quil-results.v1", "outputDataUri": "https://mystorage.blob.core.windows.net/job-00000000-0000-0000-0000-000000000001/outputData?sv=PLACEHOLDER&sr=b&sig=PLACEHOLDER&se=2050-01-01T00%3A00%3A00Z&sp=r&rscd=attachment%3B%20filename%3Dqdk-python-test-00000000-0000-0000-0000-000000000001.output.json",
         "beginExecutionTime": "2024-05-01T18:03:12.7804469Z", "cancellationTime":
         null, "quantumComputingData": {"count": 1}, "errorData": null, "isCancelling":
         false, "tags": [], "name": "qdk-python-test", "id": "00000000-0000-0000-0000-000000000001",
         "providerId": "rigetti", "target": "rigetti.sim.qvm", "creationTime": "2024-05-01T18:03:10.1866362+00:00",
->>>>>>> 45329fda
         "endExecutionTime": null, "costEstimate": null, "itemType": "Job"}'
     headers:
       connection:
@@ -542,19 +446,11 @@
         "inputDataFormat": "rigetti.quil.v1", "inputParams": {"count": 5}, "metadata":
         null, "sessionId": null, "status": "Succeeded", "jobType": "QuantumComputing",
         "outputDataFormat": "rigetti.quil-results.v1", "outputDataUri": "https://mystorage.blob.core.windows.net/job-00000000-0000-0000-0000-000000000001/rawOutputData?sv=PLACEHOLDER&sr=b&sig=PLACEHOLDER&se=2050-01-01T00%3A00%3A00Z&sp=r&rscd=attachment%3B%20filename%3Dqdk-python-test-00000000-0000-0000-0000-000000000001.output.json",
-<<<<<<< HEAD
-        "beginExecutionTime": "2024-04-30T14:22:06.3965279Z", "cancellationTime":
-        null, "quantumComputingData": {"count": 1}, "errorData": null, "isCancelling":
-        false, "tags": [], "name": "qdk-python-test", "id": "00000000-0000-0000-0000-000000000001",
-        "providerId": "rigetti", "target": "rigetti.sim.qvm", "creationTime": "2024-04-30T14:22:03.0425388+00:00",
-        "endExecutionTime": "2024-04-30T14:22:07.5169803Z", "costEstimate": {"currencyCode":
-=======
         "beginExecutionTime": "2024-05-01T18:03:12.7804469Z", "cancellationTime":
         null, "quantumComputingData": {"count": 1}, "errorData": null, "isCancelling":
         false, "tags": [], "name": "qdk-python-test", "id": "00000000-0000-0000-0000-000000000001",
         "providerId": "rigetti", "target": "rigetti.sim.qvm", "creationTime": "2024-05-01T18:03:10.1866362+00:00",
         "endExecutionTime": "2024-05-01T18:03:13.8066724Z", "costEstimate": {"currencyCode":
->>>>>>> 45329fda
         "USD", "events": [{"dimensionId": "qpu_time_centiseconds", "dimensionName":
         "QPU Execution Time", "measureUnit": "10ms (rounded up)", "amountBilled":
         0.0, "amountConsumed": 0.0, "unitPrice": 0.0}], "estimatedTotal": 0.0}, "itemType":
@@ -591,19 +487,11 @@
         "inputDataFormat": "rigetti.quil.v1", "inputParams": {"count": 5}, "metadata":
         null, "sessionId": null, "status": "Succeeded", "jobType": "QuantumComputing",
         "outputDataFormat": "rigetti.quil-results.v1", "outputDataUri": "https://mystorage.blob.core.windows.net/job-00000000-0000-0000-0000-000000000001/rawOutputData?sv=PLACEHOLDER&sr=b&sig=PLACEHOLDER&se=2050-01-01T00%3A00%3A00Z&sp=r&rscd=attachment%3B%20filename%3Dqdk-python-test-00000000-0000-0000-0000-000000000001.output.json",
-<<<<<<< HEAD
-        "beginExecutionTime": "2024-04-30T14:22:06.3965279Z", "cancellationTime":
-        null, "quantumComputingData": {"count": 1}, "errorData": null, "isCancelling":
-        false, "tags": [], "name": "qdk-python-test", "id": "00000000-0000-0000-0000-000000000001",
-        "providerId": "rigetti", "target": "rigetti.sim.qvm", "creationTime": "2024-04-30T14:22:03.0425388+00:00",
-        "endExecutionTime": "2024-04-30T14:22:07.5169803Z", "costEstimate": {"currencyCode":
-=======
         "beginExecutionTime": "2024-05-01T18:03:12.7804469Z", "cancellationTime":
         null, "quantumComputingData": {"count": 1}, "errorData": null, "isCancelling":
         false, "tags": [], "name": "qdk-python-test", "id": "00000000-0000-0000-0000-000000000001",
         "providerId": "rigetti", "target": "rigetti.sim.qvm", "creationTime": "2024-05-01T18:03:10.1866362+00:00",
         "endExecutionTime": "2024-05-01T18:03:13.8066724Z", "costEstimate": {"currencyCode":
->>>>>>> 45329fda
         "USD", "events": [{"dimensionId": "qpu_time_centiseconds", "dimensionName":
         "QPU Execution Time", "measureUnit": "10ms (rounded up)", "amountBilled":
         0.0, "amountConsumed": 0.0, "unitPrice": 0.0}], "estimatedTotal": 0.0}, "itemType":
@@ -640,19 +528,11 @@
         "inputDataFormat": "rigetti.quil.v1", "inputParams": {"count": 5}, "metadata":
         null, "sessionId": null, "status": "Succeeded", "jobType": "QuantumComputing",
         "outputDataFormat": "rigetti.quil-results.v1", "outputDataUri": "https://mystorage.blob.core.windows.net/job-00000000-0000-0000-0000-000000000001/rawOutputData?sv=PLACEHOLDER&sr=b&sig=PLACEHOLDER&se=2050-01-01T00%3A00%3A00Z&sp=r&rscd=attachment%3B%20filename%3Dqdk-python-test-00000000-0000-0000-0000-000000000001.output.json",
-<<<<<<< HEAD
-        "beginExecutionTime": "2024-04-30T14:22:06.3965279Z", "cancellationTime":
-        null, "quantumComputingData": {"count": 1}, "errorData": null, "isCancelling":
-        false, "tags": [], "name": "qdk-python-test", "id": "00000000-0000-0000-0000-000000000001",
-        "providerId": "rigetti", "target": "rigetti.sim.qvm", "creationTime": "2024-04-30T14:22:03.0425388+00:00",
-        "endExecutionTime": "2024-04-30T14:22:07.5169803Z", "costEstimate": {"currencyCode":
-=======
         "beginExecutionTime": "2024-05-01T18:03:12.7804469Z", "cancellationTime":
         null, "quantumComputingData": {"count": 1}, "errorData": null, "isCancelling":
         false, "tags": [], "name": "qdk-python-test", "id": "00000000-0000-0000-0000-000000000001",
         "providerId": "rigetti", "target": "rigetti.sim.qvm", "creationTime": "2024-05-01T18:03:10.1866362+00:00",
         "endExecutionTime": "2024-05-01T18:03:13.8066724Z", "costEstimate": {"currencyCode":
->>>>>>> 45329fda
         "USD", "events": [{"dimensionId": "qpu_time_centiseconds", "dimensionName":
         "QPU Execution Time", "measureUnit": "10ms (rounded up)", "amountBilled":
         0.0, "amountConsumed": 0.0, "unitPrice": 0.0}], "estimatedTotal": 0.0}, "itemType":
@@ -681,11 +561,7 @@
       User-Agent:
       - azsdk-python-storage-blob/12.19.1 Python/3.9.19 (Windows-10-10.0.22631-SP0)
       x-ms-date:
-<<<<<<< HEAD
-      - Tue, 30 Apr 2024 14:22:08 GMT
-=======
       - Wed, 01 May 2024 18:03:14 GMT
->>>>>>> 45329fda
       x-ms-range:
       - bytes=0-33554431
       x-ms-version:
@@ -709,11 +585,7 @@
       x-ms-blob-type:
       - BlockBlob
       x-ms-creation-time:
-<<<<<<< HEAD
-      - Tue, 30 Apr 2024 14:22:03 GMT
-=======
       - Wed, 01 May 2024 18:03:10 GMT
->>>>>>> 45329fda
       x-ms-lease-state:
       - available
       x-ms-lease-status:

interactions:
- request:
    body: client_id=PLACEHOLDER&grant_type=client_credentials&client_assertion=PLACEHOLDER&client_info=1&client_assertion_type=PLACEHOLDER&scope=https%3A%2F%2Fquantum.microsoft.com%2F.default
    headers:
      Accept:
      - application/json
      Accept-Encoding:
      - gzip, deflate
      Connection:
      - keep-alive
      Content-Length:
      - '181'
      Content-Type:
      - application/x-www-form-urlencoded
      User-Agent:
      - azsdk-python-identity/1.16.0 Python/3.9.19 (Windows-10-10.0.22631-SP0)
      x-client-current-telemetry:
      - 4|730,2|
      x-client-os:
      - win32
      x-client-sku:
      - MSAL.Python
      x-client-ver:
      - 1.28.0
    method: POST
    uri: https://login.microsoftonline.com/00000000-0000-0000-0000-000000000000/oauth2/v2.0/token
  response:
    body:
<<<<<<< HEAD
      string: '{"error": "invalid_client", "error_description": "AADSTS7000215: Invalid
        client secret provided. Ensure the secret being sent in the request is the
        client secret value, not the client secret ID, for a secret added to app ''00000000-0000-0000-0000-000000000000''.
        Trace ID: 603055f1-b189-4625-a155-5784741f8800 Correlation ID: 81241f31-3faf-4173-99db-0ece317083a2
        Timestamp: 2024-04-30 14:24:00Z", "error_codes": [7000215], "timestamp": "2024-04-30
        14:24:00Z", "trace_id": "603055f1-b189-4625-a155-5784741f8800", "correlation_id":
        "81241f31-3faf-4173-99db-0ece317083a2", "error_uri": "https://login.microsoftonline.com/error?code=7000215"}'
=======
      string: '{"token_type": "Bearer", "expires_in": 1746122721, "ext_expires_in":
        1746122721, "refresh_in": 31536000, "access_token": "PLACEHOLDER"}'
>>>>>>> 45329fda
    headers:
      content-length:
      - '636'
      content-type:
      - application/json; charset=utf-8
    status:
      code: 401
      message: Unauthorized
- request:
    body: null
    headers:
      Accept:
      - application/json
      Accept-Encoding:
      - gzip, deflate
      Connection:
      - keep-alive
      User-Agent:
      - testapp-azure-quantum-qiskit azsdk-python-quantum/0.0.1 Python/3.9.19 (Windows-10-10.0.22631-SP0)
    method: GET
    uri: https://eastus.quantum.azure.com/subscriptions/00000000-0000-0000-0000-000000000000/resourceGroups/myresourcegroup/providers/Microsoft.Quantum/workspaces/myworkspace/providerStatus?api-version=2022-09-12-preview&test-sequence-id=1
  response:
    body:
      string: '{"value": [{"id": "microsoft-elements", "currentAvailability": "Available",
        "targets": [{"id": "microsoft.dft", "currentAvailability": "Available", "averageQueueTime":
        0, "statusPage": null}]}, {"id": "ionq", "currentAvailability": "Degraded",
        "targets": [{"id": "ionq.qpu", "currentAvailability": "Available", "averageQueueTime":
<<<<<<< HEAD
        385008, "statusPage": "https://status.ionq.co"}, {"id": "ionq.qpu.aria-1",
        "currentAvailability": "Unavailable", "averageQueueTime": 749417, "statusPage":
        "https://status.ionq.co"}, {"id": "ionq.qpu.aria-2", "currentAvailability":
        "Unavailable", "averageQueueTime": 0, "statusPage": "https://status.ionq.co"},
        {"id": "ionq.simulator", "currentAvailability": "Available", "averageQueueTime":
        1, "statusPage": "https://status.ionq.co"}]}, {"id": "microsoft-qc", "currentAvailability":
        "Available", "targets": [{"id": "microsoft.estimator", "currentAvailability":
        "Available", "averageQueueTime": 0, "statusPage": null}]}, {"id": "pasqal",
        "currentAvailability": "Available", "targets": [{"id": "pasqal.sim.emu-tn",
        "currentAvailability": "Available", "averageQueueTime": 278, "statusPage":
=======
        501293, "statusPage": "https://status.ionq.co"}, {"id": "ionq.qpu.aria-1",
        "currentAvailability": "Unavailable", "averageQueueTime": 737920, "statusPage":
        "https://status.ionq.co"}, {"id": "ionq.qpu.aria-2", "currentAvailability":
        "Unavailable", "averageQueueTime": 0, "statusPage": "https://status.ionq.co"},
        {"id": "ionq.simulator", "currentAvailability": "Available", "averageQueueTime":
        2, "statusPage": "https://status.ionq.co"}]}, {"id": "microsoft-qc", "currentAvailability":
        "Available", "targets": [{"id": "microsoft.estimator", "currentAvailability":
        "Available", "averageQueueTime": 0, "statusPage": null}]}, {"id": "pasqal",
        "currentAvailability": "Degraded", "targets": [{"id": "pasqal.sim.emu-tn",
        "currentAvailability": "Available", "averageQueueTime": 256, "statusPage":
>>>>>>> 45329fda
        "https://pasqal.com"}, {"id": "pasqal.qpu.fresnel", "currentAvailability":
        "Available", "averageQueueTime": 1, "statusPage": "https://pasqal.com"}]},
        {"id": "rigetti", "currentAvailability": "Degraded", "targets": [{"id": "rigetti.sim.qvm",
        "currentAvailability": "Available", "averageQueueTime": 5, "statusPage": "https://rigetti.statuspage.io/"},
        {"id": "rigetti.qpu.ankaa-2", "currentAvailability": "Degraded", "averageQueueTime":
        5, "statusPage": "https://rigetti.statuspage.io/"}]}, {"id": "qci", "currentAvailability":
        "Available", "targets": [{"id": "qci.simulator", "currentAvailability": "Available",
        "averageQueueTime": 1, "statusPage": "https://quantumcircuits.com"}, {"id":
        "qci.machine1", "currentAvailability": "Available", "averageQueueTime": 1,
        "statusPage": "https://quantumcircuits.com"}, {"id": "qci.simulator.noisy",
        "currentAvailability": "Available", "averageQueueTime": 0, "statusPage": "https://quantumcircuits.com"}]},
<<<<<<< HEAD
        {"id": "quantinuum", "currentAvailability": "Degraded", "targets": [{"id":
        "quantinuum.qpu.h1-1", "currentAvailability": "Available", "averageQueueTime":
        591220, "statusPage": "https://www.quantinuum.com/hardware/h1"}, {"id": "quantinuum.sim.h1-1sc",
        "currentAvailability": "Available", "averageQueueTime": 2, "statusPage": "https://www.quantinuum.com/hardware/h1"},
        {"id": "quantinuum.sim.h1-1e", "currentAvailability": "Available", "averageQueueTime":
        3, "statusPage": "https://www.quantinuum.com/hardware/h1"}, {"id": "quantinuum.qpu.h2-1",
        "currentAvailability": "Degraded", "averageQueueTime": 0, "statusPage": "https://www.quantinuum.com/hardware/h2"},
        {"id": "quantinuum.sim.h2-1sc", "currentAvailability": "Available", "averageQueueTime":
        0, "statusPage": "https://www.quantinuum.com/hardware/h2"}, {"id": "quantinuum.sim.h2-1e",
        "currentAvailability": "Available", "averageQueueTime": 469, "statusPage":
        "https://www.quantinuum.com/hardware/h2"}, {"id": "quantinuum.sim.h1-1sc-preview",
        "currentAvailability": "Available", "averageQueueTime": 2, "statusPage": "https://www.quantinuum.com/hardware/h1"},
        {"id": "quantinuum.sim.h1-1e-preview", "currentAvailability": "Available",
        "averageQueueTime": 3, "statusPage": "https://www.quantinuum.com/hardware/h1"},
        {"id": "quantinuum.sim.h1-2e-preview", "currentAvailability": "Available",
        "averageQueueTime": 15089, "statusPage": "https://www.quantinuum.com/hardware/h1"},
        {"id": "quantinuum.qpu.h1-1-preview", "currentAvailability": "Available",
        "averageQueueTime": 591220, "statusPage": "https://www.quantinuum.com/hardware/h1"}]},
=======
        {"id": "quantinuum", "currentAvailability": "Available", "targets": [{"id":
        "quantinuum.qpu.h1-1", "currentAvailability": "Available", "averageQueueTime":
        26106, "statusPage": "https://www.quantinuum.com/hardware/h1"}, {"id": "quantinuum.sim.h1-1sc",
        "currentAvailability": "Available", "averageQueueTime": 4, "statusPage": "https://www.quantinuum.com/hardware/h1"},
        {"id": "quantinuum.sim.h1-1e", "currentAvailability": "Available", "averageQueueTime":
        7, "statusPage": "https://www.quantinuum.com/hardware/h1"}, {"id": "quantinuum.qpu.h2-1",
        "currentAvailability": "Available", "averageQueueTime": 349980, "statusPage":
        "https://www.quantinuum.com/hardware/h2"}, {"id": "quantinuum.sim.h2-1sc",
        "currentAvailability": "Available", "averageQueueTime": 1, "statusPage": "https://www.quantinuum.com/hardware/h2"},
        {"id": "quantinuum.sim.h2-1e", "currentAvailability": "Available", "averageQueueTime":
        895, "statusPage": "https://www.quantinuum.com/hardware/h2"}, {"id": "quantinuum.sim.h1-1sc-preview",
        "currentAvailability": "Available", "averageQueueTime": 4, "statusPage": "https://www.quantinuum.com/hardware/h1"},
        {"id": "quantinuum.sim.h1-1e-preview", "currentAvailability": "Available",
        "averageQueueTime": 7, "statusPage": "https://www.quantinuum.com/hardware/h1"},
        {"id": "quantinuum.sim.h1-2e-preview", "currentAvailability": "Available",
        "averageQueueTime": 27901, "statusPage": "https://www.quantinuum.com/hardware/h1"},
        {"id": "quantinuum.qpu.h1-1-preview", "currentAvailability": "Available",
        "averageQueueTime": 26106, "statusPage": "https://www.quantinuum.com/hardware/h1"}]},
>>>>>>> 45329fda
        {"id": "Microsoft.Test", "currentAvailability": "Available", "targets": [{"id":
        "echo-rigetti", "currentAvailability": "Available", "averageQueueTime": 1,
        "statusPage": ""}, {"id": "echo-quantinuum", "currentAvailability": "Available",
        "averageQueueTime": 1, "statusPage": ""}, {"id": "echo-qci", "currentAvailability":
        "Available", "averageQueueTime": 1, "statusPage": ""}, {"id": "echo-ionq",
        "currentAvailability": "Available", "averageQueueTime": 1, "statusPage": ""},
        {"id": "echo-aquarius", "currentAvailability": "Available", "averageQueueTime":
        1, "statusPage": ""}, {"id": "sparse-sim-rigetti", "currentAvailability":
        "Available", "averageQueueTime": 1, "statusPage": ""}, {"id": "sparse-sim-quantinuum",
        "currentAvailability": "Available", "averageQueueTime": 1, "statusPage": ""},
        {"id": "sparse-sim-qci", "currentAvailability": "Available", "averageQueueTime":
        1, "statusPage": ""}, {"id": "sparse-sim-ionq", "currentAvailability": "Available",
        "averageQueueTime": 1, "statusPage": ""}, {"id": "echo-output", "currentAvailability":
        "Available", "averageQueueTime": 1, "statusPage": ""}]}], "nextLink": null}'
    headers:
      connection:
      - keep-alive
      content-length:
<<<<<<< HEAD
      - '4769'
=======
      - '4772'
>>>>>>> 45329fda
      content-type:
      - application/json; charset=utf-8
      transfer-encoding:
      - chunked
    status:
      code: 200
      message: OK
- request:
    body: 'b''{"id": "00000000-0000-0000-0000-000000000001", "name": "session-00000000-0000-0000-0000-000000000001",
      "providerId": "quantinuum", "target": "quantinuum.sim.h1-1e", "itemType": "Session"}'''
    headers:
      Accept:
      - application/json
      Accept-Encoding:
      - gzip, deflate
      Connection:
      - keep-alive
      Content-Length:
      - '190'
      Content-Type:
      - application/json
      User-Agent:
      - testapp-azure-quantum-qiskit azsdk-python-quantum/0.0.1 Python/3.9.19 (Windows-10-10.0.22631-SP0)
    method: PUT
    uri: https://eastus.quantum.azure.com/subscriptions/00000000-0000-0000-0000-000000000000/resourceGroups/myresourcegroup/providers/Microsoft.Quantum/workspaces/myworkspace/sessions/00000000-0000-0000-0000-000000000001?api-version=2022-09-12-preview&test-sequence-id=1
  response:
    body:
      string: '{"status": "Waiting", "jobFailurePolicy": "Abort", "name": "session-00000000-0000-0000-0000-000000000001",
        "id": "00000000-0000-0000-0000-000000000001", "providerId": "quantinuum",
<<<<<<< HEAD
        "target": "quantinuum.sim.h1-1e", "creationTime": "2024-04-30T14:24:02.727593Z",
=======
        "target": "quantinuum.sim.h1-1e", "creationTime": "2024-05-01T18:05:25.0658938Z",
>>>>>>> 45329fda
        "endExecutionTime": null, "costEstimate": null, "itemType": "Session"}'
    headers:
      connection:
      - keep-alive
      content-length:
      - '332'
      content-type:
      - application/json; charset=utf-8
      transfer-encoding:
      - chunked
    status:
      code: 200
      message: OK
- request:
    body: 'b''{"containerName": "job-00000000-0000-0000-0000-000000000002"}'''
    headers:
      Accept:
      - application/json
      Accept-Encoding:
      - gzip, deflate
      Connection:
      - keep-alive
      Content-Length:
      - '64'
      Content-Type:
      - application/json
      User-Agent:
      - testapp-azure-quantum-qiskit azsdk-python-quantum/0.0.1 Python/3.9.19 (Windows-10-10.0.22631-SP0)
    method: POST
    uri: https://eastus.quantum.azure.com/subscriptions/00000000-0000-0000-0000-000000000000/resourceGroups/myresourcegroup/providers/Microsoft.Quantum/workspaces/myworkspace/storage/sasUri?api-version=2022-09-12-preview&test-sequence-id=1
  response:
    body:
      string: '{"sasUri": "https://mystorage.blob.core.windows.net/job-00000000-0000-0000-0000-000000000002?sv=PLACEHOLDER&sig=PLACEHOLDER&se=2050-01-01T00%3A00%3A00Z&srt=co&ss=b&sp=racwl"}'
    headers:
      connection:
      - keep-alive
      content-length:
      - '174'
      content-type:
      - application/json; charset=utf-8
      transfer-encoding:
      - chunked
    status:
      code: 200
      message: OK
- request:
    body: null
    headers:
      Accept:
      - application/xml
      Accept-Encoding:
      - gzip, deflate
      Connection:
      - keep-alive
      User-Agent:
      - azsdk-python-storage-blob/12.19.1 Python/3.9.19 (Windows-10-10.0.22631-SP0)
      x-ms-date:
<<<<<<< HEAD
      - Tue, 30 Apr 2024 14:24:02 GMT
=======
      - Wed, 01 May 2024 18:05:24 GMT
>>>>>>> 45329fda
      x-ms-version:
      - '2023-11-03'
    method: GET
    uri: https://mystorage.blob.core.windows.net/job-00000000-0000-0000-0000-000000000002?restype=container&sv=PLACEHOLDER&sig=PLACEHOLDER&se=2050-01-01T00%3A00%3A00Z&srt=co&ss=b&sp=racwl
  response:
    body:
      string: "\uFEFF<?xml version=\"1.0\" encoding=\"utf-8\"?><Error><Code>ContainerNotFound</Code><Message>The
<<<<<<< HEAD
        specified container does not exist.\nRequestId:81df2b0b-b01e-0019-1b0a-9bac7b000000\nTime:2024-04-30T14:24:03.8696867Z</Message></Error>"
=======
        specified container does not exist.\nRequestId:9907da42-301e-0007-32f2-9b40a3000000\nTime:2024-05-01T18:05:26.6599075Z</Message></Error>"
>>>>>>> 45329fda
    headers:
      content-length:
      - '223'
      content-type:
      - application/xml
      x-ms-version:
      - '2023-11-03'
    status:
      code: 404
      message: The specified container does not exist.
- request:
    body: null
    headers:
      Accept:
      - application/xml
      Accept-Encoding:
      - gzip, deflate
      Connection:
      - keep-alive
      Content-Length:
      - '0'
      User-Agent:
      - azsdk-python-storage-blob/12.19.1 Python/3.9.19 (Windows-10-10.0.22631-SP0)
      x-ms-date:
<<<<<<< HEAD
      - Tue, 30 Apr 2024 14:24:03 GMT
=======
      - Wed, 01 May 2024 18:05:25 GMT
>>>>>>> 45329fda
      x-ms-version:
      - '2023-11-03'
    method: PUT
    uri: https://mystorage.blob.core.windows.net/job-00000000-0000-0000-0000-000000000002?restype=container&sv=PLACEHOLDER&sig=PLACEHOLDER&se=2050-01-01T00%3A00%3A00Z&srt=co&ss=b&sp=racwl
  response:
    body:
      string: ''
    headers:
      content-length:
      - '0'
      x-ms-version:
      - '2023-11-03'
    status:
      code: 201
      message: Created
- request:
    body: null
    headers:
      Accept:
      - application/xml
      Accept-Encoding:
      - gzip, deflate
      Connection:
      - keep-alive
      User-Agent:
      - azsdk-python-storage-blob/12.19.1 Python/3.9.19 (Windows-10-10.0.22631-SP0)
      x-ms-date:
<<<<<<< HEAD
      - Tue, 30 Apr 2024 14:24:03 GMT
=======
      - Wed, 01 May 2024 18:05:25 GMT
>>>>>>> 45329fda
      x-ms-version:
      - '2023-11-03'
    method: GET
    uri: https://mystorage.blob.core.windows.net/job-00000000-0000-0000-0000-000000000002?restype=container&sv=PLACEHOLDER&sig=PLACEHOLDER&se=2050-01-01T00%3A00%3A00Z&srt=co&ss=b&sp=racwl
  response:
    body:
      string: ''
    headers:
      content-length:
      - '0'
      x-ms-lease-state:
      - available
      x-ms-lease-status:
      - unlocked
      x-ms-version:
      - '2023-11-03'
    status:
      code: 200
      message: OK
- request:
    body: b'OPENQASM 2.0;\ninclude "qelib1.inc";\nqreg q[2];\ncreg c[2];\nh q[0];\ncx
      q[0],q[1];\nmeasure q[0] -> c[0];\nmeasure q[1] -> c[1];'
    headers:
      Accept:
      - application/xml
      Accept-Encoding:
      - gzip, deflate
      Connection:
      - keep-alive
      Content-Length:
      - '133'
      Content-Type:
      - application/octet-stream
      User-Agent:
      - azsdk-python-storage-blob/12.19.1 Python/3.9.19 (Windows-10-10.0.22631-SP0)
      x-ms-blob-type:
      - BlockBlob
      x-ms-date:
<<<<<<< HEAD
      - Tue, 30 Apr 2024 14:24:04 GMT
=======
      - Wed, 01 May 2024 18:05:27 GMT
>>>>>>> 45329fda
      x-ms-version:
      - '2023-11-03'
    method: PUT
    uri: https://mystorage.blob.core.windows.net/job-00000000-0000-0000-0000-000000000002/inputData?sv=PLACEHOLDER&sig=PLACEHOLDER&se=2050-01-01T00%3A00%3A00Z&srt=co&ss=b&sp=racwl
  response:
    body:
      string: ''
    headers:
      content-length:
      - '0'
      x-ms-version:
      - '2023-11-03'
    status:
      code: 201
      message: Created
- request:
    body: 'b''{"id": "00000000-0000-0000-0000-000000000002", "name": "Job 1", "providerId":
      "quantinuum", "target": "quantinuum.sim.h1-1e", "itemType": "Job", "sessionId":
      "00000000-0000-0000-0000-000000000001", "containerUri": "https://mystorage.blob.core.windows.net/job-00000000-0000-0000-0000-000000000002?sv=PLACEHOLDER&sig=PLACEHOLDER&se=2050-01-01T00%3A00%3A00Z&srt=co&ss=b&sp=racwl",
      "inputDataUri": "https://mystorage.blob.core.windows.net/job-00000000-0000-0000-0000-000000000002/inputData",
      "inputDataFormat": "honeywell.openqasm.v1", "inputParams": {"count": 100, "shots":
      100}, "metadata": {"qiskit": "True", "name": "BellState", "num_qubits": "2",
      "metadata": "{}"}, "outputDataFormat": "honeywell.quantum-results.v1"}'''
    headers:
      Accept:
      - application/json
      Accept-Encoding:
      - gzip, deflate
      Connection:
      - keep-alive
      Content-Length:
      - '721'
      Content-Type:
      - application/json
      User-Agent:
      - testapp-azure-quantum-qiskit azsdk-python-quantum/0.0.1 Python/3.9.19 (Windows-10-10.0.22631-SP0)
    method: PUT
    uri: https://eastus.quantum.azure.com/subscriptions/00000000-0000-0000-0000-000000000000/resourceGroups/myresourcegroup/providers/Microsoft.Quantum/workspaces/myworkspace/jobs/00000000-0000-0000-0000-000000000002?api-version=2022-09-12-preview&test-sequence-id=1
  response:
    body:
      string: '{"containerUri": "https://mystorage.blob.core.windows.net/job-00000000-0000-0000-0000-000000000002?sv=PLACEHOLDER&sig=PLACEHOLDER&se=2050-01-01T00%3A00%3A00Z&srt=co&ss=b&sp=racwl",
        "inputDataUri": "https://mystorage.blob.core.windows.net/job-00000000-0000-0000-0000-000000000002/inputData?sv=PLACEHOLDER&sr=b&sig=PLACEHOLDER&se=2050-01-01T00%3A00%3A00Z&sp=rcw",
        "inputDataFormat": "honeywell.openqasm.v1", "inputParams": {"count": 100,
        "shots": 100}, "metadata": {"qiskit": "True", "name": "BellState", "num_qubits":
        "2", "metadata": "{}"}, "sessionId": "00000000-0000-0000-0000-000000000001",
        "status": "Waiting", "jobType": "QuantumComputing", "outputDataFormat": "honeywell.quantum-results.v1",
        "outputDataUri": "https://mystorage.blob.core.windows.net:443/job-00000000-0000-0000-0000-000000000002/outputData?sv=PLACEHOLDER&sig=PLACEHOLDER&se=2050-01-01T00%3A00%3A00Z&srt=co&ss=b&sp=racwl",
        "beginExecutionTime": null, "cancellationTime": null, "quantumComputingData":
        null, "errorData": null, "isCancelling": false, "tags": [], "name": "Job 1",
        "id": "00000000-0000-0000-0000-000000000002", "providerId": "quantinuum",
<<<<<<< HEAD
        "target": "quantinuum.sim.h1-1e", "creationTime": "2024-04-30T14:24:05.1857976+00:00",
=======
        "target": "quantinuum.sim.h1-1e", "creationTime": "2024-05-01T18:05:28.3815574+00:00",
>>>>>>> 45329fda
        "endExecutionTime": null, "costEstimate": null, "itemType": "Job"}'
    headers:
      connection:
      - keep-alive
      content-length:
      - '1276'
      content-type:
      - application/json; charset=utf-8
      transfer-encoding:
      - chunked
    status:
      code: 200
      message: OK
- request:
    body: 'b''{"containerName": "job-00000000-0000-0000-0000-000000000003"}'''
    headers:
      Accept:
      - application/json
      Accept-Encoding:
      - gzip, deflate
      Connection:
      - keep-alive
      Content-Length:
      - '64'
      Content-Type:
      - application/json
      User-Agent:
      - testapp-azure-quantum-qiskit azsdk-python-quantum/0.0.1 Python/3.9.19 (Windows-10-10.0.22631-SP0)
    method: POST
    uri: https://eastus.quantum.azure.com/subscriptions/00000000-0000-0000-0000-000000000000/resourceGroups/myresourcegroup/providers/Microsoft.Quantum/workspaces/myworkspace/storage/sasUri?api-version=2022-09-12-preview&test-sequence-id=2
  response:
    body:
      string: '{"sasUri": "https://mystorage.blob.core.windows.net/job-00000000-0000-0000-0000-000000000003?sv=PLACEHOLDER&sig=PLACEHOLDER&se=2050-01-01T00%3A00%3A00Z&srt=co&ss=b&sp=racwl"}'
    headers:
      connection:
      - keep-alive
      content-length:
      - '174'
      content-type:
      - application/json; charset=utf-8
      transfer-encoding:
      - chunked
    status:
      code: 200
      message: OK
- request:
    body: null
    headers:
      Accept:
      - application/xml
      Accept-Encoding:
      - gzip, deflate
      Connection:
      - keep-alive
      User-Agent:
      - azsdk-python-storage-blob/12.19.1 Python/3.9.19 (Windows-10-10.0.22631-SP0)
      x-ms-date:
<<<<<<< HEAD
      - Tue, 30 Apr 2024 14:24:04 GMT
=======
      - Wed, 01 May 2024 18:05:27 GMT
>>>>>>> 45329fda
      x-ms-version:
      - '2023-11-03'
    method: GET
    uri: https://mystorage.blob.core.windows.net/job-00000000-0000-0000-0000-000000000003?restype=container&sv=PLACEHOLDER&sig=PLACEHOLDER&se=2050-01-01T00%3A00%3A00Z&srt=co&ss=b&sp=racwl
  response:
    body:
      string: "\uFEFF<?xml version=\"1.0\" encoding=\"utf-8\"?><Error><Code>ContainerNotFound</Code><Message>The
<<<<<<< HEAD
        specified container does not exist.\nRequestId:7b52e3ae-001e-0033-060a-9b736b000000\nTime:2024-04-30T14:24:06.3255959Z</Message></Error>"
=======
        specified container does not exist.\nRequestId:12c3aa18-001e-0041-11f2-9b7424000000\nTime:2024-05-01T18:05:29.9770545Z</Message></Error>"
>>>>>>> 45329fda
    headers:
      content-length:
      - '223'
      content-type:
      - application/xml
      x-ms-version:
      - '2023-11-03'
    status:
      code: 404
      message: The specified container does not exist.
- request:
    body: null
    headers:
      Accept:
      - application/xml
      Accept-Encoding:
      - gzip, deflate
      Connection:
      - keep-alive
      Content-Length:
      - '0'
      User-Agent:
      - azsdk-python-storage-blob/12.19.1 Python/3.9.19 (Windows-10-10.0.22631-SP0)
      x-ms-date:
<<<<<<< HEAD
      - Tue, 30 Apr 2024 14:24:05 GMT
=======
      - Wed, 01 May 2024 18:05:29 GMT
>>>>>>> 45329fda
      x-ms-version:
      - '2023-11-03'
    method: PUT
    uri: https://mystorage.blob.core.windows.net/job-00000000-0000-0000-0000-000000000003?restype=container&sv=PLACEHOLDER&sig=PLACEHOLDER&se=2050-01-01T00%3A00%3A00Z&srt=co&ss=b&sp=racwl
  response:
    body:
      string: ''
    headers:
      content-length:
      - '0'
      x-ms-version:
      - '2023-11-03'
    status:
      code: 201
      message: Created
- request:
    body: null
    headers:
      Accept:
      - application/xml
      Accept-Encoding:
      - gzip, deflate
      Connection:
      - keep-alive
      User-Agent:
      - azsdk-python-storage-blob/12.19.1 Python/3.9.19 (Windows-10-10.0.22631-SP0)
      x-ms-date:
<<<<<<< HEAD
      - Tue, 30 Apr 2024 14:24:05 GMT
=======
      - Wed, 01 May 2024 18:05:29 GMT
>>>>>>> 45329fda
      x-ms-version:
      - '2023-11-03'
    method: GET
    uri: https://mystorage.blob.core.windows.net/job-00000000-0000-0000-0000-000000000003?restype=container&sv=PLACEHOLDER&sig=PLACEHOLDER&se=2050-01-01T00%3A00%3A00Z&srt=co&ss=b&sp=racwl
  response:
    body:
      string: ''
    headers:
      content-length:
      - '0'
      x-ms-lease-state:
      - available
      x-ms-lease-status:
      - unlocked
      x-ms-version:
      - '2023-11-03'
    status:
      code: 200
      message: OK
- request:
    body: b'OPENQASM 2.0;\ninclude "qelib1.inc";\nqreg q[2];\ncreg c[2];\nh q[0];\ncx
      q[0],q[1];\nmeasure q[0] -> c[0];\nmeasure q[1] -> c[1];'
    headers:
      Accept:
      - application/xml
      Accept-Encoding:
      - gzip, deflate
      Connection:
      - keep-alive
      Content-Length:
      - '133'
      Content-Type:
      - application/octet-stream
      User-Agent:
      - azsdk-python-storage-blob/12.19.1 Python/3.9.19 (Windows-10-10.0.22631-SP0)
      x-ms-blob-type:
      - BlockBlob
      x-ms-date:
<<<<<<< HEAD
      - Tue, 30 Apr 2024 14:24:06 GMT
=======
      - Wed, 01 May 2024 18:05:30 GMT
>>>>>>> 45329fda
      x-ms-version:
      - '2023-11-03'
    method: PUT
    uri: https://mystorage.blob.core.windows.net/job-00000000-0000-0000-0000-000000000003/inputData?sv=PLACEHOLDER&sig=PLACEHOLDER&se=2050-01-01T00%3A00%3A00Z&srt=co&ss=b&sp=racwl
  response:
    body:
      string: ''
    headers:
      content-length:
      - '0'
      x-ms-version:
      - '2023-11-03'
    status:
      code: 201
      message: Created
- request:
    body: 'b''{"id": "00000000-0000-0000-0000-000000000003", "name": "Job 2", "providerId":
      "quantinuum", "target": "quantinuum.sim.h1-1e", "itemType": "Job", "sessionId":
      "00000000-0000-0000-0000-000000000001", "containerUri": "https://mystorage.blob.core.windows.net/job-00000000-0000-0000-0000-000000000003?sv=PLACEHOLDER&sig=PLACEHOLDER&se=2050-01-01T00%3A00%3A00Z&srt=co&ss=b&sp=racwl",
      "inputDataUri": "https://mystorage.blob.core.windows.net/job-00000000-0000-0000-0000-000000000003/inputData",
      "inputDataFormat": "honeywell.openqasm.v1", "inputParams": {"count": 100, "shots":
      100}, "metadata": {"qiskit": "True", "name": "BellState", "num_qubits": "2",
      "metadata": "{}"}, "outputDataFormat": "honeywell.quantum-results.v1"}'''
    headers:
      Accept:
      - application/json
      Accept-Encoding:
      - gzip, deflate
      Connection:
      - keep-alive
      Content-Length:
      - '721'
      Content-Type:
      - application/json
      User-Agent:
      - testapp-azure-quantum-qiskit azsdk-python-quantum/0.0.1 Python/3.9.19 (Windows-10-10.0.22631-SP0)
    method: PUT
    uri: https://eastus.quantum.azure.com/subscriptions/00000000-0000-0000-0000-000000000000/resourceGroups/myresourcegroup/providers/Microsoft.Quantum/workspaces/myworkspace/jobs/00000000-0000-0000-0000-000000000003?api-version=2022-09-12-preview&test-sequence-id=1
  response:
    body:
      string: '{"containerUri": "https://mystorage.blob.core.windows.net/job-00000000-0000-0000-0000-000000000003?sv=PLACEHOLDER&sig=PLACEHOLDER&se=2050-01-01T00%3A00%3A00Z&srt=co&ss=b&sp=racwl",
        "inputDataUri": "https://mystorage.blob.core.windows.net/job-00000000-0000-0000-0000-000000000003/inputData?sv=PLACEHOLDER&sr=b&sig=PLACEHOLDER&se=2050-01-01T00%3A00%3A00Z&sp=rcw",
        "inputDataFormat": "honeywell.openqasm.v1", "inputParams": {"count": 100,
        "shots": 100}, "metadata": {"qiskit": "True", "name": "BellState", "num_qubits":
        "2", "metadata": "{}"}, "sessionId": "00000000-0000-0000-0000-000000000001",
        "status": "Waiting", "jobType": "QuantumComputing", "outputDataFormat": "honeywell.quantum-results.v1",
        "outputDataUri": "https://mystorage.blob.core.windows.net:443/job-00000000-0000-0000-0000-000000000003/outputData?sv=PLACEHOLDER&sig=PLACEHOLDER&se=2050-01-01T00%3A00%3A00Z&srt=co&ss=b&sp=racwl",
        "beginExecutionTime": null, "cancellationTime": null, "quantumComputingData":
        null, "errorData": null, "isCancelling": false, "tags": [], "name": "Job 2",
        "id": "00000000-0000-0000-0000-000000000003", "providerId": "quantinuum",
<<<<<<< HEAD
        "target": "quantinuum.sim.h1-1e", "creationTime": "2024-04-30T14:24:07.6252477+00:00",
=======
        "target": "quantinuum.sim.h1-1e", "creationTime": "2024-05-01T18:05:31.7343498+00:00",
>>>>>>> 45329fda
        "endExecutionTime": null, "costEstimate": null, "itemType": "Job"}'
    headers:
      connection:
      - keep-alive
      content-length:
      - '1276'
      content-type:
      - application/json; charset=utf-8
      transfer-encoding:
      - chunked
    status:
      code: 200
      message: OK
- request:
    body: null
    headers:
      Accept:
      - application/json
      Accept-Encoding:
      - gzip, deflate
      Connection:
      - keep-alive
      User-Agent:
      - testapp-azure-quantum-qiskit azsdk-python-quantum/0.0.1 Python/3.9.19 (Windows-10-10.0.22631-SP0)
    method: GET
    uri: https://eastus.quantum.azure.com/subscriptions/00000000-0000-0000-0000-000000000000/resourceGroups/myresourcegroup/providers/Microsoft.Quantum/workspaces/myworkspace/jobs/00000000-0000-0000-0000-000000000002?api-version=2022-09-12-preview&test-sequence-id=1
  response:
    body:
      string: '{"containerUri": "https://mystorage.blob.core.windows.net/job-00000000-0000-0000-0000-000000000002?sv=PLACEHOLDER&sr=c&sig=PLACEHOLDER&se=2050-01-01T00%3A00%3A00Z&sp=rcwl",
        "inputDataUri": "https://mystorage.blob.core.windows.net/job-00000000-0000-0000-0000-000000000002/inputData?sv=PLACEHOLDER&sr=b&sig=PLACEHOLDER&se=2050-01-01T00%3A00%3A00Z&sp=r&rscd=attachment%3B%20filename%3DJob%2B1-00000000-0000-0000-0000-000000000002.input.json",
        "inputDataFormat": "honeywell.openqasm.v1", "inputParams": {"count": 100,
        "shots": 100}, "metadata": {"qiskit": "True", "name": "BellState", "num_qubits":
        "2", "metadata": "{}"}, "sessionId": "00000000-0000-0000-0000-000000000001",
        "status": "Waiting", "jobType": "QuantumComputing", "outputDataFormat": "honeywell.quantum-results.v1",
        "outputDataUri": "https://mystorage.blob.core.windows.net/job-00000000-0000-0000-0000-000000000002/outputData?sv=PLACEHOLDER&sr=b&sig=PLACEHOLDER&se=2050-01-01T00%3A00%3A00Z&sp=r&rscd=attachment%3B%20filename%3DJob%2B1-00000000-0000-0000-0000-000000000002.output.json",
        "beginExecutionTime": null, "cancellationTime": null, "quantumComputingData":
        {"count": 1}, "errorData": null, "isCancelling": false, "tags": [], "name":
        "Job 1", "id": "00000000-0000-0000-0000-000000000002", "providerId": "quantinuum",
<<<<<<< HEAD
        "target": "quantinuum.sim.h1-1e", "creationTime": "2024-04-30T14:24:05.1857976+00:00",
=======
        "target": "quantinuum.sim.h1-1e", "creationTime": "2024-05-01T18:05:28.3815574+00:00",
>>>>>>> 45329fda
        "endExecutionTime": null, "costEstimate": null, "itemType": "Job"}'
    headers:
      connection:
      - keep-alive
      content-length:
      - '1436'
      content-type:
      - application/json; charset=utf-8
      transfer-encoding:
      - chunked
    status:
      code: 200
      message: OK
- request:
    body: null
    headers:
      Accept:
      - application/json
      Accept-Encoding:
      - gzip, deflate
      Connection:
      - keep-alive
      User-Agent:
      - testapp-azure-quantum-qiskit azsdk-python-quantum/0.0.1 Python/3.9.19 (Windows-10-10.0.22631-SP0)
    method: GET
    uri: https://eastus.quantum.azure.com/subscriptions/00000000-0000-0000-0000-000000000000/resourceGroups/myresourcegroup/providers/Microsoft.Quantum/workspaces/myworkspace/jobs/00000000-0000-0000-0000-000000000002?api-version=2022-09-12-preview&test-sequence-id=2
  response:
    body:
      string: '{"containerUri": "https://mystorage.blob.core.windows.net/job-00000000-0000-0000-0000-000000000002?sv=PLACEHOLDER&sr=c&sig=PLACEHOLDER&se=2050-01-01T00%3A00%3A00Z&sp=rcwl",
        "inputDataUri": "https://mystorage.blob.core.windows.net/job-00000000-0000-0000-0000-000000000002/inputData?sv=PLACEHOLDER&sr=b&sig=PLACEHOLDER&se=2050-01-01T00%3A00%3A00Z&sp=r&rscd=attachment%3B%20filename%3DJob%2B1-00000000-0000-0000-0000-000000000002.input.json",
        "inputDataFormat": "honeywell.openqasm.v1", "inputParams": {"count": 100,
        "shots": 100}, "metadata": {"qiskit": "True", "name": "BellState", "num_qubits":
        "2", "metadata": "{}"}, "sessionId": "00000000-0000-0000-0000-000000000001",
        "status": "Waiting", "jobType": "QuantumComputing", "outputDataFormat": "honeywell.quantum-results.v1",
        "outputDataUri": "https://mystorage.blob.core.windows.net/job-00000000-0000-0000-0000-000000000002/outputData?sv=PLACEHOLDER&sr=b&sig=PLACEHOLDER&se=2050-01-01T00%3A00%3A00Z&sp=r&rscd=attachment%3B%20filename%3DJob%2B1-00000000-0000-0000-0000-000000000002.output.json",
        "beginExecutionTime": null, "cancellationTime": null, "quantumComputingData":
        {"count": 1}, "errorData": null, "isCancelling": false, "tags": [], "name":
        "Job 1", "id": "00000000-0000-0000-0000-000000000002", "providerId": "quantinuum",
<<<<<<< HEAD
        "target": "quantinuum.sim.h1-1e", "creationTime": "2024-04-30T14:24:05.1857976+00:00",
=======
        "target": "quantinuum.sim.h1-1e", "creationTime": "2024-05-01T18:05:28.3815574+00:00",
>>>>>>> 45329fda
        "endExecutionTime": null, "costEstimate": null, "itemType": "Job"}'
    headers:
      connection:
      - keep-alive
      content-length:
      - '1436'
      content-type:
      - application/json; charset=utf-8
      transfer-encoding:
      - chunked
    status:
      code: 200
      message: OK
- request:
    body: null
    headers:
      Accept:
      - application/json
      Accept-Encoding:
      - gzip, deflate
      Connection:
      - keep-alive
      User-Agent:
      - testapp-azure-quantum-qiskit azsdk-python-quantum/0.0.1 Python/3.9.19 (Windows-10-10.0.22631-SP0)
    method: GET
    uri: https://eastus.quantum.azure.com/subscriptions/00000000-0000-0000-0000-000000000000/resourceGroups/myresourcegroup/providers/Microsoft.Quantum/workspaces/myworkspace/jobs/00000000-0000-0000-0000-000000000002?api-version=2022-09-12-preview&test-sequence-id=3
  response:
    body:
      string: '{"containerUri": "https://mystorage.blob.core.windows.net/job-00000000-0000-0000-0000-000000000002?sv=PLACEHOLDER&sr=c&sig=PLACEHOLDER&se=2050-01-01T00%3A00%3A00Z&sp=rcwl",
        "inputDataUri": "https://mystorage.blob.core.windows.net/job-00000000-0000-0000-0000-000000000002/inputData?sv=PLACEHOLDER&sr=b&sig=PLACEHOLDER&se=2050-01-01T00%3A00%3A00Z&sp=r&rscd=attachment%3B%20filename%3DJob%2B1-00000000-0000-0000-0000-000000000002.input.json",
        "inputDataFormat": "honeywell.openqasm.v1", "inputParams": {"count": 100,
        "shots": 100}, "metadata": {"qiskit": "True", "name": "BellState", "num_qubits":
        "2", "metadata": "{}"}, "sessionId": "00000000-0000-0000-0000-000000000001",
<<<<<<< HEAD
        "status": "Waiting", "jobType": "QuantumComputing", "outputDataFormat": "honeywell.quantum-results.v1",
        "outputDataUri": "https://mystorage.blob.core.windows.net/job-00000000-0000-0000-0000-000000000002/outputData?sv=PLACEHOLDER&sr=b&sig=PLACEHOLDER&se=2050-01-01T00%3A00%3A00Z&sp=r&rscd=attachment%3B%20filename%3DJob%2B1-00000000-0000-0000-0000-000000000002.output.json",
        "beginExecutionTime": null, "cancellationTime": null, "quantumComputingData":
        {"count": 1}, "errorData": null, "isCancelling": false, "tags": [], "name":
        "Job 1", "id": "00000000-0000-0000-0000-000000000002", "providerId": "quantinuum",
        "target": "quantinuum.sim.h1-1e", "creationTime": "2024-04-30T14:24:05.1857976+00:00",
        "endExecutionTime": null, "costEstimate": null, "itemType": "Job"}'
    headers:
      connection:
      - keep-alive
      content-length:
      - '1436'
      content-type:
      - application/json; charset=utf-8
      transfer-encoding:
      - chunked
    status:
      code: 200
      message: OK
- request:
    body: null
    headers:
      Accept:
      - application/json
      Accept-Encoding:
      - gzip, deflate
      Connection:
      - keep-alive
      User-Agent:
      - testapp-azure-quantum-qiskit azsdk-python-quantum/0.0.1 Python/3.9.19 (Windows-10-10.0.22631-SP0)
    method: GET
    uri: https://eastus.quantum.azure.com/subscriptions/00000000-0000-0000-0000-000000000000/resourceGroups/myresourcegroup/providers/Microsoft.Quantum/workspaces/myworkspace/jobs/00000000-0000-0000-0000-000000000002?api-version=2022-09-12-preview&test-sequence-id=4
  response:
    body:
      string: '{"containerUri": "https://mystorage.blob.core.windows.net/job-00000000-0000-0000-0000-000000000002?sv=PLACEHOLDER&sr=c&sig=PLACEHOLDER&se=2050-01-01T00%3A00%3A00Z&sp=rcwl",
        "inputDataUri": "https://mystorage.blob.core.windows.net/job-00000000-0000-0000-0000-000000000002/inputData?sv=PLACEHOLDER&sr=b&sig=PLACEHOLDER&se=2050-01-01T00%3A00%3A00Z&sp=r&rscd=attachment%3B%20filename%3DJob%2B1-00000000-0000-0000-0000-000000000002.input.json",
        "inputDataFormat": "honeywell.openqasm.v1", "inputParams": {"count": 100,
        "shots": 100}, "metadata": {"qiskit": "True", "name": "BellState", "num_qubits":
        "2", "metadata": "{}"}, "sessionId": "00000000-0000-0000-0000-000000000001",
        "status": "Succeeded", "jobType": "QuantumComputing", "outputDataFormat":
        "honeywell.quantum-results.v1", "outputDataUri": "https://mystorage.blob.core.windows.net/job-00000000-0000-0000-0000-000000000002/rawOutputData?sv=PLACEHOLDER&sr=b&sig=PLACEHOLDER&se=2050-01-01T00%3A00%3A00Z&sp=r&rscd=attachment%3B%20filename%3DJob%2B1-00000000-0000-0000-0000-000000000002.output.json",
        "beginExecutionTime": "2024-04-30T14:24:15.536985+00:00", "cancellationTime":
        null, "quantumComputingData": {"count": 1}, "errorData": null, "isCancelling":
        false, "tags": [], "name": "Job 1", "id": "00000000-0000-0000-0000-000000000002",
        "providerId": "quantinuum", "target": "quantinuum.sim.h1-1e", "creationTime":
        "2024-04-30T14:24:05.1857976+00:00", "endExecutionTime": "2024-04-30T14:24:16.028948+00:00",
=======
        "status": "Succeeded", "jobType": "QuantumComputing", "outputDataFormat":
        "honeywell.quantum-results.v1", "outputDataUri": "https://mystorage.blob.core.windows.net/job-00000000-0000-0000-0000-000000000002/rawOutputData?sv=PLACEHOLDER&sr=b&sig=PLACEHOLDER&se=2050-01-01T00%3A00%3A00Z&sp=r&rscd=attachment%3B%20filename%3DJob%2B1-00000000-0000-0000-0000-000000000002.output.json",
        "beginExecutionTime": "2024-05-01T18:05:35.82955+00:00", "cancellationTime":
        null, "quantumComputingData": {"count": 1}, "errorData": null, "isCancelling":
        false, "tags": [], "name": "Job 1", "id": "00000000-0000-0000-0000-000000000002",
        "providerId": "quantinuum", "target": "quantinuum.sim.h1-1e", "creationTime":
        "2024-05-01T18:05:28.3815574+00:00", "endExecutionTime": "2024-05-01T18:05:36.290812+00:00",
>>>>>>> 45329fda
        "costEstimate": {"currencyCode": "USD", "events": [{"dimensionId": "ehqc",
        "dimensionName": "EHQC", "measureUnit": "hqc", "amountBilled": 5.66, "amountConsumed":
        5.66, "unitPrice": 0.0}], "estimatedTotal": 0.0}, "itemType": "Job"}'
    headers:
      connection:
      - keep-alive
      content-length:
      - '1691'
      content-type:
      - application/json; charset=utf-8
      transfer-encoding:
      - chunked
    status:
      code: 200
      message: OK
- request:
    body: null
    headers:
      Accept:
      - application/json
      Accept-Encoding:
      - gzip, deflate
      Connection:
      - keep-alive
      User-Agent:
      - testapp-azure-quantum-qiskit azsdk-python-quantum/0.0.1 Python/3.9.19 (Windows-10-10.0.22631-SP0)
    method: GET
    uri: https://eastus.quantum.azure.com/subscriptions/00000000-0000-0000-0000-000000000000/resourceGroups/myresourcegroup/providers/Microsoft.Quantum/workspaces/myworkspace/sessions/00000000-0000-0000-0000-000000000001?api-version=2022-09-12-preview&test-sequence-id=1
  response:
    body:
      string: '{"status": "Executing", "jobFailurePolicy": "Abort", "name": "session-00000000-0000-0000-0000-000000000001",
        "id": "00000000-0000-0000-0000-000000000001", "providerId": "quantinuum",
<<<<<<< HEAD
        "target": "quantinuum.sim.h1-1e", "creationTime": "2024-04-30T14:24:02.727593Z",
=======
        "target": "quantinuum.sim.h1-1e", "creationTime": "2024-05-01T18:05:25.0658938Z",
>>>>>>> 45329fda
        "endExecutionTime": null, "costEstimate": {"currencyCode": "USD", "events":
        [], "estimatedTotal": 0.0}, "itemType": "Session"}'
    headers:
      connection:
      - keep-alive
      content-length:
      - '390'
      content-type:
      - application/json; charset=utf-8
      transfer-encoding:
      - chunked
    status:
      code: 200
      message: OK
- request:
    body: null
    headers:
      Accept:
      - application/json
      Accept-Encoding:
      - gzip, deflate
      Connection:
      - keep-alive
      Content-Length:
      - '0'
      User-Agent:
      - testapp-azure-quantum-qiskit azsdk-python-quantum/0.0.1 Python/3.9.19 (Windows-10-10.0.22631-SP0)
    method: POST
    uri: https://eastus.quantum.azure.com/subscriptions/00000000-0000-0000-0000-000000000000/resourceGroups/myresourcegroup/providers/Microsoft.Quantum/workspaces/myworkspace/sessions/00000000-0000-0000-0000-000000000001:close?api-version=2022-09-12-preview&test-sequence-id=1
  response:
    body:
      string: '{"status": "Succeeded", "jobFailurePolicy": "Abort", "name": "session-00000000-0000-0000-0000-000000000001",
        "id": "00000000-0000-0000-0000-000000000001", "providerId": "quantinuum",
<<<<<<< HEAD
        "target": "quantinuum.sim.h1-1e", "creationTime": "2024-04-30T14:24:02.727593Z",
        "endExecutionTime": "2024-04-30T14:24:24.0332289Z", "costEstimate": {"currencyCode":
=======
        "target": "quantinuum.sim.h1-1e", "creationTime": "2024-05-01T18:05:25.0658938Z",
        "endExecutionTime": "2024-05-01T18:05:43.0826567Z", "costEstimate": {"currencyCode":
>>>>>>> 45329fda
        "USD", "events": [], "estimatedTotal": 0.0}, "itemType": "Session"}'
    headers:
      connection:
      - keep-alive
      content-length:
      - '416'
      content-type:
      - application/json; charset=utf-8
      transfer-encoding:
      - chunked
    status:
      code: 200
      message: OK
- request:
    body: client_id=PLACEHOLDER&grant_type=client_credentials&client_assertion=PLACEHOLDER&client_info=1&client_assertion_type=PLACEHOLDER&scope=https%3A%2F%2Fquantum.microsoft.com%2F.default
    headers:
      Accept:
      - application/json
      Accept-Encoding:
      - gzip, deflate
      Connection:
      - keep-alive
      Content-Length:
      - '181'
      Content-Type:
      - application/x-www-form-urlencoded
      User-Agent:
      - azsdk-python-identity/1.16.0 Python/3.9.19 (Windows-10-10.0.22631-SP0)
      x-client-current-telemetry:
      - 4|730,2|
      x-client-os:
      - win32
      x-client-sku:
      - MSAL.Python
      x-client-ver:
      - 1.28.0
    method: POST
    uri: https://login.microsoftonline.com/00000000-0000-0000-0000-000000000000/oauth2/v2.0/token
  response:
    body:
<<<<<<< HEAD
      string: '{"error": "invalid_client", "error_description": "AADSTS7000215: Invalid
        client secret provided. Ensure the secret being sent in the request is the
        client secret value, not the client secret ID, for a secret added to app ''00000000-0000-0000-0000-000000000000''.
        Trace ID: 3a870e70-d85e-446e-a611-9cc09a1f8d00 Correlation ID: 7e0c015e-2956-4273-8009-81ce1b39807b
        Timestamp: 2024-04-30 14:24:24Z", "error_codes": [7000215], "timestamp": "2024-04-30
        14:24:24Z", "trace_id": "3a870e70-d85e-446e-a611-9cc09a1f8d00", "correlation_id":
        "7e0c015e-2956-4273-8009-81ce1b39807b", "error_uri": "https://login.microsoftonline.com/error?code=7000215"}'
=======
      string: '{"token_type": "Bearer", "expires_in": 1746122743, "ext_expires_in":
        1746122743, "refresh_in": 31536000, "access_token": "PLACEHOLDER"}'
>>>>>>> 45329fda
    headers:
      content-length:
      - '636'
      content-type:
      - application/json; charset=utf-8
    status:
      code: 401
      message: Unauthorized
- request:
    body: null
    headers:
      Accept:
      - application/json
      Accept-Encoding:
      - gzip, deflate
      Connection:
      - keep-alive
      User-Agent:
      - testapp azsdk-python-quantum/0.0.1 Python/3.9.19 (Windows-10-10.0.22631-SP0)
    method: GET
    uri: https://eastus.quantum.azure.com/subscriptions/00000000-0000-0000-0000-000000000000/resourceGroups/myresourcegroup/providers/Microsoft.Quantum/workspaces/myworkspace/sessions/00000000-0000-0000-0000-000000000001?api-version=2022-09-12-preview&test-sequence-id=2
  response:
    body:
      string: '{"status": "Succeeded", "jobFailurePolicy": "Abort", "name": "session-00000000-0000-0000-0000-000000000001",
        "id": "00000000-0000-0000-0000-000000000001", "providerId": "quantinuum",
<<<<<<< HEAD
        "target": "quantinuum.sim.h1-1e", "creationTime": "2024-04-30T14:24:02.727593Z",
        "endExecutionTime": "2024-04-30T14:24:24.0332289Z", "costEstimate": {"currencyCode":
=======
        "target": "quantinuum.sim.h1-1e", "creationTime": "2024-05-01T18:05:25.0658938Z",
        "endExecutionTime": "2024-05-01T18:05:43.0826567Z", "costEstimate": {"currencyCode":
>>>>>>> 45329fda
        "USD", "events": [], "estimatedTotal": 0.0}, "itemType": "Session"}'
    headers:
      connection:
      - keep-alive
      content-length:
      - '416'
      content-type:
      - application/json; charset=utf-8
      transfer-encoding:
      - chunked
    status:
      code: 200
      message: OK
- request:
    body: null
    headers:
      Accept:
      - application/json
      Accept-Encoding:
      - gzip, deflate
      Connection:
      - keep-alive
      User-Agent:
      - testapp azsdk-python-quantum/0.0.1 Python/3.9.19 (Windows-10-10.0.22631-SP0)
    method: GET
    uri: https://eastus.quantum.azure.com/subscriptions/00000000-0000-0000-0000-000000000000/resourceGroups/myresourcegroup/providers/Microsoft.Quantum/workspaces/myworkspace/sessions/00000000-0000-0000-0000-000000000001/jobs?api-version=2022-09-12-preview&test-sequence-id=1
  response:
    body:
      string: '{"value": [{"containerUri": "https://mystorage.blob.core.windows.net/job-00000000-0000-0000-0000-000000000002?sv=PLACEHOLDER&sig=PLACEHOLDER&se=2050-01-01T00%3A00%3A00Z&srt=co&ss=b&sp=racwl",
        "inputDataUri": "https://mystorage.blob.core.windows.net/job-00000000-0000-0000-0000-000000000002/inputData?sv=PLACEHOLDER&sr=b&sig=PLACEHOLDER&se=2050-01-01T00%3A00%3A00Z&sp=rcw",
        "inputDataFormat": "honeywell.openqasm.v1", "inputParams": {"count": 100,
        "shots": 100}, "metadata": {"qiskit": "True", "name": "BellState", "num_qubits":
        "2", "metadata": "{}"}, "sessionId": "00000000-0000-0000-0000-000000000001",
        "status": "Succeeded", "jobType": "QuantumComputing", "outputDataFormat":
        "honeywell.quantum-results.v1", "outputDataUri": "https://mystorage.blob.core.windows.net/job-00000000-0000-0000-0000-000000000002/rawOutputData?sv=PLACEHOLDER&sr=b&sig=PLACEHOLDER&se=2050-01-01T00%3A00%3A00Z&sp=rcw",
<<<<<<< HEAD
        "beginExecutionTime": "2024-04-30T14:24:15.536985Z", "cancellationTime": null,
        "quantumComputingData": {"count": 1}, "errorData": null, "isCancelling": false,
        "tags": [], "name": "Job 1", "id": "00000000-0000-0000-0000-000000000002",
        "providerId": "quantinuum", "target": "quantinuum.sim.h1-1e", "creationTime":
        "2024-04-30T14:24:05.1857976Z", "endExecutionTime": "2024-04-30T14:24:16.028948Z",
=======
        "beginExecutionTime": "2024-05-01T18:05:35.82955Z", "cancellationTime": null,
        "quantumComputingData": {"count": 1}, "errorData": null, "isCancelling": false,
        "tags": [], "name": "Job 1", "id": "00000000-0000-0000-0000-000000000002",
        "providerId": "quantinuum", "target": "quantinuum.sim.h1-1e", "creationTime":
        "2024-05-01T18:05:28.3815574Z", "endExecutionTime": "2024-05-01T18:05:36.290812Z",
>>>>>>> 45329fda
        "costEstimate": {"currencyCode": "USD", "events": [{"dimensionId": "ehqc",
        "dimensionName": "EHQC", "measureUnit": "hqc", "amountBilled": 5.66, "amountConsumed":
        5.66, "unitPrice": 0.0}], "estimatedTotal": 0.0}, "itemType": "Job"}, {"containerUri":
        "https://mystorage.blob.core.windows.net/job-00000000-0000-0000-0000-000000000003?sv=PLACEHOLDER&sig=PLACEHOLDER&se=2050-01-01T00%3A00%3A00Z&srt=co&ss=b&sp=racwl",
        "inputDataUri": "https://mystorage.blob.core.windows.net/job-00000000-0000-0000-0000-000000000003/inputData?sv=PLACEHOLDER&sr=b&sig=PLACEHOLDER&se=2050-01-01T00%3A00%3A00Z&sp=rcw",
        "inputDataFormat": "honeywell.openqasm.v1", "inputParams": {"count": 100,
        "shots": 100}, "metadata": {"qiskit": "True", "name": "BellState", "num_qubits":
        "2", "metadata": "{}"}, "sessionId": "00000000-0000-0000-0000-000000000001",
        "status": "Succeeded", "jobType": "QuantumComputing", "outputDataFormat":
        "honeywell.quantum-results.v1", "outputDataUri": "https://mystorage.blob.core.windows.net/job-00000000-0000-0000-0000-000000000003/rawOutputData?sv=PLACEHOLDER&sr=b&sig=PLACEHOLDER&se=2050-01-01T00%3A00%3A00Z&sp=rcw",
<<<<<<< HEAD
        "beginExecutionTime": "2024-04-30T14:24:18.041307Z", "cancellationTime": null,
        "quantumComputingData": {"count": 1}, "errorData": null, "isCancelling": false,
        "tags": [], "name": "Job 2", "id": "00000000-0000-0000-0000-000000000003",
        "providerId": "quantinuum", "target": "quantinuum.sim.h1-1e", "creationTime":
        "2024-04-30T14:24:07.6252477Z", "endExecutionTime": "2024-04-30T14:24:18.455153Z",
=======
        "beginExecutionTime": "2024-05-01T18:05:36.564874Z", "cancellationTime": null,
        "quantumComputingData": {"count": 1}, "errorData": null, "isCancelling": false,
        "tags": [], "name": "Job 2", "id": "00000000-0000-0000-0000-000000000003",
        "providerId": "quantinuum", "target": "quantinuum.sim.h1-1e", "creationTime":
        "2024-05-01T18:05:31.7343498Z", "endExecutionTime": "2024-05-01T18:05:37.116395Z",
>>>>>>> 45329fda
        "costEstimate": {"currencyCode": "USD", "events": [{"dimensionId": "ehqc",
        "dimensionName": "EHQC", "measureUnit": "hqc", "amountBilled": 5.66, "amountConsumed":
        5.66, "unitPrice": 0.0}], "estimatedTotal": 0.0}, "itemType": "Job"}], "nextLink":
        null}'
    headers:
      connection:
      - keep-alive
      content-length:
      - '3055'
      content-type:
      - application/json; charset=utf-8
      transfer-encoding:
      - chunked
    status:
      code: 200
      message: OK
- request:
    body: null
    headers:
      Accept:
      - application/json
      Accept-Encoding:
      - gzip, deflate
      Connection:
      - keep-alive
      User-Agent:
      - testapp azsdk-python-quantum/0.0.1 Python/3.9.19 (Windows-10-10.0.22631-SP0)
    method: GET
<<<<<<< HEAD
    uri: https://eastus.quantum.azure.com/subscriptions/00000000-0000-0000-0000-000000000000/resourceGroups/myresourcegroup/providers/Microsoft.Quantum/workspaces/myworkspace/jobs/00000000-0000-0000-0000-000000000002?api-version=2022-09-12-preview&test-sequence-id=5
=======
    uri: https://eastus.quantum.azure.com/subscriptions/00000000-0000-0000-0000-000000000000/resourceGroups/myresourcegroup/providers/Microsoft.Quantum/workspaces/myworkspace/jobs/00000000-0000-0000-0000-000000000002?api-version=2022-09-12-preview&test-sequence-id=4
>>>>>>> 45329fda
  response:
    body:
      string: '{"containerUri": "https://mystorage.blob.core.windows.net/job-00000000-0000-0000-0000-000000000002?sv=PLACEHOLDER&sr=c&sig=PLACEHOLDER&se=2050-01-01T00%3A00%3A00Z&sp=rcwl",
        "inputDataUri": "https://mystorage.blob.core.windows.net/job-00000000-0000-0000-0000-000000000002/inputData?sv=PLACEHOLDER&sr=b&sig=PLACEHOLDER&se=2050-01-01T00%3A00%3A00Z&sp=r&rscd=attachment%3B%20filename%3DJob%2B1-00000000-0000-0000-0000-000000000002.input.json",
        "inputDataFormat": "honeywell.openqasm.v1", "inputParams": {"count": 100,
        "shots": 100}, "metadata": {"qiskit": "True", "name": "BellState", "num_qubits":
        "2", "metadata": "{}"}, "sessionId": "00000000-0000-0000-0000-000000000001",
        "status": "Succeeded", "jobType": "QuantumComputing", "outputDataFormat":
        "honeywell.quantum-results.v1", "outputDataUri": "https://mystorage.blob.core.windows.net/job-00000000-0000-0000-0000-000000000002/rawOutputData?sv=PLACEHOLDER&sr=b&sig=PLACEHOLDER&se=2050-01-01T00%3A00%3A00Z&sp=r&rscd=attachment%3B%20filename%3DJob%2B1-00000000-0000-0000-0000-000000000002.output.json",
<<<<<<< HEAD
        "beginExecutionTime": "2024-04-30T14:24:15.536985+00:00", "cancellationTime":
        null, "quantumComputingData": {"count": 1}, "errorData": null, "isCancelling":
        false, "tags": [], "name": "Job 1", "id": "00000000-0000-0000-0000-000000000002",
        "providerId": "quantinuum", "target": "quantinuum.sim.h1-1e", "creationTime":
        "2024-04-30T14:24:05.1857976+00:00", "endExecutionTime": "2024-04-30T14:24:16.028948+00:00",
=======
        "beginExecutionTime": "2024-05-01T18:05:35.82955+00:00", "cancellationTime":
        null, "quantumComputingData": {"count": 1}, "errorData": null, "isCancelling":
        false, "tags": [], "name": "Job 1", "id": "00000000-0000-0000-0000-000000000002",
        "providerId": "quantinuum", "target": "quantinuum.sim.h1-1e", "creationTime":
        "2024-05-01T18:05:28.3815574+00:00", "endExecutionTime": "2024-05-01T18:05:36.290812+00:00",
>>>>>>> 45329fda
        "costEstimate": {"currencyCode": "USD", "events": [{"dimensionId": "ehqc",
        "dimensionName": "EHQC", "measureUnit": "hqc", "amountBilled": 5.66, "amountConsumed":
        5.66, "unitPrice": 0.0}], "estimatedTotal": 0.0}, "itemType": "Job"}'
    headers:
      connection:
      - keep-alive
      content-length:
      - '1691'
      content-type:
      - application/json; charset=utf-8
      transfer-encoding:
      - chunked
    status:
      code: 200
      message: OK
- request:
    body: null
    headers:
      Accept:
      - application/json
      Accept-Encoding:
      - gzip, deflate
      Connection:
      - keep-alive
      User-Agent:
      - testapp azsdk-python-quantum/0.0.1 Python/3.9.19 (Windows-10-10.0.22631-SP0)
    method: GET
    uri: https://eastus.quantum.azure.com/subscriptions/00000000-0000-0000-0000-000000000000/resourceGroups/myresourcegroup/providers/Microsoft.Quantum/workspaces/myworkspace/jobs/00000000-0000-0000-0000-000000000003?api-version=2022-09-12-preview&test-sequence-id=1
  response:
    body:
      string: '{"containerUri": "https://mystorage.blob.core.windows.net/job-00000000-0000-0000-0000-000000000003?sv=PLACEHOLDER&sr=c&sig=PLACEHOLDER&se=2050-01-01T00%3A00%3A00Z&sp=rcwl",
        "inputDataUri": "https://mystorage.blob.core.windows.net/job-00000000-0000-0000-0000-000000000003/inputData?sv=PLACEHOLDER&sr=b&sig=PLACEHOLDER&se=2050-01-01T00%3A00%3A00Z&sp=r&rscd=attachment%3B%20filename%3DJob%2B2-00000000-0000-0000-0000-000000000003.input.json",
        "inputDataFormat": "honeywell.openqasm.v1", "inputParams": {"count": 100,
        "shots": 100}, "metadata": {"qiskit": "True", "name": "BellState", "num_qubits":
        "2", "metadata": "{}"}, "sessionId": "00000000-0000-0000-0000-000000000001",
        "status": "Succeeded", "jobType": "QuantumComputing", "outputDataFormat":
        "honeywell.quantum-results.v1", "outputDataUri": "https://mystorage.blob.core.windows.net/job-00000000-0000-0000-0000-000000000003/rawOutputData?sv=PLACEHOLDER&sr=b&sig=PLACEHOLDER&se=2050-01-01T00%3A00%3A00Z&sp=r&rscd=attachment%3B%20filename%3DJob%2B2-00000000-0000-0000-0000-000000000003.output.json",
<<<<<<< HEAD
        "beginExecutionTime": "2024-04-30T14:24:18.041307+00:00", "cancellationTime":
        null, "quantumComputingData": {"count": 1}, "errorData": null, "isCancelling":
        false, "tags": [], "name": "Job 2", "id": "00000000-0000-0000-0000-000000000003",
        "providerId": "quantinuum", "target": "quantinuum.sim.h1-1e", "creationTime":
        "2024-04-30T14:24:07.6252477+00:00", "endExecutionTime": "2024-04-30T14:24:18.455153+00:00",
=======
        "beginExecutionTime": "2024-05-01T18:05:36.564874+00:00", "cancellationTime":
        null, "quantumComputingData": {"count": 1}, "errorData": null, "isCancelling":
        false, "tags": [], "name": "Job 2", "id": "00000000-0000-0000-0000-000000000003",
        "providerId": "quantinuum", "target": "quantinuum.sim.h1-1e", "creationTime":
        "2024-05-01T18:05:31.7343498+00:00", "endExecutionTime": "2024-05-01T18:05:37.116395+00:00",
>>>>>>> 45329fda
        "costEstimate": {"currencyCode": "USD", "events": [{"dimensionId": "ehqc",
        "dimensionName": "EHQC", "measureUnit": "hqc", "amountBilled": 5.66, "amountConsumed":
        5.66, "unitPrice": 0.0}], "estimatedTotal": 0.0}, "itemType": "Job"}'
    headers:
      connection:
      - keep-alive
      content-length:
      - '1691'
      content-type:
      - application/json; charset=utf-8
      transfer-encoding:
      - chunked
    status:
      code: 200
      message: OK
- request:
    body: null
    headers:
      Accept:
      - application/json
      Accept-Encoding:
      - gzip, deflate
      Connection:
      - keep-alive
      User-Agent:
      - testapp azsdk-python-quantum/0.0.1 Python/3.9.19 (Windows-10-10.0.22631-SP0)
    method: GET
    uri: https://eastus.quantum.azure.com/subscriptions/00000000-0000-0000-0000-000000000000/resourceGroups/myresourcegroup/providers/Microsoft.Quantum/workspaces/myworkspace/sessions/00000000-0000-0000-0000-000000000001?api-version=2022-09-12-preview&test-sequence-id=3
  response:
    body:
      string: '{"status": "Succeeded", "jobFailurePolicy": "Abort", "name": "session-00000000-0000-0000-0000-000000000001",
        "id": "00000000-0000-0000-0000-000000000001", "providerId": "quantinuum",
<<<<<<< HEAD
        "target": "quantinuum.sim.h1-1e", "creationTime": "2024-04-30T14:24:02.727593Z",
        "endExecutionTime": "2024-04-30T14:24:24.0332289Z", "costEstimate": {"currencyCode":
=======
        "target": "quantinuum.sim.h1-1e", "creationTime": "2024-05-01T18:05:25.0658938Z",
        "endExecutionTime": "2024-05-01T18:05:43.0826567Z", "costEstimate": {"currencyCode":
>>>>>>> 45329fda
        "USD", "events": [], "estimatedTotal": 0.0}, "itemType": "Session"}'
    headers:
      connection:
      - keep-alive
      content-length:
      - '416'
      content-type:
      - application/json; charset=utf-8
      transfer-encoding:
      - chunked
    status:
      code: 200
      message: OK
version: 1<|MERGE_RESOLUTION|>--- conflicted
+++ resolved
@@ -26,18 +26,8 @@
     uri: https://login.microsoftonline.com/00000000-0000-0000-0000-000000000000/oauth2/v2.0/token
   response:
     body:
-<<<<<<< HEAD
-      string: '{"error": "invalid_client", "error_description": "AADSTS7000215: Invalid
-        client secret provided. Ensure the secret being sent in the request is the
-        client secret value, not the client secret ID, for a secret added to app ''00000000-0000-0000-0000-000000000000''.
-        Trace ID: 603055f1-b189-4625-a155-5784741f8800 Correlation ID: 81241f31-3faf-4173-99db-0ece317083a2
-        Timestamp: 2024-04-30 14:24:00Z", "error_codes": [7000215], "timestamp": "2024-04-30
-        14:24:00Z", "trace_id": "603055f1-b189-4625-a155-5784741f8800", "correlation_id":
-        "81241f31-3faf-4173-99db-0ece317083a2", "error_uri": "https://login.microsoftonline.com/error?code=7000215"}'
-=======
       string: '{"token_type": "Bearer", "expires_in": 1746122721, "ext_expires_in":
         1746122721, "refresh_in": 31536000, "access_token": "PLACEHOLDER"}'
->>>>>>> 45329fda
     headers:
       content-length:
       - '636'
@@ -65,18 +55,6 @@
         "targets": [{"id": "microsoft.dft", "currentAvailability": "Available", "averageQueueTime":
         0, "statusPage": null}]}, {"id": "ionq", "currentAvailability": "Degraded",
         "targets": [{"id": "ionq.qpu", "currentAvailability": "Available", "averageQueueTime":
-<<<<<<< HEAD
-        385008, "statusPage": "https://status.ionq.co"}, {"id": "ionq.qpu.aria-1",
-        "currentAvailability": "Unavailable", "averageQueueTime": 749417, "statusPage":
-        "https://status.ionq.co"}, {"id": "ionq.qpu.aria-2", "currentAvailability":
-        "Unavailable", "averageQueueTime": 0, "statusPage": "https://status.ionq.co"},
-        {"id": "ionq.simulator", "currentAvailability": "Available", "averageQueueTime":
-        1, "statusPage": "https://status.ionq.co"}]}, {"id": "microsoft-qc", "currentAvailability":
-        "Available", "targets": [{"id": "microsoft.estimator", "currentAvailability":
-        "Available", "averageQueueTime": 0, "statusPage": null}]}, {"id": "pasqal",
-        "currentAvailability": "Available", "targets": [{"id": "pasqal.sim.emu-tn",
-        "currentAvailability": "Available", "averageQueueTime": 278, "statusPage":
-=======
         501293, "statusPage": "https://status.ionq.co"}, {"id": "ionq.qpu.aria-1",
         "currentAvailability": "Unavailable", "averageQueueTime": 737920, "statusPage":
         "https://status.ionq.co"}, {"id": "ionq.qpu.aria-2", "currentAvailability":
@@ -87,7 +65,6 @@
         "Available", "averageQueueTime": 0, "statusPage": null}]}, {"id": "pasqal",
         "currentAvailability": "Degraded", "targets": [{"id": "pasqal.sim.emu-tn",
         "currentAvailability": "Available", "averageQueueTime": 256, "statusPage":
->>>>>>> 45329fda
         "https://pasqal.com"}, {"id": "pasqal.qpu.fresnel", "currentAvailability":
         "Available", "averageQueueTime": 1, "statusPage": "https://pasqal.com"}]},
         {"id": "rigetti", "currentAvailability": "Degraded", "targets": [{"id": "rigetti.sim.qvm",
@@ -99,26 +76,6 @@
         "qci.machine1", "currentAvailability": "Available", "averageQueueTime": 1,
         "statusPage": "https://quantumcircuits.com"}, {"id": "qci.simulator.noisy",
         "currentAvailability": "Available", "averageQueueTime": 0, "statusPage": "https://quantumcircuits.com"}]},
-<<<<<<< HEAD
-        {"id": "quantinuum", "currentAvailability": "Degraded", "targets": [{"id":
-        "quantinuum.qpu.h1-1", "currentAvailability": "Available", "averageQueueTime":
-        591220, "statusPage": "https://www.quantinuum.com/hardware/h1"}, {"id": "quantinuum.sim.h1-1sc",
-        "currentAvailability": "Available", "averageQueueTime": 2, "statusPage": "https://www.quantinuum.com/hardware/h1"},
-        {"id": "quantinuum.sim.h1-1e", "currentAvailability": "Available", "averageQueueTime":
-        3, "statusPage": "https://www.quantinuum.com/hardware/h1"}, {"id": "quantinuum.qpu.h2-1",
-        "currentAvailability": "Degraded", "averageQueueTime": 0, "statusPage": "https://www.quantinuum.com/hardware/h2"},
-        {"id": "quantinuum.sim.h2-1sc", "currentAvailability": "Available", "averageQueueTime":
-        0, "statusPage": "https://www.quantinuum.com/hardware/h2"}, {"id": "quantinuum.sim.h2-1e",
-        "currentAvailability": "Available", "averageQueueTime": 469, "statusPage":
-        "https://www.quantinuum.com/hardware/h2"}, {"id": "quantinuum.sim.h1-1sc-preview",
-        "currentAvailability": "Available", "averageQueueTime": 2, "statusPage": "https://www.quantinuum.com/hardware/h1"},
-        {"id": "quantinuum.sim.h1-1e-preview", "currentAvailability": "Available",
-        "averageQueueTime": 3, "statusPage": "https://www.quantinuum.com/hardware/h1"},
-        {"id": "quantinuum.sim.h1-2e-preview", "currentAvailability": "Available",
-        "averageQueueTime": 15089, "statusPage": "https://www.quantinuum.com/hardware/h1"},
-        {"id": "quantinuum.qpu.h1-1-preview", "currentAvailability": "Available",
-        "averageQueueTime": 591220, "statusPage": "https://www.quantinuum.com/hardware/h1"}]},
-=======
         {"id": "quantinuum", "currentAvailability": "Available", "targets": [{"id":
         "quantinuum.qpu.h1-1", "currentAvailability": "Available", "averageQueueTime":
         26106, "statusPage": "https://www.quantinuum.com/hardware/h1"}, {"id": "quantinuum.sim.h1-1sc",
@@ -137,7 +94,6 @@
         "averageQueueTime": 27901, "statusPage": "https://www.quantinuum.com/hardware/h1"},
         {"id": "quantinuum.qpu.h1-1-preview", "currentAvailability": "Available",
         "averageQueueTime": 26106, "statusPage": "https://www.quantinuum.com/hardware/h1"}]},
->>>>>>> 45329fda
         {"id": "Microsoft.Test", "currentAvailability": "Available", "targets": [{"id":
         "echo-rigetti", "currentAvailability": "Available", "averageQueueTime": 1,
         "statusPage": ""}, {"id": "echo-quantinuum", "currentAvailability": "Available",
@@ -156,11 +112,7 @@
       connection:
       - keep-alive
       content-length:
-<<<<<<< HEAD
-      - '4769'
-=======
       - '4772'
->>>>>>> 45329fda
       content-type:
       - application/json; charset=utf-8
       transfer-encoding:
@@ -190,11 +142,7 @@
     body:
       string: '{"status": "Waiting", "jobFailurePolicy": "Abort", "name": "session-00000000-0000-0000-0000-000000000001",
         "id": "00000000-0000-0000-0000-000000000001", "providerId": "quantinuum",
-<<<<<<< HEAD
-        "target": "quantinuum.sim.h1-1e", "creationTime": "2024-04-30T14:24:02.727593Z",
-=======
         "target": "quantinuum.sim.h1-1e", "creationTime": "2024-05-01T18:05:25.0658938Z",
->>>>>>> 45329fda
         "endExecutionTime": null, "costEstimate": null, "itemType": "Session"}'
     headers:
       connection:
@@ -252,11 +200,7 @@
       User-Agent:
       - azsdk-python-storage-blob/12.19.1 Python/3.9.19 (Windows-10-10.0.22631-SP0)
       x-ms-date:
-<<<<<<< HEAD
-      - Tue, 30 Apr 2024 14:24:02 GMT
-=======
       - Wed, 01 May 2024 18:05:24 GMT
->>>>>>> 45329fda
       x-ms-version:
       - '2023-11-03'
     method: GET
@@ -264,11 +208,7 @@
   response:
     body:
       string: "\uFEFF<?xml version=\"1.0\" encoding=\"utf-8\"?><Error><Code>ContainerNotFound</Code><Message>The
-<<<<<<< HEAD
-        specified container does not exist.\nRequestId:81df2b0b-b01e-0019-1b0a-9bac7b000000\nTime:2024-04-30T14:24:03.8696867Z</Message></Error>"
-=======
         specified container does not exist.\nRequestId:9907da42-301e-0007-32f2-9b40a3000000\nTime:2024-05-01T18:05:26.6599075Z</Message></Error>"
->>>>>>> 45329fda
     headers:
       content-length:
       - '223'
@@ -293,11 +233,7 @@
       User-Agent:
       - azsdk-python-storage-blob/12.19.1 Python/3.9.19 (Windows-10-10.0.22631-SP0)
       x-ms-date:
-<<<<<<< HEAD
-      - Tue, 30 Apr 2024 14:24:03 GMT
-=======
       - Wed, 01 May 2024 18:05:25 GMT
->>>>>>> 45329fda
       x-ms-version:
       - '2023-11-03'
     method: PUT
@@ -325,11 +261,7 @@
       User-Agent:
       - azsdk-python-storage-blob/12.19.1 Python/3.9.19 (Windows-10-10.0.22631-SP0)
       x-ms-date:
-<<<<<<< HEAD
-      - Tue, 30 Apr 2024 14:24:03 GMT
-=======
       - Wed, 01 May 2024 18:05:25 GMT
->>>>>>> 45329fda
       x-ms-version:
       - '2023-11-03'
     method: GET
@@ -368,11 +300,7 @@
       x-ms-blob-type:
       - BlockBlob
       x-ms-date:
-<<<<<<< HEAD
-      - Tue, 30 Apr 2024 14:24:04 GMT
-=======
       - Wed, 01 May 2024 18:05:27 GMT
->>>>>>> 45329fda
       x-ms-version:
       - '2023-11-03'
     method: PUT
@@ -423,11 +351,7 @@
         "beginExecutionTime": null, "cancellationTime": null, "quantumComputingData":
         null, "errorData": null, "isCancelling": false, "tags": [], "name": "Job 1",
         "id": "00000000-0000-0000-0000-000000000002", "providerId": "quantinuum",
-<<<<<<< HEAD
-        "target": "quantinuum.sim.h1-1e", "creationTime": "2024-04-30T14:24:05.1857976+00:00",
-=======
         "target": "quantinuum.sim.h1-1e", "creationTime": "2024-05-01T18:05:28.3815574+00:00",
->>>>>>> 45329fda
         "endExecutionTime": null, "costEstimate": null, "itemType": "Job"}'
     headers:
       connection:
@@ -485,11 +409,7 @@
       User-Agent:
       - azsdk-python-storage-blob/12.19.1 Python/3.9.19 (Windows-10-10.0.22631-SP0)
       x-ms-date:
-<<<<<<< HEAD
-      - Tue, 30 Apr 2024 14:24:04 GMT
-=======
       - Wed, 01 May 2024 18:05:27 GMT
->>>>>>> 45329fda
       x-ms-version:
       - '2023-11-03'
     method: GET
@@ -497,11 +417,7 @@
   response:
     body:
       string: "\uFEFF<?xml version=\"1.0\" encoding=\"utf-8\"?><Error><Code>ContainerNotFound</Code><Message>The
-<<<<<<< HEAD
-        specified container does not exist.\nRequestId:7b52e3ae-001e-0033-060a-9b736b000000\nTime:2024-04-30T14:24:06.3255959Z</Message></Error>"
-=======
         specified container does not exist.\nRequestId:12c3aa18-001e-0041-11f2-9b7424000000\nTime:2024-05-01T18:05:29.9770545Z</Message></Error>"
->>>>>>> 45329fda
     headers:
       content-length:
       - '223'
@@ -526,11 +442,7 @@
       User-Agent:
       - azsdk-python-storage-blob/12.19.1 Python/3.9.19 (Windows-10-10.0.22631-SP0)
       x-ms-date:
-<<<<<<< HEAD
-      - Tue, 30 Apr 2024 14:24:05 GMT
-=======
       - Wed, 01 May 2024 18:05:29 GMT
->>>>>>> 45329fda
       x-ms-version:
       - '2023-11-03'
     method: PUT
@@ -558,11 +470,7 @@
       User-Agent:
       - azsdk-python-storage-blob/12.19.1 Python/3.9.19 (Windows-10-10.0.22631-SP0)
       x-ms-date:
-<<<<<<< HEAD
-      - Tue, 30 Apr 2024 14:24:05 GMT
-=======
       - Wed, 01 May 2024 18:05:29 GMT
->>>>>>> 45329fda
       x-ms-version:
       - '2023-11-03'
     method: GET
@@ -601,11 +509,7 @@
       x-ms-blob-type:
       - BlockBlob
       x-ms-date:
-<<<<<<< HEAD
-      - Tue, 30 Apr 2024 14:24:06 GMT
-=======
       - Wed, 01 May 2024 18:05:30 GMT
->>>>>>> 45329fda
       x-ms-version:
       - '2023-11-03'
     method: PUT
@@ -656,11 +560,7 @@
         "beginExecutionTime": null, "cancellationTime": null, "quantumComputingData":
         null, "errorData": null, "isCancelling": false, "tags": [], "name": "Job 2",
         "id": "00000000-0000-0000-0000-000000000003", "providerId": "quantinuum",
-<<<<<<< HEAD
-        "target": "quantinuum.sim.h1-1e", "creationTime": "2024-04-30T14:24:07.6252477+00:00",
-=======
         "target": "quantinuum.sim.h1-1e", "creationTime": "2024-05-01T18:05:31.7343498+00:00",
->>>>>>> 45329fda
         "endExecutionTime": null, "costEstimate": null, "itemType": "Job"}'
     headers:
       connection:
@@ -699,11 +599,7 @@
         "beginExecutionTime": null, "cancellationTime": null, "quantumComputingData":
         {"count": 1}, "errorData": null, "isCancelling": false, "tags": [], "name":
         "Job 1", "id": "00000000-0000-0000-0000-000000000002", "providerId": "quantinuum",
-<<<<<<< HEAD
-        "target": "quantinuum.sim.h1-1e", "creationTime": "2024-04-30T14:24:05.1857976+00:00",
-=======
         "target": "quantinuum.sim.h1-1e", "creationTime": "2024-05-01T18:05:28.3815574+00:00",
->>>>>>> 45329fda
         "endExecutionTime": null, "costEstimate": null, "itemType": "Job"}'
     headers:
       connection:
@@ -742,11 +638,7 @@
         "beginExecutionTime": null, "cancellationTime": null, "quantumComputingData":
         {"count": 1}, "errorData": null, "isCancelling": false, "tags": [], "name":
         "Job 1", "id": "00000000-0000-0000-0000-000000000002", "providerId": "quantinuum",
-<<<<<<< HEAD
-        "target": "quantinuum.sim.h1-1e", "creationTime": "2024-04-30T14:24:05.1857976+00:00",
-=======
         "target": "quantinuum.sim.h1-1e", "creationTime": "2024-05-01T18:05:28.3815574+00:00",
->>>>>>> 45329fda
         "endExecutionTime": null, "costEstimate": null, "itemType": "Job"}'
     headers:
       connection:
@@ -773,46 +665,6 @@
       - testapp-azure-quantum-qiskit azsdk-python-quantum/0.0.1 Python/3.9.19 (Windows-10-10.0.22631-SP0)
     method: GET
     uri: https://eastus.quantum.azure.com/subscriptions/00000000-0000-0000-0000-000000000000/resourceGroups/myresourcegroup/providers/Microsoft.Quantum/workspaces/myworkspace/jobs/00000000-0000-0000-0000-000000000002?api-version=2022-09-12-preview&test-sequence-id=3
-  response:
-    body:
-      string: '{"containerUri": "https://mystorage.blob.core.windows.net/job-00000000-0000-0000-0000-000000000002?sv=PLACEHOLDER&sr=c&sig=PLACEHOLDER&se=2050-01-01T00%3A00%3A00Z&sp=rcwl",
-        "inputDataUri": "https://mystorage.blob.core.windows.net/job-00000000-0000-0000-0000-000000000002/inputData?sv=PLACEHOLDER&sr=b&sig=PLACEHOLDER&se=2050-01-01T00%3A00%3A00Z&sp=r&rscd=attachment%3B%20filename%3DJob%2B1-00000000-0000-0000-0000-000000000002.input.json",
-        "inputDataFormat": "honeywell.openqasm.v1", "inputParams": {"count": 100,
-        "shots": 100}, "metadata": {"qiskit": "True", "name": "BellState", "num_qubits":
-        "2", "metadata": "{}"}, "sessionId": "00000000-0000-0000-0000-000000000001",
-<<<<<<< HEAD
-        "status": "Waiting", "jobType": "QuantumComputing", "outputDataFormat": "honeywell.quantum-results.v1",
-        "outputDataUri": "https://mystorage.blob.core.windows.net/job-00000000-0000-0000-0000-000000000002/outputData?sv=PLACEHOLDER&sr=b&sig=PLACEHOLDER&se=2050-01-01T00%3A00%3A00Z&sp=r&rscd=attachment%3B%20filename%3DJob%2B1-00000000-0000-0000-0000-000000000002.output.json",
-        "beginExecutionTime": null, "cancellationTime": null, "quantumComputingData":
-        {"count": 1}, "errorData": null, "isCancelling": false, "tags": [], "name":
-        "Job 1", "id": "00000000-0000-0000-0000-000000000002", "providerId": "quantinuum",
-        "target": "quantinuum.sim.h1-1e", "creationTime": "2024-04-30T14:24:05.1857976+00:00",
-        "endExecutionTime": null, "costEstimate": null, "itemType": "Job"}'
-    headers:
-      connection:
-      - keep-alive
-      content-length:
-      - '1436'
-      content-type:
-      - application/json; charset=utf-8
-      transfer-encoding:
-      - chunked
-    status:
-      code: 200
-      message: OK
-- request:
-    body: null
-    headers:
-      Accept:
-      - application/json
-      Accept-Encoding:
-      - gzip, deflate
-      Connection:
-      - keep-alive
-      User-Agent:
-      - testapp-azure-quantum-qiskit azsdk-python-quantum/0.0.1 Python/3.9.19 (Windows-10-10.0.22631-SP0)
-    method: GET
-    uri: https://eastus.quantum.azure.com/subscriptions/00000000-0000-0000-0000-000000000000/resourceGroups/myresourcegroup/providers/Microsoft.Quantum/workspaces/myworkspace/jobs/00000000-0000-0000-0000-000000000002?api-version=2022-09-12-preview&test-sequence-id=4
   response:
     body:
       string: '{"containerUri": "https://mystorage.blob.core.windows.net/job-00000000-0000-0000-0000-000000000002?sv=PLACEHOLDER&sr=c&sig=PLACEHOLDER&se=2050-01-01T00%3A00%3A00Z&sp=rcwl",
@@ -822,20 +674,11 @@
         "2", "metadata": "{}"}, "sessionId": "00000000-0000-0000-0000-000000000001",
         "status": "Succeeded", "jobType": "QuantumComputing", "outputDataFormat":
         "honeywell.quantum-results.v1", "outputDataUri": "https://mystorage.blob.core.windows.net/job-00000000-0000-0000-0000-000000000002/rawOutputData?sv=PLACEHOLDER&sr=b&sig=PLACEHOLDER&se=2050-01-01T00%3A00%3A00Z&sp=r&rscd=attachment%3B%20filename%3DJob%2B1-00000000-0000-0000-0000-000000000002.output.json",
-        "beginExecutionTime": "2024-04-30T14:24:15.536985+00:00", "cancellationTime":
-        null, "quantumComputingData": {"count": 1}, "errorData": null, "isCancelling":
-        false, "tags": [], "name": "Job 1", "id": "00000000-0000-0000-0000-000000000002",
-        "providerId": "quantinuum", "target": "quantinuum.sim.h1-1e", "creationTime":
-        "2024-04-30T14:24:05.1857976+00:00", "endExecutionTime": "2024-04-30T14:24:16.028948+00:00",
-=======
-        "status": "Succeeded", "jobType": "QuantumComputing", "outputDataFormat":
-        "honeywell.quantum-results.v1", "outputDataUri": "https://mystorage.blob.core.windows.net/job-00000000-0000-0000-0000-000000000002/rawOutputData?sv=PLACEHOLDER&sr=b&sig=PLACEHOLDER&se=2050-01-01T00%3A00%3A00Z&sp=r&rscd=attachment%3B%20filename%3DJob%2B1-00000000-0000-0000-0000-000000000002.output.json",
         "beginExecutionTime": "2024-05-01T18:05:35.82955+00:00", "cancellationTime":
         null, "quantumComputingData": {"count": 1}, "errorData": null, "isCancelling":
         false, "tags": [], "name": "Job 1", "id": "00000000-0000-0000-0000-000000000002",
         "providerId": "quantinuum", "target": "quantinuum.sim.h1-1e", "creationTime":
         "2024-05-01T18:05:28.3815574+00:00", "endExecutionTime": "2024-05-01T18:05:36.290812+00:00",
->>>>>>> 45329fda
         "costEstimate": {"currencyCode": "USD", "events": [{"dimensionId": "ehqc",
         "dimensionName": "EHQC", "measureUnit": "hqc", "amountBilled": 5.66, "amountConsumed":
         5.66, "unitPrice": 0.0}], "estimatedTotal": 0.0}, "itemType": "Job"}'
@@ -868,11 +711,7 @@
     body:
       string: '{"status": "Executing", "jobFailurePolicy": "Abort", "name": "session-00000000-0000-0000-0000-000000000001",
         "id": "00000000-0000-0000-0000-000000000001", "providerId": "quantinuum",
-<<<<<<< HEAD
-        "target": "quantinuum.sim.h1-1e", "creationTime": "2024-04-30T14:24:02.727593Z",
-=======
         "target": "quantinuum.sim.h1-1e", "creationTime": "2024-05-01T18:05:25.0658938Z",
->>>>>>> 45329fda
         "endExecutionTime": null, "costEstimate": {"currencyCode": "USD", "events":
         [], "estimatedTotal": 0.0}, "itemType": "Session"}'
     headers:
@@ -906,13 +745,8 @@
     body:
       string: '{"status": "Succeeded", "jobFailurePolicy": "Abort", "name": "session-00000000-0000-0000-0000-000000000001",
         "id": "00000000-0000-0000-0000-000000000001", "providerId": "quantinuum",
-<<<<<<< HEAD
-        "target": "quantinuum.sim.h1-1e", "creationTime": "2024-04-30T14:24:02.727593Z",
-        "endExecutionTime": "2024-04-30T14:24:24.0332289Z", "costEstimate": {"currencyCode":
-=======
         "target": "quantinuum.sim.h1-1e", "creationTime": "2024-05-01T18:05:25.0658938Z",
         "endExecutionTime": "2024-05-01T18:05:43.0826567Z", "costEstimate": {"currencyCode":
->>>>>>> 45329fda
         "USD", "events": [], "estimatedTotal": 0.0}, "itemType": "Session"}'
     headers:
       connection:
@@ -953,18 +787,8 @@
     uri: https://login.microsoftonline.com/00000000-0000-0000-0000-000000000000/oauth2/v2.0/token
   response:
     body:
-<<<<<<< HEAD
-      string: '{"error": "invalid_client", "error_description": "AADSTS7000215: Invalid
-        client secret provided. Ensure the secret being sent in the request is the
-        client secret value, not the client secret ID, for a secret added to app ''00000000-0000-0000-0000-000000000000''.
-        Trace ID: 3a870e70-d85e-446e-a611-9cc09a1f8d00 Correlation ID: 7e0c015e-2956-4273-8009-81ce1b39807b
-        Timestamp: 2024-04-30 14:24:24Z", "error_codes": [7000215], "timestamp": "2024-04-30
-        14:24:24Z", "trace_id": "3a870e70-d85e-446e-a611-9cc09a1f8d00", "correlation_id":
-        "7e0c015e-2956-4273-8009-81ce1b39807b", "error_uri": "https://login.microsoftonline.com/error?code=7000215"}'
-=======
       string: '{"token_type": "Bearer", "expires_in": 1746122743, "ext_expires_in":
         1746122743, "refresh_in": 31536000, "access_token": "PLACEHOLDER"}'
->>>>>>> 45329fda
     headers:
       content-length:
       - '636'
@@ -990,13 +814,8 @@
     body:
       string: '{"status": "Succeeded", "jobFailurePolicy": "Abort", "name": "session-00000000-0000-0000-0000-000000000001",
         "id": "00000000-0000-0000-0000-000000000001", "providerId": "quantinuum",
-<<<<<<< HEAD
-        "target": "quantinuum.sim.h1-1e", "creationTime": "2024-04-30T14:24:02.727593Z",
-        "endExecutionTime": "2024-04-30T14:24:24.0332289Z", "costEstimate": {"currencyCode":
-=======
         "target": "quantinuum.sim.h1-1e", "creationTime": "2024-05-01T18:05:25.0658938Z",
         "endExecutionTime": "2024-05-01T18:05:43.0826567Z", "costEstimate": {"currencyCode":
->>>>>>> 45329fda
         "USD", "events": [], "estimatedTotal": 0.0}, "itemType": "Session"}'
     headers:
       connection:
@@ -1032,19 +851,11 @@
         "2", "metadata": "{}"}, "sessionId": "00000000-0000-0000-0000-000000000001",
         "status": "Succeeded", "jobType": "QuantumComputing", "outputDataFormat":
         "honeywell.quantum-results.v1", "outputDataUri": "https://mystorage.blob.core.windows.net/job-00000000-0000-0000-0000-000000000002/rawOutputData?sv=PLACEHOLDER&sr=b&sig=PLACEHOLDER&se=2050-01-01T00%3A00%3A00Z&sp=rcw",
-<<<<<<< HEAD
-        "beginExecutionTime": "2024-04-30T14:24:15.536985Z", "cancellationTime": null,
-        "quantumComputingData": {"count": 1}, "errorData": null, "isCancelling": false,
-        "tags": [], "name": "Job 1", "id": "00000000-0000-0000-0000-000000000002",
-        "providerId": "quantinuum", "target": "quantinuum.sim.h1-1e", "creationTime":
-        "2024-04-30T14:24:05.1857976Z", "endExecutionTime": "2024-04-30T14:24:16.028948Z",
-=======
         "beginExecutionTime": "2024-05-01T18:05:35.82955Z", "cancellationTime": null,
         "quantumComputingData": {"count": 1}, "errorData": null, "isCancelling": false,
         "tags": [], "name": "Job 1", "id": "00000000-0000-0000-0000-000000000002",
         "providerId": "quantinuum", "target": "quantinuum.sim.h1-1e", "creationTime":
         "2024-05-01T18:05:28.3815574Z", "endExecutionTime": "2024-05-01T18:05:36.290812Z",
->>>>>>> 45329fda
         "costEstimate": {"currencyCode": "USD", "events": [{"dimensionId": "ehqc",
         "dimensionName": "EHQC", "measureUnit": "hqc", "amountBilled": 5.66, "amountConsumed":
         5.66, "unitPrice": 0.0}], "estimatedTotal": 0.0}, "itemType": "Job"}, {"containerUri":
@@ -1055,19 +866,11 @@
         "2", "metadata": "{}"}, "sessionId": "00000000-0000-0000-0000-000000000001",
         "status": "Succeeded", "jobType": "QuantumComputing", "outputDataFormat":
         "honeywell.quantum-results.v1", "outputDataUri": "https://mystorage.blob.core.windows.net/job-00000000-0000-0000-0000-000000000003/rawOutputData?sv=PLACEHOLDER&sr=b&sig=PLACEHOLDER&se=2050-01-01T00%3A00%3A00Z&sp=rcw",
-<<<<<<< HEAD
-        "beginExecutionTime": "2024-04-30T14:24:18.041307Z", "cancellationTime": null,
-        "quantumComputingData": {"count": 1}, "errorData": null, "isCancelling": false,
-        "tags": [], "name": "Job 2", "id": "00000000-0000-0000-0000-000000000003",
-        "providerId": "quantinuum", "target": "quantinuum.sim.h1-1e", "creationTime":
-        "2024-04-30T14:24:07.6252477Z", "endExecutionTime": "2024-04-30T14:24:18.455153Z",
-=======
         "beginExecutionTime": "2024-05-01T18:05:36.564874Z", "cancellationTime": null,
         "quantumComputingData": {"count": 1}, "errorData": null, "isCancelling": false,
         "tags": [], "name": "Job 2", "id": "00000000-0000-0000-0000-000000000003",
         "providerId": "quantinuum", "target": "quantinuum.sim.h1-1e", "creationTime":
         "2024-05-01T18:05:31.7343498Z", "endExecutionTime": "2024-05-01T18:05:37.116395Z",
->>>>>>> 45329fda
         "costEstimate": {"currencyCode": "USD", "events": [{"dimensionId": "ehqc",
         "dimensionName": "EHQC", "measureUnit": "hqc", "amountBilled": 5.66, "amountConsumed":
         5.66, "unitPrice": 0.0}], "estimatedTotal": 0.0}, "itemType": "Job"}], "nextLink":
@@ -1096,11 +899,7 @@
       User-Agent:
       - testapp azsdk-python-quantum/0.0.1 Python/3.9.19 (Windows-10-10.0.22631-SP0)
     method: GET
-<<<<<<< HEAD
-    uri: https://eastus.quantum.azure.com/subscriptions/00000000-0000-0000-0000-000000000000/resourceGroups/myresourcegroup/providers/Microsoft.Quantum/workspaces/myworkspace/jobs/00000000-0000-0000-0000-000000000002?api-version=2022-09-12-preview&test-sequence-id=5
-=======
     uri: https://eastus.quantum.azure.com/subscriptions/00000000-0000-0000-0000-000000000000/resourceGroups/myresourcegroup/providers/Microsoft.Quantum/workspaces/myworkspace/jobs/00000000-0000-0000-0000-000000000002?api-version=2022-09-12-preview&test-sequence-id=4
->>>>>>> 45329fda
   response:
     body:
       string: '{"containerUri": "https://mystorage.blob.core.windows.net/job-00000000-0000-0000-0000-000000000002?sv=PLACEHOLDER&sr=c&sig=PLACEHOLDER&se=2050-01-01T00%3A00%3A00Z&sp=rcwl",
@@ -1110,19 +909,11 @@
         "2", "metadata": "{}"}, "sessionId": "00000000-0000-0000-0000-000000000001",
         "status": "Succeeded", "jobType": "QuantumComputing", "outputDataFormat":
         "honeywell.quantum-results.v1", "outputDataUri": "https://mystorage.blob.core.windows.net/job-00000000-0000-0000-0000-000000000002/rawOutputData?sv=PLACEHOLDER&sr=b&sig=PLACEHOLDER&se=2050-01-01T00%3A00%3A00Z&sp=r&rscd=attachment%3B%20filename%3DJob%2B1-00000000-0000-0000-0000-000000000002.output.json",
-<<<<<<< HEAD
-        "beginExecutionTime": "2024-04-30T14:24:15.536985+00:00", "cancellationTime":
-        null, "quantumComputingData": {"count": 1}, "errorData": null, "isCancelling":
-        false, "tags": [], "name": "Job 1", "id": "00000000-0000-0000-0000-000000000002",
-        "providerId": "quantinuum", "target": "quantinuum.sim.h1-1e", "creationTime":
-        "2024-04-30T14:24:05.1857976+00:00", "endExecutionTime": "2024-04-30T14:24:16.028948+00:00",
-=======
         "beginExecutionTime": "2024-05-01T18:05:35.82955+00:00", "cancellationTime":
         null, "quantumComputingData": {"count": 1}, "errorData": null, "isCancelling":
         false, "tags": [], "name": "Job 1", "id": "00000000-0000-0000-0000-000000000002",
         "providerId": "quantinuum", "target": "quantinuum.sim.h1-1e", "creationTime":
         "2024-05-01T18:05:28.3815574+00:00", "endExecutionTime": "2024-05-01T18:05:36.290812+00:00",
->>>>>>> 45329fda
         "costEstimate": {"currencyCode": "USD", "events": [{"dimensionId": "ehqc",
         "dimensionName": "EHQC", "measureUnit": "hqc", "amountBilled": 5.66, "amountConsumed":
         5.66, "unitPrice": 0.0}], "estimatedTotal": 0.0}, "itemType": "Job"}'
@@ -1160,19 +951,11 @@
         "2", "metadata": "{}"}, "sessionId": "00000000-0000-0000-0000-000000000001",
         "status": "Succeeded", "jobType": "QuantumComputing", "outputDataFormat":
         "honeywell.quantum-results.v1", "outputDataUri": "https://mystorage.blob.core.windows.net/job-00000000-0000-0000-0000-000000000003/rawOutputData?sv=PLACEHOLDER&sr=b&sig=PLACEHOLDER&se=2050-01-01T00%3A00%3A00Z&sp=r&rscd=attachment%3B%20filename%3DJob%2B2-00000000-0000-0000-0000-000000000003.output.json",
-<<<<<<< HEAD
-        "beginExecutionTime": "2024-04-30T14:24:18.041307+00:00", "cancellationTime":
-        null, "quantumComputingData": {"count": 1}, "errorData": null, "isCancelling":
-        false, "tags": [], "name": "Job 2", "id": "00000000-0000-0000-0000-000000000003",
-        "providerId": "quantinuum", "target": "quantinuum.sim.h1-1e", "creationTime":
-        "2024-04-30T14:24:07.6252477+00:00", "endExecutionTime": "2024-04-30T14:24:18.455153+00:00",
-=======
         "beginExecutionTime": "2024-05-01T18:05:36.564874+00:00", "cancellationTime":
         null, "quantumComputingData": {"count": 1}, "errorData": null, "isCancelling":
         false, "tags": [], "name": "Job 2", "id": "00000000-0000-0000-0000-000000000003",
         "providerId": "quantinuum", "target": "quantinuum.sim.h1-1e", "creationTime":
         "2024-05-01T18:05:31.7343498+00:00", "endExecutionTime": "2024-05-01T18:05:37.116395+00:00",
->>>>>>> 45329fda
         "costEstimate": {"currencyCode": "USD", "events": [{"dimensionId": "ehqc",
         "dimensionName": "EHQC", "measureUnit": "hqc", "amountBilled": 5.66, "amountConsumed":
         5.66, "unitPrice": 0.0}], "estimatedTotal": 0.0}, "itemType": "Job"}'
@@ -1205,13 +988,8 @@
     body:
       string: '{"status": "Succeeded", "jobFailurePolicy": "Abort", "name": "session-00000000-0000-0000-0000-000000000001",
         "id": "00000000-0000-0000-0000-000000000001", "providerId": "quantinuum",
-<<<<<<< HEAD
-        "target": "quantinuum.sim.h1-1e", "creationTime": "2024-04-30T14:24:02.727593Z",
-        "endExecutionTime": "2024-04-30T14:24:24.0332289Z", "costEstimate": {"currencyCode":
-=======
         "target": "quantinuum.sim.h1-1e", "creationTime": "2024-05-01T18:05:25.0658938Z",
         "endExecutionTime": "2024-05-01T18:05:43.0826567Z", "costEstimate": {"currencyCode":
->>>>>>> 45329fda
         "USD", "events": [], "estimatedTotal": 0.0}, "itemType": "Session"}'
     headers:
       connection:

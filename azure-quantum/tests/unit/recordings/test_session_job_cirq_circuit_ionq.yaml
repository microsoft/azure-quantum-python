interactions:
- request:
    body: client_id=PLACEHOLDER&grant_type=client_credentials&client_assertion=PLACEHOLDER&client_info=1&client_assertion_type=PLACEHOLDER&scope=https%3A%2F%2Fquantum.microsoft.com%2F.default
    headers:
      Accept:
      - application/json
      Accept-Encoding:
      - gzip, deflate
      Connection:
      - keep-alive
      Content-Length:
      - '181'
      Content-Type:
      - application/x-www-form-urlencoded
      User-Agent:
      - azsdk-python-identity/1.16.0 Python/3.9.19 (Windows-10-10.0.22631-SP0)
      x-client-current-telemetry:
      - 4|730,2|
      x-client-os:
      - win32
      x-client-sku:
      - MSAL.Python
      x-client-ver:
      - 1.28.0
    method: POST
    uri: https://login.microsoftonline.com/00000000-0000-0000-0000-000000000000/oauth2/v2.0/token
  response:
    body:
<<<<<<< HEAD
      string: '{"error": "invalid_client", "error_description": "AADSTS7000215: Invalid
        client secret provided. Ensure the secret being sent in the request is the
        client secret value, not the client secret ID, for a secret added to app ''00000000-0000-0000-0000-000000000000''.
        Trace ID: c3282866-9df0-423f-97db-92d81b347c00 Correlation ID: 201db019-9b57-4ab7-895b-d96bc877dfc1
        Timestamp: 2024-04-30 14:22:48Z", "error_codes": [7000215], "timestamp": "2024-04-30
        14:22:48Z", "trace_id": "c3282866-9df0-423f-97db-92d81b347c00", "correlation_id":
        "201db019-9b57-4ab7-895b-d96bc877dfc1", "error_uri": "https://login.microsoftonline.com/error?code=7000215"}'
=======
      string: '{"token_type": "Bearer", "expires_in": 1746122642, "ext_expires_in":
        1746122642, "refresh_in": 31536000, "access_token": "PLACEHOLDER"}'
>>>>>>> 45329fda
    headers:
      content-length:
      - '636'
      content-type:
      - application/json; charset=utf-8
    status:
      code: 401
      message: Unauthorized
- request:
    body: null
    headers:
      Accept:
      - application/json
      Accept-Encoding:
      - gzip, deflate
      Connection:
      - keep-alive
      User-Agent:
      - testapp-azure-quantum-cirq azsdk-python-quantum/0.0.1 Python/3.9.19 (Windows-10-10.0.22631-SP0)
    method: GET
    uri: https://eastus.quantum.azure.com/subscriptions/00000000-0000-0000-0000-000000000000/resourceGroups/myresourcegroup/providers/Microsoft.Quantum/workspaces/myworkspace/providerStatus?api-version=2022-09-12-preview&test-sequence-id=1
  response:
    body:
      string: '{"value": [{"id": "microsoft-elements", "currentAvailability": "Available",
        "targets": [{"id": "microsoft.dft", "currentAvailability": "Available", "averageQueueTime":
        0, "statusPage": null}]}, {"id": "ionq", "currentAvailability": "Degraded",
        "targets": [{"id": "ionq.qpu", "currentAvailability": "Available", "averageQueueTime":
<<<<<<< HEAD
        384683, "statusPage": "https://status.ionq.co"}, {"id": "ionq.qpu.aria-1",
        "currentAvailability": "Unavailable", "averageQueueTime": 748754, "statusPage":
        "https://status.ionq.co"}, {"id": "ionq.qpu.aria-2", "currentAvailability":
        "Unavailable", "averageQueueTime": 0, "statusPage": "https://status.ionq.co"},
        {"id": "ionq.simulator", "currentAvailability": "Available", "averageQueueTime":
        1, "statusPage": "https://status.ionq.co"}]}, {"id": "microsoft-qc", "currentAvailability":
        "Available", "targets": [{"id": "microsoft.estimator", "currentAvailability":
        "Available", "averageQueueTime": 0, "statusPage": null}]}, {"id": "pasqal",
        "currentAvailability": "Available", "targets": [{"id": "pasqal.sim.emu-tn",
        "currentAvailability": "Available", "averageQueueTime": 278, "statusPage":
=======
        501293, "statusPage": "https://status.ionq.co"}, {"id": "ionq.qpu.aria-1",
        "currentAvailability": "Unavailable", "averageQueueTime": 737920, "statusPage":
        "https://status.ionq.co"}, {"id": "ionq.qpu.aria-2", "currentAvailability":
        "Unavailable", "averageQueueTime": 0, "statusPage": "https://status.ionq.co"},
        {"id": "ionq.simulator", "currentAvailability": "Available", "averageQueueTime":
        2, "statusPage": "https://status.ionq.co"}]}, {"id": "microsoft-qc", "currentAvailability":
        "Available", "targets": [{"id": "microsoft.estimator", "currentAvailability":
        "Available", "averageQueueTime": 0, "statusPage": null}]}, {"id": "pasqal",
        "currentAvailability": "Degraded", "targets": [{"id": "pasqal.sim.emu-tn",
        "currentAvailability": "Available", "averageQueueTime": 256, "statusPage":
>>>>>>> 45329fda
        "https://pasqal.com"}, {"id": "pasqal.qpu.fresnel", "currentAvailability":
        "Available", "averageQueueTime": 0, "statusPage": "https://pasqal.com"}]},
        {"id": "rigetti", "currentAvailability": "Degraded", "targets": [{"id": "rigetti.sim.qvm",
        "currentAvailability": "Available", "averageQueueTime": 5, "statusPage": "https://rigetti.statuspage.io/"},
        {"id": "rigetti.qpu.ankaa-2", "currentAvailability": "Degraded", "averageQueueTime":
        5, "statusPage": "https://rigetti.statuspage.io/"}]}, {"id": "qci", "currentAvailability":
        "Available", "targets": [{"id": "qci.simulator", "currentAvailability": "Available",
        "averageQueueTime": 1, "statusPage": "https://quantumcircuits.com"}, {"id":
        "qci.machine1", "currentAvailability": "Available", "averageQueueTime": 1,
        "statusPage": "https://quantumcircuits.com"}, {"id": "qci.simulator.noisy",
        "currentAvailability": "Available", "averageQueueTime": 0, "statusPage": "https://quantumcircuits.com"}]},
<<<<<<< HEAD
        {"id": "quantinuum", "currentAvailability": "Degraded", "targets": [{"id":
        "quantinuum.qpu.h1-1", "currentAvailability": "Available", "averageQueueTime":
        591220, "statusPage": "https://www.quantinuum.com/hardware/h1"}, {"id": "quantinuum.sim.h1-1sc",
        "currentAvailability": "Available", "averageQueueTime": 2, "statusPage": "https://www.quantinuum.com/hardware/h1"},
        {"id": "quantinuum.sim.h1-1e", "currentAvailability": "Available", "averageQueueTime":
        5, "statusPage": "https://www.quantinuum.com/hardware/h1"}, {"id": "quantinuum.qpu.h2-1",
        "currentAvailability": "Degraded", "averageQueueTime": 0, "statusPage": "https://www.quantinuum.com/hardware/h2"},
        {"id": "quantinuum.sim.h2-1sc", "currentAvailability": "Available", "averageQueueTime":
        0, "statusPage": "https://www.quantinuum.com/hardware/h2"}, {"id": "quantinuum.sim.h2-1e",
        "currentAvailability": "Available", "averageQueueTime": 469, "statusPage":
        "https://www.quantinuum.com/hardware/h2"}, {"id": "quantinuum.sim.h1-1sc-preview",
        "currentAvailability": "Available", "averageQueueTime": 2, "statusPage": "https://www.quantinuum.com/hardware/h1"},
        {"id": "quantinuum.sim.h1-1e-preview", "currentAvailability": "Available",
        "averageQueueTime": 5, "statusPage": "https://www.quantinuum.com/hardware/h1"},
        {"id": "quantinuum.sim.h1-2e-preview", "currentAvailability": "Available",
        "averageQueueTime": 15089, "statusPage": "https://www.quantinuum.com/hardware/h1"},
        {"id": "quantinuum.qpu.h1-1-preview", "currentAvailability": "Available",
        "averageQueueTime": 591220, "statusPage": "https://www.quantinuum.com/hardware/h1"}]},
=======
        {"id": "quantinuum", "currentAvailability": "Available", "targets": [{"id":
        "quantinuum.qpu.h1-1", "currentAvailability": "Available", "averageQueueTime":
        26106, "statusPage": "https://www.quantinuum.com/hardware/h1"}, {"id": "quantinuum.sim.h1-1sc",
        "currentAvailability": "Available", "averageQueueTime": 4, "statusPage": "https://www.quantinuum.com/hardware/h1"},
        {"id": "quantinuum.sim.h1-1e", "currentAvailability": "Available", "averageQueueTime":
        5, "statusPage": "https://www.quantinuum.com/hardware/h1"}, {"id": "quantinuum.qpu.h2-1",
        "currentAvailability": "Available", "averageQueueTime": 349980, "statusPage":
        "https://www.quantinuum.com/hardware/h2"}, {"id": "quantinuum.sim.h2-1sc",
        "currentAvailability": "Available", "averageQueueTime": 1, "statusPage": "https://www.quantinuum.com/hardware/h2"},
        {"id": "quantinuum.sim.h2-1e", "currentAvailability": "Available", "averageQueueTime":
        913, "statusPage": "https://www.quantinuum.com/hardware/h2"}, {"id": "quantinuum.sim.h1-1sc-preview",
        "currentAvailability": "Available", "averageQueueTime": 4, "statusPage": "https://www.quantinuum.com/hardware/h1"},
        {"id": "quantinuum.sim.h1-1e-preview", "currentAvailability": "Available",
        "averageQueueTime": 5, "statusPage": "https://www.quantinuum.com/hardware/h1"},
        {"id": "quantinuum.sim.h1-2e-preview", "currentAvailability": "Available",
        "averageQueueTime": 27901, "statusPage": "https://www.quantinuum.com/hardware/h1"},
        {"id": "quantinuum.qpu.h1-1-preview", "currentAvailability": "Available",
        "averageQueueTime": 26106, "statusPage": "https://www.quantinuum.com/hardware/h1"}]},
>>>>>>> 45329fda
        {"id": "Microsoft.Test", "currentAvailability": "Available", "targets": [{"id":
        "echo-rigetti", "currentAvailability": "Available", "averageQueueTime": 1,
        "statusPage": ""}, {"id": "echo-quantinuum", "currentAvailability": "Available",
        "averageQueueTime": 1, "statusPage": ""}, {"id": "echo-qci", "currentAvailability":
        "Available", "averageQueueTime": 1, "statusPage": ""}, {"id": "echo-ionq",
        "currentAvailability": "Available", "averageQueueTime": 1, "statusPage": ""},
        {"id": "echo-aquarius", "currentAvailability": "Available", "averageQueueTime":
        1, "statusPage": ""}, {"id": "sparse-sim-rigetti", "currentAvailability":
        "Available", "averageQueueTime": 1, "statusPage": ""}, {"id": "sparse-sim-quantinuum",
        "currentAvailability": "Available", "averageQueueTime": 1, "statusPage": ""},
        {"id": "sparse-sim-qci", "currentAvailability": "Available", "averageQueueTime":
        1, "statusPage": ""}, {"id": "sparse-sim-ionq", "currentAvailability": "Available",
        "averageQueueTime": 1, "statusPage": ""}, {"id": "echo-output", "currentAvailability":
        "Available", "averageQueueTime": 1, "statusPage": ""}]}], "nextLink": null}'
    headers:
      connection:
      - keep-alive
      content-length:
<<<<<<< HEAD
      - '4769'
=======
      - '4772'
>>>>>>> 45329fda
      content-type:
      - application/json; charset=utf-8
      transfer-encoding:
      - chunked
    status:
      code: 200
      message: OK
- request:
    body: 'b''{"id": "00000000-0000-0000-0000-000000000001", "name": "session-00000000-0000-0000-0000-000000000001",
      "providerId": "IonQ", "target": "ionq.simulator", "itemType": "Session"}'''
    headers:
      Accept:
      - application/json
      Accept-Encoding:
      - gzip, deflate
      Connection:
      - keep-alive
      Content-Length:
      - '178'
      Content-Type:
      - application/json
      User-Agent:
      - testapp-azure-quantum-cirq azsdk-python-quantum/0.0.1 Python/3.9.19 (Windows-10-10.0.22631-SP0)
    method: PUT
    uri: https://eastus.quantum.azure.com/subscriptions/00000000-0000-0000-0000-000000000000/resourceGroups/myresourcegroup/providers/Microsoft.Quantum/workspaces/myworkspace/sessions/00000000-0000-0000-0000-000000000001?api-version=2022-09-12-preview&test-sequence-id=1
  response:
    body:
      string: '{"status": "Waiting", "jobFailurePolicy": "Abort", "name": "session-00000000-0000-0000-0000-000000000001",
        "id": "00000000-0000-0000-0000-000000000001", "providerId": "ionq", "target":
<<<<<<< HEAD
        "ionq.simulator", "creationTime": "2024-04-30T14:22:51.2912502Z", "endExecutionTime":
=======
        "ionq.simulator", "creationTime": "2024-05-01T18:04:05.4262806Z", "endExecutionTime":
>>>>>>> 45329fda
        null, "costEstimate": null, "itemType": "Session"}'
    headers:
      connection:
      - keep-alive
      content-length:
      - '321'
      content-type:
      - application/json; charset=utf-8
      transfer-encoding:
      - chunked
    status:
      code: 200
      message: OK
- request:
    body: client_id=PLACEHOLDER&grant_type=client_credentials&client_assertion=PLACEHOLDER&client_info=1&client_assertion_type=PLACEHOLDER&scope=https%3A%2F%2Fquantum.microsoft.com%2F.default
    headers:
      Accept:
      - application/json
      Accept-Encoding:
      - gzip, deflate
      Connection:
      - keep-alive
      Content-Length:
      - '181'
      Content-Type:
      - application/x-www-form-urlencoded
      User-Agent:
      - azsdk-python-identity/1.16.0 Python/3.9.19 (Windows-10-10.0.22631-SP0)
      x-client-current-telemetry:
      - 4|730,2|
      x-client-os:
      - win32
      x-client-sku:
      - MSAL.Python
      x-client-ver:
      - 1.28.0
    method: POST
    uri: https://login.microsoftonline.com/00000000-0000-0000-0000-000000000000/oauth2/v2.0/token
  response:
    body:
<<<<<<< HEAD
      string: '{"error": "invalid_client", "error_description": "AADSTS7000215: Invalid
        client secret provided. Ensure the secret being sent in the request is the
        client secret value, not the client secret ID, for a secret added to app ''00000000-0000-0000-0000-000000000000''.
        Trace ID: 07137e9c-0695-4e4a-aec4-e1ca5a5b9700 Correlation ID: 1a0dfd71-ac97-419a-8714-6ff20637035c
        Timestamp: 2024-04-30 14:22:52Z", "error_codes": [7000215], "timestamp": "2024-04-30
        14:22:52Z", "trace_id": "07137e9c-0695-4e4a-aec4-e1ca5a5b9700", "correlation_id":
        "1a0dfd71-ac97-419a-8714-6ff20637035c", "error_uri": "https://login.microsoftonline.com/error?code=7000215"}'
=======
      string: '{"token_type": "Bearer", "expires_in": 1746122646, "ext_expires_in":
        1746122646, "refresh_in": 31536000, "access_token": "PLACEHOLDER"}'
>>>>>>> 45329fda
    headers:
      content-length:
      - '636'
      content-type:
      - application/json; charset=utf-8
    status:
      code: 401
      message: Unauthorized
- request:
    body: 'b''{"containerName": "job-00000000-0000-0000-0000-000000000002"}'''
    headers:
      Accept:
      - application/json
      Accept-Encoding:
      - gzip, deflate
      Connection:
      - keep-alive
      Content-Length:
      - '64'
      Content-Type:
      - application/json
      User-Agent:
      - azsdk-python-quantum/0.0.1 Python/3.9.19 (Windows-10-10.0.22631-SP0)
    method: POST
    uri: https://eastus.quantum.azure.com/subscriptions/00000000-0000-0000-0000-000000000000/resourceGroups/myresourcegroup/providers/Microsoft.Quantum/workspaces/myworkspace/storage/sasUri?api-version=2022-09-12-preview&test-sequence-id=1
  response:
    body:
      string: '{"sasUri": "https://mystorage.blob.core.windows.net/job-00000000-0000-0000-0000-000000000002?sv=PLACEHOLDER&sig=PLACEHOLDER&se=2050-01-01T00%3A00%3A00Z&srt=co&ss=b&sp=racwl"}'
    headers:
      connection:
      - keep-alive
      content-length:
      - '174'
      content-type:
      - application/json; charset=utf-8
      transfer-encoding:
      - chunked
    status:
      code: 200
      message: OK
- request:
    body: null
    headers:
      Accept:
      - application/xml
      Accept-Encoding:
      - gzip, deflate
      Connection:
      - keep-alive
      User-Agent:
      - azsdk-python-storage-blob/12.19.1 Python/3.9.19 (Windows-10-10.0.22631-SP0)
      x-ms-date:
<<<<<<< HEAD
      - Tue, 30 Apr 2024 14:22:53 GMT
=======
      - Wed, 01 May 2024 18:04:07 GMT
>>>>>>> 45329fda
      x-ms-version:
      - '2023-11-03'
    method: GET
    uri: https://mystorage.blob.core.windows.net/job-00000000-0000-0000-0000-000000000002?restype=container&sv=PLACEHOLDER&sig=PLACEHOLDER&se=2050-01-01T00%3A00%3A00Z&srt=co&ss=b&sp=racwl
  response:
    body:
      string: "\uFEFF<?xml version=\"1.0\" encoding=\"utf-8\"?><Error><Code>ContainerNotFound</Code><Message>The
<<<<<<< HEAD
        specified container does not exist.\nRequestId:a1190e26-f01e-0045-2e09-9bf923000000\nTime:2024-04-30T14:22:54.8991840Z</Message></Error>"
=======
        specified container does not exist.\nRequestId:b14e2e0c-401e-0022-70f1-9be9df000000\nTime:2024-05-01T18:04:10.0753408Z</Message></Error>"
>>>>>>> 45329fda
    headers:
      content-length:
      - '223'
      content-type:
      - application/xml
      x-ms-version:
      - '2023-11-03'
    status:
      code: 404
      message: The specified container does not exist.
- request:
    body: null
    headers:
      Accept:
      - application/xml
      Accept-Encoding:
      - gzip, deflate
      Connection:
      - keep-alive
      Content-Length:
      - '0'
      User-Agent:
      - azsdk-python-storage-blob/12.19.1 Python/3.9.19 (Windows-10-10.0.22631-SP0)
      x-ms-date:
<<<<<<< HEAD
      - Tue, 30 Apr 2024 14:22:54 GMT
=======
      - Wed, 01 May 2024 18:04:09 GMT
>>>>>>> 45329fda
      x-ms-version:
      - '2023-11-03'
    method: PUT
    uri: https://mystorage.blob.core.windows.net/job-00000000-0000-0000-0000-000000000002?restype=container&sv=PLACEHOLDER&sig=PLACEHOLDER&se=2050-01-01T00%3A00%3A00Z&srt=co&ss=b&sp=racwl
  response:
    body:
      string: ''
    headers:
      content-length:
      - '0'
      x-ms-version:
      - '2023-11-03'
    status:
      code: 201
      message: Created
- request:
    body: null
    headers:
      Accept:
      - application/xml
      Accept-Encoding:
      - gzip, deflate
      Connection:
      - keep-alive
      User-Agent:
      - azsdk-python-storage-blob/12.19.1 Python/3.9.19 (Windows-10-10.0.22631-SP0)
      x-ms-date:
<<<<<<< HEAD
      - Tue, 30 Apr 2024 14:22:54 GMT
=======
      - Wed, 01 May 2024 18:04:09 GMT
>>>>>>> 45329fda
      x-ms-version:
      - '2023-11-03'
    method: GET
    uri: https://mystorage.blob.core.windows.net/job-00000000-0000-0000-0000-000000000002?restype=container&sv=PLACEHOLDER&sig=PLACEHOLDER&se=2050-01-01T00%3A00%3A00Z&srt=co&ss=b&sp=racwl
  response:
    body:
      string: ''
    headers:
      content-length:
      - '0'
      x-ms-lease-state:
      - available
      x-ms-lease-status:
      - unlocked
      x-ms-version:
      - '2023-11-03'
    status:
      code: 200
      message: OK
- request:
    body: 'b''{"gateset": "qis", "qubits": 2, "circuit": [{"gate": "h", "targets":
      [0]}, {"gate": "cnot", "control": 0, "target": 1}]}'''
    headers:
      Accept:
      - application/xml
      Accept-Encoding:
      - gzip, deflate
      Connection:
      - keep-alive
      Content-Length:
      - '123'
      Content-Type:
      - application/octet-stream
      User-Agent:
      - azsdk-python-storage-blob/12.19.1 Python/3.9.19 (Windows-10-10.0.22631-SP0)
      x-ms-blob-type:
      - BlockBlob
      x-ms-date:
<<<<<<< HEAD
      - Tue, 30 Apr 2024 14:22:55 GMT
=======
      - Wed, 01 May 2024 18:04:10 GMT
>>>>>>> 45329fda
      x-ms-version:
      - '2023-11-03'
    method: PUT
    uri: https://mystorage.blob.core.windows.net/job-00000000-0000-0000-0000-000000000002/inputData?sv=PLACEHOLDER&sig=PLACEHOLDER&se=2050-01-01T00%3A00%3A00Z&srt=co&ss=b&sp=racwl
  response:
    body:
      string: ''
    headers:
      content-length:
      - '0'
      x-ms-version:
      - '2023-11-03'
    status:
      code: 201
      message: Created
- request:
    body: 'b''{"id": "00000000-0000-0000-0000-000000000002", "name": "Job 1", "providerId":
      "IonQ", "target": "ionq.simulator", "itemType": "Job", "sessionId": "00000000-0000-0000-0000-000000000001",
      "containerUri": "https://mystorage.blob.core.windows.net/job-00000000-0000-0000-0000-000000000002?sv=PLACEHOLDER&sig=PLACEHOLDER&se=2050-01-01T00%3A00%3A00Z&srt=co&ss=b&sp=racwl",
      "inputDataUri": "https://mystorage.blob.core.windows.net/job-00000000-0000-0000-0000-000000000002/inputData",
      "inputDataFormat": "ionq.circuit.v1", "inputParams": {"shots": 500}, "metadata":
      {"measurement0": "q0\\u001f0\\u001eq1\\u001f1", "qubits": "2"}, "outputDataFormat":
      "ionq.quantum-results.v1"}'''
    headers:
      Accept:
      - application/json
      Accept-Encoding:
      - gzip, deflate
      Connection:
      - keep-alive
      Content-Length:
      - '670'
      Content-Type:
      - application/json
      User-Agent:
      - azsdk-python-quantum/0.0.1 Python/3.9.19 (Windows-10-10.0.22631-SP0)
    method: PUT
    uri: https://eastus.quantum.azure.com/subscriptions/00000000-0000-0000-0000-000000000000/resourceGroups/myresourcegroup/providers/Microsoft.Quantum/workspaces/myworkspace/jobs/00000000-0000-0000-0000-000000000002?api-version=2022-09-12-preview&test-sequence-id=1
  response:
    body:
      string: '{"containerUri": "https://mystorage.blob.core.windows.net/job-00000000-0000-0000-0000-000000000002?sv=PLACEHOLDER&sig=PLACEHOLDER&se=2050-01-01T00%3A00%3A00Z&srt=co&ss=b&sp=racwl",
        "inputDataUri": "https://mystorage.blob.core.windows.net/job-00000000-0000-0000-0000-000000000002/inputData?sv=PLACEHOLDER&sr=b&sig=PLACEHOLDER&se=2050-01-01T00%3A00%3A00Z&sp=rcw",
        "inputDataFormat": "ionq.circuit.v1", "inputParams": {"shots": 500}, "metadata":
        {"measurement0": "q0\u001f0\u001eq1\u001f1", "qubits": "2"}, "sessionId":
        "00000000-0000-0000-0000-000000000001", "status": "Waiting", "jobType": "QuantumComputing",
        "outputDataFormat": "ionq.quantum-results.v1", "outputDataUri": "https://mystorage.blob.core.windows.net:443/job-00000000-0000-0000-0000-000000000002/outputData?sv=PLACEHOLDER&sig=PLACEHOLDER&se=2050-01-01T00%3A00%3A00Z&srt=co&ss=b&sp=racwl",
        "beginExecutionTime": null, "cancellationTime": null, "quantumComputingData":
        null, "errorData": null, "isCancelling": false, "tags": [], "name": "Job 1",
        "id": "00000000-0000-0000-0000-000000000002", "providerId": "ionq", "target":
<<<<<<< HEAD
        "ionq.simulator", "creationTime": "2024-04-30T14:22:56.190124+00:00", "endExecutionTime":
=======
        "ionq.simulator", "creationTime": "2024-05-01T18:04:11.7122158+00:00", "endExecutionTime":
>>>>>>> 45329fda
        null, "costEstimate": null, "itemType": "Job"}'
    headers:
      connection:
      - keep-alive
      content-length:
<<<<<<< HEAD
      - '1150'
=======
      - '1222'
>>>>>>> 45329fda
      content-type:
      - application/json; charset=utf-8
      transfer-encoding:
      - chunked
    status:
      code: 200
      message: OK
- request:
    body: client_id=PLACEHOLDER&grant_type=client_credentials&client_assertion=PLACEHOLDER&client_info=1&client_assertion_type=PLACEHOLDER&scope=https%3A%2F%2Fquantum.microsoft.com%2F.default
    headers:
      Accept:
      - application/json
      Accept-Encoding:
      - gzip, deflate
      Connection:
      - keep-alive
      Content-Length:
      - '181'
      Content-Type:
      - application/x-www-form-urlencoded
      User-Agent:
      - azsdk-python-identity/1.16.0 Python/3.9.19 (Windows-10-10.0.22631-SP0)
      x-client-current-telemetry:
      - 4|730,2|
      x-client-os:
      - win32
      x-client-sku:
      - MSAL.Python
      x-client-ver:
      - 1.28.0
    method: POST
    uri: https://login.microsoftonline.com/00000000-0000-0000-0000-000000000000/oauth2/v2.0/token
  response:
    body:
<<<<<<< HEAD
      string: '{"error": "invalid_client", "error_description": "AADSTS7000215: Invalid
        client secret provided. Ensure the secret being sent in the request is the
        client secret value, not the client secret ID, for a secret added to app ''00000000-0000-0000-0000-000000000000''.
        Trace ID: dae40caf-4a37-4d34-9eb1-2d916dcb7400 Correlation ID: dd229eb3-2b9c-4b9a-a7a2-826e13783ce8
        Timestamp: 2024-04-30 14:22:56Z", "error_codes": [7000215], "timestamp": "2024-04-30
        14:22:56Z", "trace_id": "dae40caf-4a37-4d34-9eb1-2d916dcb7400", "correlation_id":
        "dd229eb3-2b9c-4b9a-a7a2-826e13783ce8", "error_uri": "https://login.microsoftonline.com/error?code=7000215"}'
=======
      string: '{"token_type": "Bearer", "expires_in": 1746122652, "ext_expires_in":
        1746122652, "refresh_in": 31536000, "access_token": "PLACEHOLDER"}'
>>>>>>> 45329fda
    headers:
      content-length:
      - '636'
      content-type:
      - application/json; charset=utf-8
    status:
      code: 401
      message: Unauthorized
- request:
    body: null
    headers:
      Accept:
      - application/json
      Accept-Encoding:
      - gzip, deflate
      Connection:
      - keep-alive
      User-Agent:
      - testapp azsdk-python-quantum/0.0.1 Python/3.9.19 (Windows-10-10.0.22631-SP0)
    method: GET
    uri: https://eastus.quantum.azure.com/subscriptions/00000000-0000-0000-0000-000000000000/resourceGroups/myresourcegroup/providers/Microsoft.Quantum/workspaces/myworkspace/jobs/00000000-0000-0000-0000-000000000002?api-version=2022-09-12-preview&test-sequence-id=1
  response:
    body:
      string: '{"containerUri": "https://mystorage.blob.core.windows.net/job-00000000-0000-0000-0000-000000000002?sv=PLACEHOLDER&sr=c&sig=PLACEHOLDER&se=2050-01-01T00%3A00%3A00Z&sp=rcwl",
        "inputDataUri": "https://mystorage.blob.core.windows.net/job-00000000-0000-0000-0000-000000000002/inputData?sv=PLACEHOLDER&sr=b&sig=PLACEHOLDER&se=2050-01-01T00%3A00%3A00Z&sp=r&rscd=attachment%3B%20filename%3DJob%2B1-00000000-0000-0000-0000-000000000002.input.json",
        "inputDataFormat": "ionq.circuit.v1", "inputParams": {"shots": 500}, "metadata":
        {"measurement0": "q0\u001f0\u001eq1\u001f1", "qubits": "2"}, "sessionId":
        "00000000-0000-0000-0000-000000000001", "status": "Waiting", "jobType": "QuantumComputing",
        "outputDataFormat": "ionq.quantum-results.v1", "outputDataUri": "https://mystorage.blob.core.windows.net/job-00000000-0000-0000-0000-000000000002/outputData?sv=PLACEHOLDER&sr=b&sig=PLACEHOLDER&se=2050-01-01T00%3A00%3A00Z&sp=r&rscd=attachment%3B%20filename%3DJob%2B1-00000000-0000-0000-0000-000000000002.output.json",
        "beginExecutionTime": null, "cancellationTime": null, "quantumComputingData":
        {"count": 1}, "errorData": null, "isCancelling": false, "tags": [], "name":
        "Job 1", "id": "00000000-0000-0000-0000-000000000002", "providerId": "ionq",
<<<<<<< HEAD
        "target": "ionq.simulator", "creationTime": "2024-04-30T14:22:56.190124+00:00",
=======
        "target": "ionq.simulator", "creationTime": "2024-05-01T18:04:11.7122158+00:00",
>>>>>>> 45329fda
        "endExecutionTime": null, "costEstimate": null, "itemType": "Job"}'
    headers:
      connection:
      - keep-alive
      content-length:
      - '1381'
      content-type:
      - application/json; charset=utf-8
      transfer-encoding:
      - chunked
    status:
      code: 200
      message: OK
- request:
    body: 'b''{"containerName": "job-00000000-0000-0000-0000-000000000003"}'''
    headers:
      Accept:
      - application/json
      Accept-Encoding:
      - gzip, deflate
      Connection:
      - keep-alive
      Content-Length:
      - '64'
      Content-Type:
      - application/json
      User-Agent:
      - azsdk-python-quantum/0.0.1 Python/3.9.19 (Windows-10-10.0.22631-SP0)
    method: POST
    uri: https://eastus.quantum.azure.com/subscriptions/00000000-0000-0000-0000-000000000000/resourceGroups/myresourcegroup/providers/Microsoft.Quantum/workspaces/myworkspace/storage/sasUri?api-version=2022-09-12-preview&test-sequence-id=2
  response:
    body:
      string: '{"sasUri": "https://mystorage.blob.core.windows.net/job-00000000-0000-0000-0000-000000000003?sv=PLACEHOLDER&sig=PLACEHOLDER&se=2050-01-01T00%3A00%3A00Z&srt=co&ss=b&sp=racwl"}'
    headers:
      connection:
      - keep-alive
      content-length:
      - '174'
      content-type:
      - application/json; charset=utf-8
      transfer-encoding:
      - chunked
    status:
      code: 200
      message: OK
- request:
    body: null
    headers:
      Accept:
      - application/xml
      Accept-Encoding:
      - gzip, deflate
      Connection:
      - keep-alive
      User-Agent:
      - azsdk-python-storage-blob/12.19.1 Python/3.9.19 (Windows-10-10.0.22631-SP0)
      x-ms-date:
<<<<<<< HEAD
      - Tue, 30 Apr 2024 14:22:58 GMT
=======
      - Wed, 01 May 2024 18:04:13 GMT
>>>>>>> 45329fda
      x-ms-version:
      - '2023-11-03'
    method: GET
    uri: https://mystorage.blob.core.windows.net/job-00000000-0000-0000-0000-000000000003?restype=container&sv=PLACEHOLDER&sig=PLACEHOLDER&se=2050-01-01T00%3A00%3A00Z&srt=co&ss=b&sp=racwl
  response:
    body:
      string: "\uFEFF<?xml version=\"1.0\" encoding=\"utf-8\"?><Error><Code>ContainerNotFound</Code><Message>The
<<<<<<< HEAD
        specified container does not exist.\nRequestId:f254228e-201e-0079-7009-9bd0e4000000\nTime:2024-04-30T14:23:00.0971432Z</Message></Error>"
=======
        specified container does not exist.\nRequestId:be842e42-301e-0028-03f1-9b4d68000000\nTime:2024-05-01T18:04:15.8613448Z</Message></Error>"
>>>>>>> 45329fda
    headers:
      content-length:
      - '223'
      content-type:
      - application/xml
      x-ms-version:
      - '2023-11-03'
    status:
      code: 404
      message: The specified container does not exist.
- request:
    body: null
    headers:
      Accept:
      - application/xml
      Accept-Encoding:
      - gzip, deflate
      Connection:
      - keep-alive
      Content-Length:
      - '0'
      User-Agent:
      - azsdk-python-storage-blob/12.19.1 Python/3.9.19 (Windows-10-10.0.22631-SP0)
      x-ms-date:
<<<<<<< HEAD
      - Tue, 30 Apr 2024 14:22:59 GMT
=======
      - Wed, 01 May 2024 18:04:14 GMT
>>>>>>> 45329fda
      x-ms-version:
      - '2023-11-03'
    method: PUT
    uri: https://mystorage.blob.core.windows.net/job-00000000-0000-0000-0000-000000000003?restype=container&sv=PLACEHOLDER&sig=PLACEHOLDER&se=2050-01-01T00%3A00%3A00Z&srt=co&ss=b&sp=racwl
  response:
    body:
      string: ''
    headers:
      content-length:
      - '0'
      x-ms-version:
      - '2023-11-03'
    status:
      code: 201
      message: Created
- request:
    body: null
    headers:
      Accept:
      - application/xml
      Accept-Encoding:
      - gzip, deflate
      Connection:
      - keep-alive
      User-Agent:
      - azsdk-python-storage-blob/12.19.1 Python/3.9.19 (Windows-10-10.0.22631-SP0)
      x-ms-date:
<<<<<<< HEAD
      - Tue, 30 Apr 2024 14:22:59 GMT
=======
      - Wed, 01 May 2024 18:04:15 GMT
>>>>>>> 45329fda
      x-ms-version:
      - '2023-11-03'
    method: GET
    uri: https://mystorage.blob.core.windows.net/job-00000000-0000-0000-0000-000000000003?restype=container&sv=PLACEHOLDER&sig=PLACEHOLDER&se=2050-01-01T00%3A00%3A00Z&srt=co&ss=b&sp=racwl
  response:
    body:
      string: ''
    headers:
      content-length:
      - '0'
      x-ms-lease-state:
      - available
      x-ms-lease-status:
      - unlocked
      x-ms-version:
      - '2023-11-03'
    status:
      code: 200
      message: OK
- request:
    body: 'b''{"gateset": "qis", "qubits": 2, "circuit": [{"gate": "h", "targets":
      [0]}, {"gate": "cnot", "control": 0, "target": 1}]}'''
    headers:
      Accept:
      - application/xml
      Accept-Encoding:
      - gzip, deflate
      Connection:
      - keep-alive
      Content-Length:
      - '123'
      Content-Type:
      - application/octet-stream
      User-Agent:
      - azsdk-python-storage-blob/12.19.1 Python/3.9.19 (Windows-10-10.0.22631-SP0)
      x-ms-blob-type:
      - BlockBlob
      x-ms-date:
<<<<<<< HEAD
      - Tue, 30 Apr 2024 14:23:00 GMT
=======
      - Wed, 01 May 2024 18:04:16 GMT
>>>>>>> 45329fda
      x-ms-version:
      - '2023-11-03'
    method: PUT
    uri: https://mystorage.blob.core.windows.net/job-00000000-0000-0000-0000-000000000003/inputData?sv=PLACEHOLDER&sig=PLACEHOLDER&se=2050-01-01T00%3A00%3A00Z&srt=co&ss=b&sp=racwl
  response:
    body:
      string: ''
    headers:
      content-length:
      - '0'
      x-ms-version:
      - '2023-11-03'
    status:
      code: 201
      message: Created
- request:
    body: 'b''{"id": "00000000-0000-0000-0000-000000000003", "name": "Job 2", "providerId":
      "IonQ", "target": "ionq.simulator", "itemType": "Job", "sessionId": "00000000-0000-0000-0000-000000000001",
      "containerUri": "https://mystorage.blob.core.windows.net/job-00000000-0000-0000-0000-000000000003?sv=PLACEHOLDER&sig=PLACEHOLDER&se=2050-01-01T00%3A00%3A00Z&srt=co&ss=b&sp=racwl",
      "inputDataUri": "https://mystorage.blob.core.windows.net/job-00000000-0000-0000-0000-000000000003/inputData",
      "inputDataFormat": "ionq.circuit.v1", "inputParams": {"shots": 500}, "metadata":
      {"measurement0": "q0\\u001f0\\u001eq1\\u001f1", "qubits": "2"}, "outputDataFormat":
      "ionq.quantum-results.v1"}'''
    headers:
      Accept:
      - application/json
      Accept-Encoding:
      - gzip, deflate
      Connection:
      - keep-alive
      Content-Length:
      - '670'
      Content-Type:
      - application/json
      User-Agent:
      - azsdk-python-quantum/0.0.1 Python/3.9.19 (Windows-10-10.0.22631-SP0)
    method: PUT
    uri: https://eastus.quantum.azure.com/subscriptions/00000000-0000-0000-0000-000000000000/resourceGroups/myresourcegroup/providers/Microsoft.Quantum/workspaces/myworkspace/jobs/00000000-0000-0000-0000-000000000003?api-version=2022-09-12-preview&test-sequence-id=1
  response:
    body:
      string: '{"containerUri": "https://mystorage.blob.core.windows.net/job-00000000-0000-0000-0000-000000000003?sv=PLACEHOLDER&sig=PLACEHOLDER&se=2050-01-01T00%3A00%3A00Z&srt=co&ss=b&sp=racwl",
        "inputDataUri": "https://mystorage.blob.core.windows.net/job-00000000-0000-0000-0000-000000000003/inputData?sv=PLACEHOLDER&sr=b&sig=PLACEHOLDER&se=2050-01-01T00%3A00%3A00Z&sp=rcw",
        "inputDataFormat": "ionq.circuit.v1", "inputParams": {"shots": 500}, "metadata":
        {"measurement0": "q0\u001f0\u001eq1\u001f1", "qubits": "2"}, "sessionId":
        "00000000-0000-0000-0000-000000000001", "status": "Waiting", "jobType": "QuantumComputing",
        "outputDataFormat": "ionq.quantum-results.v1", "outputDataUri": "https://mystorage.blob.core.windows.net:443/job-00000000-0000-0000-0000-000000000003/outputData?sv=PLACEHOLDER&sig=PLACEHOLDER&se=2050-01-01T00%3A00%3A00Z&srt=co&ss=b&sp=racwl",
        "beginExecutionTime": null, "cancellationTime": null, "quantumComputingData":
        null, "errorData": null, "isCancelling": false, "tags": [], "name": "Job 2",
        "id": "00000000-0000-0000-0000-000000000003", "providerId": "ionq", "target":
<<<<<<< HEAD
        "ionq.simulator", "creationTime": "2024-04-30T14:23:01.6649739+00:00", "endExecutionTime":
=======
        "ionq.simulator", "creationTime": "2024-05-01T18:04:17.914696+00:00", "endExecutionTime":
>>>>>>> 45329fda
        null, "costEstimate": null, "itemType": "Job"}'
    headers:
      connection:
      - keep-alive
      content-length:
      - '1221'
      content-type:
      - application/json; charset=utf-8
      transfer-encoding:
      - chunked
    status:
      code: 200
      message: OK
- request:
    body: null
    headers:
      Accept:
      - application/json
      Accept-Encoding:
      - gzip, deflate
      Connection:
      - keep-alive
      User-Agent:
      - testapp azsdk-python-quantum/0.0.1 Python/3.9.19 (Windows-10-10.0.22631-SP0)
    method: GET
    uri: https://eastus.quantum.azure.com/subscriptions/00000000-0000-0000-0000-000000000000/resourceGroups/myresourcegroup/providers/Microsoft.Quantum/workspaces/myworkspace/jobs/00000000-0000-0000-0000-000000000002?api-version=2022-09-12-preview&test-sequence-id=2
  response:
    body:
      string: '{"containerUri": "https://mystorage.blob.core.windows.net/job-00000000-0000-0000-0000-000000000002?sv=PLACEHOLDER&sr=c&sig=PLACEHOLDER&se=2050-01-01T00%3A00%3A00Z&sp=rcwl",
        "inputDataUri": "https://mystorage.blob.core.windows.net/job-00000000-0000-0000-0000-000000000002/inputData?sv=PLACEHOLDER&sr=b&sig=PLACEHOLDER&se=2050-01-01T00%3A00%3A00Z&sp=r&rscd=attachment%3B%20filename%3DJob%2B1-00000000-0000-0000-0000-000000000002.input.json",
        "inputDataFormat": "ionq.circuit.v1", "inputParams": {"shots": 500}, "metadata":
        {"measurement0": "q0\u001f0\u001eq1\u001f1", "qubits": "2"}, "sessionId":
        "00000000-0000-0000-0000-000000000001", "status": "Succeeded", "jobType":
        "QuantumComputing", "outputDataFormat": "ionq.quantum-results.v1", "outputDataUri":
        "https://mystorage.blob.core.windows.net/job-00000000-0000-0000-0000-000000000002/rawOutputData?sv=PLACEHOLDER&sr=b&sig=PLACEHOLDER&se=2050-01-01T00%3A00%3A00Z&sp=r&rscd=attachment%3B%20filename%3DJob%2B1-00000000-0000-0000-0000-000000000002.output.json",
<<<<<<< HEAD
        "beginExecutionTime": "2024-04-30T14:22:59.448Z", "cancellationTime": null,
        "quantumComputingData": {"count": 1}, "errorData": null, "isCancelling": false,
        "tags": [], "name": "Job 1", "id": "00000000-0000-0000-0000-000000000002",
        "providerId": "ionq", "target": "ionq.simulator", "creationTime": "2024-04-30T14:22:56.190124+00:00",
        "endExecutionTime": "2024-04-30T14:22:59.464Z", "costEstimate": {"currencyCode":
=======
        "beginExecutionTime": "2024-05-01T18:04:15.2Z", "cancellationTime": null,
        "quantumComputingData": {"count": 1}, "errorData": null, "isCancelling": false,
        "tags": [], "name": "Job 1", "id": "00000000-0000-0000-0000-000000000002",
        "providerId": "ionq", "target": "ionq.simulator", "creationTime": "2024-05-01T18:04:11.7122158+00:00",
        "endExecutionTime": "2024-05-01T18:04:15.24Z", "costEstimate": {"currencyCode":
>>>>>>> 45329fda
        "USD", "events": [{"dimensionId": "gs1q", "dimensionName": "1Q Gate Shot",
        "measureUnit": "1q gate shot", "amountBilled": 0.0, "amountConsumed": 0.0,
        "unitPrice": 0.0}, {"dimensionId": "gs2q", "dimensionName": "2Q Gate Shot",
        "measureUnit": "2q gate shot", "amountBilled": 0.0, "amountConsumed": 0.0,
        "unitPrice": 0.0}], "estimatedTotal": 0.0}, "itemType": "Job"}'
    headers:
      connection:
      - keep-alive
      content-length:
<<<<<<< HEAD
      - '1786'
=======
      - '1784'
>>>>>>> 45329fda
      content-type:
      - application/json; charset=utf-8
      transfer-encoding:
      - chunked
    status:
      code: 200
      message: OK
- request:
    body: null
    headers:
      Accept:
      - application/json
      Accept-Encoding:
      - gzip, deflate
      Connection:
      - keep-alive
      User-Agent:
      - azsdk-python-quantum/0.0.1 Python/3.9.19 (Windows-10-10.0.22631-SP0)
    method: GET
    uri: https://eastus.quantum.azure.com/subscriptions/00000000-0000-0000-0000-000000000000/resourceGroups/myresourcegroup/providers/Microsoft.Quantum/workspaces/myworkspace/sessions/00000000-0000-0000-0000-000000000001?api-version=2022-09-12-preview&test-sequence-id=1
  response:
    body:
      string: '{"status": "Executing", "jobFailurePolicy": "Abort", "name": "session-00000000-0000-0000-0000-000000000001",
        "id": "00000000-0000-0000-0000-000000000001", "providerId": "ionq", "target":
<<<<<<< HEAD
        "ionq.simulator", "creationTime": "2024-04-30T14:22:51.2912502Z", "endExecutionTime":
=======
        "ionq.simulator", "creationTime": "2024-05-01T18:04:05.4262806Z", "endExecutionTime":
>>>>>>> 45329fda
        null, "costEstimate": {"currencyCode": "USD", "events": [], "estimatedTotal":
        0.0}, "itemType": "Session"}'
    headers:
      connection:
      - keep-alive
      content-length:
      - '379'
      content-type:
      - application/json; charset=utf-8
      transfer-encoding:
      - chunked
    status:
      code: 200
      message: OK
- request:
    body: null
    headers:
      Accept:
      - application/json
      Accept-Encoding:
      - gzip, deflate
      Connection:
      - keep-alive
      Content-Length:
      - '0'
      User-Agent:
      - azsdk-python-quantum/0.0.1 Python/3.9.19 (Windows-10-10.0.22631-SP0)
    method: POST
    uri: https://eastus.quantum.azure.com/subscriptions/00000000-0000-0000-0000-000000000000/resourceGroups/myresourcegroup/providers/Microsoft.Quantum/workspaces/myworkspace/sessions/00000000-0000-0000-0000-000000000001:close?api-version=2022-09-12-preview&test-sequence-id=1
  response:
    body:
      string: '{"status": "Executing", "jobFailurePolicy": "Abort", "name": "session-00000000-0000-0000-0000-000000000001",
        "id": "00000000-0000-0000-0000-000000000001", "providerId": "ionq", "target":
<<<<<<< HEAD
        "ionq.simulator", "creationTime": "2024-04-30T14:22:51.2912502Z", "endExecutionTime":
=======
        "ionq.simulator", "creationTime": "2024-05-01T18:04:05.4262806Z", "endExecutionTime":
>>>>>>> 45329fda
        null, "costEstimate": {"currencyCode": "USD", "events": [], "estimatedTotal":
        0.0}, "itemType": "Session"}'
    headers:
      connection:
      - keep-alive
      content-length:
      - '379'
      content-type:
      - application/json; charset=utf-8
      transfer-encoding:
      - chunked
    status:
      code: 200
      message: OK
- request:
    body: null
    headers:
      Accept:
      - application/json
      Accept-Encoding:
      - gzip, deflate
      Connection:
      - keep-alive
      User-Agent:
      - testapp azsdk-python-quantum/0.0.1 Python/3.9.19 (Windows-10-10.0.22631-SP0)
    method: GET
    uri: https://eastus.quantum.azure.com/subscriptions/00000000-0000-0000-0000-000000000000/resourceGroups/myresourcegroup/providers/Microsoft.Quantum/workspaces/myworkspace/sessions/00000000-0000-0000-0000-000000000001?api-version=2022-09-12-preview&test-sequence-id=2
  response:
    body:
      string: '{"status": "Executing", "jobFailurePolicy": "Abort", "name": "session-00000000-0000-0000-0000-000000000001",
        "id": "00000000-0000-0000-0000-000000000001", "providerId": "ionq", "target":
<<<<<<< HEAD
        "ionq.simulator", "creationTime": "2024-04-30T14:22:51.2912502Z", "endExecutionTime":
=======
        "ionq.simulator", "creationTime": "2024-05-01T18:04:05.4262806Z", "endExecutionTime":
>>>>>>> 45329fda
        null, "costEstimate": {"currencyCode": "USD", "events": [], "estimatedTotal":
        0.0}, "itemType": "Session"}'
    headers:
      connection:
      - keep-alive
      content-length:
      - '379'
      content-type:
      - application/json; charset=utf-8
      transfer-encoding:
      - chunked
    status:
      code: 200
      message: OK
- request:
    body: null
    headers:
      Accept:
      - application/json
      Accept-Encoding:
      - gzip, deflate
      Connection:
      - keep-alive
      User-Agent:
      - testapp azsdk-python-quantum/0.0.1 Python/3.9.19 (Windows-10-10.0.22631-SP0)
    method: GET
    uri: https://eastus.quantum.azure.com/subscriptions/00000000-0000-0000-0000-000000000000/resourceGroups/myresourcegroup/providers/Microsoft.Quantum/workspaces/myworkspace/sessions/00000000-0000-0000-0000-000000000001/jobs?api-version=2022-09-12-preview&test-sequence-id=1
  response:
    body:
      string: '{"value": [{"containerUri": "https://mystorage.blob.core.windows.net/job-00000000-0000-0000-0000-000000000002?sv=PLACEHOLDER&sig=PLACEHOLDER&se=2050-01-01T00%3A00%3A00Z&srt=co&ss=b&sp=racwl",
        "inputDataUri": "https://mystorage.blob.core.windows.net/job-00000000-0000-0000-0000-000000000002/inputData?sv=PLACEHOLDER&sr=b&sig=PLACEHOLDER&se=2050-01-01T00%3A00%3A00Z&sp=rcw",
        "inputDataFormat": "ionq.circuit.v1", "inputParams": {"shots": 500}, "metadata":
        {"measurement0": "q0\u001f0\u001eq1\u001f1", "qubits": "2"}, "sessionId":
        "00000000-0000-0000-0000-000000000001", "status": "Succeeded", "jobType":
        "QuantumComputing", "outputDataFormat": "ionq.quantum-results.v1", "outputDataUri":
        "https://mystorage.blob.core.windows.net/job-00000000-0000-0000-0000-000000000002/rawOutputData?sv=PLACEHOLDER&sr=b&sig=PLACEHOLDER&se=2050-01-01T00%3A00%3A00Z&sp=rcw",
<<<<<<< HEAD
        "beginExecutionTime": "2024-04-30T14:22:59.448Z", "cancellationTime": null,
        "quantumComputingData": {"count": 1}, "errorData": null, "isCancelling": false,
        "tags": [], "name": "Job 1", "id": "00000000-0000-0000-0000-000000000002",
        "providerId": "ionq", "target": "ionq.simulator", "creationTime": "2024-04-30T14:22:56.190124Z",
        "endExecutionTime": "2024-04-30T14:22:59.464Z", "costEstimate": {"currencyCode":
=======
        "beginExecutionTime": "2024-05-01T18:04:15.2Z", "cancellationTime": null,
        "quantumComputingData": {"count": 1}, "errorData": null, "isCancelling": false,
        "tags": [], "name": "Job 1", "id": "00000000-0000-0000-0000-000000000002",
        "providerId": "ionq", "target": "ionq.simulator", "creationTime": "2024-05-01T18:04:11.7122158Z",
        "endExecutionTime": "2024-05-01T18:04:15.24Z", "costEstimate": {"currencyCode":
>>>>>>> 45329fda
        "USD", "events": [{"dimensionId": "gs1q", "dimensionName": "1Q Gate Shot",
        "measureUnit": "1q gate shot", "amountBilled": 0.0, "amountConsumed": 0.0,
        "unitPrice": 0.0}, {"dimensionId": "gs2q", "dimensionName": "2Q Gate Shot",
        "measureUnit": "2q gate shot", "amountBilled": 0.0, "amountConsumed": 0.0,
        "unitPrice": 0.0}], "estimatedTotal": 0.0}, "itemType": "Job"}, {"containerUri":
        "https://mystorage.blob.core.windows.net/job-00000000-0000-0000-0000-000000000003?sv=PLACEHOLDER&sig=PLACEHOLDER&se=2050-01-01T00%3A00%3A00Z&srt=co&ss=b&sp=racwl",
        "inputDataUri": "https://mystorage.blob.core.windows.net/job-00000000-0000-0000-0000-000000000003/inputData?sv=PLACEHOLDER&sr=b&sig=PLACEHOLDER&se=2050-01-01T00%3A00%3A00Z&sp=rcw",
        "inputDataFormat": "ionq.circuit.v1", "inputParams": {"shots": 500}, "metadata":
        {"measurement0": "q0\u001f0\u001eq1\u001f1", "qubits": "2"}, "sessionId":
        "00000000-0000-0000-0000-000000000001", "status": "Waiting", "jobType": "QuantumComputing",
        "outputDataFormat": "ionq.quantum-results.v1", "outputDataUri": "https://mystorage.blob.core.windows.net:443/job-00000000-0000-0000-0000-000000000003/outputData?sv=PLACEHOLDER&sig=PLACEHOLDER&se=2050-01-01T00%3A00%3A00Z&srt=co&ss=b&sp=racwl",
        "beginExecutionTime": null, "cancellationTime": null, "quantumComputingData":
        {"count": 1}, "errorData": null, "isCancelling": false, "tags": [], "name":
        "Job 2", "id": "00000000-0000-0000-0000-000000000003", "providerId": "ionq",
<<<<<<< HEAD
        "target": "ionq.simulator", "creationTime": "2024-04-30T14:23:01.6649739Z",
=======
        "target": "ionq.simulator", "creationTime": "2024-05-01T18:04:17.914696Z",
>>>>>>> 45329fda
        "endExecutionTime": null, "costEstimate": null, "itemType": "Job"}], "nextLink":
        null}'
    headers:
      connection:
      - keep-alive
      content-length:
<<<<<<< HEAD
      - '2874'
=======
      - '2871'
>>>>>>> 45329fda
      content-type:
      - application/json; charset=utf-8
      transfer-encoding:
      - chunked
    status:
      code: 200
      message: OK
- request:
    body: null
    headers:
      Accept:
      - application/json
      Accept-Encoding:
      - gzip, deflate
      Connection:
      - keep-alive
      User-Agent:
      - testapp azsdk-python-quantum/0.0.1 Python/3.9.19 (Windows-10-10.0.22631-SP0)
    method: GET
    uri: https://eastus.quantum.azure.com/subscriptions/00000000-0000-0000-0000-000000000000/resourceGroups/myresourcegroup/providers/Microsoft.Quantum/workspaces/myworkspace/jobs/00000000-0000-0000-0000-000000000002?api-version=2022-09-12-preview&test-sequence-id=3
  response:
    body:
      string: '{"containerUri": "https://mystorage.blob.core.windows.net/job-00000000-0000-0000-0000-000000000002?sv=PLACEHOLDER&sr=c&sig=PLACEHOLDER&se=2050-01-01T00%3A00%3A00Z&sp=rcwl",
        "inputDataUri": "https://mystorage.blob.core.windows.net/job-00000000-0000-0000-0000-000000000002/inputData?sv=PLACEHOLDER&sr=b&sig=PLACEHOLDER&se=2050-01-01T00%3A00%3A00Z&sp=r&rscd=attachment%3B%20filename%3DJob%2B1-00000000-0000-0000-0000-000000000002.input.json",
        "inputDataFormat": "ionq.circuit.v1", "inputParams": {"shots": 500}, "metadata":
        {"measurement0": "q0\u001f0\u001eq1\u001f1", "qubits": "2"}, "sessionId":
        "00000000-0000-0000-0000-000000000001", "status": "Succeeded", "jobType":
        "QuantumComputing", "outputDataFormat": "ionq.quantum-results.v1", "outputDataUri":
        "https://mystorage.blob.core.windows.net/job-00000000-0000-0000-0000-000000000002/rawOutputData?sv=PLACEHOLDER&sr=b&sig=PLACEHOLDER&se=2050-01-01T00%3A00%3A00Z&sp=r&rscd=attachment%3B%20filename%3DJob%2B1-00000000-0000-0000-0000-000000000002.output.json",
<<<<<<< HEAD
        "beginExecutionTime": "2024-04-30T14:22:59.448Z", "cancellationTime": null,
        "quantumComputingData": {"count": 1}, "errorData": null, "isCancelling": false,
        "tags": [], "name": "Job 1", "id": "00000000-0000-0000-0000-000000000002",
        "providerId": "ionq", "target": "ionq.simulator", "creationTime": "2024-04-30T14:22:56.190124+00:00",
        "endExecutionTime": "2024-04-30T14:22:59.464Z", "costEstimate": {"currencyCode":
=======
        "beginExecutionTime": "2024-05-01T18:04:15.2Z", "cancellationTime": null,
        "quantumComputingData": {"count": 1}, "errorData": null, "isCancelling": false,
        "tags": [], "name": "Job 1", "id": "00000000-0000-0000-0000-000000000002",
        "providerId": "ionq", "target": "ionq.simulator", "creationTime": "2024-05-01T18:04:11.7122158+00:00",
        "endExecutionTime": "2024-05-01T18:04:15.24Z", "costEstimate": {"currencyCode":
>>>>>>> 45329fda
        "USD", "events": [{"dimensionId": "gs1q", "dimensionName": "1Q Gate Shot",
        "measureUnit": "1q gate shot", "amountBilled": 0.0, "amountConsumed": 0.0,
        "unitPrice": 0.0}, {"dimensionId": "gs2q", "dimensionName": "2Q Gate Shot",
        "measureUnit": "2q gate shot", "amountBilled": 0.0, "amountConsumed": 0.0,
        "unitPrice": 0.0}], "estimatedTotal": 0.0}, "itemType": "Job"}'
    headers:
      connection:
      - keep-alive
      content-length:
<<<<<<< HEAD
      - '1786'
=======
      - '1784'
>>>>>>> 45329fda
      content-type:
      - application/json; charset=utf-8
      transfer-encoding:
      - chunked
    status:
      code: 200
      message: OK
- request:
    body: null
    headers:
      Accept:
      - application/json
      Accept-Encoding:
      - gzip, deflate
      Connection:
      - keep-alive
      User-Agent:
      - testapp azsdk-python-quantum/0.0.1 Python/3.9.19 (Windows-10-10.0.22631-SP0)
    method: GET
    uri: https://eastus.quantum.azure.com/subscriptions/00000000-0000-0000-0000-000000000000/resourceGroups/myresourcegroup/providers/Microsoft.Quantum/workspaces/myworkspace/jobs/00000000-0000-0000-0000-000000000003?api-version=2022-09-12-preview&test-sequence-id=1
  response:
    body:
      string: '{"containerUri": "https://mystorage.blob.core.windows.net/job-00000000-0000-0000-0000-000000000003?sv=PLACEHOLDER&sr=c&sig=PLACEHOLDER&se=2050-01-01T00%3A00%3A00Z&sp=rcwl",
        "inputDataUri": "https://mystorage.blob.core.windows.net/job-00000000-0000-0000-0000-000000000003/inputData?sv=PLACEHOLDER&sr=b&sig=PLACEHOLDER&se=2050-01-01T00%3A00%3A00Z&sp=r&rscd=attachment%3B%20filename%3DJob%2B2-00000000-0000-0000-0000-000000000003.input.json",
        "inputDataFormat": "ionq.circuit.v1", "inputParams": {"shots": 500}, "metadata":
        {"measurement0": "q0\u001f0\u001eq1\u001f1", "qubits": "2"}, "sessionId":
        "00000000-0000-0000-0000-000000000001", "status": "Waiting", "jobType": "QuantumComputing",
        "outputDataFormat": "ionq.quantum-results.v1", "outputDataUri": "https://mystorage.blob.core.windows.net/job-00000000-0000-0000-0000-000000000003/outputData?sv=PLACEHOLDER&sr=b&sig=PLACEHOLDER&se=2050-01-01T00%3A00%3A00Z&sp=r&rscd=attachment%3B%20filename%3DJob%2B2-00000000-0000-0000-0000-000000000003.output.json",
        "beginExecutionTime": null, "cancellationTime": null, "quantumComputingData":
        {"count": 1}, "errorData": null, "isCancelling": false, "tags": [], "name":
        "Job 2", "id": "00000000-0000-0000-0000-000000000003", "providerId": "ionq",
<<<<<<< HEAD
        "target": "ionq.simulator", "creationTime": "2024-04-30T14:23:01.6649739+00:00",
=======
        "target": "ionq.simulator", "creationTime": "2024-05-01T18:04:17.914696+00:00",
>>>>>>> 45329fda
        "endExecutionTime": null, "costEstimate": null, "itemType": "Job"}'
    headers:
      connection:
      - keep-alive
      content-length:
      - '1381'
      content-type:
      - application/json; charset=utf-8
      transfer-encoding:
      - chunked
    status:
      code: 200
      message: OK
- request:
    body: null
    headers:
      Accept:
      - application/json
      Accept-Encoding:
      - gzip, deflate
      Connection:
      - keep-alive
      User-Agent:
      - testapp azsdk-python-quantum/0.0.1 Python/3.9.19 (Windows-10-10.0.22631-SP0)
    method: GET
    uri: https://eastus.quantum.azure.com/subscriptions/00000000-0000-0000-0000-000000000000/resourceGroups/myresourcegroup/providers/Microsoft.Quantum/workspaces/myworkspace/jobs/00000000-0000-0000-0000-000000000003?api-version=2022-09-12-preview&test-sequence-id=2
  response:
    body:
      string: '{"containerUri": "https://mystorage.blob.core.windows.net/job-00000000-0000-0000-0000-000000000003?sv=PLACEHOLDER&sr=c&sig=PLACEHOLDER&se=2050-01-01T00%3A00%3A00Z&sp=rcwl",
        "inputDataUri": "https://mystorage.blob.core.windows.net/job-00000000-0000-0000-0000-000000000003/inputData?sv=PLACEHOLDER&sr=b&sig=PLACEHOLDER&se=2050-01-01T00%3A00%3A00Z&sp=r&rscd=attachment%3B%20filename%3DJob%2B2-00000000-0000-0000-0000-000000000003.input.json",
        "inputDataFormat": "ionq.circuit.v1", "inputParams": {"shots": 500}, "metadata":
        {"measurement0": "q0\u001f0\u001eq1\u001f1", "qubits": "2"}, "sessionId":
        "00000000-0000-0000-0000-000000000001", "status": "Waiting", "jobType": "QuantumComputing",
        "outputDataFormat": "ionq.quantum-results.v1", "outputDataUri": "https://mystorage.blob.core.windows.net/job-00000000-0000-0000-0000-000000000003/outputData?sv=PLACEHOLDER&sr=b&sig=PLACEHOLDER&se=2050-01-01T00%3A00%3A00Z&sp=r&rscd=attachment%3B%20filename%3DJob%2B2-00000000-0000-0000-0000-000000000003.output.json",
        "beginExecutionTime": null, "cancellationTime": null, "quantumComputingData":
        {"count": 1}, "errorData": null, "isCancelling": false, "tags": [], "name":
        "Job 2", "id": "00000000-0000-0000-0000-000000000003", "providerId": "ionq",
<<<<<<< HEAD
        "target": "ionq.simulator", "creationTime": "2024-04-30T14:23:01.6649739+00:00",
=======
        "target": "ionq.simulator", "creationTime": "2024-05-01T18:04:17.914696+00:00",
>>>>>>> 45329fda
        "endExecutionTime": null, "costEstimate": null, "itemType": "Job"}'
    headers:
      connection:
      - keep-alive
      content-length:
      - '1381'
      content-type:
      - application/json; charset=utf-8
      transfer-encoding:
      - chunked
    status:
      code: 200
      message: OK
- request:
    body: null
    headers:
      Accept:
      - application/json
      Accept-Encoding:
      - gzip, deflate
      Connection:
      - keep-alive
      User-Agent:
      - testapp azsdk-python-quantum/0.0.1 Python/3.9.19 (Windows-10-10.0.22631-SP0)
    method: GET
    uri: https://eastus.quantum.azure.com/subscriptions/00000000-0000-0000-0000-000000000000/resourceGroups/myresourcegroup/providers/Microsoft.Quantum/workspaces/myworkspace/jobs/00000000-0000-0000-0000-000000000003?api-version=2022-09-12-preview&test-sequence-id=3
  response:
    body:
      string: '{"containerUri": "https://mystorage.blob.core.windows.net/job-00000000-0000-0000-0000-000000000003?sv=PLACEHOLDER&sr=c&sig=PLACEHOLDER&se=2050-01-01T00%3A00%3A00Z&sp=rcwl",
        "inputDataUri": "https://mystorage.blob.core.windows.net/job-00000000-0000-0000-0000-000000000003/inputData?sv=PLACEHOLDER&sr=b&sig=PLACEHOLDER&se=2050-01-01T00%3A00%3A00Z&sp=r&rscd=attachment%3B%20filename%3DJob%2B2-00000000-0000-0000-0000-000000000003.input.json",
        "inputDataFormat": "ionq.circuit.v1", "inputParams": {"shots": 500}, "metadata":
        {"measurement0": "q0\u001f0\u001eq1\u001f1", "qubits": "2"}, "sessionId":
        "00000000-0000-0000-0000-000000000001", "status": "Waiting", "jobType": "QuantumComputing",
        "outputDataFormat": "ionq.quantum-results.v1", "outputDataUri": "https://mystorage.blob.core.windows.net/job-00000000-0000-0000-0000-000000000003/outputData?sv=PLACEHOLDER&sr=b&sig=PLACEHOLDER&se=2050-01-01T00%3A00%3A00Z&sp=r&rscd=attachment%3B%20filename%3DJob%2B2-00000000-0000-0000-0000-000000000003.output.json",
        "beginExecutionTime": null, "cancellationTime": null, "quantumComputingData":
        {"count": 1}, "errorData": null, "isCancelling": false, "tags": [], "name":
        "Job 2", "id": "00000000-0000-0000-0000-000000000003", "providerId": "ionq",
<<<<<<< HEAD
        "target": "ionq.simulator", "creationTime": "2024-04-30T14:23:01.6649739+00:00",
=======
        "target": "ionq.simulator", "creationTime": "2024-05-01T18:04:17.914696+00:00",
>>>>>>> 45329fda
        "endExecutionTime": null, "costEstimate": null, "itemType": "Job"}'
    headers:
      connection:
      - keep-alive
      content-length:
      - '1381'
      content-type:
      - application/json; charset=utf-8
      transfer-encoding:
      - chunked
    status:
      code: 200
      message: OK
- request:
    body: null
    headers:
      Accept:
      - application/json
      Accept-Encoding:
      - gzip, deflate
      Connection:
      - keep-alive
      User-Agent:
      - testapp azsdk-python-quantum/0.0.1 Python/3.9.19 (Windows-10-10.0.22631-SP0)
    method: GET
    uri: https://eastus.quantum.azure.com/subscriptions/00000000-0000-0000-0000-000000000000/resourceGroups/myresourcegroup/providers/Microsoft.Quantum/workspaces/myworkspace/jobs/00000000-0000-0000-0000-000000000003?api-version=2022-09-12-preview&test-sequence-id=4
  response:
    body:
      string: '{"containerUri": "https://mystorage.blob.core.windows.net/job-00000000-0000-0000-0000-000000000003?sv=PLACEHOLDER&sr=c&sig=PLACEHOLDER&se=2050-01-01T00%3A00%3A00Z&sp=rcwl",
        "inputDataUri": "https://mystorage.blob.core.windows.net/job-00000000-0000-0000-0000-000000000003/inputData?sv=PLACEHOLDER&sr=b&sig=PLACEHOLDER&se=2050-01-01T00%3A00%3A00Z&sp=r&rscd=attachment%3B%20filename%3DJob%2B2-00000000-0000-0000-0000-000000000003.input.json",
        "inputDataFormat": "ionq.circuit.v1", "inputParams": {"shots": 500}, "metadata":
        {"measurement0": "q0\u001f0\u001eq1\u001f1", "qubits": "2"}, "sessionId":
        "00000000-0000-0000-0000-000000000001", "status": "Waiting", "jobType": "QuantumComputing",
        "outputDataFormat": "ionq.quantum-results.v1", "outputDataUri": "https://mystorage.blob.core.windows.net/job-00000000-0000-0000-0000-000000000003/outputData?sv=PLACEHOLDER&sr=b&sig=PLACEHOLDER&se=2050-01-01T00%3A00%3A00Z&sp=r&rscd=attachment%3B%20filename%3DJob%2B2-00000000-0000-0000-0000-000000000003.output.json",
        "beginExecutionTime": null, "cancellationTime": null, "quantumComputingData":
        {"count": 1}, "errorData": null, "isCancelling": false, "tags": [], "name":
        "Job 2", "id": "00000000-0000-0000-0000-000000000003", "providerId": "ionq",
<<<<<<< HEAD
        "target": "ionq.simulator", "creationTime": "2024-04-30T14:23:01.6649739+00:00",
=======
        "target": "ionq.simulator", "creationTime": "2024-05-01T18:04:17.914696+00:00",
>>>>>>> 45329fda
        "endExecutionTime": null, "costEstimate": null, "itemType": "Job"}'
    headers:
      connection:
      - keep-alive
      content-length:
      - '1381'
      content-type:
      - application/json; charset=utf-8
      transfer-encoding:
      - chunked
    status:
      code: 200
      message: OK
- request:
    body: null
    headers:
      Accept:
      - application/json
      Accept-Encoding:
      - gzip, deflate
      Connection:
      - keep-alive
      User-Agent:
      - testapp azsdk-python-quantum/0.0.1 Python/3.9.19 (Windows-10-10.0.22631-SP0)
    method: GET
    uri: https://eastus.quantum.azure.com/subscriptions/00000000-0000-0000-0000-000000000000/resourceGroups/myresourcegroup/providers/Microsoft.Quantum/workspaces/myworkspace/jobs/00000000-0000-0000-0000-000000000003?api-version=2022-09-12-preview&test-sequence-id=5
  response:
    body:
      string: '{"containerUri": "https://mystorage.blob.core.windows.net/job-00000000-0000-0000-0000-000000000003?sv=PLACEHOLDER&sr=c&sig=PLACEHOLDER&se=2050-01-01T00%3A00%3A00Z&sp=rcwl",
        "inputDataUri": "https://mystorage.blob.core.windows.net/job-00000000-0000-0000-0000-000000000003/inputData?sv=PLACEHOLDER&sr=b&sig=PLACEHOLDER&se=2050-01-01T00%3A00%3A00Z&sp=r&rscd=attachment%3B%20filename%3DJob%2B2-00000000-0000-0000-0000-000000000003.input.json",
        "inputDataFormat": "ionq.circuit.v1", "inputParams": {"shots": 500}, "metadata":
        {"measurement0": "q0\u001f0\u001eq1\u001f1", "qubits": "2"}, "sessionId":
<<<<<<< HEAD
        "00000000-0000-0000-0000-000000000001", "status": "Waiting", "jobType": "QuantumComputing",
        "outputDataFormat": "ionq.quantum-results.v1", "outputDataUri": "https://mystorage.blob.core.windows.net/job-00000000-0000-0000-0000-000000000003/outputData?sv=PLACEHOLDER&sr=b&sig=PLACEHOLDER&se=2050-01-01T00%3A00%3A00Z&sp=r&rscd=attachment%3B%20filename%3DJob%2B2-00000000-0000-0000-0000-000000000003.output.json",
        "beginExecutionTime": null, "cancellationTime": null, "quantumComputingData":
        {"count": 1}, "errorData": null, "isCancelling": false, "tags": [], "name":
        "Job 2", "id": "00000000-0000-0000-0000-000000000003", "providerId": "ionq",
        "target": "ionq.simulator", "creationTime": "2024-04-30T14:23:01.6649739+00:00",
        "endExecutionTime": null, "costEstimate": null, "itemType": "Job"}'
    headers:
      connection:
      - keep-alive
      content-length:
      - '1382'
      content-type:
      - application/json; charset=utf-8
      transfer-encoding:
      - chunked
    status:
      code: 200
      message: OK
- request:
    body: null
    headers:
      Accept:
      - application/json
      Accept-Encoding:
      - gzip, deflate
      Connection:
      - keep-alive
      User-Agent:
      - testapp azsdk-python-quantum/0.0.1 Python/3.9.19 (Windows-10-10.0.22631-SP0)
    method: GET
    uri: https://eastus.quantum.azure.com/subscriptions/00000000-0000-0000-0000-000000000000/resourceGroups/myresourcegroup/providers/Microsoft.Quantum/workspaces/myworkspace/jobs/00000000-0000-0000-0000-000000000003?api-version=2022-09-12-preview&test-sequence-id=6
  response:
    body:
      string: '{"containerUri": "https://mystorage.blob.core.windows.net/job-00000000-0000-0000-0000-000000000003?sv=PLACEHOLDER&sr=c&sig=PLACEHOLDER&se=2050-01-01T00%3A00%3A00Z&sp=rcwl",
        "inputDataUri": "https://mystorage.blob.core.windows.net/job-00000000-0000-0000-0000-000000000003/inputData?sv=PLACEHOLDER&sr=b&sig=PLACEHOLDER&se=2050-01-01T00%3A00%3A00Z&sp=r&rscd=attachment%3B%20filename%3DJob%2B2-00000000-0000-0000-0000-000000000003.input.json",
        "inputDataFormat": "ionq.circuit.v1", "inputParams": {"shots": 500}, "metadata":
        {"measurement0": "q0\u001f0\u001eq1\u001f1", "qubits": "2"}, "sessionId":
        "00000000-0000-0000-0000-000000000001", "status": "Succeeded", "jobType":
        "QuantumComputing", "outputDataFormat": "ionq.quantum-results.v1", "outputDataUri":
        "https://mystorage.blob.core.windows.net/job-00000000-0000-0000-0000-000000000003/rawOutputData?sv=PLACEHOLDER&sr=b&sig=PLACEHOLDER&se=2050-01-01T00%3A00%3A00Z&sp=r&rscd=attachment%3B%20filename%3DJob%2B2-00000000-0000-0000-0000-000000000003.output.json",
        "beginExecutionTime": "2024-04-30T14:23:04.778Z", "cancellationTime": null,
        "quantumComputingData": {"count": 1}, "errorData": null, "isCancelling": false,
        "tags": [], "name": "Job 2", "id": "00000000-0000-0000-0000-000000000003",
        "providerId": "ionq", "target": "ionq.simulator", "creationTime": "2024-04-30T14:23:01.6649739+00:00",
        "endExecutionTime": "2024-04-30T14:23:04.791Z", "costEstimate": {"currencyCode":
=======
        "00000000-0000-0000-0000-000000000001", "status": "Succeeded", "jobType":
        "QuantumComputing", "outputDataFormat": "ionq.quantum-results.v1", "outputDataUri":
        "https://mystorage.blob.core.windows.net/job-00000000-0000-0000-0000-000000000003/rawOutputData?sv=PLACEHOLDER&sr=b&sig=PLACEHOLDER&se=2050-01-01T00%3A00%3A00Z&sp=r&rscd=attachment%3B%20filename%3DJob%2B2-00000000-0000-0000-0000-000000000003.output.json",
        "beginExecutionTime": "2024-05-01T18:04:21.051Z", "cancellationTime": null,
        "quantumComputingData": {"count": 1}, "errorData": null, "isCancelling": false,
        "tags": [], "name": "Job 2", "id": "00000000-0000-0000-0000-000000000003",
        "providerId": "ionq", "target": "ionq.simulator", "creationTime": "2024-05-01T18:04:17.914696+00:00",
        "endExecutionTime": "2024-05-01T18:04:21.111Z", "costEstimate": {"currencyCode":
>>>>>>> 45329fda
        "USD", "events": [{"dimensionId": "gs1q", "dimensionName": "1Q Gate Shot",
        "measureUnit": "1q gate shot", "amountBilled": 0.0, "amountConsumed": 0.0,
        "unitPrice": 0.0}, {"dimensionId": "gs2q", "dimensionName": "2Q Gate Shot",
        "measureUnit": "2q gate shot", "amountBilled": 0.0, "amountConsumed": 0.0,
        "unitPrice": 0.0}], "estimatedTotal": 0.0}, "itemType": "Job"}'
    headers:
      connection:
      - keep-alive
      content-length:
      - '1786'
      content-type:
      - application/json; charset=utf-8
      transfer-encoding:
      - chunked
    status:
      code: 200
      message: OK
- request:
    body: null
    headers:
      Accept:
      - application/json
      Accept-Encoding:
      - gzip, deflate
      Connection:
      - keep-alive
      User-Agent:
      - testapp azsdk-python-quantum/0.0.1 Python/3.9.19 (Windows-10-10.0.22631-SP0)
    method: GET
    uri: https://eastus.quantum.azure.com/subscriptions/00000000-0000-0000-0000-000000000000/resourceGroups/myresourcegroup/providers/Microsoft.Quantum/workspaces/myworkspace/sessions/00000000-0000-0000-0000-000000000001?api-version=2022-09-12-preview&test-sequence-id=3
  response:
    body:
      string: '{"status": "Succeeded", "jobFailurePolicy": "Abort", "name": "session-00000000-0000-0000-0000-000000000001",
        "id": "00000000-0000-0000-0000-000000000001", "providerId": "ionq", "target":
<<<<<<< HEAD
        "ionq.simulator", "creationTime": "2024-04-30T14:22:51.2912502Z", "endExecutionTime":
        "2024-04-30T14:23:06.3764794Z", "costEstimate": {"currencyCode": "USD", "events":
=======
        "ionq.simulator", "creationTime": "2024-05-01T18:04:05.4262806Z", "endExecutionTime":
        "2024-05-01T18:04:22.637444Z", "costEstimate": {"currencyCode": "USD", "events":
>>>>>>> 45329fda
        [], "estimatedTotal": 0.0}, "itemType": "Session"}'
    headers:
      connection:
      - keep-alive
      content-length:
      - '404'
      content-type:
      - application/json; charset=utf-8
      transfer-encoding:
      - chunked
    status:
      code: 200
      message: OK
version: 1<|MERGE_RESOLUTION|>--- conflicted
+++ resolved
@@ -26,18 +26,8 @@
     uri: https://login.microsoftonline.com/00000000-0000-0000-0000-000000000000/oauth2/v2.0/token
   response:
     body:
-<<<<<<< HEAD
-      string: '{"error": "invalid_client", "error_description": "AADSTS7000215: Invalid
-        client secret provided. Ensure the secret being sent in the request is the
-        client secret value, not the client secret ID, for a secret added to app ''00000000-0000-0000-0000-000000000000''.
-        Trace ID: c3282866-9df0-423f-97db-92d81b347c00 Correlation ID: 201db019-9b57-4ab7-895b-d96bc877dfc1
-        Timestamp: 2024-04-30 14:22:48Z", "error_codes": [7000215], "timestamp": "2024-04-30
-        14:22:48Z", "trace_id": "c3282866-9df0-423f-97db-92d81b347c00", "correlation_id":
-        "201db019-9b57-4ab7-895b-d96bc877dfc1", "error_uri": "https://login.microsoftonline.com/error?code=7000215"}'
-=======
       string: '{"token_type": "Bearer", "expires_in": 1746122642, "ext_expires_in":
         1746122642, "refresh_in": 31536000, "access_token": "PLACEHOLDER"}'
->>>>>>> 45329fda
     headers:
       content-length:
       - '636'
@@ -65,18 +55,6 @@
         "targets": [{"id": "microsoft.dft", "currentAvailability": "Available", "averageQueueTime":
         0, "statusPage": null}]}, {"id": "ionq", "currentAvailability": "Degraded",
         "targets": [{"id": "ionq.qpu", "currentAvailability": "Available", "averageQueueTime":
-<<<<<<< HEAD
-        384683, "statusPage": "https://status.ionq.co"}, {"id": "ionq.qpu.aria-1",
-        "currentAvailability": "Unavailable", "averageQueueTime": 748754, "statusPage":
-        "https://status.ionq.co"}, {"id": "ionq.qpu.aria-2", "currentAvailability":
-        "Unavailable", "averageQueueTime": 0, "statusPage": "https://status.ionq.co"},
-        {"id": "ionq.simulator", "currentAvailability": "Available", "averageQueueTime":
-        1, "statusPage": "https://status.ionq.co"}]}, {"id": "microsoft-qc", "currentAvailability":
-        "Available", "targets": [{"id": "microsoft.estimator", "currentAvailability":
-        "Available", "averageQueueTime": 0, "statusPage": null}]}, {"id": "pasqal",
-        "currentAvailability": "Available", "targets": [{"id": "pasqal.sim.emu-tn",
-        "currentAvailability": "Available", "averageQueueTime": 278, "statusPage":
-=======
         501293, "statusPage": "https://status.ionq.co"}, {"id": "ionq.qpu.aria-1",
         "currentAvailability": "Unavailable", "averageQueueTime": 737920, "statusPage":
         "https://status.ionq.co"}, {"id": "ionq.qpu.aria-2", "currentAvailability":
@@ -87,7 +65,6 @@
         "Available", "averageQueueTime": 0, "statusPage": null}]}, {"id": "pasqal",
         "currentAvailability": "Degraded", "targets": [{"id": "pasqal.sim.emu-tn",
         "currentAvailability": "Available", "averageQueueTime": 256, "statusPage":
->>>>>>> 45329fda
         "https://pasqal.com"}, {"id": "pasqal.qpu.fresnel", "currentAvailability":
         "Available", "averageQueueTime": 0, "statusPage": "https://pasqal.com"}]},
         {"id": "rigetti", "currentAvailability": "Degraded", "targets": [{"id": "rigetti.sim.qvm",
@@ -99,26 +76,6 @@
         "qci.machine1", "currentAvailability": "Available", "averageQueueTime": 1,
         "statusPage": "https://quantumcircuits.com"}, {"id": "qci.simulator.noisy",
         "currentAvailability": "Available", "averageQueueTime": 0, "statusPage": "https://quantumcircuits.com"}]},
-<<<<<<< HEAD
-        {"id": "quantinuum", "currentAvailability": "Degraded", "targets": [{"id":
-        "quantinuum.qpu.h1-1", "currentAvailability": "Available", "averageQueueTime":
-        591220, "statusPage": "https://www.quantinuum.com/hardware/h1"}, {"id": "quantinuum.sim.h1-1sc",
-        "currentAvailability": "Available", "averageQueueTime": 2, "statusPage": "https://www.quantinuum.com/hardware/h1"},
-        {"id": "quantinuum.sim.h1-1e", "currentAvailability": "Available", "averageQueueTime":
-        5, "statusPage": "https://www.quantinuum.com/hardware/h1"}, {"id": "quantinuum.qpu.h2-1",
-        "currentAvailability": "Degraded", "averageQueueTime": 0, "statusPage": "https://www.quantinuum.com/hardware/h2"},
-        {"id": "quantinuum.sim.h2-1sc", "currentAvailability": "Available", "averageQueueTime":
-        0, "statusPage": "https://www.quantinuum.com/hardware/h2"}, {"id": "quantinuum.sim.h2-1e",
-        "currentAvailability": "Available", "averageQueueTime": 469, "statusPage":
-        "https://www.quantinuum.com/hardware/h2"}, {"id": "quantinuum.sim.h1-1sc-preview",
-        "currentAvailability": "Available", "averageQueueTime": 2, "statusPage": "https://www.quantinuum.com/hardware/h1"},
-        {"id": "quantinuum.sim.h1-1e-preview", "currentAvailability": "Available",
-        "averageQueueTime": 5, "statusPage": "https://www.quantinuum.com/hardware/h1"},
-        {"id": "quantinuum.sim.h1-2e-preview", "currentAvailability": "Available",
-        "averageQueueTime": 15089, "statusPage": "https://www.quantinuum.com/hardware/h1"},
-        {"id": "quantinuum.qpu.h1-1-preview", "currentAvailability": "Available",
-        "averageQueueTime": 591220, "statusPage": "https://www.quantinuum.com/hardware/h1"}]},
-=======
         {"id": "quantinuum", "currentAvailability": "Available", "targets": [{"id":
         "quantinuum.qpu.h1-1", "currentAvailability": "Available", "averageQueueTime":
         26106, "statusPage": "https://www.quantinuum.com/hardware/h1"}, {"id": "quantinuum.sim.h1-1sc",
@@ -137,7 +94,6 @@
         "averageQueueTime": 27901, "statusPage": "https://www.quantinuum.com/hardware/h1"},
         {"id": "quantinuum.qpu.h1-1-preview", "currentAvailability": "Available",
         "averageQueueTime": 26106, "statusPage": "https://www.quantinuum.com/hardware/h1"}]},
->>>>>>> 45329fda
         {"id": "Microsoft.Test", "currentAvailability": "Available", "targets": [{"id":
         "echo-rigetti", "currentAvailability": "Available", "averageQueueTime": 1,
         "statusPage": ""}, {"id": "echo-quantinuum", "currentAvailability": "Available",
@@ -156,11 +112,7 @@
       connection:
       - keep-alive
       content-length:
-<<<<<<< HEAD
-      - '4769'
-=======
       - '4772'
->>>>>>> 45329fda
       content-type:
       - application/json; charset=utf-8
       transfer-encoding:
@@ -190,11 +142,7 @@
     body:
       string: '{"status": "Waiting", "jobFailurePolicy": "Abort", "name": "session-00000000-0000-0000-0000-000000000001",
         "id": "00000000-0000-0000-0000-000000000001", "providerId": "ionq", "target":
-<<<<<<< HEAD
-        "ionq.simulator", "creationTime": "2024-04-30T14:22:51.2912502Z", "endExecutionTime":
-=======
         "ionq.simulator", "creationTime": "2024-05-01T18:04:05.4262806Z", "endExecutionTime":
->>>>>>> 45329fda
         null, "costEstimate": null, "itemType": "Session"}'
     headers:
       connection:
@@ -235,18 +183,8 @@
     uri: https://login.microsoftonline.com/00000000-0000-0000-0000-000000000000/oauth2/v2.0/token
   response:
     body:
-<<<<<<< HEAD
-      string: '{"error": "invalid_client", "error_description": "AADSTS7000215: Invalid
-        client secret provided. Ensure the secret being sent in the request is the
-        client secret value, not the client secret ID, for a secret added to app ''00000000-0000-0000-0000-000000000000''.
-        Trace ID: 07137e9c-0695-4e4a-aec4-e1ca5a5b9700 Correlation ID: 1a0dfd71-ac97-419a-8714-6ff20637035c
-        Timestamp: 2024-04-30 14:22:52Z", "error_codes": [7000215], "timestamp": "2024-04-30
-        14:22:52Z", "trace_id": "07137e9c-0695-4e4a-aec4-e1ca5a5b9700", "correlation_id":
-        "1a0dfd71-ac97-419a-8714-6ff20637035c", "error_uri": "https://login.microsoftonline.com/error?code=7000215"}'
-=======
       string: '{"token_type": "Bearer", "expires_in": 1746122646, "ext_expires_in":
         1746122646, "refresh_in": 31536000, "access_token": "PLACEHOLDER"}'
->>>>>>> 45329fda
     headers:
       content-length:
       - '636'
@@ -299,11 +237,7 @@
       User-Agent:
       - azsdk-python-storage-blob/12.19.1 Python/3.9.19 (Windows-10-10.0.22631-SP0)
       x-ms-date:
-<<<<<<< HEAD
-      - Tue, 30 Apr 2024 14:22:53 GMT
-=======
       - Wed, 01 May 2024 18:04:07 GMT
->>>>>>> 45329fda
       x-ms-version:
       - '2023-11-03'
     method: GET
@@ -311,11 +245,7 @@
   response:
     body:
       string: "\uFEFF<?xml version=\"1.0\" encoding=\"utf-8\"?><Error><Code>ContainerNotFound</Code><Message>The
-<<<<<<< HEAD
-        specified container does not exist.\nRequestId:a1190e26-f01e-0045-2e09-9bf923000000\nTime:2024-04-30T14:22:54.8991840Z</Message></Error>"
-=======
         specified container does not exist.\nRequestId:b14e2e0c-401e-0022-70f1-9be9df000000\nTime:2024-05-01T18:04:10.0753408Z</Message></Error>"
->>>>>>> 45329fda
     headers:
       content-length:
       - '223'
@@ -340,11 +270,7 @@
       User-Agent:
       - azsdk-python-storage-blob/12.19.1 Python/3.9.19 (Windows-10-10.0.22631-SP0)
       x-ms-date:
-<<<<<<< HEAD
-      - Tue, 30 Apr 2024 14:22:54 GMT
-=======
       - Wed, 01 May 2024 18:04:09 GMT
->>>>>>> 45329fda
       x-ms-version:
       - '2023-11-03'
     method: PUT
@@ -372,11 +298,7 @@
       User-Agent:
       - azsdk-python-storage-blob/12.19.1 Python/3.9.19 (Windows-10-10.0.22631-SP0)
       x-ms-date:
-<<<<<<< HEAD
-      - Tue, 30 Apr 2024 14:22:54 GMT
-=======
       - Wed, 01 May 2024 18:04:09 GMT
->>>>>>> 45329fda
       x-ms-version:
       - '2023-11-03'
     method: GET
@@ -415,11 +337,7 @@
       x-ms-blob-type:
       - BlockBlob
       x-ms-date:
-<<<<<<< HEAD
-      - Tue, 30 Apr 2024 14:22:55 GMT
-=======
       - Wed, 01 May 2024 18:04:10 GMT
->>>>>>> 45329fda
       x-ms-version:
       - '2023-11-03'
     method: PUT
@@ -469,21 +387,13 @@
         "beginExecutionTime": null, "cancellationTime": null, "quantumComputingData":
         null, "errorData": null, "isCancelling": false, "tags": [], "name": "Job 1",
         "id": "00000000-0000-0000-0000-000000000002", "providerId": "ionq", "target":
-<<<<<<< HEAD
-        "ionq.simulator", "creationTime": "2024-04-30T14:22:56.190124+00:00", "endExecutionTime":
-=======
         "ionq.simulator", "creationTime": "2024-05-01T18:04:11.7122158+00:00", "endExecutionTime":
->>>>>>> 45329fda
         null, "costEstimate": null, "itemType": "Job"}'
     headers:
       connection:
       - keep-alive
       content-length:
-<<<<<<< HEAD
-      - '1150'
-=======
       - '1222'
->>>>>>> 45329fda
       content-type:
       - application/json; charset=utf-8
       transfer-encoding:
@@ -518,18 +428,8 @@
     uri: https://login.microsoftonline.com/00000000-0000-0000-0000-000000000000/oauth2/v2.0/token
   response:
     body:
-<<<<<<< HEAD
-      string: '{"error": "invalid_client", "error_description": "AADSTS7000215: Invalid
-        client secret provided. Ensure the secret being sent in the request is the
-        client secret value, not the client secret ID, for a secret added to app ''00000000-0000-0000-0000-000000000000''.
-        Trace ID: dae40caf-4a37-4d34-9eb1-2d916dcb7400 Correlation ID: dd229eb3-2b9c-4b9a-a7a2-826e13783ce8
-        Timestamp: 2024-04-30 14:22:56Z", "error_codes": [7000215], "timestamp": "2024-04-30
-        14:22:56Z", "trace_id": "dae40caf-4a37-4d34-9eb1-2d916dcb7400", "correlation_id":
-        "dd229eb3-2b9c-4b9a-a7a2-826e13783ce8", "error_uri": "https://login.microsoftonline.com/error?code=7000215"}'
-=======
       string: '{"token_type": "Bearer", "expires_in": 1746122652, "ext_expires_in":
         1746122652, "refresh_in": 31536000, "access_token": "PLACEHOLDER"}'
->>>>>>> 45329fda
     headers:
       content-length:
       - '636'
@@ -562,11 +462,7 @@
         "beginExecutionTime": null, "cancellationTime": null, "quantumComputingData":
         {"count": 1}, "errorData": null, "isCancelling": false, "tags": [], "name":
         "Job 1", "id": "00000000-0000-0000-0000-000000000002", "providerId": "ionq",
-<<<<<<< HEAD
-        "target": "ionq.simulator", "creationTime": "2024-04-30T14:22:56.190124+00:00",
-=======
         "target": "ionq.simulator", "creationTime": "2024-05-01T18:04:11.7122158+00:00",
->>>>>>> 45329fda
         "endExecutionTime": null, "costEstimate": null, "itemType": "Job"}'
     headers:
       connection:
@@ -624,11 +520,7 @@
       User-Agent:
       - azsdk-python-storage-blob/12.19.1 Python/3.9.19 (Windows-10-10.0.22631-SP0)
       x-ms-date:
-<<<<<<< HEAD
-      - Tue, 30 Apr 2024 14:22:58 GMT
-=======
       - Wed, 01 May 2024 18:04:13 GMT
->>>>>>> 45329fda
       x-ms-version:
       - '2023-11-03'
     method: GET
@@ -636,11 +528,7 @@
   response:
     body:
       string: "\uFEFF<?xml version=\"1.0\" encoding=\"utf-8\"?><Error><Code>ContainerNotFound</Code><Message>The
-<<<<<<< HEAD
-        specified container does not exist.\nRequestId:f254228e-201e-0079-7009-9bd0e4000000\nTime:2024-04-30T14:23:00.0971432Z</Message></Error>"
-=======
         specified container does not exist.\nRequestId:be842e42-301e-0028-03f1-9b4d68000000\nTime:2024-05-01T18:04:15.8613448Z</Message></Error>"
->>>>>>> 45329fda
     headers:
       content-length:
       - '223'
@@ -665,11 +553,7 @@
       User-Agent:
       - azsdk-python-storage-blob/12.19.1 Python/3.9.19 (Windows-10-10.0.22631-SP0)
       x-ms-date:
-<<<<<<< HEAD
-      - Tue, 30 Apr 2024 14:22:59 GMT
-=======
       - Wed, 01 May 2024 18:04:14 GMT
->>>>>>> 45329fda
       x-ms-version:
       - '2023-11-03'
     method: PUT
@@ -697,11 +581,7 @@
       User-Agent:
       - azsdk-python-storage-blob/12.19.1 Python/3.9.19 (Windows-10-10.0.22631-SP0)
       x-ms-date:
-<<<<<<< HEAD
-      - Tue, 30 Apr 2024 14:22:59 GMT
-=======
       - Wed, 01 May 2024 18:04:15 GMT
->>>>>>> 45329fda
       x-ms-version:
       - '2023-11-03'
     method: GET
@@ -740,11 +620,7 @@
       x-ms-blob-type:
       - BlockBlob
       x-ms-date:
-<<<<<<< HEAD
-      - Tue, 30 Apr 2024 14:23:00 GMT
-=======
       - Wed, 01 May 2024 18:04:16 GMT
->>>>>>> 45329fda
       x-ms-version:
       - '2023-11-03'
     method: PUT
@@ -794,11 +670,7 @@
         "beginExecutionTime": null, "cancellationTime": null, "quantumComputingData":
         null, "errorData": null, "isCancelling": false, "tags": [], "name": "Job 2",
         "id": "00000000-0000-0000-0000-000000000003", "providerId": "ionq", "target":
-<<<<<<< HEAD
-        "ionq.simulator", "creationTime": "2024-04-30T14:23:01.6649739+00:00", "endExecutionTime":
-=======
         "ionq.simulator", "creationTime": "2024-05-01T18:04:17.914696+00:00", "endExecutionTime":
->>>>>>> 45329fda
         null, "costEstimate": null, "itemType": "Job"}'
     headers:
       connection:
@@ -834,19 +706,11 @@
         "00000000-0000-0000-0000-000000000001", "status": "Succeeded", "jobType":
         "QuantumComputing", "outputDataFormat": "ionq.quantum-results.v1", "outputDataUri":
         "https://mystorage.blob.core.windows.net/job-00000000-0000-0000-0000-000000000002/rawOutputData?sv=PLACEHOLDER&sr=b&sig=PLACEHOLDER&se=2050-01-01T00%3A00%3A00Z&sp=r&rscd=attachment%3B%20filename%3DJob%2B1-00000000-0000-0000-0000-000000000002.output.json",
-<<<<<<< HEAD
-        "beginExecutionTime": "2024-04-30T14:22:59.448Z", "cancellationTime": null,
-        "quantumComputingData": {"count": 1}, "errorData": null, "isCancelling": false,
-        "tags": [], "name": "Job 1", "id": "00000000-0000-0000-0000-000000000002",
-        "providerId": "ionq", "target": "ionq.simulator", "creationTime": "2024-04-30T14:22:56.190124+00:00",
-        "endExecutionTime": "2024-04-30T14:22:59.464Z", "costEstimate": {"currencyCode":
-=======
         "beginExecutionTime": "2024-05-01T18:04:15.2Z", "cancellationTime": null,
         "quantumComputingData": {"count": 1}, "errorData": null, "isCancelling": false,
         "tags": [], "name": "Job 1", "id": "00000000-0000-0000-0000-000000000002",
         "providerId": "ionq", "target": "ionq.simulator", "creationTime": "2024-05-01T18:04:11.7122158+00:00",
         "endExecutionTime": "2024-05-01T18:04:15.24Z", "costEstimate": {"currencyCode":
->>>>>>> 45329fda
         "USD", "events": [{"dimensionId": "gs1q", "dimensionName": "1Q Gate Shot",
         "measureUnit": "1q gate shot", "amountBilled": 0.0, "amountConsumed": 0.0,
         "unitPrice": 0.0}, {"dimensionId": "gs2q", "dimensionName": "2Q Gate Shot",
@@ -856,11 +720,7 @@
       connection:
       - keep-alive
       content-length:
-<<<<<<< HEAD
-      - '1786'
-=======
       - '1784'
->>>>>>> 45329fda
       content-type:
       - application/json; charset=utf-8
       transfer-encoding:
@@ -885,11 +745,7 @@
     body:
       string: '{"status": "Executing", "jobFailurePolicy": "Abort", "name": "session-00000000-0000-0000-0000-000000000001",
         "id": "00000000-0000-0000-0000-000000000001", "providerId": "ionq", "target":
-<<<<<<< HEAD
-        "ionq.simulator", "creationTime": "2024-04-30T14:22:51.2912502Z", "endExecutionTime":
-=======
         "ionq.simulator", "creationTime": "2024-05-01T18:04:05.4262806Z", "endExecutionTime":
->>>>>>> 45329fda
         null, "costEstimate": {"currencyCode": "USD", "events": [], "estimatedTotal":
         0.0}, "itemType": "Session"}'
     headers:
@@ -923,11 +779,7 @@
     body:
       string: '{"status": "Executing", "jobFailurePolicy": "Abort", "name": "session-00000000-0000-0000-0000-000000000001",
         "id": "00000000-0000-0000-0000-000000000001", "providerId": "ionq", "target":
-<<<<<<< HEAD
-        "ionq.simulator", "creationTime": "2024-04-30T14:22:51.2912502Z", "endExecutionTime":
-=======
         "ionq.simulator", "creationTime": "2024-05-01T18:04:05.4262806Z", "endExecutionTime":
->>>>>>> 45329fda
         null, "costEstimate": {"currencyCode": "USD", "events": [], "estimatedTotal":
         0.0}, "itemType": "Session"}'
     headers:
@@ -959,11 +811,7 @@
     body:
       string: '{"status": "Executing", "jobFailurePolicy": "Abort", "name": "session-00000000-0000-0000-0000-000000000001",
         "id": "00000000-0000-0000-0000-000000000001", "providerId": "ionq", "target":
-<<<<<<< HEAD
-        "ionq.simulator", "creationTime": "2024-04-30T14:22:51.2912502Z", "endExecutionTime":
-=======
         "ionq.simulator", "creationTime": "2024-05-01T18:04:05.4262806Z", "endExecutionTime":
->>>>>>> 45329fda
         null, "costEstimate": {"currencyCode": "USD", "events": [], "estimatedTotal":
         0.0}, "itemType": "Session"}'
     headers:
@@ -1000,19 +848,11 @@
         "00000000-0000-0000-0000-000000000001", "status": "Succeeded", "jobType":
         "QuantumComputing", "outputDataFormat": "ionq.quantum-results.v1", "outputDataUri":
         "https://mystorage.blob.core.windows.net/job-00000000-0000-0000-0000-000000000002/rawOutputData?sv=PLACEHOLDER&sr=b&sig=PLACEHOLDER&se=2050-01-01T00%3A00%3A00Z&sp=rcw",
-<<<<<<< HEAD
-        "beginExecutionTime": "2024-04-30T14:22:59.448Z", "cancellationTime": null,
-        "quantumComputingData": {"count": 1}, "errorData": null, "isCancelling": false,
-        "tags": [], "name": "Job 1", "id": "00000000-0000-0000-0000-000000000002",
-        "providerId": "ionq", "target": "ionq.simulator", "creationTime": "2024-04-30T14:22:56.190124Z",
-        "endExecutionTime": "2024-04-30T14:22:59.464Z", "costEstimate": {"currencyCode":
-=======
         "beginExecutionTime": "2024-05-01T18:04:15.2Z", "cancellationTime": null,
         "quantumComputingData": {"count": 1}, "errorData": null, "isCancelling": false,
         "tags": [], "name": "Job 1", "id": "00000000-0000-0000-0000-000000000002",
         "providerId": "ionq", "target": "ionq.simulator", "creationTime": "2024-05-01T18:04:11.7122158Z",
         "endExecutionTime": "2024-05-01T18:04:15.24Z", "costEstimate": {"currencyCode":
->>>>>>> 45329fda
         "USD", "events": [{"dimensionId": "gs1q", "dimensionName": "1Q Gate Shot",
         "measureUnit": "1q gate shot", "amountBilled": 0.0, "amountConsumed": 0.0,
         "unitPrice": 0.0}, {"dimensionId": "gs2q", "dimensionName": "2Q Gate Shot",
@@ -1027,22 +867,14 @@
         "beginExecutionTime": null, "cancellationTime": null, "quantumComputingData":
         {"count": 1}, "errorData": null, "isCancelling": false, "tags": [], "name":
         "Job 2", "id": "00000000-0000-0000-0000-000000000003", "providerId": "ionq",
-<<<<<<< HEAD
-        "target": "ionq.simulator", "creationTime": "2024-04-30T14:23:01.6649739Z",
-=======
         "target": "ionq.simulator", "creationTime": "2024-05-01T18:04:17.914696Z",
->>>>>>> 45329fda
         "endExecutionTime": null, "costEstimate": null, "itemType": "Job"}], "nextLink":
         null}'
     headers:
       connection:
       - keep-alive
       content-length:
-<<<<<<< HEAD
-      - '2874'
-=======
       - '2871'
->>>>>>> 45329fda
       content-type:
       - application/json; charset=utf-8
       transfer-encoding:
@@ -1072,19 +904,11 @@
         "00000000-0000-0000-0000-000000000001", "status": "Succeeded", "jobType":
         "QuantumComputing", "outputDataFormat": "ionq.quantum-results.v1", "outputDataUri":
         "https://mystorage.blob.core.windows.net/job-00000000-0000-0000-0000-000000000002/rawOutputData?sv=PLACEHOLDER&sr=b&sig=PLACEHOLDER&se=2050-01-01T00%3A00%3A00Z&sp=r&rscd=attachment%3B%20filename%3DJob%2B1-00000000-0000-0000-0000-000000000002.output.json",
-<<<<<<< HEAD
-        "beginExecutionTime": "2024-04-30T14:22:59.448Z", "cancellationTime": null,
-        "quantumComputingData": {"count": 1}, "errorData": null, "isCancelling": false,
-        "tags": [], "name": "Job 1", "id": "00000000-0000-0000-0000-000000000002",
-        "providerId": "ionq", "target": "ionq.simulator", "creationTime": "2024-04-30T14:22:56.190124+00:00",
-        "endExecutionTime": "2024-04-30T14:22:59.464Z", "costEstimate": {"currencyCode":
-=======
         "beginExecutionTime": "2024-05-01T18:04:15.2Z", "cancellationTime": null,
         "quantumComputingData": {"count": 1}, "errorData": null, "isCancelling": false,
         "tags": [], "name": "Job 1", "id": "00000000-0000-0000-0000-000000000002",
         "providerId": "ionq", "target": "ionq.simulator", "creationTime": "2024-05-01T18:04:11.7122158+00:00",
         "endExecutionTime": "2024-05-01T18:04:15.24Z", "costEstimate": {"currencyCode":
->>>>>>> 45329fda
         "USD", "events": [{"dimensionId": "gs1q", "dimensionName": "1Q Gate Shot",
         "measureUnit": "1q gate shot", "amountBilled": 0.0, "amountConsumed": 0.0,
         "unitPrice": 0.0}, {"dimensionId": "gs2q", "dimensionName": "2Q Gate Shot",
@@ -1094,11 +918,7 @@
       connection:
       - keep-alive
       content-length:
-<<<<<<< HEAD
-      - '1786'
-=======
       - '1784'
->>>>>>> 45329fda
       content-type:
       - application/json; charset=utf-8
       transfer-encoding:
@@ -1130,11 +950,7 @@
         "beginExecutionTime": null, "cancellationTime": null, "quantumComputingData":
         {"count": 1}, "errorData": null, "isCancelling": false, "tags": [], "name":
         "Job 2", "id": "00000000-0000-0000-0000-000000000003", "providerId": "ionq",
-<<<<<<< HEAD
-        "target": "ionq.simulator", "creationTime": "2024-04-30T14:23:01.6649739+00:00",
-=======
         "target": "ionq.simulator", "creationTime": "2024-05-01T18:04:17.914696+00:00",
->>>>>>> 45329fda
         "endExecutionTime": null, "costEstimate": null, "itemType": "Job"}'
     headers:
       connection:
@@ -1172,11 +988,7 @@
         "beginExecutionTime": null, "cancellationTime": null, "quantumComputingData":
         {"count": 1}, "errorData": null, "isCancelling": false, "tags": [], "name":
         "Job 2", "id": "00000000-0000-0000-0000-000000000003", "providerId": "ionq",
-<<<<<<< HEAD
-        "target": "ionq.simulator", "creationTime": "2024-04-30T14:23:01.6649739+00:00",
-=======
         "target": "ionq.simulator", "creationTime": "2024-05-01T18:04:17.914696+00:00",
->>>>>>> 45329fda
         "endExecutionTime": null, "costEstimate": null, "itemType": "Job"}'
     headers:
       connection:
@@ -1214,11 +1026,7 @@
         "beginExecutionTime": null, "cancellationTime": null, "quantumComputingData":
         {"count": 1}, "errorData": null, "isCancelling": false, "tags": [], "name":
         "Job 2", "id": "00000000-0000-0000-0000-000000000003", "providerId": "ionq",
-<<<<<<< HEAD
-        "target": "ionq.simulator", "creationTime": "2024-04-30T14:23:01.6649739+00:00",
-=======
         "target": "ionq.simulator", "creationTime": "2024-05-01T18:04:17.914696+00:00",
->>>>>>> 45329fda
         "endExecutionTime": null, "costEstimate": null, "itemType": "Job"}'
     headers:
       connection:
@@ -1256,11 +1064,7 @@
         "beginExecutionTime": null, "cancellationTime": null, "quantumComputingData":
         {"count": 1}, "errorData": null, "isCancelling": false, "tags": [], "name":
         "Job 2", "id": "00000000-0000-0000-0000-000000000003", "providerId": "ionq",
-<<<<<<< HEAD
-        "target": "ionq.simulator", "creationTime": "2024-04-30T14:23:01.6649739+00:00",
-=======
         "target": "ionq.simulator", "creationTime": "2024-05-01T18:04:17.914696+00:00",
->>>>>>> 45329fda
         "endExecutionTime": null, "costEstimate": null, "itemType": "Job"}'
     headers:
       connection:
@@ -1293,54 +1097,6 @@
         "inputDataUri": "https://mystorage.blob.core.windows.net/job-00000000-0000-0000-0000-000000000003/inputData?sv=PLACEHOLDER&sr=b&sig=PLACEHOLDER&se=2050-01-01T00%3A00%3A00Z&sp=r&rscd=attachment%3B%20filename%3DJob%2B2-00000000-0000-0000-0000-000000000003.input.json",
         "inputDataFormat": "ionq.circuit.v1", "inputParams": {"shots": 500}, "metadata":
         {"measurement0": "q0\u001f0\u001eq1\u001f1", "qubits": "2"}, "sessionId":
-<<<<<<< HEAD
-        "00000000-0000-0000-0000-000000000001", "status": "Waiting", "jobType": "QuantumComputing",
-        "outputDataFormat": "ionq.quantum-results.v1", "outputDataUri": "https://mystorage.blob.core.windows.net/job-00000000-0000-0000-0000-000000000003/outputData?sv=PLACEHOLDER&sr=b&sig=PLACEHOLDER&se=2050-01-01T00%3A00%3A00Z&sp=r&rscd=attachment%3B%20filename%3DJob%2B2-00000000-0000-0000-0000-000000000003.output.json",
-        "beginExecutionTime": null, "cancellationTime": null, "quantumComputingData":
-        {"count": 1}, "errorData": null, "isCancelling": false, "tags": [], "name":
-        "Job 2", "id": "00000000-0000-0000-0000-000000000003", "providerId": "ionq",
-        "target": "ionq.simulator", "creationTime": "2024-04-30T14:23:01.6649739+00:00",
-        "endExecutionTime": null, "costEstimate": null, "itemType": "Job"}'
-    headers:
-      connection:
-      - keep-alive
-      content-length:
-      - '1382'
-      content-type:
-      - application/json; charset=utf-8
-      transfer-encoding:
-      - chunked
-    status:
-      code: 200
-      message: OK
-- request:
-    body: null
-    headers:
-      Accept:
-      - application/json
-      Accept-Encoding:
-      - gzip, deflate
-      Connection:
-      - keep-alive
-      User-Agent:
-      - testapp azsdk-python-quantum/0.0.1 Python/3.9.19 (Windows-10-10.0.22631-SP0)
-    method: GET
-    uri: https://eastus.quantum.azure.com/subscriptions/00000000-0000-0000-0000-000000000000/resourceGroups/myresourcegroup/providers/Microsoft.Quantum/workspaces/myworkspace/jobs/00000000-0000-0000-0000-000000000003?api-version=2022-09-12-preview&test-sequence-id=6
-  response:
-    body:
-      string: '{"containerUri": "https://mystorage.blob.core.windows.net/job-00000000-0000-0000-0000-000000000003?sv=PLACEHOLDER&sr=c&sig=PLACEHOLDER&se=2050-01-01T00%3A00%3A00Z&sp=rcwl",
-        "inputDataUri": "https://mystorage.blob.core.windows.net/job-00000000-0000-0000-0000-000000000003/inputData?sv=PLACEHOLDER&sr=b&sig=PLACEHOLDER&se=2050-01-01T00%3A00%3A00Z&sp=r&rscd=attachment%3B%20filename%3DJob%2B2-00000000-0000-0000-0000-000000000003.input.json",
-        "inputDataFormat": "ionq.circuit.v1", "inputParams": {"shots": 500}, "metadata":
-        {"measurement0": "q0\u001f0\u001eq1\u001f1", "qubits": "2"}, "sessionId":
-        "00000000-0000-0000-0000-000000000001", "status": "Succeeded", "jobType":
-        "QuantumComputing", "outputDataFormat": "ionq.quantum-results.v1", "outputDataUri":
-        "https://mystorage.blob.core.windows.net/job-00000000-0000-0000-0000-000000000003/rawOutputData?sv=PLACEHOLDER&sr=b&sig=PLACEHOLDER&se=2050-01-01T00%3A00%3A00Z&sp=r&rscd=attachment%3B%20filename%3DJob%2B2-00000000-0000-0000-0000-000000000003.output.json",
-        "beginExecutionTime": "2024-04-30T14:23:04.778Z", "cancellationTime": null,
-        "quantumComputingData": {"count": 1}, "errorData": null, "isCancelling": false,
-        "tags": [], "name": "Job 2", "id": "00000000-0000-0000-0000-000000000003",
-        "providerId": "ionq", "target": "ionq.simulator", "creationTime": "2024-04-30T14:23:01.6649739+00:00",
-        "endExecutionTime": "2024-04-30T14:23:04.791Z", "costEstimate": {"currencyCode":
-=======
         "00000000-0000-0000-0000-000000000001", "status": "Succeeded", "jobType":
         "QuantumComputing", "outputDataFormat": "ionq.quantum-results.v1", "outputDataUri":
         "https://mystorage.blob.core.windows.net/job-00000000-0000-0000-0000-000000000003/rawOutputData?sv=PLACEHOLDER&sr=b&sig=PLACEHOLDER&se=2050-01-01T00%3A00%3A00Z&sp=r&rscd=attachment%3B%20filename%3DJob%2B2-00000000-0000-0000-0000-000000000003.output.json",
@@ -1349,7 +1105,6 @@
         "tags": [], "name": "Job 2", "id": "00000000-0000-0000-0000-000000000003",
         "providerId": "ionq", "target": "ionq.simulator", "creationTime": "2024-05-01T18:04:17.914696+00:00",
         "endExecutionTime": "2024-05-01T18:04:21.111Z", "costEstimate": {"currencyCode":
->>>>>>> 45329fda
         "USD", "events": [{"dimensionId": "gs1q", "dimensionName": "1Q Gate Shot",
         "measureUnit": "1q gate shot", "amountBilled": 0.0, "amountConsumed": 0.0,
         "unitPrice": 0.0}, {"dimensionId": "gs2q", "dimensionName": "2Q Gate Shot",
@@ -1384,13 +1139,8 @@
     body:
       string: '{"status": "Succeeded", "jobFailurePolicy": "Abort", "name": "session-00000000-0000-0000-0000-000000000001",
         "id": "00000000-0000-0000-0000-000000000001", "providerId": "ionq", "target":
-<<<<<<< HEAD
-        "ionq.simulator", "creationTime": "2024-04-30T14:22:51.2912502Z", "endExecutionTime":
-        "2024-04-30T14:23:06.3764794Z", "costEstimate": {"currencyCode": "USD", "events":
-=======
         "ionq.simulator", "creationTime": "2024-05-01T18:04:05.4262806Z", "endExecutionTime":
         "2024-05-01T18:04:22.637444Z", "costEstimate": {"currencyCode": "USD", "events":
->>>>>>> 45329fda
         [], "estimatedTotal": 0.0}, "itemType": "Session"}'
     headers:
       connection:

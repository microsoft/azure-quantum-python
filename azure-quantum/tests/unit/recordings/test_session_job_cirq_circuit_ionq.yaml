interactions:
- request:
    body: null
    headers:
      Accept:
      - '*/*'
      Accept-Encoding:
      - gzip, deflate
      Connection:
      - keep-alive
      User-Agent:
      - azsdk-python-identity/1.17.1 Python/3.9.19 (Windows-10-10.0.22631-SP0)
    method: GET
    uri: https://login.microsoftonline.com/00000000-0000-0000-0000-000000000000/v2.0/.well-known/openid-configuration
  response:
    body:
      string: '{"token_endpoint": "https://login.microsoftonline.com/00000000-0000-0000-0000-000000000000/oauth2/v2.0/token",
        "token_endpoint_auth_methods_supported": ["client_secret_post", "private_key_jwt",
        "client_secret_basic"], "jwks_uri": "https://login.microsoftonline.com/00000000-0000-0000-0000-000000000000/discovery/v2.0/keys",
        "response_modes_supported": ["query", "fragment", "form_post"], "subject_types_supported":
        ["pairwise"], "id_token_signing_alg_values_supported": ["RS256"], "response_types_supported":
        ["code", "id_token", "code id_token", "id_token token"], "scopes_supported":
        ["openid", "profile", "email", "offline_access"], "issuer": "https://login.microsoftonline.com/00000000-0000-0000-0000-000000000000/v2.0",
        "request_uri_parameter_supported": false, "userinfo_endpoint": "https://graph.microsoft.com/oidc/userinfo",
        "authorization_endpoint": "https://login.microsoftonline.com/00000000-0000-0000-0000-000000000000/oauth2/v2.0/authorize",
        "device_authorization_endpoint": "https://login.microsoftonline.com/00000000-0000-0000-0000-000000000000/oauth2/v2.0/devicecode",
        "http_logout_supported": true, "frontchannel_logout_supported": true, "end_session_endpoint":
        "https://login.microsoftonline.com/00000000-0000-0000-0000-000000000000/oauth2/v2.0/logout",
        "claims_supported": ["sub", "iss", "cloud_instance_name", "cloud_instance_host_name",
        "cloud_graph_host_name", "msgraph_host", "aud", "exp", "iat", "auth_time",
        "acr", "nonce", "preferred_username", "name", "tid", "ver", "at_hash", "c_hash",
        "email"], "kerberos_endpoint": "https://login.microsoftonline.com/00000000-0000-0000-0000-000000000000/kerberos",
        "tenant_region_scope": "WW", "cloud_instance_name": "microsoftonline.com",
        "cloud_graph_host_name": "graph.windows.net", "msgraph_host": "graph.microsoft.com",
        "rbac_url": "https://pas.windows.net"}'
    headers:
      content-length:
      - '1826'
      content-type:
      - application/json; charset=utf-8
    status:
      code: 200
      message: OK
- request:
    body: client_id=PLACEHOLDER&grant_type=client_credentials&client_assertion=PLACEHOLDER&client_info=1&client_assertion_type=PLACEHOLDER&scope=https%3A%2F%2Fquantum.microsoft.com%2F.default
    headers:
      Accept:
      - application/json
      Accept-Encoding:
      - gzip, deflate
      Connection:
      - keep-alive
      Content-Length:
      - '181'
      Content-Type:
      - application/x-www-form-urlencoded
      User-Agent:
      - azsdk-python-identity/1.17.1 Python/3.9.19 (Windows-10-10.0.22631-SP0)
      x-client-current-telemetry:
      - 4|730,2|
      x-client-os:
      - win32
      x-client-sku:
      - MSAL.Python
      x-client-ver:
<<<<<<< HEAD
      - 1.29.0
=======
      - 1.30.0
>>>>>>> b43e1017
    method: POST
    uri: https://login.microsoftonline.com/00000000-0000-0000-0000-000000000000/oauth2/v2.0/token
  response:
    body:
<<<<<<< HEAD
      string: '{"token_type": "Bearer", "expires_in": 1755298263, "ext_expires_in":
        1755298263, "refresh_in": 31536000, "access_token": "PLACEHOLDER"}'
=======
      string: '{"token_type": "Bearer", "expires_in": 1756413876, "ext_expires_in":
        1756413876, "refresh_in": 31536000, "access_token": "PLACEHOLDER"}'
>>>>>>> b43e1017
    headers:
      content-length:
      - '135'
      content-type:
      - application/json; charset=utf-8
    status:
      code: 200
      message: OK
- request:
    body: null
    headers:
      Accept:
      - application/json
      Accept-Encoding:
      - gzip, deflate
      Connection:
      - keep-alive
      User-Agent:
      - testapp-azure-quantum-cirq azsdk-python-quantum/1.2.4 Python/3.9.19 (Windows-10-10.0.22631-SP0)
    method: GET
    uri: https://eastus.quantum.azure.com/subscriptions/00000000-0000-0000-0000-000000000000/resourceGroups/myresourcegroup/providers/Microsoft.Quantum/workspaces/myworkspace/providerStatus?api-version=2022-09-12-preview&test-sequence-id=1
  response:
    body:
<<<<<<< HEAD
      string: '{"value": [{"id": "microsoft-elements", "currentAvailability": "Available",
        "targets": [{"id": "microsoft.dft", "currentAvailability": "Available", "averageQueueTime":
        0, "statusPage": null}]}, {"id": "ionq", "currentAvailability": "Degraded",
        "targets": [{"id": "ionq.qpu", "currentAvailability": "Available", "averageQueueTime":
        1328144, "statusPage": "https://status.ionq.co"}, {"id": "ionq.qpu.aria-1",
        "currentAvailability": "Unavailable", "averageQueueTime": 2214205, "statusPage":
        "https://status.ionq.co"}, {"id": "ionq.qpu.aria-2", "currentAvailability":
        "Available", "averageQueueTime": 1237148, "statusPage": "https://status.ionq.co"},
        {"id": "ionq.simulator", "currentAvailability": "Available", "averageQueueTime":
        997, "statusPage": "https://status.ionq.co"}]}, {"id": "microsoft-qc", "currentAvailability":
        "Available", "targets": [{"id": "microsoft.estimator", "currentAvailability":
        "Available", "averageQueueTime": 0, "statusPage": null}]}, {"id": "pasqal",
        "currentAvailability": "Available", "targets": [{"id": "pasqal.sim.emu-tn",
        "currentAvailability": "Available", "averageQueueTime": 243, "statusPage":
        "https://pasqal.com"}, {"id": "pasqal.qpu.fresnel", "currentAvailability":
        "Available", "averageQueueTime": 104365, "statusPage": "https://pasqal.com"}]},
        {"id": "quantinuum", "currentAvailability": "Available", "targets": [{"id":
        "quantinuum.qpu.h1-1", "currentAvailability": "Available", "averageQueueTime":
        240402, "statusPage": "https://www.quantinuum.com/hardware/h1"}, {"id": "quantinuum.sim.h1-1sc",
        "currentAvailability": "Available", "averageQueueTime": 4, "statusPage": "https://www.quantinuum.com/hardware/h1"},
        {"id": "quantinuum.sim.h1-1e", "currentAvailability": "Available", "averageQueueTime":
        33, "statusPage": "https://www.quantinuum.com/hardware/h1"}, {"id": "quantinuum.qpu.h2-1",
        "currentAvailability": "Available", "averageQueueTime": 10072, "statusPage":
        "https://www.quantinuum.com/hardware/h2"}, {"id": "quantinuum.sim.h2-1sc",
        "currentAvailability": "Available", "averageQueueTime": 2, "statusPage": "https://www.quantinuum.com/hardware/h2"},
        {"id": "quantinuum.sim.h2-1e", "currentAvailability": "Available", "averageQueueTime":
        2467, "statusPage": "https://www.quantinuum.com/hardware/h2"}, {"id": "quantinuum.sim.h1-1sc-preview",
        "currentAvailability": "Available", "averageQueueTime": 4, "statusPage": "https://www.quantinuum.com/hardware/h1"},
        {"id": "quantinuum.sim.h1-1e-preview", "currentAvailability": "Available",
        "averageQueueTime": 33, "statusPage": "https://www.quantinuum.com/hardware/h1"},
        {"id": "quantinuum.sim.h1-2e-preview", "currentAvailability": "Available",
        "averageQueueTime": 1172, "statusPage": "https://www.quantinuum.com/hardware/h1"},
        {"id": "quantinuum.qpu.h1-1-preview", "currentAvailability": "Available",
        "averageQueueTime": 240402, "statusPage": "https://www.quantinuum.com/hardware/h1"}]},
        {"id": "rigetti", "currentAvailability": "Available", "targets": [{"id": "rigetti.sim.qvm",
=======
      string: '{"value": [{"id": "ionq", "currentAvailability": "Degraded", "targets":
        [{"id": "ionq.qpu", "currentAvailability": "Unavailable", "averageQueueTime":
        0, "statusPage": null}, {"id": "ionq.qpu.aria-1", "currentAvailability": "Available",
        "averageQueueTime": 136095, "statusPage": "https://status.ionq.co"}, {"id":
        "ionq.qpu.aria-2", "currentAvailability": "Unavailable", "averageQueueTime":
        1962520, "statusPage": "https://status.ionq.co"}, {"id": "ionq.simulator",
        "currentAvailability": "Available", "averageQueueTime": 2, "statusPage": "https://status.ionq.co"}]},
        {"id": "microsoft-qc", "currentAvailability": "Available", "targets": [{"id":
        "microsoft.estimator", "currentAvailability": "Available", "averageQueueTime":
        0, "statusPage": null}]}, {"id": "pasqal", "currentAvailability": "Degraded",
        "targets": [{"id": "pasqal.sim.emu-tn", "currentAvailability": "Available",
        "averageQueueTime": 235, "statusPage": "https://pasqal.com"}, {"id": "pasqal.qpu.fresnel",
        "currentAvailability": "Degraded", "averageQueueTime": 0, "statusPage": "https://pasqal.com"}]},
        {"id": "quantinuum", "currentAvailability": "Available", "targets": [{"id":
        "quantinuum.qpu.h1-1", "currentAvailability": "Available", "averageQueueTime":
        6, "statusPage": "https://www.quantinuum.com/hardware/h1"}, {"id": "quantinuum.sim.h1-1sc",
        "currentAvailability": "Available", "averageQueueTime": 1, "statusPage": "https://www.quantinuum.com/hardware/h1"},
        {"id": "quantinuum.sim.h1-1e", "currentAvailability": "Available", "averageQueueTime":
        310, "statusPage": "https://www.quantinuum.com/hardware/h1"}]}, {"id": "rigetti",
        "currentAvailability": "Available", "targets": [{"id": "rigetti.sim.qvm",
>>>>>>> b43e1017
        "currentAvailability": "Available", "averageQueueTime": 5, "statusPage": "https://rigetti.statuspage.io/"},
        {"id": "rigetti.qpu.ankaa-2", "currentAvailability": "Available", "averageQueueTime":
        5, "statusPage": "https://rigetti.statuspage.io/"}]}, {"id": "qci", "currentAvailability":
        "Degraded", "targets": [{"id": "qci.simulator", "currentAvailability": "Available",
        "averageQueueTime": 1, "statusPage": "https://quantumcircuits.com"}, {"id":
        "qci.machine1", "currentAvailability": "Unavailable", "averageQueueTime":
        1, "statusPage": "https://quantumcircuits.com"}, {"id": "qci.simulator.noisy",
        "currentAvailability": "Available", "averageQueueTime": 0, "statusPage": "https://quantumcircuits.com"}]},
<<<<<<< HEAD
        {"id": "Microsoft.Test", "currentAvailability": "Available", "targets": [{"id":
        "echo-rigetti", "currentAvailability": "Available", "averageQueueTime": 1,
        "statusPage": ""}, {"id": "echo-quantinuum", "currentAvailability": "Available",
        "averageQueueTime": 1, "statusPage": ""}, {"id": "echo-qci", "currentAvailability":
        "Available", "averageQueueTime": 1, "statusPage": ""}, {"id": "echo-ionq",
=======
        {"id": "Microsoft.ChemistryHpc", "currentAvailability": "Degraded", "targets":
        [{"id": "microsoft.hpc", "currentAvailability": "Unavailable", "averageQueueTime":
        0, "statusPage": null}]}, {"id": "Microsoft.Test", "currentAvailability":
        "Available", "targets": [{"id": "echo-rigetti", "currentAvailability": "Available",
        "averageQueueTime": 1, "statusPage": ""}, {"id": "echo-quantinuum", "currentAvailability":
        "Available", "averageQueueTime": 1, "statusPage": ""}, {"id": "echo-qci",
>>>>>>> b43e1017
        "currentAvailability": "Available", "averageQueueTime": 1, "statusPage": ""},
        {"id": "echo-ionq", "currentAvailability": "Available", "averageQueueTime":
        1, "statusPage": ""}, {"id": "echo-aquarius", "currentAvailability": "Available",
        "averageQueueTime": 1, "statusPage": ""}, {"id": "sparse-sim-rigetti", "currentAvailability":
        "Available", "averageQueueTime": 1, "statusPage": ""}, {"id": "sparse-sim-quantinuum",
        "currentAvailability": "Available", "averageQueueTime": 1, "statusPage": ""},
        {"id": "sparse-sim-qci", "currentAvailability": "Available", "averageQueueTime":
        1, "statusPage": ""}, {"id": "sparse-sim-ionq", "currentAvailability": "Available",
        "averageQueueTime": 1, "statusPage": ""}, {"id": "echo-output", "currentAvailability":
        "Available", "averageQueueTime": 1, "statusPage": ""}]}], "nextLink": null}'
    headers:
      connection:
      - keep-alive
      content-length:
<<<<<<< HEAD
      - '4793'
=======
      - '3683'
>>>>>>> b43e1017
      content-type:
      - application/json; charset=utf-8
      transfer-encoding:
      - chunked
    status:
      code: 200
      message: OK
- request:
    body: 'b''{"id": "00000000-0000-0000-0000-000000000001", "name": "session-00000000-0000-0000-0000-000000000001",
      "providerId": "IonQ", "target": "ionq.simulator", "itemType": "Session"}'''
    headers:
      Accept:
      - application/json
      Accept-Encoding:
      - gzip, deflate
      Connection:
      - keep-alive
      Content-Length:
      - '178'
      Content-Type:
      - application/json
      User-Agent:
      - testapp-azure-quantum-cirq azsdk-python-quantum/1.2.4 Python/3.9.19 (Windows-10-10.0.22631-SP0)
    method: PUT
    uri: https://eastus.quantum.azure.com/subscriptions/00000000-0000-0000-0000-000000000000/resourceGroups/myresourcegroup/providers/Microsoft.Quantum/workspaces/myworkspace/sessions/00000000-0000-0000-0000-000000000001?api-version=2022-09-12-preview&test-sequence-id=1
  response:
    body:
      string: '{"status": "Waiting", "jobFailurePolicy": "Abort", "name": "session-00000000-0000-0000-0000-000000000001",
        "id": "00000000-0000-0000-0000-000000000001", "providerId": "ionq", "target":
<<<<<<< HEAD
        "ionq.simulator", "creationTime": "2024-08-15T22:51:04.8066606Z", "endExecutionTime":
=======
        "ionq.simulator", "creationTime": "2024-08-28T20:44:37.6944075Z", "endExecutionTime":
>>>>>>> b43e1017
        null, "costEstimate": null, "itemType": "Session"}'
    headers:
      connection:
      - keep-alive
      content-length:
      - '321'
      content-type:
      - application/json; charset=utf-8
      transfer-encoding:
      - chunked
    status:
      code: 200
      message: OK
- request:
    body: null
    headers:
      Accept:
      - '*/*'
      Accept-Encoding:
      - gzip, deflate
      Connection:
      - keep-alive
      User-Agent:
      - azsdk-python-identity/1.17.1 Python/3.9.19 (Windows-10-10.0.22631-SP0)
    method: GET
    uri: https://login.microsoftonline.com/00000000-0000-0000-0000-000000000000/v2.0/.well-known/openid-configuration
  response:
    body:
      string: '{"token_endpoint": "https://login.microsoftonline.com/00000000-0000-0000-0000-000000000000/oauth2/v2.0/token",
        "token_endpoint_auth_methods_supported": ["client_secret_post", "private_key_jwt",
        "client_secret_basic"], "jwks_uri": "https://login.microsoftonline.com/00000000-0000-0000-0000-000000000000/discovery/v2.0/keys",
        "response_modes_supported": ["query", "fragment", "form_post"], "subject_types_supported":
        ["pairwise"], "id_token_signing_alg_values_supported": ["RS256"], "response_types_supported":
        ["code", "id_token", "code id_token", "id_token token"], "scopes_supported":
        ["openid", "profile", "email", "offline_access"], "issuer": "https://login.microsoftonline.com/00000000-0000-0000-0000-000000000000/v2.0",
        "request_uri_parameter_supported": false, "userinfo_endpoint": "https://graph.microsoft.com/oidc/userinfo",
        "authorization_endpoint": "https://login.microsoftonline.com/00000000-0000-0000-0000-000000000000/oauth2/v2.0/authorize",
        "device_authorization_endpoint": "https://login.microsoftonline.com/00000000-0000-0000-0000-000000000000/oauth2/v2.0/devicecode",
        "http_logout_supported": true, "frontchannel_logout_supported": true, "end_session_endpoint":
        "https://login.microsoftonline.com/00000000-0000-0000-0000-000000000000/oauth2/v2.0/logout",
        "claims_supported": ["sub", "iss", "cloud_instance_name", "cloud_instance_host_name",
        "cloud_graph_host_name", "msgraph_host", "aud", "exp", "iat", "auth_time",
        "acr", "nonce", "preferred_username", "name", "tid", "ver", "at_hash", "c_hash",
        "email"], "kerberos_endpoint": "https://login.microsoftonline.com/00000000-0000-0000-0000-000000000000/kerberos",
        "tenant_region_scope": "WW", "cloud_instance_name": "microsoftonline.com",
        "cloud_graph_host_name": "graph.windows.net", "msgraph_host": "graph.microsoft.com",
        "rbac_url": "https://pas.windows.net"}'
    headers:
      content-length:
      - '1826'
      content-type:
      - application/json; charset=utf-8
    status:
      code: 200
      message: OK
- request:
    body: client_id=PLACEHOLDER&grant_type=client_credentials&client_assertion=PLACEHOLDER&client_info=1&client_assertion_type=PLACEHOLDER&scope=https%3A%2F%2Fquantum.microsoft.com%2F.default
    headers:
      Accept:
      - application/json
      Accept-Encoding:
      - gzip, deflate
      Connection:
      - keep-alive
      Content-Length:
      - '181'
      Content-Type:
      - application/x-www-form-urlencoded
      User-Agent:
      - azsdk-python-identity/1.17.1 Python/3.9.19 (Windows-10-10.0.22631-SP0)
      x-client-current-telemetry:
      - 4|730,2|
      x-client-os:
      - win32
      x-client-sku:
      - MSAL.Python
      x-client-ver:
<<<<<<< HEAD
      - 1.29.0
=======
      - 1.30.0
>>>>>>> b43e1017
    method: POST
    uri: https://login.microsoftonline.com/00000000-0000-0000-0000-000000000000/oauth2/v2.0/token
  response:
    body:
<<<<<<< HEAD
      string: '{"token_type": "Bearer", "expires_in": 1755298264, "ext_expires_in":
        1755298264, "refresh_in": 31536000, "access_token": "PLACEHOLDER"}'
=======
      string: '{"token_type": "Bearer", "expires_in": 1756413877, "ext_expires_in":
        1756413877, "refresh_in": 31536000, "access_token": "PLACEHOLDER"}'
>>>>>>> b43e1017
    headers:
      content-length:
      - '135'
      content-type:
      - application/json; charset=utf-8
    status:
      code: 200
      message: OK
- request:
    body: 'b''{"containerName": "job-00000000-0000-0000-0000-000000000002"}'''
    headers:
      Accept:
      - application/json
      Accept-Encoding:
      - gzip, deflate
      Connection:
      - keep-alive
      Content-Length:
      - '64'
      Content-Type:
      - application/json
      User-Agent:
      - azsdk-python-quantum/1.2.4 Python/3.9.19 (Windows-10-10.0.22631-SP0)
    method: POST
    uri: https://eastus.quantum.azure.com/subscriptions/00000000-0000-0000-0000-000000000000/resourceGroups/myresourcegroup/providers/Microsoft.Quantum/workspaces/myworkspace/storage/sasUri?api-version=2022-09-12-preview&test-sequence-id=1
  response:
    body:
<<<<<<< HEAD
      string: '{"sasUri": "https://mystorage.blob.core.windows.net/job-00000000-0000-0000-0000-000000000002?sv=PLACEHOLDER&ss=b&srt=co&spr=https&st=2024-08-15T22%3A51%3A05Z&se=2050-01-01T00%3A00%3A00Z&sp=rwlac&sig=02TiSyHunbPon%2FA1e9M4%2BVQys8ylVtDuyDvzVEY6Tdg%3D"}'
=======
      string: '{"sasUri": "https://mystorage.blob.core.windows.net/job-00000000-0000-0000-0000-000000000002?sv=PLACEHOLDER&ss=b&srt=co&spr=https&st=2000-01-01T00%3A00%3A00Z&se=2050-01-01T00%3A00%3A00Z&sp=rwlac&sig=PLACEHOLDER"}'
>>>>>>> b43e1017
    headers:
      connection:
      - keep-alive
      content-length:
<<<<<<< HEAD
      - '251'
=======
      - '212'
>>>>>>> b43e1017
      content-type:
      - application/json; charset=utf-8
      transfer-encoding:
      - chunked
    status:
      code: 200
      message: OK
- request:
    body: null
    headers:
      Accept:
      - application/xml
      Accept-Encoding:
      - gzip, deflate
      Connection:
      - keep-alive
      User-Agent:
      - azsdk-python-storage-blob/12.20.0 Python/3.9.19 (Windows-10-10.0.22631-SP0)
      x-ms-date:
<<<<<<< HEAD
      - Thu, 15 Aug 2024 22:51:05 GMT
      x-ms-version:
      - '2024-05-04'
    method: GET
    uri: https://mystorage.blob.core.windows.net/job-00000000-0000-0000-0000-000000000002?restype=container&sv=PLACEHOLDER&ss=b&srt=co&spr=https&st=2024-08-15T22%3A51%3A05Z&se=2050-01-01T00%3A00%3A00Z&sp=rwlac&sig=02TiSyHunbPon%2FA1e9M4%2BVQys8ylVtDuyDvzVEY6Tdg%3D
  response:
    body:
      string: "\uFEFF<?xml version=\"1.0\" encoding=\"utf-8\"?><Error><Code>ContainerNotFound</Code><Message>The
        specified container does not exist.\nRequestId:d37eace0-801e-0042-5665-effaea000000\nTime:2024-08-15T22:51:06.0332088Z</Message></Error>"
=======
      - Wed, 28 Aug 2024 20:44:37 GMT
      x-ms-version:
      - '2024-05-04'
    method: GET
    uri: https://mystorage.blob.core.windows.net/job-00000000-0000-0000-0000-000000000002?restype=container&sv=PLACEHOLDER&ss=b&srt=co&spr=https&st=2000-01-01T00%3A00%3A00Z&se=2050-01-01T00%3A00%3A00Z&sp=rwlac&sig=PLACEHOLDER
  response:
    body:
      string: "\uFEFF<?xml version=\"1.0\" encoding=\"utf-8\"?><Error><Code>ContainerNotFound</Code><Message>The
        specified container does not exist.\nRequestId:0c05801a-c01e-001e-138b-f9afb2000000\nTime:2024-08-28T20:44:38.6474115Z</Message></Error>"
>>>>>>> b43e1017
    headers:
      content-length:
      - '223'
      content-type:
      - application/xml
      x-ms-version:
      - '2024-05-04'
    status:
      code: 404
      message: The specified container does not exist.
- request:
    body: null
    headers:
      Accept:
      - application/xml
      Accept-Encoding:
      - gzip, deflate
      Connection:
      - keep-alive
      Content-Length:
      - '0'
      User-Agent:
      - azsdk-python-storage-blob/12.20.0 Python/3.9.19 (Windows-10-10.0.22631-SP0)
      x-ms-date:
<<<<<<< HEAD
      - Thu, 15 Aug 2024 22:51:05 GMT
      x-ms-version:
      - '2024-05-04'
    method: PUT
    uri: https://mystorage.blob.core.windows.net/job-00000000-0000-0000-0000-000000000002?restype=container&sv=PLACEHOLDER&ss=b&srt=co&spr=https&st=2024-08-15T22%3A51%3A05Z&se=2050-01-01T00%3A00%3A00Z&sp=rwlac&sig=02TiSyHunbPon%2FA1e9M4%2BVQys8ylVtDuyDvzVEY6Tdg%3D
=======
      - Wed, 28 Aug 2024 20:44:37 GMT
      x-ms-version:
      - '2024-05-04'
    method: PUT
    uri: https://mystorage.blob.core.windows.net/job-00000000-0000-0000-0000-000000000002?restype=container&sv=PLACEHOLDER&ss=b&srt=co&spr=https&st=2000-01-01T00%3A00%3A00Z&se=2050-01-01T00%3A00%3A00Z&sp=rwlac&sig=PLACEHOLDER
>>>>>>> b43e1017
  response:
    body:
      string: ''
    headers:
      content-length:
      - '0'
      x-ms-version:
      - '2024-05-04'
    status:
      code: 201
      message: Created
- request:
    body: null
    headers:
      Accept:
      - application/xml
      Accept-Encoding:
      - gzip, deflate
      Connection:
      - keep-alive
      User-Agent:
      - azsdk-python-storage-blob/12.20.0 Python/3.9.19 (Windows-10-10.0.22631-SP0)
      x-ms-date:
<<<<<<< HEAD
      - Thu, 15 Aug 2024 22:51:05 GMT
      x-ms-version:
      - '2024-05-04'
    method: GET
    uri: https://mystorage.blob.core.windows.net/job-00000000-0000-0000-0000-000000000002?restype=container&sv=PLACEHOLDER&ss=b&srt=co&spr=https&st=2024-08-15T22%3A51%3A05Z&se=2050-01-01T00%3A00%3A00Z&sp=rwlac&sig=02TiSyHunbPon%2FA1e9M4%2BVQys8ylVtDuyDvzVEY6Tdg%3D
=======
      - Wed, 28 Aug 2024 20:44:37 GMT
      x-ms-version:
      - '2024-05-04'
    method: GET
    uri: https://mystorage.blob.core.windows.net/job-00000000-0000-0000-0000-000000000002?restype=container&sv=PLACEHOLDER&ss=b&srt=co&spr=https&st=2000-01-01T00%3A00%3A00Z&se=2050-01-01T00%3A00%3A00Z&sp=rwlac&sig=PLACEHOLDER
>>>>>>> b43e1017
  response:
    body:
      string: ''
    headers:
      content-length:
      - '0'
      x-ms-lease-state:
      - available
      x-ms-lease-status:
      - unlocked
      x-ms-version:
      - '2024-05-04'
    status:
      code: 200
      message: OK
- request:
    body: 'b''{"gateset": "qis", "qubits": 2, "circuit": [{"gate": "h", "targets":
      [0]}, {"gate": "cnot", "control": 0, "target": 1}]}'''
    headers:
      Accept:
      - application/xml
      Accept-Encoding:
      - gzip, deflate
      Connection:
      - keep-alive
      Content-Length:
      - '123'
      Content-Type:
      - application/octet-stream
      User-Agent:
      - azsdk-python-storage-blob/12.20.0 Python/3.9.19 (Windows-10-10.0.22631-SP0)
      x-ms-blob-type:
      - BlockBlob
      x-ms-date:
<<<<<<< HEAD
      - Thu, 15 Aug 2024 22:51:05 GMT
      x-ms-version:
      - '2024-05-04'
    method: PUT
    uri: https://mystorage.blob.core.windows.net/job-00000000-0000-0000-0000-000000000002/inputData?sv=PLACEHOLDER&ss=b&srt=co&spr=https&st=2024-08-15T22%3A51%3A05Z&se=2050-01-01T00%3A00%3A00Z&sp=rwlac&sig=02TiSyHunbPon%2FA1e9M4%2BVQys8ylVtDuyDvzVEY6Tdg%3D
=======
      - Wed, 28 Aug 2024 20:44:38 GMT
      x-ms-version:
      - '2024-05-04'
    method: PUT
    uri: https://mystorage.blob.core.windows.net/job-00000000-0000-0000-0000-000000000002/inputData?sv=PLACEHOLDER&ss=b&srt=co&spr=https&st=2000-01-01T00%3A00%3A00Z&se=2050-01-01T00%3A00%3A00Z&sp=rwlac&sig=PLACEHOLDER
>>>>>>> b43e1017
  response:
    body:
      string: ''
    headers:
      content-length:
      - '0'
      x-ms-version:
      - '2024-05-04'
    status:
      code: 201
      message: Created
- request:
    body: 'b''{"id": "00000000-0000-0000-0000-000000000002", "name": "Job 1", "providerId":
      "IonQ", "target": "ionq.simulator", "itemType": "Job", "sessionId": "00000000-0000-0000-0000-000000000001",
<<<<<<< HEAD
      "containerUri": "https://mystorage.blob.core.windows.net/job-00000000-0000-0000-0000-000000000002?sv=PLACEHOLDER&ss=b&srt=co&spr=https&st=2024-08-15T22%3A51%3A05Z&se=2050-01-01T00%3A00%3A00Z&sp=rwlac&sig=02TiSyHunbPon%2FA1e9M4%2BVQys8ylVtDuyDvzVEY6Tdg%3D",
=======
      "containerUri": "https://mystorage.blob.core.windows.net/job-00000000-0000-0000-0000-000000000002?sv=PLACEHOLDER&ss=b&srt=co&spr=https&st=2000-01-01T00%3A00%3A00Z&se=2050-01-01T00%3A00%3A00Z&sp=rwlac&sig=PLACEHOLDER",
>>>>>>> b43e1017
      "inputDataUri": "https://mystorage.blob.core.windows.net/job-00000000-0000-0000-0000-000000000002/inputData",
      "inputDataFormat": "ionq.circuit.v1", "inputParams": {"shots": 500}, "metadata":
      {"measurement0": "q0\\u001f0\\u001eq1\\u001f1", "qubits": "2"}, "outputDataFormat":
      "ionq.quantum-results.v1"}'''
    headers:
      Accept:
      - application/json
      Accept-Encoding:
      - gzip, deflate
      Connection:
      - keep-alive
      Content-Length:
<<<<<<< HEAD
      - '747'
=======
      - '708'
>>>>>>> b43e1017
      Content-Type:
      - application/json
      User-Agent:
      - azsdk-python-quantum/1.2.4 Python/3.9.19 (Windows-10-10.0.22631-SP0)
    method: PUT
    uri: https://eastus.quantum.azure.com/subscriptions/00000000-0000-0000-0000-000000000000/resourceGroups/myresourcegroup/providers/Microsoft.Quantum/workspaces/myworkspace/jobs/00000000-0000-0000-0000-000000000002?api-version=2022-09-12-preview&test-sequence-id=1
  response:
    body:
<<<<<<< HEAD
      string: '{"containerUri": "https://mystorage.blob.core.windows.net/job-00000000-0000-0000-0000-000000000002?sv=PLACEHOLDER&ss=b&srt=co&spr=https&st=2024-08-15T22%3A51%3A05Z&se=2050-01-01T00%3A00%3A00Z&sp=rwlac&sig=PLACEHOLDER&ss=b&srt=co&spr=https&st=2024-08-15T22%3A51%3A05Z&se=2050-01-01T00%3A00%3A00Z&sp=rwlac&sig=02TiSyHunbPon%2FA1e9M4%2BVQys8ylVtDuyDvzVEY6Tdg%3D",
        "beginExecutionTime": null, "cancellationTime": null, "quantumComputingData":
        null, "errorData": null, "isCancelling": false, "tags": [], "name": "Job 1",
        "id": "00000000-0000-0000-0000-000000000002", "providerId": "ionq", "target":
        "ionq.simulator", "creationTime": "2024-08-15T22:51:06.5503338+00:00", "endExecutionTime":
=======
      string: '{"containerUri": "https://mystorage.blob.core.windows.net/job-00000000-0000-0000-0000-000000000002?sv=PLACEHOLDER&ss=b&srt=co&spr=https&st=2000-01-01T00%3A00%3A00Z&se=2050-01-01T00%3A00%3A00Z&sp=rwlac&sig=PLACEHOLDER",
        "inputDataUri": "https://mystorage.blob.core.windows.net/job-00000000-0000-0000-0000-000000000002/inputData",
        "inputDataFormat": "ionq.circuit.v1", "inputParams": {"shots": 500}, "metadata":
        {"measurement0": "q0\u001f0\u001eq1\u001f1", "qubits": "2"}, "sessionId":
        "00000000-0000-0000-0000-000000000001", "status": "Waiting", "jobType": "QuantumComputing",
        "outputDataFormat": "ionq.quantum-results.v1", "outputDataUri": "https://mystorage.blob.core.windows.net:443/job-00000000-0000-0000-0000-000000000002/outputData?sv=PLACEHOLDER&ss=b&srt=co&spr=https&st=2000-01-01T00%3A00%3A00Z&se=2050-01-01T00%3A00%3A00Z&sp=rwlac&sig=PLACEHOLDER",
        "beginExecutionTime": null, "cancellationTime": null, "quantumComputingData":
        null, "errorData": null, "isCancelling": false, "tags": [], "name": "Job 1",
        "id": "00000000-0000-0000-0000-000000000002", "providerId": "ionq", "target":
        "ionq.simulator", "creationTime": "2024-08-28T20:44:39.0660109+00:00", "endExecutionTime":
>>>>>>> b43e1017
        null, "costEstimate": null, "itemType": "Job"}'
    headers:
      connection:
      - keep-alive
      content-length:
<<<<<<< HEAD
      - '731'
=======
      - '1227'
>>>>>>> b43e1017
      content-type:
      - application/json; charset=utf-8
      transfer-encoding:
      - chunked
    status:
      code: 200
      message: OK
- request:
    body: null
    headers:
      Accept:
      - '*/*'
      Accept-Encoding:
      - gzip, deflate
      Connection:
      - keep-alive
      User-Agent:
      - azsdk-python-identity/1.17.1 Python/3.9.19 (Windows-10-10.0.22631-SP0)
    method: GET
    uri: https://login.microsoftonline.com/00000000-0000-0000-0000-000000000000/v2.0/.well-known/openid-configuration
  response:
    body:
      string: '{"token_endpoint": "https://login.microsoftonline.com/00000000-0000-0000-0000-000000000000/oauth2/v2.0/token",
        "token_endpoint_auth_methods_supported": ["client_secret_post", "private_key_jwt",
        "client_secret_basic"], "jwks_uri": "https://login.microsoftonline.com/00000000-0000-0000-0000-000000000000/discovery/v2.0/keys",
        "response_modes_supported": ["query", "fragment", "form_post"], "subject_types_supported":
        ["pairwise"], "id_token_signing_alg_values_supported": ["RS256"], "response_types_supported":
        ["code", "id_token", "code id_token", "id_token token"], "scopes_supported":
        ["openid", "profile", "email", "offline_access"], "issuer": "https://login.microsoftonline.com/00000000-0000-0000-0000-000000000000/v2.0",
        "request_uri_parameter_supported": false, "userinfo_endpoint": "https://graph.microsoft.com/oidc/userinfo",
        "authorization_endpoint": "https://login.microsoftonline.com/00000000-0000-0000-0000-000000000000/oauth2/v2.0/authorize",
        "device_authorization_endpoint": "https://login.microsoftonline.com/00000000-0000-0000-0000-000000000000/oauth2/v2.0/devicecode",
        "http_logout_supported": true, "frontchannel_logout_supported": true, "end_session_endpoint":
        "https://login.microsoftonline.com/00000000-0000-0000-0000-000000000000/oauth2/v2.0/logout",
        "claims_supported": ["sub", "iss", "cloud_instance_name", "cloud_instance_host_name",
        "cloud_graph_host_name", "msgraph_host", "aud", "exp", "iat", "auth_time",
        "acr", "nonce", "preferred_username", "name", "tid", "ver", "at_hash", "c_hash",
        "email"], "kerberos_endpoint": "https://login.microsoftonline.com/00000000-0000-0000-0000-000000000000/kerberos",
        "tenant_region_scope": "WW", "cloud_instance_name": "microsoftonline.com",
        "cloud_graph_host_name": "graph.windows.net", "msgraph_host": "graph.microsoft.com",
        "rbac_url": "https://pas.windows.net"}'
    headers:
      content-length:
      - '1826'
      content-type:
      - application/json; charset=utf-8
    status:
      code: 200
      message: OK
- request:
    body: client_id=PLACEHOLDER&grant_type=client_credentials&client_assertion=PLACEHOLDER&client_info=1&client_assertion_type=PLACEHOLDER&scope=https%3A%2F%2Fquantum.microsoft.com%2F.default
    headers:
      Accept:
      - application/json
      Accept-Encoding:
      - gzip, deflate
      Connection:
      - keep-alive
      Content-Length:
      - '181'
      Content-Type:
      - application/x-www-form-urlencoded
      User-Agent:
      - azsdk-python-identity/1.17.1 Python/3.9.19 (Windows-10-10.0.22631-SP0)
      x-client-current-telemetry:
      - 4|730,2|
      x-client-os:
      - win32
      x-client-sku:
      - MSAL.Python
      x-client-ver:
<<<<<<< HEAD
      - 1.29.0
=======
      - 1.30.0
>>>>>>> b43e1017
    method: POST
    uri: https://login.microsoftonline.com/00000000-0000-0000-0000-000000000000/oauth2/v2.0/token
  response:
    body:
<<<<<<< HEAD
      string: '{"token_type": "Bearer", "expires_in": 1755298266, "ext_expires_in":
        1755298266, "refresh_in": 31536000, "access_token": "PLACEHOLDER"}'
=======
      string: '{"token_type": "Bearer", "expires_in": 1756413878, "ext_expires_in":
        1756413878, "refresh_in": 31536000, "access_token": "PLACEHOLDER"}'
>>>>>>> b43e1017
    headers:
      content-length:
      - '135'
      content-type:
      - application/json; charset=utf-8
    status:
      code: 200
      message: OK
- request:
    body: null
    headers:
      Accept:
      - application/json
      Accept-Encoding:
      - gzip, deflate
      Connection:
      - keep-alive
      User-Agent:
      - testapp azsdk-python-quantum/1.2.4 Python/3.9.19 (Windows-10-10.0.22631-SP0)
    method: GET
    uri: https://eastus.quantum.azure.com/subscriptions/00000000-0000-0000-0000-000000000000/resourceGroups/myresourcegroup/providers/Microsoft.Quantum/workspaces/myworkspace/jobs/00000000-0000-0000-0000-000000000002?api-version=2022-09-12-preview&test-sequence-id=1
  response:
    body:
<<<<<<< HEAD
      string: '{"containerUri": "https://mystorage.blob.core.windows.net/job-00000000-0000-0000-0000-000000000002?sv=PLACEHOLDER&st=2024-08-15T22%3A51%3A07Z&se=2050-01-01T00%3A00%3A00Z&sr=c&sp=rcwl&sig=PLACEHOLDER&st=2024-08-15T22%3A51%3A07Z&se=2050-01-01T00%3A00%3A00Z&sr=b&sp=r&rscd=attachment%3B+filename%3DJob%2B1-00000000-0000-0000-0000-000000000002.input.json&sig=PLACEHOLDER&st=2024-08-15T22%3A51%3A07Z&se=2050-01-01T00%3A00%3A00Z&sr=b&sp=r&rscd=attachment%3B+filename%3DJob%2B1-00000000-0000-0000-0000-000000000002.output.json&sig=JzPvjE98dfBT%2BuUv3frMpgQIkCS7MxCxIQWm7N2G00k%3D",
        "beginExecutionTime": null, "cancellationTime": null, "quantumComputingData":
        {"count": 1}, "errorData": null, "isCancelling": false, "tags": [], "name":
        "Job 1", "id": "00000000-0000-0000-0000-000000000002", "providerId": "ionq",
        "target": "ionq.simulator", "creationTime": "2024-08-15T22:51:06.5503338+00:00",
=======
      string: '{"containerUri": "https://mystorage.blob.core.windows.net/job-00000000-0000-0000-0000-000000000002?sv=PLACEHOLDER&st=2000-01-01T00%3A00%3A00Z&se=2050-01-01T00%3A00%3A00Z&sr=c&sp=rcwl&sig=PLACEHOLDER",
        "inputDataUri": "https://mystorage.blob.core.windows.net/job-00000000-0000-0000-0000-000000000002/inputData?sv=PLACEHOLDER&st=2000-01-01T00%3A00%3A00Z&se=2050-01-01T00%3A00%3A00Z&sr=b&sp=r&rscd=attachment%3B+filename%3DJob%2B1-00000000-0000-0000-0000-000000000002.input.json&sig=PLACEHOLDER",
        "inputDataFormat": "ionq.circuit.v1", "inputParams": {"shots": 500}, "metadata":
        {"measurement0": "q0\u001f0\u001eq1\u001f1", "qubits": "2"}, "sessionId":
        "00000000-0000-0000-0000-000000000001", "status": "Waiting", "jobType": "QuantumComputing",
        "outputDataFormat": "ionq.quantum-results.v1", "outputDataUri": "https://mystorage.blob.core.windows.net/job-00000000-0000-0000-0000-000000000002/outputData?sv=PLACEHOLDER&st=2000-01-01T00%3A00%3A00Z&se=2050-01-01T00%3A00%3A00Z&sr=b&sp=r&rscd=attachment%3B+filename%3DJob%2B1-00000000-0000-0000-0000-000000000002.output.json&sig=PLACEHOLDER",
        "beginExecutionTime": null, "cancellationTime": null, "quantumComputingData":
        {"count": 1}, "errorData": null, "isCancelling": false, "tags": [], "name":
        "Job 1", "id": "00000000-0000-0000-0000-000000000002", "providerId": "ionq",
        "target": "ionq.simulator", "creationTime": "2024-08-28T20:44:39.0660109+00:00",
>>>>>>> b43e1017
        "endExecutionTime": null, "costEstimate": null, "itemType": "Job"}'
    headers:
      connection:
      - keep-alive
      content-length:
<<<<<<< HEAD
      - '953'
=======
      - '1462'
>>>>>>> b43e1017
      content-type:
      - application/json; charset=utf-8
      transfer-encoding:
      - chunked
    status:
      code: 200
      message: OK
- request:
    body: 'b''{"containerName": "job-00000000-0000-0000-0000-000000000003"}'''
    headers:
      Accept:
      - application/json
      Accept-Encoding:
      - gzip, deflate
      Connection:
      - keep-alive
      Content-Length:
      - '64'
      Content-Type:
      - application/json
      User-Agent:
      - azsdk-python-quantum/1.2.4 Python/3.9.19 (Windows-10-10.0.22631-SP0)
    method: POST
    uri: https://eastus.quantum.azure.com/subscriptions/00000000-0000-0000-0000-000000000000/resourceGroups/myresourcegroup/providers/Microsoft.Quantum/workspaces/myworkspace/storage/sasUri?api-version=2022-09-12-preview&test-sequence-id=2
  response:
    body:
<<<<<<< HEAD
      string: '{"sasUri": "https://mystorage.blob.core.windows.net/job-00000000-0000-0000-0000-000000000003?sv=PLACEHOLDER&ss=b&srt=co&spr=https&st=2024-08-15T22%3A51%3A07Z&se=2050-01-01T00%3A00%3A00Z&sp=rwlac&sig=K61cZlwybsZoyGi2dK9a2pzfl8VZNC6QIpQ%2FXYz4bYE%3D"}'
=======
      string: '{"sasUri": "https://mystorage.blob.core.windows.net/job-00000000-0000-0000-0000-000000000003?sv=PLACEHOLDER&ss=b&srt=co&spr=https&st=2000-01-01T00%3A00%3A00Z&se=2050-01-01T00%3A00%3A00Z&sp=rwlac&sig=PLACEHOLDER"}'
>>>>>>> b43e1017
    headers:
      connection:
      - keep-alive
      content-length:
<<<<<<< HEAD
      - '249'
=======
      - '212'
>>>>>>> b43e1017
      content-type:
      - application/json; charset=utf-8
      transfer-encoding:
      - chunked
    status:
      code: 200
      message: OK
- request:
    body: null
    headers:
      Accept:
      - application/xml
      Accept-Encoding:
      - gzip, deflate
      Connection:
      - keep-alive
      User-Agent:
      - azsdk-python-storage-blob/12.20.0 Python/3.9.19 (Windows-10-10.0.22631-SP0)
      x-ms-date:
<<<<<<< HEAD
      - Thu, 15 Aug 2024 22:51:06 GMT
      x-ms-version:
      - '2024-05-04'
    method: GET
    uri: https://mystorage.blob.core.windows.net/job-00000000-0000-0000-0000-000000000003?restype=container&sv=PLACEHOLDER&ss=b&srt=co&spr=https&st=2024-08-15T22%3A51%3A07Z&se=2050-01-01T00%3A00%3A00Z&sp=rwlac&sig=K61cZlwybsZoyGi2dK9a2pzfl8VZNC6QIpQ%2FXYz4bYE%3D
  response:
    body:
      string: "\uFEFF<?xml version=\"1.0\" encoding=\"utf-8\"?><Error><Code>ContainerNotFound</Code><Message>The
        specified container does not exist.\nRequestId:dcee2e38-401e-003f-1065-ef8bc9000000\nTime:2024-08-15T22:51:07.7133590Z</Message></Error>"
=======
      - Wed, 28 Aug 2024 20:44:39 GMT
      x-ms-version:
      - '2024-05-04'
    method: GET
    uri: https://mystorage.blob.core.windows.net/job-00000000-0000-0000-0000-000000000003?restype=container&sv=PLACEHOLDER&ss=b&srt=co&spr=https&st=2000-01-01T00%3A00%3A00Z&se=2050-01-01T00%3A00%3A00Z&sp=rwlac&sig=PLACEHOLDER
  response:
    body:
      string: "\uFEFF<?xml version=\"1.0\" encoding=\"utf-8\"?><Error><Code>ContainerNotFound</Code><Message>The
        specified container does not exist.\nRequestId:a860977d-e01e-0026-5a8b-f90b72000000\nTime:2024-08-28T20:44:39.9875750Z</Message></Error>"
>>>>>>> b43e1017
    headers:
      content-length:
      - '223'
      content-type:
      - application/xml
      x-ms-version:
      - '2024-05-04'
    status:
      code: 404
      message: The specified container does not exist.
- request:
    body: null
    headers:
      Accept:
      - application/xml
      Accept-Encoding:
      - gzip, deflate
      Connection:
      - keep-alive
      Content-Length:
      - '0'
      User-Agent:
      - azsdk-python-storage-blob/12.20.0 Python/3.9.19 (Windows-10-10.0.22631-SP0)
      x-ms-date:
<<<<<<< HEAD
      - Thu, 15 Aug 2024 22:51:06 GMT
      x-ms-version:
      - '2024-05-04'
    method: PUT
    uri: https://mystorage.blob.core.windows.net/job-00000000-0000-0000-0000-000000000003?restype=container&sv=PLACEHOLDER&ss=b&srt=co&spr=https&st=2024-08-15T22%3A51%3A07Z&se=2050-01-01T00%3A00%3A00Z&sp=rwlac&sig=K61cZlwybsZoyGi2dK9a2pzfl8VZNC6QIpQ%2FXYz4bYE%3D
=======
      - Wed, 28 Aug 2024 20:44:39 GMT
      x-ms-version:
      - '2024-05-04'
    method: PUT
    uri: https://mystorage.blob.core.windows.net/job-00000000-0000-0000-0000-000000000003?restype=container&sv=PLACEHOLDER&ss=b&srt=co&spr=https&st=2000-01-01T00%3A00%3A00Z&se=2050-01-01T00%3A00%3A00Z&sp=rwlac&sig=PLACEHOLDER
>>>>>>> b43e1017
  response:
    body:
      string: ''
    headers:
      content-length:
      - '0'
      x-ms-version:
      - '2024-05-04'
    status:
      code: 201
      message: Created
- request:
    body: null
    headers:
      Accept:
      - application/xml
      Accept-Encoding:
      - gzip, deflate
      Connection:
      - keep-alive
      User-Agent:
      - azsdk-python-storage-blob/12.20.0 Python/3.9.19 (Windows-10-10.0.22631-SP0)
      x-ms-date:
<<<<<<< HEAD
      - Thu, 15 Aug 2024 22:51:07 GMT
      x-ms-version:
      - '2024-05-04'
    method: GET
    uri: https://mystorage.blob.core.windows.net/job-00000000-0000-0000-0000-000000000003?restype=container&sv=PLACEHOLDER&ss=b&srt=co&spr=https&st=2024-08-15T22%3A51%3A07Z&se=2050-01-01T00%3A00%3A00Z&sp=rwlac&sig=K61cZlwybsZoyGi2dK9a2pzfl8VZNC6QIpQ%2FXYz4bYE%3D
=======
      - Wed, 28 Aug 2024 20:44:39 GMT
      x-ms-version:
      - '2024-05-04'
    method: GET
    uri: https://mystorage.blob.core.windows.net/job-00000000-0000-0000-0000-000000000003?restype=container&sv=PLACEHOLDER&ss=b&srt=co&spr=https&st=2000-01-01T00%3A00%3A00Z&se=2050-01-01T00%3A00%3A00Z&sp=rwlac&sig=PLACEHOLDER
>>>>>>> b43e1017
  response:
    body:
      string: ''
    headers:
      content-length:
      - '0'
      x-ms-lease-state:
      - available
      x-ms-lease-status:
      - unlocked
      x-ms-version:
      - '2024-05-04'
    status:
      code: 200
      message: OK
- request:
    body: 'b''{"gateset": "qis", "qubits": 2, "circuit": [{"gate": "h", "targets":
      [0]}, {"gate": "cnot", "control": 0, "target": 1}]}'''
    headers:
      Accept:
      - application/xml
      Accept-Encoding:
      - gzip, deflate
      Connection:
      - keep-alive
      Content-Length:
      - '123'
      Content-Type:
      - application/octet-stream
      User-Agent:
      - azsdk-python-storage-blob/12.20.0 Python/3.9.19 (Windows-10-10.0.22631-SP0)
      x-ms-blob-type:
      - BlockBlob
      x-ms-date:
<<<<<<< HEAD
      - Thu, 15 Aug 2024 22:51:07 GMT
      x-ms-version:
      - '2024-05-04'
    method: PUT
    uri: https://mystorage.blob.core.windows.net/job-00000000-0000-0000-0000-000000000003/inputData?sv=PLACEHOLDER&ss=b&srt=co&spr=https&st=2024-08-15T22%3A51%3A07Z&se=2050-01-01T00%3A00%3A00Z&sp=rwlac&sig=K61cZlwybsZoyGi2dK9a2pzfl8VZNC6QIpQ%2FXYz4bYE%3D
=======
      - Wed, 28 Aug 2024 20:44:39 GMT
      x-ms-version:
      - '2024-05-04'
    method: PUT
    uri: https://mystorage.blob.core.windows.net/job-00000000-0000-0000-0000-000000000003/inputData?sv=PLACEHOLDER&ss=b&srt=co&spr=https&st=2000-01-01T00%3A00%3A00Z&se=2050-01-01T00%3A00%3A00Z&sp=rwlac&sig=PLACEHOLDER
>>>>>>> b43e1017
  response:
    body:
      string: ''
    headers:
      content-length:
      - '0'
      x-ms-version:
      - '2024-05-04'
    status:
      code: 201
      message: Created
- request:
    body: 'b''{"id": "00000000-0000-0000-0000-000000000003", "name": "Job 2", "providerId":
      "IonQ", "target": "ionq.simulator", "itemType": "Job", "sessionId": "00000000-0000-0000-0000-000000000001",
<<<<<<< HEAD
      "containerUri": "https://mystorage.blob.core.windows.net/job-00000000-0000-0000-0000-000000000003?sv=PLACEHOLDER&ss=b&srt=co&spr=https&st=2024-08-15T22%3A51%3A07Z&se=2050-01-01T00%3A00%3A00Z&sp=rwlac&sig=K61cZlwybsZoyGi2dK9a2pzfl8VZNC6QIpQ%2FXYz4bYE%3D",
=======
      "containerUri": "https://mystorage.blob.core.windows.net/job-00000000-0000-0000-0000-000000000003?sv=PLACEHOLDER&ss=b&srt=co&spr=https&st=2000-01-01T00%3A00%3A00Z&se=2050-01-01T00%3A00%3A00Z&sp=rwlac&sig=PLACEHOLDER",
>>>>>>> b43e1017
      "inputDataUri": "https://mystorage.blob.core.windows.net/job-00000000-0000-0000-0000-000000000003/inputData",
      "inputDataFormat": "ionq.circuit.v1", "inputParams": {"shots": 500}, "metadata":
      {"measurement0": "q0\\u001f0\\u001eq1\\u001f1", "qubits": "2"}, "outputDataFormat":
      "ionq.quantum-results.v1"}'''
    headers:
      Accept:
      - application/json
      Accept-Encoding:
      - gzip, deflate
      Connection:
      - keep-alive
      Content-Length:
<<<<<<< HEAD
      - '745'
=======
      - '708'
>>>>>>> b43e1017
      Content-Type:
      - application/json
      User-Agent:
      - azsdk-python-quantum/1.2.4 Python/3.9.19 (Windows-10-10.0.22631-SP0)
    method: PUT
    uri: https://eastus.quantum.azure.com/subscriptions/00000000-0000-0000-0000-000000000000/resourceGroups/myresourcegroup/providers/Microsoft.Quantum/workspaces/myworkspace/jobs/00000000-0000-0000-0000-000000000003?api-version=2022-09-12-preview&test-sequence-id=1
  response:
    body:
<<<<<<< HEAD
      string: '{"containerUri": "https://mystorage.blob.core.windows.net/job-00000000-0000-0000-0000-000000000003?sv=PLACEHOLDER&ss=b&srt=co&spr=https&st=2024-08-15T22%3A51%3A07Z&se=2050-01-01T00%3A00%3A00Z&sp=rwlac&sig=PLACEHOLDER&st=2024-08-15T22%3A51%3A08Z&se=2050-01-01T00%3A00%3A00Z&sr=b&sp=rcw&sig=PLACEHOLDER&ss=b&srt=co&spr=https&st=2024-08-15T22%3A51%3A07Z&se=2050-01-01T00%3A00%3A00Z&sp=rwlac&sig=K61cZlwybsZoyGi2dK9a2pzfl8VZNC6QIpQ%2FXYz4bYE%3D",
        "beginExecutionTime": null, "cancellationTime": null, "quantumComputingData":
        null, "errorData": null, "isCancelling": false, "tags": [], "name": "Job 2",
        "id": "00000000-0000-0000-0000-000000000003", "providerId": "ionq", "target":
        "ionq.simulator", "creationTime": "2024-08-15T22:51:08.3300393+00:00", "endExecutionTime":
=======
      string: '{"containerUri": "https://mystorage.blob.core.windows.net/job-00000000-0000-0000-0000-000000000003?sv=PLACEHOLDER&ss=b&srt=co&spr=https&st=2000-01-01T00%3A00%3A00Z&se=2050-01-01T00%3A00%3A00Z&sp=rwlac&sig=PLACEHOLDER",
        "inputDataUri": "https://mystorage.blob.core.windows.net/job-00000000-0000-0000-0000-000000000003/inputData",
        "inputDataFormat": "ionq.circuit.v1", "inputParams": {"shots": 500}, "metadata":
        {"measurement0": "q0\u001f0\u001eq1\u001f1", "qubits": "2"}, "sessionId":
        "00000000-0000-0000-0000-000000000001", "status": "Waiting", "jobType": "QuantumComputing",
        "outputDataFormat": "ionq.quantum-results.v1", "outputDataUri": "https://mystorage.blob.core.windows.net:443/job-00000000-0000-0000-0000-000000000003/outputData?sv=PLACEHOLDER&ss=b&srt=co&spr=https&st=2000-01-01T00%3A00%3A00Z&se=2050-01-01T00%3A00%3A00Z&sp=rwlac&sig=PLACEHOLDER",
        "beginExecutionTime": null, "cancellationTime": null, "quantumComputingData":
        null, "errorData": null, "isCancelling": false, "tags": [], "name": "Job 2",
        "id": "00000000-0000-0000-0000-000000000003", "providerId": "ionq", "target":
        "ionq.simulator", "creationTime": "2024-08-28T20:44:40.4029443+00:00", "endExecutionTime":
>>>>>>> b43e1017
        null, "costEstimate": null, "itemType": "Job"}'
    headers:
      connection:
      - keep-alive
      content-length:
<<<<<<< HEAD
      - '813'
=======
      - '1227'
>>>>>>> b43e1017
      content-type:
      - application/json; charset=utf-8
      transfer-encoding:
      - chunked
    status:
      code: 200
      message: OK
- request:
    body: null
    headers:
      Accept:
      - application/json
      Accept-Encoding:
      - gzip, deflate
      Connection:
      - keep-alive
      User-Agent:
      - testapp azsdk-python-quantum/1.2.4 Python/3.9.19 (Windows-10-10.0.22631-SP0)
    method: GET
    uri: https://eastus.quantum.azure.com/subscriptions/00000000-0000-0000-0000-000000000000/resourceGroups/myresourcegroup/providers/Microsoft.Quantum/workspaces/myworkspace/jobs/00000000-0000-0000-0000-000000000002?api-version=2022-09-12-preview&test-sequence-id=2
  response:
    body:
<<<<<<< HEAD
      string: '{"containerUri": "https://mystorage.blob.core.windows.net/job-00000000-0000-0000-0000-000000000002?sv=PLACEHOLDER&st=2024-08-15T22%3A51%3A08Z&se=2050-01-01T00%3A00%3A00Z&sr=c&sp=rcwl&sig=PLACEHOLDER&st=2024-08-15T22%3A51%3A08Z&se=2050-01-01T00%3A00%3A00Z&sr=b&sp=r&rscd=attachment%3B+filename%3DJob%2B1-00000000-0000-0000-0000-000000000002.input.json&sig=PLACEHOLDER&st=2024-08-15T22%3A51%3A08Z&se=2050-01-01T00%3A00%3A00Z&sr=b&sp=r&rscd=attachment%3B+filename%3DJob%2B1-00000000-0000-0000-0000-000000000002.output.json&sig=VE58FtdbX9QqVLCIME6GkSCUNuZzoP74rCPjZurn1qw%3D",
        "beginExecutionTime": null, "cancellationTime": null, "quantumComputingData":
        {"count": 1}, "errorData": null, "isCancelling": false, "tags": [], "name":
        "Job 1", "id": "00000000-0000-0000-0000-000000000002", "providerId": "ionq",
        "target": "ionq.simulator", "creationTime": "2024-08-15T22:51:06.5503338+00:00",
=======
      string: '{"containerUri": "https://mystorage.blob.core.windows.net/job-00000000-0000-0000-0000-000000000002?sv=PLACEHOLDER&st=2000-01-01T00%3A00%3A00Z&se=2050-01-01T00%3A00%3A00Z&sr=c&sp=rcwl&sig=PLACEHOLDER",
        "inputDataUri": "https://mystorage.blob.core.windows.net/job-00000000-0000-0000-0000-000000000002/inputData?sv=PLACEHOLDER&st=2000-01-01T00%3A00%3A00Z&se=2050-01-01T00%3A00%3A00Z&sr=b&sp=r&rscd=attachment%3B+filename%3DJob%2B1-00000000-0000-0000-0000-000000000002.input.json&sig=PLACEHOLDER",
        "inputDataFormat": "ionq.circuit.v1", "inputParams": {"shots": 500}, "metadata":
        {"measurement0": "q0\u001f0\u001eq1\u001f1", "qubits": "2"}, "sessionId":
        "00000000-0000-0000-0000-000000000001", "status": "Waiting", "jobType": "QuantumComputing",
        "outputDataFormat": "ionq.quantum-results.v1", "outputDataUri": "https://mystorage.blob.core.windows.net/job-00000000-0000-0000-0000-000000000002/outputData?sv=PLACEHOLDER&st=2000-01-01T00%3A00%3A00Z&se=2050-01-01T00%3A00%3A00Z&sr=b&sp=r&rscd=attachment%3B+filename%3DJob%2B1-00000000-0000-0000-0000-000000000002.output.json&sig=PLACEHOLDER",
        "beginExecutionTime": null, "cancellationTime": null, "quantumComputingData":
        {"count": 1}, "errorData": null, "isCancelling": false, "tags": [], "name":
        "Job 1", "id": "00000000-0000-0000-0000-000000000002", "providerId": "ionq",
        "target": "ionq.simulator", "creationTime": "2024-08-28T20:44:39.0660109+00:00",
>>>>>>> b43e1017
        "endExecutionTime": null, "costEstimate": null, "itemType": "Job"}'
    headers:
      connection:
      - keep-alive
      content-length:
<<<<<<< HEAD
      - '951'
=======
      - '1462'
>>>>>>> b43e1017
      content-type:
      - application/json; charset=utf-8
      transfer-encoding:
      - chunked
    status:
      code: 200
      message: OK
- request:
    body: null
    headers:
      Accept:
      - application/json
      Accept-Encoding:
      - gzip, deflate
      Connection:
      - keep-alive
      User-Agent:
      - testapp azsdk-python-quantum/1.2.4 Python/3.9.19 (Windows-10-10.0.22631-SP0)
    method: GET
    uri: https://eastus.quantum.azure.com/subscriptions/00000000-0000-0000-0000-000000000000/resourceGroups/myresourcegroup/providers/Microsoft.Quantum/workspaces/myworkspace/jobs/00000000-0000-0000-0000-000000000002?api-version=2022-09-12-preview&test-sequence-id=3
  response:
    body:
<<<<<<< HEAD
      string: '{"containerUri": "https://mystorage.blob.core.windows.net/job-00000000-0000-0000-0000-000000000002?sv=PLACEHOLDER&st=2024-08-15T22%3A51%3A08Z&se=2050-01-01T00%3A00%3A00Z&sr=c&sp=rcwl&sig=PLACEHOLDER&st=2024-08-15T22%3A51%3A08Z&se=2050-01-01T00%3A00%3A00Z&sr=b&sp=r&rscd=attachment%3B+filename%3DJob%2B1-00000000-0000-0000-0000-000000000002.input.json&sig=PLACEHOLDER&st=2024-08-15T22%3A51%3A08Z&se=2050-01-01T00%3A00%3A00Z&sr=b&sp=r&rscd=attachment%3B+filename%3DJob%2B1-00000000-0000-0000-0000-000000000002.output.json&sig=VE58FtdbX9QqVLCIME6GkSCUNuZzoP74rCPjZurn1qw%3D",
        "beginExecutionTime": null, "cancellationTime": null, "quantumComputingData":
        {"count": 1}, "errorData": null, "isCancelling": false, "tags": [], "name":
        "Job 1", "id": "00000000-0000-0000-0000-000000000002", "providerId": "ionq",
        "target": "ionq.simulator", "creationTime": "2024-08-15T22:51:06.5503338+00:00",
=======
      string: '{"containerUri": "https://mystorage.blob.core.windows.net/job-00000000-0000-0000-0000-000000000002?sv=PLACEHOLDER&st=2000-01-01T00%3A00%3A00Z&se=2050-01-01T00%3A00%3A00Z&sr=c&sp=rcwl&sig=PLACEHOLDER",
        "inputDataUri": "https://mystorage.blob.core.windows.net/job-00000000-0000-0000-0000-000000000002/inputData?sv=PLACEHOLDER&st=2000-01-01T00%3A00%3A00Z&se=2050-01-01T00%3A00%3A00Z&sr=b&sp=r&rscd=attachment%3B+filename%3DJob%2B1-00000000-0000-0000-0000-000000000002.input.json&sig=PLACEHOLDER",
        "inputDataFormat": "ionq.circuit.v1", "inputParams": {"shots": 500}, "metadata":
        {"measurement0": "q0\u001f0\u001eq1\u001f1", "qubits": "2"}, "sessionId":
        "00000000-0000-0000-0000-000000000001", "status": "Waiting", "jobType": "QuantumComputing",
        "outputDataFormat": "ionq.quantum-results.v1", "outputDataUri": "https://mystorage.blob.core.windows.net/job-00000000-0000-0000-0000-000000000002/outputData?sv=PLACEHOLDER&st=2000-01-01T00%3A00%3A00Z&se=2050-01-01T00%3A00%3A00Z&sr=b&sp=r&rscd=attachment%3B+filename%3DJob%2B1-00000000-0000-0000-0000-000000000002.output.json&sig=PLACEHOLDER",
        "beginExecutionTime": null, "cancellationTime": null, "quantumComputingData":
        {"count": 1}, "errorData": null, "isCancelling": false, "tags": [], "name":
        "Job 1", "id": "00000000-0000-0000-0000-000000000002", "providerId": "ionq",
        "target": "ionq.simulator", "creationTime": "2024-08-28T20:44:39.0660109+00:00",
>>>>>>> b43e1017
        "endExecutionTime": null, "costEstimate": null, "itemType": "Job"}'
    headers:
      connection:
      - keep-alive
      content-length:
<<<<<<< HEAD
      - '951'
=======
      - '1462'
>>>>>>> b43e1017
      content-type:
      - application/json; charset=utf-8
      transfer-encoding:
      - chunked
    status:
      code: 200
      message: OK
- request:
    body: null
    headers:
      Accept:
      - application/json
      Accept-Encoding:
      - gzip, deflate
      Connection:
      - keep-alive
      User-Agent:
      - testapp azsdk-python-quantum/1.2.4 Python/3.9.19 (Windows-10-10.0.22631-SP0)
    method: GET
    uri: https://eastus.quantum.azure.com/subscriptions/00000000-0000-0000-0000-000000000000/resourceGroups/myresourcegroup/providers/Microsoft.Quantum/workspaces/myworkspace/jobs/00000000-0000-0000-0000-000000000002?api-version=2022-09-12-preview&test-sequence-id=4
  response:
    body:
<<<<<<< HEAD
      string: '{"containerUri": "https://mystorage.blob.core.windows.net/job-00000000-0000-0000-0000-000000000002?sv=PLACEHOLDER&st=2024-08-15T22%3A51%3A09Z&se=2050-01-01T00%3A00%3A00Z&sr=c&sp=rcwl&sig=PLACEHOLDER&st=2024-08-15T22%3A51%3A09Z&se=2050-01-01T00%3A00%3A00Z&sr=b&sp=r&rscd=attachment%3B+filename%3DJob%2B1-00000000-0000-0000-0000-000000000002.input.json&sig=PLACEHOLDER&st=2024-08-15T22%3A51%3A09Z&se=2050-01-01T00%3A00%3A00Z&sr=b&sp=r&rscd=attachment%3B+filename%3DJob%2B1-00000000-0000-0000-0000-000000000002.output.json&sig=plCzV5J9p8axa5KtO5G%2BT3O6vLqGynvb%2BunU8VNK%2F08%3D",
        "beginExecutionTime": null, "cancellationTime": null, "quantumComputingData":
        {"count": 1}, "errorData": null, "isCancelling": false, "tags": [], "name":
        "Job 1", "id": "00000000-0000-0000-0000-000000000002", "providerId": "ionq",
        "target": "ionq.simulator", "creationTime": "2024-08-15T22:51:06.5503338+00:00",
        "endExecutionTime": null, "costEstimate": null, "itemType": "Job"}'
=======
      string: '{"containerUri": "https://mystorage.blob.core.windows.net/job-00000000-0000-0000-0000-000000000002?sv=PLACEHOLDER&st=2000-01-01T00%3A00%3A00Z&se=2050-01-01T00%3A00%3A00Z&sr=c&sp=rcwl&sig=PLACEHOLDER",
        "inputDataUri": "https://mystorage.blob.core.windows.net/job-00000000-0000-0000-0000-000000000002/inputData?sv=PLACEHOLDER&st=2000-01-01T00%3A00%3A00Z&se=2050-01-01T00%3A00%3A00Z&sr=b&sp=r&rscd=attachment%3B+filename%3DJob%2B1-00000000-0000-0000-0000-000000000002.input.json&sig=PLACEHOLDER",
        "inputDataFormat": "ionq.circuit.v1", "inputParams": {"shots": 500}, "metadata":
        {"measurement0": "q0\u001f0\u001eq1\u001f1", "qubits": "2"}, "sessionId":
        "00000000-0000-0000-0000-000000000001", "status": "Waiting", "jobType": "QuantumComputing",
        "outputDataFormat": "ionq.quantum-results.v1", "outputDataUri": "https://mystorage.blob.core.windows.net/job-00000000-0000-0000-0000-000000000002/outputData?sv=PLACEHOLDER&st=2000-01-01T00%3A00%3A00Z&se=2050-01-01T00%3A00%3A00Z&sr=b&sp=r&rscd=attachment%3B+filename%3DJob%2B1-00000000-0000-0000-0000-000000000002.output.json&sig=PLACEHOLDER",
        "beginExecutionTime": null, "cancellationTime": null, "quantumComputingData":
        {"count": 1}, "errorData": null, "isCancelling": false, "tags": [], "name":
        "Job 1", "id": "00000000-0000-0000-0000-000000000002", "providerId": "ionq",
        "target": "ionq.simulator", "creationTime": "2024-08-28T20:44:39.0660109+00:00",
        "endExecutionTime": null, "costEstimate": null, "itemType": "Job"}'
    headers:
      connection:
      - keep-alive
      content-length:
      - '1462'
      content-type:
      - application/json; charset=utf-8
      transfer-encoding:
      - chunked
    status:
      code: 200
      message: OK
- request:
    body: null
    headers:
      Accept:
      - application/json
      Accept-Encoding:
      - gzip, deflate
      Connection:
      - keep-alive
      User-Agent:
      - testapp azsdk-python-quantum/0.0.1 Python/3.9.19 (Windows-10-10.0.22631-SP0)
    method: GET
    uri: https://eastus.quantum.azure.com/subscriptions/00000000-0000-0000-0000-000000000000/resourceGroups/myresourcegroup/providers/Microsoft.Quantum/workspaces/myworkspace/jobs/00000000-0000-0000-0000-000000000002?api-version=2022-09-12-preview&test-sequence-id=5
  response:
    body:
      string: '{"containerUri": "https://mystorage.blob.core.windows.net/job-00000000-0000-0000-0000-000000000002?sv=PLACEHOLDER&st=2000-01-01T00%3A00%3A00Z&se=2050-01-01T00%3A00%3A00Z&sr=c&sp=rcwl&sig=PLACEHOLDER",
        "inputDataUri": "https://mystorage.blob.core.windows.net/job-00000000-0000-0000-0000-000000000002/inputData?sv=PLACEHOLDER&st=2000-01-01T00%3A00%3A00Z&se=2050-01-01T00%3A00%3A00Z&sr=b&sp=r&rscd=attachment%3B+filename%3DJob%2B1-00000000-0000-0000-0000-000000000002.input.json&sig=PLACEHOLDER",
        "inputDataFormat": "ionq.circuit.v1", "inputParams": {"shots": 500}, "metadata":
        {"measurement0": "q0\u001f0\u001eq1\u001f1", "qubits": "2"}, "sessionId":
        "00000000-0000-0000-0000-000000000001", "status": "Waiting", "jobType": "QuantumComputing",
        "outputDataFormat": "ionq.quantum-results.v1", "outputDataUri": "https://mystorage.blob.core.windows.net/job-00000000-0000-0000-0000-000000000002/outputData?sv=PLACEHOLDER&st=2000-01-01T00%3A00%3A00Z&se=2050-01-01T00%3A00%3A00Z&sr=b&sp=r&rscd=attachment%3B+filename%3DJob%2B1-00000000-0000-0000-0000-000000000002.output.json&sig=PLACEHOLDER",
        "beginExecutionTime": null, "cancellationTime": null, "quantumComputingData":
        {"count": 1}, "errorData": null, "isCancelling": false, "tags": [], "name":
        "Job 1", "id": "00000000-0000-0000-0000-000000000002", "providerId": "ionq",
        "target": "ionq.simulator", "creationTime": "2024-08-28T20:44:39.0660109+00:00",
        "endExecutionTime": null, "costEstimate": null, "itemType": "Job"}'
    headers:
      connection:
      - keep-alive
      content-length:
      - '1462'
      content-type:
      - application/json; charset=utf-8
      transfer-encoding:
      - chunked
    status:
      code: 200
      message: OK
- request:
    body: null
    headers:
      Accept:
      - application/json
      Accept-Encoding:
      - gzip, deflate
      Connection:
      - keep-alive
      User-Agent:
      - testapp azsdk-python-quantum/0.0.1 Python/3.9.19 (Windows-10-10.0.22631-SP0)
    method: GET
    uri: https://eastus.quantum.azure.com/subscriptions/00000000-0000-0000-0000-000000000000/resourceGroups/myresourcegroup/providers/Microsoft.Quantum/workspaces/myworkspace/jobs/00000000-0000-0000-0000-000000000002?api-version=2022-09-12-preview&test-sequence-id=6
  response:
    body:
      string: '{"containerUri": "https://mystorage.blob.core.windows.net/job-00000000-0000-0000-0000-000000000002?sv=PLACEHOLDER&st=2000-01-01T00%3A00%3A00Z&se=2050-01-01T00%3A00%3A00Z&sr=c&sp=rcwl&sig=PLACEHOLDER",
        "inputDataUri": "https://mystorage.blob.core.windows.net/job-00000000-0000-0000-0000-000000000002/inputData?sv=PLACEHOLDER&st=2000-01-01T00%3A00%3A00Z&se=2050-01-01T00%3A00%3A00Z&sr=b&sp=r&rscd=attachment%3B+filename%3DJob%2B1-00000000-0000-0000-0000-000000000002.input.json&sig=PLACEHOLDER",
        "inputDataFormat": "ionq.circuit.v1", "inputParams": {"shots": 500}, "metadata":
        {"measurement0": "q0\u001f0\u001eq1\u001f1", "qubits": "2"}, "sessionId":
        "00000000-0000-0000-0000-000000000001", "status": "Succeeded", "jobType":
        "QuantumComputing", "outputDataFormat": "ionq.quantum-results.v1", "outputDataUri":
        "https://mystorage.blob.core.windows.net/job-00000000-0000-0000-0000-000000000002/rawOutputData?sv=PLACEHOLDER&st=2000-01-01T00%3A00%3A00Z&se=2050-01-01T00%3A00%3A00Z&sr=b&sp=r&rscd=attachment%3B+filename%3DJob%2B1-00000000-0000-0000-0000-000000000002.output.json&sig=PLACEHOLDER",
        "beginExecutionTime": "2024-08-28T20:44:40.665Z", "cancellationTime": null,
        "quantumComputingData": {"count": 1}, "errorData": null, "isCancelling": false,
        "tags": [], "name": "Job 1", "id": "00000000-0000-0000-0000-000000000002",
        "providerId": "ionq", "target": "ionq.simulator", "creationTime": "2024-08-28T20:44:39.0660109+00:00",
        "endExecutionTime": "2024-08-28T20:44:40.681Z", "costEstimate": {"currencyCode":
        "USD", "events": [{"dimensionId": "gs1q", "dimensionName": "1Q Gate Shot",
        "measureUnit": "1q gate shot", "amountBilled": 0.0, "amountConsumed": 0.0,
        "unitPrice": 0.0}, {"dimensionId": "gs2q", "dimensionName": "2Q Gate Shot",
        "measureUnit": "2q gate shot", "amountBilled": 0.0, "amountConsumed": 0.0,
        "unitPrice": 0.0}], "estimatedTotal": 0.0}, "itemType": "Job"}'
>>>>>>> b43e1017
    headers:
      connection:
      - keep-alive
      content-length:
<<<<<<< HEAD
      - '957'
=======
      - '1867'
>>>>>>> b43e1017
      content-type:
      - application/json; charset=utf-8
      transfer-encoding:
      - chunked
    status:
      code: 200
      message: OK
- request:
    body: null
    headers:
      Accept:
      - application/json
      Accept-Encoding:
      - gzip, deflate
      Connection:
      - keep-alive
      User-Agent:
      - testapp azsdk-python-quantum/1.2.4 Python/3.9.19 (Windows-10-10.0.22631-SP0)
    method: GET
    uri: https://eastus.quantum.azure.com/subscriptions/00000000-0000-0000-0000-000000000000/resourceGroups/myresourcegroup/providers/Microsoft.Quantum/workspaces/myworkspace/jobs/00000000-0000-0000-0000-000000000002?api-version=2022-09-12-preview&test-sequence-id=5
  response:
    body:
<<<<<<< HEAD
      string: '{"containerUri": "https://mystorage.blob.core.windows.net/job-00000000-0000-0000-0000-000000000002?sv=PLACEHOLDER&st=2024-08-15T22%3A51%3A09Z&se=2050-01-01T00%3A00%3A00Z&sr=c&sp=rcwl&sig=PLACEHOLDER&st=2024-08-15T22%3A51%3A09Z&se=2050-01-01T00%3A00%3A00Z&sr=b&sp=r&rscd=attachment%3B+filename%3DJob%2B1-00000000-0000-0000-0000-000000000002.input.json&sig=PLACEHOLDER&st=2024-08-15T22%3A51%3A09Z&se=2050-01-01T00%3A00%3A00Z&sr=b&sp=r&rscd=attachment%3B+filename%3DJob%2B1-00000000-0000-0000-0000-000000000002.output.json&sig=plCzV5J9p8axa5KtO5G%2BT3O6vLqGynvb%2BunU8VNK%2F08%3D",
        "beginExecutionTime": null, "cancellationTime": null, "quantumComputingData":
        {"count": 1}, "errorData": null, "isCancelling": false, "tags": [], "name":
        "Job 1", "id": "00000000-0000-0000-0000-000000000002", "providerId": "ionq",
        "target": "ionq.simulator", "creationTime": "2024-08-15T22:51:06.5503338+00:00",
        "endExecutionTime": null, "costEstimate": null, "itemType": "Job"}'
=======
      string: '{"status": "Executing", "jobFailurePolicy": "Abort", "name": "session-00000000-0000-0000-0000-000000000001",
        "id": "00000000-0000-0000-0000-000000000001", "providerId": "ionq", "target":
        "ionq.simulator", "creationTime": "2024-08-28T20:44:37.6944075Z", "endExecutionTime":
        null, "costEstimate": {"currencyCode": "USD", "events": [], "estimatedTotal":
        0.0}, "itemType": "Session"}'
>>>>>>> b43e1017
    headers:
      connection:
      - keep-alive
      content-length:
      - '957'
      content-type:
      - application/json; charset=utf-8
      transfer-encoding:
      - chunked
    status:
      code: 200
      message: OK
- request:
    body: null
    headers:
      Accept:
      - application/json
      Accept-Encoding:
      - gzip, deflate
      Connection:
      - keep-alive
      User-Agent:
      - testapp azsdk-python-quantum/1.2.4 Python/3.9.19 (Windows-10-10.0.22631-SP0)
    method: GET
    uri: https://eastus.quantum.azure.com/subscriptions/00000000-0000-0000-0000-000000000000/resourceGroups/myresourcegroup/providers/Microsoft.Quantum/workspaces/myworkspace/jobs/00000000-0000-0000-0000-000000000002?api-version=2022-09-12-preview&test-sequence-id=6
  response:
    body:
<<<<<<< HEAD
      string: '{"containerUri": "https://mystorage.blob.core.windows.net/job-00000000-0000-0000-0000-000000000002?sv=PLACEHOLDER&st=2024-08-15T22%3A51%3A10Z&se=2050-01-01T00%3A00%3A00Z&sr=c&sp=rcwl&sig=PLACEHOLDER&st=2024-08-15T22%3A51%3A10Z&se=2050-01-01T00%3A00%3A00Z&sr=b&sp=r&rscd=attachment%3B+filename%3DJob%2B1-00000000-0000-0000-0000-000000000002.input.json&sig=PLACEHOLDER&st=2024-08-15T22%3A51%3A10Z&se=2050-01-01T00%3A00%3A00Z&sr=b&sp=r&rscd=attachment%3B+filename%3DJob%2B1-00000000-0000-0000-0000-000000000002.output.json&sig=aHUHNiutxk8QQQCmxRAGUu98lBOn0WYN2tT0RoXdKqs%3D",
        "beginExecutionTime": "2024-08-15T22:51:08.174Z", "cancellationTime": null,
        "quantumComputingData": {"count": 1}, "errorData": null, "isCancelling": false,
        "tags": [], "name": "Job 1", "id": "00000000-0000-0000-0000-000000000002",
        "providerId": "ionq", "target": "ionq.simulator", "creationTime": "2024-08-15T22:51:06.5503338+00:00",
        "endExecutionTime": "2024-08-15T22:51:08.194Z", "costEstimate": {"currencyCode":
        "USD", "events": [{"dimensionId": "gs1q", "dimensionName": "1Q Gate Shot",
        "measureUnit": "1q gate shot", "amountBilled": 0.0, "amountConsumed": 0.0,
        "unitPrice": 0.0}, {"dimensionId": "gs2q", "dimensionName": "2Q Gate Shot",
        "measureUnit": "2q gate shot", "amountBilled": 0.0, "amountConsumed": 0.0,
        "unitPrice": 0.0}], "estimatedTotal": 0.0}, "itemType": "Job"}'
=======
      string: '{"status": "Executing", "jobFailurePolicy": "Abort", "name": "session-00000000-0000-0000-0000-000000000001",
        "id": "00000000-0000-0000-0000-000000000001", "providerId": "ionq", "target":
        "ionq.simulator", "creationTime": "2024-08-28T20:44:37.6944075Z", "endExecutionTime":
        null, "costEstimate": {"currencyCode": "USD", "events": [], "estimatedTotal":
        0.0}, "itemType": "Session"}'
>>>>>>> b43e1017
    headers:
      connection:
      - keep-alive
      content-length:
      - '1351'
      content-type:
      - application/json; charset=utf-8
      transfer-encoding:
      - chunked
    status:
      code: 200
      message: OK
- request:
    body: null
    headers:
      Accept:
      - application/json
      Accept-Encoding:
      - gzip, deflate
      Connection:
      - keep-alive
      User-Agent:
      - azsdk-python-quantum/1.2.4 Python/3.9.19 (Windows-10-10.0.22631-SP0)
    method: GET
    uri: https://eastus.quantum.azure.com/subscriptions/00000000-0000-0000-0000-000000000000/resourceGroups/myresourcegroup/providers/Microsoft.Quantum/workspaces/myworkspace/sessions/00000000-0000-0000-0000-000000000001?api-version=2022-09-12-preview&test-sequence-id=1
  response:
    body:
      string: '{"status": "Executing", "jobFailurePolicy": "Abort", "name": "session-00000000-0000-0000-0000-000000000001",
        "id": "00000000-0000-0000-0000-000000000001", "providerId": "ionq", "target":
<<<<<<< HEAD
        "ionq.simulator", "creationTime": "2024-08-15T22:51:04.8066606Z", "endExecutionTime":
=======
        "ionq.simulator", "creationTime": "2024-08-28T20:44:37.6944075Z", "endExecutionTime":
>>>>>>> b43e1017
        null, "costEstimate": {"currencyCode": "USD", "events": [], "estimatedTotal":
        0.0}, "itemType": "Session"}'
    headers:
      connection:
      - keep-alive
      content-length:
      - '379'
      content-type:
      - application/json; charset=utf-8
      transfer-encoding:
      - chunked
    status:
      code: 200
      message: OK
- request:
    body: null
    headers:
      Accept:
      - application/json
      Accept-Encoding:
      - gzip, deflate
      Connection:
      - keep-alive
      Content-Length:
      - '0'
      User-Agent:
      - azsdk-python-quantum/1.2.4 Python/3.9.19 (Windows-10-10.0.22631-SP0)
    method: POST
    uri: https://eastus.quantum.azure.com/subscriptions/00000000-0000-0000-0000-000000000000/resourceGroups/myresourcegroup/providers/Microsoft.Quantum/workspaces/myworkspace/sessions/00000000-0000-0000-0000-000000000001:close?api-version=2022-09-12-preview&test-sequence-id=1
  response:
    body:
<<<<<<< HEAD
      string: '{"status": "Executing", "jobFailurePolicy": "Abort", "name": "session-00000000-0000-0000-0000-000000000001",
        "id": "00000000-0000-0000-0000-000000000001", "providerId": "ionq", "target":
        "ionq.simulator", "creationTime": "2024-08-15T22:51:04.8066606Z", "endExecutionTime":
        null, "costEstimate": {"currencyCode": "USD", "events": [], "estimatedTotal":
        0.0}, "itemType": "Session"}'
=======
      string: '{"value": [{"containerUri": "https://mystorage.blob.core.windows.net/job-00000000-0000-0000-0000-000000000002?sv=PLACEHOLDER&ss=b&srt=co&spr=https&st=2000-01-01T00%3A00%3A00Z&se=2050-01-01T00%3A00%3A00Z&sp=rwlac&sig=PLACEHOLDER",
        "inputDataUri": "https://mystorage.blob.core.windows.net/job-00000000-0000-0000-0000-000000000002/inputData?sv=PLACEHOLDER&st=2000-01-01T00%3A00%3A00Z&se=2050-01-01T00%3A00%3A00Z&sr=b&sp=rcw&sig=PLACEHOLDER",
        "inputDataFormat": "ionq.circuit.v1", "inputParams": {"shots": 500}, "metadata":
        {"measurement0": "q0\u001f0\u001eq1\u001f1", "qubits": "2"}, "sessionId":
        "00000000-0000-0000-0000-000000000001", "status": "Succeeded", "jobType":
        "QuantumComputing", "outputDataFormat": "ionq.quantum-results.v1", "outputDataUri":
        "https://mystorage.blob.core.windows.net/job-00000000-0000-0000-0000-000000000002/rawOutputData?sv=PLACEHOLDER&st=2000-01-01T00%3A00%3A00Z&se=2050-01-01T00%3A00%3A00Z&sr=b&sp=rcw&sig=PLACEHOLDER",
        "beginExecutionTime": "2024-08-28T20:44:40.665Z", "cancellationTime": null,
        "quantumComputingData": {"count": 1}, "errorData": null, "isCancelling": false,
        "tags": [], "name": "Job 1", "id": "00000000-0000-0000-0000-000000000002",
        "providerId": "ionq", "target": "ionq.simulator", "creationTime": "2024-08-28T20:44:39.0660109Z",
        "endExecutionTime": "2024-08-28T20:44:40.681Z", "costEstimate": {"currencyCode":
        "USD", "events": [{"dimensionId": "gs1q", "dimensionName": "1Q Gate Shot",
        "measureUnit": "1q gate shot", "amountBilled": 0.0, "amountConsumed": 0.0,
        "unitPrice": 0.0}, {"dimensionId": "gs2q", "dimensionName": "2Q Gate Shot",
        "measureUnit": "2q gate shot", "amountBilled": 0.0, "amountConsumed": 0.0,
        "unitPrice": 0.0}], "estimatedTotal": 0.0}, "itemType": "Job"}, {"containerUri":
        "https://mystorage.blob.core.windows.net/job-00000000-0000-0000-0000-000000000003?sv=PLACEHOLDER&ss=b&srt=co&spr=https&st=2000-01-01T00%3A00%3A00Z&se=2050-01-01T00%3A00%3A00Z&sp=rwlac&sig=PLACEHOLDER",
        "inputDataUri": "https://mystorage.blob.core.windows.net/job-00000000-0000-0000-0000-000000000003/inputData?sv=PLACEHOLDER&st=2000-01-01T00%3A00%3A00Z&se=2050-01-01T00%3A00%3A00Z&sr=b&sp=rcw&sig=PLACEHOLDER",
        "inputDataFormat": "ionq.circuit.v1", "inputParams": {"shots": 500}, "metadata":
        {"measurement0": "q0\u001f0\u001eq1\u001f1", "qubits": "2"}, "sessionId":
        "00000000-0000-0000-0000-000000000001", "status": "Waiting", "jobType": "QuantumComputing",
        "outputDataFormat": "ionq.quantum-results.v1", "outputDataUri": "https://mystorage.blob.core.windows.net:443/job-00000000-0000-0000-0000-000000000003/outputData?sv=PLACEHOLDER&ss=b&srt=co&spr=https&st=2000-01-01T00%3A00%3A00Z&se=2050-01-01T00%3A00%3A00Z&sp=rwlac&sig=PLACEHOLDER",
        "beginExecutionTime": null, "cancellationTime": null, "quantumComputingData":
        {"count": 1}, "errorData": null, "isCancelling": false, "tags": [], "name":
        "Job 2", "id": "00000000-0000-0000-0000-000000000003", "providerId": "ionq",
        "target": "ionq.simulator", "creationTime": "2024-08-28T20:44:40.4029443Z",
        "endExecutionTime": null, "costEstimate": null, "itemType": "Job"}], "nextLink":
        null}'
>>>>>>> b43e1017
    headers:
      connection:
      - keep-alive
      content-length:
<<<<<<< HEAD
      - '379'
=======
      - '3073'
>>>>>>> b43e1017
      content-type:
      - application/json; charset=utf-8
      transfer-encoding:
      - chunked
    status:
      code: 200
      message: OK
- request:
    body: null
    headers:
      Accept:
      - application/json
      Accept-Encoding:
      - gzip, deflate
      Connection:
      - keep-alive
      User-Agent:
      - testapp azsdk-python-quantum/1.2.4 Python/3.9.19 (Windows-10-10.0.22631-SP0)
    method: GET
<<<<<<< HEAD
    uri: https://eastus.quantum.azure.com/subscriptions/00000000-0000-0000-0000-000000000000/resourceGroups/myresourcegroup/providers/Microsoft.Quantum/workspaces/myworkspace/sessions/00000000-0000-0000-0000-000000000001?api-version=2022-09-12-preview&test-sequence-id=2
  response:
    body:
      string: '{"status": "Executing", "jobFailurePolicy": "Abort", "name": "session-00000000-0000-0000-0000-000000000001",
        "id": "00000000-0000-0000-0000-000000000001", "providerId": "ionq", "target":
        "ionq.simulator", "creationTime": "2024-08-15T22:51:04.8066606Z", "endExecutionTime":
        null, "costEstimate": {"currencyCode": "USD", "events": [], "estimatedTotal":
        0.0}, "itemType": "Session"}'
=======
    uri: https://eastus.quantum.azure.com/subscriptions/00000000-0000-0000-0000-000000000000/resourceGroups/myresourcegroup/providers/Microsoft.Quantum/workspaces/myworkspace/jobs/00000000-0000-0000-0000-000000000002?api-version=2022-09-12-preview&test-sequence-id=7
  response:
    body:
      string: '{"containerUri": "https://mystorage.blob.core.windows.net/job-00000000-0000-0000-0000-000000000002?sv=PLACEHOLDER&st=2000-01-01T00%3A00%3A00Z&se=2050-01-01T00%3A00%3A00Z&sr=c&sp=rcwl&sig=PLACEHOLDER",
        "inputDataUri": "https://mystorage.blob.core.windows.net/job-00000000-0000-0000-0000-000000000002/inputData?sv=PLACEHOLDER&st=2000-01-01T00%3A00%3A00Z&se=2050-01-01T00%3A00%3A00Z&sr=b&sp=r&rscd=attachment%3B+filename%3DJob%2B1-00000000-0000-0000-0000-000000000002.input.json&sig=PLACEHOLDER",
        "inputDataFormat": "ionq.circuit.v1", "inputParams": {"shots": 500}, "metadata":
        {"measurement0": "q0\u001f0\u001eq1\u001f1", "qubits": "2"}, "sessionId":
        "00000000-0000-0000-0000-000000000001", "status": "Succeeded", "jobType":
        "QuantumComputing", "outputDataFormat": "ionq.quantum-results.v1", "outputDataUri":
        "https://mystorage.blob.core.windows.net/job-00000000-0000-0000-0000-000000000002/rawOutputData?sv=PLACEHOLDER&st=2000-01-01T00%3A00%3A00Z&se=2050-01-01T00%3A00%3A00Z&sr=b&sp=r&rscd=attachment%3B+filename%3DJob%2B1-00000000-0000-0000-0000-000000000002.output.json&sig=PLACEHOLDER",
        "beginExecutionTime": "2024-08-28T20:44:40.665Z", "cancellationTime": null,
        "quantumComputingData": {"count": 1}, "errorData": null, "isCancelling": false,
        "tags": [], "name": "Job 1", "id": "00000000-0000-0000-0000-000000000002",
        "providerId": "ionq", "target": "ionq.simulator", "creationTime": "2024-08-28T20:44:39.0660109+00:00",
        "endExecutionTime": "2024-08-28T20:44:40.681Z", "costEstimate": {"currencyCode":
        "USD", "events": [{"dimensionId": "gs1q", "dimensionName": "1Q Gate Shot",
        "measureUnit": "1q gate shot", "amountBilled": 0.0, "amountConsumed": 0.0,
        "unitPrice": 0.0}, {"dimensionId": "gs2q", "dimensionName": "2Q Gate Shot",
        "measureUnit": "2q gate shot", "amountBilled": 0.0, "amountConsumed": 0.0,
        "unitPrice": 0.0}], "estimatedTotal": 0.0}, "itemType": "Job"}'
>>>>>>> b43e1017
    headers:
      connection:
      - keep-alive
      content-length:
<<<<<<< HEAD
      - '379'
=======
      - '1867'
>>>>>>> b43e1017
      content-type:
      - application/json; charset=utf-8
      transfer-encoding:
      - chunked
    status:
      code: 200
      message: OK
- request:
    body: null
    headers:
      Accept:
      - application/json
      Accept-Encoding:
      - gzip, deflate
      Connection:
      - keep-alive
      User-Agent:
      - testapp azsdk-python-quantum/1.2.4 Python/3.9.19 (Windows-10-10.0.22631-SP0)
    method: GET
    uri: https://eastus.quantum.azure.com/subscriptions/00000000-0000-0000-0000-000000000000/resourceGroups/myresourcegroup/providers/Microsoft.Quantum/workspaces/myworkspace/sessions/00000000-0000-0000-0000-000000000001/jobs?api-version=2022-09-12-preview&test-sequence-id=1
  response:
    body:
<<<<<<< HEAD
      string: '{"value": [{"containerUri": "https://mystorage.blob.core.windows.net/job-00000000-0000-0000-0000-000000000002?sv=PLACEHOLDER&ss=b&srt=co&spr=https&st=2024-08-15T22%3A51%3A05Z&se=2050-01-01T00%3A00%3A00Z&sp=rwlac&sig=PLACEHOLDER&st=2024-08-15T22%3A51%3A06Z&se=2050-01-01T00%3A00%3A00Z&sr=b&sp=rcw&sig=PLACEHOLDER&st=2024-08-15T22%3A51%3A06Z&se=2050-01-01T00%3A00%3A00Z&sr=b&sp=rcw&sig=PLACEHOLDER&ss=b&srt=co&spr=https&st=2024-08-15T22%3A51%3A07Z&se=2050-01-01T00%3A00%3A00Z&sp=rwlac&sig=PLACEHOLDER&st=2024-08-15T22%3A51%3A08Z&se=2050-01-01T00%3A00%3A00Z&sr=b&sp=rcw&sig=PLACEHOLDER&ss=b&srt=co&spr=https&st=2024-08-15T22%3A51%3A07Z&se=2050-01-01T00%3A00%3A00Z&sp=rwlac&sig=K61cZlwybsZoyGi2dK9a2pzfl8VZNC6QIpQ%2FXYz4bYE%3D",
        "beginExecutionTime": null, "cancellationTime": null, "quantumComputingData":
        {"count": 1}, "errorData": null, "isCancelling": false, "tags": [], "name":
        "Job 2", "id": "00000000-0000-0000-0000-000000000003", "providerId": "ionq",
        "target": "ionq.simulator", "creationTime": "2024-08-15T22:51:08.3300393Z",
        "endExecutionTime": null, "costEstimate": null, "itemType": "Job"}], "nextLink":
        null}'
=======
      string: '{"containerUri": "https://mystorage.blob.core.windows.net/job-00000000-0000-0000-0000-000000000003?sv=PLACEHOLDER&st=2000-01-01T00%3A00%3A00Z&se=2050-01-01T00%3A00%3A00Z&sr=c&sp=rcwl&sig=PLACEHOLDER",
        "inputDataUri": "https://mystorage.blob.core.windows.net/job-00000000-0000-0000-0000-000000000003/inputData?sv=PLACEHOLDER&st=2000-01-01T00%3A00%3A00Z&se=2050-01-01T00%3A00%3A00Z&sr=b&sp=r&rscd=attachment%3B+filename%3DJob%2B2-00000000-0000-0000-0000-000000000003.input.json&sig=PLACEHOLDER",
        "inputDataFormat": "ionq.circuit.v1", "inputParams": {"shots": 500}, "metadata":
        {"measurement0": "q0\u001f0\u001eq1\u001f1", "qubits": "2"}, "sessionId":
        "00000000-0000-0000-0000-000000000001", "status": "Waiting", "jobType": "QuantumComputing",
        "outputDataFormat": "ionq.quantum-results.v1", "outputDataUri": "https://mystorage.blob.core.windows.net/job-00000000-0000-0000-0000-000000000003/outputData?sv=PLACEHOLDER&st=2000-01-01T00%3A00%3A00Z&se=2050-01-01T00%3A00%3A00Z&sr=b&sp=r&rscd=attachment%3B+filename%3DJob%2B2-00000000-0000-0000-0000-000000000003.output.json&sig=PLACEHOLDER",
        "beginExecutionTime": null, "cancellationTime": null, "quantumComputingData":
        {"count": 1}, "errorData": null, "isCancelling": false, "tags": [], "name":
        "Job 2", "id": "00000000-0000-0000-0000-000000000003", "providerId": "ionq",
        "target": "ionq.simulator", "creationTime": "2024-08-28T20:44:40.4029443+00:00",
        "endExecutionTime": null, "costEstimate": null, "itemType": "Job"}'
>>>>>>> b43e1017
    headers:
      connection:
      - keep-alive
      content-length:
<<<<<<< HEAD
      - '1118'
=======
      - '1462'
>>>>>>> b43e1017
      content-type:
      - application/json; charset=utf-8
      transfer-encoding:
      - chunked
    status:
      code: 200
      message: OK
- request:
    body: null
    headers:
      Accept:
      - application/json
      Accept-Encoding:
      - gzip, deflate
      Connection:
      - keep-alive
      User-Agent:
      - testapp azsdk-python-quantum/1.2.4 Python/3.9.19 (Windows-10-10.0.22631-SP0)
    method: GET
    uri: https://eastus.quantum.azure.com/subscriptions/00000000-0000-0000-0000-000000000000/resourceGroups/myresourcegroup/providers/Microsoft.Quantum/workspaces/myworkspace/jobs/00000000-0000-0000-0000-000000000002?api-version=2022-09-12-preview&test-sequence-id=7
  response:
    body:
<<<<<<< HEAD
      string: '{"containerUri": "https://mystorage.blob.core.windows.net/job-00000000-0000-0000-0000-000000000002?sv=PLACEHOLDER&st=2024-08-15T22%3A51%3A10Z&se=2050-01-01T00%3A00%3A00Z&sr=c&sp=rcwl&sig=PLACEHOLDER&st=2024-08-15T22%3A51%3A10Z&se=2050-01-01T00%3A00%3A00Z&sr=b&sp=r&rscd=attachment%3B+filename%3DJob%2B1-00000000-0000-0000-0000-000000000002.input.json&sig=PLACEHOLDER&st=2024-08-15T22%3A51%3A10Z&se=2050-01-01T00%3A00%3A00Z&sr=b&sp=r&rscd=attachment%3B+filename%3DJob%2B1-00000000-0000-0000-0000-000000000002.output.json&sig=aHUHNiutxk8QQQCmxRAGUu98lBOn0WYN2tT0RoXdKqs%3D",
        "beginExecutionTime": "2024-08-15T22:51:08.174Z", "cancellationTime": null,
        "quantumComputingData": {"count": 1}, "errorData": null, "isCancelling": false,
        "tags": [], "name": "Job 1", "id": "00000000-0000-0000-0000-000000000002",
        "providerId": "ionq", "target": "ionq.simulator", "creationTime": "2024-08-15T22:51:06.5503338+00:00",
        "endExecutionTime": "2024-08-15T22:51:08.194Z", "costEstimate": {"currencyCode":
        "USD", "events": [{"dimensionId": "gs1q", "dimensionName": "1Q Gate Shot",
        "measureUnit": "1q gate shot", "amountBilled": 0.0, "amountConsumed": 0.0,
        "unitPrice": 0.0}, {"dimensionId": "gs2q", "dimensionName": "2Q Gate Shot",
        "measureUnit": "2q gate shot", "amountBilled": 0.0, "amountConsumed": 0.0,
        "unitPrice": 0.0}], "estimatedTotal": 0.0}, "itemType": "Job"}'
=======
      string: '{"containerUri": "https://mystorage.blob.core.windows.net/job-00000000-0000-0000-0000-000000000003?sv=PLACEHOLDER&st=2000-01-01T00%3A00%3A00Z&se=2050-01-01T00%3A00%3A00Z&sr=c&sp=rcwl&sig=PLACEHOLDER",
        "inputDataUri": "https://mystorage.blob.core.windows.net/job-00000000-0000-0000-0000-000000000003/inputData?sv=PLACEHOLDER&st=2000-01-01T00%3A00%3A00Z&se=2050-01-01T00%3A00%3A00Z&sr=b&sp=r&rscd=attachment%3B+filename%3DJob%2B2-00000000-0000-0000-0000-000000000003.input.json&sig=PLACEHOLDER",
        "inputDataFormat": "ionq.circuit.v1", "inputParams": {"shots": 500}, "metadata":
        {"measurement0": "q0\u001f0\u001eq1\u001f1", "qubits": "2"}, "sessionId":
        "00000000-0000-0000-0000-000000000001", "status": "Waiting", "jobType": "QuantumComputing",
        "outputDataFormat": "ionq.quantum-results.v1", "outputDataUri": "https://mystorage.blob.core.windows.net/job-00000000-0000-0000-0000-000000000003/outputData?sv=PLACEHOLDER&st=2000-01-01T00%3A00%3A00Z&se=2050-01-01T00%3A00%3A00Z&sr=b&sp=r&rscd=attachment%3B+filename%3DJob%2B2-00000000-0000-0000-0000-000000000003.output.json&sig=PLACEHOLDER",
        "beginExecutionTime": null, "cancellationTime": null, "quantumComputingData":
        {"count": 1}, "errorData": null, "isCancelling": false, "tags": [], "name":
        "Job 2", "id": "00000000-0000-0000-0000-000000000003", "providerId": "ionq",
        "target": "ionq.simulator", "creationTime": "2024-08-28T20:44:40.4029443+00:00",
        "endExecutionTime": null, "costEstimate": null, "itemType": "Job"}'
>>>>>>> b43e1017
    headers:
      connection:
      - keep-alive
      content-length:
<<<<<<< HEAD
      - '1351'
=======
      - '1462'
>>>>>>> b43e1017
      content-type:
      - application/json; charset=utf-8
      transfer-encoding:
      - chunked
    status:
      code: 200
      message: OK
- request:
    body: null
    headers:
      Accept:
      - application/json
      Accept-Encoding:
      - gzip, deflate
      Connection:
      - keep-alive
      User-Agent:
      - testapp azsdk-python-quantum/1.2.4 Python/3.9.19 (Windows-10-10.0.22631-SP0)
    method: GET
    uri: https://eastus.quantum.azure.com/subscriptions/00000000-0000-0000-0000-000000000000/resourceGroups/myresourcegroup/providers/Microsoft.Quantum/workspaces/myworkspace/jobs/00000000-0000-0000-0000-000000000003?api-version=2022-09-12-preview&test-sequence-id=1
  response:
    body:
<<<<<<< HEAD
      string: '{"containerUri": "https://mystorage.blob.core.windows.net/job-00000000-0000-0000-0000-000000000003?sv=PLACEHOLDER&st=2024-08-15T22%3A51%3A10Z&se=2050-01-01T00%3A00%3A00Z&sr=c&sp=rcwl&sig=PLACEHOLDER&st=2024-08-15T22%3A51%3A10Z&se=2050-01-01T00%3A00%3A00Z&sr=b&sp=r&rscd=attachment%3B+filename%3DJob%2B2-00000000-0000-0000-0000-000000000003.input.json&sig=PLACEHOLDER&st=2024-08-15T22%3A51%3A10Z&se=2050-01-01T00%3A00%3A00Z&sr=b&sp=r&rscd=attachment%3B+filename%3DJob%2B2-00000000-0000-0000-0000-000000000003.output.json&sig=6zjNc16rLdvMV5xt20oz9V%2BlGSOCi8Mbff9ueKADfl4%3D",
        "beginExecutionTime": null, "cancellationTime": null, "quantumComputingData":
        {"count": 1}, "errorData": null, "isCancelling": false, "tags": [], "name":
        "Job 2", "id": "00000000-0000-0000-0000-000000000003", "providerId": "ionq",
        "target": "ionq.simulator", "creationTime": "2024-08-15T22:51:08.3300393+00:00",
=======
      string: '{"containerUri": "https://mystorage.blob.core.windows.net/job-00000000-0000-0000-0000-000000000003?sv=PLACEHOLDER&st=2000-01-01T00%3A00%3A00Z&se=2050-01-01T00%3A00%3A00Z&sr=c&sp=rcwl&sig=PLACEHOLDER",
        "inputDataUri": "https://mystorage.blob.core.windows.net/job-00000000-0000-0000-0000-000000000003/inputData?sv=PLACEHOLDER&st=2000-01-01T00%3A00%3A00Z&se=2050-01-01T00%3A00%3A00Z&sr=b&sp=r&rscd=attachment%3B+filename%3DJob%2B2-00000000-0000-0000-0000-000000000003.input.json&sig=PLACEHOLDER",
        "inputDataFormat": "ionq.circuit.v1", "inputParams": {"shots": 500}, "metadata":
        {"measurement0": "q0\u001f0\u001eq1\u001f1", "qubits": "2"}, "sessionId":
        "00000000-0000-0000-0000-000000000001", "status": "Waiting", "jobType": "QuantumComputing",
        "outputDataFormat": "ionq.quantum-results.v1", "outputDataUri": "https://mystorage.blob.core.windows.net/job-00000000-0000-0000-0000-000000000003/outputData?sv=PLACEHOLDER&st=2000-01-01T00%3A00%3A00Z&se=2050-01-01T00%3A00%3A00Z&sr=b&sp=r&rscd=attachment%3B+filename%3DJob%2B2-00000000-0000-0000-0000-000000000003.output.json&sig=PLACEHOLDER",
        "beginExecutionTime": null, "cancellationTime": null, "quantumComputingData":
        {"count": 1}, "errorData": null, "isCancelling": false, "tags": [], "name":
        "Job 2", "id": "00000000-0000-0000-0000-000000000003", "providerId": "ionq",
        "target": "ionq.simulator", "creationTime": "2024-08-28T20:44:40.4029443+00:00",
>>>>>>> b43e1017
        "endExecutionTime": null, "costEstimate": null, "itemType": "Job"}'
    headers:
      connection:
      - keep-alive
      content-length:
<<<<<<< HEAD
      - '953'
=======
      - '1462'
>>>>>>> b43e1017
      content-type:
      - application/json; charset=utf-8
      transfer-encoding:
      - chunked
    status:
      code: 200
      message: OK
- request:
    body: null
    headers:
      Accept:
      - application/json
      Accept-Encoding:
      - gzip, deflate
      Connection:
      - keep-alive
      User-Agent:
      - testapp azsdk-python-quantum/1.2.4 Python/3.9.19 (Windows-10-10.0.22631-SP0)
    method: GET
    uri: https://eastus.quantum.azure.com/subscriptions/00000000-0000-0000-0000-000000000000/resourceGroups/myresourcegroup/providers/Microsoft.Quantum/workspaces/myworkspace/jobs/00000000-0000-0000-0000-000000000003?api-version=2022-09-12-preview&test-sequence-id=2
  response:
    body:
<<<<<<< HEAD
      string: '{"containerUri": "https://mystorage.blob.core.windows.net/job-00000000-0000-0000-0000-000000000003?sv=PLACEHOLDER&st=2024-08-15T22%3A51%3A11Z&se=2050-01-01T00%3A00%3A00Z&sr=c&sp=rcwl&sig=PLACEHOLDER&st=2024-08-15T22%3A51%3A11Z&se=2050-01-01T00%3A00%3A00Z&sr=b&sp=r&rscd=attachment%3B+filename%3DJob%2B2-00000000-0000-0000-0000-000000000003.input.json&sig=PLACEHOLDER&st=2024-08-15T22%3A51%3A11Z&se=2050-01-01T00%3A00%3A00Z&sr=b&sp=r&rscd=attachment%3B+filename%3DJob%2B2-00000000-0000-0000-0000-000000000003.output.json&sig=tOcoS7HshginE99CxixwwkrbhudNo4obPPIN%2FEkpiZM%3D",
        "beginExecutionTime": "2024-08-15T22:51:09.846Z", "cancellationTime": null,
        "quantumComputingData": {"count": 1}, "errorData": null, "isCancelling": false,
        "tags": [], "name": "Job 2", "id": "00000000-0000-0000-0000-000000000003",
        "providerId": "ionq", "target": "ionq.simulator", "creationTime": "2024-08-15T22:51:08.3300393+00:00",
        "endExecutionTime": "2024-08-15T22:51:09.866Z", "costEstimate": {"currencyCode":
=======
      string: '{"containerUri": "https://mystorage.blob.core.windows.net/job-00000000-0000-0000-0000-000000000003?sv=PLACEHOLDER&st=2000-01-01T00%3A00%3A00Z&se=2050-01-01T00%3A00%3A00Z&sr=c&sp=rcwl&sig=PLACEHOLDER",
        "inputDataUri": "https://mystorage.blob.core.windows.net/job-00000000-0000-0000-0000-000000000003/inputData?sv=PLACEHOLDER&st=2000-01-01T00%3A00%3A00Z&se=2050-01-01T00%3A00%3A00Z&sr=b&sp=r&rscd=attachment%3B+filename%3DJob%2B2-00000000-0000-0000-0000-000000000003.input.json&sig=PLACEHOLDER",
        "inputDataFormat": "ionq.circuit.v1", "inputParams": {"shots": 500}, "metadata":
        {"measurement0": "q0\u001f0\u001eq1\u001f1", "qubits": "2"}, "sessionId":
        "00000000-0000-0000-0000-000000000001", "status": "Succeeded", "jobType":
        "QuantumComputing", "outputDataFormat": "ionq.quantum-results.v1", "outputDataUri":
        "https://mystorage.blob.core.windows.net/job-00000000-0000-0000-0000-000000000003/rawOutputData?sv=PLACEHOLDER&st=2000-01-01T00%3A00%3A00Z&se=2050-01-01T00%3A00%3A00Z&sr=b&sp=r&rscd=attachment%3B+filename%3DJob%2B2-00000000-0000-0000-0000-000000000003.output.json&sig=PLACEHOLDER",
        "beginExecutionTime": "2024-08-28T20:44:42.402Z", "cancellationTime": null,
        "quantumComputingData": {"count": 1}, "errorData": null, "isCancelling": false,
        "tags": [], "name": "Job 2", "id": "00000000-0000-0000-0000-000000000003",
        "providerId": "ionq", "target": "ionq.simulator", "creationTime": "2024-08-28T20:44:40.4029443+00:00",
        "endExecutionTime": "2024-08-28T20:44:42.451Z", "costEstimate": {"currencyCode":
>>>>>>> b43e1017
        "USD", "events": [{"dimensionId": "gs1q", "dimensionName": "1Q Gate Shot",
        "measureUnit": "1q gate shot", "amountBilled": 0.0, "amountConsumed": 0.0,
        "unitPrice": 0.0}, {"dimensionId": "gs2q", "dimensionName": "2Q Gate Shot",
        "measureUnit": "2q gate shot", "amountBilled": 0.0, "amountConsumed": 0.0,
        "unitPrice": 0.0}], "estimatedTotal": 0.0}, "itemType": "Job"}'
    headers:
      connection:
      - keep-alive
      content-length:
<<<<<<< HEAD
      - '1353'
=======
      - '1867'
>>>>>>> b43e1017
      content-type:
      - application/json; charset=utf-8
      transfer-encoding:
      - chunked
    status:
      code: 200
      message: OK
- request:
    body: null
    headers:
      Accept:
      - application/json
      Accept-Encoding:
      - gzip, deflate
      Connection:
      - keep-alive
      User-Agent:
      - testapp azsdk-python-quantum/1.2.4 Python/3.9.19 (Windows-10-10.0.22631-SP0)
    method: GET
    uri: https://eastus.quantum.azure.com/subscriptions/00000000-0000-0000-0000-000000000000/resourceGroups/myresourcegroup/providers/Microsoft.Quantum/workspaces/myworkspace/sessions/00000000-0000-0000-0000-000000000001?api-version=2022-09-12-preview&test-sequence-id=3
  response:
    body:
      string: '{"status": "Succeeded", "jobFailurePolicy": "Abort", "name": "session-00000000-0000-0000-0000-000000000001",
        "id": "00000000-0000-0000-0000-000000000001", "providerId": "ionq", "target":
<<<<<<< HEAD
        "ionq.simulator", "creationTime": "2024-08-15T22:51:04.8066606Z", "endExecutionTime":
        "2024-08-15T22:51:10.8964166Z", "costEstimate": {"currencyCode": "USD", "events":
=======
        "ionq.simulator", "creationTime": "2024-08-28T20:44:37.6944075Z", "endExecutionTime":
        "2024-08-28T20:44:43.4279473Z", "costEstimate": {"currencyCode": "USD", "events":
>>>>>>> b43e1017
        [], "estimatedTotal": 0.0}, "itemType": "Session"}'
    headers:
      connection:
      - keep-alive
      content-length:
      - '405'
      content-type:
      - application/json; charset=utf-8
      transfer-encoding:
      - chunked
    status:
      code: 200
      message: OK
version: 1<|MERGE_RESOLUTION|>--- conflicted
+++ resolved
@@ -63,22 +63,13 @@
       x-client-sku:
       - MSAL.Python
       x-client-ver:
-<<<<<<< HEAD
-      - 1.29.0
-=======
       - 1.30.0
->>>>>>> b43e1017
     method: POST
     uri: https://login.microsoftonline.com/00000000-0000-0000-0000-000000000000/oauth2/v2.0/token
   response:
     body:
-<<<<<<< HEAD
-      string: '{"token_type": "Bearer", "expires_in": 1755298263, "ext_expires_in":
-        1755298263, "refresh_in": 31536000, "access_token": "PLACEHOLDER"}'
-=======
       string: '{"token_type": "Bearer", "expires_in": 1756413876, "ext_expires_in":
         1756413876, "refresh_in": 31536000, "access_token": "PLACEHOLDER"}'
->>>>>>> b43e1017
     headers:
       content-length:
       - '135'
@@ -102,43 +93,6 @@
     uri: https://eastus.quantum.azure.com/subscriptions/00000000-0000-0000-0000-000000000000/resourceGroups/myresourcegroup/providers/Microsoft.Quantum/workspaces/myworkspace/providerStatus?api-version=2022-09-12-preview&test-sequence-id=1
   response:
     body:
-<<<<<<< HEAD
-      string: '{"value": [{"id": "microsoft-elements", "currentAvailability": "Available",
-        "targets": [{"id": "microsoft.dft", "currentAvailability": "Available", "averageQueueTime":
-        0, "statusPage": null}]}, {"id": "ionq", "currentAvailability": "Degraded",
-        "targets": [{"id": "ionq.qpu", "currentAvailability": "Available", "averageQueueTime":
-        1328144, "statusPage": "https://status.ionq.co"}, {"id": "ionq.qpu.aria-1",
-        "currentAvailability": "Unavailable", "averageQueueTime": 2214205, "statusPage":
-        "https://status.ionq.co"}, {"id": "ionq.qpu.aria-2", "currentAvailability":
-        "Available", "averageQueueTime": 1237148, "statusPage": "https://status.ionq.co"},
-        {"id": "ionq.simulator", "currentAvailability": "Available", "averageQueueTime":
-        997, "statusPage": "https://status.ionq.co"}]}, {"id": "microsoft-qc", "currentAvailability":
-        "Available", "targets": [{"id": "microsoft.estimator", "currentAvailability":
-        "Available", "averageQueueTime": 0, "statusPage": null}]}, {"id": "pasqal",
-        "currentAvailability": "Available", "targets": [{"id": "pasqal.sim.emu-tn",
-        "currentAvailability": "Available", "averageQueueTime": 243, "statusPage":
-        "https://pasqal.com"}, {"id": "pasqal.qpu.fresnel", "currentAvailability":
-        "Available", "averageQueueTime": 104365, "statusPage": "https://pasqal.com"}]},
-        {"id": "quantinuum", "currentAvailability": "Available", "targets": [{"id":
-        "quantinuum.qpu.h1-1", "currentAvailability": "Available", "averageQueueTime":
-        240402, "statusPage": "https://www.quantinuum.com/hardware/h1"}, {"id": "quantinuum.sim.h1-1sc",
-        "currentAvailability": "Available", "averageQueueTime": 4, "statusPage": "https://www.quantinuum.com/hardware/h1"},
-        {"id": "quantinuum.sim.h1-1e", "currentAvailability": "Available", "averageQueueTime":
-        33, "statusPage": "https://www.quantinuum.com/hardware/h1"}, {"id": "quantinuum.qpu.h2-1",
-        "currentAvailability": "Available", "averageQueueTime": 10072, "statusPage":
-        "https://www.quantinuum.com/hardware/h2"}, {"id": "quantinuum.sim.h2-1sc",
-        "currentAvailability": "Available", "averageQueueTime": 2, "statusPage": "https://www.quantinuum.com/hardware/h2"},
-        {"id": "quantinuum.sim.h2-1e", "currentAvailability": "Available", "averageQueueTime":
-        2467, "statusPage": "https://www.quantinuum.com/hardware/h2"}, {"id": "quantinuum.sim.h1-1sc-preview",
-        "currentAvailability": "Available", "averageQueueTime": 4, "statusPage": "https://www.quantinuum.com/hardware/h1"},
-        {"id": "quantinuum.sim.h1-1e-preview", "currentAvailability": "Available",
-        "averageQueueTime": 33, "statusPage": "https://www.quantinuum.com/hardware/h1"},
-        {"id": "quantinuum.sim.h1-2e-preview", "currentAvailability": "Available",
-        "averageQueueTime": 1172, "statusPage": "https://www.quantinuum.com/hardware/h1"},
-        {"id": "quantinuum.qpu.h1-1-preview", "currentAvailability": "Available",
-        "averageQueueTime": 240402, "statusPage": "https://www.quantinuum.com/hardware/h1"}]},
-        {"id": "rigetti", "currentAvailability": "Available", "targets": [{"id": "rigetti.sim.qvm",
-=======
       string: '{"value": [{"id": "ionq", "currentAvailability": "Degraded", "targets":
         [{"id": "ionq.qpu", "currentAvailability": "Unavailable", "averageQueueTime":
         0, "statusPage": null}, {"id": "ionq.qpu.aria-1", "currentAvailability": "Available",
@@ -159,7 +113,6 @@
         {"id": "quantinuum.sim.h1-1e", "currentAvailability": "Available", "averageQueueTime":
         310, "statusPage": "https://www.quantinuum.com/hardware/h1"}]}, {"id": "rigetti",
         "currentAvailability": "Available", "targets": [{"id": "rigetti.sim.qvm",
->>>>>>> b43e1017
         "currentAvailability": "Available", "averageQueueTime": 5, "statusPage": "https://rigetti.statuspage.io/"},
         {"id": "rigetti.qpu.ankaa-2", "currentAvailability": "Available", "averageQueueTime":
         5, "statusPage": "https://rigetti.statuspage.io/"}]}, {"id": "qci", "currentAvailability":
@@ -168,20 +121,12 @@
         "qci.machine1", "currentAvailability": "Unavailable", "averageQueueTime":
         1, "statusPage": "https://quantumcircuits.com"}, {"id": "qci.simulator.noisy",
         "currentAvailability": "Available", "averageQueueTime": 0, "statusPage": "https://quantumcircuits.com"}]},
-<<<<<<< HEAD
-        {"id": "Microsoft.Test", "currentAvailability": "Available", "targets": [{"id":
-        "echo-rigetti", "currentAvailability": "Available", "averageQueueTime": 1,
-        "statusPage": ""}, {"id": "echo-quantinuum", "currentAvailability": "Available",
-        "averageQueueTime": 1, "statusPage": ""}, {"id": "echo-qci", "currentAvailability":
-        "Available", "averageQueueTime": 1, "statusPage": ""}, {"id": "echo-ionq",
-=======
         {"id": "Microsoft.ChemistryHpc", "currentAvailability": "Degraded", "targets":
         [{"id": "microsoft.hpc", "currentAvailability": "Unavailable", "averageQueueTime":
         0, "statusPage": null}]}, {"id": "Microsoft.Test", "currentAvailability":
         "Available", "targets": [{"id": "echo-rigetti", "currentAvailability": "Available",
         "averageQueueTime": 1, "statusPage": ""}, {"id": "echo-quantinuum", "currentAvailability":
         "Available", "averageQueueTime": 1, "statusPage": ""}, {"id": "echo-qci",
->>>>>>> b43e1017
         "currentAvailability": "Available", "averageQueueTime": 1, "statusPage": ""},
         {"id": "echo-ionq", "currentAvailability": "Available", "averageQueueTime":
         1, "statusPage": ""}, {"id": "echo-aquarius", "currentAvailability": "Available",
@@ -196,11 +141,7 @@
       connection:
       - keep-alive
       content-length:
-<<<<<<< HEAD
-      - '4793'
-=======
       - '3683'
->>>>>>> b43e1017
       content-type:
       - application/json; charset=utf-8
       transfer-encoding:
@@ -230,11 +171,7 @@
     body:
       string: '{"status": "Waiting", "jobFailurePolicy": "Abort", "name": "session-00000000-0000-0000-0000-000000000001",
         "id": "00000000-0000-0000-0000-000000000001", "providerId": "ionq", "target":
-<<<<<<< HEAD
-        "ionq.simulator", "creationTime": "2024-08-15T22:51:04.8066606Z", "endExecutionTime":
-=======
         "ionq.simulator", "creationTime": "2024-08-28T20:44:37.6944075Z", "endExecutionTime":
->>>>>>> b43e1017
         null, "costEstimate": null, "itemType": "Session"}'
     headers:
       connection:
@@ -312,22 +249,13 @@
       x-client-sku:
       - MSAL.Python
       x-client-ver:
-<<<<<<< HEAD
-      - 1.29.0
-=======
       - 1.30.0
->>>>>>> b43e1017
     method: POST
     uri: https://login.microsoftonline.com/00000000-0000-0000-0000-000000000000/oauth2/v2.0/token
   response:
     body:
-<<<<<<< HEAD
-      string: '{"token_type": "Bearer", "expires_in": 1755298264, "ext_expires_in":
-        1755298264, "refresh_in": 31536000, "access_token": "PLACEHOLDER"}'
-=======
       string: '{"token_type": "Bearer", "expires_in": 1756413877, "ext_expires_in":
         1756413877, "refresh_in": 31536000, "access_token": "PLACEHOLDER"}'
->>>>>>> b43e1017
     headers:
       content-length:
       - '135'
@@ -355,20 +283,12 @@
     uri: https://eastus.quantum.azure.com/subscriptions/00000000-0000-0000-0000-000000000000/resourceGroups/myresourcegroup/providers/Microsoft.Quantum/workspaces/myworkspace/storage/sasUri?api-version=2022-09-12-preview&test-sequence-id=1
   response:
     body:
-<<<<<<< HEAD
-      string: '{"sasUri": "https://mystorage.blob.core.windows.net/job-00000000-0000-0000-0000-000000000002?sv=PLACEHOLDER&ss=b&srt=co&spr=https&st=2024-08-15T22%3A51%3A05Z&se=2050-01-01T00%3A00%3A00Z&sp=rwlac&sig=02TiSyHunbPon%2FA1e9M4%2BVQys8ylVtDuyDvzVEY6Tdg%3D"}'
-=======
       string: '{"sasUri": "https://mystorage.blob.core.windows.net/job-00000000-0000-0000-0000-000000000002?sv=PLACEHOLDER&ss=b&srt=co&spr=https&st=2000-01-01T00%3A00%3A00Z&se=2050-01-01T00%3A00%3A00Z&sp=rwlac&sig=PLACEHOLDER"}'
->>>>>>> b43e1017
-    headers:
-      connection:
-      - keep-alive
-      content-length:
-<<<<<<< HEAD
-      - '251'
-=======
+    headers:
+      connection:
+      - keep-alive
+      content-length:
       - '212'
->>>>>>> b43e1017
       content-type:
       - application/json; charset=utf-8
       transfer-encoding:
@@ -388,17 +308,6 @@
       User-Agent:
       - azsdk-python-storage-blob/12.20.0 Python/3.9.19 (Windows-10-10.0.22631-SP0)
       x-ms-date:
-<<<<<<< HEAD
-      - Thu, 15 Aug 2024 22:51:05 GMT
-      x-ms-version:
-      - '2024-05-04'
-    method: GET
-    uri: https://mystorage.blob.core.windows.net/job-00000000-0000-0000-0000-000000000002?restype=container&sv=PLACEHOLDER&ss=b&srt=co&spr=https&st=2024-08-15T22%3A51%3A05Z&se=2050-01-01T00%3A00%3A00Z&sp=rwlac&sig=02TiSyHunbPon%2FA1e9M4%2BVQys8ylVtDuyDvzVEY6Tdg%3D
-  response:
-    body:
-      string: "\uFEFF<?xml version=\"1.0\" encoding=\"utf-8\"?><Error><Code>ContainerNotFound</Code><Message>The
-        specified container does not exist.\nRequestId:d37eace0-801e-0042-5665-effaea000000\nTime:2024-08-15T22:51:06.0332088Z</Message></Error>"
-=======
       - Wed, 28 Aug 2024 20:44:37 GMT
       x-ms-version:
       - '2024-05-04'
@@ -408,7 +317,6 @@
     body:
       string: "\uFEFF<?xml version=\"1.0\" encoding=\"utf-8\"?><Error><Code>ContainerNotFound</Code><Message>The
         specified container does not exist.\nRequestId:0c05801a-c01e-001e-138b-f9afb2000000\nTime:2024-08-28T20:44:38.6474115Z</Message></Error>"
->>>>>>> b43e1017
     headers:
       content-length:
       - '223'
@@ -433,19 +341,11 @@
       User-Agent:
       - azsdk-python-storage-blob/12.20.0 Python/3.9.19 (Windows-10-10.0.22631-SP0)
       x-ms-date:
-<<<<<<< HEAD
-      - Thu, 15 Aug 2024 22:51:05 GMT
-      x-ms-version:
-      - '2024-05-04'
-    method: PUT
-    uri: https://mystorage.blob.core.windows.net/job-00000000-0000-0000-0000-000000000002?restype=container&sv=PLACEHOLDER&ss=b&srt=co&spr=https&st=2024-08-15T22%3A51%3A05Z&se=2050-01-01T00%3A00%3A00Z&sp=rwlac&sig=02TiSyHunbPon%2FA1e9M4%2BVQys8ylVtDuyDvzVEY6Tdg%3D
-=======
       - Wed, 28 Aug 2024 20:44:37 GMT
       x-ms-version:
       - '2024-05-04'
     method: PUT
     uri: https://mystorage.blob.core.windows.net/job-00000000-0000-0000-0000-000000000002?restype=container&sv=PLACEHOLDER&ss=b&srt=co&spr=https&st=2000-01-01T00%3A00%3A00Z&se=2050-01-01T00%3A00%3A00Z&sp=rwlac&sig=PLACEHOLDER
->>>>>>> b43e1017
   response:
     body:
       string: ''
@@ -469,19 +369,11 @@
       User-Agent:
       - azsdk-python-storage-blob/12.20.0 Python/3.9.19 (Windows-10-10.0.22631-SP0)
       x-ms-date:
-<<<<<<< HEAD
-      - Thu, 15 Aug 2024 22:51:05 GMT
-      x-ms-version:
-      - '2024-05-04'
-    method: GET
-    uri: https://mystorage.blob.core.windows.net/job-00000000-0000-0000-0000-000000000002?restype=container&sv=PLACEHOLDER&ss=b&srt=co&spr=https&st=2024-08-15T22%3A51%3A05Z&se=2050-01-01T00%3A00%3A00Z&sp=rwlac&sig=02TiSyHunbPon%2FA1e9M4%2BVQys8ylVtDuyDvzVEY6Tdg%3D
-=======
       - Wed, 28 Aug 2024 20:44:37 GMT
       x-ms-version:
       - '2024-05-04'
     method: GET
     uri: https://mystorage.blob.core.windows.net/job-00000000-0000-0000-0000-000000000002?restype=container&sv=PLACEHOLDER&ss=b&srt=co&spr=https&st=2000-01-01T00%3A00%3A00Z&se=2050-01-01T00%3A00%3A00Z&sp=rwlac&sig=PLACEHOLDER
->>>>>>> b43e1017
   response:
     body:
       string: ''
@@ -516,19 +408,11 @@
       x-ms-blob-type:
       - BlockBlob
       x-ms-date:
-<<<<<<< HEAD
-      - Thu, 15 Aug 2024 22:51:05 GMT
-      x-ms-version:
-      - '2024-05-04'
-    method: PUT
-    uri: https://mystorage.blob.core.windows.net/job-00000000-0000-0000-0000-000000000002/inputData?sv=PLACEHOLDER&ss=b&srt=co&spr=https&st=2024-08-15T22%3A51%3A05Z&se=2050-01-01T00%3A00%3A00Z&sp=rwlac&sig=02TiSyHunbPon%2FA1e9M4%2BVQys8ylVtDuyDvzVEY6Tdg%3D
-=======
       - Wed, 28 Aug 2024 20:44:38 GMT
       x-ms-version:
       - '2024-05-04'
     method: PUT
     uri: https://mystorage.blob.core.windows.net/job-00000000-0000-0000-0000-000000000002/inputData?sv=PLACEHOLDER&ss=b&srt=co&spr=https&st=2000-01-01T00%3A00%3A00Z&se=2050-01-01T00%3A00%3A00Z&sp=rwlac&sig=PLACEHOLDER
->>>>>>> b43e1017
   response:
     body:
       string: ''
@@ -543,11 +427,7 @@
 - request:
     body: 'b''{"id": "00000000-0000-0000-0000-000000000002", "name": "Job 1", "providerId":
       "IonQ", "target": "ionq.simulator", "itemType": "Job", "sessionId": "00000000-0000-0000-0000-000000000001",
-<<<<<<< HEAD
-      "containerUri": "https://mystorage.blob.core.windows.net/job-00000000-0000-0000-0000-000000000002?sv=PLACEHOLDER&ss=b&srt=co&spr=https&st=2024-08-15T22%3A51%3A05Z&se=2050-01-01T00%3A00%3A00Z&sp=rwlac&sig=02TiSyHunbPon%2FA1e9M4%2BVQys8ylVtDuyDvzVEY6Tdg%3D",
-=======
       "containerUri": "https://mystorage.blob.core.windows.net/job-00000000-0000-0000-0000-000000000002?sv=PLACEHOLDER&ss=b&srt=co&spr=https&st=2000-01-01T00%3A00%3A00Z&se=2050-01-01T00%3A00%3A00Z&sp=rwlac&sig=PLACEHOLDER",
->>>>>>> b43e1017
       "inputDataUri": "https://mystorage.blob.core.windows.net/job-00000000-0000-0000-0000-000000000002/inputData",
       "inputDataFormat": "ionq.circuit.v1", "inputParams": {"shots": 500}, "metadata":
       {"measurement0": "q0\\u001f0\\u001eq1\\u001f1", "qubits": "2"}, "outputDataFormat":
@@ -560,11 +440,7 @@
       Connection:
       - keep-alive
       Content-Length:
-<<<<<<< HEAD
-      - '747'
-=======
       - '708'
->>>>>>> b43e1017
       Content-Type:
       - application/json
       User-Agent:
@@ -573,13 +449,6 @@
     uri: https://eastus.quantum.azure.com/subscriptions/00000000-0000-0000-0000-000000000000/resourceGroups/myresourcegroup/providers/Microsoft.Quantum/workspaces/myworkspace/jobs/00000000-0000-0000-0000-000000000002?api-version=2022-09-12-preview&test-sequence-id=1
   response:
     body:
-<<<<<<< HEAD
-      string: '{"containerUri": "https://mystorage.blob.core.windows.net/job-00000000-0000-0000-0000-000000000002?sv=PLACEHOLDER&ss=b&srt=co&spr=https&st=2024-08-15T22%3A51%3A05Z&se=2050-01-01T00%3A00%3A00Z&sp=rwlac&sig=PLACEHOLDER&ss=b&srt=co&spr=https&st=2024-08-15T22%3A51%3A05Z&se=2050-01-01T00%3A00%3A00Z&sp=rwlac&sig=02TiSyHunbPon%2FA1e9M4%2BVQys8ylVtDuyDvzVEY6Tdg%3D",
-        "beginExecutionTime": null, "cancellationTime": null, "quantumComputingData":
-        null, "errorData": null, "isCancelling": false, "tags": [], "name": "Job 1",
-        "id": "00000000-0000-0000-0000-000000000002", "providerId": "ionq", "target":
-        "ionq.simulator", "creationTime": "2024-08-15T22:51:06.5503338+00:00", "endExecutionTime":
-=======
       string: '{"containerUri": "https://mystorage.blob.core.windows.net/job-00000000-0000-0000-0000-000000000002?sv=PLACEHOLDER&ss=b&srt=co&spr=https&st=2000-01-01T00%3A00%3A00Z&se=2050-01-01T00%3A00%3A00Z&sp=rwlac&sig=PLACEHOLDER",
         "inputDataUri": "https://mystorage.blob.core.windows.net/job-00000000-0000-0000-0000-000000000002/inputData",
         "inputDataFormat": "ionq.circuit.v1", "inputParams": {"shots": 500}, "metadata":
@@ -590,17 +459,12 @@
         null, "errorData": null, "isCancelling": false, "tags": [], "name": "Job 1",
         "id": "00000000-0000-0000-0000-000000000002", "providerId": "ionq", "target":
         "ionq.simulator", "creationTime": "2024-08-28T20:44:39.0660109+00:00", "endExecutionTime":
->>>>>>> b43e1017
         null, "costEstimate": null, "itemType": "Job"}'
     headers:
       connection:
       - keep-alive
       content-length:
-<<<<<<< HEAD
-      - '731'
-=======
       - '1227'
->>>>>>> b43e1017
       content-type:
       - application/json; charset=utf-8
       transfer-encoding:
@@ -672,22 +536,13 @@
       x-client-sku:
       - MSAL.Python
       x-client-ver:
-<<<<<<< HEAD
-      - 1.29.0
-=======
       - 1.30.0
->>>>>>> b43e1017
     method: POST
     uri: https://login.microsoftonline.com/00000000-0000-0000-0000-000000000000/oauth2/v2.0/token
   response:
     body:
-<<<<<<< HEAD
-      string: '{"token_type": "Bearer", "expires_in": 1755298266, "ext_expires_in":
-        1755298266, "refresh_in": 31536000, "access_token": "PLACEHOLDER"}'
-=======
       string: '{"token_type": "Bearer", "expires_in": 1756413878, "ext_expires_in":
         1756413878, "refresh_in": 31536000, "access_token": "PLACEHOLDER"}'
->>>>>>> b43e1017
     headers:
       content-length:
       - '135'
@@ -711,13 +566,6 @@
     uri: https://eastus.quantum.azure.com/subscriptions/00000000-0000-0000-0000-000000000000/resourceGroups/myresourcegroup/providers/Microsoft.Quantum/workspaces/myworkspace/jobs/00000000-0000-0000-0000-000000000002?api-version=2022-09-12-preview&test-sequence-id=1
   response:
     body:
-<<<<<<< HEAD
-      string: '{"containerUri": "https://mystorage.blob.core.windows.net/job-00000000-0000-0000-0000-000000000002?sv=PLACEHOLDER&st=2024-08-15T22%3A51%3A07Z&se=2050-01-01T00%3A00%3A00Z&sr=c&sp=rcwl&sig=PLACEHOLDER&st=2024-08-15T22%3A51%3A07Z&se=2050-01-01T00%3A00%3A00Z&sr=b&sp=r&rscd=attachment%3B+filename%3DJob%2B1-00000000-0000-0000-0000-000000000002.input.json&sig=PLACEHOLDER&st=2024-08-15T22%3A51%3A07Z&se=2050-01-01T00%3A00%3A00Z&sr=b&sp=r&rscd=attachment%3B+filename%3DJob%2B1-00000000-0000-0000-0000-000000000002.output.json&sig=JzPvjE98dfBT%2BuUv3frMpgQIkCS7MxCxIQWm7N2G00k%3D",
-        "beginExecutionTime": null, "cancellationTime": null, "quantumComputingData":
-        {"count": 1}, "errorData": null, "isCancelling": false, "tags": [], "name":
-        "Job 1", "id": "00000000-0000-0000-0000-000000000002", "providerId": "ionq",
-        "target": "ionq.simulator", "creationTime": "2024-08-15T22:51:06.5503338+00:00",
-=======
       string: '{"containerUri": "https://mystorage.blob.core.windows.net/job-00000000-0000-0000-0000-000000000002?sv=PLACEHOLDER&st=2000-01-01T00%3A00%3A00Z&se=2050-01-01T00%3A00%3A00Z&sr=c&sp=rcwl&sig=PLACEHOLDER",
         "inputDataUri": "https://mystorage.blob.core.windows.net/job-00000000-0000-0000-0000-000000000002/inputData?sv=PLACEHOLDER&st=2000-01-01T00%3A00%3A00Z&se=2050-01-01T00%3A00%3A00Z&sr=b&sp=r&rscd=attachment%3B+filename%3DJob%2B1-00000000-0000-0000-0000-000000000002.input.json&sig=PLACEHOLDER",
         "inputDataFormat": "ionq.circuit.v1", "inputParams": {"shots": 500}, "metadata":
@@ -728,17 +576,12 @@
         {"count": 1}, "errorData": null, "isCancelling": false, "tags": [], "name":
         "Job 1", "id": "00000000-0000-0000-0000-000000000002", "providerId": "ionq",
         "target": "ionq.simulator", "creationTime": "2024-08-28T20:44:39.0660109+00:00",
->>>>>>> b43e1017
         "endExecutionTime": null, "costEstimate": null, "itemType": "Job"}'
     headers:
       connection:
       - keep-alive
       content-length:
-<<<<<<< HEAD
-      - '953'
-=======
       - '1462'
->>>>>>> b43e1017
       content-type:
       - application/json; charset=utf-8
       transfer-encoding:
@@ -765,20 +608,12 @@
     uri: https://eastus.quantum.azure.com/subscriptions/00000000-0000-0000-0000-000000000000/resourceGroups/myresourcegroup/providers/Microsoft.Quantum/workspaces/myworkspace/storage/sasUri?api-version=2022-09-12-preview&test-sequence-id=2
   response:
     body:
-<<<<<<< HEAD
-      string: '{"sasUri": "https://mystorage.blob.core.windows.net/job-00000000-0000-0000-0000-000000000003?sv=PLACEHOLDER&ss=b&srt=co&spr=https&st=2024-08-15T22%3A51%3A07Z&se=2050-01-01T00%3A00%3A00Z&sp=rwlac&sig=K61cZlwybsZoyGi2dK9a2pzfl8VZNC6QIpQ%2FXYz4bYE%3D"}'
-=======
       string: '{"sasUri": "https://mystorage.blob.core.windows.net/job-00000000-0000-0000-0000-000000000003?sv=PLACEHOLDER&ss=b&srt=co&spr=https&st=2000-01-01T00%3A00%3A00Z&se=2050-01-01T00%3A00%3A00Z&sp=rwlac&sig=PLACEHOLDER"}'
->>>>>>> b43e1017
-    headers:
-      connection:
-      - keep-alive
-      content-length:
-<<<<<<< HEAD
-      - '249'
-=======
+    headers:
+      connection:
+      - keep-alive
+      content-length:
       - '212'
->>>>>>> b43e1017
       content-type:
       - application/json; charset=utf-8
       transfer-encoding:
@@ -798,17 +633,6 @@
       User-Agent:
       - azsdk-python-storage-blob/12.20.0 Python/3.9.19 (Windows-10-10.0.22631-SP0)
       x-ms-date:
-<<<<<<< HEAD
-      - Thu, 15 Aug 2024 22:51:06 GMT
-      x-ms-version:
-      - '2024-05-04'
-    method: GET
-    uri: https://mystorage.blob.core.windows.net/job-00000000-0000-0000-0000-000000000003?restype=container&sv=PLACEHOLDER&ss=b&srt=co&spr=https&st=2024-08-15T22%3A51%3A07Z&se=2050-01-01T00%3A00%3A00Z&sp=rwlac&sig=K61cZlwybsZoyGi2dK9a2pzfl8VZNC6QIpQ%2FXYz4bYE%3D
-  response:
-    body:
-      string: "\uFEFF<?xml version=\"1.0\" encoding=\"utf-8\"?><Error><Code>ContainerNotFound</Code><Message>The
-        specified container does not exist.\nRequestId:dcee2e38-401e-003f-1065-ef8bc9000000\nTime:2024-08-15T22:51:07.7133590Z</Message></Error>"
-=======
       - Wed, 28 Aug 2024 20:44:39 GMT
       x-ms-version:
       - '2024-05-04'
@@ -818,7 +642,6 @@
     body:
       string: "\uFEFF<?xml version=\"1.0\" encoding=\"utf-8\"?><Error><Code>ContainerNotFound</Code><Message>The
         specified container does not exist.\nRequestId:a860977d-e01e-0026-5a8b-f90b72000000\nTime:2024-08-28T20:44:39.9875750Z</Message></Error>"
->>>>>>> b43e1017
     headers:
       content-length:
       - '223'
@@ -843,19 +666,11 @@
       User-Agent:
       - azsdk-python-storage-blob/12.20.0 Python/3.9.19 (Windows-10-10.0.22631-SP0)
       x-ms-date:
-<<<<<<< HEAD
-      - Thu, 15 Aug 2024 22:51:06 GMT
-      x-ms-version:
-      - '2024-05-04'
-    method: PUT
-    uri: https://mystorage.blob.core.windows.net/job-00000000-0000-0000-0000-000000000003?restype=container&sv=PLACEHOLDER&ss=b&srt=co&spr=https&st=2024-08-15T22%3A51%3A07Z&se=2050-01-01T00%3A00%3A00Z&sp=rwlac&sig=K61cZlwybsZoyGi2dK9a2pzfl8VZNC6QIpQ%2FXYz4bYE%3D
-=======
       - Wed, 28 Aug 2024 20:44:39 GMT
       x-ms-version:
       - '2024-05-04'
     method: PUT
     uri: https://mystorage.blob.core.windows.net/job-00000000-0000-0000-0000-000000000003?restype=container&sv=PLACEHOLDER&ss=b&srt=co&spr=https&st=2000-01-01T00%3A00%3A00Z&se=2050-01-01T00%3A00%3A00Z&sp=rwlac&sig=PLACEHOLDER
->>>>>>> b43e1017
   response:
     body:
       string: ''
@@ -879,19 +694,11 @@
       User-Agent:
       - azsdk-python-storage-blob/12.20.0 Python/3.9.19 (Windows-10-10.0.22631-SP0)
       x-ms-date:
-<<<<<<< HEAD
-      - Thu, 15 Aug 2024 22:51:07 GMT
-      x-ms-version:
-      - '2024-05-04'
-    method: GET
-    uri: https://mystorage.blob.core.windows.net/job-00000000-0000-0000-0000-000000000003?restype=container&sv=PLACEHOLDER&ss=b&srt=co&spr=https&st=2024-08-15T22%3A51%3A07Z&se=2050-01-01T00%3A00%3A00Z&sp=rwlac&sig=K61cZlwybsZoyGi2dK9a2pzfl8VZNC6QIpQ%2FXYz4bYE%3D
-=======
       - Wed, 28 Aug 2024 20:44:39 GMT
       x-ms-version:
       - '2024-05-04'
     method: GET
     uri: https://mystorage.blob.core.windows.net/job-00000000-0000-0000-0000-000000000003?restype=container&sv=PLACEHOLDER&ss=b&srt=co&spr=https&st=2000-01-01T00%3A00%3A00Z&se=2050-01-01T00%3A00%3A00Z&sp=rwlac&sig=PLACEHOLDER
->>>>>>> b43e1017
   response:
     body:
       string: ''
@@ -926,19 +733,11 @@
       x-ms-blob-type:
       - BlockBlob
       x-ms-date:
-<<<<<<< HEAD
-      - Thu, 15 Aug 2024 22:51:07 GMT
-      x-ms-version:
-      - '2024-05-04'
-    method: PUT
-    uri: https://mystorage.blob.core.windows.net/job-00000000-0000-0000-0000-000000000003/inputData?sv=PLACEHOLDER&ss=b&srt=co&spr=https&st=2024-08-15T22%3A51%3A07Z&se=2050-01-01T00%3A00%3A00Z&sp=rwlac&sig=K61cZlwybsZoyGi2dK9a2pzfl8VZNC6QIpQ%2FXYz4bYE%3D
-=======
       - Wed, 28 Aug 2024 20:44:39 GMT
       x-ms-version:
       - '2024-05-04'
     method: PUT
     uri: https://mystorage.blob.core.windows.net/job-00000000-0000-0000-0000-000000000003/inputData?sv=PLACEHOLDER&ss=b&srt=co&spr=https&st=2000-01-01T00%3A00%3A00Z&se=2050-01-01T00%3A00%3A00Z&sp=rwlac&sig=PLACEHOLDER
->>>>>>> b43e1017
   response:
     body:
       string: ''
@@ -953,11 +752,7 @@
 - request:
     body: 'b''{"id": "00000000-0000-0000-0000-000000000003", "name": "Job 2", "providerId":
       "IonQ", "target": "ionq.simulator", "itemType": "Job", "sessionId": "00000000-0000-0000-0000-000000000001",
-<<<<<<< HEAD
-      "containerUri": "https://mystorage.blob.core.windows.net/job-00000000-0000-0000-0000-000000000003?sv=PLACEHOLDER&ss=b&srt=co&spr=https&st=2024-08-15T22%3A51%3A07Z&se=2050-01-01T00%3A00%3A00Z&sp=rwlac&sig=K61cZlwybsZoyGi2dK9a2pzfl8VZNC6QIpQ%2FXYz4bYE%3D",
-=======
       "containerUri": "https://mystorage.blob.core.windows.net/job-00000000-0000-0000-0000-000000000003?sv=PLACEHOLDER&ss=b&srt=co&spr=https&st=2000-01-01T00%3A00%3A00Z&se=2050-01-01T00%3A00%3A00Z&sp=rwlac&sig=PLACEHOLDER",
->>>>>>> b43e1017
       "inputDataUri": "https://mystorage.blob.core.windows.net/job-00000000-0000-0000-0000-000000000003/inputData",
       "inputDataFormat": "ionq.circuit.v1", "inputParams": {"shots": 500}, "metadata":
       {"measurement0": "q0\\u001f0\\u001eq1\\u001f1", "qubits": "2"}, "outputDataFormat":
@@ -970,11 +765,7 @@
       Connection:
       - keep-alive
       Content-Length:
-<<<<<<< HEAD
-      - '745'
-=======
       - '708'
->>>>>>> b43e1017
       Content-Type:
       - application/json
       User-Agent:
@@ -983,13 +774,6 @@
     uri: https://eastus.quantum.azure.com/subscriptions/00000000-0000-0000-0000-000000000000/resourceGroups/myresourcegroup/providers/Microsoft.Quantum/workspaces/myworkspace/jobs/00000000-0000-0000-0000-000000000003?api-version=2022-09-12-preview&test-sequence-id=1
   response:
     body:
-<<<<<<< HEAD
-      string: '{"containerUri": "https://mystorage.blob.core.windows.net/job-00000000-0000-0000-0000-000000000003?sv=PLACEHOLDER&ss=b&srt=co&spr=https&st=2024-08-15T22%3A51%3A07Z&se=2050-01-01T00%3A00%3A00Z&sp=rwlac&sig=PLACEHOLDER&st=2024-08-15T22%3A51%3A08Z&se=2050-01-01T00%3A00%3A00Z&sr=b&sp=rcw&sig=PLACEHOLDER&ss=b&srt=co&spr=https&st=2024-08-15T22%3A51%3A07Z&se=2050-01-01T00%3A00%3A00Z&sp=rwlac&sig=K61cZlwybsZoyGi2dK9a2pzfl8VZNC6QIpQ%2FXYz4bYE%3D",
-        "beginExecutionTime": null, "cancellationTime": null, "quantumComputingData":
-        null, "errorData": null, "isCancelling": false, "tags": [], "name": "Job 2",
-        "id": "00000000-0000-0000-0000-000000000003", "providerId": "ionq", "target":
-        "ionq.simulator", "creationTime": "2024-08-15T22:51:08.3300393+00:00", "endExecutionTime":
-=======
       string: '{"containerUri": "https://mystorage.blob.core.windows.net/job-00000000-0000-0000-0000-000000000003?sv=PLACEHOLDER&ss=b&srt=co&spr=https&st=2000-01-01T00%3A00%3A00Z&se=2050-01-01T00%3A00%3A00Z&sp=rwlac&sig=PLACEHOLDER",
         "inputDataUri": "https://mystorage.blob.core.windows.net/job-00000000-0000-0000-0000-000000000003/inputData",
         "inputDataFormat": "ionq.circuit.v1", "inputParams": {"shots": 500}, "metadata":
@@ -1000,17 +784,12 @@
         null, "errorData": null, "isCancelling": false, "tags": [], "name": "Job 2",
         "id": "00000000-0000-0000-0000-000000000003", "providerId": "ionq", "target":
         "ionq.simulator", "creationTime": "2024-08-28T20:44:40.4029443+00:00", "endExecutionTime":
->>>>>>> b43e1017
         null, "costEstimate": null, "itemType": "Job"}'
     headers:
       connection:
       - keep-alive
       content-length:
-<<<<<<< HEAD
-      - '813'
-=======
       - '1227'
->>>>>>> b43e1017
       content-type:
       - application/json; charset=utf-8
       transfer-encoding:
@@ -1033,13 +812,6 @@
     uri: https://eastus.quantum.azure.com/subscriptions/00000000-0000-0000-0000-000000000000/resourceGroups/myresourcegroup/providers/Microsoft.Quantum/workspaces/myworkspace/jobs/00000000-0000-0000-0000-000000000002?api-version=2022-09-12-preview&test-sequence-id=2
   response:
     body:
-<<<<<<< HEAD
-      string: '{"containerUri": "https://mystorage.blob.core.windows.net/job-00000000-0000-0000-0000-000000000002?sv=PLACEHOLDER&st=2024-08-15T22%3A51%3A08Z&se=2050-01-01T00%3A00%3A00Z&sr=c&sp=rcwl&sig=PLACEHOLDER&st=2024-08-15T22%3A51%3A08Z&se=2050-01-01T00%3A00%3A00Z&sr=b&sp=r&rscd=attachment%3B+filename%3DJob%2B1-00000000-0000-0000-0000-000000000002.input.json&sig=PLACEHOLDER&st=2024-08-15T22%3A51%3A08Z&se=2050-01-01T00%3A00%3A00Z&sr=b&sp=r&rscd=attachment%3B+filename%3DJob%2B1-00000000-0000-0000-0000-000000000002.output.json&sig=VE58FtdbX9QqVLCIME6GkSCUNuZzoP74rCPjZurn1qw%3D",
-        "beginExecutionTime": null, "cancellationTime": null, "quantumComputingData":
-        {"count": 1}, "errorData": null, "isCancelling": false, "tags": [], "name":
-        "Job 1", "id": "00000000-0000-0000-0000-000000000002", "providerId": "ionq",
-        "target": "ionq.simulator", "creationTime": "2024-08-15T22:51:06.5503338+00:00",
-=======
       string: '{"containerUri": "https://mystorage.blob.core.windows.net/job-00000000-0000-0000-0000-000000000002?sv=PLACEHOLDER&st=2000-01-01T00%3A00%3A00Z&se=2050-01-01T00%3A00%3A00Z&sr=c&sp=rcwl&sig=PLACEHOLDER",
         "inputDataUri": "https://mystorage.blob.core.windows.net/job-00000000-0000-0000-0000-000000000002/inputData?sv=PLACEHOLDER&st=2000-01-01T00%3A00%3A00Z&se=2050-01-01T00%3A00%3A00Z&sr=b&sp=r&rscd=attachment%3B+filename%3DJob%2B1-00000000-0000-0000-0000-000000000002.input.json&sig=PLACEHOLDER",
         "inputDataFormat": "ionq.circuit.v1", "inputParams": {"shots": 500}, "metadata":
@@ -1050,17 +822,12 @@
         {"count": 1}, "errorData": null, "isCancelling": false, "tags": [], "name":
         "Job 1", "id": "00000000-0000-0000-0000-000000000002", "providerId": "ionq",
         "target": "ionq.simulator", "creationTime": "2024-08-28T20:44:39.0660109+00:00",
->>>>>>> b43e1017
         "endExecutionTime": null, "costEstimate": null, "itemType": "Job"}'
     headers:
       connection:
       - keep-alive
       content-length:
-<<<<<<< HEAD
-      - '951'
-=======
       - '1462'
->>>>>>> b43e1017
       content-type:
       - application/json; charset=utf-8
       transfer-encoding:
@@ -1083,13 +850,6 @@
     uri: https://eastus.quantum.azure.com/subscriptions/00000000-0000-0000-0000-000000000000/resourceGroups/myresourcegroup/providers/Microsoft.Quantum/workspaces/myworkspace/jobs/00000000-0000-0000-0000-000000000002?api-version=2022-09-12-preview&test-sequence-id=3
   response:
     body:
-<<<<<<< HEAD
-      string: '{"containerUri": "https://mystorage.blob.core.windows.net/job-00000000-0000-0000-0000-000000000002?sv=PLACEHOLDER&st=2024-08-15T22%3A51%3A08Z&se=2050-01-01T00%3A00%3A00Z&sr=c&sp=rcwl&sig=PLACEHOLDER&st=2024-08-15T22%3A51%3A08Z&se=2050-01-01T00%3A00%3A00Z&sr=b&sp=r&rscd=attachment%3B+filename%3DJob%2B1-00000000-0000-0000-0000-000000000002.input.json&sig=PLACEHOLDER&st=2024-08-15T22%3A51%3A08Z&se=2050-01-01T00%3A00%3A00Z&sr=b&sp=r&rscd=attachment%3B+filename%3DJob%2B1-00000000-0000-0000-0000-000000000002.output.json&sig=VE58FtdbX9QqVLCIME6GkSCUNuZzoP74rCPjZurn1qw%3D",
-        "beginExecutionTime": null, "cancellationTime": null, "quantumComputingData":
-        {"count": 1}, "errorData": null, "isCancelling": false, "tags": [], "name":
-        "Job 1", "id": "00000000-0000-0000-0000-000000000002", "providerId": "ionq",
-        "target": "ionq.simulator", "creationTime": "2024-08-15T22:51:06.5503338+00:00",
-=======
       string: '{"containerUri": "https://mystorage.blob.core.windows.net/job-00000000-0000-0000-0000-000000000002?sv=PLACEHOLDER&st=2000-01-01T00%3A00%3A00Z&se=2050-01-01T00%3A00%3A00Z&sr=c&sp=rcwl&sig=PLACEHOLDER",
         "inputDataUri": "https://mystorage.blob.core.windows.net/job-00000000-0000-0000-0000-000000000002/inputData?sv=PLACEHOLDER&st=2000-01-01T00%3A00%3A00Z&se=2050-01-01T00%3A00%3A00Z&sr=b&sp=r&rscd=attachment%3B+filename%3DJob%2B1-00000000-0000-0000-0000-000000000002.input.json&sig=PLACEHOLDER",
         "inputDataFormat": "ionq.circuit.v1", "inputParams": {"shots": 500}, "metadata":
@@ -1100,17 +860,12 @@
         {"count": 1}, "errorData": null, "isCancelling": false, "tags": [], "name":
         "Job 1", "id": "00000000-0000-0000-0000-000000000002", "providerId": "ionq",
         "target": "ionq.simulator", "creationTime": "2024-08-28T20:44:39.0660109+00:00",
->>>>>>> b43e1017
         "endExecutionTime": null, "costEstimate": null, "itemType": "Job"}'
     headers:
       connection:
       - keep-alive
       content-length:
-<<<<<<< HEAD
-      - '951'
-=======
       - '1462'
->>>>>>> b43e1017
       content-type:
       - application/json; charset=utf-8
       transfer-encoding:
@@ -1133,14 +888,6 @@
     uri: https://eastus.quantum.azure.com/subscriptions/00000000-0000-0000-0000-000000000000/resourceGroups/myresourcegroup/providers/Microsoft.Quantum/workspaces/myworkspace/jobs/00000000-0000-0000-0000-000000000002?api-version=2022-09-12-preview&test-sequence-id=4
   response:
     body:
-<<<<<<< HEAD
-      string: '{"containerUri": "https://mystorage.blob.core.windows.net/job-00000000-0000-0000-0000-000000000002?sv=PLACEHOLDER&st=2024-08-15T22%3A51%3A09Z&se=2050-01-01T00%3A00%3A00Z&sr=c&sp=rcwl&sig=PLACEHOLDER&st=2024-08-15T22%3A51%3A09Z&se=2050-01-01T00%3A00%3A00Z&sr=b&sp=r&rscd=attachment%3B+filename%3DJob%2B1-00000000-0000-0000-0000-000000000002.input.json&sig=PLACEHOLDER&st=2024-08-15T22%3A51%3A09Z&se=2050-01-01T00%3A00%3A00Z&sr=b&sp=r&rscd=attachment%3B+filename%3DJob%2B1-00000000-0000-0000-0000-000000000002.output.json&sig=plCzV5J9p8axa5KtO5G%2BT3O6vLqGynvb%2BunU8VNK%2F08%3D",
-        "beginExecutionTime": null, "cancellationTime": null, "quantumComputingData":
-        {"count": 1}, "errorData": null, "isCancelling": false, "tags": [], "name":
-        "Job 1", "id": "00000000-0000-0000-0000-000000000002", "providerId": "ionq",
-        "target": "ionq.simulator", "creationTime": "2024-08-15T22:51:06.5503338+00:00",
-        "endExecutionTime": null, "costEstimate": null, "itemType": "Job"}'
-=======
       string: '{"containerUri": "https://mystorage.blob.core.windows.net/job-00000000-0000-0000-0000-000000000002?sv=PLACEHOLDER&st=2000-01-01T00%3A00%3A00Z&se=2050-01-01T00%3A00%3A00Z&sr=c&sp=rcwl&sig=PLACEHOLDER",
         "inputDataUri": "https://mystorage.blob.core.windows.net/job-00000000-0000-0000-0000-000000000002/inputData?sv=PLACEHOLDER&st=2000-01-01T00%3A00%3A00Z&se=2050-01-01T00%3A00%3A00Z&sr=b&sp=r&rscd=attachment%3B+filename%3DJob%2B1-00000000-0000-0000-0000-000000000002.input.json&sig=PLACEHOLDER",
         "inputDataFormat": "ionq.circuit.v1", "inputParams": {"shots": 500}, "metadata":
@@ -1234,132 +981,102 @@
         "unitPrice": 0.0}, {"dimensionId": "gs2q", "dimensionName": "2Q Gate Shot",
         "measureUnit": "2q gate shot", "amountBilled": 0.0, "amountConsumed": 0.0,
         "unitPrice": 0.0}], "estimatedTotal": 0.0}, "itemType": "Job"}'
->>>>>>> b43e1017
-    headers:
-      connection:
-      - keep-alive
-      content-length:
-<<<<<<< HEAD
-      - '957'
-=======
+    headers:
+      connection:
+      - keep-alive
+      content-length:
       - '1867'
->>>>>>> b43e1017
-      content-type:
-      - application/json; charset=utf-8
-      transfer-encoding:
-      - chunked
-    status:
-      code: 200
-      message: OK
-- request:
-    body: null
-    headers:
-      Accept:
-      - application/json
-      Accept-Encoding:
-      - gzip, deflate
-      Connection:
-      - keep-alive
-      User-Agent:
-      - testapp azsdk-python-quantum/1.2.4 Python/3.9.19 (Windows-10-10.0.22631-SP0)
-    method: GET
-    uri: https://eastus.quantum.azure.com/subscriptions/00000000-0000-0000-0000-000000000000/resourceGroups/myresourcegroup/providers/Microsoft.Quantum/workspaces/myworkspace/jobs/00000000-0000-0000-0000-000000000002?api-version=2022-09-12-preview&test-sequence-id=5
-  response:
-    body:
-<<<<<<< HEAD
-      string: '{"containerUri": "https://mystorage.blob.core.windows.net/job-00000000-0000-0000-0000-000000000002?sv=PLACEHOLDER&st=2024-08-15T22%3A51%3A09Z&se=2050-01-01T00%3A00%3A00Z&sr=c&sp=rcwl&sig=PLACEHOLDER&st=2024-08-15T22%3A51%3A09Z&se=2050-01-01T00%3A00%3A00Z&sr=b&sp=r&rscd=attachment%3B+filename%3DJob%2B1-00000000-0000-0000-0000-000000000002.input.json&sig=PLACEHOLDER&st=2024-08-15T22%3A51%3A09Z&se=2050-01-01T00%3A00%3A00Z&sr=b&sp=r&rscd=attachment%3B+filename%3DJob%2B1-00000000-0000-0000-0000-000000000002.output.json&sig=plCzV5J9p8axa5KtO5G%2BT3O6vLqGynvb%2BunU8VNK%2F08%3D",
-        "beginExecutionTime": null, "cancellationTime": null, "quantumComputingData":
-        {"count": 1}, "errorData": null, "isCancelling": false, "tags": [], "name":
-        "Job 1", "id": "00000000-0000-0000-0000-000000000002", "providerId": "ionq",
-        "target": "ionq.simulator", "creationTime": "2024-08-15T22:51:06.5503338+00:00",
-        "endExecutionTime": null, "costEstimate": null, "itemType": "Job"}'
-=======
+      content-type:
+      - application/json; charset=utf-8
+      transfer-encoding:
+      - chunked
+    status:
+      code: 200
+      message: OK
+- request:
+    body: null
+    headers:
+      Accept:
+      - application/json
+      Accept-Encoding:
+      - gzip, deflate
+      Connection:
+      - keep-alive
+      User-Agent:
+      - azsdk-python-quantum/1.2.4 Python/3.9.19 (Windows-10-10.0.22631-SP0)
+    method: GET
+    uri: https://eastus.quantum.azure.com/subscriptions/00000000-0000-0000-0000-000000000000/resourceGroups/myresourcegroup/providers/Microsoft.Quantum/workspaces/myworkspace/sessions/00000000-0000-0000-0000-000000000001?api-version=2022-09-12-preview&test-sequence-id=1
+  response:
+    body:
       string: '{"status": "Executing", "jobFailurePolicy": "Abort", "name": "session-00000000-0000-0000-0000-000000000001",
         "id": "00000000-0000-0000-0000-000000000001", "providerId": "ionq", "target":
         "ionq.simulator", "creationTime": "2024-08-28T20:44:37.6944075Z", "endExecutionTime":
         null, "costEstimate": {"currencyCode": "USD", "events": [], "estimatedTotal":
         0.0}, "itemType": "Session"}'
->>>>>>> b43e1017
-    headers:
-      connection:
-      - keep-alive
-      content-length:
-      - '957'
-      content-type:
-      - application/json; charset=utf-8
-      transfer-encoding:
-      - chunked
-    status:
-      code: 200
-      message: OK
-- request:
-    body: null
-    headers:
-      Accept:
-      - application/json
-      Accept-Encoding:
-      - gzip, deflate
-      Connection:
-      - keep-alive
-      User-Agent:
-      - testapp azsdk-python-quantum/1.2.4 Python/3.9.19 (Windows-10-10.0.22631-SP0)
-    method: GET
-    uri: https://eastus.quantum.azure.com/subscriptions/00000000-0000-0000-0000-000000000000/resourceGroups/myresourcegroup/providers/Microsoft.Quantum/workspaces/myworkspace/jobs/00000000-0000-0000-0000-000000000002?api-version=2022-09-12-preview&test-sequence-id=6
-  response:
-    body:
-<<<<<<< HEAD
-      string: '{"containerUri": "https://mystorage.blob.core.windows.net/job-00000000-0000-0000-0000-000000000002?sv=PLACEHOLDER&st=2024-08-15T22%3A51%3A10Z&se=2050-01-01T00%3A00%3A00Z&sr=c&sp=rcwl&sig=PLACEHOLDER&st=2024-08-15T22%3A51%3A10Z&se=2050-01-01T00%3A00%3A00Z&sr=b&sp=r&rscd=attachment%3B+filename%3DJob%2B1-00000000-0000-0000-0000-000000000002.input.json&sig=PLACEHOLDER&st=2024-08-15T22%3A51%3A10Z&se=2050-01-01T00%3A00%3A00Z&sr=b&sp=r&rscd=attachment%3B+filename%3DJob%2B1-00000000-0000-0000-0000-000000000002.output.json&sig=aHUHNiutxk8QQQCmxRAGUu98lBOn0WYN2tT0RoXdKqs%3D",
-        "beginExecutionTime": "2024-08-15T22:51:08.174Z", "cancellationTime": null,
-        "quantumComputingData": {"count": 1}, "errorData": null, "isCancelling": false,
-        "tags": [], "name": "Job 1", "id": "00000000-0000-0000-0000-000000000002",
-        "providerId": "ionq", "target": "ionq.simulator", "creationTime": "2024-08-15T22:51:06.5503338+00:00",
-        "endExecutionTime": "2024-08-15T22:51:08.194Z", "costEstimate": {"currencyCode":
-        "USD", "events": [{"dimensionId": "gs1q", "dimensionName": "1Q Gate Shot",
-        "measureUnit": "1q gate shot", "amountBilled": 0.0, "amountConsumed": 0.0,
-        "unitPrice": 0.0}, {"dimensionId": "gs2q", "dimensionName": "2Q Gate Shot",
-        "measureUnit": "2q gate shot", "amountBilled": 0.0, "amountConsumed": 0.0,
-        "unitPrice": 0.0}], "estimatedTotal": 0.0}, "itemType": "Job"}'
-=======
+    headers:
+      connection:
+      - keep-alive
+      content-length:
+      - '379'
+      content-type:
+      - application/json; charset=utf-8
+      transfer-encoding:
+      - chunked
+    status:
+      code: 200
+      message: OK
+- request:
+    body: null
+    headers:
+      Accept:
+      - application/json
+      Accept-Encoding:
+      - gzip, deflate
+      Connection:
+      - keep-alive
+      Content-Length:
+      - '0'
+      User-Agent:
+      - azsdk-python-quantum/1.2.4 Python/3.9.19 (Windows-10-10.0.22631-SP0)
+    method: POST
+    uri: https://eastus.quantum.azure.com/subscriptions/00000000-0000-0000-0000-000000000000/resourceGroups/myresourcegroup/providers/Microsoft.Quantum/workspaces/myworkspace/sessions/00000000-0000-0000-0000-000000000001:close?api-version=2022-09-12-preview&test-sequence-id=1
+  response:
+    body:
       string: '{"status": "Executing", "jobFailurePolicy": "Abort", "name": "session-00000000-0000-0000-0000-000000000001",
         "id": "00000000-0000-0000-0000-000000000001", "providerId": "ionq", "target":
         "ionq.simulator", "creationTime": "2024-08-28T20:44:37.6944075Z", "endExecutionTime":
         null, "costEstimate": {"currencyCode": "USD", "events": [], "estimatedTotal":
         0.0}, "itemType": "Session"}'
->>>>>>> b43e1017
-    headers:
-      connection:
-      - keep-alive
-      content-length:
-      - '1351'
-      content-type:
-      - application/json; charset=utf-8
-      transfer-encoding:
-      - chunked
-    status:
-      code: 200
-      message: OK
-- request:
-    body: null
-    headers:
-      Accept:
-      - application/json
-      Accept-Encoding:
-      - gzip, deflate
-      Connection:
-      - keep-alive
-      User-Agent:
-      - azsdk-python-quantum/1.2.4 Python/3.9.19 (Windows-10-10.0.22631-SP0)
-    method: GET
-    uri: https://eastus.quantum.azure.com/subscriptions/00000000-0000-0000-0000-000000000000/resourceGroups/myresourcegroup/providers/Microsoft.Quantum/workspaces/myworkspace/sessions/00000000-0000-0000-0000-000000000001?api-version=2022-09-12-preview&test-sequence-id=1
+    headers:
+      connection:
+      - keep-alive
+      content-length:
+      - '379'
+      content-type:
+      - application/json; charset=utf-8
+      transfer-encoding:
+      - chunked
+    status:
+      code: 200
+      message: OK
+- request:
+    body: null
+    headers:
+      Accept:
+      - application/json
+      Accept-Encoding:
+      - gzip, deflate
+      Connection:
+      - keep-alive
+      User-Agent:
+      - testapp azsdk-python-quantum/1.2.4 Python/3.9.19 (Windows-10-10.0.22631-SP0)
+    method: GET
+    uri: https://eastus.quantum.azure.com/subscriptions/00000000-0000-0000-0000-000000000000/resourceGroups/myresourcegroup/providers/Microsoft.Quantum/workspaces/myworkspace/sessions/00000000-0000-0000-0000-000000000001?api-version=2022-09-12-preview&test-sequence-id=2
   response:
     body:
       string: '{"status": "Executing", "jobFailurePolicy": "Abort", "name": "session-00000000-0000-0000-0000-000000000001",
         "id": "00000000-0000-0000-0000-000000000001", "providerId": "ionq", "target":
-<<<<<<< HEAD
-        "ionq.simulator", "creationTime": "2024-08-15T22:51:04.8066606Z", "endExecutionTime":
-=======
         "ionq.simulator", "creationTime": "2024-08-28T20:44:37.6944075Z", "endExecutionTime":
->>>>>>> b43e1017
         null, "costEstimate": {"currencyCode": "USD", "events": [], "estimatedTotal":
         0.0}, "itemType": "Session"}'
     headers:
@@ -1383,21 +1100,12 @@
       - gzip, deflate
       Connection:
       - keep-alive
-      Content-Length:
-      - '0'
-      User-Agent:
-      - azsdk-python-quantum/1.2.4 Python/3.9.19 (Windows-10-10.0.22631-SP0)
-    method: POST
-    uri: https://eastus.quantum.azure.com/subscriptions/00000000-0000-0000-0000-000000000000/resourceGroups/myresourcegroup/providers/Microsoft.Quantum/workspaces/myworkspace/sessions/00000000-0000-0000-0000-000000000001:close?api-version=2022-09-12-preview&test-sequence-id=1
-  response:
-    body:
-<<<<<<< HEAD
-      string: '{"status": "Executing", "jobFailurePolicy": "Abort", "name": "session-00000000-0000-0000-0000-000000000001",
-        "id": "00000000-0000-0000-0000-000000000001", "providerId": "ionq", "target":
-        "ionq.simulator", "creationTime": "2024-08-15T22:51:04.8066606Z", "endExecutionTime":
-        null, "costEstimate": {"currencyCode": "USD", "events": [], "estimatedTotal":
-        0.0}, "itemType": "Session"}'
-=======
+      User-Agent:
+      - testapp azsdk-python-quantum/1.2.4 Python/3.9.19 (Windows-10-10.0.22631-SP0)
+    method: GET
+    uri: https://eastus.quantum.azure.com/subscriptions/00000000-0000-0000-0000-000000000000/resourceGroups/myresourcegroup/providers/Microsoft.Quantum/workspaces/myworkspace/sessions/00000000-0000-0000-0000-000000000001/jobs?api-version=2022-09-12-preview&test-sequence-id=1
+  response:
+    body:
       string: '{"value": [{"containerUri": "https://mystorage.blob.core.windows.net/job-00000000-0000-0000-0000-000000000002?sv=PLACEHOLDER&ss=b&srt=co&spr=https&st=2000-01-01T00%3A00%3A00Z&se=2050-01-01T00%3A00%3A00Z&sp=rwlac&sig=PLACEHOLDER",
         "inputDataUri": "https://mystorage.blob.core.windows.net/job-00000000-0000-0000-0000-000000000002/inputData?sv=PLACEHOLDER&st=2000-01-01T00%3A00%3A00Z&se=2050-01-01T00%3A00%3A00Z&sr=b&sp=rcw&sig=PLACEHOLDER",
         "inputDataFormat": "ionq.circuit.v1", "inputParams": {"shots": 500}, "metadata":
@@ -1427,16 +1135,11 @@
         "target": "ionq.simulator", "creationTime": "2024-08-28T20:44:40.4029443Z",
         "endExecutionTime": null, "costEstimate": null, "itemType": "Job"}], "nextLink":
         null}'
->>>>>>> b43e1017
-    headers:
-      connection:
-      - keep-alive
-      content-length:
-<<<<<<< HEAD
-      - '379'
-=======
+    headers:
+      connection:
+      - keep-alive
+      content-length:
       - '3073'
->>>>>>> b43e1017
       content-type:
       - application/json; charset=utf-8
       transfer-encoding:
@@ -1456,16 +1159,6 @@
       User-Agent:
       - testapp azsdk-python-quantum/1.2.4 Python/3.9.19 (Windows-10-10.0.22631-SP0)
     method: GET
-<<<<<<< HEAD
-    uri: https://eastus.quantum.azure.com/subscriptions/00000000-0000-0000-0000-000000000000/resourceGroups/myresourcegroup/providers/Microsoft.Quantum/workspaces/myworkspace/sessions/00000000-0000-0000-0000-000000000001?api-version=2022-09-12-preview&test-sequence-id=2
-  response:
-    body:
-      string: '{"status": "Executing", "jobFailurePolicy": "Abort", "name": "session-00000000-0000-0000-0000-000000000001",
-        "id": "00000000-0000-0000-0000-000000000001", "providerId": "ionq", "target":
-        "ionq.simulator", "creationTime": "2024-08-15T22:51:04.8066606Z", "endExecutionTime":
-        null, "costEstimate": {"currencyCode": "USD", "events": [], "estimatedTotal":
-        0.0}, "itemType": "Session"}'
-=======
     uri: https://eastus.quantum.azure.com/subscriptions/00000000-0000-0000-0000-000000000000/resourceGroups/myresourcegroup/providers/Microsoft.Quantum/workspaces/myworkspace/jobs/00000000-0000-0000-0000-000000000002?api-version=2022-09-12-preview&test-sequence-id=7
   response:
     body:
@@ -1486,16 +1179,11 @@
         "unitPrice": 0.0}, {"dimensionId": "gs2q", "dimensionName": "2Q Gate Shot",
         "measureUnit": "2q gate shot", "amountBilled": 0.0, "amountConsumed": 0.0,
         "unitPrice": 0.0}], "estimatedTotal": 0.0}, "itemType": "Job"}'
->>>>>>> b43e1017
-    headers:
-      connection:
-      - keep-alive
-      content-length:
-<<<<<<< HEAD
-      - '379'
-=======
+    headers:
+      connection:
+      - keep-alive
+      content-length:
       - '1867'
->>>>>>> b43e1017
       content-type:
       - application/json; charset=utf-8
       transfer-encoding:
@@ -1515,18 +1203,9 @@
       User-Agent:
       - testapp azsdk-python-quantum/1.2.4 Python/3.9.19 (Windows-10-10.0.22631-SP0)
     method: GET
-    uri: https://eastus.quantum.azure.com/subscriptions/00000000-0000-0000-0000-000000000000/resourceGroups/myresourcegroup/providers/Microsoft.Quantum/workspaces/myworkspace/sessions/00000000-0000-0000-0000-000000000001/jobs?api-version=2022-09-12-preview&test-sequence-id=1
-  response:
-    body:
-<<<<<<< HEAD
-      string: '{"value": [{"containerUri": "https://mystorage.blob.core.windows.net/job-00000000-0000-0000-0000-000000000002?sv=PLACEHOLDER&ss=b&srt=co&spr=https&st=2024-08-15T22%3A51%3A05Z&se=2050-01-01T00%3A00%3A00Z&sp=rwlac&sig=PLACEHOLDER&st=2024-08-15T22%3A51%3A06Z&se=2050-01-01T00%3A00%3A00Z&sr=b&sp=rcw&sig=PLACEHOLDER&st=2024-08-15T22%3A51%3A06Z&se=2050-01-01T00%3A00%3A00Z&sr=b&sp=rcw&sig=PLACEHOLDER&ss=b&srt=co&spr=https&st=2024-08-15T22%3A51%3A07Z&se=2050-01-01T00%3A00%3A00Z&sp=rwlac&sig=PLACEHOLDER&st=2024-08-15T22%3A51%3A08Z&se=2050-01-01T00%3A00%3A00Z&sr=b&sp=rcw&sig=PLACEHOLDER&ss=b&srt=co&spr=https&st=2024-08-15T22%3A51%3A07Z&se=2050-01-01T00%3A00%3A00Z&sp=rwlac&sig=K61cZlwybsZoyGi2dK9a2pzfl8VZNC6QIpQ%2FXYz4bYE%3D",
-        "beginExecutionTime": null, "cancellationTime": null, "quantumComputingData":
-        {"count": 1}, "errorData": null, "isCancelling": false, "tags": [], "name":
-        "Job 2", "id": "00000000-0000-0000-0000-000000000003", "providerId": "ionq",
-        "target": "ionq.simulator", "creationTime": "2024-08-15T22:51:08.3300393Z",
-        "endExecutionTime": null, "costEstimate": null, "itemType": "Job"}], "nextLink":
-        null}'
-=======
+    uri: https://eastus.quantum.azure.com/subscriptions/00000000-0000-0000-0000-000000000000/resourceGroups/myresourcegroup/providers/Microsoft.Quantum/workspaces/myworkspace/jobs/00000000-0000-0000-0000-000000000003?api-version=2022-09-12-preview&test-sequence-id=1
+  response:
+    body:
       string: '{"containerUri": "https://mystorage.blob.core.windows.net/job-00000000-0000-0000-0000-000000000003?sv=PLACEHOLDER&st=2000-01-01T00%3A00%3A00Z&se=2050-01-01T00%3A00%3A00Z&sr=c&sp=rcwl&sig=PLACEHOLDER",
         "inputDataUri": "https://mystorage.blob.core.windows.net/job-00000000-0000-0000-0000-000000000003/inputData?sv=PLACEHOLDER&st=2000-01-01T00%3A00%3A00Z&se=2050-01-01T00%3A00%3A00Z&sr=b&sp=r&rscd=attachment%3B+filename%3DJob%2B2-00000000-0000-0000-0000-000000000003.input.json&sig=PLACEHOLDER",
         "inputDataFormat": "ionq.circuit.v1", "inputParams": {"shots": 500}, "metadata":
@@ -1538,16 +1217,11 @@
         "Job 2", "id": "00000000-0000-0000-0000-000000000003", "providerId": "ionq",
         "target": "ionq.simulator", "creationTime": "2024-08-28T20:44:40.4029443+00:00",
         "endExecutionTime": null, "costEstimate": null, "itemType": "Job"}'
->>>>>>> b43e1017
-    headers:
-      connection:
-      - keep-alive
-      content-length:
-<<<<<<< HEAD
-      - '1118'
-=======
+    headers:
+      connection:
+      - keep-alive
+      content-length:
       - '1462'
->>>>>>> b43e1017
       content-type:
       - application/json; charset=utf-8
       transfer-encoding:
@@ -1567,22 +1241,9 @@
       User-Agent:
       - testapp azsdk-python-quantum/1.2.4 Python/3.9.19 (Windows-10-10.0.22631-SP0)
     method: GET
-    uri: https://eastus.quantum.azure.com/subscriptions/00000000-0000-0000-0000-000000000000/resourceGroups/myresourcegroup/providers/Microsoft.Quantum/workspaces/myworkspace/jobs/00000000-0000-0000-0000-000000000002?api-version=2022-09-12-preview&test-sequence-id=7
-  response:
-    body:
-<<<<<<< HEAD
-      string: '{"containerUri": "https://mystorage.blob.core.windows.net/job-00000000-0000-0000-0000-000000000002?sv=PLACEHOLDER&st=2024-08-15T22%3A51%3A10Z&se=2050-01-01T00%3A00%3A00Z&sr=c&sp=rcwl&sig=PLACEHOLDER&st=2024-08-15T22%3A51%3A10Z&se=2050-01-01T00%3A00%3A00Z&sr=b&sp=r&rscd=attachment%3B+filename%3DJob%2B1-00000000-0000-0000-0000-000000000002.input.json&sig=PLACEHOLDER&st=2024-08-15T22%3A51%3A10Z&se=2050-01-01T00%3A00%3A00Z&sr=b&sp=r&rscd=attachment%3B+filename%3DJob%2B1-00000000-0000-0000-0000-000000000002.output.json&sig=aHUHNiutxk8QQQCmxRAGUu98lBOn0WYN2tT0RoXdKqs%3D",
-        "beginExecutionTime": "2024-08-15T22:51:08.174Z", "cancellationTime": null,
-        "quantumComputingData": {"count": 1}, "errorData": null, "isCancelling": false,
-        "tags": [], "name": "Job 1", "id": "00000000-0000-0000-0000-000000000002",
-        "providerId": "ionq", "target": "ionq.simulator", "creationTime": "2024-08-15T22:51:06.5503338+00:00",
-        "endExecutionTime": "2024-08-15T22:51:08.194Z", "costEstimate": {"currencyCode":
-        "USD", "events": [{"dimensionId": "gs1q", "dimensionName": "1Q Gate Shot",
-        "measureUnit": "1q gate shot", "amountBilled": 0.0, "amountConsumed": 0.0,
-        "unitPrice": 0.0}, {"dimensionId": "gs2q", "dimensionName": "2Q Gate Shot",
-        "measureUnit": "2q gate shot", "amountBilled": 0.0, "amountConsumed": 0.0,
-        "unitPrice": 0.0}], "estimatedTotal": 0.0}, "itemType": "Job"}'
-=======
+    uri: https://eastus.quantum.azure.com/subscriptions/00000000-0000-0000-0000-000000000000/resourceGroups/myresourcegroup/providers/Microsoft.Quantum/workspaces/myworkspace/jobs/00000000-0000-0000-0000-000000000003?api-version=2022-09-12-preview&test-sequence-id=2
+  response:
+    body:
       string: '{"containerUri": "https://mystorage.blob.core.windows.net/job-00000000-0000-0000-0000-000000000003?sv=PLACEHOLDER&st=2000-01-01T00%3A00%3A00Z&se=2050-01-01T00%3A00%3A00Z&sr=c&sp=rcwl&sig=PLACEHOLDER",
         "inputDataUri": "https://mystorage.blob.core.windows.net/job-00000000-0000-0000-0000-000000000003/inputData?sv=PLACEHOLDER&st=2000-01-01T00%3A00%3A00Z&se=2050-01-01T00%3A00%3A00Z&sr=b&sp=r&rscd=attachment%3B+filename%3DJob%2B2-00000000-0000-0000-0000-000000000003.input.json&sig=PLACEHOLDER",
         "inputDataFormat": "ionq.circuit.v1", "inputParams": {"shots": 500}, "metadata":
@@ -1594,45 +1255,33 @@
         "Job 2", "id": "00000000-0000-0000-0000-000000000003", "providerId": "ionq",
         "target": "ionq.simulator", "creationTime": "2024-08-28T20:44:40.4029443+00:00",
         "endExecutionTime": null, "costEstimate": null, "itemType": "Job"}'
->>>>>>> b43e1017
-    headers:
-      connection:
-      - keep-alive
-      content-length:
-<<<<<<< HEAD
-      - '1351'
-=======
+    headers:
+      connection:
+      - keep-alive
+      content-length:
       - '1462'
->>>>>>> b43e1017
-      content-type:
-      - application/json; charset=utf-8
-      transfer-encoding:
-      - chunked
-    status:
-      code: 200
-      message: OK
-- request:
-    body: null
-    headers:
-      Accept:
-      - application/json
-      Accept-Encoding:
-      - gzip, deflate
-      Connection:
-      - keep-alive
-      User-Agent:
-      - testapp azsdk-python-quantum/1.2.4 Python/3.9.19 (Windows-10-10.0.22631-SP0)
-    method: GET
-    uri: https://eastus.quantum.azure.com/subscriptions/00000000-0000-0000-0000-000000000000/resourceGroups/myresourcegroup/providers/Microsoft.Quantum/workspaces/myworkspace/jobs/00000000-0000-0000-0000-000000000003?api-version=2022-09-12-preview&test-sequence-id=1
-  response:
-    body:
-<<<<<<< HEAD
-      string: '{"containerUri": "https://mystorage.blob.core.windows.net/job-00000000-0000-0000-0000-000000000003?sv=PLACEHOLDER&st=2024-08-15T22%3A51%3A10Z&se=2050-01-01T00%3A00%3A00Z&sr=c&sp=rcwl&sig=PLACEHOLDER&st=2024-08-15T22%3A51%3A10Z&se=2050-01-01T00%3A00%3A00Z&sr=b&sp=r&rscd=attachment%3B+filename%3DJob%2B2-00000000-0000-0000-0000-000000000003.input.json&sig=PLACEHOLDER&st=2024-08-15T22%3A51%3A10Z&se=2050-01-01T00%3A00%3A00Z&sr=b&sp=r&rscd=attachment%3B+filename%3DJob%2B2-00000000-0000-0000-0000-000000000003.output.json&sig=6zjNc16rLdvMV5xt20oz9V%2BlGSOCi8Mbff9ueKADfl4%3D",
-        "beginExecutionTime": null, "cancellationTime": null, "quantumComputingData":
-        {"count": 1}, "errorData": null, "isCancelling": false, "tags": [], "name":
-        "Job 2", "id": "00000000-0000-0000-0000-000000000003", "providerId": "ionq",
-        "target": "ionq.simulator", "creationTime": "2024-08-15T22:51:08.3300393+00:00",
-=======
+      content-type:
+      - application/json; charset=utf-8
+      transfer-encoding:
+      - chunked
+    status:
+      code: 200
+      message: OK
+- request:
+    body: null
+    headers:
+      Accept:
+      - application/json
+      Accept-Encoding:
+      - gzip, deflate
+      Connection:
+      - keep-alive
+      User-Agent:
+      - testapp azsdk-python-quantum/0.0.1 Python/3.9.19 (Windows-10-10.0.22631-SP0)
+    method: GET
+    uri: https://eastus.quantum.azure.com/subscriptions/00000000-0000-0000-0000-000000000000/resourceGroups/myresourcegroup/providers/Microsoft.Quantum/workspaces/myworkspace/jobs/00000000-0000-0000-0000-000000000003?api-version=2022-09-12-preview&test-sequence-id=3
+  response:
+    body:
       string: '{"containerUri": "https://mystorage.blob.core.windows.net/job-00000000-0000-0000-0000-000000000003?sv=PLACEHOLDER&st=2000-01-01T00%3A00%3A00Z&se=2050-01-01T00%3A00%3A00Z&sr=c&sp=rcwl&sig=PLACEHOLDER",
         "inputDataUri": "https://mystorage.blob.core.windows.net/job-00000000-0000-0000-0000-000000000003/inputData?sv=PLACEHOLDER&st=2000-01-01T00%3A00%3A00Z&se=2050-01-01T00%3A00%3A00Z&sr=b&sp=r&rscd=attachment%3B+filename%3DJob%2B2-00000000-0000-0000-0000-000000000003.input.json&sig=PLACEHOLDER",
         "inputDataFormat": "ionq.circuit.v1", "inputParams": {"shots": 500}, "metadata":
@@ -1643,47 +1292,34 @@
         {"count": 1}, "errorData": null, "isCancelling": false, "tags": [], "name":
         "Job 2", "id": "00000000-0000-0000-0000-000000000003", "providerId": "ionq",
         "target": "ionq.simulator", "creationTime": "2024-08-28T20:44:40.4029443+00:00",
->>>>>>> b43e1017
         "endExecutionTime": null, "costEstimate": null, "itemType": "Job"}'
     headers:
       connection:
       - keep-alive
       content-length:
-<<<<<<< HEAD
-      - '953'
-=======
       - '1462'
->>>>>>> b43e1017
-      content-type:
-      - application/json; charset=utf-8
-      transfer-encoding:
-      - chunked
-    status:
-      code: 200
-      message: OK
-- request:
-    body: null
-    headers:
-      Accept:
-      - application/json
-      Accept-Encoding:
-      - gzip, deflate
-      Connection:
-      - keep-alive
-      User-Agent:
-      - testapp azsdk-python-quantum/1.2.4 Python/3.9.19 (Windows-10-10.0.22631-SP0)
-    method: GET
-    uri: https://eastus.quantum.azure.com/subscriptions/00000000-0000-0000-0000-000000000000/resourceGroups/myresourcegroup/providers/Microsoft.Quantum/workspaces/myworkspace/jobs/00000000-0000-0000-0000-000000000003?api-version=2022-09-12-preview&test-sequence-id=2
-  response:
-    body:
-<<<<<<< HEAD
-      string: '{"containerUri": "https://mystorage.blob.core.windows.net/job-00000000-0000-0000-0000-000000000003?sv=PLACEHOLDER&st=2024-08-15T22%3A51%3A11Z&se=2050-01-01T00%3A00%3A00Z&sr=c&sp=rcwl&sig=PLACEHOLDER&st=2024-08-15T22%3A51%3A11Z&se=2050-01-01T00%3A00%3A00Z&sr=b&sp=r&rscd=attachment%3B+filename%3DJob%2B2-00000000-0000-0000-0000-000000000003.input.json&sig=PLACEHOLDER&st=2024-08-15T22%3A51%3A11Z&se=2050-01-01T00%3A00%3A00Z&sr=b&sp=r&rscd=attachment%3B+filename%3DJob%2B2-00000000-0000-0000-0000-000000000003.output.json&sig=tOcoS7HshginE99CxixwwkrbhudNo4obPPIN%2FEkpiZM%3D",
-        "beginExecutionTime": "2024-08-15T22:51:09.846Z", "cancellationTime": null,
-        "quantumComputingData": {"count": 1}, "errorData": null, "isCancelling": false,
-        "tags": [], "name": "Job 2", "id": "00000000-0000-0000-0000-000000000003",
-        "providerId": "ionq", "target": "ionq.simulator", "creationTime": "2024-08-15T22:51:08.3300393+00:00",
-        "endExecutionTime": "2024-08-15T22:51:09.866Z", "costEstimate": {"currencyCode":
-=======
+      content-type:
+      - application/json; charset=utf-8
+      transfer-encoding:
+      - chunked
+    status:
+      code: 200
+      message: OK
+- request:
+    body: null
+    headers:
+      Accept:
+      - application/json
+      Accept-Encoding:
+      - gzip, deflate
+      Connection:
+      - keep-alive
+      User-Agent:
+      - testapp azsdk-python-quantum/0.0.1 Python/3.9.19 (Windows-10-10.0.22631-SP0)
+    method: GET
+    uri: https://eastus.quantum.azure.com/subscriptions/00000000-0000-0000-0000-000000000000/resourceGroups/myresourcegroup/providers/Microsoft.Quantum/workspaces/myworkspace/jobs/00000000-0000-0000-0000-000000000003?api-version=2022-09-12-preview&test-sequence-id=4
+  response:
+    body:
       string: '{"containerUri": "https://mystorage.blob.core.windows.net/job-00000000-0000-0000-0000-000000000003?sv=PLACEHOLDER&st=2000-01-01T00%3A00%3A00Z&se=2050-01-01T00%3A00%3A00Z&sr=c&sp=rcwl&sig=PLACEHOLDER",
         "inputDataUri": "https://mystorage.blob.core.windows.net/job-00000000-0000-0000-0000-000000000003/inputData?sv=PLACEHOLDER&st=2000-01-01T00%3A00%3A00Z&se=2050-01-01T00%3A00%3A00Z&sr=b&sp=r&rscd=attachment%3B+filename%3DJob%2B2-00000000-0000-0000-0000-000000000003.input.json&sig=PLACEHOLDER",
         "inputDataFormat": "ionq.circuit.v1", "inputParams": {"shots": 500}, "metadata":
@@ -1696,7 +1332,6 @@
         "tags": [], "name": "Job 2", "id": "00000000-0000-0000-0000-000000000003",
         "providerId": "ionq", "target": "ionq.simulator", "creationTime": "2024-08-28T20:44:40.4029443+00:00",
         "endExecutionTime": "2024-08-28T20:44:42.451Z", "costEstimate": {"currencyCode":
->>>>>>> b43e1017
         "USD", "events": [{"dimensionId": "gs1q", "dimensionName": "1Q Gate Shot",
         "measureUnit": "1q gate shot", "amountBilled": 0.0, "amountConsumed": 0.0,
         "unitPrice": 0.0}, {"dimensionId": "gs2q", "dimensionName": "2Q Gate Shot",
@@ -1706,11 +1341,7 @@
       connection:
       - keep-alive
       content-length:
-<<<<<<< HEAD
-      - '1353'
-=======
       - '1867'
->>>>>>> b43e1017
       content-type:
       - application/json; charset=utf-8
       transfer-encoding:
@@ -1735,13 +1366,8 @@
     body:
       string: '{"status": "Succeeded", "jobFailurePolicy": "Abort", "name": "session-00000000-0000-0000-0000-000000000001",
         "id": "00000000-0000-0000-0000-000000000001", "providerId": "ionq", "target":
-<<<<<<< HEAD
-        "ionq.simulator", "creationTime": "2024-08-15T22:51:04.8066606Z", "endExecutionTime":
-        "2024-08-15T22:51:10.8964166Z", "costEstimate": {"currencyCode": "USD", "events":
-=======
         "ionq.simulator", "creationTime": "2024-08-28T20:44:37.6944075Z", "endExecutionTime":
         "2024-08-28T20:44:43.4279473Z", "costEstimate": {"currencyCode": "USD", "events":
->>>>>>> b43e1017
         [], "estimatedTotal": 0.0}, "itemType": "Session"}'
     headers:
       connection:

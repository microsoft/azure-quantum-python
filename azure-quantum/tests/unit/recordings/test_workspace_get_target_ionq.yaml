interactions:
- request:
    body: client_id=PLACEHOLDER&grant_type=client_credentials&client_assertion=PLACEHOLDER&client_info=1&client_assertion_type=PLACEHOLDER&scope=https%3A%2F%2Fquantum.microsoft.com%2F.default
    headers:
      Accept:
      - application/json
      Accept-Encoding:
      - gzip, deflate
      Connection:
      - keep-alive
      Content-Length:
      - '181'
      Content-Type:
      - application/x-www-form-urlencoded
      User-Agent:
      - azsdk-python-identity/1.16.0 Python/3.9.19 (Windows-10-10.0.22631-SP0)
      x-client-current-telemetry:
      - 4|730,2|
      x-client-os:
      - win32
      x-client-sku:
      - MSAL.Python
      x-client-ver:
      - 1.28.0
    method: POST
    uri: https://login.microsoftonline.com/00000000-0000-0000-0000-000000000000/oauth2/v2.0/token
  response:
    body:
<<<<<<< HEAD
      string: '{"error": "invalid_client", "error_description": "AADSTS7000215: Invalid
        client secret provided. Ensure the secret being sent in the request is the
        client secret value, not the client secret ID, for a secret added to app ''00000000-0000-0000-0000-000000000000''.
        Trace ID: 7f55a316-7b6d-4281-8add-1f564b548b00 Correlation ID: aeab844e-58b0-45e7-b00d-b24ae2070665
        Timestamp: 2024-04-30 14:25:19Z", "error_codes": [7000215], "timestamp": "2024-04-30
        14:25:19Z", "trace_id": "7f55a316-7b6d-4281-8add-1f564b548b00", "correlation_id":
        "aeab844e-58b0-45e7-b00d-b24ae2070665", "error_uri": "https://login.microsoftonline.com/error?code=7000215"}'
=======
      string: '{"token_type": "Bearer", "expires_in": 1746122798, "ext_expires_in":
        1746122798, "refresh_in": 31536000, "access_token": "PLACEHOLDER"}'
>>>>>>> 45329fda
    headers:
      content-length:
      - '636'
      content-type:
      - application/json; charset=utf-8
    status:
      code: 401
      message: Unauthorized
- request:
    body: null
    headers:
      Accept:
      - application/json
      Accept-Encoding:
      - gzip, deflate
      Connection:
      - keep-alive
      User-Agent:
      - testapp azsdk-python-quantum/0.0.1 Python/3.9.19 (Windows-10-10.0.22631-SP0)
    method: GET
    uri: https://eastus.quantum.azure.com/subscriptions/00000000-0000-0000-0000-000000000000/resourceGroups/myresourcegroup/providers/Microsoft.Quantum/workspaces/myworkspace/providerStatus?api-version=2022-09-12-preview&test-sequence-id=1
  response:
    body:
      string: '{"value": [{"id": "microsoft-elements", "currentAvailability": "Available",
        "targets": [{"id": "microsoft.dft", "currentAvailability": "Available", "averageQueueTime":
        0, "statusPage": null}]}, {"id": "ionq", "currentAvailability": "Degraded",
        "targets": [{"id": "ionq.qpu", "currentAvailability": "Available", "averageQueueTime":
<<<<<<< HEAD
        385008, "statusPage": "https://status.ionq.co"}, {"id": "ionq.qpu.aria-1",
        "currentAvailability": "Unavailable", "averageQueueTime": 749417, "statusPage":
        "https://status.ionq.co"}, {"id": "ionq.qpu.aria-2", "currentAvailability":
        "Unavailable", "averageQueueTime": 0, "statusPage": "https://status.ionq.co"},
        {"id": "ionq.simulator", "currentAvailability": "Available", "averageQueueTime":
        1, "statusPage": "https://status.ionq.co"}]}, {"id": "microsoft-qc", "currentAvailability":
        "Available", "targets": [{"id": "microsoft.estimator", "currentAvailability":
        "Available", "averageQueueTime": 0, "statusPage": null}]}, {"id": "pasqal",
        "currentAvailability": "Available", "targets": [{"id": "pasqal.sim.emu-tn",
        "currentAvailability": "Available", "averageQueueTime": 278, "statusPage":
        "https://pasqal.com"}, {"id": "pasqal.qpu.fresnel", "currentAvailability":
        "Available", "averageQueueTime": 1, "statusPage": "https://pasqal.com"}]},
        {"id": "rigetti", "currentAvailability": "Degraded", "targets": [{"id": "rigetti.sim.qvm",
        "currentAvailability": "Available", "averageQueueTime": 5, "statusPage": "https://rigetti.statuspage.io/"},
        {"id": "rigetti.qpu.ankaa-2", "currentAvailability": "Degraded", "averageQueueTime":
=======
        501293, "statusPage": "https://status.ionq.co"}, {"id": "ionq.qpu.aria-1",
        "currentAvailability": "Unavailable", "averageQueueTime": 737920, "statusPage":
        "https://status.ionq.co"}, {"id": "ionq.qpu.aria-2", "currentAvailability":
        "Unavailable", "averageQueueTime": 0, "statusPage": "https://status.ionq.co"},
        {"id": "ionq.simulator", "currentAvailability": "Available", "averageQueueTime":
        2, "statusPage": "https://status.ionq.co"}]}, {"id": "microsoft-qc", "currentAvailability":
        "Available", "targets": [{"id": "microsoft.estimator", "currentAvailability":
        "Available", "averageQueueTime": 0, "statusPage": null}]}, {"id": "pasqal",
        "currentAvailability": "Degraded", "targets": [{"id": "pasqal.sim.emu-tn",
        "currentAvailability": "Available", "averageQueueTime": 256, "statusPage":
        "https://pasqal.com"}, {"id": "pasqal.qpu.fresnel", "currentAvailability":
        "Degraded", "averageQueueTime": 0, "statusPage": "https://pasqal.com"}]},
        {"id": "rigetti", "currentAvailability": "Available", "targets": [{"id": "rigetti.sim.qvm",
        "currentAvailability": "Available", "averageQueueTime": 5, "statusPage": "https://rigetti.statuspage.io/"},
        {"id": "rigetti.qpu.ankaa-2", "currentAvailability": "Available", "averageQueueTime":
>>>>>>> 45329fda
        5, "statusPage": "https://rigetti.statuspage.io/"}]}, {"id": "qci", "currentAvailability":
        "Available", "targets": [{"id": "qci.simulator", "currentAvailability": "Available",
        "averageQueueTime": 1, "statusPage": "https://quantumcircuits.com"}, {"id":
        "qci.machine1", "currentAvailability": "Available", "averageQueueTime": 1,
        "statusPage": "https://quantumcircuits.com"}, {"id": "qci.simulator.noisy",
        "currentAvailability": "Available", "averageQueueTime": 0, "statusPage": "https://quantumcircuits.com"}]},
<<<<<<< HEAD
        {"id": "quantinuum", "currentAvailability": "Degraded", "targets": [{"id":
        "quantinuum.qpu.h1-1", "currentAvailability": "Available", "averageQueueTime":
        591220, "statusPage": "https://www.quantinuum.com/hardware/h1"}, {"id": "quantinuum.sim.h1-1sc",
        "currentAvailability": "Available", "averageQueueTime": 2, "statusPage": "https://www.quantinuum.com/hardware/h1"},
        {"id": "quantinuum.sim.h1-1e", "currentAvailability": "Available", "averageQueueTime":
        9, "statusPage": "https://www.quantinuum.com/hardware/h1"}, {"id": "quantinuum.qpu.h2-1",
        "currentAvailability": "Degraded", "averageQueueTime": 0, "statusPage": "https://www.quantinuum.com/hardware/h2"},
        {"id": "quantinuum.sim.h2-1sc", "currentAvailability": "Available", "averageQueueTime":
        0, "statusPage": "https://www.quantinuum.com/hardware/h2"}, {"id": "quantinuum.sim.h2-1e",
        "currentAvailability": "Available", "averageQueueTime": 469, "statusPage":
        "https://www.quantinuum.com/hardware/h2"}, {"id": "quantinuum.sim.h1-1sc-preview",
        "currentAvailability": "Available", "averageQueueTime": 2, "statusPage": "https://www.quantinuum.com/hardware/h1"},
        {"id": "quantinuum.sim.h1-1e-preview", "currentAvailability": "Available",
        "averageQueueTime": 9, "statusPage": "https://www.quantinuum.com/hardware/h1"},
        {"id": "quantinuum.sim.h1-2e-preview", "currentAvailability": "Available",
        "averageQueueTime": 15089, "statusPage": "https://www.quantinuum.com/hardware/h1"},
        {"id": "quantinuum.qpu.h1-1-preview", "currentAvailability": "Available",
        "averageQueueTime": 591220, "statusPage": "https://www.quantinuum.com/hardware/h1"}]},
=======
        {"id": "quantinuum", "currentAvailability": "Available", "targets": [{"id":
        "quantinuum.qpu.h1-1", "currentAvailability": "Available", "averageQueueTime":
        26106, "statusPage": "https://www.quantinuum.com/hardware/h1"}, {"id": "quantinuum.sim.h1-1sc",
        "currentAvailability": "Available", "averageQueueTime": 4, "statusPage": "https://www.quantinuum.com/hardware/h1"},
        {"id": "quantinuum.sim.h1-1e", "currentAvailability": "Available", "averageQueueTime":
        8, "statusPage": "https://www.quantinuum.com/hardware/h1"}, {"id": "quantinuum.qpu.h2-1",
        "currentAvailability": "Available", "averageQueueTime": 349980, "statusPage":
        "https://www.quantinuum.com/hardware/h2"}, {"id": "quantinuum.sim.h2-1sc",
        "currentAvailability": "Available", "averageQueueTime": 1, "statusPage": "https://www.quantinuum.com/hardware/h2"},
        {"id": "quantinuum.sim.h2-1e", "currentAvailability": "Available", "averageQueueTime":
        881, "statusPage": "https://www.quantinuum.com/hardware/h2"}, {"id": "quantinuum.sim.h1-1sc-preview",
        "currentAvailability": "Available", "averageQueueTime": 4, "statusPage": "https://www.quantinuum.com/hardware/h1"},
        {"id": "quantinuum.sim.h1-1e-preview", "currentAvailability": "Available",
        "averageQueueTime": 8, "statusPage": "https://www.quantinuum.com/hardware/h1"},
        {"id": "quantinuum.sim.h1-2e-preview", "currentAvailability": "Available",
        "averageQueueTime": 27901, "statusPage": "https://www.quantinuum.com/hardware/h1"},
        {"id": "quantinuum.qpu.h1-1-preview", "currentAvailability": "Available",
        "averageQueueTime": 26106, "statusPage": "https://www.quantinuum.com/hardware/h1"}]},
>>>>>>> 45329fda
        {"id": "Microsoft.Test", "currentAvailability": "Available", "targets": [{"id":
        "echo-rigetti", "currentAvailability": "Available", "averageQueueTime": 1,
        "statusPage": ""}, {"id": "echo-quantinuum", "currentAvailability": "Available",
        "averageQueueTime": 1, "statusPage": ""}, {"id": "echo-qci", "currentAvailability":
        "Available", "averageQueueTime": 1, "statusPage": ""}, {"id": "echo-ionq",
        "currentAvailability": "Available", "averageQueueTime": 1, "statusPage": ""},
        {"id": "echo-aquarius", "currentAvailability": "Available", "averageQueueTime":
        1, "statusPage": ""}, {"id": "sparse-sim-rigetti", "currentAvailability":
        "Available", "averageQueueTime": 1, "statusPage": ""}, {"id": "sparse-sim-quantinuum",
        "currentAvailability": "Available", "averageQueueTime": 1, "statusPage": ""},
        {"id": "sparse-sim-qci", "currentAvailability": "Available", "averageQueueTime":
        1, "statusPage": ""}, {"id": "sparse-sim-ionq", "currentAvailability": "Available",
        "averageQueueTime": 1, "statusPage": ""}, {"id": "echo-output", "currentAvailability":
        "Available", "averageQueueTime": 1, "statusPage": ""}]}], "nextLink": null}'
    headers:
      connection:
      - keep-alive
      content-length:
<<<<<<< HEAD
      - '4769'
=======
      - '4774'
>>>>>>> 45329fda
      content-type:
      - application/json; charset=utf-8
      transfer-encoding:
      - chunked
    status:
      code: 200
      message: OK
- request:
    body: null
    headers:
      Accept:
      - application/json
      Accept-Encoding:
      - gzip, deflate
      Connection:
      - keep-alive
      User-Agent:
      - testapp azsdk-python-quantum/0.0.1 Python/3.9.19 (Windows-10-10.0.22631-SP0)
    method: GET
    uri: https://eastus.quantum.azure.com/subscriptions/00000000-0000-0000-0000-000000000000/resourceGroups/myresourcegroup/providers/Microsoft.Quantum/workspaces/myworkspace/providerStatus?api-version=2022-09-12-preview&test-sequence-id=2
  response:
    body:
      string: '{"value": [{"id": "microsoft-elements", "currentAvailability": "Available",
        "targets": [{"id": "microsoft.dft", "currentAvailability": "Available", "averageQueueTime":
        0, "statusPage": null}]}, {"id": "ionq", "currentAvailability": "Degraded",
        "targets": [{"id": "ionq.qpu", "currentAvailability": "Available", "averageQueueTime":
<<<<<<< HEAD
        385008, "statusPage": "https://status.ionq.co"}, {"id": "ionq.qpu.aria-1",
        "currentAvailability": "Unavailable", "averageQueueTime": 749417, "statusPage":
        "https://status.ionq.co"}, {"id": "ionq.qpu.aria-2", "currentAvailability":
        "Unavailable", "averageQueueTime": 0, "statusPage": "https://status.ionq.co"},
        {"id": "ionq.simulator", "currentAvailability": "Available", "averageQueueTime":
        1, "statusPage": "https://status.ionq.co"}]}, {"id": "microsoft-qc", "currentAvailability":
        "Available", "targets": [{"id": "microsoft.estimator", "currentAvailability":
        "Available", "averageQueueTime": 0, "statusPage": null}]}, {"id": "pasqal",
        "currentAvailability": "Available", "targets": [{"id": "pasqal.sim.emu-tn",
        "currentAvailability": "Available", "averageQueueTime": 278, "statusPage":
        "https://pasqal.com"}, {"id": "pasqal.qpu.fresnel", "currentAvailability":
        "Available", "averageQueueTime": 1, "statusPage": "https://pasqal.com"}]},
        {"id": "rigetti", "currentAvailability": "Degraded", "targets": [{"id": "rigetti.sim.qvm",
        "currentAvailability": "Available", "averageQueueTime": 5, "statusPage": "https://rigetti.statuspage.io/"},
        {"id": "rigetti.qpu.ankaa-2", "currentAvailability": "Degraded", "averageQueueTime":
=======
        501293, "statusPage": "https://status.ionq.co"}, {"id": "ionq.qpu.aria-1",
        "currentAvailability": "Unavailable", "averageQueueTime": 737920, "statusPage":
        "https://status.ionq.co"}, {"id": "ionq.qpu.aria-2", "currentAvailability":
        "Unavailable", "averageQueueTime": 0, "statusPage": "https://status.ionq.co"},
        {"id": "ionq.simulator", "currentAvailability": "Available", "averageQueueTime":
        2, "statusPage": "https://status.ionq.co"}]}, {"id": "microsoft-qc", "currentAvailability":
        "Available", "targets": [{"id": "microsoft.estimator", "currentAvailability":
        "Available", "averageQueueTime": 0, "statusPage": null}]}, {"id": "pasqal",
        "currentAvailability": "Degraded", "targets": [{"id": "pasqal.sim.emu-tn",
        "currentAvailability": "Available", "averageQueueTime": 256, "statusPage":
        "https://pasqal.com"}, {"id": "pasqal.qpu.fresnel", "currentAvailability":
        "Degraded", "averageQueueTime": 0, "statusPage": "https://pasqal.com"}]},
        {"id": "rigetti", "currentAvailability": "Available", "targets": [{"id": "rigetti.sim.qvm",
        "currentAvailability": "Available", "averageQueueTime": 5, "statusPage": "https://rigetti.statuspage.io/"},
        {"id": "rigetti.qpu.ankaa-2", "currentAvailability": "Available", "averageQueueTime":
>>>>>>> 45329fda
        5, "statusPage": "https://rigetti.statuspage.io/"}]}, {"id": "qci", "currentAvailability":
        "Available", "targets": [{"id": "qci.simulator", "currentAvailability": "Available",
        "averageQueueTime": 1, "statusPage": "https://quantumcircuits.com"}, {"id":
        "qci.machine1", "currentAvailability": "Available", "averageQueueTime": 1,
        "statusPage": "https://quantumcircuits.com"}, {"id": "qci.simulator.noisy",
        "currentAvailability": "Available", "averageQueueTime": 0, "statusPage": "https://quantumcircuits.com"}]},
<<<<<<< HEAD
        {"id": "quantinuum", "currentAvailability": "Degraded", "targets": [{"id":
        "quantinuum.qpu.h1-1", "currentAvailability": "Available", "averageQueueTime":
        591220, "statusPage": "https://www.quantinuum.com/hardware/h1"}, {"id": "quantinuum.sim.h1-1sc",
        "currentAvailability": "Available", "averageQueueTime": 2, "statusPage": "https://www.quantinuum.com/hardware/h1"},
        {"id": "quantinuum.sim.h1-1e", "currentAvailability": "Available", "averageQueueTime":
        9, "statusPage": "https://www.quantinuum.com/hardware/h1"}, {"id": "quantinuum.qpu.h2-1",
        "currentAvailability": "Degraded", "averageQueueTime": 0, "statusPage": "https://www.quantinuum.com/hardware/h2"},
        {"id": "quantinuum.sim.h2-1sc", "currentAvailability": "Available", "averageQueueTime":
        0, "statusPage": "https://www.quantinuum.com/hardware/h2"}, {"id": "quantinuum.sim.h2-1e",
        "currentAvailability": "Available", "averageQueueTime": 469, "statusPage":
        "https://www.quantinuum.com/hardware/h2"}, {"id": "quantinuum.sim.h1-1sc-preview",
        "currentAvailability": "Available", "averageQueueTime": 2, "statusPage": "https://www.quantinuum.com/hardware/h1"},
        {"id": "quantinuum.sim.h1-1e-preview", "currentAvailability": "Available",
        "averageQueueTime": 9, "statusPage": "https://www.quantinuum.com/hardware/h1"},
        {"id": "quantinuum.sim.h1-2e-preview", "currentAvailability": "Available",
        "averageQueueTime": 15089, "statusPage": "https://www.quantinuum.com/hardware/h1"},
        {"id": "quantinuum.qpu.h1-1-preview", "currentAvailability": "Available",
        "averageQueueTime": 591220, "statusPage": "https://www.quantinuum.com/hardware/h1"}]},
=======
        {"id": "quantinuum", "currentAvailability": "Available", "targets": [{"id":
        "quantinuum.qpu.h1-1", "currentAvailability": "Available", "averageQueueTime":
        26106, "statusPage": "https://www.quantinuum.com/hardware/h1"}, {"id": "quantinuum.sim.h1-1sc",
        "currentAvailability": "Available", "averageQueueTime": 4, "statusPage": "https://www.quantinuum.com/hardware/h1"},
        {"id": "quantinuum.sim.h1-1e", "currentAvailability": "Available", "averageQueueTime":
        8, "statusPage": "https://www.quantinuum.com/hardware/h1"}, {"id": "quantinuum.qpu.h2-1",
        "currentAvailability": "Available", "averageQueueTime": 349980, "statusPage":
        "https://www.quantinuum.com/hardware/h2"}, {"id": "quantinuum.sim.h2-1sc",
        "currentAvailability": "Available", "averageQueueTime": 1, "statusPage": "https://www.quantinuum.com/hardware/h2"},
        {"id": "quantinuum.sim.h2-1e", "currentAvailability": "Available", "averageQueueTime":
        881, "statusPage": "https://www.quantinuum.com/hardware/h2"}, {"id": "quantinuum.sim.h1-1sc-preview",
        "currentAvailability": "Available", "averageQueueTime": 4, "statusPage": "https://www.quantinuum.com/hardware/h1"},
        {"id": "quantinuum.sim.h1-1e-preview", "currentAvailability": "Available",
        "averageQueueTime": 8, "statusPage": "https://www.quantinuum.com/hardware/h1"},
        {"id": "quantinuum.sim.h1-2e-preview", "currentAvailability": "Available",
        "averageQueueTime": 27901, "statusPage": "https://www.quantinuum.com/hardware/h1"},
        {"id": "quantinuum.qpu.h1-1-preview", "currentAvailability": "Available",
        "averageQueueTime": 26106, "statusPage": "https://www.quantinuum.com/hardware/h1"}]},
>>>>>>> 45329fda
        {"id": "Microsoft.Test", "currentAvailability": "Available", "targets": [{"id":
        "echo-rigetti", "currentAvailability": "Available", "averageQueueTime": 1,
        "statusPage": ""}, {"id": "echo-quantinuum", "currentAvailability": "Available",
        "averageQueueTime": 1, "statusPage": ""}, {"id": "echo-qci", "currentAvailability":
        "Available", "averageQueueTime": 1, "statusPage": ""}, {"id": "echo-ionq",
        "currentAvailability": "Available", "averageQueueTime": 1, "statusPage": ""},
        {"id": "echo-aquarius", "currentAvailability": "Available", "averageQueueTime":
        1, "statusPage": ""}, {"id": "sparse-sim-rigetti", "currentAvailability":
        "Available", "averageQueueTime": 1, "statusPage": ""}, {"id": "sparse-sim-quantinuum",
        "currentAvailability": "Available", "averageQueueTime": 1, "statusPage": ""},
        {"id": "sparse-sim-qci", "currentAvailability": "Available", "averageQueueTime":
        1, "statusPage": ""}, {"id": "sparse-sim-ionq", "currentAvailability": "Available",
        "averageQueueTime": 1, "statusPage": ""}, {"id": "echo-output", "currentAvailability":
        "Available", "averageQueueTime": 1, "statusPage": ""}]}], "nextLink": null}'
    headers:
      connection:
      - keep-alive
      content-length:
<<<<<<< HEAD
      - '4769'
=======
      - '4774'
>>>>>>> 45329fda
      content-type:
      - application/json; charset=utf-8
      transfer-encoding:
      - chunked
    status:
      code: 200
      message: OK
- request:
    body: null
    headers:
      Accept:
      - application/json
      Accept-Encoding:
      - gzip, deflate
      Connection:
      - keep-alive
      User-Agent:
      - testapp azsdk-python-quantum/0.0.1 Python/3.9.19 (Windows-10-10.0.22631-SP0)
    method: GET
    uri: https://eastus.quantum.azure.com/subscriptions/00000000-0000-0000-0000-000000000000/resourceGroups/myresourcegroup/providers/Microsoft.Quantum/workspaces/myworkspace/providerStatus?api-version=2022-09-12-preview&test-sequence-id=3
  response:
    body:
      string: '{"value": [{"id": "microsoft-elements", "currentAvailability": "Available",
        "targets": [{"id": "microsoft.dft", "currentAvailability": "Available", "averageQueueTime":
        0, "statusPage": null}]}, {"id": "ionq", "currentAvailability": "Degraded",
        "targets": [{"id": "ionq.qpu", "currentAvailability": "Available", "averageQueueTime":
<<<<<<< HEAD
        385008, "statusPage": "https://status.ionq.co"}, {"id": "ionq.qpu.aria-1",
        "currentAvailability": "Unavailable", "averageQueueTime": 749417, "statusPage":
        "https://status.ionq.co"}, {"id": "ionq.qpu.aria-2", "currentAvailability":
        "Unavailable", "averageQueueTime": 0, "statusPage": "https://status.ionq.co"},
        {"id": "ionq.simulator", "currentAvailability": "Available", "averageQueueTime":
        1, "statusPage": "https://status.ionq.co"}]}, {"id": "microsoft-qc", "currentAvailability":
        "Available", "targets": [{"id": "microsoft.estimator", "currentAvailability":
        "Available", "averageQueueTime": 0, "statusPage": null}]}, {"id": "pasqal",
        "currentAvailability": "Available", "targets": [{"id": "pasqal.sim.emu-tn",
        "currentAvailability": "Available", "averageQueueTime": 278, "statusPage":
        "https://pasqal.com"}, {"id": "pasqal.qpu.fresnel", "currentAvailability":
        "Available", "averageQueueTime": 1, "statusPage": "https://pasqal.com"}]},
        {"id": "rigetti", "currentAvailability": "Degraded", "targets": [{"id": "rigetti.sim.qvm",
        "currentAvailability": "Available", "averageQueueTime": 5, "statusPage": "https://rigetti.statuspage.io/"},
        {"id": "rigetti.qpu.ankaa-2", "currentAvailability": "Degraded", "averageQueueTime":
=======
        501293, "statusPage": "https://status.ionq.co"}, {"id": "ionq.qpu.aria-1",
        "currentAvailability": "Unavailable", "averageQueueTime": 737920, "statusPage":
        "https://status.ionq.co"}, {"id": "ionq.qpu.aria-2", "currentAvailability":
        "Unavailable", "averageQueueTime": 0, "statusPage": "https://status.ionq.co"},
        {"id": "ionq.simulator", "currentAvailability": "Available", "averageQueueTime":
        2, "statusPage": "https://status.ionq.co"}]}, {"id": "microsoft-qc", "currentAvailability":
        "Available", "targets": [{"id": "microsoft.estimator", "currentAvailability":
        "Available", "averageQueueTime": 0, "statusPage": null}]}, {"id": "pasqal",
        "currentAvailability": "Degraded", "targets": [{"id": "pasqal.sim.emu-tn",
        "currentAvailability": "Available", "averageQueueTime": 256, "statusPage":
        "https://pasqal.com"}, {"id": "pasqal.qpu.fresnel", "currentAvailability":
        "Degraded", "averageQueueTime": 0, "statusPage": "https://pasqal.com"}]},
        {"id": "rigetti", "currentAvailability": "Available", "targets": [{"id": "rigetti.sim.qvm",
        "currentAvailability": "Available", "averageQueueTime": 5, "statusPage": "https://rigetti.statuspage.io/"},
        {"id": "rigetti.qpu.ankaa-2", "currentAvailability": "Available", "averageQueueTime":
>>>>>>> 45329fda
        5, "statusPage": "https://rigetti.statuspage.io/"}]}, {"id": "qci", "currentAvailability":
        "Available", "targets": [{"id": "qci.simulator", "currentAvailability": "Available",
        "averageQueueTime": 1, "statusPage": "https://quantumcircuits.com"}, {"id":
        "qci.machine1", "currentAvailability": "Available", "averageQueueTime": 1,
        "statusPage": "https://quantumcircuits.com"}, {"id": "qci.simulator.noisy",
        "currentAvailability": "Available", "averageQueueTime": 0, "statusPage": "https://quantumcircuits.com"}]},
<<<<<<< HEAD
        {"id": "quantinuum", "currentAvailability": "Degraded", "targets": [{"id":
        "quantinuum.qpu.h1-1", "currentAvailability": "Available", "averageQueueTime":
        591220, "statusPage": "https://www.quantinuum.com/hardware/h1"}, {"id": "quantinuum.sim.h1-1sc",
        "currentAvailability": "Available", "averageQueueTime": 2, "statusPage": "https://www.quantinuum.com/hardware/h1"},
        {"id": "quantinuum.sim.h1-1e", "currentAvailability": "Available", "averageQueueTime":
        9, "statusPage": "https://www.quantinuum.com/hardware/h1"}, {"id": "quantinuum.qpu.h2-1",
        "currentAvailability": "Degraded", "averageQueueTime": 0, "statusPage": "https://www.quantinuum.com/hardware/h2"},
        {"id": "quantinuum.sim.h2-1sc", "currentAvailability": "Available", "averageQueueTime":
        0, "statusPage": "https://www.quantinuum.com/hardware/h2"}, {"id": "quantinuum.sim.h2-1e",
        "currentAvailability": "Available", "averageQueueTime": 469, "statusPage":
        "https://www.quantinuum.com/hardware/h2"}, {"id": "quantinuum.sim.h1-1sc-preview",
        "currentAvailability": "Available", "averageQueueTime": 2, "statusPage": "https://www.quantinuum.com/hardware/h1"},
        {"id": "quantinuum.sim.h1-1e-preview", "currentAvailability": "Available",
        "averageQueueTime": 9, "statusPage": "https://www.quantinuum.com/hardware/h1"},
        {"id": "quantinuum.sim.h1-2e-preview", "currentAvailability": "Available",
        "averageQueueTime": 15089, "statusPage": "https://www.quantinuum.com/hardware/h1"},
        {"id": "quantinuum.qpu.h1-1-preview", "currentAvailability": "Available",
        "averageQueueTime": 591220, "statusPage": "https://www.quantinuum.com/hardware/h1"}]},
=======
        {"id": "quantinuum", "currentAvailability": "Available", "targets": [{"id":
        "quantinuum.qpu.h1-1", "currentAvailability": "Available", "averageQueueTime":
        26106, "statusPage": "https://www.quantinuum.com/hardware/h1"}, {"id": "quantinuum.sim.h1-1sc",
        "currentAvailability": "Available", "averageQueueTime": 4, "statusPage": "https://www.quantinuum.com/hardware/h1"},
        {"id": "quantinuum.sim.h1-1e", "currentAvailability": "Available", "averageQueueTime":
        8, "statusPage": "https://www.quantinuum.com/hardware/h1"}, {"id": "quantinuum.qpu.h2-1",
        "currentAvailability": "Available", "averageQueueTime": 349980, "statusPage":
        "https://www.quantinuum.com/hardware/h2"}, {"id": "quantinuum.sim.h2-1sc",
        "currentAvailability": "Available", "averageQueueTime": 1, "statusPage": "https://www.quantinuum.com/hardware/h2"},
        {"id": "quantinuum.sim.h2-1e", "currentAvailability": "Available", "averageQueueTime":
        881, "statusPage": "https://www.quantinuum.com/hardware/h2"}, {"id": "quantinuum.sim.h1-1sc-preview",
        "currentAvailability": "Available", "averageQueueTime": 4, "statusPage": "https://www.quantinuum.com/hardware/h1"},
        {"id": "quantinuum.sim.h1-1e-preview", "currentAvailability": "Available",
        "averageQueueTime": 8, "statusPage": "https://www.quantinuum.com/hardware/h1"},
        {"id": "quantinuum.sim.h1-2e-preview", "currentAvailability": "Available",
        "averageQueueTime": 27901, "statusPage": "https://www.quantinuum.com/hardware/h1"},
        {"id": "quantinuum.qpu.h1-1-preview", "currentAvailability": "Available",
        "averageQueueTime": 26106, "statusPage": "https://www.quantinuum.com/hardware/h1"}]},
>>>>>>> 45329fda
        {"id": "Microsoft.Test", "currentAvailability": "Available", "targets": [{"id":
        "echo-rigetti", "currentAvailability": "Available", "averageQueueTime": 1,
        "statusPage": ""}, {"id": "echo-quantinuum", "currentAvailability": "Available",
        "averageQueueTime": 1, "statusPage": ""}, {"id": "echo-qci", "currentAvailability":
        "Available", "averageQueueTime": 1, "statusPage": ""}, {"id": "echo-ionq",
        "currentAvailability": "Available", "averageQueueTime": 1, "statusPage": ""},
        {"id": "echo-aquarius", "currentAvailability": "Available", "averageQueueTime":
        1, "statusPage": ""}, {"id": "sparse-sim-rigetti", "currentAvailability":
        "Available", "averageQueueTime": 1, "statusPage": ""}, {"id": "sparse-sim-quantinuum",
        "currentAvailability": "Available", "averageQueueTime": 1, "statusPage": ""},
        {"id": "sparse-sim-qci", "currentAvailability": "Available", "averageQueueTime":
        1, "statusPage": ""}, {"id": "sparse-sim-ionq", "currentAvailability": "Available",
        "averageQueueTime": 1, "statusPage": ""}, {"id": "echo-output", "currentAvailability":
        "Available", "averageQueueTime": 1, "statusPage": ""}]}], "nextLink": null}'
    headers:
      connection:
      - keep-alive
      content-length:
<<<<<<< HEAD
      - '4769'
=======
      - '4774'
>>>>>>> 45329fda
      content-type:
      - application/json; charset=utf-8
      transfer-encoding:
      - chunked
    status:
      code: 200
      message: OK
- request:
    body: null
    headers:
      Accept:
      - application/json
      Accept-Encoding:
      - gzip, deflate
      Connection:
      - keep-alive
      User-Agent:
      - testapp azsdk-python-quantum/0.0.1 Python/3.9.19 (Windows-10-10.0.22631-SP0)
    method: GET
    uri: https://eastus.quantum.azure.com/subscriptions/00000000-0000-0000-0000-000000000000/resourceGroups/myresourcegroup/providers/Microsoft.Quantum/workspaces/myworkspace/providerStatus?api-version=2022-09-12-preview&test-sequence-id=4
  response:
    body:
      string: '{"value": [{"id": "microsoft-elements", "currentAvailability": "Available",
        "targets": [{"id": "microsoft.dft", "currentAvailability": "Available", "averageQueueTime":
        0, "statusPage": null}]}, {"id": "ionq", "currentAvailability": "Degraded",
        "targets": [{"id": "ionq.qpu", "currentAvailability": "Available", "averageQueueTime":
<<<<<<< HEAD
        385008, "statusPage": "https://status.ionq.co"}, {"id": "ionq.qpu.aria-1",
        "currentAvailability": "Unavailable", "averageQueueTime": 749417, "statusPage":
        "https://status.ionq.co"}, {"id": "ionq.qpu.aria-2", "currentAvailability":
        "Unavailable", "averageQueueTime": 0, "statusPage": "https://status.ionq.co"},
        {"id": "ionq.simulator", "currentAvailability": "Available", "averageQueueTime":
        1, "statusPage": "https://status.ionq.co"}]}, {"id": "microsoft-qc", "currentAvailability":
        "Available", "targets": [{"id": "microsoft.estimator", "currentAvailability":
        "Available", "averageQueueTime": 0, "statusPage": null}]}, {"id": "pasqal",
        "currentAvailability": "Available", "targets": [{"id": "pasqal.sim.emu-tn",
        "currentAvailability": "Available", "averageQueueTime": 278, "statusPage":
        "https://pasqal.com"}, {"id": "pasqal.qpu.fresnel", "currentAvailability":
        "Available", "averageQueueTime": 1, "statusPage": "https://pasqal.com"}]},
        {"id": "rigetti", "currentAvailability": "Degraded", "targets": [{"id": "rigetti.sim.qvm",
        "currentAvailability": "Available", "averageQueueTime": 5, "statusPage": "https://rigetti.statuspage.io/"},
        {"id": "rigetti.qpu.ankaa-2", "currentAvailability": "Degraded", "averageQueueTime":
=======
        501293, "statusPage": "https://status.ionq.co"}, {"id": "ionq.qpu.aria-1",
        "currentAvailability": "Unavailable", "averageQueueTime": 737920, "statusPage":
        "https://status.ionq.co"}, {"id": "ionq.qpu.aria-2", "currentAvailability":
        "Unavailable", "averageQueueTime": 0, "statusPage": "https://status.ionq.co"},
        {"id": "ionq.simulator", "currentAvailability": "Available", "averageQueueTime":
        2, "statusPage": "https://status.ionq.co"}]}, {"id": "microsoft-qc", "currentAvailability":
        "Available", "targets": [{"id": "microsoft.estimator", "currentAvailability":
        "Available", "averageQueueTime": 0, "statusPage": null}]}, {"id": "pasqal",
        "currentAvailability": "Degraded", "targets": [{"id": "pasqal.sim.emu-tn",
        "currentAvailability": "Available", "averageQueueTime": 256, "statusPage":
        "https://pasqal.com"}, {"id": "pasqal.qpu.fresnel", "currentAvailability":
        "Degraded", "averageQueueTime": 0, "statusPage": "https://pasqal.com"}]},
        {"id": "rigetti", "currentAvailability": "Available", "targets": [{"id": "rigetti.sim.qvm",
        "currentAvailability": "Available", "averageQueueTime": 5, "statusPage": "https://rigetti.statuspage.io/"},
        {"id": "rigetti.qpu.ankaa-2", "currentAvailability": "Available", "averageQueueTime":
>>>>>>> 45329fda
        5, "statusPage": "https://rigetti.statuspage.io/"}]}, {"id": "qci", "currentAvailability":
        "Available", "targets": [{"id": "qci.simulator", "currentAvailability": "Available",
        "averageQueueTime": 1, "statusPage": "https://quantumcircuits.com"}, {"id":
        "qci.machine1", "currentAvailability": "Available", "averageQueueTime": 1,
        "statusPage": "https://quantumcircuits.com"}, {"id": "qci.simulator.noisy",
        "currentAvailability": "Available", "averageQueueTime": 0, "statusPage": "https://quantumcircuits.com"}]},
<<<<<<< HEAD
        {"id": "quantinuum", "currentAvailability": "Degraded", "targets": [{"id":
        "quantinuum.qpu.h1-1", "currentAvailability": "Available", "averageQueueTime":
        591220, "statusPage": "https://www.quantinuum.com/hardware/h1"}, {"id": "quantinuum.sim.h1-1sc",
        "currentAvailability": "Available", "averageQueueTime": 2, "statusPage": "https://www.quantinuum.com/hardware/h1"},
        {"id": "quantinuum.sim.h1-1e", "currentAvailability": "Available", "averageQueueTime":
        9, "statusPage": "https://www.quantinuum.com/hardware/h1"}, {"id": "quantinuum.qpu.h2-1",
        "currentAvailability": "Degraded", "averageQueueTime": 0, "statusPage": "https://www.quantinuum.com/hardware/h2"},
        {"id": "quantinuum.sim.h2-1sc", "currentAvailability": "Available", "averageQueueTime":
        0, "statusPage": "https://www.quantinuum.com/hardware/h2"}, {"id": "quantinuum.sim.h2-1e",
        "currentAvailability": "Available", "averageQueueTime": 469, "statusPage":
        "https://www.quantinuum.com/hardware/h2"}, {"id": "quantinuum.sim.h1-1sc-preview",
        "currentAvailability": "Available", "averageQueueTime": 2, "statusPage": "https://www.quantinuum.com/hardware/h1"},
        {"id": "quantinuum.sim.h1-1e-preview", "currentAvailability": "Available",
        "averageQueueTime": 9, "statusPage": "https://www.quantinuum.com/hardware/h1"},
        {"id": "quantinuum.sim.h1-2e-preview", "currentAvailability": "Available",
        "averageQueueTime": 15089, "statusPage": "https://www.quantinuum.com/hardware/h1"},
        {"id": "quantinuum.qpu.h1-1-preview", "currentAvailability": "Available",
        "averageQueueTime": 591220, "statusPage": "https://www.quantinuum.com/hardware/h1"}]},
=======
        {"id": "quantinuum", "currentAvailability": "Available", "targets": [{"id":
        "quantinuum.qpu.h1-1", "currentAvailability": "Available", "averageQueueTime":
        26106, "statusPage": "https://www.quantinuum.com/hardware/h1"}, {"id": "quantinuum.sim.h1-1sc",
        "currentAvailability": "Available", "averageQueueTime": 4, "statusPage": "https://www.quantinuum.com/hardware/h1"},
        {"id": "quantinuum.sim.h1-1e", "currentAvailability": "Available", "averageQueueTime":
        8, "statusPage": "https://www.quantinuum.com/hardware/h1"}, {"id": "quantinuum.qpu.h2-1",
        "currentAvailability": "Available", "averageQueueTime": 349980, "statusPage":
        "https://www.quantinuum.com/hardware/h2"}, {"id": "quantinuum.sim.h2-1sc",
        "currentAvailability": "Available", "averageQueueTime": 1, "statusPage": "https://www.quantinuum.com/hardware/h2"},
        {"id": "quantinuum.sim.h2-1e", "currentAvailability": "Available", "averageQueueTime":
        881, "statusPage": "https://www.quantinuum.com/hardware/h2"}, {"id": "quantinuum.sim.h1-1sc-preview",
        "currentAvailability": "Available", "averageQueueTime": 4, "statusPage": "https://www.quantinuum.com/hardware/h1"},
        {"id": "quantinuum.sim.h1-1e-preview", "currentAvailability": "Available",
        "averageQueueTime": 8, "statusPage": "https://www.quantinuum.com/hardware/h1"},
        {"id": "quantinuum.sim.h1-2e-preview", "currentAvailability": "Available",
        "averageQueueTime": 27901, "statusPage": "https://www.quantinuum.com/hardware/h1"},
        {"id": "quantinuum.qpu.h1-1-preview", "currentAvailability": "Available",
        "averageQueueTime": 26106, "statusPage": "https://www.quantinuum.com/hardware/h1"}]},
>>>>>>> 45329fda
        {"id": "Microsoft.Test", "currentAvailability": "Available", "targets": [{"id":
        "echo-rigetti", "currentAvailability": "Available", "averageQueueTime": 1,
        "statusPage": ""}, {"id": "echo-quantinuum", "currentAvailability": "Available",
        "averageQueueTime": 1, "statusPage": ""}, {"id": "echo-qci", "currentAvailability":
        "Available", "averageQueueTime": 1, "statusPage": ""}, {"id": "echo-ionq",
        "currentAvailability": "Available", "averageQueueTime": 1, "statusPage": ""},
        {"id": "echo-aquarius", "currentAvailability": "Available", "averageQueueTime":
        1, "statusPage": ""}, {"id": "sparse-sim-rigetti", "currentAvailability":
        "Available", "averageQueueTime": 1, "statusPage": ""}, {"id": "sparse-sim-quantinuum",
        "currentAvailability": "Available", "averageQueueTime": 1, "statusPage": ""},
        {"id": "sparse-sim-qci", "currentAvailability": "Available", "averageQueueTime":
        1, "statusPage": ""}, {"id": "sparse-sim-ionq", "currentAvailability": "Available",
        "averageQueueTime": 1, "statusPage": ""}, {"id": "echo-output", "currentAvailability":
        "Available", "averageQueueTime": 1, "statusPage": ""}]}], "nextLink": null}'
    headers:
      connection:
      - keep-alive
      content-length:
<<<<<<< HEAD
      - '4769'
=======
      - '4774'
>>>>>>> 45329fda
      content-type:
      - application/json; charset=utf-8
      transfer-encoding:
      - chunked
    status:
      code: 200
      message: OK
version: 1<|MERGE_RESOLUTION|>--- conflicted
+++ resolved
@@ -26,18 +26,8 @@
     uri: https://login.microsoftonline.com/00000000-0000-0000-0000-000000000000/oauth2/v2.0/token
   response:
     body:
-<<<<<<< HEAD
-      string: '{"error": "invalid_client", "error_description": "AADSTS7000215: Invalid
-        client secret provided. Ensure the secret being sent in the request is the
-        client secret value, not the client secret ID, for a secret added to app ''00000000-0000-0000-0000-000000000000''.
-        Trace ID: 7f55a316-7b6d-4281-8add-1f564b548b00 Correlation ID: aeab844e-58b0-45e7-b00d-b24ae2070665
-        Timestamp: 2024-04-30 14:25:19Z", "error_codes": [7000215], "timestamp": "2024-04-30
-        14:25:19Z", "trace_id": "7f55a316-7b6d-4281-8add-1f564b548b00", "correlation_id":
-        "aeab844e-58b0-45e7-b00d-b24ae2070665", "error_uri": "https://login.microsoftonline.com/error?code=7000215"}'
-=======
       string: '{"token_type": "Bearer", "expires_in": 1746122798, "ext_expires_in":
         1746122798, "refresh_in": 31536000, "access_token": "PLACEHOLDER"}'
->>>>>>> 45329fda
     headers:
       content-length:
       - '636'
@@ -65,23 +55,6 @@
         "targets": [{"id": "microsoft.dft", "currentAvailability": "Available", "averageQueueTime":
         0, "statusPage": null}]}, {"id": "ionq", "currentAvailability": "Degraded",
         "targets": [{"id": "ionq.qpu", "currentAvailability": "Available", "averageQueueTime":
-<<<<<<< HEAD
-        385008, "statusPage": "https://status.ionq.co"}, {"id": "ionq.qpu.aria-1",
-        "currentAvailability": "Unavailable", "averageQueueTime": 749417, "statusPage":
-        "https://status.ionq.co"}, {"id": "ionq.qpu.aria-2", "currentAvailability":
-        "Unavailable", "averageQueueTime": 0, "statusPage": "https://status.ionq.co"},
-        {"id": "ionq.simulator", "currentAvailability": "Available", "averageQueueTime":
-        1, "statusPage": "https://status.ionq.co"}]}, {"id": "microsoft-qc", "currentAvailability":
-        "Available", "targets": [{"id": "microsoft.estimator", "currentAvailability":
-        "Available", "averageQueueTime": 0, "statusPage": null}]}, {"id": "pasqal",
-        "currentAvailability": "Available", "targets": [{"id": "pasqal.sim.emu-tn",
-        "currentAvailability": "Available", "averageQueueTime": 278, "statusPage":
-        "https://pasqal.com"}, {"id": "pasqal.qpu.fresnel", "currentAvailability":
-        "Available", "averageQueueTime": 1, "statusPage": "https://pasqal.com"}]},
-        {"id": "rigetti", "currentAvailability": "Degraded", "targets": [{"id": "rigetti.sim.qvm",
-        "currentAvailability": "Available", "averageQueueTime": 5, "statusPage": "https://rigetti.statuspage.io/"},
-        {"id": "rigetti.qpu.ankaa-2", "currentAvailability": "Degraded", "averageQueueTime":
-=======
         501293, "statusPage": "https://status.ionq.co"}, {"id": "ionq.qpu.aria-1",
         "currentAvailability": "Unavailable", "averageQueueTime": 737920, "statusPage":
         "https://status.ionq.co"}, {"id": "ionq.qpu.aria-2", "currentAvailability":
@@ -97,33 +70,12 @@
         {"id": "rigetti", "currentAvailability": "Available", "targets": [{"id": "rigetti.sim.qvm",
         "currentAvailability": "Available", "averageQueueTime": 5, "statusPage": "https://rigetti.statuspage.io/"},
         {"id": "rigetti.qpu.ankaa-2", "currentAvailability": "Available", "averageQueueTime":
->>>>>>> 45329fda
         5, "statusPage": "https://rigetti.statuspage.io/"}]}, {"id": "qci", "currentAvailability":
         "Available", "targets": [{"id": "qci.simulator", "currentAvailability": "Available",
         "averageQueueTime": 1, "statusPage": "https://quantumcircuits.com"}, {"id":
         "qci.machine1", "currentAvailability": "Available", "averageQueueTime": 1,
         "statusPage": "https://quantumcircuits.com"}, {"id": "qci.simulator.noisy",
         "currentAvailability": "Available", "averageQueueTime": 0, "statusPage": "https://quantumcircuits.com"}]},
-<<<<<<< HEAD
-        {"id": "quantinuum", "currentAvailability": "Degraded", "targets": [{"id":
-        "quantinuum.qpu.h1-1", "currentAvailability": "Available", "averageQueueTime":
-        591220, "statusPage": "https://www.quantinuum.com/hardware/h1"}, {"id": "quantinuum.sim.h1-1sc",
-        "currentAvailability": "Available", "averageQueueTime": 2, "statusPage": "https://www.quantinuum.com/hardware/h1"},
-        {"id": "quantinuum.sim.h1-1e", "currentAvailability": "Available", "averageQueueTime":
-        9, "statusPage": "https://www.quantinuum.com/hardware/h1"}, {"id": "quantinuum.qpu.h2-1",
-        "currentAvailability": "Degraded", "averageQueueTime": 0, "statusPage": "https://www.quantinuum.com/hardware/h2"},
-        {"id": "quantinuum.sim.h2-1sc", "currentAvailability": "Available", "averageQueueTime":
-        0, "statusPage": "https://www.quantinuum.com/hardware/h2"}, {"id": "quantinuum.sim.h2-1e",
-        "currentAvailability": "Available", "averageQueueTime": 469, "statusPage":
-        "https://www.quantinuum.com/hardware/h2"}, {"id": "quantinuum.sim.h1-1sc-preview",
-        "currentAvailability": "Available", "averageQueueTime": 2, "statusPage": "https://www.quantinuum.com/hardware/h1"},
-        {"id": "quantinuum.sim.h1-1e-preview", "currentAvailability": "Available",
-        "averageQueueTime": 9, "statusPage": "https://www.quantinuum.com/hardware/h1"},
-        {"id": "quantinuum.sim.h1-2e-preview", "currentAvailability": "Available",
-        "averageQueueTime": 15089, "statusPage": "https://www.quantinuum.com/hardware/h1"},
-        {"id": "quantinuum.qpu.h1-1-preview", "currentAvailability": "Available",
-        "averageQueueTime": 591220, "statusPage": "https://www.quantinuum.com/hardware/h1"}]},
-=======
         {"id": "quantinuum", "currentAvailability": "Available", "targets": [{"id":
         "quantinuum.qpu.h1-1", "currentAvailability": "Available", "averageQueueTime":
         26106, "statusPage": "https://www.quantinuum.com/hardware/h1"}, {"id": "quantinuum.sim.h1-1sc",
@@ -142,7 +94,6 @@
         "averageQueueTime": 27901, "statusPage": "https://www.quantinuum.com/hardware/h1"},
         {"id": "quantinuum.qpu.h1-1-preview", "currentAvailability": "Available",
         "averageQueueTime": 26106, "statusPage": "https://www.quantinuum.com/hardware/h1"}]},
->>>>>>> 45329fda
         {"id": "Microsoft.Test", "currentAvailability": "Available", "targets": [{"id":
         "echo-rigetti", "currentAvailability": "Available", "averageQueueTime": 1,
         "statusPage": ""}, {"id": "echo-quantinuum", "currentAvailability": "Available",
@@ -161,11 +112,7 @@
       connection:
       - keep-alive
       content-length:
-<<<<<<< HEAD
-      - '4769'
-=======
       - '4774'
->>>>>>> 45329fda
       content-type:
       - application/json; charset=utf-8
       transfer-encoding:
@@ -192,23 +139,6 @@
         "targets": [{"id": "microsoft.dft", "currentAvailability": "Available", "averageQueueTime":
         0, "statusPage": null}]}, {"id": "ionq", "currentAvailability": "Degraded",
         "targets": [{"id": "ionq.qpu", "currentAvailability": "Available", "averageQueueTime":
-<<<<<<< HEAD
-        385008, "statusPage": "https://status.ionq.co"}, {"id": "ionq.qpu.aria-1",
-        "currentAvailability": "Unavailable", "averageQueueTime": 749417, "statusPage":
-        "https://status.ionq.co"}, {"id": "ionq.qpu.aria-2", "currentAvailability":
-        "Unavailable", "averageQueueTime": 0, "statusPage": "https://status.ionq.co"},
-        {"id": "ionq.simulator", "currentAvailability": "Available", "averageQueueTime":
-        1, "statusPage": "https://status.ionq.co"}]}, {"id": "microsoft-qc", "currentAvailability":
-        "Available", "targets": [{"id": "microsoft.estimator", "currentAvailability":
-        "Available", "averageQueueTime": 0, "statusPage": null}]}, {"id": "pasqal",
-        "currentAvailability": "Available", "targets": [{"id": "pasqal.sim.emu-tn",
-        "currentAvailability": "Available", "averageQueueTime": 278, "statusPage":
-        "https://pasqal.com"}, {"id": "pasqal.qpu.fresnel", "currentAvailability":
-        "Available", "averageQueueTime": 1, "statusPage": "https://pasqal.com"}]},
-        {"id": "rigetti", "currentAvailability": "Degraded", "targets": [{"id": "rigetti.sim.qvm",
-        "currentAvailability": "Available", "averageQueueTime": 5, "statusPage": "https://rigetti.statuspage.io/"},
-        {"id": "rigetti.qpu.ankaa-2", "currentAvailability": "Degraded", "averageQueueTime":
-=======
         501293, "statusPage": "https://status.ionq.co"}, {"id": "ionq.qpu.aria-1",
         "currentAvailability": "Unavailable", "averageQueueTime": 737920, "statusPage":
         "https://status.ionq.co"}, {"id": "ionq.qpu.aria-2", "currentAvailability":
@@ -224,33 +154,12 @@
         {"id": "rigetti", "currentAvailability": "Available", "targets": [{"id": "rigetti.sim.qvm",
         "currentAvailability": "Available", "averageQueueTime": 5, "statusPage": "https://rigetti.statuspage.io/"},
         {"id": "rigetti.qpu.ankaa-2", "currentAvailability": "Available", "averageQueueTime":
->>>>>>> 45329fda
         5, "statusPage": "https://rigetti.statuspage.io/"}]}, {"id": "qci", "currentAvailability":
         "Available", "targets": [{"id": "qci.simulator", "currentAvailability": "Available",
         "averageQueueTime": 1, "statusPage": "https://quantumcircuits.com"}, {"id":
         "qci.machine1", "currentAvailability": "Available", "averageQueueTime": 1,
         "statusPage": "https://quantumcircuits.com"}, {"id": "qci.simulator.noisy",
         "currentAvailability": "Available", "averageQueueTime": 0, "statusPage": "https://quantumcircuits.com"}]},
-<<<<<<< HEAD
-        {"id": "quantinuum", "currentAvailability": "Degraded", "targets": [{"id":
-        "quantinuum.qpu.h1-1", "currentAvailability": "Available", "averageQueueTime":
-        591220, "statusPage": "https://www.quantinuum.com/hardware/h1"}, {"id": "quantinuum.sim.h1-1sc",
-        "currentAvailability": "Available", "averageQueueTime": 2, "statusPage": "https://www.quantinuum.com/hardware/h1"},
-        {"id": "quantinuum.sim.h1-1e", "currentAvailability": "Available", "averageQueueTime":
-        9, "statusPage": "https://www.quantinuum.com/hardware/h1"}, {"id": "quantinuum.qpu.h2-1",
-        "currentAvailability": "Degraded", "averageQueueTime": 0, "statusPage": "https://www.quantinuum.com/hardware/h2"},
-        {"id": "quantinuum.sim.h2-1sc", "currentAvailability": "Available", "averageQueueTime":
-        0, "statusPage": "https://www.quantinuum.com/hardware/h2"}, {"id": "quantinuum.sim.h2-1e",
-        "currentAvailability": "Available", "averageQueueTime": 469, "statusPage":
-        "https://www.quantinuum.com/hardware/h2"}, {"id": "quantinuum.sim.h1-1sc-preview",
-        "currentAvailability": "Available", "averageQueueTime": 2, "statusPage": "https://www.quantinuum.com/hardware/h1"},
-        {"id": "quantinuum.sim.h1-1e-preview", "currentAvailability": "Available",
-        "averageQueueTime": 9, "statusPage": "https://www.quantinuum.com/hardware/h1"},
-        {"id": "quantinuum.sim.h1-2e-preview", "currentAvailability": "Available",
-        "averageQueueTime": 15089, "statusPage": "https://www.quantinuum.com/hardware/h1"},
-        {"id": "quantinuum.qpu.h1-1-preview", "currentAvailability": "Available",
-        "averageQueueTime": 591220, "statusPage": "https://www.quantinuum.com/hardware/h1"}]},
-=======
         {"id": "quantinuum", "currentAvailability": "Available", "targets": [{"id":
         "quantinuum.qpu.h1-1", "currentAvailability": "Available", "averageQueueTime":
         26106, "statusPage": "https://www.quantinuum.com/hardware/h1"}, {"id": "quantinuum.sim.h1-1sc",
@@ -269,7 +178,6 @@
         "averageQueueTime": 27901, "statusPage": "https://www.quantinuum.com/hardware/h1"},
         {"id": "quantinuum.qpu.h1-1-preview", "currentAvailability": "Available",
         "averageQueueTime": 26106, "statusPage": "https://www.quantinuum.com/hardware/h1"}]},
->>>>>>> 45329fda
         {"id": "Microsoft.Test", "currentAvailability": "Available", "targets": [{"id":
         "echo-rigetti", "currentAvailability": "Available", "averageQueueTime": 1,
         "statusPage": ""}, {"id": "echo-quantinuum", "currentAvailability": "Available",
@@ -288,11 +196,7 @@
       connection:
       - keep-alive
       content-length:
-<<<<<<< HEAD
-      - '4769'
-=======
       - '4774'
->>>>>>> 45329fda
       content-type:
       - application/json; charset=utf-8
       transfer-encoding:
@@ -319,23 +223,6 @@
         "targets": [{"id": "microsoft.dft", "currentAvailability": "Available", "averageQueueTime":
         0, "statusPage": null}]}, {"id": "ionq", "currentAvailability": "Degraded",
         "targets": [{"id": "ionq.qpu", "currentAvailability": "Available", "averageQueueTime":
-<<<<<<< HEAD
-        385008, "statusPage": "https://status.ionq.co"}, {"id": "ionq.qpu.aria-1",
-        "currentAvailability": "Unavailable", "averageQueueTime": 749417, "statusPage":
-        "https://status.ionq.co"}, {"id": "ionq.qpu.aria-2", "currentAvailability":
-        "Unavailable", "averageQueueTime": 0, "statusPage": "https://status.ionq.co"},
-        {"id": "ionq.simulator", "currentAvailability": "Available", "averageQueueTime":
-        1, "statusPage": "https://status.ionq.co"}]}, {"id": "microsoft-qc", "currentAvailability":
-        "Available", "targets": [{"id": "microsoft.estimator", "currentAvailability":
-        "Available", "averageQueueTime": 0, "statusPage": null}]}, {"id": "pasqal",
-        "currentAvailability": "Available", "targets": [{"id": "pasqal.sim.emu-tn",
-        "currentAvailability": "Available", "averageQueueTime": 278, "statusPage":
-        "https://pasqal.com"}, {"id": "pasqal.qpu.fresnel", "currentAvailability":
-        "Available", "averageQueueTime": 1, "statusPage": "https://pasqal.com"}]},
-        {"id": "rigetti", "currentAvailability": "Degraded", "targets": [{"id": "rigetti.sim.qvm",
-        "currentAvailability": "Available", "averageQueueTime": 5, "statusPage": "https://rigetti.statuspage.io/"},
-        {"id": "rigetti.qpu.ankaa-2", "currentAvailability": "Degraded", "averageQueueTime":
-=======
         501293, "statusPage": "https://status.ionq.co"}, {"id": "ionq.qpu.aria-1",
         "currentAvailability": "Unavailable", "averageQueueTime": 737920, "statusPage":
         "https://status.ionq.co"}, {"id": "ionq.qpu.aria-2", "currentAvailability":
@@ -351,33 +238,12 @@
         {"id": "rigetti", "currentAvailability": "Available", "targets": [{"id": "rigetti.sim.qvm",
         "currentAvailability": "Available", "averageQueueTime": 5, "statusPage": "https://rigetti.statuspage.io/"},
         {"id": "rigetti.qpu.ankaa-2", "currentAvailability": "Available", "averageQueueTime":
->>>>>>> 45329fda
         5, "statusPage": "https://rigetti.statuspage.io/"}]}, {"id": "qci", "currentAvailability":
         "Available", "targets": [{"id": "qci.simulator", "currentAvailability": "Available",
         "averageQueueTime": 1, "statusPage": "https://quantumcircuits.com"}, {"id":
         "qci.machine1", "currentAvailability": "Available", "averageQueueTime": 1,
         "statusPage": "https://quantumcircuits.com"}, {"id": "qci.simulator.noisy",
         "currentAvailability": "Available", "averageQueueTime": 0, "statusPage": "https://quantumcircuits.com"}]},
-<<<<<<< HEAD
-        {"id": "quantinuum", "currentAvailability": "Degraded", "targets": [{"id":
-        "quantinuum.qpu.h1-1", "currentAvailability": "Available", "averageQueueTime":
-        591220, "statusPage": "https://www.quantinuum.com/hardware/h1"}, {"id": "quantinuum.sim.h1-1sc",
-        "currentAvailability": "Available", "averageQueueTime": 2, "statusPage": "https://www.quantinuum.com/hardware/h1"},
-        {"id": "quantinuum.sim.h1-1e", "currentAvailability": "Available", "averageQueueTime":
-        9, "statusPage": "https://www.quantinuum.com/hardware/h1"}, {"id": "quantinuum.qpu.h2-1",
-        "currentAvailability": "Degraded", "averageQueueTime": 0, "statusPage": "https://www.quantinuum.com/hardware/h2"},
-        {"id": "quantinuum.sim.h2-1sc", "currentAvailability": "Available", "averageQueueTime":
-        0, "statusPage": "https://www.quantinuum.com/hardware/h2"}, {"id": "quantinuum.sim.h2-1e",
-        "currentAvailability": "Available", "averageQueueTime": 469, "statusPage":
-        "https://www.quantinuum.com/hardware/h2"}, {"id": "quantinuum.sim.h1-1sc-preview",
-        "currentAvailability": "Available", "averageQueueTime": 2, "statusPage": "https://www.quantinuum.com/hardware/h1"},
-        {"id": "quantinuum.sim.h1-1e-preview", "currentAvailability": "Available",
-        "averageQueueTime": 9, "statusPage": "https://www.quantinuum.com/hardware/h1"},
-        {"id": "quantinuum.sim.h1-2e-preview", "currentAvailability": "Available",
-        "averageQueueTime": 15089, "statusPage": "https://www.quantinuum.com/hardware/h1"},
-        {"id": "quantinuum.qpu.h1-1-preview", "currentAvailability": "Available",
-        "averageQueueTime": 591220, "statusPage": "https://www.quantinuum.com/hardware/h1"}]},
-=======
         {"id": "quantinuum", "currentAvailability": "Available", "targets": [{"id":
         "quantinuum.qpu.h1-1", "currentAvailability": "Available", "averageQueueTime":
         26106, "statusPage": "https://www.quantinuum.com/hardware/h1"}, {"id": "quantinuum.sim.h1-1sc",
@@ -396,7 +262,6 @@
         "averageQueueTime": 27901, "statusPage": "https://www.quantinuum.com/hardware/h1"},
         {"id": "quantinuum.qpu.h1-1-preview", "currentAvailability": "Available",
         "averageQueueTime": 26106, "statusPage": "https://www.quantinuum.com/hardware/h1"}]},
->>>>>>> 45329fda
         {"id": "Microsoft.Test", "currentAvailability": "Available", "targets": [{"id":
         "echo-rigetti", "currentAvailability": "Available", "averageQueueTime": 1,
         "statusPage": ""}, {"id": "echo-quantinuum", "currentAvailability": "Available",
@@ -415,11 +280,7 @@
       connection:
       - keep-alive
       content-length:
-<<<<<<< HEAD
-      - '4769'
-=======
       - '4774'
->>>>>>> 45329fda
       content-type:
       - application/json; charset=utf-8
       transfer-encoding:
@@ -446,23 +307,6 @@
         "targets": [{"id": "microsoft.dft", "currentAvailability": "Available", "averageQueueTime":
         0, "statusPage": null}]}, {"id": "ionq", "currentAvailability": "Degraded",
         "targets": [{"id": "ionq.qpu", "currentAvailability": "Available", "averageQueueTime":
-<<<<<<< HEAD
-        385008, "statusPage": "https://status.ionq.co"}, {"id": "ionq.qpu.aria-1",
-        "currentAvailability": "Unavailable", "averageQueueTime": 749417, "statusPage":
-        "https://status.ionq.co"}, {"id": "ionq.qpu.aria-2", "currentAvailability":
-        "Unavailable", "averageQueueTime": 0, "statusPage": "https://status.ionq.co"},
-        {"id": "ionq.simulator", "currentAvailability": "Available", "averageQueueTime":
-        1, "statusPage": "https://status.ionq.co"}]}, {"id": "microsoft-qc", "currentAvailability":
-        "Available", "targets": [{"id": "microsoft.estimator", "currentAvailability":
-        "Available", "averageQueueTime": 0, "statusPage": null}]}, {"id": "pasqal",
-        "currentAvailability": "Available", "targets": [{"id": "pasqal.sim.emu-tn",
-        "currentAvailability": "Available", "averageQueueTime": 278, "statusPage":
-        "https://pasqal.com"}, {"id": "pasqal.qpu.fresnel", "currentAvailability":
-        "Available", "averageQueueTime": 1, "statusPage": "https://pasqal.com"}]},
-        {"id": "rigetti", "currentAvailability": "Degraded", "targets": [{"id": "rigetti.sim.qvm",
-        "currentAvailability": "Available", "averageQueueTime": 5, "statusPage": "https://rigetti.statuspage.io/"},
-        {"id": "rigetti.qpu.ankaa-2", "currentAvailability": "Degraded", "averageQueueTime":
-=======
         501293, "statusPage": "https://status.ionq.co"}, {"id": "ionq.qpu.aria-1",
         "currentAvailability": "Unavailable", "averageQueueTime": 737920, "statusPage":
         "https://status.ionq.co"}, {"id": "ionq.qpu.aria-2", "currentAvailability":
@@ -478,33 +322,12 @@
         {"id": "rigetti", "currentAvailability": "Available", "targets": [{"id": "rigetti.sim.qvm",
         "currentAvailability": "Available", "averageQueueTime": 5, "statusPage": "https://rigetti.statuspage.io/"},
         {"id": "rigetti.qpu.ankaa-2", "currentAvailability": "Available", "averageQueueTime":
->>>>>>> 45329fda
         5, "statusPage": "https://rigetti.statuspage.io/"}]}, {"id": "qci", "currentAvailability":
         "Available", "targets": [{"id": "qci.simulator", "currentAvailability": "Available",
         "averageQueueTime": 1, "statusPage": "https://quantumcircuits.com"}, {"id":
         "qci.machine1", "currentAvailability": "Available", "averageQueueTime": 1,
         "statusPage": "https://quantumcircuits.com"}, {"id": "qci.simulator.noisy",
         "currentAvailability": "Available", "averageQueueTime": 0, "statusPage": "https://quantumcircuits.com"}]},
-<<<<<<< HEAD
-        {"id": "quantinuum", "currentAvailability": "Degraded", "targets": [{"id":
-        "quantinuum.qpu.h1-1", "currentAvailability": "Available", "averageQueueTime":
-        591220, "statusPage": "https://www.quantinuum.com/hardware/h1"}, {"id": "quantinuum.sim.h1-1sc",
-        "currentAvailability": "Available", "averageQueueTime": 2, "statusPage": "https://www.quantinuum.com/hardware/h1"},
-        {"id": "quantinuum.sim.h1-1e", "currentAvailability": "Available", "averageQueueTime":
-        9, "statusPage": "https://www.quantinuum.com/hardware/h1"}, {"id": "quantinuum.qpu.h2-1",
-        "currentAvailability": "Degraded", "averageQueueTime": 0, "statusPage": "https://www.quantinuum.com/hardware/h2"},
-        {"id": "quantinuum.sim.h2-1sc", "currentAvailability": "Available", "averageQueueTime":
-        0, "statusPage": "https://www.quantinuum.com/hardware/h2"}, {"id": "quantinuum.sim.h2-1e",
-        "currentAvailability": "Available", "averageQueueTime": 469, "statusPage":
-        "https://www.quantinuum.com/hardware/h2"}, {"id": "quantinuum.sim.h1-1sc-preview",
-        "currentAvailability": "Available", "averageQueueTime": 2, "statusPage": "https://www.quantinuum.com/hardware/h1"},
-        {"id": "quantinuum.sim.h1-1e-preview", "currentAvailability": "Available",
-        "averageQueueTime": 9, "statusPage": "https://www.quantinuum.com/hardware/h1"},
-        {"id": "quantinuum.sim.h1-2e-preview", "currentAvailability": "Available",
-        "averageQueueTime": 15089, "statusPage": "https://www.quantinuum.com/hardware/h1"},
-        {"id": "quantinuum.qpu.h1-1-preview", "currentAvailability": "Available",
-        "averageQueueTime": 591220, "statusPage": "https://www.quantinuum.com/hardware/h1"}]},
-=======
         {"id": "quantinuum", "currentAvailability": "Available", "targets": [{"id":
         "quantinuum.qpu.h1-1", "currentAvailability": "Available", "averageQueueTime":
         26106, "statusPage": "https://www.quantinuum.com/hardware/h1"}, {"id": "quantinuum.sim.h1-1sc",
@@ -523,7 +346,6 @@
         "averageQueueTime": 27901, "statusPage": "https://www.quantinuum.com/hardware/h1"},
         {"id": "quantinuum.qpu.h1-1-preview", "currentAvailability": "Available",
         "averageQueueTime": 26106, "statusPage": "https://www.quantinuum.com/hardware/h1"}]},
->>>>>>> 45329fda
         {"id": "Microsoft.Test", "currentAvailability": "Available", "targets": [{"id":
         "echo-rigetti", "currentAvailability": "Available", "averageQueueTime": 1,
         "statusPage": ""}, {"id": "echo-quantinuum", "currentAvailability": "Available",
@@ -542,11 +364,7 @@
       connection:
       - keep-alive
       content-length:
-<<<<<<< HEAD
-      - '4769'
-=======
       - '4774'
->>>>>>> 45329fda
       content-type:
       - application/json; charset=utf-8
       transfer-encoding:

--- conflicted
+++ resolved
@@ -63,22 +63,13 @@
       x-client-sku:
       - MSAL.Python
       x-client-ver:
-<<<<<<< HEAD
-      - 1.29.0
-=======
       - 1.30.0
->>>>>>> b43e1017
     method: POST
     uri: https://login.microsoftonline.com/00000000-0000-0000-0000-000000000000/oauth2/v2.0/token
   response:
     body:
-<<<<<<< HEAD
-      string: '{"token_type": "Bearer", "expires_in": 1755295840, "ext_expires_in":
-        1755295840, "refresh_in": 31536000, "access_token": "PLACEHOLDER"}'
-=======
       string: '{"token_type": "Bearer", "expires_in": 1756412852, "ext_expires_in":
         1756412852, "refresh_in": 31536000, "access_token": "PLACEHOLDER"}'
->>>>>>> b43e1017
     headers:
       content-length:
       - '135'
@@ -106,20 +97,12 @@
     uri: https://eastus.quantum.azure.com/subscriptions/00000000-0000-0000-0000-000000000000/resourceGroups/myresourcegroup/providers/Microsoft.Quantum/workspaces/myworkspace/storage/sasUri?api-version=2022-09-12-preview&test-sequence-id=1
   response:
     body:
-<<<<<<< HEAD
-      string: '{"sasUri": "https://mystorage.blob.core.windows.net/job-00000000-0000-0000-0000-000000000001?sv=PLACEHOLDER&ss=b&srt=co&spr=https&st=2024-08-15T22%3A10%3A41Z&se=2050-01-01T00%3A00%3A00Z&sp=rwlac&sig=93rIw07eV4xJ6Ys8AN9gdeAmP%2BNWCLdH7eZTRgW8BDY%3D"}'
-=======
       string: '{"sasUri": "https://mystorage.blob.core.windows.net/job-00000000-0000-0000-0000-000000000001?sv=PLACEHOLDER&ss=b&srt=co&spr=https&st=2000-01-01T00%3A00%3A00Z&se=2050-01-01T00%3A00%3A00Z&sp=rwlac&sig=PLACEHOLDER"}'
->>>>>>> b43e1017
-    headers:
-      connection:
-      - keep-alive
-      content-length:
-<<<<<<< HEAD
-      - '249'
-=======
+    headers:
+      connection:
+      - keep-alive
+      content-length:
       - '212'
->>>>>>> b43e1017
       content-type:
       - application/json; charset=utf-8
       transfer-encoding:
@@ -139,17 +122,6 @@
       User-Agent:
       - azsdk-python-storage-blob/12.20.0 Python/3.9.19 (Windows-10-10.0.22631-SP0)
       x-ms-date:
-<<<<<<< HEAD
-      - Thu, 15 Aug 2024 22:10:40 GMT
-      x-ms-version:
-      - '2024-05-04'
-    method: GET
-    uri: https://mystorage.blob.core.windows.net/job-00000000-0000-0000-0000-000000000001?restype=container&sv=PLACEHOLDER&ss=b&srt=co&spr=https&st=2024-08-15T22%3A10%3A41Z&se=2050-01-01T00%3A00%3A00Z&sp=rwlac&sig=93rIw07eV4xJ6Ys8AN9gdeAmP%2BNWCLdH7eZTRgW8BDY%3D
-  response:
-    body:
-      string: "\uFEFF<?xml version=\"1.0\" encoding=\"utf-8\"?><Error><Code>ContainerNotFound</Code><Message>The
-        specified container does not exist.\nRequestId:66b448bd-701e-0024-785f-efb5ca000000\nTime:2024-08-15T22:10:41.9174610Z</Message></Error>"
-=======
       - Wed, 28 Aug 2024 20:27:32 GMT
       x-ms-version:
       - '2024-05-04'
@@ -159,7 +131,6 @@
     body:
       string: "\uFEFF<?xml version=\"1.0\" encoding=\"utf-8\"?><Error><Code>ContainerNotFound</Code><Message>The
         specified container does not exist.\nRequestId:789aa872-601e-0028-6988-f922c2000000\nTime:2024-08-28T20:27:33.7812694Z</Message></Error>"
->>>>>>> b43e1017
     headers:
       content-length:
       - '223'
@@ -184,19 +155,11 @@
       User-Agent:
       - azsdk-python-storage-blob/12.20.0 Python/3.9.19 (Windows-10-10.0.22631-SP0)
       x-ms-date:
-<<<<<<< HEAD
-      - Thu, 15 Aug 2024 22:10:41 GMT
-      x-ms-version:
-      - '2024-05-04'
-    method: PUT
-    uri: https://mystorage.blob.core.windows.net/job-00000000-0000-0000-0000-000000000001?restype=container&sv=PLACEHOLDER&ss=b&srt=co&spr=https&st=2024-08-15T22%3A10%3A41Z&se=2050-01-01T00%3A00%3A00Z&sp=rwlac&sig=93rIw07eV4xJ6Ys8AN9gdeAmP%2BNWCLdH7eZTRgW8BDY%3D
-=======
       - Wed, 28 Aug 2024 20:27:32 GMT
       x-ms-version:
       - '2024-05-04'
     method: PUT
     uri: https://mystorage.blob.core.windows.net/job-00000000-0000-0000-0000-000000000001?restype=container&sv=PLACEHOLDER&ss=b&srt=co&spr=https&st=2000-01-01T00%3A00%3A00Z&se=2050-01-01T00%3A00%3A00Z&sp=rwlac&sig=PLACEHOLDER
->>>>>>> b43e1017
   response:
     body:
       string: ''
@@ -220,19 +183,11 @@
       User-Agent:
       - azsdk-python-storage-blob/12.20.0 Python/3.9.19 (Windows-10-10.0.22631-SP0)
       x-ms-date:
-<<<<<<< HEAD
-      - Thu, 15 Aug 2024 22:10:41 GMT
-      x-ms-version:
-      - '2024-05-04'
-    method: GET
-    uri: https://mystorage.blob.core.windows.net/job-00000000-0000-0000-0000-000000000001?restype=container&sv=PLACEHOLDER&ss=b&srt=co&spr=https&st=2024-08-15T22%3A10%3A41Z&se=2050-01-01T00%3A00%3A00Z&sp=rwlac&sig=93rIw07eV4xJ6Ys8AN9gdeAmP%2BNWCLdH7eZTRgW8BDY%3D
-=======
       - Wed, 28 Aug 2024 20:27:33 GMT
       x-ms-version:
       - '2024-05-04'
     method: GET
     uri: https://mystorage.blob.core.windows.net/job-00000000-0000-0000-0000-000000000001?restype=container&sv=PLACEHOLDER&ss=b&srt=co&spr=https&st=2000-01-01T00%3A00%3A00Z&se=2050-01-01T00%3A00%3A00Z&sp=rwlac&sig=PLACEHOLDER
->>>>>>> b43e1017
   response:
     body:
       string: ''
@@ -267,19 +222,11 @@
       x-ms-blob-type:
       - BlockBlob
       x-ms-date:
-<<<<<<< HEAD
-      - Thu, 15 Aug 2024 22:10:41 GMT
-      x-ms-version:
-      - '2024-05-04'
-    method: PUT
-    uri: https://mystorage.blob.core.windows.net/job-00000000-0000-0000-0000-000000000001/inputData?sv=PLACEHOLDER&ss=b&srt=co&spr=https&st=2024-08-15T22%3A10%3A41Z&se=2050-01-01T00%3A00%3A00Z&sp=rwlac&sig=93rIw07eV4xJ6Ys8AN9gdeAmP%2BNWCLdH7eZTRgW8BDY%3D
-=======
       - Wed, 28 Aug 2024 20:27:33 GMT
       x-ms-version:
       - '2024-05-04'
     method: PUT
     uri: https://mystorage.blob.core.windows.net/job-00000000-0000-0000-0000-000000000001/inputData?sv=PLACEHOLDER&ss=b&srt=co&spr=https&st=2000-01-01T00%3A00%3A00Z&se=2050-01-01T00%3A00%3A00Z&sp=rwlac&sig=PLACEHOLDER
->>>>>>> b43e1017
   response:
     body:
       string: ''
@@ -293,11 +240,7 @@
       message: Created
 - request:
     body: 'b''{"id": "00000000-0000-0000-0000-000000000001", "name": "ionq-job", "providerId":
-<<<<<<< HEAD
-      "IonQ", "target": "ionq.simulator", "itemType": "Job", "containerUri": "https://mystorage.blob.core.windows.net/job-00000000-0000-0000-0000-000000000001?sv=PLACEHOLDER&ss=b&srt=co&spr=https&st=2024-08-15T22%3A10%3A41Z&se=2050-01-01T00%3A00%3A00Z&sp=rwlac&sig=93rIw07eV4xJ6Ys8AN9gdeAmP%2BNWCLdH7eZTRgW8BDY%3D",
-=======
       "IonQ", "target": "ionq.simulator", "itemType": "Job", "containerUri": "https://mystorage.blob.core.windows.net/job-00000000-0000-0000-0000-000000000001?sv=PLACEHOLDER&ss=b&srt=co&spr=https&st=2000-01-01T00%3A00%3A00Z&se=2050-01-01T00%3A00%3A00Z&sp=rwlac&sig=PLACEHOLDER",
->>>>>>> b43e1017
       "inputDataUri": "https://mystorage.blob.core.windows.net/job-00000000-0000-0000-0000-000000000001/inputData",
       "inputDataFormat": "ionq.circuit.v1", "inputParams": {"shots": 100}, "outputDataFormat":
       "ionq.quantum-results.v1"}'''
@@ -309,11 +252,7 @@
       Connection:
       - keep-alive
       Content-Length:
-<<<<<<< HEAD
-      - '619'
-=======
       - '582'
->>>>>>> b43e1017
       Content-Type:
       - application/json
       User-Agent:
@@ -322,13 +261,6 @@
     uri: https://eastus.quantum.azure.com/subscriptions/00000000-0000-0000-0000-000000000000/resourceGroups/myresourcegroup/providers/Microsoft.Quantum/workspaces/myworkspace/jobs/00000000-0000-0000-0000-000000000001?api-version=2022-09-12-preview&test-sequence-id=1
   response:
     body:
-<<<<<<< HEAD
-      string: '{"containerUri": "https://mystorage.blob.core.windows.net/job-00000000-0000-0000-0000-000000000001?sv=PLACEHOLDER&ss=b&srt=co&spr=https&st=2024-08-15T22%3A10%3A41Z&se=2050-01-01T00%3A00%3A00Z&sp=rwlac&sig=PLACEHOLDER&st=2024-08-15T22%3A10%3A42Z&se=2050-01-01T00%3A00%3A00Z&sr=b&sp=rcw&sig=PLACEHOLDER&ss=b&srt=co&spr=https&st=2024-08-15T22%3A10%3A41Z&se=2050-01-01T00%3A00%3A00Z&sp=rwlac&sig=93rIw07eV4xJ6Ys8AN9gdeAmP%2BNWCLdH7eZTRgW8BDY%3D",
-        "beginExecutionTime": null, "cancellationTime": null, "quantumComputingData":
-        null, "errorData": null, "isCancelling": false, "tags": [], "name": "ionq-job",
-        "id": "00000000-0000-0000-0000-000000000001", "providerId": "ionq", "target":
-        "ionq.simulator", "creationTime": "2024-08-15T22:10:42.5538766+00:00", "endExecutionTime":
-=======
       string: '{"containerUri": "https://mystorage.blob.core.windows.net/job-00000000-0000-0000-0000-000000000001?sv=PLACEHOLDER&ss=b&srt=co&spr=https&st=2000-01-01T00%3A00%3A00Z&se=2050-01-01T00%3A00%3A00Z&sp=rwlac&sig=PLACEHOLDER",
         "inputDataUri": "https://mystorage.blob.core.windows.net/job-00000000-0000-0000-0000-000000000001/inputData?sv=PLACEHOLDER&st=2000-01-01T00%3A00%3A00Z&se=2050-01-01T00%3A00%3A00Z&sr=b&sp=rcw&sig=PLACEHOLDER",
         "inputDataFormat": "ionq.circuit.v1", "inputParams": {"shots": 100}, "metadata":
@@ -338,17 +270,12 @@
         null, "errorData": null, "isCancelling": false, "tags": [], "name": "ionq-job",
         "id": "00000000-0000-0000-0000-000000000001", "providerId": "ionq", "target":
         "ionq.simulator", "creationTime": "2024-08-28T20:27:34.3388209+00:00", "endExecutionTime":
->>>>>>> b43e1017
         null, "costEstimate": null, "itemType": "Job"}'
     headers:
       connection:
       - keep-alive
       content-length:
-<<<<<<< HEAD
-      - '816'
-=======
       - '1240'
->>>>>>> b43e1017
       content-type:
       - application/json; charset=utf-8
       transfer-encoding:
@@ -371,13 +298,6 @@
     uri: https://eastus.quantum.azure.com/subscriptions/00000000-0000-0000-0000-000000000000/resourceGroups/myresourcegroup/providers/Microsoft.Quantum/workspaces/myworkspace/jobs/00000000-0000-0000-0000-000000000001?api-version=2022-09-12-preview&test-sequence-id=1
   response:
     body:
-<<<<<<< HEAD
-      string: '{"containerUri": "https://mystorage.blob.core.windows.net/job-00000000-0000-0000-0000-000000000001?sv=PLACEHOLDER&st=2024-08-15T22%3A10%3A42Z&se=2050-01-01T00%3A00%3A00Z&sr=c&sp=rcwl&sig=PLACEHOLDER&st=2024-08-15T22%3A10%3A42Z&se=2050-01-01T00%3A00%3A00Z&sr=b&sp=r&rscd=attachment%3B+filename%3Dionq-job-00000000-0000-0000-0000-000000000001.input.json&sig=PLACEHOLDER&st=2024-08-15T22%3A10%3A42Z&se=2050-01-01T00%3A00%3A00Z&sr=b&sp=r&rscd=attachment%3B+filename%3Dionq-job-00000000-0000-0000-0000-000000000001.output.json&sig=McciDhIDUiSjEh%2B98DhWzNvglMdVUUgbpzOLSV2J7sw%3D",
-        "beginExecutionTime": null, "cancellationTime": null, "quantumComputingData":
-        null, "errorData": null, "isCancelling": false, "tags": [], "name": "ionq-job",
-        "id": "00000000-0000-0000-0000-000000000001", "providerId": "ionq", "target":
-        "ionq.simulator", "creationTime": "2024-08-15T22:10:42.5538766+00:00", "endExecutionTime":
-=======
       string: '{"containerUri": "https://mystorage.blob.core.windows.net/job-00000000-0000-0000-0000-000000000001?sv=PLACEHOLDER&st=2000-01-01T00%3A00%3A00Z&se=2050-01-01T00%3A00%3A00Z&sr=c&sp=rcwl&sig=PLACEHOLDER",
         "inputDataUri": "https://mystorage.blob.core.windows.net/job-00000000-0000-0000-0000-000000000001/inputData?sv=PLACEHOLDER&st=2000-01-01T00%3A00%3A00Z&se=2050-01-01T00%3A00%3A00Z&sr=b&sp=r&rscd=attachment%3B+filename%3Dionq-job-00000000-0000-0000-0000-000000000001.input.json&sig=PLACEHOLDER",
         "inputDataFormat": "ionq.circuit.v1", "inputParams": {"shots": 100}, "metadata":
@@ -387,17 +307,12 @@
         null, "errorData": null, "isCancelling": false, "tags": [], "name": "ionq-job",
         "id": "00000000-0000-0000-0000-000000000001", "providerId": "ionq", "target":
         "ionq.simulator", "creationTime": "2024-08-28T20:27:34.3388209+00:00", "endExecutionTime":
->>>>>>> b43e1017
         null, "costEstimate": null, "itemType": "Job"}'
     headers:
       connection:
       - keep-alive
       content-length:
-<<<<<<< HEAD
-      - '950'
-=======
       - '1370'
->>>>>>> b43e1017
       content-type:
       - application/json; charset=utf-8
       transfer-encoding:
@@ -420,13 +335,6 @@
     uri: https://eastus.quantum.azure.com/subscriptions/00000000-0000-0000-0000-000000000000/resourceGroups/myresourcegroup/providers/Microsoft.Quantum/workspaces/myworkspace/jobs/00000000-0000-0000-0000-000000000001?api-version=2022-09-12-preview&test-sequence-id=2
   response:
     body:
-<<<<<<< HEAD
-      string: '{"containerUri": "https://mystorage.blob.core.windows.net/job-00000000-0000-0000-0000-000000000001?sv=PLACEHOLDER&st=2024-08-15T22%3A10%3A42Z&se=2050-01-01T00%3A00%3A00Z&sr=c&sp=rcwl&sig=PLACEHOLDER&st=2024-08-15T22%3A10%3A42Z&se=2050-01-01T00%3A00%3A00Z&sr=b&sp=r&rscd=attachment%3B+filename%3Dionq-job-00000000-0000-0000-0000-000000000001.input.json&sig=PLACEHOLDER&st=2024-08-15T22%3A10%3A42Z&se=2050-01-01T00%3A00%3A00Z&sr=b&sp=r&rscd=attachment%3B+filename%3Dionq-job-00000000-0000-0000-0000-000000000001.output.json&sig=McciDhIDUiSjEh%2B98DhWzNvglMdVUUgbpzOLSV2J7sw%3D",
-        "beginExecutionTime": null, "cancellationTime": null, "quantumComputingData":
-        {"count": 1}, "errorData": null, "isCancelling": false, "tags": [], "name":
-        "ionq-job", "id": "00000000-0000-0000-0000-000000000001", "providerId": "ionq",
-        "target": "ionq.simulator", "creationTime": "2024-08-15T22:10:42.5538766+00:00",
-=======
       string: '{"containerUri": "https://mystorage.blob.core.windows.net/job-00000000-0000-0000-0000-000000000001?sv=PLACEHOLDER&st=2000-01-01T00%3A00%3A00Z&se=2050-01-01T00%3A00%3A00Z&sr=c&sp=rcwl&sig=PLACEHOLDER",
         "inputDataUri": "https://mystorage.blob.core.windows.net/job-00000000-0000-0000-0000-000000000001/inputData?sv=PLACEHOLDER&st=2000-01-01T00%3A00%3A00Z&se=2050-01-01T00%3A00%3A00Z&sr=b&sp=r&rscd=attachment%3B+filename%3Dionq-job-00000000-0000-0000-0000-000000000001.input.json&sig=PLACEHOLDER",
         "inputDataFormat": "ionq.circuit.v1", "inputParams": {"shots": 100}, "metadata":
@@ -436,17 +344,12 @@
         {"count": 1}, "errorData": null, "isCancelling": false, "tags": [], "name":
         "ionq-job", "id": "00000000-0000-0000-0000-000000000001", "providerId": "ionq",
         "target": "ionq.simulator", "creationTime": "2024-08-28T20:27:34.3388209+00:00",
->>>>>>> b43e1017
         "endExecutionTime": null, "costEstimate": null, "itemType": "Job"}'
     headers:
       connection:
       - keep-alive
       content-length:
-<<<<<<< HEAD
-      - '958'
-=======
       - '1378'
->>>>>>> b43e1017
       content-type:
       - application/json; charset=utf-8
       transfer-encoding:
@@ -469,13 +372,6 @@
     uri: https://eastus.quantum.azure.com/subscriptions/00000000-0000-0000-0000-000000000000/resourceGroups/myresourcegroup/providers/Microsoft.Quantum/workspaces/myworkspace/jobs/00000000-0000-0000-0000-000000000001?api-version=2022-09-12-preview&test-sequence-id=3
   response:
     body:
-<<<<<<< HEAD
-      string: '{"containerUri": "https://mystorage.blob.core.windows.net/job-00000000-0000-0000-0000-000000000001?sv=PLACEHOLDER&st=2024-08-15T22%3A10%3A43Z&se=2050-01-01T00%3A00%3A00Z&sr=c&sp=rcwl&sig=PLACEHOLDER&st=2024-08-15T22%3A10%3A43Z&se=2050-01-01T00%3A00%3A00Z&sr=b&sp=r&rscd=attachment%3B+filename%3Dionq-job-00000000-0000-0000-0000-000000000001.input.json&sig=PLACEHOLDER&st=2024-08-15T22%3A10%3A43Z&se=2050-01-01T00%3A00%3A00Z&sr=b&sp=r&rscd=attachment%3B+filename%3Dionq-job-00000000-0000-0000-0000-000000000001.output.json&sig=SLAHmFYIKVwdzowZxyhCXQYZ4fgZKxf24kaRQpJGe3Y%3D",
-        "beginExecutionTime": null, "cancellationTime": null, "quantumComputingData":
-        {"count": 1}, "errorData": null, "isCancelling": false, "tags": [], "name":
-        "ionq-job", "id": "00000000-0000-0000-0000-000000000001", "providerId": "ionq",
-        "target": "ionq.simulator", "creationTime": "2024-08-15T22:10:42.5538766+00:00",
-=======
       string: '{"containerUri": "https://mystorage.blob.core.windows.net/job-00000000-0000-0000-0000-000000000001?sv=PLACEHOLDER&st=2000-01-01T00%3A00%3A00Z&se=2050-01-01T00%3A00%3A00Z&sr=c&sp=rcwl&sig=PLACEHOLDER",
         "inputDataUri": "https://mystorage.blob.core.windows.net/job-00000000-0000-0000-0000-000000000001/inputData?sv=PLACEHOLDER&st=2000-01-01T00%3A00%3A00Z&se=2050-01-01T00%3A00%3A00Z&sr=b&sp=r&rscd=attachment%3B+filename%3Dionq-job-00000000-0000-0000-0000-000000000001.input.json&sig=PLACEHOLDER",
         "inputDataFormat": "ionq.circuit.v1", "inputParams": {"shots": 100}, "metadata":
@@ -485,17 +381,12 @@
         {"count": 1}, "errorData": null, "isCancelling": false, "tags": [], "name":
         "ionq-job", "id": "00000000-0000-0000-0000-000000000001", "providerId": "ionq",
         "target": "ionq.simulator", "creationTime": "2024-08-28T20:27:34.3388209+00:00",
->>>>>>> b43e1017
         "endExecutionTime": null, "costEstimate": null, "itemType": "Job"}'
     headers:
       connection:
       - keep-alive
       content-length:
-<<<<<<< HEAD
-      - '956'
-=======
       - '1378'
->>>>>>> b43e1017
       content-type:
       - application/json; charset=utf-8
       transfer-encoding:
@@ -518,13 +409,6 @@
     uri: https://eastus.quantum.azure.com/subscriptions/00000000-0000-0000-0000-000000000000/resourceGroups/myresourcegroup/providers/Microsoft.Quantum/workspaces/myworkspace/jobs/00000000-0000-0000-0000-000000000001?api-version=2022-09-12-preview&test-sequence-id=4
   response:
     body:
-<<<<<<< HEAD
-      string: '{"containerUri": "https://mystorage.blob.core.windows.net/job-00000000-0000-0000-0000-000000000001?sv=PLACEHOLDER&st=2024-08-15T22%3A10%3A43Z&se=2050-01-01T00%3A00%3A00Z&sr=c&sp=rcwl&sig=PLACEHOLDER&st=2024-08-15T22%3A10%3A43Z&se=2050-01-01T00%3A00%3A00Z&sr=b&sp=r&rscd=attachment%3B+filename%3Dionq-job-00000000-0000-0000-0000-000000000001.input.json&sig=PLACEHOLDER&st=2024-08-15T22%3A10%3A43Z&se=2050-01-01T00%3A00%3A00Z&sr=b&sp=r&rscd=attachment%3B+filename%3Dionq-job-00000000-0000-0000-0000-000000000001.output.json&sig=SLAHmFYIKVwdzowZxyhCXQYZ4fgZKxf24kaRQpJGe3Y%3D",
-        "beginExecutionTime": null, "cancellationTime": null, "quantumComputingData":
-        {"count": 1}, "errorData": null, "isCancelling": false, "tags": [], "name":
-        "ionq-job", "id": "00000000-0000-0000-0000-000000000001", "providerId": "ionq",
-        "target": "ionq.simulator", "creationTime": "2024-08-15T22:10:42.5538766+00:00",
-=======
       string: '{"containerUri": "https://mystorage.blob.core.windows.net/job-00000000-0000-0000-0000-000000000001?sv=PLACEHOLDER&st=2000-01-01T00%3A00%3A00Z&se=2050-01-01T00%3A00%3A00Z&sr=c&sp=rcwl&sig=PLACEHOLDER",
         "inputDataUri": "https://mystorage.blob.core.windows.net/job-00000000-0000-0000-0000-000000000001/inputData?sv=PLACEHOLDER&st=2000-01-01T00%3A00%3A00Z&se=2050-01-01T00%3A00%3A00Z&sr=b&sp=r&rscd=attachment%3B+filename%3Dionq-job-00000000-0000-0000-0000-000000000001.input.json&sig=PLACEHOLDER",
         "inputDataFormat": "ionq.circuit.v1", "inputParams": {"shots": 100}, "metadata":
@@ -534,17 +418,12 @@
         {"count": 1}, "errorData": null, "isCancelling": false, "tags": [], "name":
         "ionq-job", "id": "00000000-0000-0000-0000-000000000001", "providerId": "ionq",
         "target": "ionq.simulator", "creationTime": "2024-08-28T20:27:34.3388209+00:00",
->>>>>>> b43e1017
         "endExecutionTime": null, "costEstimate": null, "itemType": "Job"}'
     headers:
       connection:
       - keep-alive
       content-length:
-<<<<<<< HEAD
-      - '956'
-=======
       - '1378'
->>>>>>> b43e1017
       content-type:
       - application/json; charset=utf-8
       transfer-encoding:
@@ -567,13 +446,6 @@
     uri: https://eastus.quantum.azure.com/subscriptions/00000000-0000-0000-0000-000000000000/resourceGroups/myresourcegroup/providers/Microsoft.Quantum/workspaces/myworkspace/jobs/00000000-0000-0000-0000-000000000001?api-version=2022-09-12-preview&test-sequence-id=5
   response:
     body:
-<<<<<<< HEAD
-      string: '{"containerUri": "https://mystorage.blob.core.windows.net/job-00000000-0000-0000-0000-000000000001?sv=PLACEHOLDER&st=2024-08-15T22%3A10%3A44Z&se=2050-01-01T00%3A00%3A00Z&sr=c&sp=rcwl&sig=PLACEHOLDER&st=2024-08-15T22%3A10%3A44Z&se=2050-01-01T00%3A00%3A00Z&sr=b&sp=r&rscd=attachment%3B+filename%3Dionq-job-00000000-0000-0000-0000-000000000001.input.json&sig=PLACEHOLDER&st=2024-08-15T22%3A10%3A44Z&se=2050-01-01T00%3A00%3A00Z&sr=b&sp=r&rscd=attachment%3B+filename%3Dionq-job-00000000-0000-0000-0000-000000000001.output.json&sig=Xm1JDEqshqqH3ISA%2BMg9%2FczmTZC%2F0z3Gl2pMJcXzPec%3D",
-        "beginExecutionTime": null, "cancellationTime": null, "quantumComputingData":
-        {"count": 1}, "errorData": null, "isCancelling": false, "tags": [], "name":
-        "ionq-job", "id": "00000000-0000-0000-0000-000000000001", "providerId": "ionq",
-        "target": "ionq.simulator", "creationTime": "2024-08-15T22:10:42.5538766+00:00",
-=======
       string: '{"containerUri": "https://mystorage.blob.core.windows.net/job-00000000-0000-0000-0000-000000000001?sv=PLACEHOLDER&st=2000-01-01T00%3A00%3A00Z&se=2050-01-01T00%3A00%3A00Z&sr=c&sp=rcwl&sig=PLACEHOLDER",
         "inputDataUri": "https://mystorage.blob.core.windows.net/job-00000000-0000-0000-0000-000000000001/inputData?sv=PLACEHOLDER&st=2000-01-01T00%3A00%3A00Z&se=2050-01-01T00%3A00%3A00Z&sr=b&sp=r&rscd=attachment%3B+filename%3Dionq-job-00000000-0000-0000-0000-000000000001.input.json&sig=PLACEHOLDER",
         "inputDataFormat": "ionq.circuit.v1", "inputParams": {"shots": 100}, "metadata":
@@ -583,17 +455,12 @@
         {"count": 1}, "errorData": null, "isCancelling": false, "tags": [], "name":
         "ionq-job", "id": "00000000-0000-0000-0000-000000000001", "providerId": "ionq",
         "target": "ionq.simulator", "creationTime": "2024-08-28T20:27:34.3388209+00:00",
->>>>>>> b43e1017
         "endExecutionTime": null, "costEstimate": null, "itemType": "Job"}'
     headers:
       connection:
       - keep-alive
       content-length:
-<<<<<<< HEAD
-      - '962'
-=======
       - '1378'
->>>>>>> b43e1017
       content-type:
       - application/json; charset=utf-8
       transfer-encoding:
@@ -616,13 +483,6 @@
     uri: https://eastus.quantum.azure.com/subscriptions/00000000-0000-0000-0000-000000000000/resourceGroups/myresourcegroup/providers/Microsoft.Quantum/workspaces/myworkspace/jobs/00000000-0000-0000-0000-000000000001?api-version=2022-09-12-preview&test-sequence-id=6
   response:
     body:
-<<<<<<< HEAD
-      string: '{"containerUri": "https://mystorage.blob.core.windows.net/job-00000000-0000-0000-0000-000000000001?sv=PLACEHOLDER&st=2024-08-15T22%3A10%3A45Z&se=2050-01-01T00%3A00%3A00Z&sr=c&sp=rcwl&sig=PLACEHOLDER&st=2024-08-15T22%3A10%3A45Z&se=2050-01-01T00%3A00%3A00Z&sr=b&sp=r&rscd=attachment%3B+filename%3Dionq-job-00000000-0000-0000-0000-000000000001.input.json&sig=PLACEHOLDER&st=2024-08-15T22%3A10%3A45Z&se=2050-01-01T00%3A00%3A00Z&sr=b&sp=r&rscd=attachment%3B+filename%3Dionq-job-00000000-0000-0000-0000-000000000001.output.json&sig=Wz%2F4ND%2BQsun%2BgOel24QwkrOdbrL4vxZg3liivpYonQM%3D",
-        "beginExecutionTime": null, "cancellationTime": null, "quantumComputingData":
-        {"count": 1}, "errorData": null, "isCancelling": false, "tags": [], "name":
-        "ionq-job", "id": "00000000-0000-0000-0000-000000000001", "providerId": "ionq",
-        "target": "ionq.simulator", "creationTime": "2024-08-15T22:10:42.5538766+00:00",
-=======
       string: '{"containerUri": "https://mystorage.blob.core.windows.net/job-00000000-0000-0000-0000-000000000001?sv=PLACEHOLDER&st=2000-01-01T00%3A00%3A00Z&se=2050-01-01T00%3A00%3A00Z&sr=c&sp=rcwl&sig=PLACEHOLDER",
         "inputDataUri": "https://mystorage.blob.core.windows.net/job-00000000-0000-0000-0000-000000000001/inputData?sv=PLACEHOLDER&st=2000-01-01T00%3A00%3A00Z&se=2050-01-01T00%3A00%3A00Z&sr=b&sp=r&rscd=attachment%3B+filename%3Dionq-job-00000000-0000-0000-0000-000000000001.input.json&sig=PLACEHOLDER",
         "inputDataFormat": "ionq.circuit.v1", "inputParams": {"shots": 100}, "metadata":
@@ -632,51 +492,34 @@
         {"count": 1}, "errorData": null, "isCancelling": false, "tags": [], "name":
         "ionq-job", "id": "00000000-0000-0000-0000-000000000001", "providerId": "ionq",
         "target": "ionq.simulator", "creationTime": "2024-08-28T20:27:34.3388209+00:00",
->>>>>>> b43e1017
         "endExecutionTime": null, "costEstimate": null, "itemType": "Job"}'
     headers:
       connection:
       - keep-alive
       content-length:
-<<<<<<< HEAD
-      - '962'
-=======
       - '1378'
->>>>>>> b43e1017
-      content-type:
-      - application/json; charset=utf-8
-      transfer-encoding:
-      - chunked
-    status:
-      code: 200
-      message: OK
-- request:
-    body: null
-    headers:
-      Accept:
-      - application/json
-      Accept-Encoding:
-      - gzip, deflate
-      Connection:
-      - keep-alive
-      User-Agent:
-<<<<<<< HEAD
-      - azsdk-python-quantum/1.2.4 Python/3.9.19 (Windows-10-10.0.22631-SP0)
-=======
+      content-type:
+      - application/json; charset=utf-8
+      transfer-encoding:
+      - chunked
+    status:
+      code: 200
+      message: OK
+- request:
+    body: null
+    headers:
+      Accept:
+      - application/json
+      Accept-Encoding:
+      - gzip, deflate
+      Connection:
+      - keep-alive
+      User-Agent:
       - azsdk-python-quantum/0.0.1 Python/3.9.19 (Windows-10-10.0.22631-SP0)
->>>>>>> b43e1017
     method: GET
     uri: https://eastus.quantum.azure.com/subscriptions/00000000-0000-0000-0000-000000000000/resourceGroups/myresourcegroup/providers/Microsoft.Quantum/workspaces/myworkspace/jobs/00000000-0000-0000-0000-000000000001?api-version=2022-09-12-preview&test-sequence-id=7
   response:
     body:
-<<<<<<< HEAD
-      string: '{"containerUri": "https://mystorage.blob.core.windows.net/job-00000000-0000-0000-0000-000000000001?sv=PLACEHOLDER&st=2024-08-15T22%3A10%3A47Z&se=2050-01-01T00%3A00%3A00Z&sr=c&sp=rcwl&sig=PLACEHOLDER&st=2024-08-15T22%3A10%3A47Z&se=2050-01-01T00%3A00%3A00Z&sr=b&sp=r&rscd=attachment%3B+filename%3Dionq-job-00000000-0000-0000-0000-000000000001.input.json&sig=PLACEHOLDER&st=2024-08-15T22%3A10%3A47Z&se=2050-01-01T00%3A00%3A00Z&sr=b&sp=r&rscd=attachment%3B+filename%3Dionq-job-00000000-0000-0000-0000-000000000001.output.json&sig=qx7oIPDltJglnUZ7i%2BL9IX%2BMs4pfHq7UBt6b58Gev4k%3D",
-        "beginExecutionTime": "2024-08-15T22:10:44.123Z", "cancellationTime": null,
-        "quantumComputingData": {"count": 1}, "errorData": null, "isCancelling": false,
-        "tags": [], "name": "ionq-job", "id": "00000000-0000-0000-0000-000000000001",
-        "providerId": "ionq", "target": "ionq.simulator", "creationTime": "2024-08-15T22:10:42.5538766+00:00",
-        "endExecutionTime": "2024-08-15T22:10:44.161Z", "costEstimate": {"currencyCode":
-=======
       string: '{"containerUri": "https://mystorage.blob.core.windows.net/job-00000000-0000-0000-0000-000000000001?sv=PLACEHOLDER&st=2000-01-01T00%3A00%3A00Z&se=2050-01-01T00%3A00%3A00Z&sr=c&sp=rcwl&sig=PLACEHOLDER",
         "inputDataUri": "https://mystorage.blob.core.windows.net/job-00000000-0000-0000-0000-000000000001/inputData?sv=PLACEHOLDER&st=2000-01-01T00%3A00%3A00Z&se=2050-01-01T00%3A00%3A00Z&sr=b&sp=r&rscd=attachment%3B+filename%3Dionq-job-00000000-0000-0000-0000-000000000001.input.json&sig=PLACEHOLDER",
         "inputDataFormat": "ionq.circuit.v1", "inputParams": {"shots": 100}, "metadata":
@@ -687,7 +530,6 @@
         "tags": [], "name": "ionq-job", "id": "00000000-0000-0000-0000-000000000001",
         "providerId": "ionq", "target": "ionq.simulator", "creationTime": "2024-08-28T20:27:34.3388209+00:00",
         "endExecutionTime": "2024-08-28T20:27:35.969Z", "costEstimate": {"currencyCode":
->>>>>>> b43e1017
         "USD", "events": [{"dimensionId": "gs1q", "dimensionName": "1Q Gate Shot",
         "measureUnit": "1q gate shot", "amountBilled": 0.0, "amountConsumed": 0.0,
         "unitPrice": 0.0}, {"dimensionId": "gs2q", "dimensionName": "2Q Gate Shot",
@@ -697,11 +539,7 @@
       connection:
       - keep-alive
       content-length:
-<<<<<<< HEAD
-      - '1360'
-=======
       - '1783'
->>>>>>> b43e1017
       content-type:
       - application/json; charset=utf-8
       transfer-encoding:

--- conflicted
+++ resolved
@@ -26,18 +26,8 @@
     uri: https://login.microsoftonline.com/00000000-0000-0000-0000-000000000000/oauth2/v2.0/token
   response:
     body:
-<<<<<<< HEAD
-      string: '{"error": "invalid_client", "error_description": "AADSTS7000215: Invalid
-        client secret provided. Ensure the secret being sent in the request is the
-        client secret value, not the client secret ID, for a secret added to app ''00000000-0000-0000-0000-000000000000''.
-        Trace ID: 5e2ec3ba-8c6a-41f8-b239-36c58792c700 Correlation ID: 628b6b9d-91ad-4efe-96d1-03e4addbeee5
-        Timestamp: 2024-04-30 13:53:22Z", "error_codes": [7000215], "timestamp": "2024-04-30
-        13:53:22Z", "trace_id": "5e2ec3ba-8c6a-41f8-b239-36c58792c700", "correlation_id":
-        "628b6b9d-91ad-4efe-96d1-03e4addbeee5", "error_uri": "https://login.microsoftonline.com/error?code=7000215"}'
-=======
       string: '{"token_type": "Bearer", "expires_in": 1746120817, "ext_expires_in":
         1746120817, "refresh_in": 31536000, "access_token": "PLACEHOLDER"}'
->>>>>>> 45329fda
     headers:
       content-length:
       - '636'
@@ -90,11 +80,7 @@
       User-Agent:
       - azsdk-python-storage-blob/12.19.1 Python/3.9.19 (Windows-10-10.0.22631-SP0)
       x-ms-date:
-<<<<<<< HEAD
-      - Tue, 30 Apr 2024 13:53:24 GMT
-=======
       - Wed, 01 May 2024 17:33:38 GMT
->>>>>>> 45329fda
       x-ms-version:
       - '2023-11-03'
     method: GET
@@ -102,11 +88,7 @@
   response:
     body:
       string: "\uFEFF<?xml version=\"1.0\" encoding=\"utf-8\"?><Error><Code>ContainerNotFound</Code><Message>The
-<<<<<<< HEAD
-        specified container does not exist.\nRequestId:d155b2bc-c01e-0061-1505-9b0f83000000\nTime:2024-04-30T13:53:25.5935059Z</Message></Error>"
-=======
         specified container does not exist.\nRequestId:f92bb2ab-f01e-0055-53ed-9b3c4b000000\nTime:2024-05-01T17:33:40.8950175Z</Message></Error>"
->>>>>>> 45329fda
     headers:
       content-length:
       - '223'
@@ -131,11 +113,7 @@
       User-Agent:
       - azsdk-python-storage-blob/12.19.1 Python/3.9.19 (Windows-10-10.0.22631-SP0)
       x-ms-date:
-<<<<<<< HEAD
-      - Tue, 30 Apr 2024 13:53:24 GMT
-=======
       - Wed, 01 May 2024 17:33:40 GMT
->>>>>>> 45329fda
       x-ms-version:
       - '2023-11-03'
     method: PUT
@@ -163,11 +141,7 @@
       User-Agent:
       - azsdk-python-storage-blob/12.19.1 Python/3.9.19 (Windows-10-10.0.22631-SP0)
       x-ms-date:
-<<<<<<< HEAD
-      - Tue, 30 Apr 2024 13:53:25 GMT
-=======
       - Wed, 01 May 2024 17:33:40 GMT
->>>>>>> 45329fda
       x-ms-version:
       - '2023-11-03'
     method: GET
@@ -206,11 +180,7 @@
       x-ms-blob-type:
       - BlockBlob
       x-ms-date:
-<<<<<<< HEAD
-      - Tue, 30 Apr 2024 13:53:26 GMT
-=======
       - Wed, 01 May 2024 17:33:41 GMT
->>>>>>> 45329fda
       x-ms-version:
       - '2023-11-03'
     method: PUT
@@ -258,11 +228,7 @@
         "beginExecutionTime": null, "cancellationTime": null, "quantumComputingData":
         null, "errorData": null, "isCancelling": false, "tags": [], "name": "ionq-3ghz-job",
         "id": "00000000-0000-0000-0000-000000000001", "providerId": "ionq", "target":
-<<<<<<< HEAD
-        "ionq.simulator", "creationTime": "2024-04-30T13:53:27.3088129+00:00", "endExecutionTime":
-=======
         "ionq.simulator", "creationTime": "2024-05-01T17:33:43.2656163+00:00", "endExecutionTime":
->>>>>>> 45329fda
         null, "costEstimate": null, "itemType": "Job"}'
     headers:
       connection:
@@ -294,220 +260,6 @@
       string: '{"containerUri": "https://mystorage.blob.core.windows.net/job-00000000-0000-0000-0000-000000000001?sv=PLACEHOLDER&sr=c&sig=PLACEHOLDER&se=2050-01-01T00%3A00%3A00Z&sp=rcwl",
         "inputDataUri": "https://mystorage.blob.core.windows.net/job-00000000-0000-0000-0000-000000000001/inputData?sv=PLACEHOLDER&sr=b&sig=PLACEHOLDER&se=2050-01-01T00%3A00%3A00Z&sp=r&rscd=attachment%3B%20filename%3Dionq-3ghz-job-00000000-0000-0000-0000-000000000001.input.json",
         "inputDataFormat": "ionq.circuit.v1", "inputParams": {"shots": 100}, "metadata":
-        null, "sessionId": null, "status": "Waiting", "jobType": "QuantumComputing",
-        "outputDataFormat": "ionq.quantum-results.v1", "outputDataUri": "https://mystorage.blob.core.windows.net/job-00000000-0000-0000-0000-000000000001/outputData?sv=PLACEHOLDER&sr=b&sig=PLACEHOLDER&se=2050-01-01T00%3A00%3A00Z&sp=r&rscd=attachment%3B%20filename%3Dionq-3ghz-job-00000000-0000-0000-0000-000000000001.output.json",
-        "beginExecutionTime": null, "cancellationTime": null, "quantumComputingData":
-        {"count": 1}, "errorData": null, "isCancelling": false, "tags": [], "name":
-        "ionq-3ghz-job", "id": "00000000-0000-0000-0000-000000000001", "providerId":
-<<<<<<< HEAD
-        "ionq", "target": "ionq.simulator", "creationTime": "2024-04-30T13:53:27.3088129+00:00",
-=======
-        "ionq", "target": "ionq.simulator", "creationTime": "2024-05-01T17:33:43.2656163+00:00",
->>>>>>> 45329fda
-        "endExecutionTime": null, "costEstimate": null, "itemType": "Job"}'
-    headers:
-      connection:
-      - keep-alive
-      content-length:
-      - '1313'
-      content-type:
-      - application/json; charset=utf-8
-      transfer-encoding:
-      - chunked
-    status:
-      code: 200
-      message: OK
-- request:
-    body: null
-    headers:
-      Accept:
-      - application/json
-      Accept-Encoding:
-      - gzip, deflate
-      Connection:
-      - keep-alive
-      User-Agent:
-      - azsdk-python-quantum/0.0.1 Python/3.9.19 (Windows-10-10.0.22631-SP0)
-    method: GET
-    uri: https://eastus.quantum.azure.com/subscriptions/00000000-0000-0000-0000-000000000000/resourceGroups/myresourcegroup/providers/Microsoft.Quantum/workspaces/myworkspace/jobs/00000000-0000-0000-0000-000000000001?api-version=2022-09-12-preview&test-sequence-id=2
-  response:
-    body:
-      string: '{"containerUri": "https://mystorage.blob.core.windows.net/job-00000000-0000-0000-0000-000000000001?sv=PLACEHOLDER&sr=c&sig=PLACEHOLDER&se=2050-01-01T00%3A00%3A00Z&sp=rcwl",
-        "inputDataUri": "https://mystorage.blob.core.windows.net/job-00000000-0000-0000-0000-000000000001/inputData?sv=PLACEHOLDER&sr=b&sig=PLACEHOLDER&se=2050-01-01T00%3A00%3A00Z&sp=r&rscd=attachment%3B%20filename%3Dionq-3ghz-job-00000000-0000-0000-0000-000000000001.input.json",
-        "inputDataFormat": "ionq.circuit.v1", "inputParams": {"shots": 100}, "metadata":
-        null, "sessionId": null, "status": "Waiting", "jobType": "QuantumComputing",
-        "outputDataFormat": "ionq.quantum-results.v1", "outputDataUri": "https://mystorage.blob.core.windows.net/job-00000000-0000-0000-0000-000000000001/outputData?sv=PLACEHOLDER&sr=b&sig=PLACEHOLDER&se=2050-01-01T00%3A00%3A00Z&sp=r&rscd=attachment%3B%20filename%3Dionq-3ghz-job-00000000-0000-0000-0000-000000000001.output.json",
-        "beginExecutionTime": null, "cancellationTime": null, "quantumComputingData":
-        {"count": 1}, "errorData": null, "isCancelling": false, "tags": [], "name":
-        "ionq-3ghz-job", "id": "00000000-0000-0000-0000-000000000001", "providerId":
-<<<<<<< HEAD
-        "ionq", "target": "ionq.simulator", "creationTime": "2024-04-30T13:53:27.3088129+00:00",
-=======
-        "ionq", "target": "ionq.simulator", "creationTime": "2024-05-01T17:33:43.2656163+00:00",
->>>>>>> 45329fda
-        "endExecutionTime": null, "costEstimate": null, "itemType": "Job"}'
-    headers:
-      connection:
-      - keep-alive
-      content-length:
-      - '1313'
-      content-type:
-      - application/json; charset=utf-8
-      transfer-encoding:
-      - chunked
-    status:
-      code: 200
-      message: OK
-- request:
-    body: null
-    headers:
-      Accept:
-      - application/json
-      Accept-Encoding:
-      - gzip, deflate
-      Connection:
-      - keep-alive
-      User-Agent:
-      - azsdk-python-quantum/0.0.1 Python/3.9.19 (Windows-10-10.0.22631-SP0)
-    method: GET
-    uri: https://eastus.quantum.azure.com/subscriptions/00000000-0000-0000-0000-000000000000/resourceGroups/myresourcegroup/providers/Microsoft.Quantum/workspaces/myworkspace/jobs/00000000-0000-0000-0000-000000000001?api-version=2022-09-12-preview&test-sequence-id=3
-  response:
-    body:
-      string: '{"containerUri": "https://mystorage.blob.core.windows.net/job-00000000-0000-0000-0000-000000000001?sv=PLACEHOLDER&sr=c&sig=PLACEHOLDER&se=2050-01-01T00%3A00%3A00Z&sp=rcwl",
-        "inputDataUri": "https://mystorage.blob.core.windows.net/job-00000000-0000-0000-0000-000000000001/inputData?sv=PLACEHOLDER&sr=b&sig=PLACEHOLDER&se=2050-01-01T00%3A00%3A00Z&sp=r&rscd=attachment%3B%20filename%3Dionq-3ghz-job-00000000-0000-0000-0000-000000000001.input.json",
-        "inputDataFormat": "ionq.circuit.v1", "inputParams": {"shots": 100}, "metadata":
-        null, "sessionId": null, "status": "Waiting", "jobType": "QuantumComputing",
-        "outputDataFormat": "ionq.quantum-results.v1", "outputDataUri": "https://mystorage.blob.core.windows.net/job-00000000-0000-0000-0000-000000000001/outputData?sv=PLACEHOLDER&sr=b&sig=PLACEHOLDER&se=2050-01-01T00%3A00%3A00Z&sp=r&rscd=attachment%3B%20filename%3Dionq-3ghz-job-00000000-0000-0000-0000-000000000001.output.json",
-        "beginExecutionTime": null, "cancellationTime": null, "quantumComputingData":
-        {"count": 1}, "errorData": null, "isCancelling": false, "tags": [], "name":
-        "ionq-3ghz-job", "id": "00000000-0000-0000-0000-000000000001", "providerId":
-<<<<<<< HEAD
-        "ionq", "target": "ionq.simulator", "creationTime": "2024-04-30T13:53:27.3088129+00:00",
-=======
-        "ionq", "target": "ionq.simulator", "creationTime": "2024-05-01T17:33:43.2656163+00:00",
->>>>>>> 45329fda
-        "endExecutionTime": null, "costEstimate": null, "itemType": "Job"}'
-    headers:
-      connection:
-      - keep-alive
-      content-length:
-      - '1313'
-      content-type:
-      - application/json; charset=utf-8
-      transfer-encoding:
-      - chunked
-    status:
-      code: 200
-      message: OK
-- request:
-    body: null
-    headers:
-      Accept:
-      - application/json
-      Accept-Encoding:
-      - gzip, deflate
-      Connection:
-      - keep-alive
-      User-Agent:
-      - azsdk-python-quantum/0.0.1 Python/3.9.19 (Windows-10-10.0.22631-SP0)
-    method: GET
-    uri: https://eastus.quantum.azure.com/subscriptions/00000000-0000-0000-0000-000000000000/resourceGroups/myresourcegroup/providers/Microsoft.Quantum/workspaces/myworkspace/jobs/00000000-0000-0000-0000-000000000001?api-version=2022-09-12-preview&test-sequence-id=4
-  response:
-    body:
-      string: '{"containerUri": "https://mystorage.blob.core.windows.net/job-00000000-0000-0000-0000-000000000001?sv=PLACEHOLDER&sr=c&sig=PLACEHOLDER&se=2050-01-01T00%3A00%3A00Z&sp=rcwl",
-        "inputDataUri": "https://mystorage.blob.core.windows.net/job-00000000-0000-0000-0000-000000000001/inputData?sv=PLACEHOLDER&sr=b&sig=PLACEHOLDER&se=2050-01-01T00%3A00%3A00Z&sp=r&rscd=attachment%3B%20filename%3Dionq-3ghz-job-00000000-0000-0000-0000-000000000001.input.json",
-        "inputDataFormat": "ionq.circuit.v1", "inputParams": {"shots": 100}, "metadata":
-        null, "sessionId": null, "status": "Waiting", "jobType": "QuantumComputing",
-        "outputDataFormat": "ionq.quantum-results.v1", "outputDataUri": "https://mystorage.blob.core.windows.net/job-00000000-0000-0000-0000-000000000001/outputData?sv=PLACEHOLDER&sr=b&sig=PLACEHOLDER&se=2050-01-01T00%3A00%3A00Z&sp=r&rscd=attachment%3B%20filename%3Dionq-3ghz-job-00000000-0000-0000-0000-000000000001.output.json",
-        "beginExecutionTime": null, "cancellationTime": null, "quantumComputingData":
-        {"count": 1}, "errorData": null, "isCancelling": false, "tags": [], "name":
-        "ionq-3ghz-job", "id": "00000000-0000-0000-0000-000000000001", "providerId":
-<<<<<<< HEAD
-        "ionq", "target": "ionq.simulator", "creationTime": "2024-04-30T13:53:27.3088129+00:00",
-=======
-        "ionq", "target": "ionq.simulator", "creationTime": "2024-05-01T17:33:43.2656163+00:00",
->>>>>>> 45329fda
-        "endExecutionTime": null, "costEstimate": null, "itemType": "Job"}'
-    headers:
-      connection:
-      - keep-alive
-      content-length:
-      - '1313'
-      content-type:
-      - application/json; charset=utf-8
-      transfer-encoding:
-      - chunked
-    status:
-      code: 200
-      message: OK
-- request:
-    body: null
-    headers:
-      Accept:
-      - application/json
-      Accept-Encoding:
-      - gzip, deflate
-      Connection:
-      - keep-alive
-      User-Agent:
-      - azsdk-python-quantum/0.0.1 Python/3.9.19 (Windows-10-10.0.22631-SP0)
-    method: GET
-    uri: https://eastus.quantum.azure.com/subscriptions/00000000-0000-0000-0000-000000000000/resourceGroups/myresourcegroup/providers/Microsoft.Quantum/workspaces/myworkspace/jobs/00000000-0000-0000-0000-000000000001?api-version=2022-09-12-preview&test-sequence-id=5
-  response:
-    body:
-      string: '{"containerUri": "https://mystorage.blob.core.windows.net/job-00000000-0000-0000-0000-000000000001?sv=PLACEHOLDER&sr=c&sig=PLACEHOLDER&se=2050-01-01T00%3A00%3A00Z&sp=rcwl",
-        "inputDataUri": "https://mystorage.blob.core.windows.net/job-00000000-0000-0000-0000-000000000001/inputData?sv=PLACEHOLDER&sr=b&sig=PLACEHOLDER&se=2050-01-01T00%3A00%3A00Z&sp=r&rscd=attachment%3B%20filename%3Dionq-3ghz-job-00000000-0000-0000-0000-000000000001.input.json",
-        "inputDataFormat": "ionq.circuit.v1", "inputParams": {"shots": 100}, "metadata":
-        null, "sessionId": null, "status": "Waiting", "jobType": "QuantumComputing",
-        "outputDataFormat": "ionq.quantum-results.v1", "outputDataUri": "https://mystorage.blob.core.windows.net/job-00000000-0000-0000-0000-000000000001/outputData?sv=PLACEHOLDER&sr=b&sig=PLACEHOLDER&se=2050-01-01T00%3A00%3A00Z&sp=r&rscd=attachment%3B%20filename%3Dionq-3ghz-job-00000000-0000-0000-0000-000000000001.output.json",
-        "beginExecutionTime": null, "cancellationTime": null, "quantumComputingData":
-        {"count": 1}, "errorData": null, "isCancelling": false, "tags": [], "name":
-        "ionq-3ghz-job", "id": "00000000-0000-0000-0000-000000000001", "providerId":
-<<<<<<< HEAD
-        "ionq", "target": "ionq.simulator", "creationTime": "2024-04-30T13:53:27.3088129+00:00",
-=======
-        "ionq", "target": "ionq.simulator", "creationTime": "2024-05-01T17:33:43.2656163+00:00",
->>>>>>> 45329fda
-        "endExecutionTime": null, "costEstimate": null, "itemType": "Job"}'
-    headers:
-      connection:
-      - keep-alive
-      content-length:
-      - '1313'
-      content-type:
-      - application/json; charset=utf-8
-      transfer-encoding:
-      - chunked
-    status:
-      code: 200
-      message: OK
-- request:
-    body: null
-    headers:
-      Accept:
-      - application/json
-      Accept-Encoding:
-      - gzip, deflate
-      Connection:
-      - keep-alive
-      User-Agent:
-      - azsdk-python-quantum/0.0.1 Python/3.9.19 (Windows-10-10.0.22631-SP0)
-    method: GET
-    uri: https://eastus.quantum.azure.com/subscriptions/00000000-0000-0000-0000-000000000000/resourceGroups/myresourcegroup/providers/Microsoft.Quantum/workspaces/myworkspace/jobs/00000000-0000-0000-0000-000000000001?api-version=2022-09-12-preview&test-sequence-id=6
-  response:
-    body:
-      string: '{"containerUri": "https://mystorage.blob.core.windows.net/job-00000000-0000-0000-0000-000000000001?sv=PLACEHOLDER&sr=c&sig=PLACEHOLDER&se=2050-01-01T00%3A00%3A00Z&sp=rcwl",
-        "inputDataUri": "https://mystorage.blob.core.windows.net/job-00000000-0000-0000-0000-000000000001/inputData?sv=PLACEHOLDER&sr=b&sig=PLACEHOLDER&se=2050-01-01T00%3A00%3A00Z&sp=r&rscd=attachment%3B%20filename%3Dionq-3ghz-job-00000000-0000-0000-0000-000000000001.input.json",
-        "inputDataFormat": "ionq.circuit.v1", "inputParams": {"shots": 100}, "metadata":
-<<<<<<< HEAD
-        null, "sessionId": null, "status": "Succeeded", "jobType": "QuantumComputing",
-        "outputDataFormat": "ionq.quantum-results.v1", "outputDataUri": "https://mystorage.blob.core.windows.net/job-00000000-0000-0000-0000-000000000001/rawOutputData?sv=PLACEHOLDER&sr=b&sig=PLACEHOLDER&se=2050-01-01T00%3A00%3A00Z&sp=r&rscd=attachment%3B%20filename%3Dionq-3ghz-job-00000000-0000-0000-0000-000000000001.output.json",
-        "beginExecutionTime": "2024-04-30T13:53:30.315Z", "cancellationTime": null,
-        "quantumComputingData": {"count": 1}, "errorData": null, "isCancelling": false,
-        "tags": [], "name": "ionq-3ghz-job", "id": "00000000-0000-0000-0000-000000000001",
-        "providerId": "ionq", "target": "ionq.simulator", "creationTime": "2024-04-30T13:53:27.3088129+00:00",
-        "endExecutionTime": "2024-04-30T13:53:30.335Z", "costEstimate": {"currencyCode":
-=======
         null, "sessionId": null, "status": "Waiting", "jobType": "QuantumComputing",
         "outputDataFormat": "ionq.quantum-results.v1", "outputDataUri": "https://mystorage.blob.core.windows.net/job-00000000-0000-0000-0000-000000000001/outputData?sv=PLACEHOLDER&sr=b&sig=PLACEHOLDER&se=2050-01-01T00%3A00%3A00Z&sp=r&rscd=attachment%3B%20filename%3Dionq-3ghz-job-00000000-0000-0000-0000-000000000001.output.json",
         "beginExecutionTime": null, "cancellationTime": null, "quantumComputingData":
@@ -539,6 +291,191 @@
       User-Agent:
       - azsdk-python-quantum/0.0.1 Python/3.9.19 (Windows-10-10.0.22631-SP0)
     method: GET
+    uri: https://eastus.quantum.azure.com/subscriptions/00000000-0000-0000-0000-000000000000/resourceGroups/myresourcegroup/providers/Microsoft.Quantum/workspaces/myworkspace/jobs/00000000-0000-0000-0000-000000000001?api-version=2022-09-12-preview&test-sequence-id=2
+  response:
+    body:
+      string: '{"containerUri": "https://mystorage.blob.core.windows.net/job-00000000-0000-0000-0000-000000000001?sv=PLACEHOLDER&sr=c&sig=PLACEHOLDER&se=2050-01-01T00%3A00%3A00Z&sp=rcwl",
+        "inputDataUri": "https://mystorage.blob.core.windows.net/job-00000000-0000-0000-0000-000000000001/inputData?sv=PLACEHOLDER&sr=b&sig=PLACEHOLDER&se=2050-01-01T00%3A00%3A00Z&sp=r&rscd=attachment%3B%20filename%3Dionq-3ghz-job-00000000-0000-0000-0000-000000000001.input.json",
+        "inputDataFormat": "ionq.circuit.v1", "inputParams": {"shots": 100}, "metadata":
+        null, "sessionId": null, "status": "Waiting", "jobType": "QuantumComputing",
+        "outputDataFormat": "ionq.quantum-results.v1", "outputDataUri": "https://mystorage.blob.core.windows.net/job-00000000-0000-0000-0000-000000000001/outputData?sv=PLACEHOLDER&sr=b&sig=PLACEHOLDER&se=2050-01-01T00%3A00%3A00Z&sp=r&rscd=attachment%3B%20filename%3Dionq-3ghz-job-00000000-0000-0000-0000-000000000001.output.json",
+        "beginExecutionTime": null, "cancellationTime": null, "quantumComputingData":
+        {"count": 1}, "errorData": null, "isCancelling": false, "tags": [], "name":
+        "ionq-3ghz-job", "id": "00000000-0000-0000-0000-000000000001", "providerId":
+        "ionq", "target": "ionq.simulator", "creationTime": "2024-05-01T17:33:43.2656163+00:00",
+        "endExecutionTime": null, "costEstimate": null, "itemType": "Job"}'
+    headers:
+      connection:
+      - keep-alive
+      content-length:
+      - '1313'
+      content-type:
+      - application/json; charset=utf-8
+      transfer-encoding:
+      - chunked
+    status:
+      code: 200
+      message: OK
+- request:
+    body: null
+    headers:
+      Accept:
+      - application/json
+      Accept-Encoding:
+      - gzip, deflate
+      Connection:
+      - keep-alive
+      User-Agent:
+      - azsdk-python-quantum/0.0.1 Python/3.9.19 (Windows-10-10.0.22631-SP0)
+    method: GET
+    uri: https://eastus.quantum.azure.com/subscriptions/00000000-0000-0000-0000-000000000000/resourceGroups/myresourcegroup/providers/Microsoft.Quantum/workspaces/myworkspace/jobs/00000000-0000-0000-0000-000000000001?api-version=2022-09-12-preview&test-sequence-id=3
+  response:
+    body:
+      string: '{"containerUri": "https://mystorage.blob.core.windows.net/job-00000000-0000-0000-0000-000000000001?sv=PLACEHOLDER&sr=c&sig=PLACEHOLDER&se=2050-01-01T00%3A00%3A00Z&sp=rcwl",
+        "inputDataUri": "https://mystorage.blob.core.windows.net/job-00000000-0000-0000-0000-000000000001/inputData?sv=PLACEHOLDER&sr=b&sig=PLACEHOLDER&se=2050-01-01T00%3A00%3A00Z&sp=r&rscd=attachment%3B%20filename%3Dionq-3ghz-job-00000000-0000-0000-0000-000000000001.input.json",
+        "inputDataFormat": "ionq.circuit.v1", "inputParams": {"shots": 100}, "metadata":
+        null, "sessionId": null, "status": "Waiting", "jobType": "QuantumComputing",
+        "outputDataFormat": "ionq.quantum-results.v1", "outputDataUri": "https://mystorage.blob.core.windows.net/job-00000000-0000-0000-0000-000000000001/outputData?sv=PLACEHOLDER&sr=b&sig=PLACEHOLDER&se=2050-01-01T00%3A00%3A00Z&sp=r&rscd=attachment%3B%20filename%3Dionq-3ghz-job-00000000-0000-0000-0000-000000000001.output.json",
+        "beginExecutionTime": null, "cancellationTime": null, "quantumComputingData":
+        {"count": 1}, "errorData": null, "isCancelling": false, "tags": [], "name":
+        "ionq-3ghz-job", "id": "00000000-0000-0000-0000-000000000001", "providerId":
+        "ionq", "target": "ionq.simulator", "creationTime": "2024-05-01T17:33:43.2656163+00:00",
+        "endExecutionTime": null, "costEstimate": null, "itemType": "Job"}'
+    headers:
+      connection:
+      - keep-alive
+      content-length:
+      - '1313'
+      content-type:
+      - application/json; charset=utf-8
+      transfer-encoding:
+      - chunked
+    status:
+      code: 200
+      message: OK
+- request:
+    body: null
+    headers:
+      Accept:
+      - application/json
+      Accept-Encoding:
+      - gzip, deflate
+      Connection:
+      - keep-alive
+      User-Agent:
+      - azsdk-python-quantum/0.0.1 Python/3.9.19 (Windows-10-10.0.22631-SP0)
+    method: GET
+    uri: https://eastus.quantum.azure.com/subscriptions/00000000-0000-0000-0000-000000000000/resourceGroups/myresourcegroup/providers/Microsoft.Quantum/workspaces/myworkspace/jobs/00000000-0000-0000-0000-000000000001?api-version=2022-09-12-preview&test-sequence-id=4
+  response:
+    body:
+      string: '{"containerUri": "https://mystorage.blob.core.windows.net/job-00000000-0000-0000-0000-000000000001?sv=PLACEHOLDER&sr=c&sig=PLACEHOLDER&se=2050-01-01T00%3A00%3A00Z&sp=rcwl",
+        "inputDataUri": "https://mystorage.blob.core.windows.net/job-00000000-0000-0000-0000-000000000001/inputData?sv=PLACEHOLDER&sr=b&sig=PLACEHOLDER&se=2050-01-01T00%3A00%3A00Z&sp=r&rscd=attachment%3B%20filename%3Dionq-3ghz-job-00000000-0000-0000-0000-000000000001.input.json",
+        "inputDataFormat": "ionq.circuit.v1", "inputParams": {"shots": 100}, "metadata":
+        null, "sessionId": null, "status": "Waiting", "jobType": "QuantumComputing",
+        "outputDataFormat": "ionq.quantum-results.v1", "outputDataUri": "https://mystorage.blob.core.windows.net/job-00000000-0000-0000-0000-000000000001/outputData?sv=PLACEHOLDER&sr=b&sig=PLACEHOLDER&se=2050-01-01T00%3A00%3A00Z&sp=r&rscd=attachment%3B%20filename%3Dionq-3ghz-job-00000000-0000-0000-0000-000000000001.output.json",
+        "beginExecutionTime": null, "cancellationTime": null, "quantumComputingData":
+        {"count": 1}, "errorData": null, "isCancelling": false, "tags": [], "name":
+        "ionq-3ghz-job", "id": "00000000-0000-0000-0000-000000000001", "providerId":
+        "ionq", "target": "ionq.simulator", "creationTime": "2024-05-01T17:33:43.2656163+00:00",
+        "endExecutionTime": null, "costEstimate": null, "itemType": "Job"}'
+    headers:
+      connection:
+      - keep-alive
+      content-length:
+      - '1313'
+      content-type:
+      - application/json; charset=utf-8
+      transfer-encoding:
+      - chunked
+    status:
+      code: 200
+      message: OK
+- request:
+    body: null
+    headers:
+      Accept:
+      - application/json
+      Accept-Encoding:
+      - gzip, deflate
+      Connection:
+      - keep-alive
+      User-Agent:
+      - azsdk-python-quantum/0.0.1 Python/3.9.19 (Windows-10-10.0.22631-SP0)
+    method: GET
+    uri: https://eastus.quantum.azure.com/subscriptions/00000000-0000-0000-0000-000000000000/resourceGroups/myresourcegroup/providers/Microsoft.Quantum/workspaces/myworkspace/jobs/00000000-0000-0000-0000-000000000001?api-version=2022-09-12-preview&test-sequence-id=5
+  response:
+    body:
+      string: '{"containerUri": "https://mystorage.blob.core.windows.net/job-00000000-0000-0000-0000-000000000001?sv=PLACEHOLDER&sr=c&sig=PLACEHOLDER&se=2050-01-01T00%3A00%3A00Z&sp=rcwl",
+        "inputDataUri": "https://mystorage.blob.core.windows.net/job-00000000-0000-0000-0000-000000000001/inputData?sv=PLACEHOLDER&sr=b&sig=PLACEHOLDER&se=2050-01-01T00%3A00%3A00Z&sp=r&rscd=attachment%3B%20filename%3Dionq-3ghz-job-00000000-0000-0000-0000-000000000001.input.json",
+        "inputDataFormat": "ionq.circuit.v1", "inputParams": {"shots": 100}, "metadata":
+        null, "sessionId": null, "status": "Waiting", "jobType": "QuantumComputing",
+        "outputDataFormat": "ionq.quantum-results.v1", "outputDataUri": "https://mystorage.blob.core.windows.net/job-00000000-0000-0000-0000-000000000001/outputData?sv=PLACEHOLDER&sr=b&sig=PLACEHOLDER&se=2050-01-01T00%3A00%3A00Z&sp=r&rscd=attachment%3B%20filename%3Dionq-3ghz-job-00000000-0000-0000-0000-000000000001.output.json",
+        "beginExecutionTime": null, "cancellationTime": null, "quantumComputingData":
+        {"count": 1}, "errorData": null, "isCancelling": false, "tags": [], "name":
+        "ionq-3ghz-job", "id": "00000000-0000-0000-0000-000000000001", "providerId":
+        "ionq", "target": "ionq.simulator", "creationTime": "2024-05-01T17:33:43.2656163+00:00",
+        "endExecutionTime": null, "costEstimate": null, "itemType": "Job"}'
+    headers:
+      connection:
+      - keep-alive
+      content-length:
+      - '1313'
+      content-type:
+      - application/json; charset=utf-8
+      transfer-encoding:
+      - chunked
+    status:
+      code: 200
+      message: OK
+- request:
+    body: null
+    headers:
+      Accept:
+      - application/json
+      Accept-Encoding:
+      - gzip, deflate
+      Connection:
+      - keep-alive
+      User-Agent:
+      - azsdk-python-quantum/0.0.1 Python/3.9.19 (Windows-10-10.0.22631-SP0)
+    method: GET
+    uri: https://eastus.quantum.azure.com/subscriptions/00000000-0000-0000-0000-000000000000/resourceGroups/myresourcegroup/providers/Microsoft.Quantum/workspaces/myworkspace/jobs/00000000-0000-0000-0000-000000000001?api-version=2022-09-12-preview&test-sequence-id=6
+  response:
+    body:
+      string: '{"containerUri": "https://mystorage.blob.core.windows.net/job-00000000-0000-0000-0000-000000000001?sv=PLACEHOLDER&sr=c&sig=PLACEHOLDER&se=2050-01-01T00%3A00%3A00Z&sp=rcwl",
+        "inputDataUri": "https://mystorage.blob.core.windows.net/job-00000000-0000-0000-0000-000000000001/inputData?sv=PLACEHOLDER&sr=b&sig=PLACEHOLDER&se=2050-01-01T00%3A00%3A00Z&sp=r&rscd=attachment%3B%20filename%3Dionq-3ghz-job-00000000-0000-0000-0000-000000000001.input.json",
+        "inputDataFormat": "ionq.circuit.v1", "inputParams": {"shots": 100}, "metadata":
+        null, "sessionId": null, "status": "Waiting", "jobType": "QuantumComputing",
+        "outputDataFormat": "ionq.quantum-results.v1", "outputDataUri": "https://mystorage.blob.core.windows.net/job-00000000-0000-0000-0000-000000000001/outputData?sv=PLACEHOLDER&sr=b&sig=PLACEHOLDER&se=2050-01-01T00%3A00%3A00Z&sp=r&rscd=attachment%3B%20filename%3Dionq-3ghz-job-00000000-0000-0000-0000-000000000001.output.json",
+        "beginExecutionTime": null, "cancellationTime": null, "quantumComputingData":
+        {"count": 1}, "errorData": null, "isCancelling": false, "tags": [], "name":
+        "ionq-3ghz-job", "id": "00000000-0000-0000-0000-000000000001", "providerId":
+        "ionq", "target": "ionq.simulator", "creationTime": "2024-05-01T17:33:43.2656163+00:00",
+        "endExecutionTime": null, "costEstimate": null, "itemType": "Job"}'
+    headers:
+      connection:
+      - keep-alive
+      content-length:
+      - '1718'
+      content-type:
+      - application/json; charset=utf-8
+      transfer-encoding:
+      - chunked
+    status:
+      code: 200
+      message: OK
+- request:
+    body: null
+    headers:
+      Accept:
+      - application/json
+      Accept-Encoding:
+      - gzip, deflate
+      Connection:
+      - keep-alive
+      User-Agent:
+      - azsdk-python-quantum/0.0.1 Python/3.9.19 (Windows-10-10.0.22631-SP0)
+    method: GET
     uri: https://eastus.quantum.azure.com/subscriptions/00000000-0000-0000-0000-000000000000/resourceGroups/myresourcegroup/providers/Microsoft.Quantum/workspaces/myworkspace/jobs/00000000-0000-0000-0000-000000000001?api-version=2022-09-12-preview&test-sequence-id=7
   response:
     body:
@@ -552,7 +489,6 @@
         "tags": [], "name": "ionq-3ghz-job", "id": "00000000-0000-0000-0000-000000000001",
         "providerId": "ionq", "target": "ionq.simulator", "creationTime": "2024-05-01T17:33:43.2656163+00:00",
         "endExecutionTime": "2024-05-01T17:33:46.375Z", "costEstimate": {"currencyCode":
->>>>>>> 45329fda
         "USD", "events": [{"dimensionId": "gs1q", "dimensionName": "1Q Gate Shot",
         "measureUnit": "1q gate shot", "amountBilled": 0.0, "amountConsumed": 0.0,
         "unitPrice": 0.0}, {"dimensionId": "gs2q", "dimensionName": "2Q Gate Shot",
@@ -582,7 +518,7 @@
       User-Agent:
       - azsdk-python-quantum/0.0.1 Python/3.9.19 (Windows-10-10.0.22631-SP0)
     method: GET
-    uri: https://eastus.quantum.azure.com/subscriptions/00000000-0000-0000-0000-000000000000/resourceGroups/myresourcegroup/providers/Microsoft.Quantum/workspaces/myworkspace/jobs/00000000-0000-0000-0000-000000000001?api-version=2022-09-12-preview&test-sequence-id=7
+    uri: https://eastus.quantum.azure.com/subscriptions/00000000-0000-0000-0000-000000000000/resourceGroups/myresourcegroup/providers/Microsoft.Quantum/workspaces/myworkspace/jobs/00000000-0000-0000-0000-000000000001?api-version=2022-09-12-preview&test-sequence-id=8
   response:
     body:
       string: '{"containerUri": "https://mystorage.blob.core.windows.net/job-00000000-0000-0000-0000-000000000001?sv=PLACEHOLDER&sr=c&sig=PLACEHOLDER&se=2050-01-01T00%3A00%3A00Z&sp=rcwl",
@@ -590,19 +526,11 @@
         "inputDataFormat": "ionq.circuit.v1", "inputParams": {"shots": 100}, "metadata":
         null, "sessionId": null, "status": "Succeeded", "jobType": "QuantumComputing",
         "outputDataFormat": "ionq.quantum-results.v1", "outputDataUri": "https://mystorage.blob.core.windows.net/job-00000000-0000-0000-0000-000000000001/rawOutputData?sv=PLACEHOLDER&sr=b&sig=PLACEHOLDER&se=2050-01-01T00%3A00%3A00Z&sp=r&rscd=attachment%3B%20filename%3Dionq-3ghz-job-00000000-0000-0000-0000-000000000001.output.json",
-<<<<<<< HEAD
-        "beginExecutionTime": "2024-04-30T13:53:30.315Z", "cancellationTime": null,
-        "quantumComputingData": {"count": 1}, "errorData": null, "isCancelling": false,
-        "tags": [], "name": "ionq-3ghz-job", "id": "00000000-0000-0000-0000-000000000001",
-        "providerId": "ionq", "target": "ionq.simulator", "creationTime": "2024-04-30T13:53:27.3088129+00:00",
-        "endExecutionTime": "2024-04-30T13:53:30.335Z", "costEstimate": {"currencyCode":
-=======
         "beginExecutionTime": "2024-05-01T17:33:46.314Z", "cancellationTime": null,
         "quantumComputingData": {"count": 1}, "errorData": null, "isCancelling": false,
         "tags": [], "name": "ionq-3ghz-job", "id": "00000000-0000-0000-0000-000000000001",
         "providerId": "ionq", "target": "ionq.simulator", "creationTime": "2024-05-01T17:33:43.2656163+00:00",
         "endExecutionTime": "2024-05-01T17:33:46.375Z", "costEstimate": {"currencyCode":
->>>>>>> 45329fda
         "USD", "events": [{"dimensionId": "gs1q", "dimensionName": "1Q Gate Shot",
         "measureUnit": "1q gate shot", "amountBilled": 0.0, "amountConsumed": 0.0,
         "unitPrice": 0.0}, {"dimensionId": "gs2q", "dimensionName": "2Q Gate Shot",
@@ -632,7 +560,7 @@
       User-Agent:
       - azsdk-python-quantum/0.0.1 Python/3.9.19 (Windows-10-10.0.22631-SP0)
     method: GET
-    uri: https://eastus.quantum.azure.com/subscriptions/00000000-0000-0000-0000-000000000000/resourceGroups/myresourcegroup/providers/Microsoft.Quantum/workspaces/myworkspace/jobs/00000000-0000-0000-0000-000000000001?api-version=2022-09-12-preview&test-sequence-id=8
+    uri: https://eastus.quantum.azure.com/subscriptions/00000000-0000-0000-0000-000000000000/resourceGroups/myresourcegroup/providers/Microsoft.Quantum/workspaces/myworkspace/jobs/00000000-0000-0000-0000-000000000001?api-version=2022-09-12-preview&test-sequence-id=9
   response:
     body:
       string: '{"containerUri": "https://mystorage.blob.core.windows.net/job-00000000-0000-0000-0000-000000000001?sv=PLACEHOLDER&sr=c&sig=PLACEHOLDER&se=2050-01-01T00%3A00%3A00Z&sp=rcwl",
@@ -640,19 +568,11 @@
         "inputDataFormat": "ionq.circuit.v1", "inputParams": {"shots": 100}, "metadata":
         null, "sessionId": null, "status": "Succeeded", "jobType": "QuantumComputing",
         "outputDataFormat": "ionq.quantum-results.v1", "outputDataUri": "https://mystorage.blob.core.windows.net/job-00000000-0000-0000-0000-000000000001/rawOutputData?sv=PLACEHOLDER&sr=b&sig=PLACEHOLDER&se=2050-01-01T00%3A00%3A00Z&sp=r&rscd=attachment%3B%20filename%3Dionq-3ghz-job-00000000-0000-0000-0000-000000000001.output.json",
-<<<<<<< HEAD
-        "beginExecutionTime": "2024-04-30T13:53:30.315Z", "cancellationTime": null,
-        "quantumComputingData": {"count": 1}, "errorData": null, "isCancelling": false,
-        "tags": [], "name": "ionq-3ghz-job", "id": "00000000-0000-0000-0000-000000000001",
-        "providerId": "ionq", "target": "ionq.simulator", "creationTime": "2024-04-30T13:53:27.3088129+00:00",
-        "endExecutionTime": "2024-04-30T13:53:30.335Z", "costEstimate": {"currencyCode":
-=======
         "beginExecutionTime": "2024-05-01T17:33:46.314Z", "cancellationTime": null,
         "quantumComputingData": {"count": 1}, "errorData": null, "isCancelling": false,
         "tags": [], "name": "ionq-3ghz-job", "id": "00000000-0000-0000-0000-000000000001",
         "providerId": "ionq", "target": "ionq.simulator", "creationTime": "2024-05-01T17:33:43.2656163+00:00",
         "endExecutionTime": "2024-05-01T17:33:46.375Z", "costEstimate": {"currencyCode":
->>>>>>> 45329fda
         "USD", "events": [{"dimensionId": "gs1q", "dimensionName": "1Q Gate Shot",
         "measureUnit": "1q gate shot", "amountBilled": 0.0, "amountConsumed": 0.0,
         "unitPrice": 0.0}, {"dimensionId": "gs2q", "dimensionName": "2Q Gate Shot",
@@ -682,11 +602,7 @@
       User-Agent:
       - azsdk-python-storage-blob/12.19.1 Python/3.9.19 (Windows-10-10.0.22631-SP0)
       x-ms-date:
-<<<<<<< HEAD
-      - Tue, 30 Apr 2024 13:53:31 GMT
-=======
       - Wed, 01 May 2024 17:33:49 GMT
->>>>>>> 45329fda
       x-ms-range:
       - bytes=0-33554431
       x-ms-version:
@@ -708,11 +624,7 @@
       x-ms-blob-type:
       - BlockBlob
       x-ms-creation-time:
-<<<<<<< HEAD
-      - Tue, 30 Apr 2024 13:53:29 GMT
-=======
       - Wed, 01 May 2024 17:33:45 GMT
->>>>>>> 45329fda
       x-ms-lease-state:
       - available
       x-ms-lease-status:

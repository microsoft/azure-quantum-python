interactions:
- request:
    body: client_id=PLACEHOLDER&grant_type=client_credentials&client_info=1&client_secret=PLACEHOLDER&claims=PLACEHOLDER&scope=https%3A%2F%2Fquantum.microsoft.com%2F.default
    headers:
      Accept:
      - application/json
      Accept-Encoding:
      - gzip, deflate, br
      Connection:
      - keep-alive
      Content-Length:
      - '287'
      Content-Type:
      - application/x-www-form-urlencoded
      User-Agent:
      - azsdk-python-identity/1.7.1 Python/3.7.12 (Darwin-21.3.0-x86_64-i386-64bit)
      x-client-cpu:
      - x64
      x-client-current-telemetry:
      - 4|730,0|
      x-client-os:
      - darwin
      x-client-sku:
      - MSAL.Python
      x-client-ver:
      - 1.16.0
    method: POST
    uri: https://login.microsoftonline.com/00000000-0000-0000-0000-000000000000/oauth2/v2.0/token
  response:
    body:
      string: '{"token_type": "Bearer", "expires_in": 86399, "ext_expires_in": 86399,
        "refresh_in": 43199, "access_token": "fake_token"}'
    headers:
      content-length:
      - '1741'
      content-type:
      - application/json; charset=utf-8
    status:
      code: 200
      message: OK
- request:
    body: null
    headers:
      Accept:
      - application/json
      Accept-Encoding:
      - gzip, deflate, br
      Connection:
      - keep-alive
      User-Agent:
      - testapp-azure-quantum-qiskit azsdk-python-quantum/0.0.0.1 Python/3.7.12 (Darwin-21.3.0-x86_64-i386-64bit)
    method: GET
    uri: https://eastus.quantum.azure.com/v1.0/subscriptions/00000000-0000-0000-0000-000000000000/resourceGroups/myresourcegroup/providers/Microsoft.Quantum/workspaces/myworkspace/providerStatus
  response:
    body:
      string: '{"value": [{"id": "Microsoft", "currentAvailability": "Available",
        "targets": [{"id": "microsoft.paralleltempering-parameterfree.cpu", "currentAvailability":
        "Available", "averageQueueTime": 0, "statusPage": null}, {"id": "microsoft.paralleltempering.cpu",
        "currentAvailability": "Available", "averageQueueTime": 0, "statusPage": null},
        {"id": "microsoft.simulatedannealing-parameterfree.cpu", "currentAvailability":
        "Available", "averageQueueTime": 0, "statusPage": null}, {"id": "microsoft.simulatedannealing.cpu",
        "currentAvailability": "Available", "averageQueueTime": 0, "statusPage": null},
        {"id": "microsoft.tabu-parameterfree.cpu", "currentAvailability": "Available",
        "averageQueueTime": 0, "statusPage": null}, {"id": "microsoft.tabu.cpu", "currentAvailability":
        "Available", "averageQueueTime": 0, "statusPage": null}, {"id": "microsoft.qmc.cpu",
        "currentAvailability": "Available", "averageQueueTime": 0, "statusPage": null},
        {"id": "microsoft.populationannealing.cpu", "currentAvailability": "Available",
        "averageQueueTime": 0, "statusPage": null}, {"id": "microsoft.populationannealing-parameterfree.cpu",
        "currentAvailability": "Available", "averageQueueTime": 0, "statusPage": null},
        {"id": "microsoft.substochasticmontecarlo.cpu", "currentAvailability": "Available",
        "averageQueueTime": 0, "statusPage": null}, {"id": "microsoft.substochasticmontecarlo-parameterfree.cpu",
        "currentAvailability": "Available", "averageQueueTime": 0, "statusPage": null}]},
        {"id": "toshiba", "currentAvailability": "Available", "targets": [{"id": "toshiba.sbm.ising",
        "currentAvailability": "Available", "averageQueueTime": 4, "statusPage": null}]},
        {"id": "honeywell", "currentAvailability": "Degraded", "targets": [{"id":
        "honeywell.hqs-lt-s1", "currentAvailability": "Unavailable", "averageQueueTime":
        0, "statusPage": "https://www.honeywell.com/en-us/company/quantum"}, {"id":
        "honeywell.hqs-lt-s1-apival", "currentAvailability": "Available", "averageQueueTime":
        0, "statusPage": "https://www.honeywell.com/en-us/company/quantum"}, {"id":
        "honeywell.hqs-lt-s2", "currentAvailability": "Degraded", "averageQueueTime":
<<<<<<< HEAD
        248646, "statusPage": "https://www.honeywell.com/en-us/company/quantum"},
        {"id": "honeywell.hqs-lt-s2-apival", "currentAvailability": "Available", "averageQueueTime":
        0, "statusPage": "https://www.honeywell.com/en-us/company/quantum"}, {"id":
        "honeywell.hqs-lt-s1-sim", "currentAvailability": "Available", "averageQueueTime":
        6, "statusPage": "https://www.honeywell.com/en-us/company/quantum"}, {"id":
=======
        31272, "statusPage": "https://www.honeywell.com/en-us/company/quantum"}, {"id":
        "honeywell.hqs-lt-s2-apival", "currentAvailability": "Available", "averageQueueTime":
        0, "statusPage": "https://www.honeywell.com/en-us/company/quantum"}, {"id":
        "honeywell.hqs-lt-s1-sim", "currentAvailability": "Available", "averageQueueTime":
        43, "statusPage": "https://www.honeywell.com/en-us/company/quantum"}, {"id":
>>>>>>> 15675958
        "honeywell.hqs-lt", "currentAvailability": "Degraded", "averageQueueTime":
        0, "statusPage": "https://www.honeywell.com/en-us/company/quantum"}]}, {"id":
        "Microsoft.Simulator", "currentAvailability": "Available", "targets": [{"id":
        "microsoft.simulator.fullstate", "currentAvailability": "Available", "averageQueueTime":
        0, "statusPage": null}]}, {"id": "1qbit", "currentAvailability": "Available",
        "targets": [{"id": "1qbit.tabu", "currentAvailability": "Available", "averageQueueTime":
        0, "statusPage": "http://status.1qbit.com/"}, {"id": "1qbit.pathrelinking",
        "currentAvailability": "Available", "averageQueueTime": 0, "statusPage": "http://status.1qbit.com/"},
        {"id": "1qbit.pticm", "currentAvailability": "Available", "averageQueueTime":
        0, "statusPage": "http://status.1qbit.com/"}]}, {"id": "ionq", "currentAvailability":
        "Available", "targets": [{"id": "ionq.qpu", "currentAvailability": "Available",
<<<<<<< HEAD
        "averageQueueTime": 206, "statusPage": "https://status.ionq.co"}, {"id": "ionq.simulator",
=======
        "averageQueueTime": 217, "statusPage": "https://status.ionq.co"}, {"id": "ionq.simulator",
>>>>>>> 15675958
        "currentAvailability": "Available", "averageQueueTime": 2, "statusPage": "https://status.ionq.co"}]}],
        "nextLink": null, "access_token": "fake_token"}'
    headers:
      content-length:
      - '3416'
      content-type:
      - application/json; charset=utf-8
      transfer-encoding:
      - chunked
    status:
      code: 200
      message: OK
- request:
    body: 'b''{"containerName": "job-00000000-0000-0000-0000-000000000000"}'''
    headers:
      Accept:
      - application/json
      Accept-Encoding:
      - gzip, deflate, br
      Connection:
      - keep-alive
      Content-Length:
      - '61'
      Content-Type:
      - application/json
      User-Agent:
      - testapp-azure-quantum-qiskit azsdk-python-quantum/0.0.0.1 Python/3.7.12 (Darwin-21.3.0-x86_64-i386-64bit)
    method: POST
    uri: https://eastus.quantum.azure.com/v1.0/subscriptions/00000000-0000-0000-0000-000000000000/resourceGroups/myresourcegroup/providers/Microsoft.Quantum/workspaces/myworkspace/storage/sasUri
  response:
    body:
      string: '{"sasUri": "https://mystorage.blob.core.windows.net/job-00000000-0000-0000-0000-000000000000?sv=PLACEHOLDER&sig=PLACEHOLDER&se=PLACEHOLDER&srt=co&ss=b&sp=racw",
        "access_token": "fake_token"}'
    headers:
      content-length:
<<<<<<< HEAD
      - '215'
=======
      - '205'
>>>>>>> 15675958
      content-type:
      - application/json; charset=utf-8
      transfer-encoding:
      - chunked
    status:
      code: 200
      message: OK
- request:
    body: null
    headers:
      Accept:
      - application/xml
      Accept-Encoding:
      - gzip, deflate, br
      Connection:
      - keep-alive
      User-Agent:
      - azsdk-python-storage-blob/12.9.0 Python/3.7.12 (Darwin-21.3.0-x86_64-i386-64bit)
      x-ms-date:
<<<<<<< HEAD
      - Fri, 11 Feb 2022 17:34:47 GMT
=======
      - Wed, 16 Feb 2022 17:59:57 GMT
>>>>>>> 15675958
      x-ms-version:
      - '2020-10-02'
    method: GET
    uri: https://mystorage.blob.core.windows.net/job-00000000-0000-0000-0000-000000000000?restype=container&sv=PLACEHOLDER&sig=PLACEHOLDER&se=PLACEHOLDER&srt=co&ss=b&sp=racw
  response:
    body:
      string: "\uFEFF<?xml version=\"1.0\" encoding=\"utf-8\"?><Error><Code>ContainerNotFound</Code><Message>The
<<<<<<< HEAD
        specified container does not exist.\nRequestId:9aee49ea-201e-0008-1d6d-1f85e2000000\nTime:2022-02-11T17:34:47.2670037Z</Message></Error>"
=======
        specified container does not exist.\nRequestId:bcbeec34-a01e-0039-285f-2364f1000000\nTime:2022-02-16T17:59:58.1383163Z</Message></Error>"
>>>>>>> 15675958
    headers:
      content-length:
      - '225'
      content-type:
      - application/xml
      x-ms-version:
      - '2020-10-02'
    status:
      code: 404
      message: The specified container does not exist.
- request:
    body: null
    headers:
      Accept:
      - application/xml
      Accept-Encoding:
      - gzip, deflate, br
      Connection:
      - keep-alive
      Content-Length:
      - '0'
      User-Agent:
      - azsdk-python-storage-blob/12.9.0 Python/3.7.12 (Darwin-21.3.0-x86_64-i386-64bit)
      x-ms-date:
<<<<<<< HEAD
      - Fri, 11 Feb 2022 17:34:47 GMT
=======
      - Wed, 16 Feb 2022 17:59:58 GMT
>>>>>>> 15675958
      x-ms-version:
      - '2020-10-02'
    method: PUT
    uri: https://mystorage.blob.core.windows.net/job-00000000-0000-0000-0000-000000000000?restype=container&sv=PLACEHOLDER&sig=PLACEHOLDER&se=PLACEHOLDER&srt=co&ss=b&sp=racw
  response:
    body:
      string: ''
    headers:
      content-length:
      - '0'
      x-ms-version:
      - '2020-10-02'
    status:
      code: 201
      message: Created
- request:
    body: null
    headers:
      Accept:
      - application/xml
      Accept-Encoding:
      - gzip, deflate, br
      Connection:
      - keep-alive
      User-Agent:
      - azsdk-python-storage-blob/12.9.0 Python/3.7.12 (Darwin-21.3.0-x86_64-i386-64bit)
      x-ms-date:
<<<<<<< HEAD
      - Fri, 11 Feb 2022 17:34:47 GMT
=======
      - Wed, 16 Feb 2022 17:59:58 GMT
>>>>>>> 15675958
      x-ms-version:
      - '2020-10-02'
    method: GET
    uri: https://mystorage.blob.core.windows.net/job-00000000-0000-0000-0000-000000000000?restype=container&sv=PLACEHOLDER&sig=PLACEHOLDER&se=PLACEHOLDER&srt=co&ss=b&sp=racw
  response:
    body:
      string: ''
    headers:
      content-length:
      - '0'
      x-ms-lease-state:
      - available
      x-ms-lease-status:
      - unlocked
      x-ms-version:
      - '2020-10-02'
    status:
      code: 200
      message: OK
- request:
    body: 'b''{"qubits": 4, "circuit": [{"gate": "h", "targets": [0]}, {"gate": "x",
      "targets": [1], "controls": [0]}, {"gate": "x", "targets": [2], "controls":
      [1]}, {"gate": "h", "targets": [3]}]}'''
    headers:
      Accept:
      - application/xml
      Accept-Encoding:
      - gzip, deflate, br
      Connection:
      - keep-alive
      Content-Length:
      - '184'
      Content-Type:
      - application/octet-stream
      User-Agent:
      - azsdk-python-storage-blob/12.9.0 Python/3.7.12 (Darwin-21.3.0-x86_64-i386-64bit)
      x-ms-blob-type:
      - BlockBlob
      x-ms-date:
<<<<<<< HEAD
      - Fri, 11 Feb 2022 17:34:47 GMT
=======
      - Wed, 16 Feb 2022 17:59:58 GMT
>>>>>>> 15675958
      x-ms-version:
      - '2020-10-02'
    method: PUT
    uri: https://mystorage.blob.core.windows.net/job-00000000-0000-0000-0000-000000000000/inputData?sv=PLACEHOLDER&sig=PLACEHOLDER&se=PLACEHOLDER&srt=co&ss=b&sp=racw
  response:
    body:
      string: ''
    headers:
      content-length:
      - '0'
      x-ms-version:
      - '2020-10-02'
    status:
      code: 201
      message: Created
- request:
    body: 'b''{"id": "00000000-0000-0000-0000-000000000000", "name": "Qiskit Sample
      - 3-qubit GHZ circuit", "containerUri": "https://mystorage.blob.core.windows.net/job-00000000-0000-0000-0000-000000000000?sv=PLACEHOLDER&sig=PLACEHOLDER&se=PLACEHOLDER&srt=co&ss=b&sp=racw",
      "inputDataUri": "https://mystorage.blob.core.windows.net/job-00000000-0000-0000-0000-000000000000/inputData",
      "inputDataFormat": "ionq.circuit.v1", "inputParams": {"shots": 500}, "providerId":
      "ionq", "target": "ionq.simulator", "metadata": {"qiskit": "True", "name": "Qiskit
      Sample - 3-qubit GHZ circuit", "num_qubits": "4", "meas_map": "[0, 1, 2]"},
      "outputDataFormat": "ionq.quantum-results.v1"}'''
    headers:
      Accept:
      - application/json
      Accept-Encoding:
      - gzip, deflate, br
      Connection:
      - keep-alive
      Content-Length:
<<<<<<< HEAD
      - '713'
=======
      - '703'
>>>>>>> 15675958
      Content-Type:
      - application/json
      User-Agent:
      - testapp-azure-quantum-qiskit azsdk-python-quantum/0.0.0.1 Python/3.7.12 (Darwin-21.3.0-x86_64-i386-64bit)
    method: PUT
    uri: https://eastus.quantum.azure.com/v1.0/subscriptions/00000000-0000-0000-0000-000000000000/resourceGroups/myresourcegroup/providers/Microsoft.Quantum/workspaces/myworkspace/jobs/00000000-0000-0000-0000-000000000000
  response:
    body:
      string: '{"containerUri": "https://mystorage.blob.core.windows.net/job-00000000-0000-0000-0000-000000000000?sv=PLACEHOLDER&sig=PLACEHOLDER&se=PLACEHOLDER&srt=co&ss=b&sp=racw",
        "inputDataUri": "https://mystorage.blob.core.windows.net/job-00000000-0000-0000-0000-000000000000/inputData?sv=PLACEHOLDER&sr=b&sig=PLACEHOLDER&se=PLACEHOLDER&sp=rcw",
        "inputDataFormat": "ionq.circuit.v1", "inputParams": {"shots": 500}, "providerId":
        "ionq", "target": "ionq.simulator", "metadata": {"qiskit": "True", "name":
        "Qiskit Sample - 3-qubit GHZ circuit", "num_qubits": "4", "meas_map": "[0,
        1, 2]"}, "name": "Qiskit Sample - 3-qubit GHZ circuit", "id": "00000000-0000-0000-0000-000000000000",
        "status": "Waiting", "outputDataFormat": "ionq.quantum-results.v1", "outputDataUri":
        "https://e2etests.blob.core.windows.net:443/job-00000000-0000-0000-0000-000000000000/outputData?sv=PLACEHOLDER&sig=PLACEHOLDER&se=PLACEHOLDER&srt=co&ss=b&sp=racw",
<<<<<<< HEAD
        "creationTime": "2022-02-11T17:34:47.5287994+00:00", "beginExecutionTime":
=======
        "creationTime": "2022-02-16T17:59:58.3444344+00:00", "beginExecutionTime":
>>>>>>> 15675958
        null, "endExecutionTime": null, "cancellationTime": null, "costEstimate":
        null, "errorData": null, "isCancelling": false, "tags": [], "access_token":
        "fake_token"}'
    headers:
      content-length:
<<<<<<< HEAD
      - '1243'
=======
      - '1114'
>>>>>>> 15675958
      content-type:
      - application/json; charset=utf-8
      transfer-encoding:
      - chunked
    status:
      code: 200
      message: OK
- request:
    body: null
    headers:
      Accept:
      - application/json
      Accept-Encoding:
      - gzip, deflate, br
      Connection:
      - keep-alive
      User-Agent:
      - testapp-azure-quantum-qiskit azsdk-python-quantum/0.0.0.1 Python/3.7.12 (Darwin-21.3.0-x86_64-i386-64bit)
    method: GET
    uri: https://eastus.quantum.azure.com/v1.0/subscriptions/00000000-0000-0000-0000-000000000000/resourceGroups/myresourcegroup/providers/Microsoft.Quantum/workspaces/myworkspace/jobs/00000000-0000-0000-0000-000000000000
  response:
    body:
      string: '{"containerUri": "https://mystorage.blob.core.windows.net/job-00000000-0000-0000-0000-000000000000?sv=PLACEHOLDER&sig=PLACEHOLDER&se=PLACEHOLDER&srt=co&ss=b&sp=racw",
<<<<<<< HEAD
        "inputDataUri": "https://mystorage.blob.core.windows.net/job-00000000-0000-0000-0000-000000000000/inputData?sv=PLACEHOLDER&sr=b&sig=PLACEHOLDER&se=PLACEHOLDER&sp=r&rscd=attachment%3B%20filename%3DQiskit%2BSample%2B-%2B3-qubit%2BGHZ%2Bcircuit-e7c5caa7-8b60-11ec-8eca-1860247f69ed.input.json",
=======
        "inputDataUri": "https://mystorage.blob.core.windows.net/job-00000000-0000-0000-0000-000000000000/inputData?sv=PLACEHOLDER&sr=b&sig=PLACEHOLDER&se=PLACEHOLDER&sp=r&rscd=attachment%3B%20filename%3DQiskit%2BSample%2B-%2B3-qubit%2BGHZ%2Bcircuit-405b40b8-8f52-11ec-8732-3c7d0a1d68ec.input.json",
>>>>>>> 15675958
        "inputDataFormat": "ionq.circuit.v1", "inputParams": {"shots": 500}, "providerId":
        "ionq", "target": "ionq.simulator", "metadata": {"qiskit": "True", "name":
        "Qiskit Sample - 3-qubit GHZ circuit", "num_qubits": "4", "meas_map": "[0,
        1, 2]"}, "name": "Qiskit Sample - 3-qubit GHZ circuit", "id": "00000000-0000-0000-0000-000000000000",
        "status": "Succeeded", "outputDataFormat": "ionq.quantum-results.v1", "outputDataUri":
<<<<<<< HEAD
        "https://mystorage.blob.core.windows.net/job-00000000-0000-0000-0000-000000000000/rawOutputData?sv=PLACEHOLDER&sr=b&sig=PLACEHOLDER&se=PLACEHOLDER&sp=r&rscd=attachment%3B%20filename%3DQiskit%2BSample%2B-%2B3-qubit%2BGHZ%2Bcircuit-e7c5caa7-8b60-11ec-8eca-1860247f69ed.output.json",
        "creationTime": "2022-02-11T17:34:47.5287994+00:00", "beginExecutionTime":
        "2022-02-11T17:34:50.485Z", "endExecutionTime": "2022-02-11T17:34:50.513Z",
=======
        "https://mystorage.blob.core.windows.net/job-00000000-0000-0000-0000-000000000000/rawOutputData?sv=PLACEHOLDER&sr=b&sig=PLACEHOLDER&se=PLACEHOLDER&sp=r&rscd=attachment%3B%20filename%3DQiskit%2BSample%2B-%2B3-qubit%2BGHZ%2Bcircuit-405b40b8-8f52-11ec-8732-3c7d0a1d68ec.output.json",
        "creationTime": "2022-02-16T17:59:58.3444344+00:00", "beginExecutionTime":
        "2022-02-16T18:00:01.202Z", "endExecutionTime": "2022-02-16T18:00:01.211Z",
>>>>>>> 15675958
        "cancellationTime": null, "costEstimate": {"currencyCode": "USD", "events":
        [{"dimensionId": "gs1q", "dimensionName": "1Q Gate Shot", "measureUnit": "1q
        gate shot", "amountBilled": 0.0, "amountConsumed": 0.0, "unitPrice": 0.0},
        {"dimensionId": "gs2q", "dimensionName": "2Q Gate Shot", "measureUnit": "2q
        gate shot", "amountBilled": 0.0, "amountConsumed": 0.0, "unitPrice": 0.0}],
        "estimatedTotal": 0.0}, "errorData": null, "isCancelling": false, "tags":
        [], "access_token": "fake_token"}'
    headers:
      content-length:
<<<<<<< HEAD
      - '1847'
=======
      - '1843'
>>>>>>> 15675958
      content-type:
      - application/json; charset=utf-8
      transfer-encoding:
      - chunked
    status:
      code: 200
      message: OK
- request:
    body: null
    headers:
      Accept:
      - application/json
      Accept-Encoding:
      - gzip, deflate, br
      Connection:
      - keep-alive
      User-Agent:
      - testapp-azure-quantum-qiskit azsdk-python-quantum/0.0.0.1 Python/3.7.12 (Darwin-21.3.0-x86_64-i386-64bit)
    method: GET
    uri: https://eastus.quantum.azure.com/v1.0/subscriptions/00000000-0000-0000-0000-000000000000/resourceGroups/myresourcegroup/providers/Microsoft.Quantum/workspaces/myworkspace/jobs/00000000-0000-0000-0000-000000000000
  response:
    body:
      string: '{"containerUri": "https://mystorage.blob.core.windows.net/job-00000000-0000-0000-0000-000000000000?sv=PLACEHOLDER&sig=PLACEHOLDER&se=PLACEHOLDER&srt=co&ss=b&sp=racw",
<<<<<<< HEAD
        "inputDataUri": "https://mystorage.blob.core.windows.net/job-00000000-0000-0000-0000-000000000000/inputData?sv=PLACEHOLDER&sr=b&sig=PLACEHOLDER&se=PLACEHOLDER&sp=r&rscd=attachment%3B%20filename%3DQiskit%2BSample%2B-%2B3-qubit%2BGHZ%2Bcircuit-e7c5caa7-8b60-11ec-8eca-1860247f69ed.input.json",
=======
        "inputDataUri": "https://mystorage.blob.core.windows.net/job-00000000-0000-0000-0000-000000000000/inputData?sv=PLACEHOLDER&sr=b&sig=PLACEHOLDER&se=PLACEHOLDER&sp=r&rscd=attachment%3B%20filename%3DQiskit%2BSample%2B-%2B3-qubit%2BGHZ%2Bcircuit-405b40b8-8f52-11ec-8732-3c7d0a1d68ec.input.json",
>>>>>>> 15675958
        "inputDataFormat": "ionq.circuit.v1", "inputParams": {"shots": 500}, "providerId":
        "ionq", "target": "ionq.simulator", "metadata": {"qiskit": "True", "name":
        "Qiskit Sample - 3-qubit GHZ circuit", "num_qubits": "4", "meas_map": "[0,
        1, 2]"}, "name": "Qiskit Sample - 3-qubit GHZ circuit", "id": "00000000-0000-0000-0000-000000000000",
        "status": "Succeeded", "outputDataFormat": "ionq.quantum-results.v1", "outputDataUri":
<<<<<<< HEAD
        "https://mystorage.blob.core.windows.net/job-00000000-0000-0000-0000-000000000000/rawOutputData?sv=PLACEHOLDER&sr=b&sig=PLACEHOLDER&se=PLACEHOLDER&sp=r&rscd=attachment%3B%20filename%3DQiskit%2BSample%2B-%2B3-qubit%2BGHZ%2Bcircuit-e7c5caa7-8b60-11ec-8eca-1860247f69ed.output.json",
        "creationTime": "2022-02-11T17:34:47.5287994+00:00", "beginExecutionTime":
        "2022-02-11T17:34:50.485Z", "endExecutionTime": "2022-02-11T17:34:50.513Z",
=======
        "https://mystorage.blob.core.windows.net/job-00000000-0000-0000-0000-000000000000/rawOutputData?sv=PLACEHOLDER&sr=b&sig=PLACEHOLDER&se=PLACEHOLDER&sp=r&rscd=attachment%3B%20filename%3DQiskit%2BSample%2B-%2B3-qubit%2BGHZ%2Bcircuit-405b40b8-8f52-11ec-8732-3c7d0a1d68ec.output.json",
        "creationTime": "2022-02-16T17:59:58.3444344+00:00", "beginExecutionTime":
        "2022-02-16T18:00:01.202Z", "endExecutionTime": "2022-02-16T18:00:01.211Z",
>>>>>>> 15675958
        "cancellationTime": null, "costEstimate": {"currencyCode": "USD", "events":
        [{"dimensionId": "gs1q", "dimensionName": "1Q Gate Shot", "measureUnit": "1q
        gate shot", "amountBilled": 0.0, "amountConsumed": 0.0, "unitPrice": 0.0},
        {"dimensionId": "gs2q", "dimensionName": "2Q Gate Shot", "measureUnit": "2q
        gate shot", "amountBilled": 0.0, "amountConsumed": 0.0, "unitPrice": 0.0}],
        "estimatedTotal": 0.0}, "errorData": null, "isCancelling": false, "tags":
        [], "access_token": "fake_token"}'
    headers:
      content-length:
<<<<<<< HEAD
      - '1847'
=======
      - '1843'
>>>>>>> 15675958
      content-type:
      - application/json; charset=utf-8
      transfer-encoding:
      - chunked
    status:
      code: 200
      message: OK
- request:
    body: null
    headers:
      Accept:
      - application/json
      Accept-Encoding:
      - gzip, deflate, br
      Connection:
      - keep-alive
      User-Agent:
      - testapp-azure-quantum-qiskit azsdk-python-quantum/0.0.0.1 Python/3.7.12 (Darwin-21.3.0-x86_64-i386-64bit)
    method: GET
    uri: https://eastus.quantum.azure.com/v1.0/subscriptions/00000000-0000-0000-0000-000000000000/resourceGroups/myresourcegroup/providers/Microsoft.Quantum/workspaces/myworkspace/jobs/00000000-0000-0000-0000-000000000000
  response:
    body:
      string: '{"containerUri": "https://mystorage.blob.core.windows.net/job-00000000-0000-0000-0000-000000000000?sv=PLACEHOLDER&sig=PLACEHOLDER&se=PLACEHOLDER&srt=co&ss=b&sp=racw",
<<<<<<< HEAD
        "inputDataUri": "https://mystorage.blob.core.windows.net/job-00000000-0000-0000-0000-000000000000/inputData?sv=PLACEHOLDER&sr=b&sig=PLACEHOLDER&se=PLACEHOLDER&sp=r&rscd=attachment%3B%20filename%3DQiskit%2BSample%2B-%2B3-qubit%2BGHZ%2Bcircuit-e7c5caa7-8b60-11ec-8eca-1860247f69ed.input.json",
=======
        "inputDataUri": "https://mystorage.blob.core.windows.net/job-00000000-0000-0000-0000-000000000000/inputData?sv=PLACEHOLDER&sr=b&sig=PLACEHOLDER&se=PLACEHOLDER&sp=r&rscd=attachment%3B%20filename%3DQiskit%2BSample%2B-%2B3-qubit%2BGHZ%2Bcircuit-405b40b8-8f52-11ec-8732-3c7d0a1d68ec.input.json",
>>>>>>> 15675958
        "inputDataFormat": "ionq.circuit.v1", "inputParams": {"shots": 500}, "providerId":
        "ionq", "target": "ionq.simulator", "metadata": {"qiskit": "True", "name":
        "Qiskit Sample - 3-qubit GHZ circuit", "num_qubits": "4", "meas_map": "[0,
        1, 2]"}, "name": "Qiskit Sample - 3-qubit GHZ circuit", "id": "00000000-0000-0000-0000-000000000000",
        "status": "Succeeded", "outputDataFormat": "ionq.quantum-results.v1", "outputDataUri":
<<<<<<< HEAD
        "https://mystorage.blob.core.windows.net/job-00000000-0000-0000-0000-000000000000/rawOutputData?sv=PLACEHOLDER&sr=b&sig=PLACEHOLDER&se=PLACEHOLDER&sp=r&rscd=attachment%3B%20filename%3DQiskit%2BSample%2B-%2B3-qubit%2BGHZ%2Bcircuit-e7c5caa7-8b60-11ec-8eca-1860247f69ed.output.json",
        "creationTime": "2022-02-11T17:34:47.5287994+00:00", "beginExecutionTime":
        "2022-02-11T17:34:50.485Z", "endExecutionTime": "2022-02-11T17:34:50.513Z",
=======
        "https://mystorage.blob.core.windows.net/job-00000000-0000-0000-0000-000000000000/rawOutputData?sv=PLACEHOLDER&sr=b&sig=PLACEHOLDER&se=PLACEHOLDER&sp=r&rscd=attachment%3B%20filename%3DQiskit%2BSample%2B-%2B3-qubit%2BGHZ%2Bcircuit-405b40b8-8f52-11ec-8732-3c7d0a1d68ec.output.json",
        "creationTime": "2022-02-16T17:59:58.3444344+00:00", "beginExecutionTime":
        "2022-02-16T18:00:01.202Z", "endExecutionTime": "2022-02-16T18:00:01.211Z",
>>>>>>> 15675958
        "cancellationTime": null, "costEstimate": {"currencyCode": "USD", "events":
        [{"dimensionId": "gs1q", "dimensionName": "1Q Gate Shot", "measureUnit": "1q
        gate shot", "amountBilled": 0.0, "amountConsumed": 0.0, "unitPrice": 0.0},
        {"dimensionId": "gs2q", "dimensionName": "2Q Gate Shot", "measureUnit": "2q
        gate shot", "amountBilled": 0.0, "amountConsumed": 0.0, "unitPrice": 0.0}],
        "estimatedTotal": 0.0}, "errorData": null, "isCancelling": false, "tags":
        [], "access_token": "fake_token"}'
    headers:
      content-length:
<<<<<<< HEAD
      - '1847'
=======
      - '1843'
>>>>>>> 15675958
      content-type:
      - application/json; charset=utf-8
      transfer-encoding:
      - chunked
    status:
      code: 200
      message: OK
- request:
    body: null
    headers:
      Accept:
      - application/json
      Accept-Encoding:
      - gzip, deflate, br
      Connection:
      - keep-alive
      User-Agent:
      - testapp-azure-quantum-qiskit azsdk-python-quantum/0.0.0.1 Python/3.7.12 (Darwin-21.3.0-x86_64-i386-64bit)
    method: GET
    uri: https://eastus.quantum.azure.com/v1.0/subscriptions/00000000-0000-0000-0000-000000000000/resourceGroups/myresourcegroup/providers/Microsoft.Quantum/workspaces/myworkspace/providerStatus
  response:
    body:
      string: '{"value": [{"id": "Microsoft", "currentAvailability": "Available",
        "targets": [{"id": "microsoft.paralleltempering-parameterfree.cpu", "currentAvailability":
        "Available", "averageQueueTime": 0, "statusPage": null}, {"id": "microsoft.paralleltempering.cpu",
        "currentAvailability": "Available", "averageQueueTime": 0, "statusPage": null},
        {"id": "microsoft.simulatedannealing-parameterfree.cpu", "currentAvailability":
        "Available", "averageQueueTime": 0, "statusPage": null}, {"id": "microsoft.simulatedannealing.cpu",
        "currentAvailability": "Available", "averageQueueTime": 0, "statusPage": null},
        {"id": "microsoft.tabu-parameterfree.cpu", "currentAvailability": "Available",
        "averageQueueTime": 0, "statusPage": null}, {"id": "microsoft.tabu.cpu", "currentAvailability":
        "Available", "averageQueueTime": 0, "statusPage": null}, {"id": "microsoft.qmc.cpu",
        "currentAvailability": "Available", "averageQueueTime": 0, "statusPage": null},
        {"id": "microsoft.populationannealing.cpu", "currentAvailability": "Available",
        "averageQueueTime": 0, "statusPage": null}, {"id": "microsoft.populationannealing-parameterfree.cpu",
        "currentAvailability": "Available", "averageQueueTime": 0, "statusPage": null},
        {"id": "microsoft.substochasticmontecarlo.cpu", "currentAvailability": "Available",
        "averageQueueTime": 0, "statusPage": null}, {"id": "microsoft.substochasticmontecarlo-parameterfree.cpu",
        "currentAvailability": "Available", "averageQueueTime": 0, "statusPage": null}]},
        {"id": "toshiba", "currentAvailability": "Available", "targets": [{"id": "toshiba.sbm.ising",
        "currentAvailability": "Available", "averageQueueTime": 4, "statusPage": null}]},
        {"id": "honeywell", "currentAvailability": "Degraded", "targets": [{"id":
        "honeywell.hqs-lt-s1", "currentAvailability": "Unavailable", "averageQueueTime":
        0, "statusPage": "https://www.honeywell.com/en-us/company/quantum"}, {"id":
        "honeywell.hqs-lt-s1-apival", "currentAvailability": "Available", "averageQueueTime":
        0, "statusPage": "https://www.honeywell.com/en-us/company/quantum"}, {"id":
        "honeywell.hqs-lt-s2", "currentAvailability": "Degraded", "averageQueueTime":
<<<<<<< HEAD
        248646, "statusPage": "https://www.honeywell.com/en-us/company/quantum"},
        {"id": "honeywell.hqs-lt-s2-apival", "currentAvailability": "Available", "averageQueueTime":
        0, "statusPage": "https://www.honeywell.com/en-us/company/quantum"}, {"id":
        "honeywell.hqs-lt-s1-sim", "currentAvailability": "Available", "averageQueueTime":
        6, "statusPage": "https://www.honeywell.com/en-us/company/quantum"}, {"id":
=======
        31272, "statusPage": "https://www.honeywell.com/en-us/company/quantum"}, {"id":
        "honeywell.hqs-lt-s2-apival", "currentAvailability": "Available", "averageQueueTime":
        0, "statusPage": "https://www.honeywell.com/en-us/company/quantum"}, {"id":
        "honeywell.hqs-lt-s1-sim", "currentAvailability": "Available", "averageQueueTime":
        43, "statusPage": "https://www.honeywell.com/en-us/company/quantum"}, {"id":
>>>>>>> 15675958
        "honeywell.hqs-lt", "currentAvailability": "Degraded", "averageQueueTime":
        0, "statusPage": "https://www.honeywell.com/en-us/company/quantum"}]}, {"id":
        "Microsoft.Simulator", "currentAvailability": "Available", "targets": [{"id":
        "microsoft.simulator.fullstate", "currentAvailability": "Available", "averageQueueTime":
        0, "statusPage": null}]}, {"id": "1qbit", "currentAvailability": "Available",
        "targets": [{"id": "1qbit.tabu", "currentAvailability": "Available", "averageQueueTime":
        0, "statusPage": "http://status.1qbit.com/"}, {"id": "1qbit.pathrelinking",
        "currentAvailability": "Available", "averageQueueTime": 0, "statusPage": "http://status.1qbit.com/"},
        {"id": "1qbit.pticm", "currentAvailability": "Available", "averageQueueTime":
        0, "statusPage": "http://status.1qbit.com/"}]}, {"id": "ionq", "currentAvailability":
        "Available", "targets": [{"id": "ionq.qpu", "currentAvailability": "Available",
<<<<<<< HEAD
        "averageQueueTime": 206, "statusPage": "https://status.ionq.co"}, {"id": "ionq.simulator",
=======
        "averageQueueTime": 217, "statusPage": "https://status.ionq.co"}, {"id": "ionq.simulator",
>>>>>>> 15675958
        "currentAvailability": "Available", "averageQueueTime": 2, "statusPage": "https://status.ionq.co"}]}],
        "nextLink": null, "access_token": "fake_token"}'
    headers:
      content-length:
      - '3416'
      content-type:
      - application/json; charset=utf-8
      transfer-encoding:
      - chunked
    status:
      code: 200
      message: OK
- request:
    body: null
    headers:
      Accept:
      - application/json
      Accept-Encoding:
      - gzip, deflate, br
      Connection:
      - keep-alive
      User-Agent:
      - testapp-azure-quantum-qiskit azsdk-python-quantum/0.0.0.1 Python/3.7.12 (Darwin-21.3.0-x86_64-i386-64bit)
    method: GET
    uri: https://eastus.quantum.azure.com/v1.0/subscriptions/00000000-0000-0000-0000-000000000000/resourceGroups/myresourcegroup/providers/Microsoft.Quantum/workspaces/myworkspace/jobs/00000000-0000-0000-0000-000000000000
  response:
    body:
      string: '{"containerUri": "https://mystorage.blob.core.windows.net/job-00000000-0000-0000-0000-000000000000?sv=PLACEHOLDER&sig=PLACEHOLDER&se=PLACEHOLDER&srt=co&ss=b&sp=racw",
<<<<<<< HEAD
        "inputDataUri": "https://mystorage.blob.core.windows.net/job-00000000-0000-0000-0000-000000000000/inputData?sv=PLACEHOLDER&sr=b&sig=PLACEHOLDER&se=PLACEHOLDER&sp=r&rscd=attachment%3B%20filename%3DQiskit%2BSample%2B-%2B3-qubit%2BGHZ%2Bcircuit-e7c5caa7-8b60-11ec-8eca-1860247f69ed.input.json",
=======
        "inputDataUri": "https://mystorage.blob.core.windows.net/job-00000000-0000-0000-0000-000000000000/inputData?sv=PLACEHOLDER&sr=b&sig=PLACEHOLDER&se=PLACEHOLDER&sp=r&rscd=attachment%3B%20filename%3DQiskit%2BSample%2B-%2B3-qubit%2BGHZ%2Bcircuit-405b40b8-8f52-11ec-8732-3c7d0a1d68ec.input.json",
>>>>>>> 15675958
        "inputDataFormat": "ionq.circuit.v1", "inputParams": {"shots": 500}, "providerId":
        "ionq", "target": "ionq.simulator", "metadata": {"qiskit": "True", "name":
        "Qiskit Sample - 3-qubit GHZ circuit", "num_qubits": "4", "meas_map": "[0,
        1, 2]"}, "name": "Qiskit Sample - 3-qubit GHZ circuit", "id": "00000000-0000-0000-0000-000000000000",
        "status": "Succeeded", "outputDataFormat": "ionq.quantum-results.v1", "outputDataUri":
<<<<<<< HEAD
        "https://mystorage.blob.core.windows.net/job-00000000-0000-0000-0000-000000000000/rawOutputData?sv=PLACEHOLDER&sr=b&sig=PLACEHOLDER&se=PLACEHOLDER&sp=r&rscd=attachment%3B%20filename%3DQiskit%2BSample%2B-%2B3-qubit%2BGHZ%2Bcircuit-e7c5caa7-8b60-11ec-8eca-1860247f69ed.output.json",
        "creationTime": "2022-02-11T17:34:47.5287994+00:00", "beginExecutionTime":
        "2022-02-11T17:34:50.485Z", "endExecutionTime": "2022-02-11T17:34:50.513Z",
=======
        "https://mystorage.blob.core.windows.net/job-00000000-0000-0000-0000-000000000000/rawOutputData?sv=PLACEHOLDER&sr=b&sig=PLACEHOLDER&se=PLACEHOLDER&sp=r&rscd=attachment%3B%20filename%3DQiskit%2BSample%2B-%2B3-qubit%2BGHZ%2Bcircuit-405b40b8-8f52-11ec-8732-3c7d0a1d68ec.output.json",
        "creationTime": "2022-02-16T17:59:58.3444344+00:00", "beginExecutionTime":
        "2022-02-16T18:00:01.202Z", "endExecutionTime": "2022-02-16T18:00:01.211Z",
>>>>>>> 15675958
        "cancellationTime": null, "costEstimate": {"currencyCode": "USD", "events":
        [{"dimensionId": "gs1q", "dimensionName": "1Q Gate Shot", "measureUnit": "1q
        gate shot", "amountBilled": 0.0, "amountConsumed": 0.0, "unitPrice": 0.0},
        {"dimensionId": "gs2q", "dimensionName": "2Q Gate Shot", "measureUnit": "2q
        gate shot", "amountBilled": 0.0, "amountConsumed": 0.0, "unitPrice": 0.0}],
        "estimatedTotal": 0.0}, "errorData": null, "isCancelling": false, "tags":
        [], "access_token": "fake_token"}'
    headers:
      content-length:
<<<<<<< HEAD
      - '1847'
=======
      - '1843'
>>>>>>> 15675958
      content-type:
      - application/json; charset=utf-8
      transfer-encoding:
      - chunked
    status:
      code: 200
      message: OK
- request:
    body: null
    headers:
      Accept:
      - application/json
      Accept-Encoding:
      - gzip, deflate, br
      Connection:
      - keep-alive
      User-Agent:
      - testapp-azure-quantum-qiskit azsdk-python-quantum/0.0.0.1 Python/3.7.12 (Darwin-21.3.0-x86_64-i386-64bit)
    method: GET
    uri: https://eastus.quantum.azure.com/v1.0/subscriptions/00000000-0000-0000-0000-000000000000/resourceGroups/myresourcegroup/providers/Microsoft.Quantum/workspaces/myworkspace/jobs/00000000-0000-0000-0000-000000000000
  response:
    body:
      string: '{"containerUri": "https://mystorage.blob.core.windows.net/job-00000000-0000-0000-0000-000000000000?sv=PLACEHOLDER&sig=PLACEHOLDER&se=PLACEHOLDER&srt=co&ss=b&sp=racw",
<<<<<<< HEAD
        "inputDataUri": "https://mystorage.blob.core.windows.net/job-00000000-0000-0000-0000-000000000000/inputData?sv=PLACEHOLDER&sr=b&sig=PLACEHOLDER&se=PLACEHOLDER&sp=r&rscd=attachment%3B%20filename%3DQiskit%2BSample%2B-%2B3-qubit%2BGHZ%2Bcircuit-e7c5caa7-8b60-11ec-8eca-1860247f69ed.input.json",
=======
        "inputDataUri": "https://mystorage.blob.core.windows.net/job-00000000-0000-0000-0000-000000000000/inputData?sv=PLACEHOLDER&sr=b&sig=PLACEHOLDER&se=PLACEHOLDER&sp=r&rscd=attachment%3B%20filename%3DQiskit%2BSample%2B-%2B3-qubit%2BGHZ%2Bcircuit-405b40b8-8f52-11ec-8732-3c7d0a1d68ec.input.json",
>>>>>>> 15675958
        "inputDataFormat": "ionq.circuit.v1", "inputParams": {"shots": 500}, "providerId":
        "ionq", "target": "ionq.simulator", "metadata": {"qiskit": "True", "name":
        "Qiskit Sample - 3-qubit GHZ circuit", "num_qubits": "4", "meas_map": "[0,
        1, 2]"}, "name": "Qiskit Sample - 3-qubit GHZ circuit", "id": "00000000-0000-0000-0000-000000000000",
        "status": "Succeeded", "outputDataFormat": "ionq.quantum-results.v1", "outputDataUri":
<<<<<<< HEAD
        "https://mystorage.blob.core.windows.net/job-00000000-0000-0000-0000-000000000000/rawOutputData?sv=PLACEHOLDER&sr=b&sig=PLACEHOLDER&se=PLACEHOLDER&sp=r&rscd=attachment%3B%20filename%3DQiskit%2BSample%2B-%2B3-qubit%2BGHZ%2Bcircuit-e7c5caa7-8b60-11ec-8eca-1860247f69ed.output.json",
        "creationTime": "2022-02-11T17:34:47.5287994+00:00", "beginExecutionTime":
        "2022-02-11T17:34:50.485Z", "endExecutionTime": "2022-02-11T17:34:50.513Z",
=======
        "https://mystorage.blob.core.windows.net/job-00000000-0000-0000-0000-000000000000/rawOutputData?sv=PLACEHOLDER&sr=b&sig=PLACEHOLDER&se=PLACEHOLDER&sp=r&rscd=attachment%3B%20filename%3DQiskit%2BSample%2B-%2B3-qubit%2BGHZ%2Bcircuit-405b40b8-8f52-11ec-8732-3c7d0a1d68ec.output.json",
        "creationTime": "2022-02-16T17:59:58.3444344+00:00", "beginExecutionTime":
        "2022-02-16T18:00:01.202Z", "endExecutionTime": "2022-02-16T18:00:01.211Z",
>>>>>>> 15675958
        "cancellationTime": null, "costEstimate": {"currencyCode": "USD", "events":
        [{"dimensionId": "gs1q", "dimensionName": "1Q Gate Shot", "measureUnit": "1q
        gate shot", "amountBilled": 0.0, "amountConsumed": 0.0, "unitPrice": 0.0},
        {"dimensionId": "gs2q", "dimensionName": "2Q Gate Shot", "measureUnit": "2q
        gate shot", "amountBilled": 0.0, "amountConsumed": 0.0, "unitPrice": 0.0}],
        "estimatedTotal": 0.0}, "errorData": null, "isCancelling": false, "tags":
        [], "access_token": "fake_token"}'
    headers:
      content-length:
<<<<<<< HEAD
      - '1847'
=======
      - '1843'
>>>>>>> 15675958
      content-type:
      - application/json; charset=utf-8
      transfer-encoding:
      - chunked
    status:
      code: 200
      message: OK
- request:
    body: null
    headers:
      Accept:
      - application/json
      Accept-Encoding:
      - gzip, deflate, br
      Connection:
      - keep-alive
      User-Agent:
      - testapp-azure-quantum-qiskit azsdk-python-quantum/0.0.0.1 Python/3.7.12 (Darwin-21.3.0-x86_64-i386-64bit)
    method: GET
    uri: https://eastus.quantum.azure.com/v1.0/subscriptions/00000000-0000-0000-0000-000000000000/resourceGroups/myresourcegroup/providers/Microsoft.Quantum/workspaces/myworkspace/jobs/00000000-0000-0000-0000-000000000000
  response:
    body:
      string: '{"containerUri": "https://mystorage.blob.core.windows.net/job-00000000-0000-0000-0000-000000000000?sv=PLACEHOLDER&sig=PLACEHOLDER&se=PLACEHOLDER&srt=co&ss=b&sp=racw",
<<<<<<< HEAD
        "inputDataUri": "https://mystorage.blob.core.windows.net/job-00000000-0000-0000-0000-000000000000/inputData?sv=PLACEHOLDER&sr=b&sig=PLACEHOLDER&se=PLACEHOLDER&sp=r&rscd=attachment%3B%20filename%3DQiskit%2BSample%2B-%2B3-qubit%2BGHZ%2Bcircuit-e7c5caa7-8b60-11ec-8eca-1860247f69ed.input.json",
=======
        "inputDataUri": "https://mystorage.blob.core.windows.net/job-00000000-0000-0000-0000-000000000000/inputData?sv=PLACEHOLDER&sr=b&sig=PLACEHOLDER&se=PLACEHOLDER&sp=r&rscd=attachment%3B%20filename%3DQiskit%2BSample%2B-%2B3-qubit%2BGHZ%2Bcircuit-405b40b8-8f52-11ec-8732-3c7d0a1d68ec.input.json",
>>>>>>> 15675958
        "inputDataFormat": "ionq.circuit.v1", "inputParams": {"shots": 500}, "providerId":
        "ionq", "target": "ionq.simulator", "metadata": {"qiskit": "True", "name":
        "Qiskit Sample - 3-qubit GHZ circuit", "num_qubits": "4", "meas_map": "[0,
        1, 2]"}, "name": "Qiskit Sample - 3-qubit GHZ circuit", "id": "00000000-0000-0000-0000-000000000000",
        "status": "Succeeded", "outputDataFormat": "ionq.quantum-results.v1", "outputDataUri":
<<<<<<< HEAD
        "https://mystorage.blob.core.windows.net/job-00000000-0000-0000-0000-000000000000/rawOutputData?sv=PLACEHOLDER&sr=b&sig=PLACEHOLDER&se=PLACEHOLDER&sp=r&rscd=attachment%3B%20filename%3DQiskit%2BSample%2B-%2B3-qubit%2BGHZ%2Bcircuit-e7c5caa7-8b60-11ec-8eca-1860247f69ed.output.json",
        "creationTime": "2022-02-11T17:34:47.5287994+00:00", "beginExecutionTime":
        "2022-02-11T17:34:50.485Z", "endExecutionTime": "2022-02-11T17:34:50.513Z",
=======
        "https://mystorage.blob.core.windows.net/job-00000000-0000-0000-0000-000000000000/rawOutputData?sv=PLACEHOLDER&sr=b&sig=PLACEHOLDER&se=PLACEHOLDER&sp=r&rscd=attachment%3B%20filename%3DQiskit%2BSample%2B-%2B3-qubit%2BGHZ%2Bcircuit-405b40b8-8f52-11ec-8732-3c7d0a1d68ec.output.json",
        "creationTime": "2022-02-16T17:59:58.3444344+00:00", "beginExecutionTime":
        "2022-02-16T18:00:01.202Z", "endExecutionTime": "2022-02-16T18:00:01.211Z",
>>>>>>> 15675958
        "cancellationTime": null, "costEstimate": {"currencyCode": "USD", "events":
        [{"dimensionId": "gs1q", "dimensionName": "1Q Gate Shot", "measureUnit": "1q
        gate shot", "amountBilled": 0.0, "amountConsumed": 0.0, "unitPrice": 0.0},
        {"dimensionId": "gs2q", "dimensionName": "2Q Gate Shot", "measureUnit": "2q
        gate shot", "amountBilled": 0.0, "amountConsumed": 0.0, "unitPrice": 0.0}],
        "estimatedTotal": 0.0}, "errorData": null, "isCancelling": false, "tags":
        [], "access_token": "fake_token"}'
    headers:
      content-length:
<<<<<<< HEAD
      - '1847'
=======
      - '1843'
>>>>>>> 15675958
      content-type:
      - application/json; charset=utf-8
      transfer-encoding:
      - chunked
    status:
      code: 200
      message: OK
- request:
    body: null
    headers:
      Accept:
      - application/xml
      Accept-Encoding:
      - gzip, deflate, br
      Connection:
      - keep-alive
      User-Agent:
      - azsdk-python-storage-blob/12.9.0 Python/3.7.12 (Darwin-21.3.0-x86_64-i386-64bit)
      x-ms-date:
<<<<<<< HEAD
      - Fri, 11 Feb 2022 17:34:52 GMT
=======
      - Wed, 16 Feb 2022 18:00:05 GMT
>>>>>>> 15675958
      x-ms-range:
      - bytes=0-33554431
      x-ms-version:
      - '2020-10-02'
    method: GET
<<<<<<< HEAD
    uri: https://mystorage.blob.core.windows.net/job-00000000-0000-0000-0000-000000000000/rawOutputData?sv=PLACEHOLDER&sr=b&sig=PLACEHOLDER&se=PLACEHOLDER&sp=r&rscd=attachment%3B%20filename%3DQiskit%2BSample%2B-%2B3-qubit%2BGHZ%2Bcircuit-e7c5caa7-8b60-11ec-8eca-1860247f69ed.output.json
  response:
    body:
      string: '{"duration": 27515597, "histogram": {"0": 0.25, "7": 0.25, "8": 0.25,
=======
    uri: https://mystorage.blob.core.windows.net/job-00000000-0000-0000-0000-000000000000/rawOutputData?sv=PLACEHOLDER&sr=b&sig=PLACEHOLDER&se=PLACEHOLDER&sp=r&rscd=attachment%3B%20filename%3DQiskit%2BSample%2B-%2B3-qubit%2BGHZ%2Bcircuit-405b40b8-8f52-11ec-8732-3c7d0a1d68ec.output.json
  response:
    body:
      string: '{"duration": 9001517, "histogram": {"0": 0.25, "7": 0.25, "8": 0.25,
>>>>>>> 15675958
        "15": 0.25}, "access_token": "fake_token"}'
    headers:
      accept-ranges:
      - bytes
      content-length:
<<<<<<< HEAD
      - '72'
      content-range:
      - bytes 0-71/72
      content-type:
      - application/json
      x-ms-blob-content-md5:
      - oNXmmHsT18f+V2xpFZfSBQ==
      x-ms-blob-type:
      - BlockBlob
      x-ms-creation-time:
      - Fri, 11 Feb 2022 17:34:47 GMT
=======
      - '71'
      content-range:
      - bytes 0-70/71
      content-type:
      - application/json
      x-ms-blob-content-md5:
      - jtj9tTg9yKVJtNBZ/9Jvbg==
      x-ms-blob-type:
      - BlockBlob
      x-ms-creation-time:
      - Wed, 16 Feb 2022 17:59:58 GMT
>>>>>>> 15675958
      x-ms-lease-state:
      - available
      x-ms-lease-status:
      - unlocked
      x-ms-server-encrypted:
      - 'true'
      x-ms-version:
      - '2020-10-02'
    status:
      code: 206
      message: Partial Content
version: 1<|MERGE_RESOLUTION|>--- conflicted
+++ resolved
@@ -13,13 +13,13 @@
       Content-Type:
       - application/x-www-form-urlencoded
       User-Agent:
-      - azsdk-python-identity/1.7.1 Python/3.7.12 (Darwin-21.3.0-x86_64-i386-64bit)
+      - azsdk-python-identity/1.7.1 Python/3.7.12 (Windows-10-10.0.19041-SP0)
       x-client-cpu:
       - x64
       x-client-current-telemetry:
       - 4|730,0|
       x-client-os:
-      - darwin
+      - win32
       x-client-sku:
       - MSAL.Python
       x-client-ver:
@@ -48,7 +48,7 @@
       Connection:
       - keep-alive
       User-Agent:
-      - testapp-azure-quantum-qiskit azsdk-python-quantum/0.0.0.1 Python/3.7.12 (Darwin-21.3.0-x86_64-i386-64bit)
+      - testapp-azure-quantum-qiskit azsdk-python-quantum/0.0.0.1 Python/3.7.12 (Windows-10-10.0.19041-SP0)
     method: GET
     uri: https://eastus.quantum.azure.com/v1.0/subscriptions/00000000-0000-0000-0000-000000000000/resourceGroups/myresourcegroup/providers/Microsoft.Quantum/workspaces/myworkspace/providerStatus
   response:
@@ -78,19 +78,11 @@
         "honeywell.hqs-lt-s1-apival", "currentAvailability": "Available", "averageQueueTime":
         0, "statusPage": "https://www.honeywell.com/en-us/company/quantum"}, {"id":
         "honeywell.hqs-lt-s2", "currentAvailability": "Degraded", "averageQueueTime":
-<<<<<<< HEAD
-        248646, "statusPage": "https://www.honeywell.com/en-us/company/quantum"},
-        {"id": "honeywell.hqs-lt-s2-apival", "currentAvailability": "Available", "averageQueueTime":
-        0, "statusPage": "https://www.honeywell.com/en-us/company/quantum"}, {"id":
-        "honeywell.hqs-lt-s1-sim", "currentAvailability": "Available", "averageQueueTime":
-        6, "statusPage": "https://www.honeywell.com/en-us/company/quantum"}, {"id":
-=======
-        31272, "statusPage": "https://www.honeywell.com/en-us/company/quantum"}, {"id":
+        88246, "statusPage": "https://www.honeywell.com/en-us/company/quantum"}, {"id":
         "honeywell.hqs-lt-s2-apival", "currentAvailability": "Available", "averageQueueTime":
         0, "statusPage": "https://www.honeywell.com/en-us/company/quantum"}, {"id":
         "honeywell.hqs-lt-s1-sim", "currentAvailability": "Available", "averageQueueTime":
-        43, "statusPage": "https://www.honeywell.com/en-us/company/quantum"}, {"id":
->>>>>>> 15675958
+        358, "statusPage": "https://www.honeywell.com/en-us/company/quantum"}, {"id":
         "honeywell.hqs-lt", "currentAvailability": "Degraded", "averageQueueTime":
         0, "statusPage": "https://www.honeywell.com/en-us/company/quantum"}]}, {"id":
         "Microsoft.Simulator", "currentAvailability": "Available", "targets": [{"id":
@@ -102,16 +94,13 @@
         {"id": "1qbit.pticm", "currentAvailability": "Available", "averageQueueTime":
         0, "statusPage": "http://status.1qbit.com/"}]}, {"id": "ionq", "currentAvailability":
         "Available", "targets": [{"id": "ionq.qpu", "currentAvailability": "Available",
-<<<<<<< HEAD
-        "averageQueueTime": 206, "statusPage": "https://status.ionq.co"}, {"id": "ionq.simulator",
-=======
-        "averageQueueTime": 217, "statusPage": "https://status.ionq.co"}, {"id": "ionq.simulator",
->>>>>>> 15675958
-        "currentAvailability": "Available", "averageQueueTime": 2, "statusPage": "https://status.ionq.co"}]}],
-        "nextLink": null, "access_token": "fake_token"}'
-    headers:
-      content-length:
-      - '3416'
+        "averageQueueTime": 3718, "statusPage": "https://status.ionq.co"}, {"id":
+        "ionq.simulator", "currentAvailability": "Available", "averageQueueTime":
+        2, "statusPage": "https://status.ionq.co"}]}], "nextLink": null, "access_token":
+        "fake_token"}'
+    headers:
+      content-length:
+      - '3418'
       content-type:
       - application/json; charset=utf-8
       transfer-encoding:
@@ -133,7 +122,7 @@
       Content-Type:
       - application/json
       User-Agent:
-      - testapp-azure-quantum-qiskit azsdk-python-quantum/0.0.0.1 Python/3.7.12 (Darwin-21.3.0-x86_64-i386-64bit)
+      - testapp-azure-quantum-qiskit azsdk-python-quantum/0.0.0.1 Python/3.7.12 (Windows-10-10.0.19041-SP0)
     method: POST
     uri: https://eastus.quantum.azure.com/v1.0/subscriptions/00000000-0000-0000-0000-000000000000/resourceGroups/myresourcegroup/providers/Microsoft.Quantum/workspaces/myworkspace/storage/sasUri
   response:
@@ -142,11 +131,7 @@
         "access_token": "fake_token"}'
     headers:
       content-length:
-<<<<<<< HEAD
-      - '215'
-=======
-      - '205'
->>>>>>> 15675958
+      - '207'
       content-type:
       - application/json; charset=utf-8
       transfer-encoding:
@@ -164,13 +149,9 @@
       Connection:
       - keep-alive
       User-Agent:
-      - azsdk-python-storage-blob/12.9.0 Python/3.7.12 (Darwin-21.3.0-x86_64-i386-64bit)
+      - azsdk-python-storage-blob/12.9.0 Python/3.7.12 (Windows-10-10.0.19041-SP0)
       x-ms-date:
-<<<<<<< HEAD
-      - Fri, 11 Feb 2022 17:34:47 GMT
-=======
-      - Wed, 16 Feb 2022 17:59:57 GMT
->>>>>>> 15675958
+      - Thu, 17 Feb 2022 01:10:31 GMT
       x-ms-version:
       - '2020-10-02'
     method: GET
@@ -178,11 +159,7 @@
   response:
     body:
       string: "\uFEFF<?xml version=\"1.0\" encoding=\"utf-8\"?><Error><Code>ContainerNotFound</Code><Message>The
-<<<<<<< HEAD
-        specified container does not exist.\nRequestId:9aee49ea-201e-0008-1d6d-1f85e2000000\nTime:2022-02-11T17:34:47.2670037Z</Message></Error>"
-=======
-        specified container does not exist.\nRequestId:bcbeec34-a01e-0039-285f-2364f1000000\nTime:2022-02-16T17:59:58.1383163Z</Message></Error>"
->>>>>>> 15675958
+        specified container does not exist.\nRequestId:64f937c3-a01e-0029-559b-23a199000000\nTime:2022-02-17T01:10:31.2244662Z</Message></Error>"
     headers:
       content-length:
       - '225'
@@ -205,13 +182,9 @@
       Content-Length:
       - '0'
       User-Agent:
-      - azsdk-python-storage-blob/12.9.0 Python/3.7.12 (Darwin-21.3.0-x86_64-i386-64bit)
+      - azsdk-python-storage-blob/12.9.0 Python/3.7.12 (Windows-10-10.0.19041-SP0)
       x-ms-date:
-<<<<<<< HEAD
-      - Fri, 11 Feb 2022 17:34:47 GMT
-=======
-      - Wed, 16 Feb 2022 17:59:58 GMT
->>>>>>> 15675958
+      - Thu, 17 Feb 2022 01:10:31 GMT
       x-ms-version:
       - '2020-10-02'
     method: PUT
@@ -237,13 +210,9 @@
       Connection:
       - keep-alive
       User-Agent:
-      - azsdk-python-storage-blob/12.9.0 Python/3.7.12 (Darwin-21.3.0-x86_64-i386-64bit)
+      - azsdk-python-storage-blob/12.9.0 Python/3.7.12 (Windows-10-10.0.19041-SP0)
       x-ms-date:
-<<<<<<< HEAD
-      - Fri, 11 Feb 2022 17:34:47 GMT
-=======
-      - Wed, 16 Feb 2022 17:59:58 GMT
->>>>>>> 15675958
+      - Thu, 17 Feb 2022 01:10:31 GMT
       x-ms-version:
       - '2020-10-02'
     method: GET
@@ -279,15 +248,11 @@
       Content-Type:
       - application/octet-stream
       User-Agent:
-      - azsdk-python-storage-blob/12.9.0 Python/3.7.12 (Darwin-21.3.0-x86_64-i386-64bit)
+      - azsdk-python-storage-blob/12.9.0 Python/3.7.12 (Windows-10-10.0.19041-SP0)
       x-ms-blob-type:
       - BlockBlob
       x-ms-date:
-<<<<<<< HEAD
-      - Fri, 11 Feb 2022 17:34:47 GMT
-=======
-      - Wed, 16 Feb 2022 17:59:58 GMT
->>>>>>> 15675958
+      - Thu, 17 Feb 2022 01:10:31 GMT
       x-ms-version:
       - '2020-10-02'
     method: PUT
@@ -319,15 +284,11 @@
       Connection:
       - keep-alive
       Content-Length:
-<<<<<<< HEAD
-      - '713'
-=======
-      - '703'
->>>>>>> 15675958
+      - '705'
       Content-Type:
       - application/json
       User-Agent:
-      - testapp-azure-quantum-qiskit azsdk-python-quantum/0.0.0.1 Python/3.7.12 (Darwin-21.3.0-x86_64-i386-64bit)
+      - testapp-azure-quantum-qiskit azsdk-python-quantum/0.0.0.1 Python/3.7.12 (Windows-10-10.0.19041-SP0)
     method: PUT
     uri: https://eastus.quantum.azure.com/v1.0/subscriptions/00000000-0000-0000-0000-000000000000/resourceGroups/myresourcegroup/providers/Microsoft.Quantum/workspaces/myworkspace/jobs/00000000-0000-0000-0000-000000000000
   response:
@@ -340,63 +301,45 @@
         1, 2]"}, "name": "Qiskit Sample - 3-qubit GHZ circuit", "id": "00000000-0000-0000-0000-000000000000",
         "status": "Waiting", "outputDataFormat": "ionq.quantum-results.v1", "outputDataUri":
         "https://e2etests.blob.core.windows.net:443/job-00000000-0000-0000-0000-000000000000/outputData?sv=PLACEHOLDER&sig=PLACEHOLDER&se=PLACEHOLDER&srt=co&ss=b&sp=racw",
-<<<<<<< HEAD
-        "creationTime": "2022-02-11T17:34:47.5287994+00:00", "beginExecutionTime":
-=======
-        "creationTime": "2022-02-16T17:59:58.3444344+00:00", "beginExecutionTime":
->>>>>>> 15675958
+        "creationTime": "2022-02-17T01:10:31.399332+00:00", "beginExecutionTime":
         null, "endExecutionTime": null, "cancellationTime": null, "costEstimate":
         null, "errorData": null, "isCancelling": false, "tags": [], "access_token":
         "fake_token"}'
     headers:
       content-length:
-<<<<<<< HEAD
-      - '1243'
-=======
-      - '1114'
->>>>>>> 15675958
-      content-type:
-      - application/json; charset=utf-8
-      transfer-encoding:
-      - chunked
-    status:
-      code: 200
-      message: OK
-- request:
-    body: null
-    headers:
-      Accept:
-      - application/json
-      Accept-Encoding:
-      - gzip, deflate, br
-      Connection:
-      - keep-alive
-      User-Agent:
-      - testapp-azure-quantum-qiskit azsdk-python-quantum/0.0.0.1 Python/3.7.12 (Darwin-21.3.0-x86_64-i386-64bit)
+      - '1224'
+      content-type:
+      - application/json; charset=utf-8
+      transfer-encoding:
+      - chunked
+    status:
+      code: 200
+      message: OK
+- request:
+    body: null
+    headers:
+      Accept:
+      - application/json
+      Accept-Encoding:
+      - gzip, deflate, br
+      Connection:
+      - keep-alive
+      User-Agent:
+      - testapp-azure-quantum-qiskit azsdk-python-quantum/0.0.0.1 Python/3.7.12 (Windows-10-10.0.19041-SP0)
     method: GET
     uri: https://eastus.quantum.azure.com/v1.0/subscriptions/00000000-0000-0000-0000-000000000000/resourceGroups/myresourcegroup/providers/Microsoft.Quantum/workspaces/myworkspace/jobs/00000000-0000-0000-0000-000000000000
   response:
     body:
       string: '{"containerUri": "https://mystorage.blob.core.windows.net/job-00000000-0000-0000-0000-000000000000?sv=PLACEHOLDER&sig=PLACEHOLDER&se=PLACEHOLDER&srt=co&ss=b&sp=racw",
-<<<<<<< HEAD
-        "inputDataUri": "https://mystorage.blob.core.windows.net/job-00000000-0000-0000-0000-000000000000/inputData?sv=PLACEHOLDER&sr=b&sig=PLACEHOLDER&se=PLACEHOLDER&sp=r&rscd=attachment%3B%20filename%3DQiskit%2BSample%2B-%2B3-qubit%2BGHZ%2Bcircuit-e7c5caa7-8b60-11ec-8eca-1860247f69ed.input.json",
-=======
-        "inputDataUri": "https://mystorage.blob.core.windows.net/job-00000000-0000-0000-0000-000000000000/inputData?sv=PLACEHOLDER&sr=b&sig=PLACEHOLDER&se=PLACEHOLDER&sp=r&rscd=attachment%3B%20filename%3DQiskit%2BSample%2B-%2B3-qubit%2BGHZ%2Bcircuit-405b40b8-8f52-11ec-8732-3c7d0a1d68ec.input.json",
->>>>>>> 15675958
+        "inputDataUri": "https://mystorage.blob.core.windows.net/job-00000000-0000-0000-0000-000000000000/inputData?sv=PLACEHOLDER&sr=b&sig=PLACEHOLDER&se=PLACEHOLDER&sp=r&rscd=attachment%3B%20filename%3DQiskit%2BSample%2B-%2B3-qubit%2BGHZ%2Bcircuit-6605a1e8-8f8e-11ec-8dea-1860247f69ed.input.json",
         "inputDataFormat": "ionq.circuit.v1", "inputParams": {"shots": 500}, "providerId":
         "ionq", "target": "ionq.simulator", "metadata": {"qiskit": "True", "name":
         "Qiskit Sample - 3-qubit GHZ circuit", "num_qubits": "4", "meas_map": "[0,
         1, 2]"}, "name": "Qiskit Sample - 3-qubit GHZ circuit", "id": "00000000-0000-0000-0000-000000000000",
         "status": "Succeeded", "outputDataFormat": "ionq.quantum-results.v1", "outputDataUri":
-<<<<<<< HEAD
-        "https://mystorage.blob.core.windows.net/job-00000000-0000-0000-0000-000000000000/rawOutputData?sv=PLACEHOLDER&sr=b&sig=PLACEHOLDER&se=PLACEHOLDER&sp=r&rscd=attachment%3B%20filename%3DQiskit%2BSample%2B-%2B3-qubit%2BGHZ%2Bcircuit-e7c5caa7-8b60-11ec-8eca-1860247f69ed.output.json",
-        "creationTime": "2022-02-11T17:34:47.5287994+00:00", "beginExecutionTime":
-        "2022-02-11T17:34:50.485Z", "endExecutionTime": "2022-02-11T17:34:50.513Z",
-=======
-        "https://mystorage.blob.core.windows.net/job-00000000-0000-0000-0000-000000000000/rawOutputData?sv=PLACEHOLDER&sr=b&sig=PLACEHOLDER&se=PLACEHOLDER&sp=r&rscd=attachment%3B%20filename%3DQiskit%2BSample%2B-%2B3-qubit%2BGHZ%2Bcircuit-405b40b8-8f52-11ec-8732-3c7d0a1d68ec.output.json",
-        "creationTime": "2022-02-16T17:59:58.3444344+00:00", "beginExecutionTime":
-        "2022-02-16T18:00:01.202Z", "endExecutionTime": "2022-02-16T18:00:01.211Z",
->>>>>>> 15675958
+        "https://mystorage.blob.core.windows.net/job-00000000-0000-0000-0000-000000000000/rawOutputData?sv=PLACEHOLDER&sr=b&sig=PLACEHOLDER&se=PLACEHOLDER&sp=r&rscd=attachment%3B%20filename%3DQiskit%2BSample%2B-%2B3-qubit%2BGHZ%2Bcircuit-6605a1e8-8f8e-11ec-8dea-1860247f69ed.output.json",
+        "creationTime": "2022-02-17T01:10:31.399332+00:00", "beginExecutionTime":
+        "2022-02-17T01:10:35.218Z", "endExecutionTime": "2022-02-17T01:10:35.231Z",
         "cancellationTime": null, "costEstimate": {"currencyCode": "USD", "events":
         [{"dimensionId": "gs1q", "dimensionName": "1Q Gate Shot", "measureUnit": "1q
         gate shot", "amountBilled": 0.0, "amountConsumed": 0.0, "unitPrice": 0.0},
@@ -406,53 +349,39 @@
         [], "access_token": "fake_token"}'
     headers:
       content-length:
-<<<<<<< HEAD
-      - '1847'
-=======
-      - '1843'
->>>>>>> 15675958
-      content-type:
-      - application/json; charset=utf-8
-      transfer-encoding:
-      - chunked
-    status:
-      code: 200
-      message: OK
-- request:
-    body: null
-    headers:
-      Accept:
-      - application/json
-      Accept-Encoding:
-      - gzip, deflate, br
-      Connection:
-      - keep-alive
-      User-Agent:
-      - testapp-azure-quantum-qiskit azsdk-python-quantum/0.0.0.1 Python/3.7.12 (Darwin-21.3.0-x86_64-i386-64bit)
+      - '1842'
+      content-type:
+      - application/json; charset=utf-8
+      transfer-encoding:
+      - chunked
+    status:
+      code: 200
+      message: OK
+- request:
+    body: null
+    headers:
+      Accept:
+      - application/json
+      Accept-Encoding:
+      - gzip, deflate, br
+      Connection:
+      - keep-alive
+      User-Agent:
+      - testapp-azure-quantum-qiskit azsdk-python-quantum/0.0.0.1 Python/3.7.12 (Windows-10-10.0.19041-SP0)
     method: GET
     uri: https://eastus.quantum.azure.com/v1.0/subscriptions/00000000-0000-0000-0000-000000000000/resourceGroups/myresourcegroup/providers/Microsoft.Quantum/workspaces/myworkspace/jobs/00000000-0000-0000-0000-000000000000
   response:
     body:
       string: '{"containerUri": "https://mystorage.blob.core.windows.net/job-00000000-0000-0000-0000-000000000000?sv=PLACEHOLDER&sig=PLACEHOLDER&se=PLACEHOLDER&srt=co&ss=b&sp=racw",
-<<<<<<< HEAD
-        "inputDataUri": "https://mystorage.blob.core.windows.net/job-00000000-0000-0000-0000-000000000000/inputData?sv=PLACEHOLDER&sr=b&sig=PLACEHOLDER&se=PLACEHOLDER&sp=r&rscd=attachment%3B%20filename%3DQiskit%2BSample%2B-%2B3-qubit%2BGHZ%2Bcircuit-e7c5caa7-8b60-11ec-8eca-1860247f69ed.input.json",
-=======
-        "inputDataUri": "https://mystorage.blob.core.windows.net/job-00000000-0000-0000-0000-000000000000/inputData?sv=PLACEHOLDER&sr=b&sig=PLACEHOLDER&se=PLACEHOLDER&sp=r&rscd=attachment%3B%20filename%3DQiskit%2BSample%2B-%2B3-qubit%2BGHZ%2Bcircuit-405b40b8-8f52-11ec-8732-3c7d0a1d68ec.input.json",
->>>>>>> 15675958
+        "inputDataUri": "https://mystorage.blob.core.windows.net/job-00000000-0000-0000-0000-000000000000/inputData?sv=PLACEHOLDER&sr=b&sig=PLACEHOLDER&se=PLACEHOLDER&sp=r&rscd=attachment%3B%20filename%3DQiskit%2BSample%2B-%2B3-qubit%2BGHZ%2Bcircuit-6605a1e8-8f8e-11ec-8dea-1860247f69ed.input.json",
         "inputDataFormat": "ionq.circuit.v1", "inputParams": {"shots": 500}, "providerId":
         "ionq", "target": "ionq.simulator", "metadata": {"qiskit": "True", "name":
         "Qiskit Sample - 3-qubit GHZ circuit", "num_qubits": "4", "meas_map": "[0,
         1, 2]"}, "name": "Qiskit Sample - 3-qubit GHZ circuit", "id": "00000000-0000-0000-0000-000000000000",
         "status": "Succeeded", "outputDataFormat": "ionq.quantum-results.v1", "outputDataUri":
-<<<<<<< HEAD
-        "https://mystorage.blob.core.windows.net/job-00000000-0000-0000-0000-000000000000/rawOutputData?sv=PLACEHOLDER&sr=b&sig=PLACEHOLDER&se=PLACEHOLDER&sp=r&rscd=attachment%3B%20filename%3DQiskit%2BSample%2B-%2B3-qubit%2BGHZ%2Bcircuit-e7c5caa7-8b60-11ec-8eca-1860247f69ed.output.json",
-        "creationTime": "2022-02-11T17:34:47.5287994+00:00", "beginExecutionTime":
-        "2022-02-11T17:34:50.485Z", "endExecutionTime": "2022-02-11T17:34:50.513Z",
-=======
-        "https://mystorage.blob.core.windows.net/job-00000000-0000-0000-0000-000000000000/rawOutputData?sv=PLACEHOLDER&sr=b&sig=PLACEHOLDER&se=PLACEHOLDER&sp=r&rscd=attachment%3B%20filename%3DQiskit%2BSample%2B-%2B3-qubit%2BGHZ%2Bcircuit-405b40b8-8f52-11ec-8732-3c7d0a1d68ec.output.json",
-        "creationTime": "2022-02-16T17:59:58.3444344+00:00", "beginExecutionTime":
-        "2022-02-16T18:00:01.202Z", "endExecutionTime": "2022-02-16T18:00:01.211Z",
->>>>>>> 15675958
+        "https://mystorage.blob.core.windows.net/job-00000000-0000-0000-0000-000000000000/rawOutputData?sv=PLACEHOLDER&sr=b&sig=PLACEHOLDER&se=PLACEHOLDER&sp=r&rscd=attachment%3B%20filename%3DQiskit%2BSample%2B-%2B3-qubit%2BGHZ%2Bcircuit-6605a1e8-8f8e-11ec-8dea-1860247f69ed.output.json",
+        "creationTime": "2022-02-17T01:10:31.399332+00:00", "beginExecutionTime":
+        "2022-02-17T01:10:35.218Z", "endExecutionTime": "2022-02-17T01:10:35.231Z",
         "cancellationTime": null, "costEstimate": {"currencyCode": "USD", "events":
         [{"dimensionId": "gs1q", "dimensionName": "1Q Gate Shot", "measureUnit": "1q
         gate shot", "amountBilled": 0.0, "amountConsumed": 0.0, "unitPrice": 0.0},
@@ -462,53 +391,39 @@
         [], "access_token": "fake_token"}'
     headers:
       content-length:
-<<<<<<< HEAD
-      - '1847'
-=======
-      - '1843'
->>>>>>> 15675958
-      content-type:
-      - application/json; charset=utf-8
-      transfer-encoding:
-      - chunked
-    status:
-      code: 200
-      message: OK
-- request:
-    body: null
-    headers:
-      Accept:
-      - application/json
-      Accept-Encoding:
-      - gzip, deflate, br
-      Connection:
-      - keep-alive
-      User-Agent:
-      - testapp-azure-quantum-qiskit azsdk-python-quantum/0.0.0.1 Python/3.7.12 (Darwin-21.3.0-x86_64-i386-64bit)
+      - '1842'
+      content-type:
+      - application/json; charset=utf-8
+      transfer-encoding:
+      - chunked
+    status:
+      code: 200
+      message: OK
+- request:
+    body: null
+    headers:
+      Accept:
+      - application/json
+      Accept-Encoding:
+      - gzip, deflate, br
+      Connection:
+      - keep-alive
+      User-Agent:
+      - testapp-azure-quantum-qiskit azsdk-python-quantum/0.0.0.1 Python/3.7.12 (Windows-10-10.0.19041-SP0)
     method: GET
     uri: https://eastus.quantum.azure.com/v1.0/subscriptions/00000000-0000-0000-0000-000000000000/resourceGroups/myresourcegroup/providers/Microsoft.Quantum/workspaces/myworkspace/jobs/00000000-0000-0000-0000-000000000000
   response:
     body:
       string: '{"containerUri": "https://mystorage.blob.core.windows.net/job-00000000-0000-0000-0000-000000000000?sv=PLACEHOLDER&sig=PLACEHOLDER&se=PLACEHOLDER&srt=co&ss=b&sp=racw",
-<<<<<<< HEAD
-        "inputDataUri": "https://mystorage.blob.core.windows.net/job-00000000-0000-0000-0000-000000000000/inputData?sv=PLACEHOLDER&sr=b&sig=PLACEHOLDER&se=PLACEHOLDER&sp=r&rscd=attachment%3B%20filename%3DQiskit%2BSample%2B-%2B3-qubit%2BGHZ%2Bcircuit-e7c5caa7-8b60-11ec-8eca-1860247f69ed.input.json",
-=======
-        "inputDataUri": "https://mystorage.blob.core.windows.net/job-00000000-0000-0000-0000-000000000000/inputData?sv=PLACEHOLDER&sr=b&sig=PLACEHOLDER&se=PLACEHOLDER&sp=r&rscd=attachment%3B%20filename%3DQiskit%2BSample%2B-%2B3-qubit%2BGHZ%2Bcircuit-405b40b8-8f52-11ec-8732-3c7d0a1d68ec.input.json",
->>>>>>> 15675958
+        "inputDataUri": "https://mystorage.blob.core.windows.net/job-00000000-0000-0000-0000-000000000000/inputData?sv=PLACEHOLDER&sr=b&sig=PLACEHOLDER&se=PLACEHOLDER&sp=r&rscd=attachment%3B%20filename%3DQiskit%2BSample%2B-%2B3-qubit%2BGHZ%2Bcircuit-6605a1e8-8f8e-11ec-8dea-1860247f69ed.input.json",
         "inputDataFormat": "ionq.circuit.v1", "inputParams": {"shots": 500}, "providerId":
         "ionq", "target": "ionq.simulator", "metadata": {"qiskit": "True", "name":
         "Qiskit Sample - 3-qubit GHZ circuit", "num_qubits": "4", "meas_map": "[0,
         1, 2]"}, "name": "Qiskit Sample - 3-qubit GHZ circuit", "id": "00000000-0000-0000-0000-000000000000",
         "status": "Succeeded", "outputDataFormat": "ionq.quantum-results.v1", "outputDataUri":
-<<<<<<< HEAD
-        "https://mystorage.blob.core.windows.net/job-00000000-0000-0000-0000-000000000000/rawOutputData?sv=PLACEHOLDER&sr=b&sig=PLACEHOLDER&se=PLACEHOLDER&sp=r&rscd=attachment%3B%20filename%3DQiskit%2BSample%2B-%2B3-qubit%2BGHZ%2Bcircuit-e7c5caa7-8b60-11ec-8eca-1860247f69ed.output.json",
-        "creationTime": "2022-02-11T17:34:47.5287994+00:00", "beginExecutionTime":
-        "2022-02-11T17:34:50.485Z", "endExecutionTime": "2022-02-11T17:34:50.513Z",
-=======
-        "https://mystorage.blob.core.windows.net/job-00000000-0000-0000-0000-000000000000/rawOutputData?sv=PLACEHOLDER&sr=b&sig=PLACEHOLDER&se=PLACEHOLDER&sp=r&rscd=attachment%3B%20filename%3DQiskit%2BSample%2B-%2B3-qubit%2BGHZ%2Bcircuit-405b40b8-8f52-11ec-8732-3c7d0a1d68ec.output.json",
-        "creationTime": "2022-02-16T17:59:58.3444344+00:00", "beginExecutionTime":
-        "2022-02-16T18:00:01.202Z", "endExecutionTime": "2022-02-16T18:00:01.211Z",
->>>>>>> 15675958
+        "https://mystorage.blob.core.windows.net/job-00000000-0000-0000-0000-000000000000/rawOutputData?sv=PLACEHOLDER&sr=b&sig=PLACEHOLDER&se=PLACEHOLDER&sp=r&rscd=attachment%3B%20filename%3DQiskit%2BSample%2B-%2B3-qubit%2BGHZ%2Bcircuit-6605a1e8-8f8e-11ec-8dea-1860247f69ed.output.json",
+        "creationTime": "2022-02-17T01:10:31.399332+00:00", "beginExecutionTime":
+        "2022-02-17T01:10:35.218Z", "endExecutionTime": "2022-02-17T01:10:35.231Z",
         "cancellationTime": null, "costEstimate": {"currencyCode": "USD", "events":
         [{"dimensionId": "gs1q", "dimensionName": "1Q Gate Shot", "measureUnit": "1q
         gate shot", "amountBilled": 0.0, "amountConsumed": 0.0, "unitPrice": 0.0},
@@ -518,29 +433,25 @@
         [], "access_token": "fake_token"}'
     headers:
       content-length:
-<<<<<<< HEAD
-      - '1847'
-=======
-      - '1843'
->>>>>>> 15675958
-      content-type:
-      - application/json; charset=utf-8
-      transfer-encoding:
-      - chunked
-    status:
-      code: 200
-      message: OK
-- request:
-    body: null
-    headers:
-      Accept:
-      - application/json
-      Accept-Encoding:
-      - gzip, deflate, br
-      Connection:
-      - keep-alive
-      User-Agent:
-      - testapp-azure-quantum-qiskit azsdk-python-quantum/0.0.0.1 Python/3.7.12 (Darwin-21.3.0-x86_64-i386-64bit)
+      - '1842'
+      content-type:
+      - application/json; charset=utf-8
+      transfer-encoding:
+      - chunked
+    status:
+      code: 200
+      message: OK
+- request:
+    body: null
+    headers:
+      Accept:
+      - application/json
+      Accept-Encoding:
+      - gzip, deflate, br
+      Connection:
+      - keep-alive
+      User-Agent:
+      - testapp-azure-quantum-qiskit azsdk-python-quantum/0.0.0.1 Python/3.7.12 (Windows-10-10.0.19041-SP0)
     method: GET
     uri: https://eastus.quantum.azure.com/v1.0/subscriptions/00000000-0000-0000-0000-000000000000/resourceGroups/myresourcegroup/providers/Microsoft.Quantum/workspaces/myworkspace/providerStatus
   response:
@@ -570,19 +481,11 @@
         "honeywell.hqs-lt-s1-apival", "currentAvailability": "Available", "averageQueueTime":
         0, "statusPage": "https://www.honeywell.com/en-us/company/quantum"}, {"id":
         "honeywell.hqs-lt-s2", "currentAvailability": "Degraded", "averageQueueTime":
-<<<<<<< HEAD
-        248646, "statusPage": "https://www.honeywell.com/en-us/company/quantum"},
-        {"id": "honeywell.hqs-lt-s2-apival", "currentAvailability": "Available", "averageQueueTime":
-        0, "statusPage": "https://www.honeywell.com/en-us/company/quantum"}, {"id":
-        "honeywell.hqs-lt-s1-sim", "currentAvailability": "Available", "averageQueueTime":
-        6, "statusPage": "https://www.honeywell.com/en-us/company/quantum"}, {"id":
-=======
-        31272, "statusPage": "https://www.honeywell.com/en-us/company/quantum"}, {"id":
+        88246, "statusPage": "https://www.honeywell.com/en-us/company/quantum"}, {"id":
         "honeywell.hqs-lt-s2-apival", "currentAvailability": "Available", "averageQueueTime":
         0, "statusPage": "https://www.honeywell.com/en-us/company/quantum"}, {"id":
         "honeywell.hqs-lt-s1-sim", "currentAvailability": "Available", "averageQueueTime":
-        43, "statusPage": "https://www.honeywell.com/en-us/company/quantum"}, {"id":
->>>>>>> 15675958
+        358, "statusPage": "https://www.honeywell.com/en-us/company/quantum"}, {"id":
         "honeywell.hqs-lt", "currentAvailability": "Degraded", "averageQueueTime":
         0, "statusPage": "https://www.honeywell.com/en-us/company/quantum"}]}, {"id":
         "Microsoft.Simulator", "currentAvailability": "Available", "targets": [{"id":
@@ -594,58 +497,45 @@
         {"id": "1qbit.pticm", "currentAvailability": "Available", "averageQueueTime":
         0, "statusPage": "http://status.1qbit.com/"}]}, {"id": "ionq", "currentAvailability":
         "Available", "targets": [{"id": "ionq.qpu", "currentAvailability": "Available",
-<<<<<<< HEAD
-        "averageQueueTime": 206, "statusPage": "https://status.ionq.co"}, {"id": "ionq.simulator",
-=======
-        "averageQueueTime": 217, "statusPage": "https://status.ionq.co"}, {"id": "ionq.simulator",
->>>>>>> 15675958
-        "currentAvailability": "Available", "averageQueueTime": 2, "statusPage": "https://status.ionq.co"}]}],
-        "nextLink": null, "access_token": "fake_token"}'
-    headers:
-      content-length:
-      - '3416'
-      content-type:
-      - application/json; charset=utf-8
-      transfer-encoding:
-      - chunked
-    status:
-      code: 200
-      message: OK
-- request:
-    body: null
-    headers:
-      Accept:
-      - application/json
-      Accept-Encoding:
-      - gzip, deflate, br
-      Connection:
-      - keep-alive
-      User-Agent:
-      - testapp-azure-quantum-qiskit azsdk-python-quantum/0.0.0.1 Python/3.7.12 (Darwin-21.3.0-x86_64-i386-64bit)
+        "averageQueueTime": 3718, "statusPage": "https://status.ionq.co"}, {"id":
+        "ionq.simulator", "currentAvailability": "Available", "averageQueueTime":
+        2, "statusPage": "https://status.ionq.co"}]}], "nextLink": null, "access_token":
+        "fake_token"}'
+    headers:
+      content-length:
+      - '3418'
+      content-type:
+      - application/json; charset=utf-8
+      transfer-encoding:
+      - chunked
+    status:
+      code: 200
+      message: OK
+- request:
+    body: null
+    headers:
+      Accept:
+      - application/json
+      Accept-Encoding:
+      - gzip, deflate, br
+      Connection:
+      - keep-alive
+      User-Agent:
+      - testapp-azure-quantum-qiskit azsdk-python-quantum/0.0.0.1 Python/3.7.12 (Windows-10-10.0.19041-SP0)
     method: GET
     uri: https://eastus.quantum.azure.com/v1.0/subscriptions/00000000-0000-0000-0000-000000000000/resourceGroups/myresourcegroup/providers/Microsoft.Quantum/workspaces/myworkspace/jobs/00000000-0000-0000-0000-000000000000
   response:
     body:
       string: '{"containerUri": "https://mystorage.blob.core.windows.net/job-00000000-0000-0000-0000-000000000000?sv=PLACEHOLDER&sig=PLACEHOLDER&se=PLACEHOLDER&srt=co&ss=b&sp=racw",
-<<<<<<< HEAD
-        "inputDataUri": "https://mystorage.blob.core.windows.net/job-00000000-0000-0000-0000-000000000000/inputData?sv=PLACEHOLDER&sr=b&sig=PLACEHOLDER&se=PLACEHOLDER&sp=r&rscd=attachment%3B%20filename%3DQiskit%2BSample%2B-%2B3-qubit%2BGHZ%2Bcircuit-e7c5caa7-8b60-11ec-8eca-1860247f69ed.input.json",
-=======
-        "inputDataUri": "https://mystorage.blob.core.windows.net/job-00000000-0000-0000-0000-000000000000/inputData?sv=PLACEHOLDER&sr=b&sig=PLACEHOLDER&se=PLACEHOLDER&sp=r&rscd=attachment%3B%20filename%3DQiskit%2BSample%2B-%2B3-qubit%2BGHZ%2Bcircuit-405b40b8-8f52-11ec-8732-3c7d0a1d68ec.input.json",
->>>>>>> 15675958
+        "inputDataUri": "https://mystorage.blob.core.windows.net/job-00000000-0000-0000-0000-000000000000/inputData?sv=PLACEHOLDER&sr=b&sig=PLACEHOLDER&se=PLACEHOLDER&sp=r&rscd=attachment%3B%20filename%3DQiskit%2BSample%2B-%2B3-qubit%2BGHZ%2Bcircuit-6605a1e8-8f8e-11ec-8dea-1860247f69ed.input.json",
         "inputDataFormat": "ionq.circuit.v1", "inputParams": {"shots": 500}, "providerId":
         "ionq", "target": "ionq.simulator", "metadata": {"qiskit": "True", "name":
         "Qiskit Sample - 3-qubit GHZ circuit", "num_qubits": "4", "meas_map": "[0,
         1, 2]"}, "name": "Qiskit Sample - 3-qubit GHZ circuit", "id": "00000000-0000-0000-0000-000000000000",
         "status": "Succeeded", "outputDataFormat": "ionq.quantum-results.v1", "outputDataUri":
-<<<<<<< HEAD
-        "https://mystorage.blob.core.windows.net/job-00000000-0000-0000-0000-000000000000/rawOutputData?sv=PLACEHOLDER&sr=b&sig=PLACEHOLDER&se=PLACEHOLDER&sp=r&rscd=attachment%3B%20filename%3DQiskit%2BSample%2B-%2B3-qubit%2BGHZ%2Bcircuit-e7c5caa7-8b60-11ec-8eca-1860247f69ed.output.json",
-        "creationTime": "2022-02-11T17:34:47.5287994+00:00", "beginExecutionTime":
-        "2022-02-11T17:34:50.485Z", "endExecutionTime": "2022-02-11T17:34:50.513Z",
-=======
-        "https://mystorage.blob.core.windows.net/job-00000000-0000-0000-0000-000000000000/rawOutputData?sv=PLACEHOLDER&sr=b&sig=PLACEHOLDER&se=PLACEHOLDER&sp=r&rscd=attachment%3B%20filename%3DQiskit%2BSample%2B-%2B3-qubit%2BGHZ%2Bcircuit-405b40b8-8f52-11ec-8732-3c7d0a1d68ec.output.json",
-        "creationTime": "2022-02-16T17:59:58.3444344+00:00", "beginExecutionTime":
-        "2022-02-16T18:00:01.202Z", "endExecutionTime": "2022-02-16T18:00:01.211Z",
->>>>>>> 15675958
+        "https://mystorage.blob.core.windows.net/job-00000000-0000-0000-0000-000000000000/rawOutputData?sv=PLACEHOLDER&sr=b&sig=PLACEHOLDER&se=PLACEHOLDER&sp=r&rscd=attachment%3B%20filename%3DQiskit%2BSample%2B-%2B3-qubit%2BGHZ%2Bcircuit-6605a1e8-8f8e-11ec-8dea-1860247f69ed.output.json",
+        "creationTime": "2022-02-17T01:10:31.399332+00:00", "beginExecutionTime":
+        "2022-02-17T01:10:35.218Z", "endExecutionTime": "2022-02-17T01:10:35.231Z",
         "cancellationTime": null, "costEstimate": {"currencyCode": "USD", "events":
         [{"dimensionId": "gs1q", "dimensionName": "1Q Gate Shot", "measureUnit": "1q
         gate shot", "amountBilled": 0.0, "amountConsumed": 0.0, "unitPrice": 0.0},
@@ -655,53 +545,39 @@
         [], "access_token": "fake_token"}'
     headers:
       content-length:
-<<<<<<< HEAD
-      - '1847'
-=======
-      - '1843'
->>>>>>> 15675958
-      content-type:
-      - application/json; charset=utf-8
-      transfer-encoding:
-      - chunked
-    status:
-      code: 200
-      message: OK
-- request:
-    body: null
-    headers:
-      Accept:
-      - application/json
-      Accept-Encoding:
-      - gzip, deflate, br
-      Connection:
-      - keep-alive
-      User-Agent:
-      - testapp-azure-quantum-qiskit azsdk-python-quantum/0.0.0.1 Python/3.7.12 (Darwin-21.3.0-x86_64-i386-64bit)
+      - '1842'
+      content-type:
+      - application/json; charset=utf-8
+      transfer-encoding:
+      - chunked
+    status:
+      code: 200
+      message: OK
+- request:
+    body: null
+    headers:
+      Accept:
+      - application/json
+      Accept-Encoding:
+      - gzip, deflate, br
+      Connection:
+      - keep-alive
+      User-Agent:
+      - testapp-azure-quantum-qiskit azsdk-python-quantum/0.0.0.1 Python/3.7.12 (Windows-10-10.0.19041-SP0)
     method: GET
     uri: https://eastus.quantum.azure.com/v1.0/subscriptions/00000000-0000-0000-0000-000000000000/resourceGroups/myresourcegroup/providers/Microsoft.Quantum/workspaces/myworkspace/jobs/00000000-0000-0000-0000-000000000000
   response:
     body:
       string: '{"containerUri": "https://mystorage.blob.core.windows.net/job-00000000-0000-0000-0000-000000000000?sv=PLACEHOLDER&sig=PLACEHOLDER&se=PLACEHOLDER&srt=co&ss=b&sp=racw",
-<<<<<<< HEAD
-        "inputDataUri": "https://mystorage.blob.core.windows.net/job-00000000-0000-0000-0000-000000000000/inputData?sv=PLACEHOLDER&sr=b&sig=PLACEHOLDER&se=PLACEHOLDER&sp=r&rscd=attachment%3B%20filename%3DQiskit%2BSample%2B-%2B3-qubit%2BGHZ%2Bcircuit-e7c5caa7-8b60-11ec-8eca-1860247f69ed.input.json",
-=======
-        "inputDataUri": "https://mystorage.blob.core.windows.net/job-00000000-0000-0000-0000-000000000000/inputData?sv=PLACEHOLDER&sr=b&sig=PLACEHOLDER&se=PLACEHOLDER&sp=r&rscd=attachment%3B%20filename%3DQiskit%2BSample%2B-%2B3-qubit%2BGHZ%2Bcircuit-405b40b8-8f52-11ec-8732-3c7d0a1d68ec.input.json",
->>>>>>> 15675958
+        "inputDataUri": "https://mystorage.blob.core.windows.net/job-00000000-0000-0000-0000-000000000000/inputData?sv=PLACEHOLDER&sr=b&sig=PLACEHOLDER&se=PLACEHOLDER&sp=r&rscd=attachment%3B%20filename%3DQiskit%2BSample%2B-%2B3-qubit%2BGHZ%2Bcircuit-6605a1e8-8f8e-11ec-8dea-1860247f69ed.input.json",
         "inputDataFormat": "ionq.circuit.v1", "inputParams": {"shots": 500}, "providerId":
         "ionq", "target": "ionq.simulator", "metadata": {"qiskit": "True", "name":
         "Qiskit Sample - 3-qubit GHZ circuit", "num_qubits": "4", "meas_map": "[0,
         1, 2]"}, "name": "Qiskit Sample - 3-qubit GHZ circuit", "id": "00000000-0000-0000-0000-000000000000",
         "status": "Succeeded", "outputDataFormat": "ionq.quantum-results.v1", "outputDataUri":
-<<<<<<< HEAD
-        "https://mystorage.blob.core.windows.net/job-00000000-0000-0000-0000-000000000000/rawOutputData?sv=PLACEHOLDER&sr=b&sig=PLACEHOLDER&se=PLACEHOLDER&sp=r&rscd=attachment%3B%20filename%3DQiskit%2BSample%2B-%2B3-qubit%2BGHZ%2Bcircuit-e7c5caa7-8b60-11ec-8eca-1860247f69ed.output.json",
-        "creationTime": "2022-02-11T17:34:47.5287994+00:00", "beginExecutionTime":
-        "2022-02-11T17:34:50.485Z", "endExecutionTime": "2022-02-11T17:34:50.513Z",
-=======
-        "https://mystorage.blob.core.windows.net/job-00000000-0000-0000-0000-000000000000/rawOutputData?sv=PLACEHOLDER&sr=b&sig=PLACEHOLDER&se=PLACEHOLDER&sp=r&rscd=attachment%3B%20filename%3DQiskit%2BSample%2B-%2B3-qubit%2BGHZ%2Bcircuit-405b40b8-8f52-11ec-8732-3c7d0a1d68ec.output.json",
-        "creationTime": "2022-02-16T17:59:58.3444344+00:00", "beginExecutionTime":
-        "2022-02-16T18:00:01.202Z", "endExecutionTime": "2022-02-16T18:00:01.211Z",
->>>>>>> 15675958
+        "https://mystorage.blob.core.windows.net/job-00000000-0000-0000-0000-000000000000/rawOutputData?sv=PLACEHOLDER&sr=b&sig=PLACEHOLDER&se=PLACEHOLDER&sp=r&rscd=attachment%3B%20filename%3DQiskit%2BSample%2B-%2B3-qubit%2BGHZ%2Bcircuit-6605a1e8-8f8e-11ec-8dea-1860247f69ed.output.json",
+        "creationTime": "2022-02-17T01:10:31.399332+00:00", "beginExecutionTime":
+        "2022-02-17T01:10:35.218Z", "endExecutionTime": "2022-02-17T01:10:35.231Z",
         "cancellationTime": null, "costEstimate": {"currencyCode": "USD", "events":
         [{"dimensionId": "gs1q", "dimensionName": "1Q Gate Shot", "measureUnit": "1q
         gate shot", "amountBilled": 0.0, "amountConsumed": 0.0, "unitPrice": 0.0},
@@ -711,53 +587,39 @@
         [], "access_token": "fake_token"}'
     headers:
       content-length:
-<<<<<<< HEAD
-      - '1847'
-=======
-      - '1843'
->>>>>>> 15675958
-      content-type:
-      - application/json; charset=utf-8
-      transfer-encoding:
-      - chunked
-    status:
-      code: 200
-      message: OK
-- request:
-    body: null
-    headers:
-      Accept:
-      - application/json
-      Accept-Encoding:
-      - gzip, deflate, br
-      Connection:
-      - keep-alive
-      User-Agent:
-      - testapp-azure-quantum-qiskit azsdk-python-quantum/0.0.0.1 Python/3.7.12 (Darwin-21.3.0-x86_64-i386-64bit)
+      - '1842'
+      content-type:
+      - application/json; charset=utf-8
+      transfer-encoding:
+      - chunked
+    status:
+      code: 200
+      message: OK
+- request:
+    body: null
+    headers:
+      Accept:
+      - application/json
+      Accept-Encoding:
+      - gzip, deflate, br
+      Connection:
+      - keep-alive
+      User-Agent:
+      - testapp-azure-quantum-qiskit azsdk-python-quantum/0.0.0.1 Python/3.7.12 (Windows-10-10.0.19041-SP0)
     method: GET
     uri: https://eastus.quantum.azure.com/v1.0/subscriptions/00000000-0000-0000-0000-000000000000/resourceGroups/myresourcegroup/providers/Microsoft.Quantum/workspaces/myworkspace/jobs/00000000-0000-0000-0000-000000000000
   response:
     body:
       string: '{"containerUri": "https://mystorage.blob.core.windows.net/job-00000000-0000-0000-0000-000000000000?sv=PLACEHOLDER&sig=PLACEHOLDER&se=PLACEHOLDER&srt=co&ss=b&sp=racw",
-<<<<<<< HEAD
-        "inputDataUri": "https://mystorage.blob.core.windows.net/job-00000000-0000-0000-0000-000000000000/inputData?sv=PLACEHOLDER&sr=b&sig=PLACEHOLDER&se=PLACEHOLDER&sp=r&rscd=attachment%3B%20filename%3DQiskit%2BSample%2B-%2B3-qubit%2BGHZ%2Bcircuit-e7c5caa7-8b60-11ec-8eca-1860247f69ed.input.json",
-=======
-        "inputDataUri": "https://mystorage.blob.core.windows.net/job-00000000-0000-0000-0000-000000000000/inputData?sv=PLACEHOLDER&sr=b&sig=PLACEHOLDER&se=PLACEHOLDER&sp=r&rscd=attachment%3B%20filename%3DQiskit%2BSample%2B-%2B3-qubit%2BGHZ%2Bcircuit-405b40b8-8f52-11ec-8732-3c7d0a1d68ec.input.json",
->>>>>>> 15675958
+        "inputDataUri": "https://mystorage.blob.core.windows.net/job-00000000-0000-0000-0000-000000000000/inputData?sv=PLACEHOLDER&sr=b&sig=PLACEHOLDER&se=PLACEHOLDER&sp=r&rscd=attachment%3B%20filename%3DQiskit%2BSample%2B-%2B3-qubit%2BGHZ%2Bcircuit-6605a1e8-8f8e-11ec-8dea-1860247f69ed.input.json",
         "inputDataFormat": "ionq.circuit.v1", "inputParams": {"shots": 500}, "providerId":
         "ionq", "target": "ionq.simulator", "metadata": {"qiskit": "True", "name":
         "Qiskit Sample - 3-qubit GHZ circuit", "num_qubits": "4", "meas_map": "[0,
         1, 2]"}, "name": "Qiskit Sample - 3-qubit GHZ circuit", "id": "00000000-0000-0000-0000-000000000000",
         "status": "Succeeded", "outputDataFormat": "ionq.quantum-results.v1", "outputDataUri":
-<<<<<<< HEAD
-        "https://mystorage.blob.core.windows.net/job-00000000-0000-0000-0000-000000000000/rawOutputData?sv=PLACEHOLDER&sr=b&sig=PLACEHOLDER&se=PLACEHOLDER&sp=r&rscd=attachment%3B%20filename%3DQiskit%2BSample%2B-%2B3-qubit%2BGHZ%2Bcircuit-e7c5caa7-8b60-11ec-8eca-1860247f69ed.output.json",
-        "creationTime": "2022-02-11T17:34:47.5287994+00:00", "beginExecutionTime":
-        "2022-02-11T17:34:50.485Z", "endExecutionTime": "2022-02-11T17:34:50.513Z",
-=======
-        "https://mystorage.blob.core.windows.net/job-00000000-0000-0000-0000-000000000000/rawOutputData?sv=PLACEHOLDER&sr=b&sig=PLACEHOLDER&se=PLACEHOLDER&sp=r&rscd=attachment%3B%20filename%3DQiskit%2BSample%2B-%2B3-qubit%2BGHZ%2Bcircuit-405b40b8-8f52-11ec-8732-3c7d0a1d68ec.output.json",
-        "creationTime": "2022-02-16T17:59:58.3444344+00:00", "beginExecutionTime":
-        "2022-02-16T18:00:01.202Z", "endExecutionTime": "2022-02-16T18:00:01.211Z",
->>>>>>> 15675958
+        "https://mystorage.blob.core.windows.net/job-00000000-0000-0000-0000-000000000000/rawOutputData?sv=PLACEHOLDER&sr=b&sig=PLACEHOLDER&se=PLACEHOLDER&sp=r&rscd=attachment%3B%20filename%3DQiskit%2BSample%2B-%2B3-qubit%2BGHZ%2Bcircuit-6605a1e8-8f8e-11ec-8dea-1860247f69ed.output.json",
+        "creationTime": "2022-02-17T01:10:31.399332+00:00", "beginExecutionTime":
+        "2022-02-17T01:10:35.218Z", "endExecutionTime": "2022-02-17T01:10:35.231Z",
         "cancellationTime": null, "costEstimate": {"currencyCode": "USD", "events":
         [{"dimensionId": "gs1q", "dimensionName": "1Q Gate Shot", "measureUnit": "1q
         gate shot", "amountBilled": 0.0, "amountConsumed": 0.0, "unitPrice": 0.0},
@@ -767,11 +629,7 @@
         [], "access_token": "fake_token"}'
     headers:
       content-length:
-<<<<<<< HEAD
-      - '1847'
-=======
-      - '1843'
->>>>>>> 15675958
+      - '1842'
       content-type:
       - application/json; charset=utf-8
       transfer-encoding:
@@ -789,59 +647,34 @@
       Connection:
       - keep-alive
       User-Agent:
-      - azsdk-python-storage-blob/12.9.0 Python/3.7.12 (Darwin-21.3.0-x86_64-i386-64bit)
+      - azsdk-python-storage-blob/12.9.0 Python/3.7.12 (Windows-10-10.0.19041-SP0)
       x-ms-date:
-<<<<<<< HEAD
-      - Fri, 11 Feb 2022 17:34:52 GMT
-=======
-      - Wed, 16 Feb 2022 18:00:05 GMT
->>>>>>> 15675958
+      - Thu, 17 Feb 2022 01:10:38 GMT
       x-ms-range:
       - bytes=0-33554431
       x-ms-version:
       - '2020-10-02'
     method: GET
-<<<<<<< HEAD
-    uri: https://mystorage.blob.core.windows.net/job-00000000-0000-0000-0000-000000000000/rawOutputData?sv=PLACEHOLDER&sr=b&sig=PLACEHOLDER&se=PLACEHOLDER&sp=r&rscd=attachment%3B%20filename%3DQiskit%2BSample%2B-%2B3-qubit%2BGHZ%2Bcircuit-e7c5caa7-8b60-11ec-8eca-1860247f69ed.output.json
-  response:
-    body:
-      string: '{"duration": 27515597, "histogram": {"0": 0.25, "7": 0.25, "8": 0.25,
-=======
-    uri: https://mystorage.blob.core.windows.net/job-00000000-0000-0000-0000-000000000000/rawOutputData?sv=PLACEHOLDER&sr=b&sig=PLACEHOLDER&se=PLACEHOLDER&sp=r&rscd=attachment%3B%20filename%3DQiskit%2BSample%2B-%2B3-qubit%2BGHZ%2Bcircuit-405b40b8-8f52-11ec-8732-3c7d0a1d68ec.output.json
-  response:
-    body:
-      string: '{"duration": 9001517, "histogram": {"0": 0.25, "7": 0.25, "8": 0.25,
->>>>>>> 15675958
+    uri: https://mystorage.blob.core.windows.net/job-00000000-0000-0000-0000-000000000000/rawOutputData?sv=PLACEHOLDER&sr=b&sig=PLACEHOLDER&se=PLACEHOLDER&sp=r&rscd=attachment%3B%20filename%3DQiskit%2BSample%2B-%2B3-qubit%2BGHZ%2Bcircuit-6605a1e8-8f8e-11ec-8dea-1860247f69ed.output.json
+  response:
+    body:
+      string: '{"duration": 13230664, "histogram": {"0": 0.25, "7": 0.25, "8": 0.25,
         "15": 0.25}, "access_token": "fake_token"}'
     headers:
       accept-ranges:
       - bytes
       content-length:
-<<<<<<< HEAD
       - '72'
       content-range:
       - bytes 0-71/72
       content-type:
       - application/json
       x-ms-blob-content-md5:
-      - oNXmmHsT18f+V2xpFZfSBQ==
+      - BUeuKO23vYrQ2/KAMD5PKg==
       x-ms-blob-type:
       - BlockBlob
       x-ms-creation-time:
-      - Fri, 11 Feb 2022 17:34:47 GMT
-=======
-      - '71'
-      content-range:
-      - bytes 0-70/71
-      content-type:
-      - application/json
-      x-ms-blob-content-md5:
-      - jtj9tTg9yKVJtNBZ/9Jvbg==
-      x-ms-blob-type:
-      - BlockBlob
-      x-ms-creation-time:
-      - Wed, 16 Feb 2022 17:59:58 GMT
->>>>>>> 15675958
+      - Thu, 17 Feb 2022 01:10:31 GMT
       x-ms-lease-state:
       - available
       x-ms-lease-status:

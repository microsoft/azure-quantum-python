--- conflicted
+++ resolved
@@ -68,13 +68,8 @@
     uri: https://login.microsoftonline.com/00000000-0000-0000-0000-000000000000/oauth2/v2.0/token
   response:
     body:
-<<<<<<< HEAD
-      string: '{"token_type": "Bearer", "expires_in": 1755296320, "ext_expires_in":
-        1755296320, "refresh_in": 31536000, "access_token": "PLACEHOLDER"}'
-=======
       string: '{"token_type": "Bearer", "expires_in": 1756413085, "ext_expires_in":
         1756413085, "refresh_in": 31536000, "access_token": "PLACEHOLDER"}'
->>>>>>> b43e1017
     headers:
       content-length:
       - '135'
@@ -98,42 +93,6 @@
     uri: https://eastus.quantum.azure.com/subscriptions/00000000-0000-0000-0000-000000000000/resourceGroups/myresourcegroup/providers/Microsoft.Quantum/workspaces/myworkspace/providerStatus?api-version=2022-09-12-preview&test-sequence-id=1
   response:
     body:
-<<<<<<< HEAD
-      string: '{"value": [{"id": "microsoft-elements", "currentAvailability": "Available",
-        "targets": [{"id": "microsoft.dft", "currentAvailability": "Available", "averageQueueTime":
-        0, "statusPage": null}]}, {"id": "ionq", "currentAvailability": "Degraded",
-        "targets": [{"id": "ionq.qpu", "currentAvailability": "Available", "averageQueueTime":
-        1328901, "statusPage": "https://status.ionq.co"}, {"id": "ionq.qpu.aria-1",
-        "currentAvailability": "Unavailable", "averageQueueTime": 2212405, "statusPage":
-        "https://status.ionq.co"}, {"id": "ionq.qpu.aria-2", "currentAvailability":
-        "Available", "averageQueueTime": 1630148, "statusPage": "https://status.ionq.co"},
-        {"id": "ionq.simulator", "currentAvailability": "Available", "averageQueueTime":
-        314, "statusPage": "https://status.ionq.co"}]}, {"id": "microsoft-qc", "currentAvailability":
-        "Available", "targets": [{"id": "microsoft.estimator", "currentAvailability":
-        "Available", "averageQueueTime": 0, "statusPage": null}]}, {"id": "pasqal",
-        "currentAvailability": "Available", "targets": [{"id": "pasqal.sim.emu-tn",
-        "currentAvailability": "Available", "averageQueueTime": 243, "statusPage":
-        "https://pasqal.com"}, {"id": "pasqal.qpu.fresnel", "currentAvailability":
-        "Available", "averageQueueTime": 103193, "statusPage": "https://pasqal.com"}]},
-        {"id": "quantinuum", "currentAvailability": "Degraded", "targets": [{"id":
-        "quantinuum.qpu.h1-1", "currentAvailability": "Degraded", "averageQueueTime":
-        0, "statusPage": "https://www.quantinuum.com/hardware/h1"}, {"id": "quantinuum.sim.h1-1sc",
-        "currentAvailability": "Available", "averageQueueTime": 4, "statusPage": "https://www.quantinuum.com/hardware/h1"},
-        {"id": "quantinuum.sim.h1-1e", "currentAvailability": "Available", "averageQueueTime":
-        1650, "statusPage": "https://www.quantinuum.com/hardware/h1"}, {"id": "quantinuum.qpu.h2-1",
-        "currentAvailability": "Degraded", "averageQueueTime": 0, "statusPage": "https://www.quantinuum.com/hardware/h2"},
-        {"id": "quantinuum.sim.h2-1sc", "currentAvailability": "Available", "averageQueueTime":
-        1, "statusPage": "https://www.quantinuum.com/hardware/h2"}, {"id": "quantinuum.sim.h2-1e",
-        "currentAvailability": "Available", "averageQueueTime": 1767318, "statusPage":
-        "https://www.quantinuum.com/hardware/h2"}, {"id": "quantinuum.sim.h1-1sc-preview",
-        "currentAvailability": "Available", "averageQueueTime": 4, "statusPage": "https://www.quantinuum.com/hardware/h1"},
-        {"id": "quantinuum.sim.h1-1e-preview", "currentAvailability": "Available",
-        "averageQueueTime": 1650, "statusPage": "https://www.quantinuum.com/hardware/h1"},
-        {"id": "quantinuum.sim.h1-2e-preview", "currentAvailability": "Available",
-        "averageQueueTime": 838, "statusPage": "https://www.quantinuum.com/hardware/h1"},
-        {"id": "quantinuum.qpu.h1-1-preview", "currentAvailability": "Degraded", "averageQueueTime":
-        0, "statusPage": "https://www.quantinuum.com/hardware/h1"}]}, {"id": "rigetti",
-=======
       string: '{"value": [{"id": "ionq", "currentAvailability": "Degraded", "targets":
         [{"id": "ionq.qpu", "currentAvailability": "Unavailable", "averageQueueTime":
         0, "statusPage": null}, {"id": "ionq.qpu.aria-1", "currentAvailability": "Available",
@@ -153,7 +112,6 @@
         "currentAvailability": "Available", "averageQueueTime": 1, "statusPage": "https://www.quantinuum.com/hardware/h1"},
         {"id": "quantinuum.sim.h1-1e", "currentAvailability": "Available", "averageQueueTime":
         6883, "statusPage": "https://www.quantinuum.com/hardware/h1"}]}, {"id": "rigetti",
->>>>>>> b43e1017
         "currentAvailability": "Available", "targets": [{"id": "rigetti.sim.qvm",
         "currentAvailability": "Available", "averageQueueTime": 5, "statusPage": "https://rigetti.statuspage.io/"},
         {"id": "rigetti.qpu.ankaa-2", "currentAvailability": "Available", "averageQueueTime":
@@ -183,11 +141,7 @@
       connection:
       - keep-alive
       content-length:
-<<<<<<< HEAD
-      - '4781'
-=======
       - '3682'
->>>>>>> b43e1017
       content-type:
       - application/json; charset=utf-8
       transfer-encoding:
@@ -210,42 +164,6 @@
     uri: https://eastus.quantum.azure.com/subscriptions/00000000-0000-0000-0000-000000000000/resourceGroups/myresourcegroup/providers/Microsoft.Quantum/workspaces/myworkspace/providerStatus?api-version=2022-09-12-preview&test-sequence-id=2
   response:
     body:
-<<<<<<< HEAD
-      string: '{"value": [{"id": "microsoft-elements", "currentAvailability": "Available",
-        "targets": [{"id": "microsoft.dft", "currentAvailability": "Available", "averageQueueTime":
-        0, "statusPage": null}]}, {"id": "ionq", "currentAvailability": "Degraded",
-        "targets": [{"id": "ionq.qpu", "currentAvailability": "Available", "averageQueueTime":
-        1328901, "statusPage": "https://status.ionq.co"}, {"id": "ionq.qpu.aria-1",
-        "currentAvailability": "Unavailable", "averageQueueTime": 2212405, "statusPage":
-        "https://status.ionq.co"}, {"id": "ionq.qpu.aria-2", "currentAvailability":
-        "Available", "averageQueueTime": 1630148, "statusPage": "https://status.ionq.co"},
-        {"id": "ionq.simulator", "currentAvailability": "Available", "averageQueueTime":
-        314, "statusPage": "https://status.ionq.co"}]}, {"id": "microsoft-qc", "currentAvailability":
-        "Available", "targets": [{"id": "microsoft.estimator", "currentAvailability":
-        "Available", "averageQueueTime": 0, "statusPage": null}]}, {"id": "pasqal",
-        "currentAvailability": "Available", "targets": [{"id": "pasqal.sim.emu-tn",
-        "currentAvailability": "Available", "averageQueueTime": 243, "statusPage":
-        "https://pasqal.com"}, {"id": "pasqal.qpu.fresnel", "currentAvailability":
-        "Available", "averageQueueTime": 103193, "statusPage": "https://pasqal.com"}]},
-        {"id": "quantinuum", "currentAvailability": "Degraded", "targets": [{"id":
-        "quantinuum.qpu.h1-1", "currentAvailability": "Degraded", "averageQueueTime":
-        0, "statusPage": "https://www.quantinuum.com/hardware/h1"}, {"id": "quantinuum.sim.h1-1sc",
-        "currentAvailability": "Available", "averageQueueTime": 4, "statusPage": "https://www.quantinuum.com/hardware/h1"},
-        {"id": "quantinuum.sim.h1-1e", "currentAvailability": "Available", "averageQueueTime":
-        1650, "statusPage": "https://www.quantinuum.com/hardware/h1"}, {"id": "quantinuum.qpu.h2-1",
-        "currentAvailability": "Degraded", "averageQueueTime": 0, "statusPage": "https://www.quantinuum.com/hardware/h2"},
-        {"id": "quantinuum.sim.h2-1sc", "currentAvailability": "Available", "averageQueueTime":
-        1, "statusPage": "https://www.quantinuum.com/hardware/h2"}, {"id": "quantinuum.sim.h2-1e",
-        "currentAvailability": "Available", "averageQueueTime": 1767318, "statusPage":
-        "https://www.quantinuum.com/hardware/h2"}, {"id": "quantinuum.sim.h1-1sc-preview",
-        "currentAvailability": "Available", "averageQueueTime": 4, "statusPage": "https://www.quantinuum.com/hardware/h1"},
-        {"id": "quantinuum.sim.h1-1e-preview", "currentAvailability": "Available",
-        "averageQueueTime": 1650, "statusPage": "https://www.quantinuum.com/hardware/h1"},
-        {"id": "quantinuum.sim.h1-2e-preview", "currentAvailability": "Available",
-        "averageQueueTime": 838, "statusPage": "https://www.quantinuum.com/hardware/h1"},
-        {"id": "quantinuum.qpu.h1-1-preview", "currentAvailability": "Degraded", "averageQueueTime":
-        0, "statusPage": "https://www.quantinuum.com/hardware/h1"}]}, {"id": "rigetti",
-=======
       string: '{"value": [{"id": "ionq", "currentAvailability": "Degraded", "targets":
         [{"id": "ionq.qpu", "currentAvailability": "Unavailable", "averageQueueTime":
         0, "statusPage": null}, {"id": "ionq.qpu.aria-1", "currentAvailability": "Available",
@@ -265,7 +183,6 @@
         "currentAvailability": "Available", "averageQueueTime": 1, "statusPage": "https://www.quantinuum.com/hardware/h1"},
         {"id": "quantinuum.sim.h1-1e", "currentAvailability": "Available", "averageQueueTime":
         6883, "statusPage": "https://www.quantinuum.com/hardware/h1"}]}, {"id": "rigetti",
->>>>>>> b43e1017
         "currentAvailability": "Available", "targets": [{"id": "rigetti.sim.qvm",
         "currentAvailability": "Available", "averageQueueTime": 5, "statusPage": "https://rigetti.statuspage.io/"},
         {"id": "rigetti.qpu.ankaa-2", "currentAvailability": "Available", "averageQueueTime":
@@ -295,11 +212,7 @@
       connection:
       - keep-alive
       content-length:
-<<<<<<< HEAD
-      - '4781'
-=======
       - '3682'
->>>>>>> b43e1017
       content-type:
       - application/json; charset=utf-8
       transfer-encoding:
@@ -322,42 +235,6 @@
     uri: https://eastus.quantum.azure.com/subscriptions/00000000-0000-0000-0000-000000000000/resourceGroups/myresourcegroup/providers/Microsoft.Quantum/workspaces/myworkspace/providerStatus?api-version=2022-09-12-preview&test-sequence-id=3
   response:
     body:
-<<<<<<< HEAD
-      string: '{"value": [{"id": "microsoft-elements", "currentAvailability": "Available",
-        "targets": [{"id": "microsoft.dft", "currentAvailability": "Available", "averageQueueTime":
-        0, "statusPage": null}]}, {"id": "ionq", "currentAvailability": "Degraded",
-        "targets": [{"id": "ionq.qpu", "currentAvailability": "Available", "averageQueueTime":
-        1328901, "statusPage": "https://status.ionq.co"}, {"id": "ionq.qpu.aria-1",
-        "currentAvailability": "Unavailable", "averageQueueTime": 2212405, "statusPage":
-        "https://status.ionq.co"}, {"id": "ionq.qpu.aria-2", "currentAvailability":
-        "Available", "averageQueueTime": 1630148, "statusPage": "https://status.ionq.co"},
-        {"id": "ionq.simulator", "currentAvailability": "Available", "averageQueueTime":
-        314, "statusPage": "https://status.ionq.co"}]}, {"id": "microsoft-qc", "currentAvailability":
-        "Available", "targets": [{"id": "microsoft.estimator", "currentAvailability":
-        "Available", "averageQueueTime": 0, "statusPage": null}]}, {"id": "pasqal",
-        "currentAvailability": "Available", "targets": [{"id": "pasqal.sim.emu-tn",
-        "currentAvailability": "Available", "averageQueueTime": 243, "statusPage":
-        "https://pasqal.com"}, {"id": "pasqal.qpu.fresnel", "currentAvailability":
-        "Available", "averageQueueTime": 103193, "statusPage": "https://pasqal.com"}]},
-        {"id": "quantinuum", "currentAvailability": "Degraded", "targets": [{"id":
-        "quantinuum.qpu.h1-1", "currentAvailability": "Degraded", "averageQueueTime":
-        0, "statusPage": "https://www.quantinuum.com/hardware/h1"}, {"id": "quantinuum.sim.h1-1sc",
-        "currentAvailability": "Available", "averageQueueTime": 4, "statusPage": "https://www.quantinuum.com/hardware/h1"},
-        {"id": "quantinuum.sim.h1-1e", "currentAvailability": "Available", "averageQueueTime":
-        1650, "statusPage": "https://www.quantinuum.com/hardware/h1"}, {"id": "quantinuum.qpu.h2-1",
-        "currentAvailability": "Degraded", "averageQueueTime": 0, "statusPage": "https://www.quantinuum.com/hardware/h2"},
-        {"id": "quantinuum.sim.h2-1sc", "currentAvailability": "Available", "averageQueueTime":
-        1, "statusPage": "https://www.quantinuum.com/hardware/h2"}, {"id": "quantinuum.sim.h2-1e",
-        "currentAvailability": "Available", "averageQueueTime": 1767318, "statusPage":
-        "https://www.quantinuum.com/hardware/h2"}, {"id": "quantinuum.sim.h1-1sc-preview",
-        "currentAvailability": "Available", "averageQueueTime": 4, "statusPage": "https://www.quantinuum.com/hardware/h1"},
-        {"id": "quantinuum.sim.h1-1e-preview", "currentAvailability": "Available",
-        "averageQueueTime": 1650, "statusPage": "https://www.quantinuum.com/hardware/h1"},
-        {"id": "quantinuum.sim.h1-2e-preview", "currentAvailability": "Available",
-        "averageQueueTime": 838, "statusPage": "https://www.quantinuum.com/hardware/h1"},
-        {"id": "quantinuum.qpu.h1-1-preview", "currentAvailability": "Degraded", "averageQueueTime":
-        0, "statusPage": "https://www.quantinuum.com/hardware/h1"}]}, {"id": "rigetti",
-=======
       string: '{"value": [{"id": "ionq", "currentAvailability": "Degraded", "targets":
         [{"id": "ionq.qpu", "currentAvailability": "Unavailable", "averageQueueTime":
         0, "statusPage": null}, {"id": "ionq.qpu.aria-1", "currentAvailability": "Available",
@@ -377,7 +254,6 @@
         "currentAvailability": "Available", "averageQueueTime": 1, "statusPage": "https://www.quantinuum.com/hardware/h1"},
         {"id": "quantinuum.sim.h1-1e", "currentAvailability": "Available", "averageQueueTime":
         6883, "statusPage": "https://www.quantinuum.com/hardware/h1"}]}, {"id": "rigetti",
->>>>>>> b43e1017
         "currentAvailability": "Available", "targets": [{"id": "rigetti.sim.qvm",
         "currentAvailability": "Available", "averageQueueTime": 5, "statusPage": "https://rigetti.statuspage.io/"},
         {"id": "rigetti.qpu.ankaa-2", "currentAvailability": "Available", "averageQueueTime":
@@ -407,11 +283,7 @@
       connection:
       - keep-alive
       content-length:
-<<<<<<< HEAD
-      - '4781'
-=======
       - '3682'
->>>>>>> b43e1017
       content-type:
       - application/json; charset=utf-8
       transfer-encoding:
@@ -434,42 +306,6 @@
     uri: https://eastus.quantum.azure.com/subscriptions/00000000-0000-0000-0000-000000000000/resourceGroups/myresourcegroup/providers/Microsoft.Quantum/workspaces/myworkspace/providerStatus?api-version=2022-09-12-preview&test-sequence-id=4
   response:
     body:
-<<<<<<< HEAD
-      string: '{"value": [{"id": "microsoft-elements", "currentAvailability": "Available",
-        "targets": [{"id": "microsoft.dft", "currentAvailability": "Available", "averageQueueTime":
-        0, "statusPage": null}]}, {"id": "ionq", "currentAvailability": "Degraded",
-        "targets": [{"id": "ionq.qpu", "currentAvailability": "Available", "averageQueueTime":
-        1328901, "statusPage": "https://status.ionq.co"}, {"id": "ionq.qpu.aria-1",
-        "currentAvailability": "Unavailable", "averageQueueTime": 2212405, "statusPage":
-        "https://status.ionq.co"}, {"id": "ionq.qpu.aria-2", "currentAvailability":
-        "Available", "averageQueueTime": 1630148, "statusPage": "https://status.ionq.co"},
-        {"id": "ionq.simulator", "currentAvailability": "Available", "averageQueueTime":
-        314, "statusPage": "https://status.ionq.co"}]}, {"id": "microsoft-qc", "currentAvailability":
-        "Available", "targets": [{"id": "microsoft.estimator", "currentAvailability":
-        "Available", "averageQueueTime": 0, "statusPage": null}]}, {"id": "pasqal",
-        "currentAvailability": "Available", "targets": [{"id": "pasqal.sim.emu-tn",
-        "currentAvailability": "Available", "averageQueueTime": 243, "statusPage":
-        "https://pasqal.com"}, {"id": "pasqal.qpu.fresnel", "currentAvailability":
-        "Available", "averageQueueTime": 103193, "statusPage": "https://pasqal.com"}]},
-        {"id": "quantinuum", "currentAvailability": "Degraded", "targets": [{"id":
-        "quantinuum.qpu.h1-1", "currentAvailability": "Degraded", "averageQueueTime":
-        0, "statusPage": "https://www.quantinuum.com/hardware/h1"}, {"id": "quantinuum.sim.h1-1sc",
-        "currentAvailability": "Available", "averageQueueTime": 4, "statusPage": "https://www.quantinuum.com/hardware/h1"},
-        {"id": "quantinuum.sim.h1-1e", "currentAvailability": "Available", "averageQueueTime":
-        1650, "statusPage": "https://www.quantinuum.com/hardware/h1"}, {"id": "quantinuum.qpu.h2-1",
-        "currentAvailability": "Degraded", "averageQueueTime": 0, "statusPage": "https://www.quantinuum.com/hardware/h2"},
-        {"id": "quantinuum.sim.h2-1sc", "currentAvailability": "Available", "averageQueueTime":
-        1, "statusPage": "https://www.quantinuum.com/hardware/h2"}, {"id": "quantinuum.sim.h2-1e",
-        "currentAvailability": "Available", "averageQueueTime": 1767318, "statusPage":
-        "https://www.quantinuum.com/hardware/h2"}, {"id": "quantinuum.sim.h1-1sc-preview",
-        "currentAvailability": "Available", "averageQueueTime": 4, "statusPage": "https://www.quantinuum.com/hardware/h1"},
-        {"id": "quantinuum.sim.h1-1e-preview", "currentAvailability": "Available",
-        "averageQueueTime": 1650, "statusPage": "https://www.quantinuum.com/hardware/h1"},
-        {"id": "quantinuum.sim.h1-2e-preview", "currentAvailability": "Available",
-        "averageQueueTime": 838, "statusPage": "https://www.quantinuum.com/hardware/h1"},
-        {"id": "quantinuum.qpu.h1-1-preview", "currentAvailability": "Degraded", "averageQueueTime":
-        0, "statusPage": "https://www.quantinuum.com/hardware/h1"}]}, {"id": "rigetti",
-=======
       string: '{"value": [{"id": "ionq", "currentAvailability": "Degraded", "targets":
         [{"id": "ionq.qpu", "currentAvailability": "Unavailable", "averageQueueTime":
         0, "statusPage": null}, {"id": "ionq.qpu.aria-1", "currentAvailability": "Available",
@@ -489,7 +325,6 @@
         "currentAvailability": "Available", "averageQueueTime": 1, "statusPage": "https://www.quantinuum.com/hardware/h1"},
         {"id": "quantinuum.sim.h1-1e", "currentAvailability": "Available", "averageQueueTime":
         6883, "statusPage": "https://www.quantinuum.com/hardware/h1"}]}, {"id": "rigetti",
->>>>>>> b43e1017
         "currentAvailability": "Available", "targets": [{"id": "rigetti.sim.qvm",
         "currentAvailability": "Available", "averageQueueTime": 5, "statusPage": "https://rigetti.statuspage.io/"},
         {"id": "rigetti.qpu.ankaa-2", "currentAvailability": "Available", "averageQueueTime":
@@ -519,11 +354,7 @@
       connection:
       - keep-alive
       content-length:
-<<<<<<< HEAD
-      - '4781'
-=======
       - '3682'
->>>>>>> b43e1017
       content-type:
       - application/json; charset=utf-8
       transfer-encoding:
@@ -546,42 +377,6 @@
     uri: https://eastus.quantum.azure.com/subscriptions/00000000-0000-0000-0000-000000000000/resourceGroups/myresourcegroup/providers/Microsoft.Quantum/workspaces/myworkspace/providerStatus?api-version=2022-09-12-preview&test-sequence-id=5
   response:
     body:
-<<<<<<< HEAD
-      string: '{"value": [{"id": "microsoft-elements", "currentAvailability": "Available",
-        "targets": [{"id": "microsoft.dft", "currentAvailability": "Available", "averageQueueTime":
-        0, "statusPage": null}]}, {"id": "ionq", "currentAvailability": "Degraded",
-        "targets": [{"id": "ionq.qpu", "currentAvailability": "Available", "averageQueueTime":
-        1328901, "statusPage": "https://status.ionq.co"}, {"id": "ionq.qpu.aria-1",
-        "currentAvailability": "Unavailable", "averageQueueTime": 2212405, "statusPage":
-        "https://status.ionq.co"}, {"id": "ionq.qpu.aria-2", "currentAvailability":
-        "Available", "averageQueueTime": 1630148, "statusPage": "https://status.ionq.co"},
-        {"id": "ionq.simulator", "currentAvailability": "Available", "averageQueueTime":
-        314, "statusPage": "https://status.ionq.co"}]}, {"id": "microsoft-qc", "currentAvailability":
-        "Available", "targets": [{"id": "microsoft.estimator", "currentAvailability":
-        "Available", "averageQueueTime": 0, "statusPage": null}]}, {"id": "pasqal",
-        "currentAvailability": "Available", "targets": [{"id": "pasqal.sim.emu-tn",
-        "currentAvailability": "Available", "averageQueueTime": 243, "statusPage":
-        "https://pasqal.com"}, {"id": "pasqal.qpu.fresnel", "currentAvailability":
-        "Available", "averageQueueTime": 103193, "statusPage": "https://pasqal.com"}]},
-        {"id": "quantinuum", "currentAvailability": "Degraded", "targets": [{"id":
-        "quantinuum.qpu.h1-1", "currentAvailability": "Degraded", "averageQueueTime":
-        0, "statusPage": "https://www.quantinuum.com/hardware/h1"}, {"id": "quantinuum.sim.h1-1sc",
-        "currentAvailability": "Available", "averageQueueTime": 4, "statusPage": "https://www.quantinuum.com/hardware/h1"},
-        {"id": "quantinuum.sim.h1-1e", "currentAvailability": "Available", "averageQueueTime":
-        1650, "statusPage": "https://www.quantinuum.com/hardware/h1"}, {"id": "quantinuum.qpu.h2-1",
-        "currentAvailability": "Degraded", "averageQueueTime": 0, "statusPage": "https://www.quantinuum.com/hardware/h2"},
-        {"id": "quantinuum.sim.h2-1sc", "currentAvailability": "Available", "averageQueueTime":
-        1, "statusPage": "https://www.quantinuum.com/hardware/h2"}, {"id": "quantinuum.sim.h2-1e",
-        "currentAvailability": "Available", "averageQueueTime": 1767318, "statusPage":
-        "https://www.quantinuum.com/hardware/h2"}, {"id": "quantinuum.sim.h1-1sc-preview",
-        "currentAvailability": "Available", "averageQueueTime": 4, "statusPage": "https://www.quantinuum.com/hardware/h1"},
-        {"id": "quantinuum.sim.h1-1e-preview", "currentAvailability": "Available",
-        "averageQueueTime": 1650, "statusPage": "https://www.quantinuum.com/hardware/h1"},
-        {"id": "quantinuum.sim.h1-2e-preview", "currentAvailability": "Available",
-        "averageQueueTime": 838, "statusPage": "https://www.quantinuum.com/hardware/h1"},
-        {"id": "quantinuum.qpu.h1-1-preview", "currentAvailability": "Degraded", "averageQueueTime":
-        0, "statusPage": "https://www.quantinuum.com/hardware/h1"}]}, {"id": "rigetti",
-=======
       string: '{"value": [{"id": "ionq", "currentAvailability": "Degraded", "targets":
         [{"id": "ionq.qpu", "currentAvailability": "Unavailable", "averageQueueTime":
         0, "statusPage": null}, {"id": "ionq.qpu.aria-1", "currentAvailability": "Available",
@@ -601,7 +396,6 @@
         "currentAvailability": "Available", "averageQueueTime": 1, "statusPage": "https://www.quantinuum.com/hardware/h1"},
         {"id": "quantinuum.sim.h1-1e", "currentAvailability": "Available", "averageQueueTime":
         6883, "statusPage": "https://www.quantinuum.com/hardware/h1"}]}, {"id": "rigetti",
->>>>>>> b43e1017
         "currentAvailability": "Available", "targets": [{"id": "rigetti.sim.qvm",
         "currentAvailability": "Available", "averageQueueTime": 5, "statusPage": "https://rigetti.statuspage.io/"},
         {"id": "rigetti.qpu.ankaa-2", "currentAvailability": "Available", "averageQueueTime":
@@ -631,11 +425,7 @@
       connection:
       - keep-alive
       content-length:
-<<<<<<< HEAD
-      - '4781'
-=======
       - '3682'
->>>>>>> b43e1017
       content-type:
       - application/json; charset=utf-8
       transfer-encoding:
@@ -658,42 +448,6 @@
     uri: https://eastus.quantum.azure.com/subscriptions/00000000-0000-0000-0000-000000000000/resourceGroups/myresourcegroup/providers/Microsoft.Quantum/workspaces/myworkspace/providerStatus?api-version=2022-09-12-preview&test-sequence-id=6
   response:
     body:
-<<<<<<< HEAD
-      string: '{"value": [{"id": "microsoft-elements", "currentAvailability": "Available",
-        "targets": [{"id": "microsoft.dft", "currentAvailability": "Available", "averageQueueTime":
-        0, "statusPage": null}]}, {"id": "ionq", "currentAvailability": "Degraded",
-        "targets": [{"id": "ionq.qpu", "currentAvailability": "Available", "averageQueueTime":
-        1328901, "statusPage": "https://status.ionq.co"}, {"id": "ionq.qpu.aria-1",
-        "currentAvailability": "Unavailable", "averageQueueTime": 2212405, "statusPage":
-        "https://status.ionq.co"}, {"id": "ionq.qpu.aria-2", "currentAvailability":
-        "Available", "averageQueueTime": 1630148, "statusPage": "https://status.ionq.co"},
-        {"id": "ionq.simulator", "currentAvailability": "Available", "averageQueueTime":
-        314, "statusPage": "https://status.ionq.co"}]}, {"id": "microsoft-qc", "currentAvailability":
-        "Available", "targets": [{"id": "microsoft.estimator", "currentAvailability":
-        "Available", "averageQueueTime": 0, "statusPage": null}]}, {"id": "pasqal",
-        "currentAvailability": "Available", "targets": [{"id": "pasqal.sim.emu-tn",
-        "currentAvailability": "Available", "averageQueueTime": 243, "statusPage":
-        "https://pasqal.com"}, {"id": "pasqal.qpu.fresnel", "currentAvailability":
-        "Available", "averageQueueTime": 103193, "statusPage": "https://pasqal.com"}]},
-        {"id": "quantinuum", "currentAvailability": "Degraded", "targets": [{"id":
-        "quantinuum.qpu.h1-1", "currentAvailability": "Degraded", "averageQueueTime":
-        0, "statusPage": "https://www.quantinuum.com/hardware/h1"}, {"id": "quantinuum.sim.h1-1sc",
-        "currentAvailability": "Available", "averageQueueTime": 4, "statusPage": "https://www.quantinuum.com/hardware/h1"},
-        {"id": "quantinuum.sim.h1-1e", "currentAvailability": "Available", "averageQueueTime":
-        1650, "statusPage": "https://www.quantinuum.com/hardware/h1"}, {"id": "quantinuum.qpu.h2-1",
-        "currentAvailability": "Degraded", "averageQueueTime": 0, "statusPage": "https://www.quantinuum.com/hardware/h2"},
-        {"id": "quantinuum.sim.h2-1sc", "currentAvailability": "Available", "averageQueueTime":
-        1, "statusPage": "https://www.quantinuum.com/hardware/h2"}, {"id": "quantinuum.sim.h2-1e",
-        "currentAvailability": "Available", "averageQueueTime": 1767318, "statusPage":
-        "https://www.quantinuum.com/hardware/h2"}, {"id": "quantinuum.sim.h1-1sc-preview",
-        "currentAvailability": "Available", "averageQueueTime": 4, "statusPage": "https://www.quantinuum.com/hardware/h1"},
-        {"id": "quantinuum.sim.h1-1e-preview", "currentAvailability": "Available",
-        "averageQueueTime": 1650, "statusPage": "https://www.quantinuum.com/hardware/h1"},
-        {"id": "quantinuum.sim.h1-2e-preview", "currentAvailability": "Available",
-        "averageQueueTime": 838, "statusPage": "https://www.quantinuum.com/hardware/h1"},
-        {"id": "quantinuum.qpu.h1-1-preview", "currentAvailability": "Degraded", "averageQueueTime":
-        0, "statusPage": "https://www.quantinuum.com/hardware/h1"}]}, {"id": "rigetti",
-=======
       string: '{"value": [{"id": "ionq", "currentAvailability": "Degraded", "targets":
         [{"id": "ionq.qpu", "currentAvailability": "Unavailable", "averageQueueTime":
         0, "statusPage": null}, {"id": "ionq.qpu.aria-1", "currentAvailability": "Available",
@@ -713,7 +467,6 @@
         "currentAvailability": "Available", "averageQueueTime": 1, "statusPage": "https://www.quantinuum.com/hardware/h1"},
         {"id": "quantinuum.sim.h1-1e", "currentAvailability": "Available", "averageQueueTime":
         6883, "statusPage": "https://www.quantinuum.com/hardware/h1"}]}, {"id": "rigetti",
->>>>>>> b43e1017
         "currentAvailability": "Available", "targets": [{"id": "rigetti.sim.qvm",
         "currentAvailability": "Available", "averageQueueTime": 5, "statusPage": "https://rigetti.statuspage.io/"},
         {"id": "rigetti.qpu.ankaa-2", "currentAvailability": "Available", "averageQueueTime":
@@ -743,11 +496,7 @@
       connection:
       - keep-alive
       content-length:
-<<<<<<< HEAD
-      - '4781'
-=======
       - '3682'
->>>>>>> b43e1017
       content-type:
       - application/json; charset=utf-8
       transfer-encoding:

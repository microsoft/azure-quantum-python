interactions:
- request:
    body: null
    headers:
      Accept:
      - '*/*'
      Accept-Encoding:
      - gzip, deflate
      Connection:
      - keep-alive
      User-Agent:
      - azsdk-python-identity/1.17.1 Python/3.9.19 (Windows-10-10.0.22631-SP0)
    method: GET
    uri: https://login.microsoftonline.com/00000000-0000-0000-0000-000000000000/v2.0/.well-known/openid-configuration
  response:
    body:
      string: '{"token_endpoint": "https://login.microsoftonline.com/00000000-0000-0000-0000-000000000000/oauth2/v2.0/token",
        "token_endpoint_auth_methods_supported": ["client_secret_post", "private_key_jwt",
        "client_secret_basic"], "jwks_uri": "https://login.microsoftonline.com/00000000-0000-0000-0000-000000000000/discovery/v2.0/keys",
        "response_modes_supported": ["query", "fragment", "form_post"], "subject_types_supported":
        ["pairwise"], "id_token_signing_alg_values_supported": ["RS256"], "response_types_supported":
        ["code", "id_token", "code id_token", "id_token token"], "scopes_supported":
        ["openid", "profile", "email", "offline_access"], "issuer": "https://login.microsoftonline.com/00000000-0000-0000-0000-000000000000/v2.0",
        "request_uri_parameter_supported": false, "userinfo_endpoint": "https://graph.microsoft.com/oidc/userinfo",
        "authorization_endpoint": "https://login.microsoftonline.com/00000000-0000-0000-0000-000000000000/oauth2/v2.0/authorize",
        "device_authorization_endpoint": "https://login.microsoftonline.com/00000000-0000-0000-0000-000000000000/oauth2/v2.0/devicecode",
        "http_logout_supported": true, "frontchannel_logout_supported": true, "end_session_endpoint":
        "https://login.microsoftonline.com/00000000-0000-0000-0000-000000000000/oauth2/v2.0/logout",
        "claims_supported": ["sub", "iss", "cloud_instance_name", "cloud_instance_host_name",
        "cloud_graph_host_name", "msgraph_host", "aud", "exp", "iat", "auth_time",
        "acr", "nonce", "preferred_username", "name", "tid", "ver", "at_hash", "c_hash",
        "email"], "kerberos_endpoint": "https://login.microsoftonline.com/00000000-0000-0000-0000-000000000000/kerberos",
        "tenant_region_scope": "WW", "cloud_instance_name": "microsoftonline.com",
        "cloud_graph_host_name": "graph.windows.net", "msgraph_host": "graph.microsoft.com",
        "rbac_url": "https://pas.windows.net"}'
    headers:
      content-length:
      - '1826'
      content-type:
      - application/json; charset=utf-8
    status:
      code: 200
      message: OK
- request:
    body: client_id=PLACEHOLDER&grant_type=client_credentials&client_assertion=PLACEHOLDER&client_info=1&client_assertion_type=PLACEHOLDER&scope=https%3A%2F%2Fquantum.microsoft.com%2F.default
    headers:
      Accept:
      - application/json
      Accept-Encoding:
      - gzip, deflate
      Connection:
      - keep-alive
      Content-Length:
      - '181'
      Content-Type:
      - application/x-www-form-urlencoded
      User-Agent:
      - azsdk-python-identity/1.17.1 Python/3.9.19 (Windows-10-10.0.22631-SP0)
      x-client-current-telemetry:
      - 4|730,2|
      x-client-os:
      - win32
      x-client-sku:
      - MSAL.Python
      x-client-ver:
<<<<<<< HEAD
      - 1.29.0
=======
      - 1.30.0
>>>>>>> b43e1017
    method: POST
    uri: https://login.microsoftonline.com/00000000-0000-0000-0000-000000000000/oauth2/v2.0/token
  response:
    body:
<<<<<<< HEAD
      string: '{"token_type": "Bearer", "expires_in": 1755295800, "ext_expires_in":
        1755295800, "refresh_in": 31536000, "access_token": "PLACEHOLDER"}'
=======
      string: '{"token_type": "Bearer", "expires_in": 1756412815, "ext_expires_in":
        1756412815, "refresh_in": 31536000, "access_token": "PLACEHOLDER"}'
>>>>>>> b43e1017
    headers:
      content-length:
      - '135'
      content-type:
      - application/json; charset=utf-8
    status:
      code: 200
      message: OK
- request:
    body: 'b''{"containerName": "job-00000000-0000-0000-0000-000000000001"}'''
    headers:
      Accept:
      - application/json
      Accept-Encoding:
      - gzip, deflate
      Connection:
      - keep-alive
      Content-Length:
      - '64'
      Content-Type:
      - application/json
      User-Agent:
<<<<<<< HEAD
      - azsdk-python-quantum/1.2.4 Python/3.9.19 (Windows-10-10.0.22631-SP0)
=======
      - azsdk-python-quantum/0.0.1 Python/3.9.19 (Windows-10-10.0.22631-SP0)
>>>>>>> b43e1017
    method: POST
    uri: https://eastus.quantum.azure.com/subscriptions/00000000-0000-0000-0000-000000000000/resourceGroups/myresourcegroup/providers/Microsoft.Quantum/workspaces/myworkspace/storage/sasUri?api-version=2022-09-12-preview&test-sequence-id=1
  response:
    body:
<<<<<<< HEAD
      string: '{"sasUri": "https://mystorage.blob.core.windows.net/job-00000000-0000-0000-0000-000000000001?sv=PLACEHOLDER&ss=b&srt=co&spr=https&st=2024-08-15T22%3A10%3A01Z&se=2050-01-01T00%3A00%3A00Z&sp=rwlac&sig=xTDjljsNccrPPNL9VybS4QR8oXvm6jXNlNcSZEBtHTU%3D"}'
=======
      string: '{"sasUri": "https://mystorage.blob.core.windows.net/job-00000000-0000-0000-0000-000000000001?sv=PLACEHOLDER&ss=b&srt=co&spr=https&st=2000-01-01T00%3A00%3A00Z&se=2050-01-01T00%3A00%3A00Z&sp=rwlac&sig=PLACEHOLDER"}'
>>>>>>> b43e1017
    headers:
      connection:
      - keep-alive
      content-length:
<<<<<<< HEAD
      - '247'
=======
      - '212'
>>>>>>> b43e1017
      content-type:
      - application/json; charset=utf-8
      transfer-encoding:
      - chunked
    status:
      code: 200
      message: OK
- request:
    body: null
    headers:
      Accept:
      - application/xml
      Accept-Encoding:
      - gzip, deflate
      Connection:
      - keep-alive
      User-Agent:
      - azsdk-python-storage-blob/12.20.0 Python/3.9.19 (Windows-10-10.0.22631-SP0)
      x-ms-date:
<<<<<<< HEAD
      - Thu, 15 Aug 2024 22:10:00 GMT
      x-ms-version:
      - '2024-05-04'
    method: GET
    uri: https://mystorage.blob.core.windows.net/job-00000000-0000-0000-0000-000000000001?restype=container&sv=PLACEHOLDER&ss=b&srt=co&spr=https&st=2024-08-15T22%3A10%3A01Z&se=2050-01-01T00%3A00%3A00Z&sp=rwlac&sig=xTDjljsNccrPPNL9VybS4QR8oXvm6jXNlNcSZEBtHTU%3D
  response:
    body:
      string: "\uFEFF<?xml version=\"1.0\" encoding=\"utf-8\"?><Error><Code>ContainerNotFound</Code><Message>The
        specified container does not exist.\nRequestId:c47672b1-301e-0057-625f-efed59000000\nTime:2024-08-15T22:10:01.3978247Z</Message></Error>"
=======
      - Wed, 28 Aug 2024 20:26:55 GMT
      x-ms-version:
      - '2024-05-04'
    method: GET
    uri: https://mystorage.blob.core.windows.net/job-00000000-0000-0000-0000-000000000001?restype=container&sv=PLACEHOLDER&ss=b&srt=co&spr=https&st=2000-01-01T00%3A00%3A00Z&se=2050-01-01T00%3A00%3A00Z&sp=rwlac&sig=PLACEHOLDER
  response:
    body:
      string: "\uFEFF<?xml version=\"1.0\" encoding=\"utf-8\"?><Error><Code>ContainerNotFound</Code><Message>The
        specified container does not exist.\nRequestId:fc3480d4-b01e-0059-0788-f9c4e9000000\nTime:2024-08-28T20:26:56.2796044Z</Message></Error>"
>>>>>>> b43e1017
    headers:
      content-length:
      - '223'
      content-type:
      - application/xml
      x-ms-version:
      - '2024-05-04'
    status:
      code: 404
      message: The specified container does not exist.
- request:
    body: null
    headers:
      Accept:
      - application/xml
      Accept-Encoding:
      - gzip, deflate
      Connection:
      - keep-alive
      Content-Length:
      - '0'
      User-Agent:
      - azsdk-python-storage-blob/12.20.0 Python/3.9.19 (Windows-10-10.0.22631-SP0)
      x-ms-date:
<<<<<<< HEAD
      - Thu, 15 Aug 2024 22:10:00 GMT
      x-ms-version:
      - '2024-05-04'
    method: PUT
    uri: https://mystorage.blob.core.windows.net/job-00000000-0000-0000-0000-000000000001?restype=container&sv=PLACEHOLDER&ss=b&srt=co&spr=https&st=2024-08-15T22%3A10%3A01Z&se=2050-01-01T00%3A00%3A00Z&sp=rwlac&sig=xTDjljsNccrPPNL9VybS4QR8oXvm6jXNlNcSZEBtHTU%3D
=======
      - Wed, 28 Aug 2024 20:26:55 GMT
      x-ms-version:
      - '2024-05-04'
    method: PUT
    uri: https://mystorage.blob.core.windows.net/job-00000000-0000-0000-0000-000000000001?restype=container&sv=PLACEHOLDER&ss=b&srt=co&spr=https&st=2000-01-01T00%3A00%3A00Z&se=2050-01-01T00%3A00%3A00Z&sp=rwlac&sig=PLACEHOLDER
>>>>>>> b43e1017
  response:
    body:
      string: ''
    headers:
      content-length:
      - '0'
      x-ms-version:
      - '2024-05-04'
    status:
      code: 201
      message: Created
- request:
    body: null
    headers:
      Accept:
      - application/xml
      Accept-Encoding:
      - gzip, deflate
      Connection:
      - keep-alive
      User-Agent:
      - azsdk-python-storage-blob/12.20.0 Python/3.9.19 (Windows-10-10.0.22631-SP0)
      x-ms-date:
<<<<<<< HEAD
      - Thu, 15 Aug 2024 22:10:00 GMT
      x-ms-version:
      - '2024-05-04'
    method: GET
    uri: https://mystorage.blob.core.windows.net/job-00000000-0000-0000-0000-000000000001?restype=container&sv=PLACEHOLDER&ss=b&srt=co&spr=https&st=2024-08-15T22%3A10%3A01Z&se=2050-01-01T00%3A00%3A00Z&sp=rwlac&sig=xTDjljsNccrPPNL9VybS4QR8oXvm6jXNlNcSZEBtHTU%3D
=======
      - Wed, 28 Aug 2024 20:26:55 GMT
      x-ms-version:
      - '2024-05-04'
    method: GET
    uri: https://mystorage.blob.core.windows.net/job-00000000-0000-0000-0000-000000000001?restype=container&sv=PLACEHOLDER&ss=b&srt=co&spr=https&st=2000-01-01T00%3A00%3A00Z&se=2050-01-01T00%3A00%3A00Z&sp=rwlac&sig=PLACEHOLDER
>>>>>>> b43e1017
  response:
    body:
      string: ''
    headers:
      content-length:
      - '0'
      x-ms-lease-state:
      - available
      x-ms-lease-status:
      - unlocked
      x-ms-version:
      - '2024-05-04'
    status:
      code: 200
      message: OK
- request:
    body: 'b''{"qubits": 3, "circuit": [{"gate": "h", "target": 0}, {"gate": "cnot",
      "control": 0, "target": 1}, {"gate": "cnot", "control": 0, "target": 2}]}'''
    headers:
      Accept:
      - application/xml
      Accept-Encoding:
      - gzip, deflate
      Connection:
      - keep-alive
      Content-Length:
      - '147'
      Content-Type:
      - application/octet-stream
      User-Agent:
      - azsdk-python-storage-blob/12.20.0 Python/3.9.19 (Windows-10-10.0.22631-SP0)
      x-ms-blob-type:
      - BlockBlob
      x-ms-date:
<<<<<<< HEAD
      - Thu, 15 Aug 2024 22:10:01 GMT
      x-ms-version:
      - '2024-05-04'
    method: PUT
    uri: https://mystorage.blob.core.windows.net/job-00000000-0000-0000-0000-000000000001/inputData?sv=PLACEHOLDER&ss=b&srt=co&spr=https&st=2024-08-15T22%3A10%3A01Z&se=2050-01-01T00%3A00%3A00Z&sp=rwlac&sig=xTDjljsNccrPPNL9VybS4QR8oXvm6jXNlNcSZEBtHTU%3D
=======
      - Wed, 28 Aug 2024 20:26:55 GMT
      x-ms-version:
      - '2024-05-04'
    method: PUT
    uri: https://mystorage.blob.core.windows.net/job-00000000-0000-0000-0000-000000000001/inputData?sv=PLACEHOLDER&ss=b&srt=co&spr=https&st=2000-01-01T00%3A00%3A00Z&se=2050-01-01T00%3A00%3A00Z&sp=rwlac&sig=PLACEHOLDER
>>>>>>> b43e1017
  response:
    body:
      string: ''
    headers:
      content-length:
      - '0'
      x-ms-version:
      - '2024-05-04'
    status:
      code: 201
      message: Created
- request:
    body: 'b''{"id": "00000000-0000-0000-0000-000000000001", "name": "ionq-3ghz-job",
      "providerId": "IonQ", "target": "ionq.simulator", "itemType": "Job", "containerUri":
<<<<<<< HEAD
      "https://mystorage.blob.core.windows.net/job-00000000-0000-0000-0000-000000000001?sv=PLACEHOLDER&ss=b&srt=co&spr=https&st=2024-08-15T22%3A10%3A01Z&se=2050-01-01T00%3A00%3A00Z&sp=rwlac&sig=xTDjljsNccrPPNL9VybS4QR8oXvm6jXNlNcSZEBtHTU%3D",
=======
      "https://mystorage.blob.core.windows.net/job-00000000-0000-0000-0000-000000000001?sv=PLACEHOLDER&ss=b&srt=co&spr=https&st=2000-01-01T00%3A00%3A00Z&se=2050-01-01T00%3A00%3A00Z&sp=rwlac&sig=PLACEHOLDER",
>>>>>>> b43e1017
      "inputDataUri": "https://mystorage.blob.core.windows.net/job-00000000-0000-0000-0000-000000000001/inputData",
      "inputDataFormat": "ionq.circuit.v1", "inputParams": {}, "outputDataFormat":
      "ionq.quantum-results.v1"}'''
    headers:
      Accept:
      - application/json
      Accept-Encoding:
      - gzip, deflate
      Connection:
      - keep-alive
      Content-Length:
<<<<<<< HEAD
      - '610'
      Content-Type:
      - application/json
      User-Agent:
      - azsdk-python-quantum/1.2.4 Python/3.9.19 (Windows-10-10.0.22631-SP0)
=======
      - '575'
      Content-Type:
      - application/json
      User-Agent:
      - azsdk-python-quantum/0.0.1 Python/3.9.19 (Windows-10-10.0.22631-SP0)
>>>>>>> b43e1017
    method: PUT
    uri: https://eastus.quantum.azure.com/subscriptions/00000000-0000-0000-0000-000000000000/resourceGroups/myresourcegroup/providers/Microsoft.Quantum/workspaces/myworkspace/jobs/00000000-0000-0000-0000-000000000001?api-version=2022-09-12-preview&test-sequence-id=1
  response:
    body:
<<<<<<< HEAD
      string: '{"containerUri": "https://mystorage.blob.core.windows.net/job-00000000-0000-0000-0000-000000000001?sv=PLACEHOLDER&ss=b&srt=co&spr=https&st=2024-08-15T22%3A10%3A01Z&se=2050-01-01T00%3A00%3A00Z&sp=rwlac&sig=PLACEHOLDER&st=2024-08-15T22%3A10%3A02Z&se=2050-01-01T00%3A00%3A00Z&sr=b&sp=rcw&sig=PLACEHOLDER&ss=b&srt=co&spr=https&st=2024-08-15T22%3A10%3A01Z&se=2050-01-01T00%3A00%3A00Z&sp=rwlac&sig=xTDjljsNccrPPNL9VybS4QR8oXvm6jXNlNcSZEBtHTU%3D",
        "beginExecutionTime": null, "cancellationTime": null, "quantumComputingData":
        null, "errorData": null, "isCancelling": false, "tags": [], "name": "ionq-3ghz-job",
        "id": "00000000-0000-0000-0000-000000000001", "providerId": "ionq", "target":
        "ionq.simulator", "creationTime": "2024-08-15T22:10:02.0104185+00:00", "endExecutionTime":
=======
      string: '{"containerUri": "https://mystorage.blob.core.windows.net/job-00000000-0000-0000-0000-000000000001?sv=PLACEHOLDER&ss=b&srt=co&spr=https&st=2000-01-01T00%3A00%3A00Z&se=2050-01-01T00%3A00%3A00Z&sp=rwlac&sig=PLACEHOLDER",
        "inputDataUri": "https://mystorage.blob.core.windows.net/job-00000000-0000-0000-0000-000000000001/inputData?sv=PLACEHOLDER&st=2000-01-01T00%3A00%3A00Z&se=2050-01-01T00%3A00%3A00Z&sr=b&sp=rcw&sig=PLACEHOLDER",
        "inputDataFormat": "ionq.circuit.v1", "inputParams": {}, "metadata": null,
        "sessionId": null, "status": "Waiting", "jobType": "QuantumComputing", "outputDataFormat":
        "ionq.quantum-results.v1", "outputDataUri": "https://mystorage.blob.core.windows.net:443/job-00000000-0000-0000-0000-000000000001/outputData?sv=PLACEHOLDER&ss=b&srt=co&spr=https&st=2000-01-01T00%3A00%3A00Z&se=2050-01-01T00%3A00%3A00Z&sp=rwlac&sig=PLACEHOLDER",
        "beginExecutionTime": null, "cancellationTime": null, "quantumComputingData":
        null, "errorData": null, "isCancelling": false, "tags": [], "name": "ionq-3ghz-job",
        "id": "00000000-0000-0000-0000-000000000001", "providerId": "ionq", "target":
        "ionq.simulator", "creationTime": "2024-08-28T20:26:56.6798022+00:00", "endExecutionTime":
>>>>>>> b43e1017
        null, "costEstimate": null, "itemType": "Job"}'
    headers:
      connection:
      - keep-alive
      content-length:
<<<<<<< HEAD
      - '819'
=======
      - '1233'
>>>>>>> b43e1017
      content-type:
      - application/json; charset=utf-8
      transfer-encoding:
      - chunked
    status:
      code: 200
      message: OK
- request:
    body: null
    headers:
      Accept:
      - application/json
      Accept-Encoding:
      - gzip, deflate
      Connection:
      - keep-alive
      User-Agent:
<<<<<<< HEAD
      - azsdk-python-quantum/1.2.4 Python/3.9.19 (Windows-10-10.0.22631-SP0)
=======
      - azsdk-python-quantum/0.0.1 Python/3.9.19 (Windows-10-10.0.22631-SP0)
>>>>>>> b43e1017
    method: GET
    uri: https://eastus.quantum.azure.com/subscriptions/00000000-0000-0000-0000-000000000000/resourceGroups/myresourcegroup/providers/Microsoft.Quantum/workspaces/myworkspace/jobs/00000000-0000-0000-0000-000000000001?api-version=2022-09-12-preview&test-sequence-id=1
  response:
    body:
<<<<<<< HEAD
      string: '{"containerUri": "https://mystorage.blob.core.windows.net/job-00000000-0000-0000-0000-000000000001?sv=PLACEHOLDER&st=2024-08-15T22%3A10%3A02Z&se=2050-01-01T00%3A00%3A00Z&sr=c&sp=rcwl&sig=PLACEHOLDER&st=2024-08-15T22%3A10%3A02Z&se=2050-01-01T00%3A00%3A00Z&sr=b&sp=r&rscd=attachment%3B+filename%3Dionq-3ghz-job-00000000-0000-0000-0000-000000000001.input.json&sig=PLACEHOLDER&st=2024-08-15T22%3A10%3A02Z&se=2050-01-01T00%3A00%3A00Z&sr=b&sp=r&rscd=attachment%3B+filename%3Dionq-3ghz-job-00000000-0000-0000-0000-000000000001.output.json&sig=3BeWwH3w5xN3m7A%2FMV214d31nZTptO35RVwtF8GqTb8%3D",
        "beginExecutionTime": null, "cancellationTime": null, "quantumComputingData":
        null, "errorData": null, "isCancelling": false, "tags": [], "name": "ionq-3ghz-job",
        "id": "00000000-0000-0000-0000-000000000001", "providerId": "ionq", "target":
        "ionq.simulator", "creationTime": "2024-08-15T22:10:02.0104185+00:00", "endExecutionTime":
=======
      string: '{"containerUri": "https://mystorage.blob.core.windows.net/job-00000000-0000-0000-0000-000000000001?sv=PLACEHOLDER&st=2000-01-01T00%3A00%3A00Z&se=2050-01-01T00%3A00%3A00Z&sr=c&sp=rcwl&sig=PLACEHOLDER",
        "inputDataUri": "https://mystorage.blob.core.windows.net/job-00000000-0000-0000-0000-000000000001/inputData?sv=PLACEHOLDER&st=2000-01-01T00%3A00%3A00Z&se=2050-01-01T00%3A00%3A00Z&sr=b&sp=r&rscd=attachment%3B+filename%3Dionq-3ghz-job-00000000-0000-0000-0000-000000000001.input.json&sig=PLACEHOLDER",
        "inputDataFormat": "ionq.circuit.v1", "inputParams": {}, "metadata": null,
        "sessionId": null, "status": "Waiting", "jobType": "QuantumComputing", "outputDataFormat":
        "ionq.quantum-results.v1", "outputDataUri": "https://mystorage.blob.core.windows.net/job-00000000-0000-0000-0000-000000000001/outputData?sv=PLACEHOLDER&st=2000-01-01T00%3A00%3A00Z&se=2050-01-01T00%3A00%3A00Z&sr=b&sp=r&rscd=attachment%3B+filename%3Dionq-3ghz-job-00000000-0000-0000-0000-000000000001.output.json&sig=PLACEHOLDER",
        "beginExecutionTime": null, "cancellationTime": null, "quantumComputingData":
        null, "errorData": null, "isCancelling": false, "tags": [], "name": "ionq-3ghz-job",
        "id": "00000000-0000-0000-0000-000000000001", "providerId": "ionq", "target":
        "ionq.simulator", "creationTime": "2024-08-28T20:26:56.6798022+00:00", "endExecutionTime":
>>>>>>> b43e1017
        null, "costEstimate": null, "itemType": "Job"}'
    headers:
      connection:
      - keep-alive
      content-length:
<<<<<<< HEAD
      - '965'
=======
      - '1373'
>>>>>>> b43e1017
      content-type:
      - application/json; charset=utf-8
      transfer-encoding:
      - chunked
    status:
      code: 200
      message: OK
- request:
    body: null
    headers:
      Accept:
      - application/json
      Accept-Encoding:
      - gzip, deflate
      Connection:
      - keep-alive
      User-Agent:
<<<<<<< HEAD
      - azsdk-python-quantum/1.2.4 Python/3.9.19 (Windows-10-10.0.22631-SP0)
=======
      - azsdk-python-quantum/0.0.1 Python/3.9.19 (Windows-10-10.0.22631-SP0)
>>>>>>> b43e1017
    method: GET
    uri: https://eastus.quantum.azure.com/subscriptions/00000000-0000-0000-0000-000000000000/resourceGroups/myresourcegroup/providers/Microsoft.Quantum/workspaces/myworkspace/jobs/00000000-0000-0000-0000-000000000001?api-version=2022-09-12-preview&test-sequence-id=2
  response:
    body:
<<<<<<< HEAD
      string: '{"containerUri": "https://mystorage.blob.core.windows.net/job-00000000-0000-0000-0000-000000000001?sv=PLACEHOLDER&st=2024-08-15T22%3A10%3A02Z&se=2050-01-01T00%3A00%3A00Z&sr=c&sp=rcwl&sig=PLACEHOLDER&st=2024-08-15T22%3A10%3A02Z&se=2050-01-01T00%3A00%3A00Z&sr=b&sp=r&rscd=attachment%3B+filename%3Dionq-3ghz-job-00000000-0000-0000-0000-000000000001.input.json&sig=PLACEHOLDER&st=2024-08-15T22%3A10%3A02Z&se=2050-01-01T00%3A00%3A00Z&sr=b&sp=r&rscd=attachment%3B+filename%3Dionq-3ghz-job-00000000-0000-0000-0000-000000000001.output.json&sig=3BeWwH3w5xN3m7A%2FMV214d31nZTptO35RVwtF8GqTb8%3D",
        "beginExecutionTime": null, "cancellationTime": null, "quantumComputingData":
        {"count": 1}, "errorData": null, "isCancelling": false, "tags": [], "name":
        "ionq-3ghz-job", "id": "00000000-0000-0000-0000-000000000001", "providerId":
        "ionq", "target": "ionq.simulator", "creationTime": "2024-08-15T22:10:02.0104185+00:00",
=======
      string: '{"containerUri": "https://mystorage.blob.core.windows.net/job-00000000-0000-0000-0000-000000000001?sv=PLACEHOLDER&st=2000-01-01T00%3A00%3A00Z&se=2050-01-01T00%3A00%3A00Z&sr=c&sp=rcwl&sig=PLACEHOLDER",
        "inputDataUri": "https://mystorage.blob.core.windows.net/job-00000000-0000-0000-0000-000000000001/inputData?sv=PLACEHOLDER&st=2000-01-01T00%3A00%3A00Z&se=2050-01-01T00%3A00%3A00Z&sr=b&sp=r&rscd=attachment%3B+filename%3Dionq-3ghz-job-00000000-0000-0000-0000-000000000001.input.json&sig=PLACEHOLDER",
        "inputDataFormat": "ionq.circuit.v1", "inputParams": {}, "metadata": null,
        "sessionId": null, "status": "Waiting", "jobType": "QuantumComputing", "outputDataFormat":
        "ionq.quantum-results.v1", "outputDataUri": "https://mystorage.blob.core.windows.net/job-00000000-0000-0000-0000-000000000001/outputData?sv=PLACEHOLDER&st=2000-01-01T00%3A00%3A00Z&se=2050-01-01T00%3A00%3A00Z&sr=b&sp=r&rscd=attachment%3B+filename%3Dionq-3ghz-job-00000000-0000-0000-0000-000000000001.output.json&sig=PLACEHOLDER",
        "beginExecutionTime": null, "cancellationTime": null, "quantumComputingData":
        {"count": 1}, "errorData": null, "isCancelling": false, "tags": [], "name":
        "ionq-3ghz-job", "id": "00000000-0000-0000-0000-000000000001", "providerId":
        "ionq", "target": "ionq.simulator", "creationTime": "2024-08-28T20:26:56.6798022+00:00",
>>>>>>> b43e1017
        "endExecutionTime": null, "costEstimate": null, "itemType": "Job"}'
    headers:
      connection:
      - keep-alive
      content-length:
<<<<<<< HEAD
      - '973'
=======
      - '1381'
>>>>>>> b43e1017
      content-type:
      - application/json; charset=utf-8
      transfer-encoding:
      - chunked
    status:
      code: 200
      message: OK
- request:
    body: null
    headers:
      Accept:
      - application/json
      Accept-Encoding:
      - gzip, deflate
      Connection:
      - keep-alive
      User-Agent:
<<<<<<< HEAD
      - azsdk-python-quantum/1.2.4 Python/3.9.19 (Windows-10-10.0.22631-SP0)
=======
      - azsdk-python-quantum/0.0.1 Python/3.9.19 (Windows-10-10.0.22631-SP0)
>>>>>>> b43e1017
    method: GET
    uri: https://eastus.quantum.azure.com/subscriptions/00000000-0000-0000-0000-000000000000/resourceGroups/myresourcegroup/providers/Microsoft.Quantum/workspaces/myworkspace/jobs/00000000-0000-0000-0000-000000000001?api-version=2022-09-12-preview&test-sequence-id=3
  response:
    body:
<<<<<<< HEAD
      string: '{"containerUri": "https://mystorage.blob.core.windows.net/job-00000000-0000-0000-0000-000000000001?sv=PLACEHOLDER&st=2024-08-15T22%3A10%3A02Z&se=2050-01-01T00%3A00%3A00Z&sr=c&sp=rcwl&sig=PLACEHOLDER&st=2024-08-15T22%3A10%3A02Z&se=2050-01-01T00%3A00%3A00Z&sr=b&sp=r&rscd=attachment%3B+filename%3Dionq-3ghz-job-00000000-0000-0000-0000-000000000001.input.json&sig=PLACEHOLDER&st=2024-08-15T22%3A10%3A02Z&se=2050-01-01T00%3A00%3A00Z&sr=b&sp=r&rscd=attachment%3B+filename%3Dionq-3ghz-job-00000000-0000-0000-0000-000000000001.output.json&sig=3BeWwH3w5xN3m7A%2FMV214d31nZTptO35RVwtF8GqTb8%3D",
        "beginExecutionTime": null, "cancellationTime": null, "quantumComputingData":
        {"count": 1}, "errorData": null, "isCancelling": false, "tags": [], "name":
        "ionq-3ghz-job", "id": "00000000-0000-0000-0000-000000000001", "providerId":
        "ionq", "target": "ionq.simulator", "creationTime": "2024-08-15T22:10:02.0104185+00:00",
=======
      string: '{"containerUri": "https://mystorage.blob.core.windows.net/job-00000000-0000-0000-0000-000000000001?sv=PLACEHOLDER&st=2000-01-01T00%3A00%3A00Z&se=2050-01-01T00%3A00%3A00Z&sr=c&sp=rcwl&sig=PLACEHOLDER",
        "inputDataUri": "https://mystorage.blob.core.windows.net/job-00000000-0000-0000-0000-000000000001/inputData?sv=PLACEHOLDER&st=2000-01-01T00%3A00%3A00Z&se=2050-01-01T00%3A00%3A00Z&sr=b&sp=r&rscd=attachment%3B+filename%3Dionq-3ghz-job-00000000-0000-0000-0000-000000000001.input.json&sig=PLACEHOLDER",
        "inputDataFormat": "ionq.circuit.v1", "inputParams": {}, "metadata": null,
        "sessionId": null, "status": "Waiting", "jobType": "QuantumComputing", "outputDataFormat":
        "ionq.quantum-results.v1", "outputDataUri": "https://mystorage.blob.core.windows.net/job-00000000-0000-0000-0000-000000000001/outputData?sv=PLACEHOLDER&st=2000-01-01T00%3A00%3A00Z&se=2050-01-01T00%3A00%3A00Z&sr=b&sp=r&rscd=attachment%3B+filename%3Dionq-3ghz-job-00000000-0000-0000-0000-000000000001.output.json&sig=PLACEHOLDER",
        "beginExecutionTime": null, "cancellationTime": null, "quantumComputingData":
        {"count": 1}, "errorData": null, "isCancelling": false, "tags": [], "name":
        "ionq-3ghz-job", "id": "00000000-0000-0000-0000-000000000001", "providerId":
        "ionq", "target": "ionq.simulator", "creationTime": "2024-08-28T20:26:56.6798022+00:00",
>>>>>>> b43e1017
        "endExecutionTime": null, "costEstimate": null, "itemType": "Job"}'
    headers:
      connection:
      - keep-alive
      content-length:
<<<<<<< HEAD
      - '973'
=======
      - '1381'
>>>>>>> b43e1017
      content-type:
      - application/json; charset=utf-8
      transfer-encoding:
      - chunked
    status:
      code: 200
      message: OK
- request:
    body: null
    headers:
      Accept:
      - application/json
      Accept-Encoding:
      - gzip, deflate
      Connection:
      - keep-alive
      User-Agent:
<<<<<<< HEAD
      - azsdk-python-quantum/1.2.4 Python/3.9.19 (Windows-10-10.0.22631-SP0)
=======
      - azsdk-python-quantum/0.0.1 Python/3.9.19 (Windows-10-10.0.22631-SP0)
>>>>>>> b43e1017
    method: GET
    uri: https://eastus.quantum.azure.com/subscriptions/00000000-0000-0000-0000-000000000000/resourceGroups/myresourcegroup/providers/Microsoft.Quantum/workspaces/myworkspace/jobs/00000000-0000-0000-0000-000000000001?api-version=2022-09-12-preview&test-sequence-id=4
  response:
    body:
<<<<<<< HEAD
      string: '{"containerUri": "https://mystorage.blob.core.windows.net/job-00000000-0000-0000-0000-000000000001?sv=PLACEHOLDER&st=2024-08-15T22%3A10%3A03Z&se=2050-01-01T00%3A00%3A00Z&sr=c&sp=rcwl&sig=PLACEHOLDER&st=2024-08-15T22%3A10%3A03Z&se=2050-01-01T00%3A00%3A00Z&sr=b&sp=r&rscd=attachment%3B+filename%3Dionq-3ghz-job-00000000-0000-0000-0000-000000000001.input.json&sig=PLACEHOLDER&st=2024-08-15T22%3A10%3A03Z&se=2050-01-01T00%3A00%3A00Z&sr=b&sp=r&rscd=attachment%3B+filename%3Dionq-3ghz-job-00000000-0000-0000-0000-000000000001.output.json&sig=ZLoqWGwc%2B5mHJeCXSCkxxa1fu3q9pNVGi43B7qwB1y8%3D",
        "beginExecutionTime": null, "cancellationTime": null, "quantumComputingData":
        {"count": 1}, "errorData": null, "isCancelling": false, "tags": [], "name":
        "ionq-3ghz-job", "id": "00000000-0000-0000-0000-000000000001", "providerId":
        "ionq", "target": "ionq.simulator", "creationTime": "2024-08-15T22:10:02.0104185+00:00",
=======
      string: '{"containerUri": "https://mystorage.blob.core.windows.net/job-00000000-0000-0000-0000-000000000001?sv=PLACEHOLDER&st=2000-01-01T00%3A00%3A00Z&se=2050-01-01T00%3A00%3A00Z&sr=c&sp=rcwl&sig=PLACEHOLDER",
        "inputDataUri": "https://mystorage.blob.core.windows.net/job-00000000-0000-0000-0000-000000000001/inputData?sv=PLACEHOLDER&st=2000-01-01T00%3A00%3A00Z&se=2050-01-01T00%3A00%3A00Z&sr=b&sp=r&rscd=attachment%3B+filename%3Dionq-3ghz-job-00000000-0000-0000-0000-000000000001.input.json&sig=PLACEHOLDER",
        "inputDataFormat": "ionq.circuit.v1", "inputParams": {}, "metadata": null,
        "sessionId": null, "status": "Waiting", "jobType": "QuantumComputing", "outputDataFormat":
        "ionq.quantum-results.v1", "outputDataUri": "https://mystorage.blob.core.windows.net/job-00000000-0000-0000-0000-000000000001/outputData?sv=PLACEHOLDER&st=2000-01-01T00%3A00%3A00Z&se=2050-01-01T00%3A00%3A00Z&sr=b&sp=r&rscd=attachment%3B+filename%3Dionq-3ghz-job-00000000-0000-0000-0000-000000000001.output.json&sig=PLACEHOLDER",
        "beginExecutionTime": null, "cancellationTime": null, "quantumComputingData":
        {"count": 1}, "errorData": null, "isCancelling": false, "tags": [], "name":
        "ionq-3ghz-job", "id": "00000000-0000-0000-0000-000000000001", "providerId":
        "ionq", "target": "ionq.simulator", "creationTime": "2024-08-28T20:26:56.6798022+00:00",
>>>>>>> b43e1017
        "endExecutionTime": null, "costEstimate": null, "itemType": "Job"}'
    headers:
      connection:
      - keep-alive
      content-length:
<<<<<<< HEAD
      - '973'
=======
      - '1381'
>>>>>>> b43e1017
      content-type:
      - application/json; charset=utf-8
      transfer-encoding:
      - chunked
    status:
      code: 200
      message: OK
- request:
    body: null
    headers:
      Accept:
      - application/json
      Accept-Encoding:
      - gzip, deflate
      Connection:
      - keep-alive
      User-Agent:
<<<<<<< HEAD
      - azsdk-python-quantum/1.2.4 Python/3.9.19 (Windows-10-10.0.22631-SP0)
=======
      - azsdk-python-quantum/0.0.1 Python/3.9.19 (Windows-10-10.0.22631-SP0)
>>>>>>> b43e1017
    method: GET
    uri: https://eastus.quantum.azure.com/subscriptions/00000000-0000-0000-0000-000000000000/resourceGroups/myresourcegroup/providers/Microsoft.Quantum/workspaces/myworkspace/jobs/00000000-0000-0000-0000-000000000001?api-version=2022-09-12-preview&test-sequence-id=5
  response:
    body:
<<<<<<< HEAD
      string: '{"containerUri": "https://mystorage.blob.core.windows.net/job-00000000-0000-0000-0000-000000000001?sv=PLACEHOLDER&st=2024-08-15T22%3A10%3A03Z&se=2050-01-01T00%3A00%3A00Z&sr=c&sp=rcwl&sig=PLACEHOLDER&st=2024-08-15T22%3A10%3A03Z&se=2050-01-01T00%3A00%3A00Z&sr=b&sp=r&rscd=attachment%3B+filename%3Dionq-3ghz-job-00000000-0000-0000-0000-000000000001.input.json&sig=PLACEHOLDER&st=2024-08-15T22%3A10%3A03Z&se=2050-01-01T00%3A00%3A00Z&sr=b&sp=r&rscd=attachment%3B+filename%3Dionq-3ghz-job-00000000-0000-0000-0000-000000000001.output.json&sig=ZLoqWGwc%2B5mHJeCXSCkxxa1fu3q9pNVGi43B7qwB1y8%3D",
        "beginExecutionTime": null, "cancellationTime": null, "quantumComputingData":
        {"count": 1}, "errorData": null, "isCancelling": false, "tags": [], "name":
        "ionq-3ghz-job", "id": "00000000-0000-0000-0000-000000000001", "providerId":
        "ionq", "target": "ionq.simulator", "creationTime": "2024-08-15T22:10:02.0104185+00:00",
=======
      string: '{"containerUri": "https://mystorage.blob.core.windows.net/job-00000000-0000-0000-0000-000000000001?sv=PLACEHOLDER&st=2000-01-01T00%3A00%3A00Z&se=2050-01-01T00%3A00%3A00Z&sr=c&sp=rcwl&sig=PLACEHOLDER",
        "inputDataUri": "https://mystorage.blob.core.windows.net/job-00000000-0000-0000-0000-000000000001/inputData?sv=PLACEHOLDER&st=2000-01-01T00%3A00%3A00Z&se=2050-01-01T00%3A00%3A00Z&sr=b&sp=r&rscd=attachment%3B+filename%3Dionq-3ghz-job-00000000-0000-0000-0000-000000000001.input.json&sig=PLACEHOLDER",
        "inputDataFormat": "ionq.circuit.v1", "inputParams": {}, "metadata": null,
        "sessionId": null, "status": "Waiting", "jobType": "QuantumComputing", "outputDataFormat":
        "ionq.quantum-results.v1", "outputDataUri": "https://mystorage.blob.core.windows.net/job-00000000-0000-0000-0000-000000000001/outputData?sv=PLACEHOLDER&st=2000-01-01T00%3A00%3A00Z&se=2050-01-01T00%3A00%3A00Z&sr=b&sp=r&rscd=attachment%3B+filename%3Dionq-3ghz-job-00000000-0000-0000-0000-000000000001.output.json&sig=PLACEHOLDER",
        "beginExecutionTime": null, "cancellationTime": null, "quantumComputingData":
        {"count": 1}, "errorData": null, "isCancelling": false, "tags": [], "name":
        "ionq-3ghz-job", "id": "00000000-0000-0000-0000-000000000001", "providerId":
        "ionq", "target": "ionq.simulator", "creationTime": "2024-08-28T20:26:56.6798022+00:00",
>>>>>>> b43e1017
        "endExecutionTime": null, "costEstimate": null, "itemType": "Job"}'
    headers:
      connection:
      - keep-alive
      content-length:
<<<<<<< HEAD
      - '973'
=======
      - '1381'
>>>>>>> b43e1017
      content-type:
      - application/json; charset=utf-8
      transfer-encoding:
      - chunked
    status:
      code: 200
      message: OK
- request:
    body: null
    headers:
      Accept:
      - application/json
      Accept-Encoding:
      - gzip, deflate
      Connection:
      - keep-alive
      User-Agent:
<<<<<<< HEAD
      - azsdk-python-quantum/1.2.4 Python/3.9.19 (Windows-10-10.0.22631-SP0)
=======
      - azsdk-python-quantum/0.0.1 Python/3.9.19 (Windows-10-10.0.22631-SP0)
>>>>>>> b43e1017
    method: GET
    uri: https://eastus.quantum.azure.com/subscriptions/00000000-0000-0000-0000-000000000000/resourceGroups/myresourcegroup/providers/Microsoft.Quantum/workspaces/myworkspace/jobs/00000000-0000-0000-0000-000000000001?api-version=2022-09-12-preview&test-sequence-id=6
  response:
    body:
<<<<<<< HEAD
      string: '{"containerUri": "https://mystorage.blob.core.windows.net/job-00000000-0000-0000-0000-000000000001?sv=PLACEHOLDER&st=2024-08-15T22%3A10%3A05Z&se=2050-01-01T00%3A00%3A00Z&sr=c&sp=rcwl&sig=PLACEHOLDER&st=2024-08-15T22%3A10%3A05Z&se=2050-01-01T00%3A00%3A00Z&sr=b&sp=r&rscd=attachment%3B+filename%3Dionq-3ghz-job-00000000-0000-0000-0000-000000000001.input.json&sig=PLACEHOLDER&st=2024-08-15T22%3A10%3A05Z&se=2050-01-01T00%3A00%3A00Z&sr=b&sp=r&rscd=attachment%3B+filename%3Dionq-3ghz-job-00000000-0000-0000-0000-000000000001.output.json&sig=xqbTWvEk1VrmB7zwgcivsgWiKmFZdkvpnimww3QtKlI%3D",
        "beginExecutionTime": null, "cancellationTime": null, "quantumComputingData":
        {"count": 1}, "errorData": null, "isCancelling": false, "tags": [], "name":
        "ionq-3ghz-job", "id": "00000000-0000-0000-0000-000000000001", "providerId":
        "ionq", "target": "ionq.simulator", "creationTime": "2024-08-15T22:10:02.0104185+00:00",
=======
      string: '{"containerUri": "https://mystorage.blob.core.windows.net/job-00000000-0000-0000-0000-000000000001?sv=PLACEHOLDER&st=2000-01-01T00%3A00%3A00Z&se=2050-01-01T00%3A00%3A00Z&sr=c&sp=rcwl&sig=PLACEHOLDER",
        "inputDataUri": "https://mystorage.blob.core.windows.net/job-00000000-0000-0000-0000-000000000001/inputData?sv=PLACEHOLDER&st=2000-01-01T00%3A00%3A00Z&se=2050-01-01T00%3A00%3A00Z&sr=b&sp=r&rscd=attachment%3B+filename%3Dionq-3ghz-job-00000000-0000-0000-0000-000000000001.input.json&sig=PLACEHOLDER",
        "inputDataFormat": "ionq.circuit.v1", "inputParams": {}, "metadata": null,
        "sessionId": null, "status": "Waiting", "jobType": "QuantumComputing", "outputDataFormat":
        "ionq.quantum-results.v1", "outputDataUri": "https://mystorage.blob.core.windows.net/job-00000000-0000-0000-0000-000000000001/outputData?sv=PLACEHOLDER&st=2000-01-01T00%3A00%3A00Z&se=2050-01-01T00%3A00%3A00Z&sr=b&sp=r&rscd=attachment%3B+filename%3Dionq-3ghz-job-00000000-0000-0000-0000-000000000001.output.json&sig=PLACEHOLDER",
        "beginExecutionTime": null, "cancellationTime": null, "quantumComputingData":
        {"count": 1}, "errorData": null, "isCancelling": false, "tags": [], "name":
        "ionq-3ghz-job", "id": "00000000-0000-0000-0000-000000000001", "providerId":
        "ionq", "target": "ionq.simulator", "creationTime": "2024-08-28T20:26:56.6798022+00:00",
>>>>>>> b43e1017
        "endExecutionTime": null, "costEstimate": null, "itemType": "Job"}'
    headers:
      connection:
      - keep-alive
      content-length:
<<<<<<< HEAD
      - '971'
=======
      - '1381'
>>>>>>> b43e1017
      content-type:
      - application/json; charset=utf-8
      transfer-encoding:
      - chunked
    status:
      code: 200
      message: OK
- request:
    body: null
    headers:
      Accept:
      - application/json
      Accept-Encoding:
      - gzip, deflate
      Connection:
      - keep-alive
      User-Agent:
<<<<<<< HEAD
      - azsdk-python-quantum/1.2.4 Python/3.9.19 (Windows-10-10.0.22631-SP0)
=======
      - azsdk-python-quantum/0.0.1 Python/3.9.19 (Windows-10-10.0.22631-SP0)
>>>>>>> b43e1017
    method: GET
    uri: https://eastus.quantum.azure.com/subscriptions/00000000-0000-0000-0000-000000000000/resourceGroups/myresourcegroup/providers/Microsoft.Quantum/workspaces/myworkspace/jobs/00000000-0000-0000-0000-000000000001?api-version=2022-09-12-preview&test-sequence-id=7
  response:
    body:
<<<<<<< HEAD
      string: '{"containerUri": "https://mystorage.blob.core.windows.net/job-00000000-0000-0000-0000-000000000001?sv=PLACEHOLDER&st=2024-08-15T22%3A10%3A06Z&se=2050-01-01T00%3A00%3A00Z&sr=c&sp=rcwl&sig=PLACEHOLDER&st=2024-08-15T22%3A10%3A06Z&se=2050-01-01T00%3A00%3A00Z&sr=b&sp=r&rscd=attachment%3B+filename%3Dionq-3ghz-job-00000000-0000-0000-0000-000000000001.input.json&sig=PLACEHOLDER&st=2024-08-15T22%3A10%3A06Z&se=2050-01-01T00%3A00%3A00Z&sr=b&sp=r&rscd=attachment%3B+filename%3Dionq-3ghz-job-00000000-0000-0000-0000-000000000001.output.json&sig=7HgxB3FmbIy5FMufQfaPYz714P3VYoC%2Fbwju6JQv%2Fkg%3D",
        "beginExecutionTime": "2024-08-15T22:10:03.581Z", "cancellationTime": null,
        "quantumComputingData": {"count": 1}, "errorData": null, "isCancelling": false,
        "tags": [], "name": "ionq-3ghz-job", "id": "00000000-0000-0000-0000-000000000001",
        "providerId": "ionq", "target": "ionq.simulator", "creationTime": "2024-08-15T22:10:02.0104185+00:00",
        "endExecutionTime": "2024-08-15T22:10:03.597Z", "costEstimate": {"currencyCode":
=======
      string: '{"containerUri": "https://mystorage.blob.core.windows.net/job-00000000-0000-0000-0000-000000000001?sv=PLACEHOLDER&st=2000-01-01T00%3A00%3A00Z&se=2050-01-01T00%3A00%3A00Z&sr=c&sp=rcwl&sig=PLACEHOLDER",
        "inputDataUri": "https://mystorage.blob.core.windows.net/job-00000000-0000-0000-0000-000000000001/inputData?sv=PLACEHOLDER&st=2000-01-01T00%3A00%3A00Z&se=2050-01-01T00%3A00%3A00Z&sr=b&sp=r&rscd=attachment%3B+filename%3Dionq-3ghz-job-00000000-0000-0000-0000-000000000001.input.json&sig=PLACEHOLDER",
        "inputDataFormat": "ionq.circuit.v1", "inputParams": {}, "metadata": null,
        "sessionId": null, "status": "Succeeded", "jobType": "QuantumComputing", "outputDataFormat":
        "ionq.quantum-results.v1", "outputDataUri": "https://mystorage.blob.core.windows.net/job-00000000-0000-0000-0000-000000000001/rawOutputData?sv=PLACEHOLDER&st=2000-01-01T00%3A00%3A00Z&se=2050-01-01T00%3A00%3A00Z&sr=b&sp=r&rscd=attachment%3B+filename%3Dionq-3ghz-job-00000000-0000-0000-0000-000000000001.output.json&sig=PLACEHOLDER",
        "beginExecutionTime": "2024-08-28T20:26:58.436Z", "cancellationTime": null,
        "quantumComputingData": {"count": 1}, "errorData": null, "isCancelling": false,
        "tags": [], "name": "ionq-3ghz-job", "id": "00000000-0000-0000-0000-000000000001",
        "providerId": "ionq", "target": "ionq.simulator", "creationTime": "2024-08-28T20:26:56.6798022+00:00",
        "endExecutionTime": "2024-08-28T20:26:58.46Z", "costEstimate": {"currencyCode":
>>>>>>> b43e1017
        "USD", "events": [{"dimensionId": "gs1q", "dimensionName": "1Q Gate Shot",
        "measureUnit": "1q gate shot", "amountBilled": 0.0, "amountConsumed": 0.0,
        "unitPrice": 0.0}, {"dimensionId": "gs2q", "dimensionName": "2Q Gate Shot",
        "measureUnit": "2q gate shot", "amountBilled": 0.0, "amountConsumed": 0.0,
        "unitPrice": 0.0}], "estimatedTotal": 0.0}, "itemType": "Job"}'
    headers:
      connection:
      - keep-alive
      content-length:
<<<<<<< HEAD
      - '1375'
=======
      - '1785'
>>>>>>> b43e1017
      content-type:
      - application/json; charset=utf-8
      transfer-encoding:
      - chunked
    status:
      code: 200
      message: OK
- request:
    body: null
    headers:
      Accept:
      - application/json
      Accept-Encoding:
      - gzip, deflate
      Connection:
      - keep-alive
      User-Agent:
<<<<<<< HEAD
      - azsdk-python-quantum/1.2.4 Python/3.9.19 (Windows-10-10.0.22631-SP0)
=======
      - azsdk-python-quantum/0.0.1 Python/3.9.19 (Windows-10-10.0.22631-SP0)
>>>>>>> b43e1017
    method: GET
    uri: https://eastus.quantum.azure.com/subscriptions/00000000-0000-0000-0000-000000000000/resourceGroups/myresourcegroup/providers/Microsoft.Quantum/workspaces/myworkspace/jobs/00000000-0000-0000-0000-000000000001?api-version=2022-09-12-preview&test-sequence-id=8
  response:
    body:
<<<<<<< HEAD
      string: '{"containerUri": "https://mystorage.blob.core.windows.net/job-00000000-0000-0000-0000-000000000001?sv=PLACEHOLDER&st=2024-08-15T22%3A10%3A06Z&se=2050-01-01T00%3A00%3A00Z&sr=c&sp=rcwl&sig=PLACEHOLDER&st=2024-08-15T22%3A10%3A06Z&se=2050-01-01T00%3A00%3A00Z&sr=b&sp=r&rscd=attachment%3B+filename%3Dionq-3ghz-job-00000000-0000-0000-0000-000000000001.input.json&sig=PLACEHOLDER&st=2024-08-15T22%3A10%3A06Z&se=2050-01-01T00%3A00%3A00Z&sr=b&sp=r&rscd=attachment%3B+filename%3Dionq-3ghz-job-00000000-0000-0000-0000-000000000001.output.json&sig=7HgxB3FmbIy5FMufQfaPYz714P3VYoC%2Fbwju6JQv%2Fkg%3D",
        "beginExecutionTime": "2024-08-15T22:10:03.581Z", "cancellationTime": null,
        "quantumComputingData": {"count": 1}, "errorData": null, "isCancelling": false,
        "tags": [], "name": "ionq-3ghz-job", "id": "00000000-0000-0000-0000-000000000001",
        "providerId": "ionq", "target": "ionq.simulator", "creationTime": "2024-08-15T22:10:02.0104185+00:00",
        "endExecutionTime": "2024-08-15T22:10:03.597Z", "costEstimate": {"currencyCode":
=======
      string: '{"containerUri": "https://mystorage.blob.core.windows.net/job-00000000-0000-0000-0000-000000000001?sv=PLACEHOLDER&st=2000-01-01T00%3A00%3A00Z&se=2050-01-01T00%3A00%3A00Z&sr=c&sp=rcwl&sig=PLACEHOLDER",
        "inputDataUri": "https://mystorage.blob.core.windows.net/job-00000000-0000-0000-0000-000000000001/inputData?sv=PLACEHOLDER&st=2000-01-01T00%3A00%3A00Z&se=2050-01-01T00%3A00%3A00Z&sr=b&sp=r&rscd=attachment%3B+filename%3Dionq-3ghz-job-00000000-0000-0000-0000-000000000001.input.json&sig=PLACEHOLDER",
        "inputDataFormat": "ionq.circuit.v1", "inputParams": {}, "metadata": null,
        "sessionId": null, "status": "Succeeded", "jobType": "QuantumComputing", "outputDataFormat":
        "ionq.quantum-results.v1", "outputDataUri": "https://mystorage.blob.core.windows.net/job-00000000-0000-0000-0000-000000000001/rawOutputData?sv=PLACEHOLDER&st=2000-01-01T00%3A00%3A00Z&se=2050-01-01T00%3A00%3A00Z&sr=b&sp=r&rscd=attachment%3B+filename%3Dionq-3ghz-job-00000000-0000-0000-0000-000000000001.output.json&sig=PLACEHOLDER",
        "beginExecutionTime": "2024-08-28T20:26:58.436Z", "cancellationTime": null,
        "quantumComputingData": {"count": 1}, "errorData": null, "isCancelling": false,
        "tags": [], "name": "ionq-3ghz-job", "id": "00000000-0000-0000-0000-000000000001",
        "providerId": "ionq", "target": "ionq.simulator", "creationTime": "2024-08-28T20:26:56.6798022+00:00",
        "endExecutionTime": "2024-08-28T20:26:58.46Z", "costEstimate": {"currencyCode":
>>>>>>> b43e1017
        "USD", "events": [{"dimensionId": "gs1q", "dimensionName": "1Q Gate Shot",
        "measureUnit": "1q gate shot", "amountBilled": 0.0, "amountConsumed": 0.0,
        "unitPrice": 0.0}, {"dimensionId": "gs2q", "dimensionName": "2Q Gate Shot",
        "measureUnit": "2q gate shot", "amountBilled": 0.0, "amountConsumed": 0.0,
        "unitPrice": 0.0}], "estimatedTotal": 0.0}, "itemType": "Job"}'
    headers:
      connection:
      - keep-alive
      content-length:
<<<<<<< HEAD
      - '1375'
=======
      - '1785'
>>>>>>> b43e1017
      content-type:
      - application/json; charset=utf-8
      transfer-encoding:
      - chunked
    status:
      code: 200
      message: OK
- request:
    body: null
    headers:
      Accept:
      - application/json
      Accept-Encoding:
      - gzip, deflate
      Connection:
      - keep-alive
      User-Agent:
<<<<<<< HEAD
      - azsdk-python-quantum/1.2.4 Python/3.9.19 (Windows-10-10.0.22631-SP0)
=======
      - azsdk-python-quantum/0.0.1 Python/3.9.19 (Windows-10-10.0.22631-SP0)
>>>>>>> b43e1017
    method: GET
    uri: https://eastus.quantum.azure.com/subscriptions/00000000-0000-0000-0000-000000000000/resourceGroups/myresourcegroup/providers/Microsoft.Quantum/workspaces/myworkspace/jobs/00000000-0000-0000-0000-000000000001?api-version=2022-09-12-preview&test-sequence-id=9
  response:
    body:
<<<<<<< HEAD
      string: '{"containerUri": "https://mystorage.blob.core.windows.net/job-00000000-0000-0000-0000-000000000001?sv=PLACEHOLDER&st=2024-08-15T22%3A10%3A06Z&se=2050-01-01T00%3A00%3A00Z&sr=c&sp=rcwl&sig=PLACEHOLDER&st=2024-08-15T22%3A10%3A06Z&se=2050-01-01T00%3A00%3A00Z&sr=b&sp=r&rscd=attachment%3B+filename%3Dionq-3ghz-job-00000000-0000-0000-0000-000000000001.input.json&sig=PLACEHOLDER&st=2024-08-15T22%3A10%3A06Z&se=2050-01-01T00%3A00%3A00Z&sr=b&sp=r&rscd=attachment%3B+filename%3Dionq-3ghz-job-00000000-0000-0000-0000-000000000001.output.json&sig=7HgxB3FmbIy5FMufQfaPYz714P3VYoC%2Fbwju6JQv%2Fkg%3D",
        "beginExecutionTime": "2024-08-15T22:10:03.581Z", "cancellationTime": null,
        "quantumComputingData": {"count": 1}, "errorData": null, "isCancelling": false,
        "tags": [], "name": "ionq-3ghz-job", "id": "00000000-0000-0000-0000-000000000001",
        "providerId": "ionq", "target": "ionq.simulator", "creationTime": "2024-08-15T22:10:02.0104185+00:00",
        "endExecutionTime": "2024-08-15T22:10:03.597Z", "costEstimate": {"currencyCode":
=======
      string: '{"containerUri": "https://mystorage.blob.core.windows.net/job-00000000-0000-0000-0000-000000000001?sv=PLACEHOLDER&st=2000-01-01T00%3A00%3A00Z&se=2050-01-01T00%3A00%3A00Z&sr=c&sp=rcwl&sig=PLACEHOLDER",
        "inputDataUri": "https://mystorage.blob.core.windows.net/job-00000000-0000-0000-0000-000000000001/inputData?sv=PLACEHOLDER&st=2000-01-01T00%3A00%3A00Z&se=2050-01-01T00%3A00%3A00Z&sr=b&sp=r&rscd=attachment%3B+filename%3Dionq-3ghz-job-00000000-0000-0000-0000-000000000001.input.json&sig=PLACEHOLDER",
        "inputDataFormat": "ionq.circuit.v1", "inputParams": {}, "metadata": null,
        "sessionId": null, "status": "Succeeded", "jobType": "QuantumComputing", "outputDataFormat":
        "ionq.quantum-results.v1", "outputDataUri": "https://mystorage.blob.core.windows.net/job-00000000-0000-0000-0000-000000000001/rawOutputData?sv=PLACEHOLDER&st=2000-01-01T00%3A00%3A00Z&se=2050-01-01T00%3A00%3A00Z&sr=b&sp=r&rscd=attachment%3B+filename%3Dionq-3ghz-job-00000000-0000-0000-0000-000000000001.output.json&sig=PLACEHOLDER",
        "beginExecutionTime": "2024-08-28T20:26:58.436Z", "cancellationTime": null,
        "quantumComputingData": {"count": 1}, "errorData": null, "isCancelling": false,
        "tags": [], "name": "ionq-3ghz-job", "id": "00000000-0000-0000-0000-000000000001",
        "providerId": "ionq", "target": "ionq.simulator", "creationTime": "2024-08-28T20:26:56.6798022+00:00",
        "endExecutionTime": "2024-08-28T20:26:58.46Z", "costEstimate": {"currencyCode":
>>>>>>> b43e1017
        "USD", "events": [{"dimensionId": "gs1q", "dimensionName": "1Q Gate Shot",
        "measureUnit": "1q gate shot", "amountBilled": 0.0, "amountConsumed": 0.0,
        "unitPrice": 0.0}, {"dimensionId": "gs2q", "dimensionName": "2Q Gate Shot",
        "measureUnit": "2q gate shot", "amountBilled": 0.0, "amountConsumed": 0.0,
        "unitPrice": 0.0}], "estimatedTotal": 0.0}, "itemType": "Job"}'
    headers:
      connection:
      - keep-alive
      content-length:
<<<<<<< HEAD
      - '1375'
=======
      - '1785'
>>>>>>> b43e1017
      content-type:
      - application/json; charset=utf-8
      transfer-encoding:
      - chunked
    status:
      code: 200
      message: OK
- request:
    body: null
    headers:
      Accept:
      - application/xml
      Accept-Encoding:
      - gzip, deflate
      Connection:
      - keep-alive
      User-Agent:
      - azsdk-python-storage-blob/12.20.0 Python/3.9.19 (Windows-10-10.0.22631-SP0)
      x-ms-date:
<<<<<<< HEAD
      - Thu, 15 Aug 2024 22:10:06 GMT
=======
      - Wed, 28 Aug 2024 20:27:00 GMT
>>>>>>> b43e1017
      x-ms-range:
      - bytes=0-33554431
      x-ms-version:
      - '2024-05-04'
    method: GET
<<<<<<< HEAD
    uri: https://mystorage.blob.core.windows.net/job-00000000-0000-0000-0000-000000000001/rawOutputData?sv=PLACEHOLDER&st=2024-08-15T22%3A10%3A06Z&se=2050-01-01T00%3A00%3A00Z&sr=b&sp=r&rscd=attachment%3B%20filename%3Dionq-3ghz-job-00000000-0000-0000-0000-000000000001.output.json&sig=7HgxB3FmbIy5FMufQfaPYz714P3VYoC%2Fbwju6JQv%2Fkg%3D
=======
    uri: https://mystorage.blob.core.windows.net/job-00000000-0000-0000-0000-000000000001/rawOutputData?sv=PLACEHOLDER&st=2000-01-01T00%3A00%3A00Z&se=2050-01-01T00%3A00%3A00Z&sr=b&sp=r&rscd=attachment%3B%20filename%3Dionq-3ghz-job-00000000-0000-0000-0000-000000000001.output.json&sig=PLACEHOLDER
>>>>>>> b43e1017
  response:
    body:
      string: '{"histogram": {"0": 0.5, "7": 0.5}}'
    headers:
      accept-ranges:
      - bytes
      content-length:
      - '35'
      content-range:
      - bytes 0-46/47
      content-type:
      - application/json
      x-ms-blob-type:
      - BlockBlob
      x-ms-creation-time:
<<<<<<< HEAD
      - Thu, 15 Aug 2024 22:10:02 GMT
=======
      - Wed, 28 Aug 2024 20:26:56 GMT
>>>>>>> b43e1017
      x-ms-lease-state:
      - available
      x-ms-lease-status:
      - unlocked
      x-ms-server-encrypted:
      - 'true'
      x-ms-version:
      - '2024-05-04'
    status:
      code: 206
      message: Partial Content
version: 1<|MERGE_RESOLUTION|>--- conflicted
+++ resolved
@@ -63,22 +63,13 @@
       x-client-sku:
       - MSAL.Python
       x-client-ver:
-<<<<<<< HEAD
-      - 1.29.0
-=======
       - 1.30.0
->>>>>>> b43e1017
     method: POST
     uri: https://login.microsoftonline.com/00000000-0000-0000-0000-000000000000/oauth2/v2.0/token
   response:
     body:
-<<<<<<< HEAD
-      string: '{"token_type": "Bearer", "expires_in": 1755295800, "ext_expires_in":
-        1755295800, "refresh_in": 31536000, "access_token": "PLACEHOLDER"}'
-=======
       string: '{"token_type": "Bearer", "expires_in": 1756412815, "ext_expires_in":
         1756412815, "refresh_in": 31536000, "access_token": "PLACEHOLDER"}'
->>>>>>> b43e1017
     headers:
       content-length:
       - '135'
@@ -101,29 +92,17 @@
       Content-Type:
       - application/json
       User-Agent:
-<<<<<<< HEAD
-      - azsdk-python-quantum/1.2.4 Python/3.9.19 (Windows-10-10.0.22631-SP0)
-=======
-      - azsdk-python-quantum/0.0.1 Python/3.9.19 (Windows-10-10.0.22631-SP0)
->>>>>>> b43e1017
+      - azsdk-python-quantum/0.0.1 Python/3.9.19 (Windows-10-10.0.22631-SP0)
     method: POST
     uri: https://eastus.quantum.azure.com/subscriptions/00000000-0000-0000-0000-000000000000/resourceGroups/myresourcegroup/providers/Microsoft.Quantum/workspaces/myworkspace/storage/sasUri?api-version=2022-09-12-preview&test-sequence-id=1
   response:
     body:
-<<<<<<< HEAD
-      string: '{"sasUri": "https://mystorage.blob.core.windows.net/job-00000000-0000-0000-0000-000000000001?sv=PLACEHOLDER&ss=b&srt=co&spr=https&st=2024-08-15T22%3A10%3A01Z&se=2050-01-01T00%3A00%3A00Z&sp=rwlac&sig=xTDjljsNccrPPNL9VybS4QR8oXvm6jXNlNcSZEBtHTU%3D"}'
-=======
       string: '{"sasUri": "https://mystorage.blob.core.windows.net/job-00000000-0000-0000-0000-000000000001?sv=PLACEHOLDER&ss=b&srt=co&spr=https&st=2000-01-01T00%3A00%3A00Z&se=2050-01-01T00%3A00%3A00Z&sp=rwlac&sig=PLACEHOLDER"}'
->>>>>>> b43e1017
-    headers:
-      connection:
-      - keep-alive
-      content-length:
-<<<<<<< HEAD
-      - '247'
-=======
+    headers:
+      connection:
+      - keep-alive
+      content-length:
       - '212'
->>>>>>> b43e1017
       content-type:
       - application/json; charset=utf-8
       transfer-encoding:
@@ -143,17 +122,6 @@
       User-Agent:
       - azsdk-python-storage-blob/12.20.0 Python/3.9.19 (Windows-10-10.0.22631-SP0)
       x-ms-date:
-<<<<<<< HEAD
-      - Thu, 15 Aug 2024 22:10:00 GMT
-      x-ms-version:
-      - '2024-05-04'
-    method: GET
-    uri: https://mystorage.blob.core.windows.net/job-00000000-0000-0000-0000-000000000001?restype=container&sv=PLACEHOLDER&ss=b&srt=co&spr=https&st=2024-08-15T22%3A10%3A01Z&se=2050-01-01T00%3A00%3A00Z&sp=rwlac&sig=xTDjljsNccrPPNL9VybS4QR8oXvm6jXNlNcSZEBtHTU%3D
-  response:
-    body:
-      string: "\uFEFF<?xml version=\"1.0\" encoding=\"utf-8\"?><Error><Code>ContainerNotFound</Code><Message>The
-        specified container does not exist.\nRequestId:c47672b1-301e-0057-625f-efed59000000\nTime:2024-08-15T22:10:01.3978247Z</Message></Error>"
-=======
       - Wed, 28 Aug 2024 20:26:55 GMT
       x-ms-version:
       - '2024-05-04'
@@ -163,7 +131,6 @@
     body:
       string: "\uFEFF<?xml version=\"1.0\" encoding=\"utf-8\"?><Error><Code>ContainerNotFound</Code><Message>The
         specified container does not exist.\nRequestId:fc3480d4-b01e-0059-0788-f9c4e9000000\nTime:2024-08-28T20:26:56.2796044Z</Message></Error>"
->>>>>>> b43e1017
     headers:
       content-length:
       - '223'
@@ -188,19 +155,11 @@
       User-Agent:
       - azsdk-python-storage-blob/12.20.0 Python/3.9.19 (Windows-10-10.0.22631-SP0)
       x-ms-date:
-<<<<<<< HEAD
-      - Thu, 15 Aug 2024 22:10:00 GMT
-      x-ms-version:
-      - '2024-05-04'
-    method: PUT
-    uri: https://mystorage.blob.core.windows.net/job-00000000-0000-0000-0000-000000000001?restype=container&sv=PLACEHOLDER&ss=b&srt=co&spr=https&st=2024-08-15T22%3A10%3A01Z&se=2050-01-01T00%3A00%3A00Z&sp=rwlac&sig=xTDjljsNccrPPNL9VybS4QR8oXvm6jXNlNcSZEBtHTU%3D
-=======
       - Wed, 28 Aug 2024 20:26:55 GMT
       x-ms-version:
       - '2024-05-04'
     method: PUT
     uri: https://mystorage.blob.core.windows.net/job-00000000-0000-0000-0000-000000000001?restype=container&sv=PLACEHOLDER&ss=b&srt=co&spr=https&st=2000-01-01T00%3A00%3A00Z&se=2050-01-01T00%3A00%3A00Z&sp=rwlac&sig=PLACEHOLDER
->>>>>>> b43e1017
   response:
     body:
       string: ''
@@ -224,19 +183,11 @@
       User-Agent:
       - azsdk-python-storage-blob/12.20.0 Python/3.9.19 (Windows-10-10.0.22631-SP0)
       x-ms-date:
-<<<<<<< HEAD
-      - Thu, 15 Aug 2024 22:10:00 GMT
-      x-ms-version:
-      - '2024-05-04'
-    method: GET
-    uri: https://mystorage.blob.core.windows.net/job-00000000-0000-0000-0000-000000000001?restype=container&sv=PLACEHOLDER&ss=b&srt=co&spr=https&st=2024-08-15T22%3A10%3A01Z&se=2050-01-01T00%3A00%3A00Z&sp=rwlac&sig=xTDjljsNccrPPNL9VybS4QR8oXvm6jXNlNcSZEBtHTU%3D
-=======
       - Wed, 28 Aug 2024 20:26:55 GMT
       x-ms-version:
       - '2024-05-04'
     method: GET
     uri: https://mystorage.blob.core.windows.net/job-00000000-0000-0000-0000-000000000001?restype=container&sv=PLACEHOLDER&ss=b&srt=co&spr=https&st=2000-01-01T00%3A00%3A00Z&se=2050-01-01T00%3A00%3A00Z&sp=rwlac&sig=PLACEHOLDER
->>>>>>> b43e1017
   response:
     body:
       string: ''
@@ -271,19 +222,11 @@
       x-ms-blob-type:
       - BlockBlob
       x-ms-date:
-<<<<<<< HEAD
-      - Thu, 15 Aug 2024 22:10:01 GMT
-      x-ms-version:
-      - '2024-05-04'
-    method: PUT
-    uri: https://mystorage.blob.core.windows.net/job-00000000-0000-0000-0000-000000000001/inputData?sv=PLACEHOLDER&ss=b&srt=co&spr=https&st=2024-08-15T22%3A10%3A01Z&se=2050-01-01T00%3A00%3A00Z&sp=rwlac&sig=xTDjljsNccrPPNL9VybS4QR8oXvm6jXNlNcSZEBtHTU%3D
-=======
       - Wed, 28 Aug 2024 20:26:55 GMT
       x-ms-version:
       - '2024-05-04'
     method: PUT
     uri: https://mystorage.blob.core.windows.net/job-00000000-0000-0000-0000-000000000001/inputData?sv=PLACEHOLDER&ss=b&srt=co&spr=https&st=2000-01-01T00%3A00%3A00Z&se=2050-01-01T00%3A00%3A00Z&sp=rwlac&sig=PLACEHOLDER
->>>>>>> b43e1017
   response:
     body:
       string: ''
@@ -298,11 +241,7 @@
 - request:
     body: 'b''{"id": "00000000-0000-0000-0000-000000000001", "name": "ionq-3ghz-job",
       "providerId": "IonQ", "target": "ionq.simulator", "itemType": "Job", "containerUri":
-<<<<<<< HEAD
-      "https://mystorage.blob.core.windows.net/job-00000000-0000-0000-0000-000000000001?sv=PLACEHOLDER&ss=b&srt=co&spr=https&st=2024-08-15T22%3A10%3A01Z&se=2050-01-01T00%3A00%3A00Z&sp=rwlac&sig=xTDjljsNccrPPNL9VybS4QR8oXvm6jXNlNcSZEBtHTU%3D",
-=======
       "https://mystorage.blob.core.windows.net/job-00000000-0000-0000-0000-000000000001?sv=PLACEHOLDER&ss=b&srt=co&spr=https&st=2000-01-01T00%3A00%3A00Z&se=2050-01-01T00%3A00%3A00Z&sp=rwlac&sig=PLACEHOLDER",
->>>>>>> b43e1017
       "inputDataUri": "https://mystorage.blob.core.windows.net/job-00000000-0000-0000-0000-000000000001/inputData",
       "inputDataFormat": "ionq.circuit.v1", "inputParams": {}, "outputDataFormat":
       "ionq.quantum-results.v1"}'''
@@ -314,30 +253,15 @@
       Connection:
       - keep-alive
       Content-Length:
-<<<<<<< HEAD
-      - '610'
-      Content-Type:
-      - application/json
-      User-Agent:
-      - azsdk-python-quantum/1.2.4 Python/3.9.19 (Windows-10-10.0.22631-SP0)
-=======
       - '575'
       Content-Type:
       - application/json
       User-Agent:
       - azsdk-python-quantum/0.0.1 Python/3.9.19 (Windows-10-10.0.22631-SP0)
->>>>>>> b43e1017
     method: PUT
     uri: https://eastus.quantum.azure.com/subscriptions/00000000-0000-0000-0000-000000000000/resourceGroups/myresourcegroup/providers/Microsoft.Quantum/workspaces/myworkspace/jobs/00000000-0000-0000-0000-000000000001?api-version=2022-09-12-preview&test-sequence-id=1
   response:
     body:
-<<<<<<< HEAD
-      string: '{"containerUri": "https://mystorage.blob.core.windows.net/job-00000000-0000-0000-0000-000000000001?sv=PLACEHOLDER&ss=b&srt=co&spr=https&st=2024-08-15T22%3A10%3A01Z&se=2050-01-01T00%3A00%3A00Z&sp=rwlac&sig=PLACEHOLDER&st=2024-08-15T22%3A10%3A02Z&se=2050-01-01T00%3A00%3A00Z&sr=b&sp=rcw&sig=PLACEHOLDER&ss=b&srt=co&spr=https&st=2024-08-15T22%3A10%3A01Z&se=2050-01-01T00%3A00%3A00Z&sp=rwlac&sig=xTDjljsNccrPPNL9VybS4QR8oXvm6jXNlNcSZEBtHTU%3D",
-        "beginExecutionTime": null, "cancellationTime": null, "quantumComputingData":
-        null, "errorData": null, "isCancelling": false, "tags": [], "name": "ionq-3ghz-job",
-        "id": "00000000-0000-0000-0000-000000000001", "providerId": "ionq", "target":
-        "ionq.simulator", "creationTime": "2024-08-15T22:10:02.0104185+00:00", "endExecutionTime":
-=======
       string: '{"containerUri": "https://mystorage.blob.core.windows.net/job-00000000-0000-0000-0000-000000000001?sv=PLACEHOLDER&ss=b&srt=co&spr=https&st=2000-01-01T00%3A00%3A00Z&se=2050-01-01T00%3A00%3A00Z&sp=rwlac&sig=PLACEHOLDER",
         "inputDataUri": "https://mystorage.blob.core.windows.net/job-00000000-0000-0000-0000-000000000001/inputData?sv=PLACEHOLDER&st=2000-01-01T00%3A00%3A00Z&se=2050-01-01T00%3A00%3A00Z&sr=b&sp=rcw&sig=PLACEHOLDER",
         "inputDataFormat": "ionq.circuit.v1", "inputParams": {}, "metadata": null,
@@ -347,50 +271,34 @@
         null, "errorData": null, "isCancelling": false, "tags": [], "name": "ionq-3ghz-job",
         "id": "00000000-0000-0000-0000-000000000001", "providerId": "ionq", "target":
         "ionq.simulator", "creationTime": "2024-08-28T20:26:56.6798022+00:00", "endExecutionTime":
->>>>>>> b43e1017
         null, "costEstimate": null, "itemType": "Job"}'
     headers:
       connection:
       - keep-alive
       content-length:
-<<<<<<< HEAD
-      - '819'
-=======
       - '1233'
->>>>>>> b43e1017
-      content-type:
-      - application/json; charset=utf-8
-      transfer-encoding:
-      - chunked
-    status:
-      code: 200
-      message: OK
-- request:
-    body: null
-    headers:
-      Accept:
-      - application/json
-      Accept-Encoding:
-      - gzip, deflate
-      Connection:
-      - keep-alive
-      User-Agent:
-<<<<<<< HEAD
-      - azsdk-python-quantum/1.2.4 Python/3.9.19 (Windows-10-10.0.22631-SP0)
-=======
-      - azsdk-python-quantum/0.0.1 Python/3.9.19 (Windows-10-10.0.22631-SP0)
->>>>>>> b43e1017
+      content-type:
+      - application/json; charset=utf-8
+      transfer-encoding:
+      - chunked
+    status:
+      code: 200
+      message: OK
+- request:
+    body: null
+    headers:
+      Accept:
+      - application/json
+      Accept-Encoding:
+      - gzip, deflate
+      Connection:
+      - keep-alive
+      User-Agent:
+      - azsdk-python-quantum/0.0.1 Python/3.9.19 (Windows-10-10.0.22631-SP0)
     method: GET
     uri: https://eastus.quantum.azure.com/subscriptions/00000000-0000-0000-0000-000000000000/resourceGroups/myresourcegroup/providers/Microsoft.Quantum/workspaces/myworkspace/jobs/00000000-0000-0000-0000-000000000001?api-version=2022-09-12-preview&test-sequence-id=1
   response:
     body:
-<<<<<<< HEAD
-      string: '{"containerUri": "https://mystorage.blob.core.windows.net/job-00000000-0000-0000-0000-000000000001?sv=PLACEHOLDER&st=2024-08-15T22%3A10%3A02Z&se=2050-01-01T00%3A00%3A00Z&sr=c&sp=rcwl&sig=PLACEHOLDER&st=2024-08-15T22%3A10%3A02Z&se=2050-01-01T00%3A00%3A00Z&sr=b&sp=r&rscd=attachment%3B+filename%3Dionq-3ghz-job-00000000-0000-0000-0000-000000000001.input.json&sig=PLACEHOLDER&st=2024-08-15T22%3A10%3A02Z&se=2050-01-01T00%3A00%3A00Z&sr=b&sp=r&rscd=attachment%3B+filename%3Dionq-3ghz-job-00000000-0000-0000-0000-000000000001.output.json&sig=3BeWwH3w5xN3m7A%2FMV214d31nZTptO35RVwtF8GqTb8%3D",
-        "beginExecutionTime": null, "cancellationTime": null, "quantumComputingData":
-        null, "errorData": null, "isCancelling": false, "tags": [], "name": "ionq-3ghz-job",
-        "id": "00000000-0000-0000-0000-000000000001", "providerId": "ionq", "target":
-        "ionq.simulator", "creationTime": "2024-08-15T22:10:02.0104185+00:00", "endExecutionTime":
-=======
       string: '{"containerUri": "https://mystorage.blob.core.windows.net/job-00000000-0000-0000-0000-000000000001?sv=PLACEHOLDER&st=2000-01-01T00%3A00%3A00Z&se=2050-01-01T00%3A00%3A00Z&sr=c&sp=rcwl&sig=PLACEHOLDER",
         "inputDataUri": "https://mystorage.blob.core.windows.net/job-00000000-0000-0000-0000-000000000001/inputData?sv=PLACEHOLDER&st=2000-01-01T00%3A00%3A00Z&se=2050-01-01T00%3A00%3A00Z&sr=b&sp=r&rscd=attachment%3B+filename%3Dionq-3ghz-job-00000000-0000-0000-0000-000000000001.input.json&sig=PLACEHOLDER",
         "inputDataFormat": "ionq.circuit.v1", "inputParams": {}, "metadata": null,
@@ -400,50 +308,34 @@
         null, "errorData": null, "isCancelling": false, "tags": [], "name": "ionq-3ghz-job",
         "id": "00000000-0000-0000-0000-000000000001", "providerId": "ionq", "target":
         "ionq.simulator", "creationTime": "2024-08-28T20:26:56.6798022+00:00", "endExecutionTime":
->>>>>>> b43e1017
         null, "costEstimate": null, "itemType": "Job"}'
     headers:
       connection:
       - keep-alive
       content-length:
-<<<<<<< HEAD
-      - '965'
-=======
       - '1373'
->>>>>>> b43e1017
-      content-type:
-      - application/json; charset=utf-8
-      transfer-encoding:
-      - chunked
-    status:
-      code: 200
-      message: OK
-- request:
-    body: null
-    headers:
-      Accept:
-      - application/json
-      Accept-Encoding:
-      - gzip, deflate
-      Connection:
-      - keep-alive
-      User-Agent:
-<<<<<<< HEAD
-      - azsdk-python-quantum/1.2.4 Python/3.9.19 (Windows-10-10.0.22631-SP0)
-=======
-      - azsdk-python-quantum/0.0.1 Python/3.9.19 (Windows-10-10.0.22631-SP0)
->>>>>>> b43e1017
+      content-type:
+      - application/json; charset=utf-8
+      transfer-encoding:
+      - chunked
+    status:
+      code: 200
+      message: OK
+- request:
+    body: null
+    headers:
+      Accept:
+      - application/json
+      Accept-Encoding:
+      - gzip, deflate
+      Connection:
+      - keep-alive
+      User-Agent:
+      - azsdk-python-quantum/0.0.1 Python/3.9.19 (Windows-10-10.0.22631-SP0)
     method: GET
     uri: https://eastus.quantum.azure.com/subscriptions/00000000-0000-0000-0000-000000000000/resourceGroups/myresourcegroup/providers/Microsoft.Quantum/workspaces/myworkspace/jobs/00000000-0000-0000-0000-000000000001?api-version=2022-09-12-preview&test-sequence-id=2
   response:
     body:
-<<<<<<< HEAD
-      string: '{"containerUri": "https://mystorage.blob.core.windows.net/job-00000000-0000-0000-0000-000000000001?sv=PLACEHOLDER&st=2024-08-15T22%3A10%3A02Z&se=2050-01-01T00%3A00%3A00Z&sr=c&sp=rcwl&sig=PLACEHOLDER&st=2024-08-15T22%3A10%3A02Z&se=2050-01-01T00%3A00%3A00Z&sr=b&sp=r&rscd=attachment%3B+filename%3Dionq-3ghz-job-00000000-0000-0000-0000-000000000001.input.json&sig=PLACEHOLDER&st=2024-08-15T22%3A10%3A02Z&se=2050-01-01T00%3A00%3A00Z&sr=b&sp=r&rscd=attachment%3B+filename%3Dionq-3ghz-job-00000000-0000-0000-0000-000000000001.output.json&sig=3BeWwH3w5xN3m7A%2FMV214d31nZTptO35RVwtF8GqTb8%3D",
-        "beginExecutionTime": null, "cancellationTime": null, "quantumComputingData":
-        {"count": 1}, "errorData": null, "isCancelling": false, "tags": [], "name":
-        "ionq-3ghz-job", "id": "00000000-0000-0000-0000-000000000001", "providerId":
-        "ionq", "target": "ionq.simulator", "creationTime": "2024-08-15T22:10:02.0104185+00:00",
-=======
       string: '{"containerUri": "https://mystorage.blob.core.windows.net/job-00000000-0000-0000-0000-000000000001?sv=PLACEHOLDER&st=2000-01-01T00%3A00%3A00Z&se=2050-01-01T00%3A00%3A00Z&sr=c&sp=rcwl&sig=PLACEHOLDER",
         "inputDataUri": "https://mystorage.blob.core.windows.net/job-00000000-0000-0000-0000-000000000001/inputData?sv=PLACEHOLDER&st=2000-01-01T00%3A00%3A00Z&se=2050-01-01T00%3A00%3A00Z&sr=b&sp=r&rscd=attachment%3B+filename%3Dionq-3ghz-job-00000000-0000-0000-0000-000000000001.input.json&sig=PLACEHOLDER",
         "inputDataFormat": "ionq.circuit.v1", "inputParams": {}, "metadata": null,
@@ -453,50 +345,34 @@
         {"count": 1}, "errorData": null, "isCancelling": false, "tags": [], "name":
         "ionq-3ghz-job", "id": "00000000-0000-0000-0000-000000000001", "providerId":
         "ionq", "target": "ionq.simulator", "creationTime": "2024-08-28T20:26:56.6798022+00:00",
->>>>>>> b43e1017
         "endExecutionTime": null, "costEstimate": null, "itemType": "Job"}'
     headers:
       connection:
       - keep-alive
       content-length:
-<<<<<<< HEAD
-      - '973'
-=======
       - '1381'
->>>>>>> b43e1017
-      content-type:
-      - application/json; charset=utf-8
-      transfer-encoding:
-      - chunked
-    status:
-      code: 200
-      message: OK
-- request:
-    body: null
-    headers:
-      Accept:
-      - application/json
-      Accept-Encoding:
-      - gzip, deflate
-      Connection:
-      - keep-alive
-      User-Agent:
-<<<<<<< HEAD
-      - azsdk-python-quantum/1.2.4 Python/3.9.19 (Windows-10-10.0.22631-SP0)
-=======
-      - azsdk-python-quantum/0.0.1 Python/3.9.19 (Windows-10-10.0.22631-SP0)
->>>>>>> b43e1017
+      content-type:
+      - application/json; charset=utf-8
+      transfer-encoding:
+      - chunked
+    status:
+      code: 200
+      message: OK
+- request:
+    body: null
+    headers:
+      Accept:
+      - application/json
+      Accept-Encoding:
+      - gzip, deflate
+      Connection:
+      - keep-alive
+      User-Agent:
+      - azsdk-python-quantum/0.0.1 Python/3.9.19 (Windows-10-10.0.22631-SP0)
     method: GET
     uri: https://eastus.quantum.azure.com/subscriptions/00000000-0000-0000-0000-000000000000/resourceGroups/myresourcegroup/providers/Microsoft.Quantum/workspaces/myworkspace/jobs/00000000-0000-0000-0000-000000000001?api-version=2022-09-12-preview&test-sequence-id=3
   response:
     body:
-<<<<<<< HEAD
-      string: '{"containerUri": "https://mystorage.blob.core.windows.net/job-00000000-0000-0000-0000-000000000001?sv=PLACEHOLDER&st=2024-08-15T22%3A10%3A02Z&se=2050-01-01T00%3A00%3A00Z&sr=c&sp=rcwl&sig=PLACEHOLDER&st=2024-08-15T22%3A10%3A02Z&se=2050-01-01T00%3A00%3A00Z&sr=b&sp=r&rscd=attachment%3B+filename%3Dionq-3ghz-job-00000000-0000-0000-0000-000000000001.input.json&sig=PLACEHOLDER&st=2024-08-15T22%3A10%3A02Z&se=2050-01-01T00%3A00%3A00Z&sr=b&sp=r&rscd=attachment%3B+filename%3Dionq-3ghz-job-00000000-0000-0000-0000-000000000001.output.json&sig=3BeWwH3w5xN3m7A%2FMV214d31nZTptO35RVwtF8GqTb8%3D",
-        "beginExecutionTime": null, "cancellationTime": null, "quantumComputingData":
-        {"count": 1}, "errorData": null, "isCancelling": false, "tags": [], "name":
-        "ionq-3ghz-job", "id": "00000000-0000-0000-0000-000000000001", "providerId":
-        "ionq", "target": "ionq.simulator", "creationTime": "2024-08-15T22:10:02.0104185+00:00",
-=======
       string: '{"containerUri": "https://mystorage.blob.core.windows.net/job-00000000-0000-0000-0000-000000000001?sv=PLACEHOLDER&st=2000-01-01T00%3A00%3A00Z&se=2050-01-01T00%3A00%3A00Z&sr=c&sp=rcwl&sig=PLACEHOLDER",
         "inputDataUri": "https://mystorage.blob.core.windows.net/job-00000000-0000-0000-0000-000000000001/inputData?sv=PLACEHOLDER&st=2000-01-01T00%3A00%3A00Z&se=2050-01-01T00%3A00%3A00Z&sr=b&sp=r&rscd=attachment%3B+filename%3Dionq-3ghz-job-00000000-0000-0000-0000-000000000001.input.json&sig=PLACEHOLDER",
         "inputDataFormat": "ionq.circuit.v1", "inputParams": {}, "metadata": null,
@@ -506,50 +382,34 @@
         {"count": 1}, "errorData": null, "isCancelling": false, "tags": [], "name":
         "ionq-3ghz-job", "id": "00000000-0000-0000-0000-000000000001", "providerId":
         "ionq", "target": "ionq.simulator", "creationTime": "2024-08-28T20:26:56.6798022+00:00",
->>>>>>> b43e1017
         "endExecutionTime": null, "costEstimate": null, "itemType": "Job"}'
     headers:
       connection:
       - keep-alive
       content-length:
-<<<<<<< HEAD
-      - '973'
-=======
       - '1381'
->>>>>>> b43e1017
-      content-type:
-      - application/json; charset=utf-8
-      transfer-encoding:
-      - chunked
-    status:
-      code: 200
-      message: OK
-- request:
-    body: null
-    headers:
-      Accept:
-      - application/json
-      Accept-Encoding:
-      - gzip, deflate
-      Connection:
-      - keep-alive
-      User-Agent:
-<<<<<<< HEAD
-      - azsdk-python-quantum/1.2.4 Python/3.9.19 (Windows-10-10.0.22631-SP0)
-=======
-      - azsdk-python-quantum/0.0.1 Python/3.9.19 (Windows-10-10.0.22631-SP0)
->>>>>>> b43e1017
+      content-type:
+      - application/json; charset=utf-8
+      transfer-encoding:
+      - chunked
+    status:
+      code: 200
+      message: OK
+- request:
+    body: null
+    headers:
+      Accept:
+      - application/json
+      Accept-Encoding:
+      - gzip, deflate
+      Connection:
+      - keep-alive
+      User-Agent:
+      - azsdk-python-quantum/0.0.1 Python/3.9.19 (Windows-10-10.0.22631-SP0)
     method: GET
     uri: https://eastus.quantum.azure.com/subscriptions/00000000-0000-0000-0000-000000000000/resourceGroups/myresourcegroup/providers/Microsoft.Quantum/workspaces/myworkspace/jobs/00000000-0000-0000-0000-000000000001?api-version=2022-09-12-preview&test-sequence-id=4
   response:
     body:
-<<<<<<< HEAD
-      string: '{"containerUri": "https://mystorage.blob.core.windows.net/job-00000000-0000-0000-0000-000000000001?sv=PLACEHOLDER&st=2024-08-15T22%3A10%3A03Z&se=2050-01-01T00%3A00%3A00Z&sr=c&sp=rcwl&sig=PLACEHOLDER&st=2024-08-15T22%3A10%3A03Z&se=2050-01-01T00%3A00%3A00Z&sr=b&sp=r&rscd=attachment%3B+filename%3Dionq-3ghz-job-00000000-0000-0000-0000-000000000001.input.json&sig=PLACEHOLDER&st=2024-08-15T22%3A10%3A03Z&se=2050-01-01T00%3A00%3A00Z&sr=b&sp=r&rscd=attachment%3B+filename%3Dionq-3ghz-job-00000000-0000-0000-0000-000000000001.output.json&sig=ZLoqWGwc%2B5mHJeCXSCkxxa1fu3q9pNVGi43B7qwB1y8%3D",
-        "beginExecutionTime": null, "cancellationTime": null, "quantumComputingData":
-        {"count": 1}, "errorData": null, "isCancelling": false, "tags": [], "name":
-        "ionq-3ghz-job", "id": "00000000-0000-0000-0000-000000000001", "providerId":
-        "ionq", "target": "ionq.simulator", "creationTime": "2024-08-15T22:10:02.0104185+00:00",
-=======
       string: '{"containerUri": "https://mystorage.blob.core.windows.net/job-00000000-0000-0000-0000-000000000001?sv=PLACEHOLDER&st=2000-01-01T00%3A00%3A00Z&se=2050-01-01T00%3A00%3A00Z&sr=c&sp=rcwl&sig=PLACEHOLDER",
         "inputDataUri": "https://mystorage.blob.core.windows.net/job-00000000-0000-0000-0000-000000000001/inputData?sv=PLACEHOLDER&st=2000-01-01T00%3A00%3A00Z&se=2050-01-01T00%3A00%3A00Z&sr=b&sp=r&rscd=attachment%3B+filename%3Dionq-3ghz-job-00000000-0000-0000-0000-000000000001.input.json&sig=PLACEHOLDER",
         "inputDataFormat": "ionq.circuit.v1", "inputParams": {}, "metadata": null,
@@ -559,50 +419,34 @@
         {"count": 1}, "errorData": null, "isCancelling": false, "tags": [], "name":
         "ionq-3ghz-job", "id": "00000000-0000-0000-0000-000000000001", "providerId":
         "ionq", "target": "ionq.simulator", "creationTime": "2024-08-28T20:26:56.6798022+00:00",
->>>>>>> b43e1017
         "endExecutionTime": null, "costEstimate": null, "itemType": "Job"}'
     headers:
       connection:
       - keep-alive
       content-length:
-<<<<<<< HEAD
-      - '973'
-=======
       - '1381'
->>>>>>> b43e1017
-      content-type:
-      - application/json; charset=utf-8
-      transfer-encoding:
-      - chunked
-    status:
-      code: 200
-      message: OK
-- request:
-    body: null
-    headers:
-      Accept:
-      - application/json
-      Accept-Encoding:
-      - gzip, deflate
-      Connection:
-      - keep-alive
-      User-Agent:
-<<<<<<< HEAD
-      - azsdk-python-quantum/1.2.4 Python/3.9.19 (Windows-10-10.0.22631-SP0)
-=======
-      - azsdk-python-quantum/0.0.1 Python/3.9.19 (Windows-10-10.0.22631-SP0)
->>>>>>> b43e1017
+      content-type:
+      - application/json; charset=utf-8
+      transfer-encoding:
+      - chunked
+    status:
+      code: 200
+      message: OK
+- request:
+    body: null
+    headers:
+      Accept:
+      - application/json
+      Accept-Encoding:
+      - gzip, deflate
+      Connection:
+      - keep-alive
+      User-Agent:
+      - azsdk-python-quantum/0.0.1 Python/3.9.19 (Windows-10-10.0.22631-SP0)
     method: GET
     uri: https://eastus.quantum.azure.com/subscriptions/00000000-0000-0000-0000-000000000000/resourceGroups/myresourcegroup/providers/Microsoft.Quantum/workspaces/myworkspace/jobs/00000000-0000-0000-0000-000000000001?api-version=2022-09-12-preview&test-sequence-id=5
   response:
     body:
-<<<<<<< HEAD
-      string: '{"containerUri": "https://mystorage.blob.core.windows.net/job-00000000-0000-0000-0000-000000000001?sv=PLACEHOLDER&st=2024-08-15T22%3A10%3A03Z&se=2050-01-01T00%3A00%3A00Z&sr=c&sp=rcwl&sig=PLACEHOLDER&st=2024-08-15T22%3A10%3A03Z&se=2050-01-01T00%3A00%3A00Z&sr=b&sp=r&rscd=attachment%3B+filename%3Dionq-3ghz-job-00000000-0000-0000-0000-000000000001.input.json&sig=PLACEHOLDER&st=2024-08-15T22%3A10%3A03Z&se=2050-01-01T00%3A00%3A00Z&sr=b&sp=r&rscd=attachment%3B+filename%3Dionq-3ghz-job-00000000-0000-0000-0000-000000000001.output.json&sig=ZLoqWGwc%2B5mHJeCXSCkxxa1fu3q9pNVGi43B7qwB1y8%3D",
-        "beginExecutionTime": null, "cancellationTime": null, "quantumComputingData":
-        {"count": 1}, "errorData": null, "isCancelling": false, "tags": [], "name":
-        "ionq-3ghz-job", "id": "00000000-0000-0000-0000-000000000001", "providerId":
-        "ionq", "target": "ionq.simulator", "creationTime": "2024-08-15T22:10:02.0104185+00:00",
-=======
       string: '{"containerUri": "https://mystorage.blob.core.windows.net/job-00000000-0000-0000-0000-000000000001?sv=PLACEHOLDER&st=2000-01-01T00%3A00%3A00Z&se=2050-01-01T00%3A00%3A00Z&sr=c&sp=rcwl&sig=PLACEHOLDER",
         "inputDataUri": "https://mystorage.blob.core.windows.net/job-00000000-0000-0000-0000-000000000001/inputData?sv=PLACEHOLDER&st=2000-01-01T00%3A00%3A00Z&se=2050-01-01T00%3A00%3A00Z&sr=b&sp=r&rscd=attachment%3B+filename%3Dionq-3ghz-job-00000000-0000-0000-0000-000000000001.input.json&sig=PLACEHOLDER",
         "inputDataFormat": "ionq.circuit.v1", "inputParams": {}, "metadata": null,
@@ -612,50 +456,34 @@
         {"count": 1}, "errorData": null, "isCancelling": false, "tags": [], "name":
         "ionq-3ghz-job", "id": "00000000-0000-0000-0000-000000000001", "providerId":
         "ionq", "target": "ionq.simulator", "creationTime": "2024-08-28T20:26:56.6798022+00:00",
->>>>>>> b43e1017
         "endExecutionTime": null, "costEstimate": null, "itemType": "Job"}'
     headers:
       connection:
       - keep-alive
       content-length:
-<<<<<<< HEAD
-      - '973'
-=======
       - '1381'
->>>>>>> b43e1017
-      content-type:
-      - application/json; charset=utf-8
-      transfer-encoding:
-      - chunked
-    status:
-      code: 200
-      message: OK
-- request:
-    body: null
-    headers:
-      Accept:
-      - application/json
-      Accept-Encoding:
-      - gzip, deflate
-      Connection:
-      - keep-alive
-      User-Agent:
-<<<<<<< HEAD
-      - azsdk-python-quantum/1.2.4 Python/3.9.19 (Windows-10-10.0.22631-SP0)
-=======
-      - azsdk-python-quantum/0.0.1 Python/3.9.19 (Windows-10-10.0.22631-SP0)
->>>>>>> b43e1017
+      content-type:
+      - application/json; charset=utf-8
+      transfer-encoding:
+      - chunked
+    status:
+      code: 200
+      message: OK
+- request:
+    body: null
+    headers:
+      Accept:
+      - application/json
+      Accept-Encoding:
+      - gzip, deflate
+      Connection:
+      - keep-alive
+      User-Agent:
+      - azsdk-python-quantum/0.0.1 Python/3.9.19 (Windows-10-10.0.22631-SP0)
     method: GET
     uri: https://eastus.quantum.azure.com/subscriptions/00000000-0000-0000-0000-000000000000/resourceGroups/myresourcegroup/providers/Microsoft.Quantum/workspaces/myworkspace/jobs/00000000-0000-0000-0000-000000000001?api-version=2022-09-12-preview&test-sequence-id=6
   response:
     body:
-<<<<<<< HEAD
-      string: '{"containerUri": "https://mystorage.blob.core.windows.net/job-00000000-0000-0000-0000-000000000001?sv=PLACEHOLDER&st=2024-08-15T22%3A10%3A05Z&se=2050-01-01T00%3A00%3A00Z&sr=c&sp=rcwl&sig=PLACEHOLDER&st=2024-08-15T22%3A10%3A05Z&se=2050-01-01T00%3A00%3A00Z&sr=b&sp=r&rscd=attachment%3B+filename%3Dionq-3ghz-job-00000000-0000-0000-0000-000000000001.input.json&sig=PLACEHOLDER&st=2024-08-15T22%3A10%3A05Z&se=2050-01-01T00%3A00%3A00Z&sr=b&sp=r&rscd=attachment%3B+filename%3Dionq-3ghz-job-00000000-0000-0000-0000-000000000001.output.json&sig=xqbTWvEk1VrmB7zwgcivsgWiKmFZdkvpnimww3QtKlI%3D",
-        "beginExecutionTime": null, "cancellationTime": null, "quantumComputingData":
-        {"count": 1}, "errorData": null, "isCancelling": false, "tags": [], "name":
-        "ionq-3ghz-job", "id": "00000000-0000-0000-0000-000000000001", "providerId":
-        "ionq", "target": "ionq.simulator", "creationTime": "2024-08-15T22:10:02.0104185+00:00",
-=======
       string: '{"containerUri": "https://mystorage.blob.core.windows.net/job-00000000-0000-0000-0000-000000000001?sv=PLACEHOLDER&st=2000-01-01T00%3A00%3A00Z&se=2050-01-01T00%3A00%3A00Z&sr=c&sp=rcwl&sig=PLACEHOLDER",
         "inputDataUri": "https://mystorage.blob.core.windows.net/job-00000000-0000-0000-0000-000000000001/inputData?sv=PLACEHOLDER&st=2000-01-01T00%3A00%3A00Z&se=2050-01-01T00%3A00%3A00Z&sr=b&sp=r&rscd=attachment%3B+filename%3Dionq-3ghz-job-00000000-0000-0000-0000-000000000001.input.json&sig=PLACEHOLDER",
         "inputDataFormat": "ionq.circuit.v1", "inputParams": {}, "metadata": null,
@@ -665,51 +493,34 @@
         {"count": 1}, "errorData": null, "isCancelling": false, "tags": [], "name":
         "ionq-3ghz-job", "id": "00000000-0000-0000-0000-000000000001", "providerId":
         "ionq", "target": "ionq.simulator", "creationTime": "2024-08-28T20:26:56.6798022+00:00",
->>>>>>> b43e1017
         "endExecutionTime": null, "costEstimate": null, "itemType": "Job"}'
     headers:
       connection:
       - keep-alive
       content-length:
-<<<<<<< HEAD
-      - '971'
-=======
       - '1381'
->>>>>>> b43e1017
-      content-type:
-      - application/json; charset=utf-8
-      transfer-encoding:
-      - chunked
-    status:
-      code: 200
-      message: OK
-- request:
-    body: null
-    headers:
-      Accept:
-      - application/json
-      Accept-Encoding:
-      - gzip, deflate
-      Connection:
-      - keep-alive
-      User-Agent:
-<<<<<<< HEAD
-      - azsdk-python-quantum/1.2.4 Python/3.9.19 (Windows-10-10.0.22631-SP0)
-=======
-      - azsdk-python-quantum/0.0.1 Python/3.9.19 (Windows-10-10.0.22631-SP0)
->>>>>>> b43e1017
+      content-type:
+      - application/json; charset=utf-8
+      transfer-encoding:
+      - chunked
+    status:
+      code: 200
+      message: OK
+- request:
+    body: null
+    headers:
+      Accept:
+      - application/json
+      Accept-Encoding:
+      - gzip, deflate
+      Connection:
+      - keep-alive
+      User-Agent:
+      - azsdk-python-quantum/0.0.1 Python/3.9.19 (Windows-10-10.0.22631-SP0)
     method: GET
     uri: https://eastus.quantum.azure.com/subscriptions/00000000-0000-0000-0000-000000000000/resourceGroups/myresourcegroup/providers/Microsoft.Quantum/workspaces/myworkspace/jobs/00000000-0000-0000-0000-000000000001?api-version=2022-09-12-preview&test-sequence-id=7
   response:
     body:
-<<<<<<< HEAD
-      string: '{"containerUri": "https://mystorage.blob.core.windows.net/job-00000000-0000-0000-0000-000000000001?sv=PLACEHOLDER&st=2024-08-15T22%3A10%3A06Z&se=2050-01-01T00%3A00%3A00Z&sr=c&sp=rcwl&sig=PLACEHOLDER&st=2024-08-15T22%3A10%3A06Z&se=2050-01-01T00%3A00%3A00Z&sr=b&sp=r&rscd=attachment%3B+filename%3Dionq-3ghz-job-00000000-0000-0000-0000-000000000001.input.json&sig=PLACEHOLDER&st=2024-08-15T22%3A10%3A06Z&se=2050-01-01T00%3A00%3A00Z&sr=b&sp=r&rscd=attachment%3B+filename%3Dionq-3ghz-job-00000000-0000-0000-0000-000000000001.output.json&sig=7HgxB3FmbIy5FMufQfaPYz714P3VYoC%2Fbwju6JQv%2Fkg%3D",
-        "beginExecutionTime": "2024-08-15T22:10:03.581Z", "cancellationTime": null,
-        "quantumComputingData": {"count": 1}, "errorData": null, "isCancelling": false,
-        "tags": [], "name": "ionq-3ghz-job", "id": "00000000-0000-0000-0000-000000000001",
-        "providerId": "ionq", "target": "ionq.simulator", "creationTime": "2024-08-15T22:10:02.0104185+00:00",
-        "endExecutionTime": "2024-08-15T22:10:03.597Z", "costEstimate": {"currencyCode":
-=======
       string: '{"containerUri": "https://mystorage.blob.core.windows.net/job-00000000-0000-0000-0000-000000000001?sv=PLACEHOLDER&st=2000-01-01T00%3A00%3A00Z&se=2050-01-01T00%3A00%3A00Z&sr=c&sp=rcwl&sig=PLACEHOLDER",
         "inputDataUri": "https://mystorage.blob.core.windows.net/job-00000000-0000-0000-0000-000000000001/inputData?sv=PLACEHOLDER&st=2000-01-01T00%3A00%3A00Z&se=2050-01-01T00%3A00%3A00Z&sr=b&sp=r&rscd=attachment%3B+filename%3Dionq-3ghz-job-00000000-0000-0000-0000-000000000001.input.json&sig=PLACEHOLDER",
         "inputDataFormat": "ionq.circuit.v1", "inputParams": {}, "metadata": null,
@@ -720,7 +531,6 @@
         "tags": [], "name": "ionq-3ghz-job", "id": "00000000-0000-0000-0000-000000000001",
         "providerId": "ionq", "target": "ionq.simulator", "creationTime": "2024-08-28T20:26:56.6798022+00:00",
         "endExecutionTime": "2024-08-28T20:26:58.46Z", "costEstimate": {"currencyCode":
->>>>>>> b43e1017
         "USD", "events": [{"dimensionId": "gs1q", "dimensionName": "1Q Gate Shot",
         "measureUnit": "1q gate shot", "amountBilled": 0.0, "amountConsumed": 0.0,
         "unitPrice": 0.0}, {"dimensionId": "gs2q", "dimensionName": "2Q Gate Shot",
@@ -730,45 +540,29 @@
       connection:
       - keep-alive
       content-length:
-<<<<<<< HEAD
-      - '1375'
-=======
       - '1785'
->>>>>>> b43e1017
-      content-type:
-      - application/json; charset=utf-8
-      transfer-encoding:
-      - chunked
-    status:
-      code: 200
-      message: OK
-- request:
-    body: null
-    headers:
-      Accept:
-      - application/json
-      Accept-Encoding:
-      - gzip, deflate
-      Connection:
-      - keep-alive
-      User-Agent:
-<<<<<<< HEAD
-      - azsdk-python-quantum/1.2.4 Python/3.9.19 (Windows-10-10.0.22631-SP0)
-=======
-      - azsdk-python-quantum/0.0.1 Python/3.9.19 (Windows-10-10.0.22631-SP0)
->>>>>>> b43e1017
+      content-type:
+      - application/json; charset=utf-8
+      transfer-encoding:
+      - chunked
+    status:
+      code: 200
+      message: OK
+- request:
+    body: null
+    headers:
+      Accept:
+      - application/json
+      Accept-Encoding:
+      - gzip, deflate
+      Connection:
+      - keep-alive
+      User-Agent:
+      - azsdk-python-quantum/0.0.1 Python/3.9.19 (Windows-10-10.0.22631-SP0)
     method: GET
     uri: https://eastus.quantum.azure.com/subscriptions/00000000-0000-0000-0000-000000000000/resourceGroups/myresourcegroup/providers/Microsoft.Quantum/workspaces/myworkspace/jobs/00000000-0000-0000-0000-000000000001?api-version=2022-09-12-preview&test-sequence-id=8
   response:
     body:
-<<<<<<< HEAD
-      string: '{"containerUri": "https://mystorage.blob.core.windows.net/job-00000000-0000-0000-0000-000000000001?sv=PLACEHOLDER&st=2024-08-15T22%3A10%3A06Z&se=2050-01-01T00%3A00%3A00Z&sr=c&sp=rcwl&sig=PLACEHOLDER&st=2024-08-15T22%3A10%3A06Z&se=2050-01-01T00%3A00%3A00Z&sr=b&sp=r&rscd=attachment%3B+filename%3Dionq-3ghz-job-00000000-0000-0000-0000-000000000001.input.json&sig=PLACEHOLDER&st=2024-08-15T22%3A10%3A06Z&se=2050-01-01T00%3A00%3A00Z&sr=b&sp=r&rscd=attachment%3B+filename%3Dionq-3ghz-job-00000000-0000-0000-0000-000000000001.output.json&sig=7HgxB3FmbIy5FMufQfaPYz714P3VYoC%2Fbwju6JQv%2Fkg%3D",
-        "beginExecutionTime": "2024-08-15T22:10:03.581Z", "cancellationTime": null,
-        "quantumComputingData": {"count": 1}, "errorData": null, "isCancelling": false,
-        "tags": [], "name": "ionq-3ghz-job", "id": "00000000-0000-0000-0000-000000000001",
-        "providerId": "ionq", "target": "ionq.simulator", "creationTime": "2024-08-15T22:10:02.0104185+00:00",
-        "endExecutionTime": "2024-08-15T22:10:03.597Z", "costEstimate": {"currencyCode":
-=======
       string: '{"containerUri": "https://mystorage.blob.core.windows.net/job-00000000-0000-0000-0000-000000000001?sv=PLACEHOLDER&st=2000-01-01T00%3A00%3A00Z&se=2050-01-01T00%3A00%3A00Z&sr=c&sp=rcwl&sig=PLACEHOLDER",
         "inputDataUri": "https://mystorage.blob.core.windows.net/job-00000000-0000-0000-0000-000000000001/inputData?sv=PLACEHOLDER&st=2000-01-01T00%3A00%3A00Z&se=2050-01-01T00%3A00%3A00Z&sr=b&sp=r&rscd=attachment%3B+filename%3Dionq-3ghz-job-00000000-0000-0000-0000-000000000001.input.json&sig=PLACEHOLDER",
         "inputDataFormat": "ionq.circuit.v1", "inputParams": {}, "metadata": null,
@@ -779,7 +573,6 @@
         "tags": [], "name": "ionq-3ghz-job", "id": "00000000-0000-0000-0000-000000000001",
         "providerId": "ionq", "target": "ionq.simulator", "creationTime": "2024-08-28T20:26:56.6798022+00:00",
         "endExecutionTime": "2024-08-28T20:26:58.46Z", "costEstimate": {"currencyCode":
->>>>>>> b43e1017
         "USD", "events": [{"dimensionId": "gs1q", "dimensionName": "1Q Gate Shot",
         "measureUnit": "1q gate shot", "amountBilled": 0.0, "amountConsumed": 0.0,
         "unitPrice": 0.0}, {"dimensionId": "gs2q", "dimensionName": "2Q Gate Shot",
@@ -789,45 +582,29 @@
       connection:
       - keep-alive
       content-length:
-<<<<<<< HEAD
-      - '1375'
-=======
       - '1785'
->>>>>>> b43e1017
-      content-type:
-      - application/json; charset=utf-8
-      transfer-encoding:
-      - chunked
-    status:
-      code: 200
-      message: OK
-- request:
-    body: null
-    headers:
-      Accept:
-      - application/json
-      Accept-Encoding:
-      - gzip, deflate
-      Connection:
-      - keep-alive
-      User-Agent:
-<<<<<<< HEAD
-      - azsdk-python-quantum/1.2.4 Python/3.9.19 (Windows-10-10.0.22631-SP0)
-=======
-      - azsdk-python-quantum/0.0.1 Python/3.9.19 (Windows-10-10.0.22631-SP0)
->>>>>>> b43e1017
+      content-type:
+      - application/json; charset=utf-8
+      transfer-encoding:
+      - chunked
+    status:
+      code: 200
+      message: OK
+- request:
+    body: null
+    headers:
+      Accept:
+      - application/json
+      Accept-Encoding:
+      - gzip, deflate
+      Connection:
+      - keep-alive
+      User-Agent:
+      - azsdk-python-quantum/0.0.1 Python/3.9.19 (Windows-10-10.0.22631-SP0)
     method: GET
     uri: https://eastus.quantum.azure.com/subscriptions/00000000-0000-0000-0000-000000000000/resourceGroups/myresourcegroup/providers/Microsoft.Quantum/workspaces/myworkspace/jobs/00000000-0000-0000-0000-000000000001?api-version=2022-09-12-preview&test-sequence-id=9
   response:
     body:
-<<<<<<< HEAD
-      string: '{"containerUri": "https://mystorage.blob.core.windows.net/job-00000000-0000-0000-0000-000000000001?sv=PLACEHOLDER&st=2024-08-15T22%3A10%3A06Z&se=2050-01-01T00%3A00%3A00Z&sr=c&sp=rcwl&sig=PLACEHOLDER&st=2024-08-15T22%3A10%3A06Z&se=2050-01-01T00%3A00%3A00Z&sr=b&sp=r&rscd=attachment%3B+filename%3Dionq-3ghz-job-00000000-0000-0000-0000-000000000001.input.json&sig=PLACEHOLDER&st=2024-08-15T22%3A10%3A06Z&se=2050-01-01T00%3A00%3A00Z&sr=b&sp=r&rscd=attachment%3B+filename%3Dionq-3ghz-job-00000000-0000-0000-0000-000000000001.output.json&sig=7HgxB3FmbIy5FMufQfaPYz714P3VYoC%2Fbwju6JQv%2Fkg%3D",
-        "beginExecutionTime": "2024-08-15T22:10:03.581Z", "cancellationTime": null,
-        "quantumComputingData": {"count": 1}, "errorData": null, "isCancelling": false,
-        "tags": [], "name": "ionq-3ghz-job", "id": "00000000-0000-0000-0000-000000000001",
-        "providerId": "ionq", "target": "ionq.simulator", "creationTime": "2024-08-15T22:10:02.0104185+00:00",
-        "endExecutionTime": "2024-08-15T22:10:03.597Z", "costEstimate": {"currencyCode":
-=======
       string: '{"containerUri": "https://mystorage.blob.core.windows.net/job-00000000-0000-0000-0000-000000000001?sv=PLACEHOLDER&st=2000-01-01T00%3A00%3A00Z&se=2050-01-01T00%3A00%3A00Z&sr=c&sp=rcwl&sig=PLACEHOLDER",
         "inputDataUri": "https://mystorage.blob.core.windows.net/job-00000000-0000-0000-0000-000000000001/inputData?sv=PLACEHOLDER&st=2000-01-01T00%3A00%3A00Z&se=2050-01-01T00%3A00%3A00Z&sr=b&sp=r&rscd=attachment%3B+filename%3Dionq-3ghz-job-00000000-0000-0000-0000-000000000001.input.json&sig=PLACEHOLDER",
         "inputDataFormat": "ionq.circuit.v1", "inputParams": {}, "metadata": null,
@@ -838,7 +615,6 @@
         "tags": [], "name": "ionq-3ghz-job", "id": "00000000-0000-0000-0000-000000000001",
         "providerId": "ionq", "target": "ionq.simulator", "creationTime": "2024-08-28T20:26:56.6798022+00:00",
         "endExecutionTime": "2024-08-28T20:26:58.46Z", "costEstimate": {"currencyCode":
->>>>>>> b43e1017
         "USD", "events": [{"dimensionId": "gs1q", "dimensionName": "1Q Gate Shot",
         "measureUnit": "1q gate shot", "amountBilled": 0.0, "amountConsumed": 0.0,
         "unitPrice": 0.0}, {"dimensionId": "gs2q", "dimensionName": "2Q Gate Shot",
@@ -848,11 +624,7 @@
       connection:
       - keep-alive
       content-length:
-<<<<<<< HEAD
-      - '1375'
-=======
       - '1785'
->>>>>>> b43e1017
       content-type:
       - application/json; charset=utf-8
       transfer-encoding:
@@ -872,21 +644,13 @@
       User-Agent:
       - azsdk-python-storage-blob/12.20.0 Python/3.9.19 (Windows-10-10.0.22631-SP0)
       x-ms-date:
-<<<<<<< HEAD
-      - Thu, 15 Aug 2024 22:10:06 GMT
-=======
       - Wed, 28 Aug 2024 20:27:00 GMT
->>>>>>> b43e1017
       x-ms-range:
       - bytes=0-33554431
       x-ms-version:
       - '2024-05-04'
     method: GET
-<<<<<<< HEAD
-    uri: https://mystorage.blob.core.windows.net/job-00000000-0000-0000-0000-000000000001/rawOutputData?sv=PLACEHOLDER&st=2024-08-15T22%3A10%3A06Z&se=2050-01-01T00%3A00%3A00Z&sr=b&sp=r&rscd=attachment%3B%20filename%3Dionq-3ghz-job-00000000-0000-0000-0000-000000000001.output.json&sig=7HgxB3FmbIy5FMufQfaPYz714P3VYoC%2Fbwju6JQv%2Fkg%3D
-=======
     uri: https://mystorage.blob.core.windows.net/job-00000000-0000-0000-0000-000000000001/rawOutputData?sv=PLACEHOLDER&st=2000-01-01T00%3A00%3A00Z&se=2050-01-01T00%3A00%3A00Z&sr=b&sp=r&rscd=attachment%3B%20filename%3Dionq-3ghz-job-00000000-0000-0000-0000-000000000001.output.json&sig=PLACEHOLDER
->>>>>>> b43e1017
   response:
     body:
       string: '{"histogram": {"0": 0.5, "7": 0.5}}'
@@ -902,11 +666,7 @@
       x-ms-blob-type:
       - BlockBlob
       x-ms-creation-time:
-<<<<<<< HEAD
-      - Thu, 15 Aug 2024 22:10:02 GMT
-=======
       - Wed, 28 Aug 2024 20:26:56 GMT
->>>>>>> b43e1017
       x-ms-lease-state:
       - available
       x-ms-lease-status:

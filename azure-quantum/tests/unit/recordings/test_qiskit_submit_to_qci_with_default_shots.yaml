interactions:
- request:
    body: null
    headers:
      Accept:
      - '*/*'
      Accept-Encoding:
      - gzip, deflate
      Connection:
      - keep-alive
      User-Agent:
      - azsdk-python-identity/1.17.1 Python/3.9.19 (Windows-10-10.0.22631-SP0)
    method: GET
    uri: https://login.microsoftonline.com/00000000-0000-0000-0000-000000000000/v2.0/.well-known/openid-configuration
  response:
    body:
      string: '{"token_endpoint": "https://login.microsoftonline.com/00000000-0000-0000-0000-000000000000/oauth2/v2.0/token",
        "token_endpoint_auth_methods_supported": ["client_secret_post", "private_key_jwt",
        "client_secret_basic"], "jwks_uri": "https://login.microsoftonline.com/00000000-0000-0000-0000-000000000000/discovery/v2.0/keys",
        "response_modes_supported": ["query", "fragment", "form_post"], "subject_types_supported":
        ["pairwise"], "id_token_signing_alg_values_supported": ["RS256"], "response_types_supported":
        ["code", "id_token", "code id_token", "id_token token"], "scopes_supported":
        ["openid", "profile", "email", "offline_access"], "issuer": "https://login.microsoftonline.com/00000000-0000-0000-0000-000000000000/v2.0",
        "request_uri_parameter_supported": false, "userinfo_endpoint": "https://graph.microsoft.com/oidc/userinfo",
        "authorization_endpoint": "https://login.microsoftonline.com/00000000-0000-0000-0000-000000000000/oauth2/v2.0/authorize",
        "device_authorization_endpoint": "https://login.microsoftonline.com/00000000-0000-0000-0000-000000000000/oauth2/v2.0/devicecode",
        "http_logout_supported": true, "frontchannel_logout_supported": true, "end_session_endpoint":
        "https://login.microsoftonline.com/00000000-0000-0000-0000-000000000000/oauth2/v2.0/logout",
        "claims_supported": ["sub", "iss", "cloud_instance_name", "cloud_instance_host_name",
        "cloud_graph_host_name", "msgraph_host", "aud", "exp", "iat", "auth_time",
        "acr", "nonce", "preferred_username", "name", "tid", "ver", "at_hash", "c_hash",
        "email"], "kerberos_endpoint": "https://login.microsoftonline.com/00000000-0000-0000-0000-000000000000/kerberos",
        "tenant_region_scope": "WW", "cloud_instance_name": "microsoftonline.com",
        "cloud_graph_host_name": "graph.windows.net", "msgraph_host": "graph.microsoft.com",
        "rbac_url": "https://pas.windows.net"}'
    headers:
      content-length:
      - '1826'
      content-type:
      - application/json; charset=utf-8
    status:
      code: 200
      message: OK
- request:
    body: client_id=PLACEHOLDER&grant_type=client_credentials&client_assertion=PLACEHOLDER&client_info=1&client_assertion_type=PLACEHOLDER&scope=https%3A%2F%2Fquantum.microsoft.com%2F.default
    headers:
      Accept:
      - application/json
      Accept-Encoding:
      - gzip, deflate
      Connection:
      - keep-alive
      Content-Length:
      - '181'
      Content-Type:
      - application/x-www-form-urlencoded
      User-Agent:
      - azsdk-python-identity/1.17.1 Python/3.9.19 (Windows-10-10.0.22631-SP0)
      x-client-current-telemetry:
      - 4|730,2|
      x-client-os:
      - win32
      x-client-sku:
      - MSAL.Python
      x-client-ver:
      - 1.30.0
    method: POST
    uri: https://login.microsoftonline.com/00000000-0000-0000-0000-000000000000/oauth2/v2.0/token
  response:
    body:
<<<<<<< HEAD
      string: '{"token_type": "Bearer", "expires_in": 1755297415, "ext_expires_in":
        1755297415, "refresh_in": 31536000, "access_token": "PLACEHOLDER"}'
=======
      string: '{"token_type": "Bearer", "expires_in": 1756413334, "ext_expires_in":
        1756413334, "refresh_in": 31536000, "access_token": "PLACEHOLDER"}'
>>>>>>> b43e1017
    headers:
      content-length:
      - '135'
      content-type:
      - application/json; charset=utf-8
    status:
      code: 200
      message: OK
- request:
    body: null
    headers:
      Accept:
      - application/json
      Accept-Encoding:
      - gzip, deflate
      Connection:
      - keep-alive
      User-Agent:
      - testapp-azure-quantum-qiskit azsdk-python-quantum/0.0.1 Python/3.9.19 (Windows-10-10.0.22631-SP0)
    method: GET
    uri: https://eastus.quantum.azure.com/subscriptions/00000000-0000-0000-0000-000000000000/resourceGroups/myresourcegroup/providers/Microsoft.Quantum/workspaces/myworkspace/providerStatus?api-version=2022-09-12-preview&test-sequence-id=1
  response:
    body:
<<<<<<< HEAD
      string: '{"value": [{"id": "microsoft-elements", "currentAvailability": "Available",
        "targets": [{"id": "microsoft.dft", "currentAvailability": "Available", "averageQueueTime":
        0, "statusPage": null}]}, {"id": "ionq", "currentAvailability": "Degraded",
        "targets": [{"id": "ionq.qpu", "currentAvailability": "Available", "averageQueueTime":
        1310137, "statusPage": "https://status.ionq.co"}, {"id": "ionq.qpu.aria-1",
        "currentAvailability": "Unavailable", "averageQueueTime": 2213305, "statusPage":
        "https://status.ionq.co"}, {"id": "ionq.qpu.aria-2", "currentAvailability":
        "Available", "averageQueueTime": 1459608, "statusPage": "https://status.ionq.co"},
        {"id": "ionq.simulator", "currentAvailability": "Available", "averageQueueTime":
        553, "statusPage": "https://status.ionq.co"}]}, {"id": "microsoft-qc", "currentAvailability":
        "Available", "targets": [{"id": "microsoft.estimator", "currentAvailability":
        "Available", "averageQueueTime": 0, "statusPage": null}]}, {"id": "pasqal",
        "currentAvailability": "Available", "targets": [{"id": "pasqal.sim.emu-tn",
        "currentAvailability": "Available", "averageQueueTime": 243, "statusPage":
        "https://pasqal.com"}, {"id": "pasqal.qpu.fresnel", "currentAvailability":
        "Available", "averageQueueTime": 104365, "statusPage": "https://pasqal.com"}]},
        {"id": "quantinuum", "currentAvailability": "Degraded", "targets": [{"id":
        "quantinuum.qpu.h1-1", "currentAvailability": "Degraded", "averageQueueTime":
        0, "statusPage": "https://www.quantinuum.com/hardware/h1"}, {"id": "quantinuum.sim.h1-1sc",
        "currentAvailability": "Available", "averageQueueTime": 4, "statusPage": "https://www.quantinuum.com/hardware/h1"},
        {"id": "quantinuum.sim.h1-1e", "currentAvailability": "Available", "averageQueueTime":
        663, "statusPage": "https://www.quantinuum.com/hardware/h1"}, {"id": "quantinuum.qpu.h2-1",
        "currentAvailability": "Available", "averageQueueTime": 5530, "statusPage":
        "https://www.quantinuum.com/hardware/h2"}, {"id": "quantinuum.sim.h2-1sc",
        "currentAvailability": "Available", "averageQueueTime": 2, "statusPage": "https://www.quantinuum.com/hardware/h2"},
        {"id": "quantinuum.sim.h2-1e", "currentAvailability": "Available", "averageQueueTime":
        1145674, "statusPage": "https://www.quantinuum.com/hardware/h2"}, {"id": "quantinuum.sim.h1-1sc-preview",
        "currentAvailability": "Available", "averageQueueTime": 4, "statusPage": "https://www.quantinuum.com/hardware/h1"},
        {"id": "quantinuum.sim.h1-1e-preview", "currentAvailability": "Available",
        "averageQueueTime": 663, "statusPage": "https://www.quantinuum.com/hardware/h1"},
        {"id": "quantinuum.sim.h1-2e-preview", "currentAvailability": "Available",
        "averageQueueTime": 838, "statusPage": "https://www.quantinuum.com/hardware/h1"},
        {"id": "quantinuum.qpu.h1-1-preview", "currentAvailability": "Degraded", "averageQueueTime":
        0, "statusPage": "https://www.quantinuum.com/hardware/h1"}]}, {"id": "rigetti",
=======
      string: '{"value": [{"id": "ionq", "currentAvailability": "Degraded", "targets":
        [{"id": "ionq.qpu", "currentAvailability": "Unavailable", "averageQueueTime":
        0, "statusPage": null}, {"id": "ionq.qpu.aria-1", "currentAvailability": "Available",
        "averageQueueTime": 129222, "statusPage": "https://status.ionq.co"}, {"id":
        "ionq.qpu.aria-2", "currentAvailability": "Unavailable", "averageQueueTime":
        1962205, "statusPage": "https://status.ionq.co"}, {"id": "ionq.simulator",
        "currentAvailability": "Available", "averageQueueTime": 2, "statusPage": "https://status.ionq.co"}]},
        {"id": "microsoft-qc", "currentAvailability": "Available", "targets": [{"id":
        "microsoft.estimator", "currentAvailability": "Available", "averageQueueTime":
        0, "statusPage": null}]}, {"id": "pasqal", "currentAvailability": "Degraded",
        "targets": [{"id": "pasqal.sim.emu-tn", "currentAvailability": "Available",
        "averageQueueTime": 235, "statusPage": "https://pasqal.com"}, {"id": "pasqal.qpu.fresnel",
        "currentAvailability": "Degraded", "averageQueueTime": 0, "statusPage": "https://pasqal.com"}]},
        {"id": "quantinuum", "currentAvailability": "Degraded", "targets": [{"id":
        "quantinuum.qpu.h1-1", "currentAvailability": "Degraded", "averageQueueTime":
        0, "statusPage": "https://www.quantinuum.com/hardware/h1"}, {"id": "quantinuum.sim.h1-1sc",
        "currentAvailability": "Available", "averageQueueTime": 1, "statusPage": "https://www.quantinuum.com/hardware/h1"},
        {"id": "quantinuum.sim.h1-1e", "currentAvailability": "Available", "averageQueueTime":
        1576, "statusPage": "https://www.quantinuum.com/hardware/h1"}]}, {"id": "rigetti",
>>>>>>> b43e1017
        "currentAvailability": "Available", "targets": [{"id": "rigetti.sim.qvm",
        "currentAvailability": "Available", "averageQueueTime": 5, "statusPage": "https://rigetti.statuspage.io/"},
        {"id": "rigetti.qpu.ankaa-2", "currentAvailability": "Available", "averageQueueTime":
        5, "statusPage": "https://rigetti.statuspage.io/"}]}, {"id": "qci", "currentAvailability":
        "Degraded", "targets": [{"id": "qci.simulator", "currentAvailability": "Available",
        "averageQueueTime": 1, "statusPage": "https://quantumcircuits.com"}, {"id":
        "qci.machine1", "currentAvailability": "Unavailable", "averageQueueTime":
        1, "statusPage": "https://quantumcircuits.com"}, {"id": "qci.simulator.noisy",
        "currentAvailability": "Available", "averageQueueTime": 0, "statusPage": "https://quantumcircuits.com"}]},
        {"id": "Microsoft.ChemistryHpc", "currentAvailability": "Degraded", "targets":
        [{"id": "microsoft.hpc", "currentAvailability": "Unavailable", "averageQueueTime":
        0, "statusPage": null}]}, {"id": "Microsoft.Test", "currentAvailability":
        "Available", "targets": [{"id": "echo-rigetti", "currentAvailability": "Available",
        "averageQueueTime": 1, "statusPage": ""}, {"id": "echo-quantinuum", "currentAvailability":
        "Available", "averageQueueTime": 1, "statusPage": ""}, {"id": "echo-qci",
        "currentAvailability": "Available", "averageQueueTime": 1, "statusPage": ""},
        {"id": "echo-ionq", "currentAvailability": "Available", "averageQueueTime":
        1, "statusPage": ""}, {"id": "echo-aquarius", "currentAvailability": "Available",
        "averageQueueTime": 1, "statusPage": ""}, {"id": "sparse-sim-rigetti", "currentAvailability":
        "Available", "averageQueueTime": 1, "statusPage": ""}, {"id": "sparse-sim-quantinuum",
        "currentAvailability": "Available", "averageQueueTime": 1, "statusPage": ""},
        {"id": "sparse-sim-qci", "currentAvailability": "Available", "averageQueueTime":
        1, "statusPage": ""}, {"id": "sparse-sim-ionq", "currentAvailability": "Available",
        "averageQueueTime": 1, "statusPage": ""}, {"id": "echo-output", "currentAvailability":
        "Available", "averageQueueTime": 1, "statusPage": ""}]}], "nextLink": null}'
    headers:
      connection:
      - keep-alive
      content-length:
<<<<<<< HEAD
      - '4783'
=======
      - '3682'
>>>>>>> b43e1017
      content-type:
      - application/json; charset=utf-8
      transfer-encoding:
      - chunked
    status:
      code: 200
      message: OK
- request:
    body: 'b''{"containerName": "job-00000000-0000-0000-0000-000000000001"}'''
    headers:
      Accept:
      - application/json
      Accept-Encoding:
      - gzip, deflate
      Connection:
      - keep-alive
      Content-Length:
      - '64'
      Content-Type:
      - application/json
      User-Agent:
      - testapp-azure-quantum-qiskit azsdk-python-quantum/0.0.1 Python/3.9.19 (Windows-10-10.0.22631-SP0)
    method: POST
    uri: https://eastus.quantum.azure.com/subscriptions/00000000-0000-0000-0000-000000000000/resourceGroups/myresourcegroup/providers/Microsoft.Quantum/workspaces/myworkspace/storage/sasUri?api-version=2022-09-12-preview&test-sequence-id=1
  response:
    body:
<<<<<<< HEAD
      string: '{"sasUri": "https://mystorage.blob.core.windows.net/job-00000000-0000-0000-0000-000000000001?sv=PLACEHOLDER&ss=b&srt=co&spr=https&st=2024-08-15T22%3A36%3A56Z&se=2050-01-01T00%3A00%3A00Z&sp=rwlac&sig=Z%2BXPMa720nRpqtyKn8gTGnqn3sPmCgvKoEJduFwK3r8%3D"}'
=======
      string: '{"sasUri": "https://mystorage.blob.core.windows.net/job-00000000-0000-0000-0000-000000000001?sv=PLACEHOLDER&ss=b&srt=co&spr=https&st=2000-01-01T00%3A00%3A00Z&se=2050-01-01T00%3A00%3A00Z&sp=rwlac&sig=PLACEHOLDER"}'
>>>>>>> b43e1017
    headers:
      connection:
      - keep-alive
      content-length:
<<<<<<< HEAD
      - '249'
=======
      - '212'
>>>>>>> b43e1017
      content-type:
      - application/json; charset=utf-8
      transfer-encoding:
      - chunked
    status:
      code: 200
      message: OK
- request:
    body: null
    headers:
      Accept:
      - application/xml
      Accept-Encoding:
      - gzip, deflate
      Connection:
      - keep-alive
      User-Agent:
      - azsdk-python-storage-blob/12.20.0 Python/3.9.19 (Windows-10-10.0.22631-SP0)
      x-ms-date:
<<<<<<< HEAD
      - Thu, 15 Aug 2024 22:36:55 GMT
      x-ms-version:
      - '2024-05-04'
    method: GET
    uri: https://mystorage.blob.core.windows.net/job-00000000-0000-0000-0000-000000000001?restype=container&sv=PLACEHOLDER&ss=b&srt=co&spr=https&st=2024-08-15T22%3A36%3A56Z&se=2050-01-01T00%3A00%3A00Z&sp=rwlac&sig=Z%2BXPMa720nRpqtyKn8gTGnqn3sPmCgvKoEJduFwK3r8%3D
  response:
    body:
      string: "\uFEFF<?xml version=\"1.0\" encoding=\"utf-8\"?><Error><Code>ContainerNotFound</Code><Message>The
        specified container does not exist.\nRequestId:553a7f8a-e01e-0036-4463-efce1a000000\nTime:2024-08-15T22:36:56.7428128Z</Message></Error>"
=======
      - Wed, 28 Aug 2024 20:35:34 GMT
      x-ms-version:
      - '2024-05-04'
    method: GET
    uri: https://mystorage.blob.core.windows.net/job-00000000-0000-0000-0000-000000000001?restype=container&sv=PLACEHOLDER&ss=b&srt=co&spr=https&st=2000-01-01T00%3A00%3A00Z&se=2050-01-01T00%3A00%3A00Z&sp=rwlac&sig=PLACEHOLDER
  response:
    body:
      string: "\uFEFF<?xml version=\"1.0\" encoding=\"utf-8\"?><Error><Code>ContainerNotFound</Code><Message>The
        specified container does not exist.\nRequestId:094f2df3-201e-0029-7a89-f97d1e000000\nTime:2024-08-28T20:35:35.7166524Z</Message></Error>"
>>>>>>> b43e1017
    headers:
      content-length:
      - '223'
      content-type:
      - application/xml
      x-ms-version:
      - '2024-05-04'
    status:
      code: 404
      message: The specified container does not exist.
- request:
    body: null
    headers:
      Accept:
      - application/xml
      Accept-Encoding:
      - gzip, deflate
      Connection:
      - keep-alive
      Content-Length:
      - '0'
      User-Agent:
      - azsdk-python-storage-blob/12.20.0 Python/3.9.19 (Windows-10-10.0.22631-SP0)
      x-ms-date:
<<<<<<< HEAD
      - Thu, 15 Aug 2024 22:36:56 GMT
      x-ms-version:
      - '2024-05-04'
    method: PUT
    uri: https://mystorage.blob.core.windows.net/job-00000000-0000-0000-0000-000000000001?restype=container&sv=PLACEHOLDER&ss=b&srt=co&spr=https&st=2024-08-15T22%3A36%3A56Z&se=2050-01-01T00%3A00%3A00Z&sp=rwlac&sig=Z%2BXPMa720nRpqtyKn8gTGnqn3sPmCgvKoEJduFwK3r8%3D
=======
      - Wed, 28 Aug 2024 20:35:34 GMT
      x-ms-version:
      - '2024-05-04'
    method: PUT
    uri: https://mystorage.blob.core.windows.net/job-00000000-0000-0000-0000-000000000001?restype=container&sv=PLACEHOLDER&ss=b&srt=co&spr=https&st=2000-01-01T00%3A00%3A00Z&se=2050-01-01T00%3A00%3A00Z&sp=rwlac&sig=PLACEHOLDER
>>>>>>> b43e1017
  response:
    body:
      string: ''
    headers:
      content-length:
      - '0'
      x-ms-version:
      - '2024-05-04'
    status:
      code: 201
      message: Created
- request:
    body: null
    headers:
      Accept:
      - application/xml
      Accept-Encoding:
      - gzip, deflate
      Connection:
      - keep-alive
      User-Agent:
      - azsdk-python-storage-blob/12.20.0 Python/3.9.19 (Windows-10-10.0.22631-SP0)
      x-ms-date:
<<<<<<< HEAD
      - Thu, 15 Aug 2024 22:36:56 GMT
      x-ms-version:
      - '2024-05-04'
    method: GET
    uri: https://mystorage.blob.core.windows.net/job-00000000-0000-0000-0000-000000000001?restype=container&sv=PLACEHOLDER&ss=b&srt=co&spr=https&st=2024-08-15T22%3A36%3A56Z&se=2050-01-01T00%3A00%3A00Z&sp=rwlac&sig=Z%2BXPMa720nRpqtyKn8gTGnqn3sPmCgvKoEJduFwK3r8%3D
=======
      - Wed, 28 Aug 2024 20:35:34 GMT
      x-ms-version:
      - '2024-05-04'
    method: GET
    uri: https://mystorage.blob.core.windows.net/job-00000000-0000-0000-0000-000000000001?restype=container&sv=PLACEHOLDER&ss=b&srt=co&spr=https&st=2000-01-01T00%3A00%3A00Z&se=2050-01-01T00%3A00%3A00Z&sp=rwlac&sig=PLACEHOLDER
>>>>>>> b43e1017
  response:
    body:
      string: ''
    headers:
      content-length:
      - '0'
      x-ms-lease-state:
      - available
      x-ms-lease-status:
      - unlocked
      x-ms-version:
      - '2024-05-04'
    status:
      code: 200
      message: OK
- request:
    body: 'b''BC\xc0\xde5\x14\x00\x00\x05\x00\x00\x00b\x0c0$JY\xbef\x8d\xfb\xb4\xaf\x0bQ\x80L\x01\x00\x00\x00!\x0c\x00\x00\xc1\x01\x00\x00\x0b\x02!\x00\x02\x00\x00\x00\x16\x00\x00\x00\x07\x81#\x91A\xc8\x04I\x06\x1029\x92\x01\x84\x0c%\x05\x08\x19\x1e\x04\x8bb\x80\x14E\x02B\x92\x0bB\xa4\x102\x148\x08\x18K\n2R\x88Hp\xc4!#D\x12\x87\x8c\x10A\x92\x02d\xc8\x08\xb1\x14
      CF\x88 \xc9\x012R\x84\x18*(*\x901|\xb0\\\x91 \xc5\xc8\x00\x00\x00\x89 \x00\x00\x19\x00\x00\x002"H\t
      bF\x00!+$\x98\x14!%$\x98\x14\x19\''\x0c\x85\xa4\x90`Rd\\ $e\x82 \x1b\x010\x01\xa00G\x80\xd00\x02
      T\xb0P\xa9\x00\x99\xc6\x08\x00:F\x00\x88\x92\x19\x00B\xb4\xd0X\t\x89Z\xa61\x02\x80\x9a\x19\x00r\xf4\xe6\x08@\xc1\x0c
      \x12\x92f\x00\x8e\x10\x1d\x08\x98#\x00\x839\x82\x00\x00\x00Q\x18\x00\x000\x00\x00\x00\x1b\xd6!\xf8\xff\xff\xff\xffa(\x07w\xa0\x07y\xc8\x87_\x80\x87wH\x07w\xa0\x07`x\x87z\xa0\x07x\xa8\x07z\xf8\x05v\x08\x07q(\x07vH\x07w8\x87_\x98\x87q@\x87rh\x87p\x00\x88xH\x07y\xf8\x05x\x90\x87w0\x87t`\x87r\x98\x07`\x1c\xeaa\x1e\xe8\xe1\x1d\xda\x01
      \xe4\xa1\x1c\xe2\xa1\x1e\xd2A\x1e\xca\x81\x1c~\xc1\x1d\xea\xa1\x1d~!\x1e\xeaA\x1c\xd2\x81\x1e\xe6\x01\xa0\x03\x80\x90\x87r\x88\x87zH\x07y(\x07r\xf8\x05w\xa8\x87v\xf8\x05y(\x87y\xa8\x07v\xa0\x87y\x00\xe6\x00\xd8\x00\t\xff\xff\xff\xff?\x0c\xe9
      \x0f\xf2P\x0e\xf6P\x0e\xf20\x0f\xe9 \x0e\xecP\x0e\xc0\x06b\x10\x00:\x00\x00\x00I\x18\x00\x00\x02\x00\x00\x00\x13\x82`\x82
      \x0c\x00\x00\x1a!\x0cY\x04\xc0$\x1cC*`\x0c\x02\x00\x00\x02\x00\x00\x00\x00\x00\x00\x00\x00\x801\x00\x86Tc\x90\x15@\x00\x00\x00\x00\x00\x00\x00\x00\x00\x00\x00c\x00\x0c\xa9\xf8\xe0J\x80\x00\x00\x00\x00\x00\x00\x00\x00\x00\x00\x00\xc6\x00\x18R\xcd\x82\xb6\x00\x01\x00\x00\x00\x00\x00\x00\x00\x00\x00\x00\x8c\x010\xa4j\x07\xec\x01\x02@\x00\x00\x00\x00\x00\x00\x00\x00\x00\x18\x03`HU\x12b
      \x01\x01\x00\x00\x00\x00\x00\x00\x00\x00\x00\x00\x8c\x010\xa4:\x8b1\xa0\x80\x00\x00\x00\x00\x00\x00\x00\x00\x00\x00\x00\xc6\x00\x90\xd8
      P\xb48\x00\x00 \x0b\x04\x00\x00\x07\x00\x00\x002\x1e\x98\x10\x19\x11L\x90\x8c\t&G\xc6\x04C\xba%P\x0e#\x00\x84G\x00\x00\x00\x00\x00\xb1\x18\x00\x00\x97\x00\x00\x003\x08\x80\x1c\xc4\xe1\x1cf\x14\x01=\x88C8\x84\xc3\x8cB\x80\x07yx\x07s\x98q\x0c\xe6\x00\x0f\xed\x10\x0e\xf4\x80\x0e3\x0cB\x1e\xc2\xc1\x1d\xce\xa1\x1cf0\x05=\x88C8\x84\x83\x1b\xcc\x03=\xc8C=\x8c\x03=\xccx\x8ctp\x07{\x08\x07yH\x87pp\x07zp\x03vx\x87p
      \x87\x19\xcc\x11\x0e\xec\x90\x0e\xe10\x0fn0\x0f\xe3\xf0\x0e\xf0P\x0e3\x10\xc4\x1d\xde!\x1c\xd8!\x1d\xc2a\x1ef0\x89;\xbc\x83;\xd0C9\xb4\x03<\xbc\x83<\x84\x03;\xcc\xf0\x14v`\x07{h\x077h\x87rh\x077\x80\x87p\x90\x87p`\x07v(\x07v\xf8\x05vx\x87w\x80\x87_\x08\x87q\x18\x87r\x98\x87y\x98\x81,\xee\xf0\x0e\xee\xe0\x0e\xf5\xc0\x0e\xec0\x03b\xc8\xa1\x1c\xe4\xa1\x1c\xcc\xa1\x1c\xe4\xa1\x1c\xdca\x1c\xca!\x1c\xc4\x81\x1d\xcaa\x06\xd6\x90C9\xc8C9\x98C9\xc8C9\xb8\xc38\x94C8\x88\x03;\x94\xc3/\xbc\x83<\xfc\x82;\xd4\x03;\xb0\xc3\x0c\xc7i\x87pX\x87rp\x83th\x07x`\x87t\x18\x87t\xa0\x87\x19\xceS\x0f\xee\x00\x0f\xf2P\x0e\xe4\x90\x0e\xe3@\x0f\xe1
      \x0e\xecP\x0e3 (\x1d\xdc\xc1\x1e\xc2A\x1e\xd2!\x1c\xdc\x81\x1e\xdc\xe0\x1c\xe4\xe1\x1d\xea\x01\x1ef\x18Q8\xb0C:\x9c\x83;\xccP$v`\x07{h\x077`\x87wx\x07x\x98QL\xf4\x90\x0f\xf0P\x0e3\x1ej\x1e\xcaa\x1c\xe8!\x1d\xde\xc1\x1d~\x01\x1e\xe4\xa1\x1c\xcc!\x1d\xf0a\x06T\x85\x838\xcc\xc3;\xb0C=\xd0C9\xfc\xc2<\xe4C;\x88\xc3;\xb0\xc3\x8c\xc5\n\x87y\x98\x87w\x18\x87t\x08\x07z(\x07r\x98\x81\\\xe3\x10\x0e\xec\xc0\x0e\xe5P\x0e\xf30#\xc1\xd2A\x1e\xe4\xe1\x17\xd8\xe1\x1d\xde\x01\x1efH\x19;\xb0\x83=\xb4\x83\x1b\x84\xc38\x8cC9\xcc\xc3<\xb8\xc19\xc8\xc3;\xd4\x03<\xccH\xb4q\x08\x07v`\x07q\x08\x87qX\x87\x19\xdb\xc6\x0e\xec`\x0f\xed\xe0\x06\xf0
      \x0f\xe50\x0f\xe5 \x0f\xf6P\x0en\x10\x0e\xe30\x0e\xe50\x0f\xf3\xe0\x06\xe9\xe0\x0e\xe4P\x0e\xf80#\xe2\xeca\x1c\xc2\x81\x1d\xd8\xe1\x17\xec!\x1d\xe6!\x1d\xc4!\x1d\xd8!\x1d\xe8!\x1ff
      \x9d;\xbcC=\xb8\x039\x94\x839\xccX\xbcpp\x07wx\x07z\x08\x07zH\x87wp\x07\x00\x00y
      \x00\x00.\x00\x00\x00r\x1eH C\x88\x0c\x19\tr2H #\x81\x8c\x91\x91\xd1D\xa0\x10(d<12B\x8e\x90!\xa3H\x10\xb7\x00Q\x84e\x00qir_major_versionqir_minor_versiondynamic_qubit_managementdynamic_result_management\x00#\x08\xd71\x82p!#\x08W2\x82\x80)3\x0cEP\xcc0\x18\xc21\xc3P\x0c\xc8\x0cCA
      2\x12\x98\xa0\x8c\xd8\xd8\xec\xda\\\xda\xde\xc8\xea\xd8\xca\\\xcc\xd8\xc2\xce\xe6F!\x90DY\x00\x00\xa9\x18\x00\x00!\x00\x00\x00\x0b\nr(\x87w\x80\x07zXp\x98C=\xb8\xc38\xb0C9\xd0\xc3\x82\xe6\x1c\xc6\xa1\r\xe8A\x1e\xc2\xc1\x1d\xe6!\x1d\xe8!\x1d\xde\xc1\x1d\x164\xe3`\x0e\xe7P\x0f\xe1
      \x0f\xe4@\x0f\xe1 \x0f\xe7P\x0e\xf4\xb0\x80\x81\x07y(\x87p`\x07vx\x87q\x08\x07z(\x07rXp\x9c\xc38\xb4\x01;\xa4\x83=\x94\xc3\x02k\x1c\xd8!\x1c\xdc\xe1\x1c\xdc
      \x1c\xe4a\x1c\xdc \x1c\xe8\x81\x1e\xc2a\x1c\xd0\xa1\x1c\xc8a\x1c\xc2\x81\x1d\xd8\x01\xd1\x10\x00\x00\x06\x00\x00\x00\x07\xcc<\xa4\x83;\x9c\x03;\x94\x03=\xa0\x83<\x94C8\x90\xc3\x01\x00\x00\x00a
      \x00\x00,\x00\x00\x00\x13\x04A,\x10\x00\x00\x00\x08\x00\x00\x00\x14K\xa0\x08\xca\x80\xc8\x08\x00\xa1\x11\x00\xd3\xb8`\x1a\x19Lc\x03\xb9\x11\x00\xd3\xb8`\x1a\x19\x00\x00\x00\x00#\x06\x05\x00\x82`PT\xc8\x88A\x01\x80
      \x18$\xd41b`\x00 \x08\x06\xcbt\x18#\x06\x06\x00\x82`\xb0LF1bP\x00 \x08\x06\tE\x8c\x18\x18\x00\x08\x82\xc1#\x1d\xc3\x88\x81\x01\x80
      \x18<\x92!\x8c\x18\x18\x00\x08\x82\xc1#\x15\xc1\x88\x81\x01\x80 \x18HQ\x82\x8c\x18\x18\x00\x08\x82\x01\x05\x05\xc8\x88\x81\x01\x80
      \x18P\x90\x80\x8c\x18\x18\x00\x08\x82\x01\x05\r\x88\x86\x03\x01\x00\x02\x00\x00\x00\x07P\x10\xcd\x14a\x00\x00\x00\x00\x00\x00q
      \x00\x00\x03\x00\x00\x002\x0e\x10"\x84\x00\x97\x03\x00\x00\x00\x00\x00\x00\x00\x00]\x0c\x00\x00C\x00\x00\x00\x12\x03\x94\xfe\x01\x00\x00\x00Qiskit
      Sample - 3-qubit GHZ circuit__quantum__rt__initialize__quantum__qis__h__body__quantum__qis__cnot__body__quantum__qis__mz__body__quantum__rt__array_record_output__quantum__rt__result_record_output14.0.6
      f28c006a5895fc0e329fe15fead81e37457cb1d1batch\x00\x00\x00\x00\x00\x00'''
    headers:
      Accept:
      - application/xml
      Accept-Encoding:
      - gzip, deflate
      Connection:
      - keep-alive
      Content-Length:
      - '5738'
      Content-Type:
      - application/octet-stream
      User-Agent:
      - azsdk-python-storage-blob/12.20.0 Python/3.9.19 (Windows-10-10.0.22631-SP0)
      x-ms-blob-type:
      - BlockBlob
      x-ms-date:
<<<<<<< HEAD
      - Thu, 15 Aug 2024 22:36:56 GMT
      x-ms-version:
      - '2024-05-04'
    method: PUT
    uri: https://mystorage.blob.core.windows.net/job-00000000-0000-0000-0000-000000000001/inputData?sv=PLACEHOLDER&ss=b&srt=co&spr=https&st=2024-08-15T22%3A36%3A56Z&se=2050-01-01T00%3A00%3A00Z&sp=rwlac&sig=Z%2BXPMa720nRpqtyKn8gTGnqn3sPmCgvKoEJduFwK3r8%3D
=======
      - Wed, 28 Aug 2024 20:35:35 GMT
      x-ms-version:
      - '2024-05-04'
    method: PUT
    uri: https://mystorage.blob.core.windows.net/job-00000000-0000-0000-0000-000000000001/inputData?sv=PLACEHOLDER&ss=b&srt=co&spr=https&st=2000-01-01T00%3A00%3A00Z&se=2050-01-01T00%3A00%3A00Z&sp=rwlac&sig=PLACEHOLDER
>>>>>>> b43e1017
  response:
    body:
      string: ''
    headers:
      content-length:
      - '0'
      x-ms-version:
      - '2024-05-04'
    status:
      code: 201
      message: Created
- request:
    body: 'b''{"id": "00000000-0000-0000-0000-000000000001", "name": "Qiskit Sample
      - 3-qubit GHZ circuit", "providerId": "qci", "target": "qci.simulator", "itemType":
<<<<<<< HEAD
      "Job", "containerUri": "https://mystorage.blob.core.windows.net/job-00000000-0000-0000-0000-000000000001?sv=PLACEHOLDER&ss=b&srt=co&spr=https&st=2024-08-15T22%3A36%3A56Z&se=2050-01-01T00%3A00%3A00Z&sp=rwlac&sig=Z%2BXPMa720nRpqtyKn8gTGnqn3sPmCgvKoEJduFwK3r8%3D",
=======
      "Job", "containerUri": "https://mystorage.blob.core.windows.net/job-00000000-0000-0000-0000-000000000001?sv=PLACEHOLDER&ss=b&srt=co&spr=https&st=2000-01-01T00%3A00%3A00Z&se=2050-01-01T00%3A00%3A00Z&sp=rwlac&sig=PLACEHOLDER",
>>>>>>> b43e1017
      "inputDataUri": "https://mystorage.blob.core.windows.net/job-00000000-0000-0000-0000-000000000001/inputData",
      "inputDataFormat": "qir.v1", "inputParams": {"shots": 500, "count": 500, "items":
      [{"entryPoint": "Qiskit Sample - 3-qubit GHZ circuit", "arguments": []}]}, "metadata":
      {"qiskit": "True", "name": "Qiskit Sample - 3-qubit GHZ circuit", "num_qubits":
      "4", "metadata": "{}"}, "outputDataFormat": "microsoft.quantum-results.v2"}'''
    headers:
      Accept:
      - application/json
      Accept-Encoding:
      - gzip, deflate
      Connection:
      - keep-alive
      Content-Length:
<<<<<<< HEAD
      - '853'
=======
      - '816'
>>>>>>> b43e1017
      Content-Type:
      - application/json
      User-Agent:
      - testapp-azure-quantum-qiskit azsdk-python-quantum/0.0.1 Python/3.9.19 (Windows-10-10.0.22631-SP0)
    method: PUT
    uri: https://eastus.quantum.azure.com/subscriptions/00000000-0000-0000-0000-000000000000/resourceGroups/myresourcegroup/providers/Microsoft.Quantum/workspaces/myworkspace/jobs/00000000-0000-0000-0000-000000000001?api-version=2022-09-12-preview&test-sequence-id=1
  response:
    body:
<<<<<<< HEAD
      string: '{"containerUri": "https://mystorage.blob.core.windows.net/job-00000000-0000-0000-0000-000000000001?sv=PLACEHOLDER&ss=b&srt=co&spr=https&st=2024-08-15T22%3A36%3A56Z&se=2050-01-01T00%3A00%3A00Z&sp=rwlac&sig=PLACEHOLDER&st=2024-08-15T22%3A36%3A57Z&se=2050-01-01T00%3A00%3A00Z&sr=b&sp=rcw&sig=PLACEHOLDER&ss=b&srt=co&spr=https&st=2024-08-15T22%3A36%3A56Z&se=2050-01-01T00%3A00%3A00Z&sp=rwlac&sig=Z%2BXPMa720nRpqtyKn8gTGnqn3sPmCgvKoEJduFwK3r8%3D",
        "beginExecutionTime": null, "cancellationTime": null, "quantumComputingData":
        null, "errorData": null, "isCancelling": false, "tags": [], "name": "Qiskit
        Sample - 3-qubit GHZ circuit", "id": "00000000-0000-0000-0000-000000000001",
        "providerId": "qci", "target": "qci.simulator", "creationTime": "2024-08-15T22:36:57.5664149+00:00",
=======
      string: '{"containerUri": "https://mystorage.blob.core.windows.net/job-00000000-0000-0000-0000-000000000001?sv=PLACEHOLDER&ss=b&srt=co&spr=https&st=2000-01-01T00%3A00%3A00Z&se=2050-01-01T00%3A00%3A00Z&sp=rwlac&sig=PLACEHOLDER",
        "inputDataUri": "https://mystorage.blob.core.windows.net/job-00000000-0000-0000-0000-000000000001/inputData?sv=PLACEHOLDER&st=2000-01-01T00%3A00%3A00Z&se=2050-01-01T00%3A00%3A00Z&sr=b&sp=rcw&sig=PLACEHOLDER",
        "inputDataFormat": "qir.v1", "inputParams": {"shots": 500, "count": 500, "items":
        [{"entryPoint": "Qiskit Sample - 3-qubit GHZ circuit", "arguments": []}]},
        "metadata": {"qiskit": "True", "name": "Qiskit Sample - 3-qubit GHZ circuit",
        "num_qubits": "4", "metadata": "{}"}, "sessionId": null, "status": "Waiting",
        "jobType": "QuantumComputing", "outputDataFormat": "microsoft.quantum-results.v2",
        "outputDataUri": "https://mystorage.blob.core.windows.net:443/job-00000000-0000-0000-0000-000000000001/outputData?sv=PLACEHOLDER&ss=b&srt=co&spr=https&st=2000-01-01T00%3A00%3A00Z&se=2050-01-01T00%3A00%3A00Z&sp=rwlac&sig=PLACEHOLDER",
        "beginExecutionTime": null, "cancellationTime": null, "quantumComputingData":
        null, "errorData": null, "isCancelling": false, "tags": [], "name": "Qiskit
        Sample - 3-qubit GHZ circuit", "id": "00000000-0000-0000-0000-000000000001",
        "providerId": "qci", "target": "qci.simulator", "creationTime": "2024-08-28T20:35:36.395124+00:00",
>>>>>>> b43e1017
        "endExecutionTime": null, "costEstimate": null, "itemType": "Job"}'
    headers:
      connection:
      - keep-alive
      content-length:
<<<<<<< HEAD
      - '841'
=======
      - '1455'
>>>>>>> b43e1017
      content-type:
      - application/json; charset=utf-8
      transfer-encoding:
      - chunked
    status:
      code: 200
      message: OK
- request:
    body: null
    headers:
      Accept:
      - application/json
      Accept-Encoding:
      - gzip, deflate
      Connection:
      - keep-alive
      User-Agent:
      - testapp-azure-quantum-qiskit azsdk-python-quantum/0.0.1 Python/3.9.19 (Windows-10-10.0.22631-SP0)
    method: GET
    uri: https://eastus.quantum.azure.com/subscriptions/00000000-0000-0000-0000-000000000000/resourceGroups/myresourcegroup/providers/Microsoft.Quantum/workspaces/myworkspace/jobs/00000000-0000-0000-0000-000000000001?api-version=2022-09-12-preview&test-sequence-id=1
  response:
    body:
<<<<<<< HEAD
      string: '{"containerUri": "https://mystorage.blob.core.windows.net/job-00000000-0000-0000-0000-000000000001?sv=PLACEHOLDER&st=2024-08-15T22%3A36%3A57Z&se=2050-01-01T00%3A00%3A00Z&sr=c&sp=rcwl&sig=PLACEHOLDER&st=2024-08-15T22%3A36%3A57Z&se=2050-01-01T00%3A00%3A00Z&sr=b&sp=r&rscd=attachment%3B+filename%3DQiskit%2BSample%2B-%2B3-qubit%2BGHZ%2Bcircuit-00000000-0000-0000-0000-000000000001.input.json&sig=PLACEHOLDER&st=2024-08-15T22%3A36%3A57Z&se=2050-01-01T00%3A00%3A00Z&sr=b&sp=r&rscd=attachment%3B+filename%3DQiskit%2BSample%2B-%2B3-qubit%2BGHZ%2Bcircuit-00000000-0000-0000-0000-000000000001.output.json&sig=2n4bwkxirLRJOVSvg9O82fbFn%2F5tDxmwpa312ldNAyU%3D",
        "beginExecutionTime": null, "cancellationTime": null, "quantumComputingData":
        null, "errorData": null, "isCancelling": false, "tags": [], "name": "Qiskit
        Sample - 3-qubit GHZ circuit", "id": "00000000-0000-0000-0000-000000000001",
        "providerId": "qci", "target": "qci.simulator", "creationTime": "2024-08-15T22:36:57.5664149+00:00",
=======
      string: '{"containerUri": "https://mystorage.blob.core.windows.net/job-00000000-0000-0000-0000-000000000001?sv=PLACEHOLDER&st=2000-01-01T00%3A00%3A00Z&se=2050-01-01T00%3A00%3A00Z&sr=c&sp=rcwl&sig=PLACEHOLDER",
        "inputDataUri": "https://mystorage.blob.core.windows.net/job-00000000-0000-0000-0000-000000000001/inputData?sv=PLACEHOLDER&st=2000-01-01T00%3A00%3A00Z&se=2050-01-01T00%3A00%3A00Z&sr=b&sp=r&rscd=attachment%3B+filename%3DQiskit%2BSample%2B-%2B3-qubit%2BGHZ%2Bcircuit-00000000-0000-0000-0000-000000000001.input.json&sig=PLACEHOLDER",
        "inputDataFormat": "qir.v1", "inputParams": {"shots": 500, "count": 500, "items":
        [{"entryPoint": "Qiskit Sample - 3-qubit GHZ circuit", "arguments": []}]},
        "metadata": {"qiskit": "True", "name": "Qiskit Sample - 3-qubit GHZ circuit",
        "num_qubits": "4", "metadata": "{}"}, "sessionId": null, "status": "Waiting",
        "jobType": "QuantumComputing", "outputDataFormat": "microsoft.quantum-results.v2",
        "outputDataUri": "https://mystorage.blob.core.windows.net/job-00000000-0000-0000-0000-000000000001/outputData?sv=PLACEHOLDER&st=2000-01-01T00%3A00%3A00Z&se=2050-01-01T00%3A00%3A00Z&sr=b&sp=r&rscd=attachment%3B+filename%3DQiskit%2BSample%2B-%2B3-qubit%2BGHZ%2Bcircuit-00000000-0000-0000-0000-000000000001.output.json&sig=PLACEHOLDER",
        "beginExecutionTime": null, "cancellationTime": null, "quantumComputingData":
        null, "errorData": null, "isCancelling": false, "tags": [], "name": "Qiskit
        Sample - 3-qubit GHZ circuit", "id": "00000000-0000-0000-0000-000000000001",
        "providerId": "qci", "target": "qci.simulator", "creationTime": "2024-08-28T20:35:36.395124+00:00",
>>>>>>> b43e1017
        "endExecutionTime": null, "costEstimate": null, "itemType": "Job"}'
    headers:
      connection:
      - keep-alive
      content-length:
<<<<<<< HEAD
      - '1049'
=======
      - '1659'
>>>>>>> b43e1017
      content-type:
      - application/json; charset=utf-8
      transfer-encoding:
      - chunked
    status:
      code: 200
      message: OK
- request:
    body: null
    headers:
      Accept:
      - application/json
      Accept-Encoding:
      - gzip, deflate
      Connection:
      - keep-alive
      User-Agent:
      - testapp-azure-quantum-qiskit azsdk-python-quantum/0.0.1 Python/3.9.19 (Windows-10-10.0.22631-SP0)
    method: GET
    uri: https://eastus.quantum.azure.com/subscriptions/00000000-0000-0000-0000-000000000000/resourceGroups/myresourcegroup/providers/Microsoft.Quantum/workspaces/myworkspace/jobs/00000000-0000-0000-0000-000000000001?api-version=2022-09-12-preview&test-sequence-id=2
  response:
    body:
<<<<<<< HEAD
      string: '{"containerUri": "https://mystorage.blob.core.windows.net/job-00000000-0000-0000-0000-000000000001?sv=PLACEHOLDER&st=2024-08-15T22%3A36%3A57Z&se=2050-01-01T00%3A00%3A00Z&sr=c&sp=rcwl&sig=PLACEHOLDER&st=2024-08-15T22%3A36%3A57Z&se=2050-01-01T00%3A00%3A00Z&sr=b&sp=r&rscd=attachment%3B+filename%3DQiskit%2BSample%2B-%2B3-qubit%2BGHZ%2Bcircuit-00000000-0000-0000-0000-000000000001.input.json&sig=PLACEHOLDER&st=2024-08-15T22%3A36%3A57Z&se=2050-01-01T00%3A00%3A00Z&sr=b&sp=r&rscd=attachment%3B+filename%3DQiskit%2BSample%2B-%2B3-qubit%2BGHZ%2Bcircuit-00000000-0000-0000-0000-000000000001.output.json&sig=2n4bwkxirLRJOVSvg9O82fbFn%2F5tDxmwpa312ldNAyU%3D",
        "beginExecutionTime": null, "cancellationTime": null, "quantumComputingData":
        null, "errorData": null, "isCancelling": false, "tags": [], "name": "Qiskit
        Sample - 3-qubit GHZ circuit", "id": "00000000-0000-0000-0000-000000000001",
        "providerId": "qci", "target": "qci.simulator", "creationTime": "2024-08-15T22:36:57.5664149+00:00",
=======
      string: '{"containerUri": "https://mystorage.blob.core.windows.net/job-00000000-0000-0000-0000-000000000001?sv=PLACEHOLDER&st=2000-01-01T00%3A00%3A00Z&se=2050-01-01T00%3A00%3A00Z&sr=c&sp=rcwl&sig=PLACEHOLDER",
        "inputDataUri": "https://mystorage.blob.core.windows.net/job-00000000-0000-0000-0000-000000000001/inputData?sv=PLACEHOLDER&st=2000-01-01T00%3A00%3A00Z&se=2050-01-01T00%3A00%3A00Z&sr=b&sp=r&rscd=attachment%3B+filename%3DQiskit%2BSample%2B-%2B3-qubit%2BGHZ%2Bcircuit-00000000-0000-0000-0000-000000000001.input.json&sig=PLACEHOLDER",
        "inputDataFormat": "qir.v1", "inputParams": {"shots": 500, "count": 500, "items":
        [{"entryPoint": "Qiskit Sample - 3-qubit GHZ circuit", "arguments": []}]},
        "metadata": {"qiskit": "True", "name": "Qiskit Sample - 3-qubit GHZ circuit",
        "num_qubits": "4", "metadata": "{}"}, "sessionId": null, "status": "Waiting",
        "jobType": "QuantumComputing", "outputDataFormat": "microsoft.quantum-results.v2",
        "outputDataUri": "https://mystorage.blob.core.windows.net/job-00000000-0000-0000-0000-000000000001/outputData?sv=PLACEHOLDER&st=2000-01-01T00%3A00%3A00Z&se=2050-01-01T00%3A00%3A00Z&sr=b&sp=r&rscd=attachment%3B+filename%3DQiskit%2BSample%2B-%2B3-qubit%2BGHZ%2Bcircuit-00000000-0000-0000-0000-000000000001.output.json&sig=PLACEHOLDER",
        "beginExecutionTime": null, "cancellationTime": null, "quantumComputingData":
        null, "errorData": null, "isCancelling": false, "tags": [], "name": "Qiskit
        Sample - 3-qubit GHZ circuit", "id": "00000000-0000-0000-0000-000000000001",
        "providerId": "qci", "target": "qci.simulator", "creationTime": "2024-08-28T20:35:36.395124+00:00",
>>>>>>> b43e1017
        "endExecutionTime": null, "costEstimate": null, "itemType": "Job"}'
    headers:
      connection:
      - keep-alive
      content-length:
<<<<<<< HEAD
      - '1049'
=======
      - '1659'
>>>>>>> b43e1017
      content-type:
      - application/json; charset=utf-8
      transfer-encoding:
      - chunked
    status:
      code: 200
      message: OK
- request:
    body: null
    headers:
      Accept:
      - application/json
      Accept-Encoding:
      - gzip, deflate
      Connection:
      - keep-alive
      User-Agent:
      - testapp-azure-quantum-qiskit azsdk-python-quantum/0.0.1 Python/3.9.19 (Windows-10-10.0.22631-SP0)
    method: GET
    uri: https://eastus.quantum.azure.com/subscriptions/00000000-0000-0000-0000-000000000000/resourceGroups/myresourcegroup/providers/Microsoft.Quantum/workspaces/myworkspace/jobs/00000000-0000-0000-0000-000000000001?api-version=2022-09-12-preview&test-sequence-id=3
  response:
    body:
<<<<<<< HEAD
      string: '{"containerUri": "https://mystorage.blob.core.windows.net/job-00000000-0000-0000-0000-000000000001?sv=PLACEHOLDER&st=2024-08-15T22%3A36%3A58Z&se=2050-01-01T00%3A00%3A00Z&sr=c&sp=rcwl&sig=PLACEHOLDER&st=2024-08-15T22%3A36%3A58Z&se=2050-01-01T00%3A00%3A00Z&sr=b&sp=r&rscd=attachment%3B+filename%3DQiskit%2BSample%2B-%2B3-qubit%2BGHZ%2Bcircuit-00000000-0000-0000-0000-000000000001.input.json&sig=PLACEHOLDER&st=2024-08-15T22%3A36%3A58Z&se=2050-01-01T00%3A00%3A00Z&sr=b&sp=r&rscd=attachment%3B+filename%3DQiskit%2BSample%2B-%2B3-qubit%2BGHZ%2Bcircuit-00000000-0000-0000-0000-000000000001.output.json&sig=38UrTmNgUfKWoSE9JfGFZEbo8sRAuPW%2BMHuOEczrxzQ%3D",
        "beginExecutionTime": null, "cancellationTime": null, "quantumComputingData":
        null, "errorData": null, "isCancelling": false, "tags": [], "name": "Qiskit
        Sample - 3-qubit GHZ circuit", "id": "00000000-0000-0000-0000-000000000001",
        "providerId": "qci", "target": "qci.simulator", "creationTime": "2024-08-15T22:36:57.5664149+00:00",
=======
      string: '{"containerUri": "https://mystorage.blob.core.windows.net/job-00000000-0000-0000-0000-000000000001?sv=PLACEHOLDER&st=2000-01-01T00%3A00%3A00Z&se=2050-01-01T00%3A00%3A00Z&sr=c&sp=rcwl&sig=PLACEHOLDER",
        "inputDataUri": "https://mystorage.blob.core.windows.net/job-00000000-0000-0000-0000-000000000001/inputData?sv=PLACEHOLDER&st=2000-01-01T00%3A00%3A00Z&se=2050-01-01T00%3A00%3A00Z&sr=b&sp=r&rscd=attachment%3B+filename%3DQiskit%2BSample%2B-%2B3-qubit%2BGHZ%2Bcircuit-00000000-0000-0000-0000-000000000001.input.json&sig=PLACEHOLDER",
        "inputDataFormat": "qir.v1", "inputParams": {"shots": 500, "count": 500, "items":
        [{"entryPoint": "Qiskit Sample - 3-qubit GHZ circuit", "arguments": []}]},
        "metadata": {"qiskit": "True", "name": "Qiskit Sample - 3-qubit GHZ circuit",
        "num_qubits": "4", "metadata": "{}"}, "sessionId": null, "status": "Waiting",
        "jobType": "QuantumComputing", "outputDataFormat": "microsoft.quantum-results.v2",
        "outputDataUri": "https://mystorage.blob.core.windows.net/job-00000000-0000-0000-0000-000000000001/outputData?sv=PLACEHOLDER&st=2000-01-01T00%3A00%3A00Z&se=2050-01-01T00%3A00%3A00Z&sr=b&sp=r&rscd=attachment%3B+filename%3DQiskit%2BSample%2B-%2B3-qubit%2BGHZ%2Bcircuit-00000000-0000-0000-0000-000000000001.output.json&sig=PLACEHOLDER",
        "beginExecutionTime": null, "cancellationTime": null, "quantumComputingData":
        null, "errorData": null, "isCancelling": false, "tags": [], "name": "Qiskit
        Sample - 3-qubit GHZ circuit", "id": "00000000-0000-0000-0000-000000000001",
        "providerId": "qci", "target": "qci.simulator", "creationTime": "2024-08-28T20:35:36.395124+00:00",
>>>>>>> b43e1017
        "endExecutionTime": null, "costEstimate": null, "itemType": "Job"}'
    headers:
      connection:
      - keep-alive
      content-length:
<<<<<<< HEAD
      - '1049'
=======
      - '1659'
>>>>>>> b43e1017
      content-type:
      - application/json; charset=utf-8
      transfer-encoding:
      - chunked
    status:
      code: 200
      message: OK
- request:
    body: null
    headers:
      Accept:
      - application/json
      Accept-Encoding:
      - gzip, deflate
      Connection:
      - keep-alive
      User-Agent:
      - testapp-azure-quantum-qiskit azsdk-python-quantum/0.0.1 Python/3.9.19 (Windows-10-10.0.22631-SP0)
    method: GET
    uri: https://eastus.quantum.azure.com/subscriptions/00000000-0000-0000-0000-000000000000/resourceGroups/myresourcegroup/providers/Microsoft.Quantum/workspaces/myworkspace/jobs/00000000-0000-0000-0000-000000000001?api-version=2022-09-12-preview&test-sequence-id=4
  response:
    body:
<<<<<<< HEAD
      string: '{"containerUri": "https://mystorage.blob.core.windows.net/job-00000000-0000-0000-0000-000000000001?sv=PLACEHOLDER&st=2024-08-15T22%3A36%3A58Z&se=2050-01-01T00%3A00%3A00Z&sr=c&sp=rcwl&sig=PLACEHOLDER&st=2024-08-15T22%3A36%3A58Z&se=2050-01-01T00%3A00%3A00Z&sr=b&sp=r&rscd=attachment%3B+filename%3DQiskit%2BSample%2B-%2B3-qubit%2BGHZ%2Bcircuit-00000000-0000-0000-0000-000000000001.input.json&sig=PLACEHOLDER&st=2024-08-15T22%3A36%3A58Z&se=2050-01-01T00%3A00%3A00Z&sr=b&sp=r&rscd=attachment%3B+filename%3DQiskit%2BSample%2B-%2B3-qubit%2BGHZ%2Bcircuit-00000000-0000-0000-0000-000000000001.output.json&sig=38UrTmNgUfKWoSE9JfGFZEbo8sRAuPW%2BMHuOEczrxzQ%3D",
        "beginExecutionTime": null, "cancellationTime": null, "quantumComputingData":
        null, "errorData": null, "isCancelling": false, "tags": [], "name": "Qiskit
        Sample - 3-qubit GHZ circuit", "id": "00000000-0000-0000-0000-000000000001",
        "providerId": "qci", "target": "qci.simulator", "creationTime": "2024-08-15T22:36:57.5664149+00:00",
=======
      string: '{"containerUri": "https://mystorage.blob.core.windows.net/job-00000000-0000-0000-0000-000000000001?sv=PLACEHOLDER&st=2000-01-01T00%3A00%3A00Z&se=2050-01-01T00%3A00%3A00Z&sr=c&sp=rcwl&sig=PLACEHOLDER",
        "inputDataUri": "https://mystorage.blob.core.windows.net/job-00000000-0000-0000-0000-000000000001/inputData?sv=PLACEHOLDER&st=2000-01-01T00%3A00%3A00Z&se=2050-01-01T00%3A00%3A00Z&sr=b&sp=r&rscd=attachment%3B+filename%3DQiskit%2BSample%2B-%2B3-qubit%2BGHZ%2Bcircuit-00000000-0000-0000-0000-000000000001.input.json&sig=PLACEHOLDER",
        "inputDataFormat": "qir.v1", "inputParams": {"shots": 500, "count": 500, "items":
        [{"entryPoint": "Qiskit Sample - 3-qubit GHZ circuit", "arguments": []}]},
        "metadata": {"qiskit": "True", "name": "Qiskit Sample - 3-qubit GHZ circuit",
        "num_qubits": "4", "metadata": "{}"}, "sessionId": null, "status": "Waiting",
        "jobType": "QuantumComputing", "outputDataFormat": "microsoft.quantum-results.v2",
        "outputDataUri": "https://mystorage.blob.core.windows.net/job-00000000-0000-0000-0000-000000000001/outputData?sv=PLACEHOLDER&st=2000-01-01T00%3A00%3A00Z&se=2050-01-01T00%3A00%3A00Z&sr=b&sp=r&rscd=attachment%3B+filename%3DQiskit%2BSample%2B-%2B3-qubit%2BGHZ%2Bcircuit-00000000-0000-0000-0000-000000000001.output.json&sig=PLACEHOLDER",
        "beginExecutionTime": null, "cancellationTime": null, "quantumComputingData":
        null, "errorData": null, "isCancelling": false, "tags": [], "name": "Qiskit
        Sample - 3-qubit GHZ circuit", "id": "00000000-0000-0000-0000-000000000001",
        "providerId": "qci", "target": "qci.simulator", "creationTime": "2024-08-28T20:35:36.395124+00:00",
>>>>>>> b43e1017
        "endExecutionTime": null, "costEstimate": null, "itemType": "Job"}'
    headers:
      connection:
      - keep-alive
      content-length:
<<<<<<< HEAD
      - '1049'
=======
      - '1659'
>>>>>>> b43e1017
      content-type:
      - application/json; charset=utf-8
      transfer-encoding:
      - chunked
    status:
      code: 200
      message: OK
- request:
    body: null
    headers:
      Accept:
      - application/json
      Accept-Encoding:
      - gzip, deflate
      Connection:
      - keep-alive
      User-Agent:
      - testapp-azure-quantum-qiskit azsdk-python-quantum/0.0.1 Python/3.9.19 (Windows-10-10.0.22631-SP0)
    method: GET
    uri: https://eastus.quantum.azure.com/subscriptions/00000000-0000-0000-0000-000000000000/resourceGroups/myresourcegroup/providers/Microsoft.Quantum/workspaces/myworkspace/jobs/00000000-0000-0000-0000-000000000001?api-version=2022-09-12-preview&test-sequence-id=5
  response:
    body:
<<<<<<< HEAD
      string: '{"containerUri": "https://mystorage.blob.core.windows.net/job-00000000-0000-0000-0000-000000000001?sv=PLACEHOLDER&st=2024-08-15T22%3A36%3A59Z&se=2050-01-01T00%3A00%3A00Z&sr=c&sp=rcwl&sig=PLACEHOLDER&st=2024-08-15T22%3A36%3A59Z&se=2050-01-01T00%3A00%3A00Z&sr=b&sp=r&rscd=attachment%3B+filename%3DQiskit%2BSample%2B-%2B3-qubit%2BGHZ%2Bcircuit-00000000-0000-0000-0000-000000000001.input.json&sig=PLACEHOLDER&st=2024-08-15T22%3A36%3A59Z&se=2050-01-01T00%3A00%3A00Z&sr=b&sp=r&rscd=attachment%3B+filename%3DQiskit%2BSample%2B-%2B3-qubit%2BGHZ%2Bcircuit-00000000-0000-0000-0000-000000000001.output.json&sig=HEYPDO1399on9heb7qi0y9WHQhkXv%2Bw73OF0U0iZZ0w%3D",
        "beginExecutionTime": null, "cancellationTime": null, "quantumComputingData":
        null, "errorData": null, "isCancelling": false, "tags": [], "name": "Qiskit
        Sample - 3-qubit GHZ circuit", "id": "00000000-0000-0000-0000-000000000001",
        "providerId": "qci", "target": "qci.simulator", "creationTime": "2024-08-15T22:36:57.5664149+00:00",
=======
      string: '{"containerUri": "https://mystorage.blob.core.windows.net/job-00000000-0000-0000-0000-000000000001?sv=PLACEHOLDER&st=2000-01-01T00%3A00%3A00Z&se=2050-01-01T00%3A00%3A00Z&sr=c&sp=rcwl&sig=PLACEHOLDER",
        "inputDataUri": "https://mystorage.blob.core.windows.net/job-00000000-0000-0000-0000-000000000001/inputData?sv=PLACEHOLDER&st=2000-01-01T00%3A00%3A00Z&se=2050-01-01T00%3A00%3A00Z&sr=b&sp=r&rscd=attachment%3B+filename%3DQiskit%2BSample%2B-%2B3-qubit%2BGHZ%2Bcircuit-00000000-0000-0000-0000-000000000001.input.json&sig=PLACEHOLDER",
        "inputDataFormat": "qir.v1", "inputParams": {"shots": 500, "count": 500, "items":
        [{"entryPoint": "Qiskit Sample - 3-qubit GHZ circuit", "arguments": []}]},
        "metadata": {"qiskit": "True", "name": "Qiskit Sample - 3-qubit GHZ circuit",
        "num_qubits": "4", "metadata": "{}"}, "sessionId": null, "status": "Waiting",
        "jobType": "QuantumComputing", "outputDataFormat": "microsoft.quantum-results.v2",
        "outputDataUri": "https://mystorage.blob.core.windows.net/job-00000000-0000-0000-0000-000000000001/outputData?sv=PLACEHOLDER&st=2000-01-01T00%3A00%3A00Z&se=2050-01-01T00%3A00%3A00Z&sr=b&sp=r&rscd=attachment%3B+filename%3DQiskit%2BSample%2B-%2B3-qubit%2BGHZ%2Bcircuit-00000000-0000-0000-0000-000000000001.output.json&sig=PLACEHOLDER",
        "beginExecutionTime": null, "cancellationTime": null, "quantumComputingData":
        null, "errorData": null, "isCancelling": false, "tags": [], "name": "Qiskit
        Sample - 3-qubit GHZ circuit", "id": "00000000-0000-0000-0000-000000000001",
        "providerId": "qci", "target": "qci.simulator", "creationTime": "2024-08-28T20:35:36.395124+00:00",
>>>>>>> b43e1017
        "endExecutionTime": null, "costEstimate": null, "itemType": "Job"}'
    headers:
      connection:
      - keep-alive
      content-length:
<<<<<<< HEAD
      - '1049'
=======
      - '1659'
>>>>>>> b43e1017
      content-type:
      - application/json; charset=utf-8
      transfer-encoding:
      - chunked
    status:
      code: 200
      message: OK
- request:
    body: null
    headers:
      Accept:
      - application/json
      Accept-Encoding:
      - gzip, deflate
      Connection:
      - keep-alive
      User-Agent:
      - testapp-azure-quantum-qiskit azsdk-python-quantum/0.0.1 Python/3.9.19 (Windows-10-10.0.22631-SP0)
    method: GET
    uri: https://eastus.quantum.azure.com/subscriptions/00000000-0000-0000-0000-000000000000/resourceGroups/myresourcegroup/providers/Microsoft.Quantum/workspaces/myworkspace/jobs/00000000-0000-0000-0000-000000000001?api-version=2022-09-12-preview&test-sequence-id=6
  response:
    body:
<<<<<<< HEAD
      string: '{"containerUri": "https://mystorage.blob.core.windows.net/job-00000000-0000-0000-0000-000000000001?sv=PLACEHOLDER&st=2024-08-15T22%3A37%3A00Z&se=2050-01-01T00%3A00%3A00Z&sr=c&sp=rcwl&sig=PLACEHOLDER&st=2024-08-15T22%3A37%3A00Z&se=2050-01-01T00%3A00%3A00Z&sr=b&sp=r&rscd=attachment%3B+filename%3DQiskit%2BSample%2B-%2B3-qubit%2BGHZ%2Bcircuit-00000000-0000-0000-0000-000000000001.input.json&sig=PLACEHOLDER&st=2024-08-15T22%3A37%3A00Z&se=2050-01-01T00%3A00%3A00Z&sr=b&sp=r&rscd=attachment%3B+filename%3DQiskit%2BSample%2B-%2B3-qubit%2BGHZ%2Bcircuit-00000000-0000-0000-0000-000000000001.output.json&sig=5EdiM%2BcWmsQwD1SfL23Ezr5o1b%2F7tXnmYv5Y7RXQBRA%3D",
        "beginExecutionTime": null, "cancellationTime": null, "quantumComputingData":
        {"count": 1}, "errorData": null, "isCancelling": false, "tags": [], "name":
        "Qiskit Sample - 3-qubit GHZ circuit", "id": "00000000-0000-0000-0000-000000000001",
        "providerId": "qci", "target": "qci.simulator", "creationTime": "2024-08-15T22:36:57.5664149+00:00",
=======
      string: '{"containerUri": "https://mystorage.blob.core.windows.net/job-00000000-0000-0000-0000-000000000001?sv=PLACEHOLDER&st=2000-01-01T00%3A00%3A00Z&se=2050-01-01T00%3A00%3A00Z&sr=c&sp=rcwl&sig=PLACEHOLDER",
        "inputDataUri": "https://mystorage.blob.core.windows.net/job-00000000-0000-0000-0000-000000000001/inputData?sv=PLACEHOLDER&st=2000-01-01T00%3A00%3A00Z&se=2050-01-01T00%3A00%3A00Z&sr=b&sp=r&rscd=attachment%3B+filename%3DQiskit%2BSample%2B-%2B3-qubit%2BGHZ%2Bcircuit-00000000-0000-0000-0000-000000000001.input.json&sig=PLACEHOLDER",
        "inputDataFormat": "qir.v1", "inputParams": {"shots": 500, "count": 500, "items":
        [{"entryPoint": "Qiskit Sample - 3-qubit GHZ circuit", "arguments": []}]},
        "metadata": {"qiskit": "True", "name": "Qiskit Sample - 3-qubit GHZ circuit",
        "num_qubits": "4", "metadata": "{}"}, "sessionId": null, "status": "Waiting",
        "jobType": "QuantumComputing", "outputDataFormat": "microsoft.quantum-results.v2",
        "outputDataUri": "https://mystorage.blob.core.windows.net/job-00000000-0000-0000-0000-000000000001/outputData?sv=PLACEHOLDER&st=2000-01-01T00%3A00%3A00Z&se=2050-01-01T00%3A00%3A00Z&sr=b&sp=r&rscd=attachment%3B+filename%3DQiskit%2BSample%2B-%2B3-qubit%2BGHZ%2Bcircuit-00000000-0000-0000-0000-000000000001.output.json&sig=PLACEHOLDER",
        "beginExecutionTime": null, "cancellationTime": null, "quantumComputingData":
        {"count": 1}, "errorData": null, "isCancelling": false, "tags": [], "name":
        "Qiskit Sample - 3-qubit GHZ circuit", "id": "00000000-0000-0000-0000-000000000001",
        "providerId": "qci", "target": "qci.simulator", "creationTime": "2024-08-28T20:35:36.395124+00:00",
>>>>>>> b43e1017
        "endExecutionTime": null, "costEstimate": null, "itemType": "Job"}'
    headers:
      connection:
      - keep-alive
      content-length:
<<<<<<< HEAD
      - '1059'
=======
      - '1667'
>>>>>>> b43e1017
      content-type:
      - application/json; charset=utf-8
      transfer-encoding:
      - chunked
    status:
      code: 200
      message: OK
- request:
    body: null
    headers:
      Accept:
      - application/json
      Accept-Encoding:
      - gzip, deflate
      Connection:
      - keep-alive
      User-Agent:
      - testapp-azure-quantum-qiskit azsdk-python-quantum/0.0.1 Python/3.9.19 (Windows-10-10.0.22631-SP0)
    method: GET
    uri: https://eastus.quantum.azure.com/subscriptions/00000000-0000-0000-0000-000000000000/resourceGroups/myresourcegroup/providers/Microsoft.Quantum/workspaces/myworkspace/jobs/00000000-0000-0000-0000-000000000001?api-version=2022-09-12-preview&test-sequence-id=7
  response:
    body:
<<<<<<< HEAD
      string: '{"containerUri": "https://mystorage.blob.core.windows.net/job-00000000-0000-0000-0000-000000000001?sv=PLACEHOLDER&st=2024-08-15T22%3A37%3A02Z&se=2050-01-01T00%3A00%3A00Z&sr=c&sp=rcwl&sig=PLACEHOLDER&st=2024-08-15T22%3A37%3A02Z&se=2050-01-01T00%3A00%3A00Z&sr=b&sp=r&rscd=attachment%3B+filename%3DQiskit%2BSample%2B-%2B3-qubit%2BGHZ%2Bcircuit-00000000-0000-0000-0000-000000000001.input.json&sig=PLACEHOLDER&st=2024-08-15T22%3A37%3A02Z&se=2050-01-01T00%3A00%3A00Z&sr=b&sp=r&rscd=attachment%3B+filename%3DQiskit%2BSample%2B-%2B3-qubit%2BGHZ%2Bcircuit-00000000-0000-0000-0000-000000000001.output.json&sig=AgZXO6Uu37cwdnjLIuFZZFHp%2FjsMVPoiRI%2FeOPLdluw%3D",
        "beginExecutionTime": null, "cancellationTime": null, "quantumComputingData":
        {"count": 1}, "errorData": null, "isCancelling": false, "tags": [], "name":
        "Qiskit Sample - 3-qubit GHZ circuit", "id": "00000000-0000-0000-0000-000000000001",
        "providerId": "qci", "target": "qci.simulator", "creationTime": "2024-08-15T22:36:57.5664149+00:00",
=======
      string: '{"containerUri": "https://mystorage.blob.core.windows.net/job-00000000-0000-0000-0000-000000000001?sv=PLACEHOLDER&st=2000-01-01T00%3A00%3A00Z&se=2050-01-01T00%3A00%3A00Z&sr=c&sp=rcwl&sig=PLACEHOLDER",
        "inputDataUri": "https://mystorage.blob.core.windows.net/job-00000000-0000-0000-0000-000000000001/inputData?sv=PLACEHOLDER&st=2000-01-01T00%3A00%3A00Z&se=2050-01-01T00%3A00%3A00Z&sr=b&sp=r&rscd=attachment%3B+filename%3DQiskit%2BSample%2B-%2B3-qubit%2BGHZ%2Bcircuit-00000000-0000-0000-0000-000000000001.input.json&sig=PLACEHOLDER",
        "inputDataFormat": "qir.v1", "inputParams": {"shots": 500, "count": 500, "items":
        [{"entryPoint": "Qiskit Sample - 3-qubit GHZ circuit", "arguments": []}]},
        "metadata": {"qiskit": "True", "name": "Qiskit Sample - 3-qubit GHZ circuit",
        "num_qubits": "4", "metadata": "{}"}, "sessionId": null, "status": "Waiting",
        "jobType": "QuantumComputing", "outputDataFormat": "microsoft.quantum-results.v2",
        "outputDataUri": "https://mystorage.blob.core.windows.net/job-00000000-0000-0000-0000-000000000001/outputData?sv=PLACEHOLDER&st=2000-01-01T00%3A00%3A00Z&se=2050-01-01T00%3A00%3A00Z&sr=b&sp=r&rscd=attachment%3B+filename%3DQiskit%2BSample%2B-%2B3-qubit%2BGHZ%2Bcircuit-00000000-0000-0000-0000-000000000001.output.json&sig=PLACEHOLDER",
        "beginExecutionTime": null, "cancellationTime": null, "quantumComputingData":
        {"count": 1}, "errorData": null, "isCancelling": false, "tags": [], "name":
        "Qiskit Sample - 3-qubit GHZ circuit", "id": "00000000-0000-0000-0000-000000000001",
        "providerId": "qci", "target": "qci.simulator", "creationTime": "2024-08-28T20:35:36.395124+00:00",
>>>>>>> b43e1017
        "endExecutionTime": null, "costEstimate": null, "itemType": "Job"}'
    headers:
      connection:
      - keep-alive
      content-length:
<<<<<<< HEAD
      - '1059'
=======
      - '1667'
>>>>>>> b43e1017
      content-type:
      - application/json; charset=utf-8
      transfer-encoding:
      - chunked
    status:
      code: 200
      message: OK
- request:
    body: null
    headers:
      Accept:
      - application/json
      Accept-Encoding:
      - gzip, deflate
      Connection:
      - keep-alive
      User-Agent:
      - testapp-azure-quantum-qiskit azsdk-python-quantum/0.0.1 Python/3.9.19 (Windows-10-10.0.22631-SP0)
    method: GET
    uri: https://eastus.quantum.azure.com/subscriptions/00000000-0000-0000-0000-000000000000/resourceGroups/myresourcegroup/providers/Microsoft.Quantum/workspaces/myworkspace/jobs/00000000-0000-0000-0000-000000000001?api-version=2022-09-12-preview&test-sequence-id=8
  response:
    body:
<<<<<<< HEAD
      string: '{"containerUri": "https://mystorage.blob.core.windows.net/job-00000000-0000-0000-0000-000000000001?sv=PLACEHOLDER&st=2024-08-15T22%3A37%3A04Z&se=2050-01-01T00%3A00%3A00Z&sr=c&sp=rcwl&sig=PLACEHOLDER&st=2024-08-15T22%3A37%3A04Z&se=2050-01-01T00%3A00%3A00Z&sr=b&sp=r&rscd=attachment%3B+filename%3DQiskit%2BSample%2B-%2B3-qubit%2BGHZ%2Bcircuit-00000000-0000-0000-0000-000000000001.input.json&sig=PLACEHOLDER&st=2024-08-15T22%3A37%3A04Z&se=2050-01-01T00%3A00%3A00Z&sr=b&sp=r&rscd=attachment%3B+filename%3DQiskit%2BSample%2B-%2B3-qubit%2BGHZ%2Bcircuit-00000000-0000-0000-0000-000000000001.output.json&sig=5V7ZyCS3mekBhT8cmI6iFmvxkC7FTf4B1BUAjwqjuZE%3D",
        "beginExecutionTime": null, "cancellationTime": null, "quantumComputingData":
        {"count": 1}, "errorData": null, "isCancelling": false, "tags": [], "name":
        "Qiskit Sample - 3-qubit GHZ circuit", "id": "00000000-0000-0000-0000-000000000001",
        "providerId": "qci", "target": "qci.simulator", "creationTime": "2024-08-15T22:36:57.5664149+00:00",
=======
      string: '{"containerUri": "https://mystorage.blob.core.windows.net/job-00000000-0000-0000-0000-000000000001?sv=PLACEHOLDER&st=2000-01-01T00%3A00%3A00Z&se=2050-01-01T00%3A00%3A00Z&sr=c&sp=rcwl&sig=PLACEHOLDER",
        "inputDataUri": "https://mystorage.blob.core.windows.net/job-00000000-0000-0000-0000-000000000001/inputData?sv=PLACEHOLDER&st=2000-01-01T00%3A00%3A00Z&se=2050-01-01T00%3A00%3A00Z&sr=b&sp=r&rscd=attachment%3B+filename%3DQiskit%2BSample%2B-%2B3-qubit%2BGHZ%2Bcircuit-00000000-0000-0000-0000-000000000001.input.json&sig=PLACEHOLDER",
        "inputDataFormat": "qir.v1", "inputParams": {"shots": 500, "count": 500, "items":
        [{"entryPoint": "Qiskit Sample - 3-qubit GHZ circuit", "arguments": []}]},
        "metadata": {"qiskit": "True", "name": "Qiskit Sample - 3-qubit GHZ circuit",
        "num_qubits": "4", "metadata": "{}"}, "sessionId": null, "status": "Waiting",
        "jobType": "QuantumComputing", "outputDataFormat": "microsoft.quantum-results.v2",
        "outputDataUri": "https://mystorage.blob.core.windows.net/job-00000000-0000-0000-0000-000000000001/outputData?sv=PLACEHOLDER&st=2000-01-01T00%3A00%3A00Z&se=2050-01-01T00%3A00%3A00Z&sr=b&sp=r&rscd=attachment%3B+filename%3DQiskit%2BSample%2B-%2B3-qubit%2BGHZ%2Bcircuit-00000000-0000-0000-0000-000000000001.output.json&sig=PLACEHOLDER",
        "beginExecutionTime": null, "cancellationTime": null, "quantumComputingData":
        {"count": 1}, "errorData": null, "isCancelling": false, "tags": [], "name":
        "Qiskit Sample - 3-qubit GHZ circuit", "id": "00000000-0000-0000-0000-000000000001",
        "providerId": "qci", "target": "qci.simulator", "creationTime": "2024-08-28T20:35:36.395124+00:00",
>>>>>>> b43e1017
        "endExecutionTime": null, "costEstimate": null, "itemType": "Job"}'
    headers:
      connection:
      - keep-alive
      content-length:
<<<<<<< HEAD
      - '1055'
=======
      - '1667'
>>>>>>> b43e1017
      content-type:
      - application/json; charset=utf-8
      transfer-encoding:
      - chunked
    status:
      code: 200
      message: OK
- request:
    body: null
    headers:
      Accept:
      - application/json
      Accept-Encoding:
      - gzip, deflate
      Connection:
      - keep-alive
      User-Agent:
      - testapp-azure-quantum-qiskit azsdk-python-quantum/0.0.1 Python/3.9.19 (Windows-10-10.0.22631-SP0)
    method: GET
    uri: https://eastus.quantum.azure.com/subscriptions/00000000-0000-0000-0000-000000000000/resourceGroups/myresourcegroup/providers/Microsoft.Quantum/workspaces/myworkspace/jobs/00000000-0000-0000-0000-000000000001?api-version=2022-09-12-preview&test-sequence-id=9
  response:
    body:
<<<<<<< HEAD
      string: '{"containerUri": "https://mystorage.blob.core.windows.net/job-00000000-0000-0000-0000-000000000001?sv=PLACEHOLDER&st=2024-08-15T22%3A37%3A08Z&se=2050-01-01T00%3A00%3A00Z&sr=c&sp=rcwl&sig=PLACEHOLDER&st=2024-08-15T22%3A37%3A08Z&se=2050-01-01T00%3A00%3A00Z&sr=b&sp=r&rscd=attachment%3B+filename%3DQiskit%2BSample%2B-%2B3-qubit%2BGHZ%2Bcircuit-00000000-0000-0000-0000-000000000001.input.json&sig=PLACEHOLDER&st=2024-08-15T22%3A37%3A08Z&se=2050-01-01T00%3A00%3A00Z&sr=b&sp=r&rscd=attachment%3B+filename%3DQiskit%2BSample%2B-%2B3-qubit%2BGHZ%2Bcircuit-00000000-0000-0000-0000-000000000001.output.json&sig=InHPiNAmaPb14P%2F0MqlAYpWpXcl70bmI48XxcCQ41kg%3D",
        "beginExecutionTime": null, "cancellationTime": null, "quantumComputingData":
        {"count": 1}, "errorData": null, "isCancelling": false, "tags": [], "name":
        "Qiskit Sample - 3-qubit GHZ circuit", "id": "00000000-0000-0000-0000-000000000001",
        "providerId": "qci", "target": "qci.simulator", "creationTime": "2024-08-15T22:36:57.5664149+00:00",
=======
      string: '{"containerUri": "https://mystorage.blob.core.windows.net/job-00000000-0000-0000-0000-000000000001?sv=PLACEHOLDER&st=2000-01-01T00%3A00%3A00Z&se=2050-01-01T00%3A00%3A00Z&sr=c&sp=rcwl&sig=PLACEHOLDER",
        "inputDataUri": "https://mystorage.blob.core.windows.net/job-00000000-0000-0000-0000-000000000001/inputData?sv=PLACEHOLDER&st=2000-01-01T00%3A00%3A00Z&se=2050-01-01T00%3A00%3A00Z&sr=b&sp=r&rscd=attachment%3B+filename%3DQiskit%2BSample%2B-%2B3-qubit%2BGHZ%2Bcircuit-00000000-0000-0000-0000-000000000001.input.json&sig=PLACEHOLDER",
        "inputDataFormat": "qir.v1", "inputParams": {"shots": 500, "count": 500, "items":
        [{"entryPoint": "Qiskit Sample - 3-qubit GHZ circuit", "arguments": []}]},
        "metadata": {"qiskit": "True", "name": "Qiskit Sample - 3-qubit GHZ circuit",
        "num_qubits": "4", "metadata": "{}"}, "sessionId": null, "status": "Waiting",
        "jobType": "QuantumComputing", "outputDataFormat": "microsoft.quantum-results.v2",
        "outputDataUri": "https://mystorage.blob.core.windows.net/job-00000000-0000-0000-0000-000000000001/outputData?sv=PLACEHOLDER&st=2000-01-01T00%3A00%3A00Z&se=2050-01-01T00%3A00%3A00Z&sr=b&sp=r&rscd=attachment%3B+filename%3DQiskit%2BSample%2B-%2B3-qubit%2BGHZ%2Bcircuit-00000000-0000-0000-0000-000000000001.output.json&sig=PLACEHOLDER",
        "beginExecutionTime": null, "cancellationTime": null, "quantumComputingData":
        {"count": 1}, "errorData": null, "isCancelling": false, "tags": [], "name":
        "Qiskit Sample - 3-qubit GHZ circuit", "id": "00000000-0000-0000-0000-000000000001",
        "providerId": "qci", "target": "qci.simulator", "creationTime": "2024-08-28T20:35:36.395124+00:00",
>>>>>>> b43e1017
        "endExecutionTime": null, "costEstimate": null, "itemType": "Job"}'
    headers:
      connection:
      - keep-alive
      content-length:
<<<<<<< HEAD
      - '1057'
=======
      - '1667'
>>>>>>> b43e1017
      content-type:
      - application/json; charset=utf-8
      transfer-encoding:
      - chunked
    status:
      code: 200
      message: OK
- request:
    body: null
    headers:
      Accept:
      - application/json
      Accept-Encoding:
      - gzip, deflate
      Connection:
      - keep-alive
      User-Agent:
      - testapp-azure-quantum-qiskit azsdk-python-quantum/0.0.1 Python/3.9.19 (Windows-10-10.0.22631-SP0)
    method: GET
    uri: https://eastus.quantum.azure.com/subscriptions/00000000-0000-0000-0000-000000000000/resourceGroups/myresourcegroup/providers/Microsoft.Quantum/workspaces/myworkspace/jobs/00000000-0000-0000-0000-000000000001?api-version=2022-09-12-preview&test-sequence-id=10
  response:
    body:
<<<<<<< HEAD
      string: '{"containerUri": "https://mystorage.blob.core.windows.net/job-00000000-0000-0000-0000-000000000001?sv=PLACEHOLDER&st=2024-08-15T22%3A37%3A13Z&se=2050-01-01T00%3A00%3A00Z&sr=c&sp=rcwl&sig=PLACEHOLDER&st=2024-08-15T22%3A37%3A13Z&se=2050-01-01T00%3A00%3A00Z&sr=b&sp=r&rscd=attachment%3B+filename%3DQiskit%2BSample%2B-%2B3-qubit%2BGHZ%2Bcircuit-00000000-0000-0000-0000-000000000001.input.json&sig=PLACEHOLDER&st=2024-08-15T22%3A37%3A13Z&se=2050-01-01T00%3A00%3A00Z&sr=b&sp=r&rscd=attachment%3B+filename%3DQiskit%2BSample%2B-%2B3-qubit%2BGHZ%2Bcircuit-00000000-0000-0000-0000-000000000001.output.json&sig=KsT8wKRRVyvfmdVo%2FKO5vsdAKq8lgkWLyMF9RZPC7II%3D",
        "beginExecutionTime": "2024-08-15T22:37:08.117772Z", "cancellationTime": null,
        "quantumComputingData": {"count": 1}, "errorData": null, "isCancelling": false,
        "tags": [], "name": "Qiskit Sample - 3-qubit GHZ circuit", "id": "00000000-0000-0000-0000-000000000001",
        "providerId": "qci", "target": "qci.simulator", "creationTime": "2024-08-15T22:36:57.5664149+00:00",
        "endExecutionTime": "2024-08-15T22:37:10.199701Z", "costEstimate": {"currencyCode":
        "USD", "events": [{"dimensionId": "jobseconds", "dimensionName": "Job Seconds",
        "measureUnit": "second", "amountBilled": 2.0, "amountConsumed": 2.0, "unitPrice":
        0.0}], "estimatedTotal": 0.0}, "itemType": "Job"}'
=======
      string: '{"containerUri": "https://mystorage.blob.core.windows.net/job-00000000-0000-0000-0000-000000000001?sv=PLACEHOLDER&st=2000-01-01T00%3A00%3A00Z&se=2050-01-01T00%3A00%3A00Z&sr=c&sp=rcwl&sig=PLACEHOLDER",
        "inputDataUri": "https://mystorage.blob.core.windows.net/job-00000000-0000-0000-0000-000000000001/inputData?sv=PLACEHOLDER&st=2000-01-01T00%3A00%3A00Z&se=2050-01-01T00%3A00%3A00Z&sr=b&sp=r&rscd=attachment%3B+filename%3DQiskit%2BSample%2B-%2B3-qubit%2BGHZ%2Bcircuit-00000000-0000-0000-0000-000000000001.input.json&sig=PLACEHOLDER",
        "inputDataFormat": "qir.v1", "inputParams": {"shots": 500, "count": 500, "items":
        [{"entryPoint": "Qiskit Sample - 3-qubit GHZ circuit", "arguments": []}]},
        "metadata": {"qiskit": "True", "name": "Qiskit Sample - 3-qubit GHZ circuit",
        "num_qubits": "4", "metadata": "{}"}, "sessionId": null, "status": "Finishing",
        "jobType": "QuantumComputing", "outputDataFormat": "microsoft.quantum-results.v2",
        "outputDataUri": "https://mystorage.blob.core.windows.net/job-00000000-0000-0000-0000-000000000001/outputData?sv=PLACEHOLDER&st=2000-01-01T00%3A00%3A00Z&se=2050-01-01T00%3A00%3A00Z&sr=b&sp=r&rscd=attachment%3B+filename%3DQiskit%2BSample%2B-%2B3-qubit%2BGHZ%2Bcircuit-00000000-0000-0000-0000-000000000001.output.json&sig=PLACEHOLDER",
        "beginExecutionTime": "2024-08-28T20:35:48.989617Z", "cancellationTime": null,
        "quantumComputingData": {"count": 1}, "errorData": null, "isCancelling": false,
        "tags": [], "name": "Qiskit Sample - 3-qubit GHZ circuit", "id": "00000000-0000-0000-0000-000000000001",
        "providerId": "qci", "target": "qci.simulator", "creationTime": "2024-08-28T20:35:36.395124+00:00",
        "endExecutionTime": "2024-08-28T20:35:50.911991Z", "costEstimate": null, "itemType":
        "Job"}'
    headers:
      connection:
      - keep-alive
      content-length:
      - '1719'
      content-type:
      - application/json; charset=utf-8
      transfer-encoding:
      - chunked
    status:
      code: 200
      message: OK
- request:
    body: null
    headers:
      Accept:
      - application/json
      Accept-Encoding:
      - gzip, deflate
      Connection:
      - keep-alive
      User-Agent:
      - testapp-azure-quantum-qiskit azsdk-python-quantum/0.0.1 Python/3.9.19 (Windows-10-10.0.22631-SP0)
    method: GET
    uri: https://eastus.quantum.azure.com/subscriptions/00000000-0000-0000-0000-000000000000/resourceGroups/myresourcegroup/providers/Microsoft.Quantum/workspaces/myworkspace/jobs/00000000-0000-0000-0000-000000000001?api-version=2022-09-12-preview&test-sequence-id=11
  response:
    body:
      string: '{"containerUri": "https://mystorage.blob.core.windows.net/job-00000000-0000-0000-0000-000000000001?sv=PLACEHOLDER&st=2000-01-01T00%3A00%3A00Z&se=2050-01-01T00%3A00%3A00Z&sr=c&sp=rcwl&sig=PLACEHOLDER",
        "inputDataUri": "https://mystorage.blob.core.windows.net/job-00000000-0000-0000-0000-000000000001/inputData?sv=PLACEHOLDER&st=2000-01-01T00%3A00%3A00Z&se=2050-01-01T00%3A00%3A00Z&sr=b&sp=r&rscd=attachment%3B+filename%3DQiskit%2BSample%2B-%2B3-qubit%2BGHZ%2Bcircuit-00000000-0000-0000-0000-000000000001.input.json&sig=PLACEHOLDER",
        "inputDataFormat": "qir.v1", "inputParams": {"shots": 500, "count": 500, "items":
        [{"entryPoint": "Qiskit Sample - 3-qubit GHZ circuit", "arguments": []}]},
        "metadata": {"qiskit": "True", "name": "Qiskit Sample - 3-qubit GHZ circuit",
        "num_qubits": "4", "metadata": "{}"}, "sessionId": null, "status": "Succeeded",
        "jobType": "QuantumComputing", "outputDataFormat": "microsoft.quantum-results.v2",
        "outputDataUri": "https://mystorage.blob.core.windows.net/job-00000000-0000-0000-0000-000000000001/outputData?sv=PLACEHOLDER&st=2000-01-01T00%3A00%3A00Z&se=2050-01-01T00%3A00%3A00Z&sr=b&sp=r&rscd=attachment%3B+filename%3DQiskit%2BSample%2B-%2B3-qubit%2BGHZ%2Bcircuit-00000000-0000-0000-0000-000000000001.output.json&sig=PLACEHOLDER",
        "beginExecutionTime": "2024-08-28T20:35:48.989617Z", "cancellationTime": null,
        "quantumComputingData": {"count": 1}, "errorData": null, "isCancelling": false,
        "tags": [], "name": "Qiskit Sample - 3-qubit GHZ circuit", "id": "00000000-0000-0000-0000-000000000001",
        "providerId": "qci", "target": "qci.simulator", "creationTime": "2024-08-28T20:35:36.395124+00:00",
        "endExecutionTime": "2024-08-28T20:35:50.911991Z", "costEstimate": null, "itemType":
        "Job"}'
>>>>>>> b43e1017
    headers:
      connection:
      - keep-alive
      content-length:
<<<<<<< HEAD
      - '1311'
=======
      - '1719'
>>>>>>> b43e1017
      content-type:
      - application/json; charset=utf-8
      transfer-encoding:
      - chunked
    status:
      code: 200
      message: OK
- request:
    body: null
    headers:
      Accept:
      - application/json
      Accept-Encoding:
      - gzip, deflate
      Connection:
      - keep-alive
      User-Agent:
      - testapp-azure-quantum-qiskit azsdk-python-quantum/0.0.1 Python/3.9.19 (Windows-10-10.0.22631-SP0)
    method: GET
    uri: https://eastus.quantum.azure.com/subscriptions/00000000-0000-0000-0000-000000000000/resourceGroups/myresourcegroup/providers/Microsoft.Quantum/workspaces/myworkspace/jobs/00000000-0000-0000-0000-000000000001?api-version=2022-09-12-preview&test-sequence-id=11
  response:
    body:
<<<<<<< HEAD
      string: '{"containerUri": "https://mystorage.blob.core.windows.net/job-00000000-0000-0000-0000-000000000001?sv=PLACEHOLDER&st=2024-08-15T22%3A37%3A13Z&se=2050-01-01T00%3A00%3A00Z&sr=c&sp=rcwl&sig=PLACEHOLDER&st=2024-08-15T22%3A37%3A13Z&se=2050-01-01T00%3A00%3A00Z&sr=b&sp=r&rscd=attachment%3B+filename%3DQiskit%2BSample%2B-%2B3-qubit%2BGHZ%2Bcircuit-00000000-0000-0000-0000-000000000001.input.json&sig=PLACEHOLDER&st=2024-08-15T22%3A37%3A13Z&se=2050-01-01T00%3A00%3A00Z&sr=b&sp=r&rscd=attachment%3B+filename%3DQiskit%2BSample%2B-%2B3-qubit%2BGHZ%2Bcircuit-00000000-0000-0000-0000-000000000001.output.json&sig=KsT8wKRRVyvfmdVo%2FKO5vsdAKq8lgkWLyMF9RZPC7II%3D",
        "beginExecutionTime": "2024-08-15T22:37:08.117772Z", "cancellationTime": null,
        "quantumComputingData": {"count": 1}, "errorData": null, "isCancelling": false,
        "tags": [], "name": "Qiskit Sample - 3-qubit GHZ circuit", "id": "00000000-0000-0000-0000-000000000001",
        "providerId": "qci", "target": "qci.simulator", "creationTime": "2024-08-15T22:36:57.5664149+00:00",
        "endExecutionTime": "2024-08-15T22:37:10.199701Z", "costEstimate": {"currencyCode":
        "USD", "events": [{"dimensionId": "jobseconds", "dimensionName": "Job Seconds",
        "measureUnit": "second", "amountBilled": 2.0, "amountConsumed": 2.0, "unitPrice":
        0.0}], "estimatedTotal": 0.0}, "itemType": "Job"}'
=======
      string: '{"containerUri": "https://mystorage.blob.core.windows.net/job-00000000-0000-0000-0000-000000000001?sv=PLACEHOLDER&st=2000-01-01T00%3A00%3A00Z&se=2050-01-01T00%3A00%3A00Z&sr=c&sp=rcwl&sig=PLACEHOLDER",
        "inputDataUri": "https://mystorage.blob.core.windows.net/job-00000000-0000-0000-0000-000000000001/inputData?sv=PLACEHOLDER&st=2000-01-01T00%3A00%3A00Z&se=2050-01-01T00%3A00%3A00Z&sr=b&sp=r&rscd=attachment%3B+filename%3DQiskit%2BSample%2B-%2B3-qubit%2BGHZ%2Bcircuit-00000000-0000-0000-0000-000000000001.input.json&sig=PLACEHOLDER",
        "inputDataFormat": "qir.v1", "inputParams": {"shots": 500, "count": 500, "items":
        [{"entryPoint": "Qiskit Sample - 3-qubit GHZ circuit", "arguments": []}]},
        "metadata": {"qiskit": "True", "name": "Qiskit Sample - 3-qubit GHZ circuit",
        "num_qubits": "4", "metadata": "{}"}, "sessionId": null, "status": "Succeeded",
        "jobType": "QuantumComputing", "outputDataFormat": "microsoft.quantum-results.v2",
        "outputDataUri": "https://mystorage.blob.core.windows.net/job-00000000-0000-0000-0000-000000000001/outputData?sv=PLACEHOLDER&st=2000-01-01T00%3A00%3A00Z&se=2050-01-01T00%3A00%3A00Z&sr=b&sp=r&rscd=attachment%3B+filename%3DQiskit%2BSample%2B-%2B3-qubit%2BGHZ%2Bcircuit-00000000-0000-0000-0000-000000000001.output.json&sig=PLACEHOLDER",
        "beginExecutionTime": "2024-08-28T20:35:48.989617Z", "cancellationTime": null,
        "quantumComputingData": {"count": 1}, "errorData": null, "isCancelling": false,
        "tags": [], "name": "Qiskit Sample - 3-qubit GHZ circuit", "id": "00000000-0000-0000-0000-000000000001",
        "providerId": "qci", "target": "qci.simulator", "creationTime": "2024-08-28T20:35:36.395124+00:00",
        "endExecutionTime": "2024-08-28T20:35:50.911991Z", "costEstimate": null, "itemType":
        "Job"}'
>>>>>>> b43e1017
    headers:
      connection:
      - keep-alive
      content-length:
<<<<<<< HEAD
      - '1311'
=======
      - '1719'
>>>>>>> b43e1017
      content-type:
      - application/json; charset=utf-8
      transfer-encoding:
      - chunked
    status:
      code: 200
      message: OK
- request:
    body: null
    headers:
      Accept:
      - application/json
      Accept-Encoding:
      - gzip, deflate
      Connection:
      - keep-alive
      User-Agent:
      - testapp-azure-quantum-qiskit azsdk-python-quantum/0.0.1 Python/3.9.19 (Windows-10-10.0.22631-SP0)
    method: GET
    uri: https://eastus.quantum.azure.com/subscriptions/00000000-0000-0000-0000-000000000000/resourceGroups/myresourcegroup/providers/Microsoft.Quantum/workspaces/myworkspace/jobs/00000000-0000-0000-0000-000000000001?api-version=2022-09-12-preview&test-sequence-id=12
  response:
    body:
<<<<<<< HEAD
      string: '{"containerUri": "https://mystorage.blob.core.windows.net/job-00000000-0000-0000-0000-000000000001?sv=PLACEHOLDER&st=2024-08-15T22%3A37%3A13Z&se=2050-01-01T00%3A00%3A00Z&sr=c&sp=rcwl&sig=PLACEHOLDER&st=2024-08-15T22%3A37%3A13Z&se=2050-01-01T00%3A00%3A00Z&sr=b&sp=r&rscd=attachment%3B+filename%3DQiskit%2BSample%2B-%2B3-qubit%2BGHZ%2Bcircuit-00000000-0000-0000-0000-000000000001.input.json&sig=PLACEHOLDER&st=2024-08-15T22%3A37%3A13Z&se=2050-01-01T00%3A00%3A00Z&sr=b&sp=r&rscd=attachment%3B+filename%3DQiskit%2BSample%2B-%2B3-qubit%2BGHZ%2Bcircuit-00000000-0000-0000-0000-000000000001.output.json&sig=KsT8wKRRVyvfmdVo%2FKO5vsdAKq8lgkWLyMF9RZPC7II%3D",
        "beginExecutionTime": "2024-08-15T22:37:08.117772Z", "cancellationTime": null,
        "quantumComputingData": {"count": 1}, "errorData": null, "isCancelling": false,
        "tags": [], "name": "Qiskit Sample - 3-qubit GHZ circuit", "id": "00000000-0000-0000-0000-000000000001",
        "providerId": "qci", "target": "qci.simulator", "creationTime": "2024-08-15T22:36:57.5664149+00:00",
        "endExecutionTime": "2024-08-15T22:37:10.199701Z", "costEstimate": {"currencyCode":
        "USD", "events": [{"dimensionId": "jobseconds", "dimensionName": "Job Seconds",
        "measureUnit": "second", "amountBilled": 2.0, "amountConsumed": 2.0, "unitPrice":
        0.0}], "estimatedTotal": 0.0}, "itemType": "Job"}'
=======
      string: '{"containerUri": "https://mystorage.blob.core.windows.net/job-00000000-0000-0000-0000-000000000001?sv=PLACEHOLDER&st=2000-01-01T00%3A00%3A00Z&se=2050-01-01T00%3A00%3A00Z&sr=c&sp=rcwl&sig=PLACEHOLDER",
        "inputDataUri": "https://mystorage.blob.core.windows.net/job-00000000-0000-0000-0000-000000000001/inputData?sv=PLACEHOLDER&st=2000-01-01T00%3A00%3A00Z&se=2050-01-01T00%3A00%3A00Z&sr=b&sp=r&rscd=attachment%3B+filename%3DQiskit%2BSample%2B-%2B3-qubit%2BGHZ%2Bcircuit-00000000-0000-0000-0000-000000000001.input.json&sig=PLACEHOLDER",
        "inputDataFormat": "qir.v1", "inputParams": {"shots": 500, "count": 500, "items":
        [{"entryPoint": "Qiskit Sample - 3-qubit GHZ circuit", "arguments": []}]},
        "metadata": {"qiskit": "True", "name": "Qiskit Sample - 3-qubit GHZ circuit",
        "num_qubits": "4", "metadata": "{}"}, "sessionId": null, "status": "Succeeded",
        "jobType": "QuantumComputing", "outputDataFormat": "microsoft.quantum-results.v2",
        "outputDataUri": "https://mystorage.blob.core.windows.net/job-00000000-0000-0000-0000-000000000001/outputData?sv=PLACEHOLDER&st=2000-01-01T00%3A00%3A00Z&se=2050-01-01T00%3A00%3A00Z&sr=b&sp=r&rscd=attachment%3B+filename%3DQiskit%2BSample%2B-%2B3-qubit%2BGHZ%2Bcircuit-00000000-0000-0000-0000-000000000001.output.json&sig=PLACEHOLDER",
        "beginExecutionTime": "2024-08-28T20:35:48.989617Z", "cancellationTime": null,
        "quantumComputingData": {"count": 1}, "errorData": null, "isCancelling": false,
        "tags": [], "name": "Qiskit Sample - 3-qubit GHZ circuit", "id": "00000000-0000-0000-0000-000000000001",
        "providerId": "qci", "target": "qci.simulator", "creationTime": "2024-08-28T20:35:36.395124+00:00",
        "endExecutionTime": "2024-08-28T20:35:50.911991Z", "costEstimate": null, "itemType":
        "Job"}'
>>>>>>> b43e1017
    headers:
      connection:
      - keep-alive
      content-length:
<<<<<<< HEAD
      - '1311'
=======
      - '1719'
>>>>>>> b43e1017
      content-type:
      - application/json; charset=utf-8
      transfer-encoding:
      - chunked
    status:
      code: 200
      message: OK
- request:
    body: null
    headers:
      Accept:
      - application/json
      Accept-Encoding:
      - gzip, deflate
      Connection:
      - keep-alive
      User-Agent:
      - testapp-azure-quantum-qiskit azsdk-python-quantum/0.0.1 Python/3.9.19 (Windows-10-10.0.22631-SP0)
    method: GET
    uri: https://eastus.quantum.azure.com/subscriptions/00000000-0000-0000-0000-000000000000/resourceGroups/myresourcegroup/providers/Microsoft.Quantum/workspaces/myworkspace/providerStatus?api-version=2022-09-12-preview&test-sequence-id=2
  response:
    body:
<<<<<<< HEAD
      string: '{"value": [{"id": "microsoft-elements", "currentAvailability": "Available",
        "targets": [{"id": "microsoft.dft", "currentAvailability": "Available", "averageQueueTime":
        0, "statusPage": null}]}, {"id": "ionq", "currentAvailability": "Degraded",
        "targets": [{"id": "ionq.qpu", "currentAvailability": "Available", "averageQueueTime":
        1310201, "statusPage": "https://status.ionq.co"}, {"id": "ionq.qpu.aria-1",
        "currentAvailability": "Unavailable", "averageQueueTime": 2213965, "statusPage":
        "https://status.ionq.co"}, {"id": "ionq.qpu.aria-2", "currentAvailability":
        "Available", "averageQueueTime": 1616679, "statusPage": "https://status.ionq.co"},
        {"id": "ionq.simulator", "currentAvailability": "Available", "averageQueueTime":
        760, "statusPage": "https://status.ionq.co"}]}, {"id": "microsoft-qc", "currentAvailability":
        "Available", "targets": [{"id": "microsoft.estimator", "currentAvailability":
        "Available", "averageQueueTime": 0, "statusPage": null}]}, {"id": "pasqal",
        "currentAvailability": "Available", "targets": [{"id": "pasqal.sim.emu-tn",
        "currentAvailability": "Available", "averageQueueTime": 243, "statusPage":
        "https://pasqal.com"}, {"id": "pasqal.qpu.fresnel", "currentAvailability":
        "Available", "averageQueueTime": 104365, "statusPage": "https://pasqal.com"}]},
        {"id": "quantinuum", "currentAvailability": "Degraded", "targets": [{"id":
        "quantinuum.qpu.h1-1", "currentAvailability": "Degraded", "averageQueueTime":
        0, "statusPage": "https://www.quantinuum.com/hardware/h1"}, {"id": "quantinuum.sim.h1-1sc",
        "currentAvailability": "Available", "averageQueueTime": 4, "statusPage": "https://www.quantinuum.com/hardware/h1"},
        {"id": "quantinuum.sim.h1-1e", "currentAvailability": "Available", "averageQueueTime":
        980, "statusPage": "https://www.quantinuum.com/hardware/h1"}, {"id": "quantinuum.qpu.h2-1",
        "currentAvailability": "Available", "averageQueueTime": 7175, "statusPage":
        "https://www.quantinuum.com/hardware/h2"}, {"id": "quantinuum.sim.h2-1sc",
        "currentAvailability": "Available", "averageQueueTime": 2, "statusPage": "https://www.quantinuum.com/hardware/h2"},
        {"id": "quantinuum.sim.h2-1e", "currentAvailability": "Available", "averageQueueTime":
        1145674, "statusPage": "https://www.quantinuum.com/hardware/h2"}, {"id": "quantinuum.sim.h1-1sc-preview",
        "currentAvailability": "Available", "averageQueueTime": 4, "statusPage": "https://www.quantinuum.com/hardware/h1"},
        {"id": "quantinuum.sim.h1-1e-preview", "currentAvailability": "Available",
        "averageQueueTime": 980, "statusPage": "https://www.quantinuum.com/hardware/h1"},
        {"id": "quantinuum.sim.h1-2e-preview", "currentAvailability": "Available",
        "averageQueueTime": 768, "statusPage": "https://www.quantinuum.com/hardware/h1"},
        {"id": "quantinuum.qpu.h1-1-preview", "currentAvailability": "Degraded", "averageQueueTime":
        0, "statusPage": "https://www.quantinuum.com/hardware/h1"}]}, {"id": "rigetti",
=======
      string: '{"value": [{"id": "ionq", "currentAvailability": "Degraded", "targets":
        [{"id": "ionq.qpu", "currentAvailability": "Unavailable", "averageQueueTime":
        0, "statusPage": null}, {"id": "ionq.qpu.aria-1", "currentAvailability": "Available",
        "averageQueueTime": 129222, "statusPage": "https://status.ionq.co"}, {"id":
        "ionq.qpu.aria-2", "currentAvailability": "Unavailable", "averageQueueTime":
        1962205, "statusPage": "https://status.ionq.co"}, {"id": "ionq.simulator",
        "currentAvailability": "Available", "averageQueueTime": 2, "statusPage": "https://status.ionq.co"}]},
        {"id": "microsoft-qc", "currentAvailability": "Available", "targets": [{"id":
        "microsoft.estimator", "currentAvailability": "Available", "averageQueueTime":
        0, "statusPage": null}]}, {"id": "pasqal", "currentAvailability": "Degraded",
        "targets": [{"id": "pasqal.sim.emu-tn", "currentAvailability": "Available",
        "averageQueueTime": 235, "statusPage": "https://pasqal.com"}, {"id": "pasqal.qpu.fresnel",
        "currentAvailability": "Degraded", "averageQueueTime": 0, "statusPage": "https://pasqal.com"}]},
        {"id": "quantinuum", "currentAvailability": "Degraded", "targets": [{"id":
        "quantinuum.qpu.h1-1", "currentAvailability": "Degraded", "averageQueueTime":
        0, "statusPage": "https://www.quantinuum.com/hardware/h1"}, {"id": "quantinuum.sim.h1-1sc",
        "currentAvailability": "Available", "averageQueueTime": 1, "statusPage": "https://www.quantinuum.com/hardware/h1"},
        {"id": "quantinuum.sim.h1-1e", "currentAvailability": "Available", "averageQueueTime":
        793, "statusPage": "https://www.quantinuum.com/hardware/h1"}]}, {"id": "rigetti",
>>>>>>> b43e1017
        "currentAvailability": "Available", "targets": [{"id": "rigetti.sim.qvm",
        "currentAvailability": "Available", "averageQueueTime": 5, "statusPage": "https://rigetti.statuspage.io/"},
        {"id": "rigetti.qpu.ankaa-2", "currentAvailability": "Available", "averageQueueTime":
        5, "statusPage": "https://rigetti.statuspage.io/"}]}, {"id": "qci", "currentAvailability":
        "Degraded", "targets": [{"id": "qci.simulator", "currentAvailability": "Available",
        "averageQueueTime": 1, "statusPage": "https://quantumcircuits.com"}, {"id":
        "qci.machine1", "currentAvailability": "Unavailable", "averageQueueTime":
        1, "statusPage": "https://quantumcircuits.com"}, {"id": "qci.simulator.noisy",
        "currentAvailability": "Available", "averageQueueTime": 0, "statusPage": "https://quantumcircuits.com"}]},
        {"id": "Microsoft.ChemistryHpc", "currentAvailability": "Degraded", "targets":
        [{"id": "microsoft.hpc", "currentAvailability": "Unavailable", "averageQueueTime":
        0, "statusPage": null}]}, {"id": "Microsoft.Test", "currentAvailability":
        "Available", "targets": [{"id": "echo-rigetti", "currentAvailability": "Available",
        "averageQueueTime": 1, "statusPage": ""}, {"id": "echo-quantinuum", "currentAvailability":
        "Available", "averageQueueTime": 1, "statusPage": ""}, {"id": "echo-qci",
        "currentAvailability": "Available", "averageQueueTime": 1, "statusPage": ""},
        {"id": "echo-ionq", "currentAvailability": "Available", "averageQueueTime":
        1, "statusPage": ""}, {"id": "echo-aquarius", "currentAvailability": "Available",
        "averageQueueTime": 1, "statusPage": ""}, {"id": "sparse-sim-rigetti", "currentAvailability":
        "Available", "averageQueueTime": 1, "statusPage": ""}, {"id": "sparse-sim-quantinuum",
        "currentAvailability": "Available", "averageQueueTime": 1, "statusPage": ""},
        {"id": "sparse-sim-qci", "currentAvailability": "Available", "averageQueueTime":
        1, "statusPage": ""}, {"id": "sparse-sim-ionq", "currentAvailability": "Available",
        "averageQueueTime": 1, "statusPage": ""}, {"id": "echo-output", "currentAvailability":
        "Available", "averageQueueTime": 1, "statusPage": ""}]}], "nextLink": null}'
    headers:
      connection:
      - keep-alive
      content-length:
<<<<<<< HEAD
      - '4783'
=======
      - '3681'
>>>>>>> b43e1017
      content-type:
      - application/json; charset=utf-8
      transfer-encoding:
      - chunked
    status:
      code: 200
      message: OK
- request:
    body: null
    headers:
      Accept:
      - application/json
      Accept-Encoding:
      - gzip, deflate
      Connection:
      - keep-alive
      User-Agent:
      - testapp-azure-quantum-qiskit azsdk-python-quantum/0.0.1 Python/3.9.19 (Windows-10-10.0.22631-SP0)
    method: GET
    uri: https://eastus.quantum.azure.com/subscriptions/00000000-0000-0000-0000-000000000000/resourceGroups/myresourcegroup/providers/Microsoft.Quantum/workspaces/myworkspace/jobs/00000000-0000-0000-0000-000000000001?api-version=2022-09-12-preview&test-sequence-id=13
  response:
    body:
<<<<<<< HEAD
      string: '{"containerUri": "https://mystorage.blob.core.windows.net/job-00000000-0000-0000-0000-000000000001?sv=PLACEHOLDER&st=2024-08-15T22%3A37%3A13Z&se=2050-01-01T00%3A00%3A00Z&sr=c&sp=rcwl&sig=PLACEHOLDER&st=2024-08-15T22%3A37%3A13Z&se=2050-01-01T00%3A00%3A00Z&sr=b&sp=r&rscd=attachment%3B+filename%3DQiskit%2BSample%2B-%2B3-qubit%2BGHZ%2Bcircuit-00000000-0000-0000-0000-000000000001.input.json&sig=PLACEHOLDER&st=2024-08-15T22%3A37%3A13Z&se=2050-01-01T00%3A00%3A00Z&sr=b&sp=r&rscd=attachment%3B+filename%3DQiskit%2BSample%2B-%2B3-qubit%2BGHZ%2Bcircuit-00000000-0000-0000-0000-000000000001.output.json&sig=KsT8wKRRVyvfmdVo%2FKO5vsdAKq8lgkWLyMF9RZPC7II%3D",
        "beginExecutionTime": "2024-08-15T22:37:08.117772Z", "cancellationTime": null,
        "quantumComputingData": {"count": 1}, "errorData": null, "isCancelling": false,
        "tags": [], "name": "Qiskit Sample - 3-qubit GHZ circuit", "id": "00000000-0000-0000-0000-000000000001",
        "providerId": "qci", "target": "qci.simulator", "creationTime": "2024-08-15T22:36:57.5664149+00:00",
        "endExecutionTime": "2024-08-15T22:37:10.199701Z", "costEstimate": {"currencyCode":
        "USD", "events": [{"dimensionId": "jobseconds", "dimensionName": "Job Seconds",
        "measureUnit": "second", "amountBilled": 2.0, "amountConsumed": 2.0, "unitPrice":
        0.0}], "estimatedTotal": 0.0}, "itemType": "Job"}'
=======
      string: '{"containerUri": "https://mystorage.blob.core.windows.net/job-00000000-0000-0000-0000-000000000001?sv=PLACEHOLDER&st=2000-01-01T00%3A00%3A00Z&se=2050-01-01T00%3A00%3A00Z&sr=c&sp=rcwl&sig=PLACEHOLDER",
        "inputDataUri": "https://mystorage.blob.core.windows.net/job-00000000-0000-0000-0000-000000000001/inputData?sv=PLACEHOLDER&st=2000-01-01T00%3A00%3A00Z&se=2050-01-01T00%3A00%3A00Z&sr=b&sp=r&rscd=attachment%3B+filename%3DQiskit%2BSample%2B-%2B3-qubit%2BGHZ%2Bcircuit-00000000-0000-0000-0000-000000000001.input.json&sig=PLACEHOLDER",
        "inputDataFormat": "qir.v1", "inputParams": {"shots": 500, "count": 500, "items":
        [{"entryPoint": "Qiskit Sample - 3-qubit GHZ circuit", "arguments": []}]},
        "metadata": {"qiskit": "True", "name": "Qiskit Sample - 3-qubit GHZ circuit",
        "num_qubits": "4", "metadata": "{}"}, "sessionId": null, "status": "Succeeded",
        "jobType": "QuantumComputing", "outputDataFormat": "microsoft.quantum-results.v2",
        "outputDataUri": "https://mystorage.blob.core.windows.net/job-00000000-0000-0000-0000-000000000001/outputData?sv=PLACEHOLDER&st=2000-01-01T00%3A00%3A00Z&se=2050-01-01T00%3A00%3A00Z&sr=b&sp=r&rscd=attachment%3B+filename%3DQiskit%2BSample%2B-%2B3-qubit%2BGHZ%2Bcircuit-00000000-0000-0000-0000-000000000001.output.json&sig=PLACEHOLDER",
        "beginExecutionTime": "2024-08-28T20:35:48.989617Z", "cancellationTime": null,
        "quantumComputingData": {"count": 1}, "errorData": null, "isCancelling": false,
        "tags": [], "name": "Qiskit Sample - 3-qubit GHZ circuit", "id": "00000000-0000-0000-0000-000000000001",
        "providerId": "qci", "target": "qci.simulator", "creationTime": "2024-08-28T20:35:36.395124+00:00",
        "endExecutionTime": "2024-08-28T20:35:50.911991Z", "costEstimate": null, "itemType":
        "Job"}'
>>>>>>> b43e1017
    headers:
      connection:
      - keep-alive
      content-length:
<<<<<<< HEAD
      - '1311'
=======
      - '1719'
>>>>>>> b43e1017
      content-type:
      - application/json; charset=utf-8
      transfer-encoding:
      - chunked
    status:
      code: 200
      message: OK
version: 1<|MERGE_RESOLUTION|>--- conflicted
+++ resolved
@@ -68,13 +68,8 @@
     uri: https://login.microsoftonline.com/00000000-0000-0000-0000-000000000000/oauth2/v2.0/token
   response:
     body:
-<<<<<<< HEAD
-      string: '{"token_type": "Bearer", "expires_in": 1755297415, "ext_expires_in":
-        1755297415, "refresh_in": 31536000, "access_token": "PLACEHOLDER"}'
-=======
       string: '{"token_type": "Bearer", "expires_in": 1756413334, "ext_expires_in":
         1756413334, "refresh_in": 31536000, "access_token": "PLACEHOLDER"}'
->>>>>>> b43e1017
     headers:
       content-length:
       - '135'
@@ -98,42 +93,6 @@
     uri: https://eastus.quantum.azure.com/subscriptions/00000000-0000-0000-0000-000000000000/resourceGroups/myresourcegroup/providers/Microsoft.Quantum/workspaces/myworkspace/providerStatus?api-version=2022-09-12-preview&test-sequence-id=1
   response:
     body:
-<<<<<<< HEAD
-      string: '{"value": [{"id": "microsoft-elements", "currentAvailability": "Available",
-        "targets": [{"id": "microsoft.dft", "currentAvailability": "Available", "averageQueueTime":
-        0, "statusPage": null}]}, {"id": "ionq", "currentAvailability": "Degraded",
-        "targets": [{"id": "ionq.qpu", "currentAvailability": "Available", "averageQueueTime":
-        1310137, "statusPage": "https://status.ionq.co"}, {"id": "ionq.qpu.aria-1",
-        "currentAvailability": "Unavailable", "averageQueueTime": 2213305, "statusPage":
-        "https://status.ionq.co"}, {"id": "ionq.qpu.aria-2", "currentAvailability":
-        "Available", "averageQueueTime": 1459608, "statusPage": "https://status.ionq.co"},
-        {"id": "ionq.simulator", "currentAvailability": "Available", "averageQueueTime":
-        553, "statusPage": "https://status.ionq.co"}]}, {"id": "microsoft-qc", "currentAvailability":
-        "Available", "targets": [{"id": "microsoft.estimator", "currentAvailability":
-        "Available", "averageQueueTime": 0, "statusPage": null}]}, {"id": "pasqal",
-        "currentAvailability": "Available", "targets": [{"id": "pasqal.sim.emu-tn",
-        "currentAvailability": "Available", "averageQueueTime": 243, "statusPage":
-        "https://pasqal.com"}, {"id": "pasqal.qpu.fresnel", "currentAvailability":
-        "Available", "averageQueueTime": 104365, "statusPage": "https://pasqal.com"}]},
-        {"id": "quantinuum", "currentAvailability": "Degraded", "targets": [{"id":
-        "quantinuum.qpu.h1-1", "currentAvailability": "Degraded", "averageQueueTime":
-        0, "statusPage": "https://www.quantinuum.com/hardware/h1"}, {"id": "quantinuum.sim.h1-1sc",
-        "currentAvailability": "Available", "averageQueueTime": 4, "statusPage": "https://www.quantinuum.com/hardware/h1"},
-        {"id": "quantinuum.sim.h1-1e", "currentAvailability": "Available", "averageQueueTime":
-        663, "statusPage": "https://www.quantinuum.com/hardware/h1"}, {"id": "quantinuum.qpu.h2-1",
-        "currentAvailability": "Available", "averageQueueTime": 5530, "statusPage":
-        "https://www.quantinuum.com/hardware/h2"}, {"id": "quantinuum.sim.h2-1sc",
-        "currentAvailability": "Available", "averageQueueTime": 2, "statusPage": "https://www.quantinuum.com/hardware/h2"},
-        {"id": "quantinuum.sim.h2-1e", "currentAvailability": "Available", "averageQueueTime":
-        1145674, "statusPage": "https://www.quantinuum.com/hardware/h2"}, {"id": "quantinuum.sim.h1-1sc-preview",
-        "currentAvailability": "Available", "averageQueueTime": 4, "statusPage": "https://www.quantinuum.com/hardware/h1"},
-        {"id": "quantinuum.sim.h1-1e-preview", "currentAvailability": "Available",
-        "averageQueueTime": 663, "statusPage": "https://www.quantinuum.com/hardware/h1"},
-        {"id": "quantinuum.sim.h1-2e-preview", "currentAvailability": "Available",
-        "averageQueueTime": 838, "statusPage": "https://www.quantinuum.com/hardware/h1"},
-        {"id": "quantinuum.qpu.h1-1-preview", "currentAvailability": "Degraded", "averageQueueTime":
-        0, "statusPage": "https://www.quantinuum.com/hardware/h1"}]}, {"id": "rigetti",
-=======
       string: '{"value": [{"id": "ionq", "currentAvailability": "Degraded", "targets":
         [{"id": "ionq.qpu", "currentAvailability": "Unavailable", "averageQueueTime":
         0, "statusPage": null}, {"id": "ionq.qpu.aria-1", "currentAvailability": "Available",
@@ -153,7 +112,6 @@
         "currentAvailability": "Available", "averageQueueTime": 1, "statusPage": "https://www.quantinuum.com/hardware/h1"},
         {"id": "quantinuum.sim.h1-1e", "currentAvailability": "Available", "averageQueueTime":
         1576, "statusPage": "https://www.quantinuum.com/hardware/h1"}]}, {"id": "rigetti",
->>>>>>> b43e1017
         "currentAvailability": "Available", "targets": [{"id": "rigetti.sim.qvm",
         "currentAvailability": "Available", "averageQueueTime": 5, "statusPage": "https://rigetti.statuspage.io/"},
         {"id": "rigetti.qpu.ankaa-2", "currentAvailability": "Available", "averageQueueTime":
@@ -183,11 +141,7 @@
       connection:
       - keep-alive
       content-length:
-<<<<<<< HEAD
-      - '4783'
-=======
       - '3682'
->>>>>>> b43e1017
       content-type:
       - application/json; charset=utf-8
       transfer-encoding:
@@ -214,20 +168,12 @@
     uri: https://eastus.quantum.azure.com/subscriptions/00000000-0000-0000-0000-000000000000/resourceGroups/myresourcegroup/providers/Microsoft.Quantum/workspaces/myworkspace/storage/sasUri?api-version=2022-09-12-preview&test-sequence-id=1
   response:
     body:
-<<<<<<< HEAD
-      string: '{"sasUri": "https://mystorage.blob.core.windows.net/job-00000000-0000-0000-0000-000000000001?sv=PLACEHOLDER&ss=b&srt=co&spr=https&st=2024-08-15T22%3A36%3A56Z&se=2050-01-01T00%3A00%3A00Z&sp=rwlac&sig=Z%2BXPMa720nRpqtyKn8gTGnqn3sPmCgvKoEJduFwK3r8%3D"}'
-=======
       string: '{"sasUri": "https://mystorage.blob.core.windows.net/job-00000000-0000-0000-0000-000000000001?sv=PLACEHOLDER&ss=b&srt=co&spr=https&st=2000-01-01T00%3A00%3A00Z&se=2050-01-01T00%3A00%3A00Z&sp=rwlac&sig=PLACEHOLDER"}'
->>>>>>> b43e1017
-    headers:
-      connection:
-      - keep-alive
-      content-length:
-<<<<<<< HEAD
-      - '249'
-=======
+    headers:
+      connection:
+      - keep-alive
+      content-length:
       - '212'
->>>>>>> b43e1017
       content-type:
       - application/json; charset=utf-8
       transfer-encoding:
@@ -247,17 +193,6 @@
       User-Agent:
       - azsdk-python-storage-blob/12.20.0 Python/3.9.19 (Windows-10-10.0.22631-SP0)
       x-ms-date:
-<<<<<<< HEAD
-      - Thu, 15 Aug 2024 22:36:55 GMT
-      x-ms-version:
-      - '2024-05-04'
-    method: GET
-    uri: https://mystorage.blob.core.windows.net/job-00000000-0000-0000-0000-000000000001?restype=container&sv=PLACEHOLDER&ss=b&srt=co&spr=https&st=2024-08-15T22%3A36%3A56Z&se=2050-01-01T00%3A00%3A00Z&sp=rwlac&sig=Z%2BXPMa720nRpqtyKn8gTGnqn3sPmCgvKoEJduFwK3r8%3D
-  response:
-    body:
-      string: "\uFEFF<?xml version=\"1.0\" encoding=\"utf-8\"?><Error><Code>ContainerNotFound</Code><Message>The
-        specified container does not exist.\nRequestId:553a7f8a-e01e-0036-4463-efce1a000000\nTime:2024-08-15T22:36:56.7428128Z</Message></Error>"
-=======
       - Wed, 28 Aug 2024 20:35:34 GMT
       x-ms-version:
       - '2024-05-04'
@@ -267,7 +202,6 @@
     body:
       string: "\uFEFF<?xml version=\"1.0\" encoding=\"utf-8\"?><Error><Code>ContainerNotFound</Code><Message>The
         specified container does not exist.\nRequestId:094f2df3-201e-0029-7a89-f97d1e000000\nTime:2024-08-28T20:35:35.7166524Z</Message></Error>"
->>>>>>> b43e1017
     headers:
       content-length:
       - '223'
@@ -292,19 +226,11 @@
       User-Agent:
       - azsdk-python-storage-blob/12.20.0 Python/3.9.19 (Windows-10-10.0.22631-SP0)
       x-ms-date:
-<<<<<<< HEAD
-      - Thu, 15 Aug 2024 22:36:56 GMT
-      x-ms-version:
-      - '2024-05-04'
-    method: PUT
-    uri: https://mystorage.blob.core.windows.net/job-00000000-0000-0000-0000-000000000001?restype=container&sv=PLACEHOLDER&ss=b&srt=co&spr=https&st=2024-08-15T22%3A36%3A56Z&se=2050-01-01T00%3A00%3A00Z&sp=rwlac&sig=Z%2BXPMa720nRpqtyKn8gTGnqn3sPmCgvKoEJduFwK3r8%3D
-=======
       - Wed, 28 Aug 2024 20:35:34 GMT
       x-ms-version:
       - '2024-05-04'
     method: PUT
     uri: https://mystorage.blob.core.windows.net/job-00000000-0000-0000-0000-000000000001?restype=container&sv=PLACEHOLDER&ss=b&srt=co&spr=https&st=2000-01-01T00%3A00%3A00Z&se=2050-01-01T00%3A00%3A00Z&sp=rwlac&sig=PLACEHOLDER
->>>>>>> b43e1017
   response:
     body:
       string: ''
@@ -328,19 +254,11 @@
       User-Agent:
       - azsdk-python-storage-blob/12.20.0 Python/3.9.19 (Windows-10-10.0.22631-SP0)
       x-ms-date:
-<<<<<<< HEAD
-      - Thu, 15 Aug 2024 22:36:56 GMT
-      x-ms-version:
-      - '2024-05-04'
-    method: GET
-    uri: https://mystorage.blob.core.windows.net/job-00000000-0000-0000-0000-000000000001?restype=container&sv=PLACEHOLDER&ss=b&srt=co&spr=https&st=2024-08-15T22%3A36%3A56Z&se=2050-01-01T00%3A00%3A00Z&sp=rwlac&sig=Z%2BXPMa720nRpqtyKn8gTGnqn3sPmCgvKoEJduFwK3r8%3D
-=======
       - Wed, 28 Aug 2024 20:35:34 GMT
       x-ms-version:
       - '2024-05-04'
     method: GET
     uri: https://mystorage.blob.core.windows.net/job-00000000-0000-0000-0000-000000000001?restype=container&sv=PLACEHOLDER&ss=b&srt=co&spr=https&st=2000-01-01T00%3A00%3A00Z&se=2050-01-01T00%3A00%3A00Z&sp=rwlac&sig=PLACEHOLDER
->>>>>>> b43e1017
   response:
     body:
       string: ''
@@ -398,19 +316,11 @@
       x-ms-blob-type:
       - BlockBlob
       x-ms-date:
-<<<<<<< HEAD
-      - Thu, 15 Aug 2024 22:36:56 GMT
-      x-ms-version:
-      - '2024-05-04'
-    method: PUT
-    uri: https://mystorage.blob.core.windows.net/job-00000000-0000-0000-0000-000000000001/inputData?sv=PLACEHOLDER&ss=b&srt=co&spr=https&st=2024-08-15T22%3A36%3A56Z&se=2050-01-01T00%3A00%3A00Z&sp=rwlac&sig=Z%2BXPMa720nRpqtyKn8gTGnqn3sPmCgvKoEJduFwK3r8%3D
-=======
       - Wed, 28 Aug 2024 20:35:35 GMT
       x-ms-version:
       - '2024-05-04'
     method: PUT
     uri: https://mystorage.blob.core.windows.net/job-00000000-0000-0000-0000-000000000001/inputData?sv=PLACEHOLDER&ss=b&srt=co&spr=https&st=2000-01-01T00%3A00%3A00Z&se=2050-01-01T00%3A00%3A00Z&sp=rwlac&sig=PLACEHOLDER
->>>>>>> b43e1017
   response:
     body:
       string: ''
@@ -425,11 +335,7 @@
 - request:
     body: 'b''{"id": "00000000-0000-0000-0000-000000000001", "name": "Qiskit Sample
       - 3-qubit GHZ circuit", "providerId": "qci", "target": "qci.simulator", "itemType":
-<<<<<<< HEAD
-      "Job", "containerUri": "https://mystorage.blob.core.windows.net/job-00000000-0000-0000-0000-000000000001?sv=PLACEHOLDER&ss=b&srt=co&spr=https&st=2024-08-15T22%3A36%3A56Z&se=2050-01-01T00%3A00%3A00Z&sp=rwlac&sig=Z%2BXPMa720nRpqtyKn8gTGnqn3sPmCgvKoEJduFwK3r8%3D",
-=======
       "Job", "containerUri": "https://mystorage.blob.core.windows.net/job-00000000-0000-0000-0000-000000000001?sv=PLACEHOLDER&ss=b&srt=co&spr=https&st=2000-01-01T00%3A00%3A00Z&se=2050-01-01T00%3A00%3A00Z&sp=rwlac&sig=PLACEHOLDER",
->>>>>>> b43e1017
       "inputDataUri": "https://mystorage.blob.core.windows.net/job-00000000-0000-0000-0000-000000000001/inputData",
       "inputDataFormat": "qir.v1", "inputParams": {"shots": 500, "count": 500, "items":
       [{"entryPoint": "Qiskit Sample - 3-qubit GHZ circuit", "arguments": []}]}, "metadata":
@@ -443,11 +349,7 @@
       Connection:
       - keep-alive
       Content-Length:
-<<<<<<< HEAD
-      - '853'
-=======
       - '816'
->>>>>>> b43e1017
       Content-Type:
       - application/json
       User-Agent:
@@ -456,13 +358,6 @@
     uri: https://eastus.quantum.azure.com/subscriptions/00000000-0000-0000-0000-000000000000/resourceGroups/myresourcegroup/providers/Microsoft.Quantum/workspaces/myworkspace/jobs/00000000-0000-0000-0000-000000000001?api-version=2022-09-12-preview&test-sequence-id=1
   response:
     body:
-<<<<<<< HEAD
-      string: '{"containerUri": "https://mystorage.blob.core.windows.net/job-00000000-0000-0000-0000-000000000001?sv=PLACEHOLDER&ss=b&srt=co&spr=https&st=2024-08-15T22%3A36%3A56Z&se=2050-01-01T00%3A00%3A00Z&sp=rwlac&sig=PLACEHOLDER&st=2024-08-15T22%3A36%3A57Z&se=2050-01-01T00%3A00%3A00Z&sr=b&sp=rcw&sig=PLACEHOLDER&ss=b&srt=co&spr=https&st=2024-08-15T22%3A36%3A56Z&se=2050-01-01T00%3A00%3A00Z&sp=rwlac&sig=Z%2BXPMa720nRpqtyKn8gTGnqn3sPmCgvKoEJduFwK3r8%3D",
-        "beginExecutionTime": null, "cancellationTime": null, "quantumComputingData":
-        null, "errorData": null, "isCancelling": false, "tags": [], "name": "Qiskit
-        Sample - 3-qubit GHZ circuit", "id": "00000000-0000-0000-0000-000000000001",
-        "providerId": "qci", "target": "qci.simulator", "creationTime": "2024-08-15T22:36:57.5664149+00:00",
-=======
       string: '{"containerUri": "https://mystorage.blob.core.windows.net/job-00000000-0000-0000-0000-000000000001?sv=PLACEHOLDER&ss=b&srt=co&spr=https&st=2000-01-01T00%3A00%3A00Z&se=2050-01-01T00%3A00%3A00Z&sp=rwlac&sig=PLACEHOLDER",
         "inputDataUri": "https://mystorage.blob.core.windows.net/job-00000000-0000-0000-0000-000000000001/inputData?sv=PLACEHOLDER&st=2000-01-01T00%3A00%3A00Z&se=2050-01-01T00%3A00%3A00Z&sr=b&sp=rcw&sig=PLACEHOLDER",
         "inputDataFormat": "qir.v1", "inputParams": {"shots": 500, "count": 500, "items":
@@ -475,17 +370,12 @@
         null, "errorData": null, "isCancelling": false, "tags": [], "name": "Qiskit
         Sample - 3-qubit GHZ circuit", "id": "00000000-0000-0000-0000-000000000001",
         "providerId": "qci", "target": "qci.simulator", "creationTime": "2024-08-28T20:35:36.395124+00:00",
->>>>>>> b43e1017
         "endExecutionTime": null, "costEstimate": null, "itemType": "Job"}'
     headers:
       connection:
       - keep-alive
       content-length:
-<<<<<<< HEAD
-      - '841'
-=======
       - '1455'
->>>>>>> b43e1017
       content-type:
       - application/json; charset=utf-8
       transfer-encoding:
@@ -508,13 +398,46 @@
     uri: https://eastus.quantum.azure.com/subscriptions/00000000-0000-0000-0000-000000000000/resourceGroups/myresourcegroup/providers/Microsoft.Quantum/workspaces/myworkspace/jobs/00000000-0000-0000-0000-000000000001?api-version=2022-09-12-preview&test-sequence-id=1
   response:
     body:
-<<<<<<< HEAD
-      string: '{"containerUri": "https://mystorage.blob.core.windows.net/job-00000000-0000-0000-0000-000000000001?sv=PLACEHOLDER&st=2024-08-15T22%3A36%3A57Z&se=2050-01-01T00%3A00%3A00Z&sr=c&sp=rcwl&sig=PLACEHOLDER&st=2024-08-15T22%3A36%3A57Z&se=2050-01-01T00%3A00%3A00Z&sr=b&sp=r&rscd=attachment%3B+filename%3DQiskit%2BSample%2B-%2B3-qubit%2BGHZ%2Bcircuit-00000000-0000-0000-0000-000000000001.input.json&sig=PLACEHOLDER&st=2024-08-15T22%3A36%3A57Z&se=2050-01-01T00%3A00%3A00Z&sr=b&sp=r&rscd=attachment%3B+filename%3DQiskit%2BSample%2B-%2B3-qubit%2BGHZ%2Bcircuit-00000000-0000-0000-0000-000000000001.output.json&sig=2n4bwkxirLRJOVSvg9O82fbFn%2F5tDxmwpa312ldNAyU%3D",
+      string: '{"containerUri": "https://mystorage.blob.core.windows.net/job-00000000-0000-0000-0000-000000000001?sv=PLACEHOLDER&st=2000-01-01T00%3A00%3A00Z&se=2050-01-01T00%3A00%3A00Z&sr=c&sp=rcwl&sig=PLACEHOLDER",
+        "inputDataUri": "https://mystorage.blob.core.windows.net/job-00000000-0000-0000-0000-000000000001/inputData?sv=PLACEHOLDER&st=2000-01-01T00%3A00%3A00Z&se=2050-01-01T00%3A00%3A00Z&sr=b&sp=r&rscd=attachment%3B+filename%3DQiskit%2BSample%2B-%2B3-qubit%2BGHZ%2Bcircuit-00000000-0000-0000-0000-000000000001.input.json&sig=PLACEHOLDER",
+        "inputDataFormat": "qir.v1", "inputParams": {"shots": 500, "count": 500, "items":
+        [{"entryPoint": "Qiskit Sample - 3-qubit GHZ circuit", "arguments": []}]},
+        "metadata": {"qiskit": "True", "name": "Qiskit Sample - 3-qubit GHZ circuit",
+        "num_qubits": "4", "metadata": "{}"}, "sessionId": null, "status": "Waiting",
+        "jobType": "QuantumComputing", "outputDataFormat": "microsoft.quantum-results.v2",
+        "outputDataUri": "https://mystorage.blob.core.windows.net/job-00000000-0000-0000-0000-000000000001/outputData?sv=PLACEHOLDER&st=2000-01-01T00%3A00%3A00Z&se=2050-01-01T00%3A00%3A00Z&sr=b&sp=r&rscd=attachment%3B+filename%3DQiskit%2BSample%2B-%2B3-qubit%2BGHZ%2Bcircuit-00000000-0000-0000-0000-000000000001.output.json&sig=PLACEHOLDER",
         "beginExecutionTime": null, "cancellationTime": null, "quantumComputingData":
         null, "errorData": null, "isCancelling": false, "tags": [], "name": "Qiskit
         Sample - 3-qubit GHZ circuit", "id": "00000000-0000-0000-0000-000000000001",
-        "providerId": "qci", "target": "qci.simulator", "creationTime": "2024-08-15T22:36:57.5664149+00:00",
-=======
+        "providerId": "qci", "target": "qci.simulator", "creationTime": "2024-08-28T20:35:36.395124+00:00",
+        "endExecutionTime": null, "costEstimate": null, "itemType": "Job"}'
+    headers:
+      connection:
+      - keep-alive
+      content-length:
+      - '1659'
+      content-type:
+      - application/json; charset=utf-8
+      transfer-encoding:
+      - chunked
+    status:
+      code: 200
+      message: OK
+- request:
+    body: null
+    headers:
+      Accept:
+      - application/json
+      Accept-Encoding:
+      - gzip, deflate
+      Connection:
+      - keep-alive
+      User-Agent:
+      - testapp-azure-quantum-qiskit azsdk-python-quantum/0.0.1 Python/3.9.19 (Windows-10-10.0.22631-SP0)
+    method: GET
+    uri: https://eastus.quantum.azure.com/subscriptions/00000000-0000-0000-0000-000000000000/resourceGroups/myresourcegroup/providers/Microsoft.Quantum/workspaces/myworkspace/jobs/00000000-0000-0000-0000-000000000001?api-version=2022-09-12-preview&test-sequence-id=2
+  response:
+    body:
       string: '{"containerUri": "https://mystorage.blob.core.windows.net/job-00000000-0000-0000-0000-000000000001?sv=PLACEHOLDER&st=2000-01-01T00%3A00%3A00Z&se=2050-01-01T00%3A00%3A00Z&sr=c&sp=rcwl&sig=PLACEHOLDER",
         "inputDataUri": "https://mystorage.blob.core.windows.net/job-00000000-0000-0000-0000-000000000001/inputData?sv=PLACEHOLDER&st=2000-01-01T00%3A00%3A00Z&se=2050-01-01T00%3A00%3A00Z&sr=b&sp=r&rscd=attachment%3B+filename%3DQiskit%2BSample%2B-%2B3-qubit%2BGHZ%2Bcircuit-00000000-0000-0000-0000-000000000001.input.json&sig=PLACEHOLDER",
         "inputDataFormat": "qir.v1", "inputParams": {"shots": 500, "count": 500, "items":
@@ -527,46 +450,74 @@
         null, "errorData": null, "isCancelling": false, "tags": [], "name": "Qiskit
         Sample - 3-qubit GHZ circuit", "id": "00000000-0000-0000-0000-000000000001",
         "providerId": "qci", "target": "qci.simulator", "creationTime": "2024-08-28T20:35:36.395124+00:00",
->>>>>>> b43e1017
         "endExecutionTime": null, "costEstimate": null, "itemType": "Job"}'
     headers:
       connection:
       - keep-alive
       content-length:
-<<<<<<< HEAD
-      - '1049'
-=======
       - '1659'
->>>>>>> b43e1017
-      content-type:
-      - application/json; charset=utf-8
-      transfer-encoding:
-      - chunked
-    status:
-      code: 200
-      message: OK
-- request:
-    body: null
-    headers:
-      Accept:
-      - application/json
-      Accept-Encoding:
-      - gzip, deflate
-      Connection:
-      - keep-alive
-      User-Agent:
-      - testapp-azure-quantum-qiskit azsdk-python-quantum/0.0.1 Python/3.9.19 (Windows-10-10.0.22631-SP0)
-    method: GET
-    uri: https://eastus.quantum.azure.com/subscriptions/00000000-0000-0000-0000-000000000000/resourceGroups/myresourcegroup/providers/Microsoft.Quantum/workspaces/myworkspace/jobs/00000000-0000-0000-0000-000000000001?api-version=2022-09-12-preview&test-sequence-id=2
-  response:
-    body:
-<<<<<<< HEAD
-      string: '{"containerUri": "https://mystorage.blob.core.windows.net/job-00000000-0000-0000-0000-000000000001?sv=PLACEHOLDER&st=2024-08-15T22%3A36%3A57Z&se=2050-01-01T00%3A00%3A00Z&sr=c&sp=rcwl&sig=PLACEHOLDER&st=2024-08-15T22%3A36%3A57Z&se=2050-01-01T00%3A00%3A00Z&sr=b&sp=r&rscd=attachment%3B+filename%3DQiskit%2BSample%2B-%2B3-qubit%2BGHZ%2Bcircuit-00000000-0000-0000-0000-000000000001.input.json&sig=PLACEHOLDER&st=2024-08-15T22%3A36%3A57Z&se=2050-01-01T00%3A00%3A00Z&sr=b&sp=r&rscd=attachment%3B+filename%3DQiskit%2BSample%2B-%2B3-qubit%2BGHZ%2Bcircuit-00000000-0000-0000-0000-000000000001.output.json&sig=2n4bwkxirLRJOVSvg9O82fbFn%2F5tDxmwpa312ldNAyU%3D",
+      content-type:
+      - application/json; charset=utf-8
+      transfer-encoding:
+      - chunked
+    status:
+      code: 200
+      message: OK
+- request:
+    body: null
+    headers:
+      Accept:
+      - application/json
+      Accept-Encoding:
+      - gzip, deflate
+      Connection:
+      - keep-alive
+      User-Agent:
+      - testapp-azure-quantum-qiskit azsdk-python-quantum/0.0.1 Python/3.9.19 (Windows-10-10.0.22631-SP0)
+    method: GET
+    uri: https://eastus.quantum.azure.com/subscriptions/00000000-0000-0000-0000-000000000000/resourceGroups/myresourcegroup/providers/Microsoft.Quantum/workspaces/myworkspace/jobs/00000000-0000-0000-0000-000000000001?api-version=2022-09-12-preview&test-sequence-id=3
+  response:
+    body:
+      string: '{"containerUri": "https://mystorage.blob.core.windows.net/job-00000000-0000-0000-0000-000000000001?sv=PLACEHOLDER&st=2000-01-01T00%3A00%3A00Z&se=2050-01-01T00%3A00%3A00Z&sr=c&sp=rcwl&sig=PLACEHOLDER",
+        "inputDataUri": "https://mystorage.blob.core.windows.net/job-00000000-0000-0000-0000-000000000001/inputData?sv=PLACEHOLDER&st=2000-01-01T00%3A00%3A00Z&se=2050-01-01T00%3A00%3A00Z&sr=b&sp=r&rscd=attachment%3B+filename%3DQiskit%2BSample%2B-%2B3-qubit%2BGHZ%2Bcircuit-00000000-0000-0000-0000-000000000001.input.json&sig=PLACEHOLDER",
+        "inputDataFormat": "qir.v1", "inputParams": {"shots": 500, "count": 500, "items":
+        [{"entryPoint": "Qiskit Sample - 3-qubit GHZ circuit", "arguments": []}]},
+        "metadata": {"qiskit": "True", "name": "Qiskit Sample - 3-qubit GHZ circuit",
+        "num_qubits": "4", "metadata": "{}"}, "sessionId": null, "status": "Waiting",
+        "jobType": "QuantumComputing", "outputDataFormat": "microsoft.quantum-results.v2",
+        "outputDataUri": "https://mystorage.blob.core.windows.net/job-00000000-0000-0000-0000-000000000001/outputData?sv=PLACEHOLDER&st=2000-01-01T00%3A00%3A00Z&se=2050-01-01T00%3A00%3A00Z&sr=b&sp=r&rscd=attachment%3B+filename%3DQiskit%2BSample%2B-%2B3-qubit%2BGHZ%2Bcircuit-00000000-0000-0000-0000-000000000001.output.json&sig=PLACEHOLDER",
         "beginExecutionTime": null, "cancellationTime": null, "quantumComputingData":
         null, "errorData": null, "isCancelling": false, "tags": [], "name": "Qiskit
         Sample - 3-qubit GHZ circuit", "id": "00000000-0000-0000-0000-000000000001",
-        "providerId": "qci", "target": "qci.simulator", "creationTime": "2024-08-15T22:36:57.5664149+00:00",
-=======
+        "providerId": "qci", "target": "qci.simulator", "creationTime": "2024-08-28T20:35:36.395124+00:00",
+        "endExecutionTime": null, "costEstimate": null, "itemType": "Job"}'
+    headers:
+      connection:
+      - keep-alive
+      content-length:
+      - '1659'
+      content-type:
+      - application/json; charset=utf-8
+      transfer-encoding:
+      - chunked
+    status:
+      code: 200
+      message: OK
+- request:
+    body: null
+    headers:
+      Accept:
+      - application/json
+      Accept-Encoding:
+      - gzip, deflate
+      Connection:
+      - keep-alive
+      User-Agent:
+      - testapp-azure-quantum-qiskit azsdk-python-quantum/0.0.1 Python/3.9.19 (Windows-10-10.0.22631-SP0)
+    method: GET
+    uri: https://eastus.quantum.azure.com/subscriptions/00000000-0000-0000-0000-000000000000/resourceGroups/myresourcegroup/providers/Microsoft.Quantum/workspaces/myworkspace/jobs/00000000-0000-0000-0000-000000000001?api-version=2022-09-12-preview&test-sequence-id=4
+  response:
+    body:
       string: '{"containerUri": "https://mystorage.blob.core.windows.net/job-00000000-0000-0000-0000-000000000001?sv=PLACEHOLDER&st=2000-01-01T00%3A00%3A00Z&se=2050-01-01T00%3A00%3A00Z&sr=c&sp=rcwl&sig=PLACEHOLDER",
         "inputDataUri": "https://mystorage.blob.core.windows.net/job-00000000-0000-0000-0000-000000000001/inputData?sv=PLACEHOLDER&st=2000-01-01T00%3A00%3A00Z&se=2050-01-01T00%3A00%3A00Z&sr=b&sp=r&rscd=attachment%3B+filename%3DQiskit%2BSample%2B-%2B3-qubit%2BGHZ%2Bcircuit-00000000-0000-0000-0000-000000000001.input.json&sig=PLACEHOLDER",
         "inputDataFormat": "qir.v1", "inputParams": {"shots": 500, "count": 500, "items":
@@ -579,46 +530,74 @@
         null, "errorData": null, "isCancelling": false, "tags": [], "name": "Qiskit
         Sample - 3-qubit GHZ circuit", "id": "00000000-0000-0000-0000-000000000001",
         "providerId": "qci", "target": "qci.simulator", "creationTime": "2024-08-28T20:35:36.395124+00:00",
->>>>>>> b43e1017
         "endExecutionTime": null, "costEstimate": null, "itemType": "Job"}'
     headers:
       connection:
       - keep-alive
       content-length:
-<<<<<<< HEAD
-      - '1049'
-=======
       - '1659'
->>>>>>> b43e1017
-      content-type:
-      - application/json; charset=utf-8
-      transfer-encoding:
-      - chunked
-    status:
-      code: 200
-      message: OK
-- request:
-    body: null
-    headers:
-      Accept:
-      - application/json
-      Accept-Encoding:
-      - gzip, deflate
-      Connection:
-      - keep-alive
-      User-Agent:
-      - testapp-azure-quantum-qiskit azsdk-python-quantum/0.0.1 Python/3.9.19 (Windows-10-10.0.22631-SP0)
-    method: GET
-    uri: https://eastus.quantum.azure.com/subscriptions/00000000-0000-0000-0000-000000000000/resourceGroups/myresourcegroup/providers/Microsoft.Quantum/workspaces/myworkspace/jobs/00000000-0000-0000-0000-000000000001?api-version=2022-09-12-preview&test-sequence-id=3
-  response:
-    body:
-<<<<<<< HEAD
-      string: '{"containerUri": "https://mystorage.blob.core.windows.net/job-00000000-0000-0000-0000-000000000001?sv=PLACEHOLDER&st=2024-08-15T22%3A36%3A58Z&se=2050-01-01T00%3A00%3A00Z&sr=c&sp=rcwl&sig=PLACEHOLDER&st=2024-08-15T22%3A36%3A58Z&se=2050-01-01T00%3A00%3A00Z&sr=b&sp=r&rscd=attachment%3B+filename%3DQiskit%2BSample%2B-%2B3-qubit%2BGHZ%2Bcircuit-00000000-0000-0000-0000-000000000001.input.json&sig=PLACEHOLDER&st=2024-08-15T22%3A36%3A58Z&se=2050-01-01T00%3A00%3A00Z&sr=b&sp=r&rscd=attachment%3B+filename%3DQiskit%2BSample%2B-%2B3-qubit%2BGHZ%2Bcircuit-00000000-0000-0000-0000-000000000001.output.json&sig=38UrTmNgUfKWoSE9JfGFZEbo8sRAuPW%2BMHuOEczrxzQ%3D",
+      content-type:
+      - application/json; charset=utf-8
+      transfer-encoding:
+      - chunked
+    status:
+      code: 200
+      message: OK
+- request:
+    body: null
+    headers:
+      Accept:
+      - application/json
+      Accept-Encoding:
+      - gzip, deflate
+      Connection:
+      - keep-alive
+      User-Agent:
+      - testapp-azure-quantum-qiskit azsdk-python-quantum/0.0.1 Python/3.9.19 (Windows-10-10.0.22631-SP0)
+    method: GET
+    uri: https://eastus.quantum.azure.com/subscriptions/00000000-0000-0000-0000-000000000000/resourceGroups/myresourcegroup/providers/Microsoft.Quantum/workspaces/myworkspace/jobs/00000000-0000-0000-0000-000000000001?api-version=2022-09-12-preview&test-sequence-id=5
+  response:
+    body:
+      string: '{"containerUri": "https://mystorage.blob.core.windows.net/job-00000000-0000-0000-0000-000000000001?sv=PLACEHOLDER&st=2000-01-01T00%3A00%3A00Z&se=2050-01-01T00%3A00%3A00Z&sr=c&sp=rcwl&sig=PLACEHOLDER",
+        "inputDataUri": "https://mystorage.blob.core.windows.net/job-00000000-0000-0000-0000-000000000001/inputData?sv=PLACEHOLDER&st=2000-01-01T00%3A00%3A00Z&se=2050-01-01T00%3A00%3A00Z&sr=b&sp=r&rscd=attachment%3B+filename%3DQiskit%2BSample%2B-%2B3-qubit%2BGHZ%2Bcircuit-00000000-0000-0000-0000-000000000001.input.json&sig=PLACEHOLDER",
+        "inputDataFormat": "qir.v1", "inputParams": {"shots": 500, "count": 500, "items":
+        [{"entryPoint": "Qiskit Sample - 3-qubit GHZ circuit", "arguments": []}]},
+        "metadata": {"qiskit": "True", "name": "Qiskit Sample - 3-qubit GHZ circuit",
+        "num_qubits": "4", "metadata": "{}"}, "sessionId": null, "status": "Waiting",
+        "jobType": "QuantumComputing", "outputDataFormat": "microsoft.quantum-results.v2",
+        "outputDataUri": "https://mystorage.blob.core.windows.net/job-00000000-0000-0000-0000-000000000001/outputData?sv=PLACEHOLDER&st=2000-01-01T00%3A00%3A00Z&se=2050-01-01T00%3A00%3A00Z&sr=b&sp=r&rscd=attachment%3B+filename%3DQiskit%2BSample%2B-%2B3-qubit%2BGHZ%2Bcircuit-00000000-0000-0000-0000-000000000001.output.json&sig=PLACEHOLDER",
         "beginExecutionTime": null, "cancellationTime": null, "quantumComputingData":
         null, "errorData": null, "isCancelling": false, "tags": [], "name": "Qiskit
         Sample - 3-qubit GHZ circuit", "id": "00000000-0000-0000-0000-000000000001",
-        "providerId": "qci", "target": "qci.simulator", "creationTime": "2024-08-15T22:36:57.5664149+00:00",
-=======
+        "providerId": "qci", "target": "qci.simulator", "creationTime": "2024-08-28T20:35:36.395124+00:00",
+        "endExecutionTime": null, "costEstimate": null, "itemType": "Job"}'
+    headers:
+      connection:
+      - keep-alive
+      content-length:
+      - '1659'
+      content-type:
+      - application/json; charset=utf-8
+      transfer-encoding:
+      - chunked
+    status:
+      code: 200
+      message: OK
+- request:
+    body: null
+    headers:
+      Accept:
+      - application/json
+      Accept-Encoding:
+      - gzip, deflate
+      Connection:
+      - keep-alive
+      User-Agent:
+      - testapp-azure-quantum-qiskit azsdk-python-quantum/0.0.1 Python/3.9.19 (Windows-10-10.0.22631-SP0)
+    method: GET
+    uri: https://eastus.quantum.azure.com/subscriptions/00000000-0000-0000-0000-000000000000/resourceGroups/myresourcegroup/providers/Microsoft.Quantum/workspaces/myworkspace/jobs/00000000-0000-0000-0000-000000000001?api-version=2022-09-12-preview&test-sequence-id=6
+  response:
+    body:
       string: '{"containerUri": "https://mystorage.blob.core.windows.net/job-00000000-0000-0000-0000-000000000001?sv=PLACEHOLDER&st=2000-01-01T00%3A00%3A00Z&se=2050-01-01T00%3A00%3A00Z&sr=c&sp=rcwl&sig=PLACEHOLDER",
         "inputDataUri": "https://mystorage.blob.core.windows.net/job-00000000-0000-0000-0000-000000000001/inputData?sv=PLACEHOLDER&st=2000-01-01T00%3A00%3A00Z&se=2050-01-01T00%3A00%3A00Z&sr=b&sp=r&rscd=attachment%3B+filename%3DQiskit%2BSample%2B-%2B3-qubit%2BGHZ%2Bcircuit-00000000-0000-0000-0000-000000000001.input.json&sig=PLACEHOLDER",
         "inputDataFormat": "qir.v1", "inputParams": {"shots": 500, "count": 500, "items":
@@ -627,154 +606,38 @@
         "num_qubits": "4", "metadata": "{}"}, "sessionId": null, "status": "Waiting",
         "jobType": "QuantumComputing", "outputDataFormat": "microsoft.quantum-results.v2",
         "outputDataUri": "https://mystorage.blob.core.windows.net/job-00000000-0000-0000-0000-000000000001/outputData?sv=PLACEHOLDER&st=2000-01-01T00%3A00%3A00Z&se=2050-01-01T00%3A00%3A00Z&sr=b&sp=r&rscd=attachment%3B+filename%3DQiskit%2BSample%2B-%2B3-qubit%2BGHZ%2Bcircuit-00000000-0000-0000-0000-000000000001.output.json&sig=PLACEHOLDER",
-        "beginExecutionTime": null, "cancellationTime": null, "quantumComputingData":
-        null, "errorData": null, "isCancelling": false, "tags": [], "name": "Qiskit
-        Sample - 3-qubit GHZ circuit", "id": "00000000-0000-0000-0000-000000000001",
-        "providerId": "qci", "target": "qci.simulator", "creationTime": "2024-08-28T20:35:36.395124+00:00",
->>>>>>> b43e1017
-        "endExecutionTime": null, "costEstimate": null, "itemType": "Job"}'
-    headers:
-      connection:
-      - keep-alive
-      content-length:
-<<<<<<< HEAD
-      - '1049'
-=======
-      - '1659'
->>>>>>> b43e1017
-      content-type:
-      - application/json; charset=utf-8
-      transfer-encoding:
-      - chunked
-    status:
-      code: 200
-      message: OK
-- request:
-    body: null
-    headers:
-      Accept:
-      - application/json
-      Accept-Encoding:
-      - gzip, deflate
-      Connection:
-      - keep-alive
-      User-Agent:
-      - testapp-azure-quantum-qiskit azsdk-python-quantum/0.0.1 Python/3.9.19 (Windows-10-10.0.22631-SP0)
-    method: GET
-    uri: https://eastus.quantum.azure.com/subscriptions/00000000-0000-0000-0000-000000000000/resourceGroups/myresourcegroup/providers/Microsoft.Quantum/workspaces/myworkspace/jobs/00000000-0000-0000-0000-000000000001?api-version=2022-09-12-preview&test-sequence-id=4
-  response:
-    body:
-<<<<<<< HEAD
-      string: '{"containerUri": "https://mystorage.blob.core.windows.net/job-00000000-0000-0000-0000-000000000001?sv=PLACEHOLDER&st=2024-08-15T22%3A36%3A58Z&se=2050-01-01T00%3A00%3A00Z&sr=c&sp=rcwl&sig=PLACEHOLDER&st=2024-08-15T22%3A36%3A58Z&se=2050-01-01T00%3A00%3A00Z&sr=b&sp=r&rscd=attachment%3B+filename%3DQiskit%2BSample%2B-%2B3-qubit%2BGHZ%2Bcircuit-00000000-0000-0000-0000-000000000001.input.json&sig=PLACEHOLDER&st=2024-08-15T22%3A36%3A58Z&se=2050-01-01T00%3A00%3A00Z&sr=b&sp=r&rscd=attachment%3B+filename%3DQiskit%2BSample%2B-%2B3-qubit%2BGHZ%2Bcircuit-00000000-0000-0000-0000-000000000001.output.json&sig=38UrTmNgUfKWoSE9JfGFZEbo8sRAuPW%2BMHuOEczrxzQ%3D",
-        "beginExecutionTime": null, "cancellationTime": null, "quantumComputingData":
-        null, "errorData": null, "isCancelling": false, "tags": [], "name": "Qiskit
-        Sample - 3-qubit GHZ circuit", "id": "00000000-0000-0000-0000-000000000001",
-        "providerId": "qci", "target": "qci.simulator", "creationTime": "2024-08-15T22:36:57.5664149+00:00",
-=======
-      string: '{"containerUri": "https://mystorage.blob.core.windows.net/job-00000000-0000-0000-0000-000000000001?sv=PLACEHOLDER&st=2000-01-01T00%3A00%3A00Z&se=2050-01-01T00%3A00%3A00Z&sr=c&sp=rcwl&sig=PLACEHOLDER",
-        "inputDataUri": "https://mystorage.blob.core.windows.net/job-00000000-0000-0000-0000-000000000001/inputData?sv=PLACEHOLDER&st=2000-01-01T00%3A00%3A00Z&se=2050-01-01T00%3A00%3A00Z&sr=b&sp=r&rscd=attachment%3B+filename%3DQiskit%2BSample%2B-%2B3-qubit%2BGHZ%2Bcircuit-00000000-0000-0000-0000-000000000001.input.json&sig=PLACEHOLDER",
-        "inputDataFormat": "qir.v1", "inputParams": {"shots": 500, "count": 500, "items":
-        [{"entryPoint": "Qiskit Sample - 3-qubit GHZ circuit", "arguments": []}]},
-        "metadata": {"qiskit": "True", "name": "Qiskit Sample - 3-qubit GHZ circuit",
-        "num_qubits": "4", "metadata": "{}"}, "sessionId": null, "status": "Waiting",
-        "jobType": "QuantumComputing", "outputDataFormat": "microsoft.quantum-results.v2",
-        "outputDataUri": "https://mystorage.blob.core.windows.net/job-00000000-0000-0000-0000-000000000001/outputData?sv=PLACEHOLDER&st=2000-01-01T00%3A00%3A00Z&se=2050-01-01T00%3A00%3A00Z&sr=b&sp=r&rscd=attachment%3B+filename%3DQiskit%2BSample%2B-%2B3-qubit%2BGHZ%2Bcircuit-00000000-0000-0000-0000-000000000001.output.json&sig=PLACEHOLDER",
-        "beginExecutionTime": null, "cancellationTime": null, "quantumComputingData":
-        null, "errorData": null, "isCancelling": false, "tags": [], "name": "Qiskit
-        Sample - 3-qubit GHZ circuit", "id": "00000000-0000-0000-0000-000000000001",
-        "providerId": "qci", "target": "qci.simulator", "creationTime": "2024-08-28T20:35:36.395124+00:00",
->>>>>>> b43e1017
-        "endExecutionTime": null, "costEstimate": null, "itemType": "Job"}'
-    headers:
-      connection:
-      - keep-alive
-      content-length:
-<<<<<<< HEAD
-      - '1049'
-=======
-      - '1659'
->>>>>>> b43e1017
-      content-type:
-      - application/json; charset=utf-8
-      transfer-encoding:
-      - chunked
-    status:
-      code: 200
-      message: OK
-- request:
-    body: null
-    headers:
-      Accept:
-      - application/json
-      Accept-Encoding:
-      - gzip, deflate
-      Connection:
-      - keep-alive
-      User-Agent:
-      - testapp-azure-quantum-qiskit azsdk-python-quantum/0.0.1 Python/3.9.19 (Windows-10-10.0.22631-SP0)
-    method: GET
-    uri: https://eastus.quantum.azure.com/subscriptions/00000000-0000-0000-0000-000000000000/resourceGroups/myresourcegroup/providers/Microsoft.Quantum/workspaces/myworkspace/jobs/00000000-0000-0000-0000-000000000001?api-version=2022-09-12-preview&test-sequence-id=5
-  response:
-    body:
-<<<<<<< HEAD
-      string: '{"containerUri": "https://mystorage.blob.core.windows.net/job-00000000-0000-0000-0000-000000000001?sv=PLACEHOLDER&st=2024-08-15T22%3A36%3A59Z&se=2050-01-01T00%3A00%3A00Z&sr=c&sp=rcwl&sig=PLACEHOLDER&st=2024-08-15T22%3A36%3A59Z&se=2050-01-01T00%3A00%3A00Z&sr=b&sp=r&rscd=attachment%3B+filename%3DQiskit%2BSample%2B-%2B3-qubit%2BGHZ%2Bcircuit-00000000-0000-0000-0000-000000000001.input.json&sig=PLACEHOLDER&st=2024-08-15T22%3A36%3A59Z&se=2050-01-01T00%3A00%3A00Z&sr=b&sp=r&rscd=attachment%3B+filename%3DQiskit%2BSample%2B-%2B3-qubit%2BGHZ%2Bcircuit-00000000-0000-0000-0000-000000000001.output.json&sig=HEYPDO1399on9heb7qi0y9WHQhkXv%2Bw73OF0U0iZZ0w%3D",
-        "beginExecutionTime": null, "cancellationTime": null, "quantumComputingData":
-        null, "errorData": null, "isCancelling": false, "tags": [], "name": "Qiskit
-        Sample - 3-qubit GHZ circuit", "id": "00000000-0000-0000-0000-000000000001",
-        "providerId": "qci", "target": "qci.simulator", "creationTime": "2024-08-15T22:36:57.5664149+00:00",
-=======
-      string: '{"containerUri": "https://mystorage.blob.core.windows.net/job-00000000-0000-0000-0000-000000000001?sv=PLACEHOLDER&st=2000-01-01T00%3A00%3A00Z&se=2050-01-01T00%3A00%3A00Z&sr=c&sp=rcwl&sig=PLACEHOLDER",
-        "inputDataUri": "https://mystorage.blob.core.windows.net/job-00000000-0000-0000-0000-000000000001/inputData?sv=PLACEHOLDER&st=2000-01-01T00%3A00%3A00Z&se=2050-01-01T00%3A00%3A00Z&sr=b&sp=r&rscd=attachment%3B+filename%3DQiskit%2BSample%2B-%2B3-qubit%2BGHZ%2Bcircuit-00000000-0000-0000-0000-000000000001.input.json&sig=PLACEHOLDER",
-        "inputDataFormat": "qir.v1", "inputParams": {"shots": 500, "count": 500, "items":
-        [{"entryPoint": "Qiskit Sample - 3-qubit GHZ circuit", "arguments": []}]},
-        "metadata": {"qiskit": "True", "name": "Qiskit Sample - 3-qubit GHZ circuit",
-        "num_qubits": "4", "metadata": "{}"}, "sessionId": null, "status": "Waiting",
-        "jobType": "QuantumComputing", "outputDataFormat": "microsoft.quantum-results.v2",
-        "outputDataUri": "https://mystorage.blob.core.windows.net/job-00000000-0000-0000-0000-000000000001/outputData?sv=PLACEHOLDER&st=2000-01-01T00%3A00%3A00Z&se=2050-01-01T00%3A00%3A00Z&sr=b&sp=r&rscd=attachment%3B+filename%3DQiskit%2BSample%2B-%2B3-qubit%2BGHZ%2Bcircuit-00000000-0000-0000-0000-000000000001.output.json&sig=PLACEHOLDER",
-        "beginExecutionTime": null, "cancellationTime": null, "quantumComputingData":
-        null, "errorData": null, "isCancelling": false, "tags": [], "name": "Qiskit
-        Sample - 3-qubit GHZ circuit", "id": "00000000-0000-0000-0000-000000000001",
-        "providerId": "qci", "target": "qci.simulator", "creationTime": "2024-08-28T20:35:36.395124+00:00",
->>>>>>> b43e1017
-        "endExecutionTime": null, "costEstimate": null, "itemType": "Job"}'
-    headers:
-      connection:
-      - keep-alive
-      content-length:
-<<<<<<< HEAD
-      - '1049'
-=======
-      - '1659'
->>>>>>> b43e1017
-      content-type:
-      - application/json; charset=utf-8
-      transfer-encoding:
-      - chunked
-    status:
-      code: 200
-      message: OK
-- request:
-    body: null
-    headers:
-      Accept:
-      - application/json
-      Accept-Encoding:
-      - gzip, deflate
-      Connection:
-      - keep-alive
-      User-Agent:
-      - testapp-azure-quantum-qiskit azsdk-python-quantum/0.0.1 Python/3.9.19 (Windows-10-10.0.22631-SP0)
-    method: GET
-    uri: https://eastus.quantum.azure.com/subscriptions/00000000-0000-0000-0000-000000000000/resourceGroups/myresourcegroup/providers/Microsoft.Quantum/workspaces/myworkspace/jobs/00000000-0000-0000-0000-000000000001?api-version=2022-09-12-preview&test-sequence-id=6
-  response:
-    body:
-<<<<<<< HEAD
-      string: '{"containerUri": "https://mystorage.blob.core.windows.net/job-00000000-0000-0000-0000-000000000001?sv=PLACEHOLDER&st=2024-08-15T22%3A37%3A00Z&se=2050-01-01T00%3A00%3A00Z&sr=c&sp=rcwl&sig=PLACEHOLDER&st=2024-08-15T22%3A37%3A00Z&se=2050-01-01T00%3A00%3A00Z&sr=b&sp=r&rscd=attachment%3B+filename%3DQiskit%2BSample%2B-%2B3-qubit%2BGHZ%2Bcircuit-00000000-0000-0000-0000-000000000001.input.json&sig=PLACEHOLDER&st=2024-08-15T22%3A37%3A00Z&se=2050-01-01T00%3A00%3A00Z&sr=b&sp=r&rscd=attachment%3B+filename%3DQiskit%2BSample%2B-%2B3-qubit%2BGHZ%2Bcircuit-00000000-0000-0000-0000-000000000001.output.json&sig=5EdiM%2BcWmsQwD1SfL23Ezr5o1b%2F7tXnmYv5Y7RXQBRA%3D",
         "beginExecutionTime": null, "cancellationTime": null, "quantumComputingData":
         {"count": 1}, "errorData": null, "isCancelling": false, "tags": [], "name":
         "Qiskit Sample - 3-qubit GHZ circuit", "id": "00000000-0000-0000-0000-000000000001",
-        "providerId": "qci", "target": "qci.simulator", "creationTime": "2024-08-15T22:36:57.5664149+00:00",
-=======
+        "providerId": "qci", "target": "qci.simulator", "creationTime": "2024-08-28T20:35:36.395124+00:00",
+        "endExecutionTime": null, "costEstimate": null, "itemType": "Job"}'
+    headers:
+      connection:
+      - keep-alive
+      content-length:
+      - '1667'
+      content-type:
+      - application/json; charset=utf-8
+      transfer-encoding:
+      - chunked
+    status:
+      code: 200
+      message: OK
+- request:
+    body: null
+    headers:
+      Accept:
+      - application/json
+      Accept-Encoding:
+      - gzip, deflate
+      Connection:
+      - keep-alive
+      User-Agent:
+      - testapp-azure-quantum-qiskit azsdk-python-quantum/0.0.1 Python/3.9.19 (Windows-10-10.0.22631-SP0)
+    method: GET
+    uri: https://eastus.quantum.azure.com/subscriptions/00000000-0000-0000-0000-000000000000/resourceGroups/myresourcegroup/providers/Microsoft.Quantum/workspaces/myworkspace/jobs/00000000-0000-0000-0000-000000000001?api-version=2022-09-12-preview&test-sequence-id=7
+  response:
+    body:
       string: '{"containerUri": "https://mystorage.blob.core.windows.net/job-00000000-0000-0000-0000-000000000001?sv=PLACEHOLDER&st=2000-01-01T00%3A00%3A00Z&se=2050-01-01T00%3A00%3A00Z&sr=c&sp=rcwl&sig=PLACEHOLDER",
         "inputDataUri": "https://mystorage.blob.core.windows.net/job-00000000-0000-0000-0000-000000000001/inputData?sv=PLACEHOLDER&st=2000-01-01T00%3A00%3A00Z&se=2050-01-01T00%3A00%3A00Z&sr=b&sp=r&rscd=attachment%3B+filename%3DQiskit%2BSample%2B-%2B3-qubit%2BGHZ%2Bcircuit-00000000-0000-0000-0000-000000000001.input.json&sig=PLACEHOLDER",
         "inputDataFormat": "qir.v1", "inputParams": {"shots": 500, "count": 500, "items":
@@ -787,46 +650,74 @@
         {"count": 1}, "errorData": null, "isCancelling": false, "tags": [], "name":
         "Qiskit Sample - 3-qubit GHZ circuit", "id": "00000000-0000-0000-0000-000000000001",
         "providerId": "qci", "target": "qci.simulator", "creationTime": "2024-08-28T20:35:36.395124+00:00",
->>>>>>> b43e1017
         "endExecutionTime": null, "costEstimate": null, "itemType": "Job"}'
     headers:
       connection:
       - keep-alive
       content-length:
-<<<<<<< HEAD
-      - '1059'
-=======
       - '1667'
->>>>>>> b43e1017
-      content-type:
-      - application/json; charset=utf-8
-      transfer-encoding:
-      - chunked
-    status:
-      code: 200
-      message: OK
-- request:
-    body: null
-    headers:
-      Accept:
-      - application/json
-      Accept-Encoding:
-      - gzip, deflate
-      Connection:
-      - keep-alive
-      User-Agent:
-      - testapp-azure-quantum-qiskit azsdk-python-quantum/0.0.1 Python/3.9.19 (Windows-10-10.0.22631-SP0)
-    method: GET
-    uri: https://eastus.quantum.azure.com/subscriptions/00000000-0000-0000-0000-000000000000/resourceGroups/myresourcegroup/providers/Microsoft.Quantum/workspaces/myworkspace/jobs/00000000-0000-0000-0000-000000000001?api-version=2022-09-12-preview&test-sequence-id=7
-  response:
-    body:
-<<<<<<< HEAD
-      string: '{"containerUri": "https://mystorage.blob.core.windows.net/job-00000000-0000-0000-0000-000000000001?sv=PLACEHOLDER&st=2024-08-15T22%3A37%3A02Z&se=2050-01-01T00%3A00%3A00Z&sr=c&sp=rcwl&sig=PLACEHOLDER&st=2024-08-15T22%3A37%3A02Z&se=2050-01-01T00%3A00%3A00Z&sr=b&sp=r&rscd=attachment%3B+filename%3DQiskit%2BSample%2B-%2B3-qubit%2BGHZ%2Bcircuit-00000000-0000-0000-0000-000000000001.input.json&sig=PLACEHOLDER&st=2024-08-15T22%3A37%3A02Z&se=2050-01-01T00%3A00%3A00Z&sr=b&sp=r&rscd=attachment%3B+filename%3DQiskit%2BSample%2B-%2B3-qubit%2BGHZ%2Bcircuit-00000000-0000-0000-0000-000000000001.output.json&sig=AgZXO6Uu37cwdnjLIuFZZFHp%2FjsMVPoiRI%2FeOPLdluw%3D",
+      content-type:
+      - application/json; charset=utf-8
+      transfer-encoding:
+      - chunked
+    status:
+      code: 200
+      message: OK
+- request:
+    body: null
+    headers:
+      Accept:
+      - application/json
+      Accept-Encoding:
+      - gzip, deflate
+      Connection:
+      - keep-alive
+      User-Agent:
+      - testapp-azure-quantum-qiskit azsdk-python-quantum/0.0.1 Python/3.9.19 (Windows-10-10.0.22631-SP0)
+    method: GET
+    uri: https://eastus.quantum.azure.com/subscriptions/00000000-0000-0000-0000-000000000000/resourceGroups/myresourcegroup/providers/Microsoft.Quantum/workspaces/myworkspace/jobs/00000000-0000-0000-0000-000000000001?api-version=2022-09-12-preview&test-sequence-id=8
+  response:
+    body:
+      string: '{"containerUri": "https://mystorage.blob.core.windows.net/job-00000000-0000-0000-0000-000000000001?sv=PLACEHOLDER&st=2000-01-01T00%3A00%3A00Z&se=2050-01-01T00%3A00%3A00Z&sr=c&sp=rcwl&sig=PLACEHOLDER",
+        "inputDataUri": "https://mystorage.blob.core.windows.net/job-00000000-0000-0000-0000-000000000001/inputData?sv=PLACEHOLDER&st=2000-01-01T00%3A00%3A00Z&se=2050-01-01T00%3A00%3A00Z&sr=b&sp=r&rscd=attachment%3B+filename%3DQiskit%2BSample%2B-%2B3-qubit%2BGHZ%2Bcircuit-00000000-0000-0000-0000-000000000001.input.json&sig=PLACEHOLDER",
+        "inputDataFormat": "qir.v1", "inputParams": {"shots": 500, "count": 500, "items":
+        [{"entryPoint": "Qiskit Sample - 3-qubit GHZ circuit", "arguments": []}]},
+        "metadata": {"qiskit": "True", "name": "Qiskit Sample - 3-qubit GHZ circuit",
+        "num_qubits": "4", "metadata": "{}"}, "sessionId": null, "status": "Waiting",
+        "jobType": "QuantumComputing", "outputDataFormat": "microsoft.quantum-results.v2",
+        "outputDataUri": "https://mystorage.blob.core.windows.net/job-00000000-0000-0000-0000-000000000001/outputData?sv=PLACEHOLDER&st=2000-01-01T00%3A00%3A00Z&se=2050-01-01T00%3A00%3A00Z&sr=b&sp=r&rscd=attachment%3B+filename%3DQiskit%2BSample%2B-%2B3-qubit%2BGHZ%2Bcircuit-00000000-0000-0000-0000-000000000001.output.json&sig=PLACEHOLDER",
         "beginExecutionTime": null, "cancellationTime": null, "quantumComputingData":
         {"count": 1}, "errorData": null, "isCancelling": false, "tags": [], "name":
         "Qiskit Sample - 3-qubit GHZ circuit", "id": "00000000-0000-0000-0000-000000000001",
-        "providerId": "qci", "target": "qci.simulator", "creationTime": "2024-08-15T22:36:57.5664149+00:00",
-=======
+        "providerId": "qci", "target": "qci.simulator", "creationTime": "2024-08-28T20:35:36.395124+00:00",
+        "endExecutionTime": null, "costEstimate": null, "itemType": "Job"}'
+    headers:
+      connection:
+      - keep-alive
+      content-length:
+      - '1667'
+      content-type:
+      - application/json; charset=utf-8
+      transfer-encoding:
+      - chunked
+    status:
+      code: 200
+      message: OK
+- request:
+    body: null
+    headers:
+      Accept:
+      - application/json
+      Accept-Encoding:
+      - gzip, deflate
+      Connection:
+      - keep-alive
+      User-Agent:
+      - testapp-azure-quantum-qiskit azsdk-python-quantum/0.0.1 Python/3.9.19 (Windows-10-10.0.22631-SP0)
+    method: GET
+    uri: https://eastus.quantum.azure.com/subscriptions/00000000-0000-0000-0000-000000000000/resourceGroups/myresourcegroup/providers/Microsoft.Quantum/workspaces/myworkspace/jobs/00000000-0000-0000-0000-000000000001?api-version=2022-09-12-preview&test-sequence-id=9
+  response:
+    body:
       string: '{"containerUri": "https://mystorage.blob.core.windows.net/job-00000000-0000-0000-0000-000000000001?sv=PLACEHOLDER&st=2000-01-01T00%3A00%3A00Z&se=2050-01-01T00%3A00%3A00Z&sr=c&sp=rcwl&sig=PLACEHOLDER",
         "inputDataUri": "https://mystorage.blob.core.windows.net/job-00000000-0000-0000-0000-000000000001/inputData?sv=PLACEHOLDER&st=2000-01-01T00%3A00%3A00Z&se=2050-01-01T00%3A00%3A00Z&sr=b&sp=r&rscd=attachment%3B+filename%3DQiskit%2BSample%2B-%2B3-qubit%2BGHZ%2Bcircuit-00000000-0000-0000-0000-000000000001.input.json&sig=PLACEHOLDER",
         "inputDataFormat": "qir.v1", "inputParams": {"shots": 500, "count": 500, "items":
@@ -839,121 +730,12 @@
         {"count": 1}, "errorData": null, "isCancelling": false, "tags": [], "name":
         "Qiskit Sample - 3-qubit GHZ circuit", "id": "00000000-0000-0000-0000-000000000001",
         "providerId": "qci", "target": "qci.simulator", "creationTime": "2024-08-28T20:35:36.395124+00:00",
->>>>>>> b43e1017
         "endExecutionTime": null, "costEstimate": null, "itemType": "Job"}'
     headers:
       connection:
       - keep-alive
       content-length:
-<<<<<<< HEAD
-      - '1059'
-=======
       - '1667'
->>>>>>> b43e1017
-      content-type:
-      - application/json; charset=utf-8
-      transfer-encoding:
-      - chunked
-    status:
-      code: 200
-      message: OK
-- request:
-    body: null
-    headers:
-      Accept:
-      - application/json
-      Accept-Encoding:
-      - gzip, deflate
-      Connection:
-      - keep-alive
-      User-Agent:
-      - testapp-azure-quantum-qiskit azsdk-python-quantum/0.0.1 Python/3.9.19 (Windows-10-10.0.22631-SP0)
-    method: GET
-    uri: https://eastus.quantum.azure.com/subscriptions/00000000-0000-0000-0000-000000000000/resourceGroups/myresourcegroup/providers/Microsoft.Quantum/workspaces/myworkspace/jobs/00000000-0000-0000-0000-000000000001?api-version=2022-09-12-preview&test-sequence-id=8
-  response:
-    body:
-<<<<<<< HEAD
-      string: '{"containerUri": "https://mystorage.blob.core.windows.net/job-00000000-0000-0000-0000-000000000001?sv=PLACEHOLDER&st=2024-08-15T22%3A37%3A04Z&se=2050-01-01T00%3A00%3A00Z&sr=c&sp=rcwl&sig=PLACEHOLDER&st=2024-08-15T22%3A37%3A04Z&se=2050-01-01T00%3A00%3A00Z&sr=b&sp=r&rscd=attachment%3B+filename%3DQiskit%2BSample%2B-%2B3-qubit%2BGHZ%2Bcircuit-00000000-0000-0000-0000-000000000001.input.json&sig=PLACEHOLDER&st=2024-08-15T22%3A37%3A04Z&se=2050-01-01T00%3A00%3A00Z&sr=b&sp=r&rscd=attachment%3B+filename%3DQiskit%2BSample%2B-%2B3-qubit%2BGHZ%2Bcircuit-00000000-0000-0000-0000-000000000001.output.json&sig=5V7ZyCS3mekBhT8cmI6iFmvxkC7FTf4B1BUAjwqjuZE%3D",
-        "beginExecutionTime": null, "cancellationTime": null, "quantumComputingData":
-        {"count": 1}, "errorData": null, "isCancelling": false, "tags": [], "name":
-        "Qiskit Sample - 3-qubit GHZ circuit", "id": "00000000-0000-0000-0000-000000000001",
-        "providerId": "qci", "target": "qci.simulator", "creationTime": "2024-08-15T22:36:57.5664149+00:00",
-=======
-      string: '{"containerUri": "https://mystorage.blob.core.windows.net/job-00000000-0000-0000-0000-000000000001?sv=PLACEHOLDER&st=2000-01-01T00%3A00%3A00Z&se=2050-01-01T00%3A00%3A00Z&sr=c&sp=rcwl&sig=PLACEHOLDER",
-        "inputDataUri": "https://mystorage.blob.core.windows.net/job-00000000-0000-0000-0000-000000000001/inputData?sv=PLACEHOLDER&st=2000-01-01T00%3A00%3A00Z&se=2050-01-01T00%3A00%3A00Z&sr=b&sp=r&rscd=attachment%3B+filename%3DQiskit%2BSample%2B-%2B3-qubit%2BGHZ%2Bcircuit-00000000-0000-0000-0000-000000000001.input.json&sig=PLACEHOLDER",
-        "inputDataFormat": "qir.v1", "inputParams": {"shots": 500, "count": 500, "items":
-        [{"entryPoint": "Qiskit Sample - 3-qubit GHZ circuit", "arguments": []}]},
-        "metadata": {"qiskit": "True", "name": "Qiskit Sample - 3-qubit GHZ circuit",
-        "num_qubits": "4", "metadata": "{}"}, "sessionId": null, "status": "Waiting",
-        "jobType": "QuantumComputing", "outputDataFormat": "microsoft.quantum-results.v2",
-        "outputDataUri": "https://mystorage.blob.core.windows.net/job-00000000-0000-0000-0000-000000000001/outputData?sv=PLACEHOLDER&st=2000-01-01T00%3A00%3A00Z&se=2050-01-01T00%3A00%3A00Z&sr=b&sp=r&rscd=attachment%3B+filename%3DQiskit%2BSample%2B-%2B3-qubit%2BGHZ%2Bcircuit-00000000-0000-0000-0000-000000000001.output.json&sig=PLACEHOLDER",
-        "beginExecutionTime": null, "cancellationTime": null, "quantumComputingData":
-        {"count": 1}, "errorData": null, "isCancelling": false, "tags": [], "name":
-        "Qiskit Sample - 3-qubit GHZ circuit", "id": "00000000-0000-0000-0000-000000000001",
-        "providerId": "qci", "target": "qci.simulator", "creationTime": "2024-08-28T20:35:36.395124+00:00",
->>>>>>> b43e1017
-        "endExecutionTime": null, "costEstimate": null, "itemType": "Job"}'
-    headers:
-      connection:
-      - keep-alive
-      content-length:
-<<<<<<< HEAD
-      - '1055'
-=======
-      - '1667'
->>>>>>> b43e1017
-      content-type:
-      - application/json; charset=utf-8
-      transfer-encoding:
-      - chunked
-    status:
-      code: 200
-      message: OK
-- request:
-    body: null
-    headers:
-      Accept:
-      - application/json
-      Accept-Encoding:
-      - gzip, deflate
-      Connection:
-      - keep-alive
-      User-Agent:
-      - testapp-azure-quantum-qiskit azsdk-python-quantum/0.0.1 Python/3.9.19 (Windows-10-10.0.22631-SP0)
-    method: GET
-    uri: https://eastus.quantum.azure.com/subscriptions/00000000-0000-0000-0000-000000000000/resourceGroups/myresourcegroup/providers/Microsoft.Quantum/workspaces/myworkspace/jobs/00000000-0000-0000-0000-000000000001?api-version=2022-09-12-preview&test-sequence-id=9
-  response:
-    body:
-<<<<<<< HEAD
-      string: '{"containerUri": "https://mystorage.blob.core.windows.net/job-00000000-0000-0000-0000-000000000001?sv=PLACEHOLDER&st=2024-08-15T22%3A37%3A08Z&se=2050-01-01T00%3A00%3A00Z&sr=c&sp=rcwl&sig=PLACEHOLDER&st=2024-08-15T22%3A37%3A08Z&se=2050-01-01T00%3A00%3A00Z&sr=b&sp=r&rscd=attachment%3B+filename%3DQiskit%2BSample%2B-%2B3-qubit%2BGHZ%2Bcircuit-00000000-0000-0000-0000-000000000001.input.json&sig=PLACEHOLDER&st=2024-08-15T22%3A37%3A08Z&se=2050-01-01T00%3A00%3A00Z&sr=b&sp=r&rscd=attachment%3B+filename%3DQiskit%2BSample%2B-%2B3-qubit%2BGHZ%2Bcircuit-00000000-0000-0000-0000-000000000001.output.json&sig=InHPiNAmaPb14P%2F0MqlAYpWpXcl70bmI48XxcCQ41kg%3D",
-        "beginExecutionTime": null, "cancellationTime": null, "quantumComputingData":
-        {"count": 1}, "errorData": null, "isCancelling": false, "tags": [], "name":
-        "Qiskit Sample - 3-qubit GHZ circuit", "id": "00000000-0000-0000-0000-000000000001",
-        "providerId": "qci", "target": "qci.simulator", "creationTime": "2024-08-15T22:36:57.5664149+00:00",
-=======
-      string: '{"containerUri": "https://mystorage.blob.core.windows.net/job-00000000-0000-0000-0000-000000000001?sv=PLACEHOLDER&st=2000-01-01T00%3A00%3A00Z&se=2050-01-01T00%3A00%3A00Z&sr=c&sp=rcwl&sig=PLACEHOLDER",
-        "inputDataUri": "https://mystorage.blob.core.windows.net/job-00000000-0000-0000-0000-000000000001/inputData?sv=PLACEHOLDER&st=2000-01-01T00%3A00%3A00Z&se=2050-01-01T00%3A00%3A00Z&sr=b&sp=r&rscd=attachment%3B+filename%3DQiskit%2BSample%2B-%2B3-qubit%2BGHZ%2Bcircuit-00000000-0000-0000-0000-000000000001.input.json&sig=PLACEHOLDER",
-        "inputDataFormat": "qir.v1", "inputParams": {"shots": 500, "count": 500, "items":
-        [{"entryPoint": "Qiskit Sample - 3-qubit GHZ circuit", "arguments": []}]},
-        "metadata": {"qiskit": "True", "name": "Qiskit Sample - 3-qubit GHZ circuit",
-        "num_qubits": "4", "metadata": "{}"}, "sessionId": null, "status": "Waiting",
-        "jobType": "QuantumComputing", "outputDataFormat": "microsoft.quantum-results.v2",
-        "outputDataUri": "https://mystorage.blob.core.windows.net/job-00000000-0000-0000-0000-000000000001/outputData?sv=PLACEHOLDER&st=2000-01-01T00%3A00%3A00Z&se=2050-01-01T00%3A00%3A00Z&sr=b&sp=r&rscd=attachment%3B+filename%3DQiskit%2BSample%2B-%2B3-qubit%2BGHZ%2Bcircuit-00000000-0000-0000-0000-000000000001.output.json&sig=PLACEHOLDER",
-        "beginExecutionTime": null, "cancellationTime": null, "quantumComputingData":
-        {"count": 1}, "errorData": null, "isCancelling": false, "tags": [], "name":
-        "Qiskit Sample - 3-qubit GHZ circuit", "id": "00000000-0000-0000-0000-000000000001",
-        "providerId": "qci", "target": "qci.simulator", "creationTime": "2024-08-28T20:35:36.395124+00:00",
->>>>>>> b43e1017
-        "endExecutionTime": null, "costEstimate": null, "itemType": "Job"}'
-    headers:
-      connection:
-      - keep-alive
-      content-length:
-<<<<<<< HEAD
-      - '1057'
-=======
-      - '1667'
->>>>>>> b43e1017
       content-type:
       - application/json; charset=utf-8
       transfer-encoding:
@@ -976,17 +758,6 @@
     uri: https://eastus.quantum.azure.com/subscriptions/00000000-0000-0000-0000-000000000000/resourceGroups/myresourcegroup/providers/Microsoft.Quantum/workspaces/myworkspace/jobs/00000000-0000-0000-0000-000000000001?api-version=2022-09-12-preview&test-sequence-id=10
   response:
     body:
-<<<<<<< HEAD
-      string: '{"containerUri": "https://mystorage.blob.core.windows.net/job-00000000-0000-0000-0000-000000000001?sv=PLACEHOLDER&st=2024-08-15T22%3A37%3A13Z&se=2050-01-01T00%3A00%3A00Z&sr=c&sp=rcwl&sig=PLACEHOLDER&st=2024-08-15T22%3A37%3A13Z&se=2050-01-01T00%3A00%3A00Z&sr=b&sp=r&rscd=attachment%3B+filename%3DQiskit%2BSample%2B-%2B3-qubit%2BGHZ%2Bcircuit-00000000-0000-0000-0000-000000000001.input.json&sig=PLACEHOLDER&st=2024-08-15T22%3A37%3A13Z&se=2050-01-01T00%3A00%3A00Z&sr=b&sp=r&rscd=attachment%3B+filename%3DQiskit%2BSample%2B-%2B3-qubit%2BGHZ%2Bcircuit-00000000-0000-0000-0000-000000000001.output.json&sig=KsT8wKRRVyvfmdVo%2FKO5vsdAKq8lgkWLyMF9RZPC7II%3D",
-        "beginExecutionTime": "2024-08-15T22:37:08.117772Z", "cancellationTime": null,
-        "quantumComputingData": {"count": 1}, "errorData": null, "isCancelling": false,
-        "tags": [], "name": "Qiskit Sample - 3-qubit GHZ circuit", "id": "00000000-0000-0000-0000-000000000001",
-        "providerId": "qci", "target": "qci.simulator", "creationTime": "2024-08-15T22:36:57.5664149+00:00",
-        "endExecutionTime": "2024-08-15T22:37:10.199701Z", "costEstimate": {"currencyCode":
-        "USD", "events": [{"dimensionId": "jobseconds", "dimensionName": "Job Seconds",
-        "measureUnit": "second", "amountBilled": 2.0, "amountConsumed": 2.0, "unitPrice":
-        0.0}], "estimatedTotal": 0.0}, "itemType": "Job"}'
-=======
       string: '{"containerUri": "https://mystorage.blob.core.windows.net/job-00000000-0000-0000-0000-000000000001?sv=PLACEHOLDER&st=2000-01-01T00%3A00%3A00Z&se=2050-01-01T00%3A00%3A00Z&sr=c&sp=rcwl&sig=PLACEHOLDER",
         "inputDataUri": "https://mystorage.blob.core.windows.net/job-00000000-0000-0000-0000-000000000001/inputData?sv=PLACEHOLDER&st=2000-01-01T00%3A00%3A00Z&se=2050-01-01T00%3A00%3A00Z&sr=b&sp=r&rscd=attachment%3B+filename%3DQiskit%2BSample%2B-%2B3-qubit%2BGHZ%2Bcircuit-00000000-0000-0000-0000-000000000001.input.json&sig=PLACEHOLDER",
         "inputDataFormat": "qir.v1", "inputParams": {"shots": 500, "count": 500, "items":
@@ -1042,49 +813,33 @@
         "providerId": "qci", "target": "qci.simulator", "creationTime": "2024-08-28T20:35:36.395124+00:00",
         "endExecutionTime": "2024-08-28T20:35:50.911991Z", "costEstimate": null, "itemType":
         "Job"}'
->>>>>>> b43e1017
-    headers:
-      connection:
-      - keep-alive
-      content-length:
-<<<<<<< HEAD
-      - '1311'
-=======
+    headers:
+      connection:
+      - keep-alive
+      content-length:
       - '1719'
->>>>>>> b43e1017
-      content-type:
-      - application/json; charset=utf-8
-      transfer-encoding:
-      - chunked
-    status:
-      code: 200
-      message: OK
-- request:
-    body: null
-    headers:
-      Accept:
-      - application/json
-      Accept-Encoding:
-      - gzip, deflate
-      Connection:
-      - keep-alive
-      User-Agent:
-      - testapp-azure-quantum-qiskit azsdk-python-quantum/0.0.1 Python/3.9.19 (Windows-10-10.0.22631-SP0)
-    method: GET
-    uri: https://eastus.quantum.azure.com/subscriptions/00000000-0000-0000-0000-000000000000/resourceGroups/myresourcegroup/providers/Microsoft.Quantum/workspaces/myworkspace/jobs/00000000-0000-0000-0000-000000000001?api-version=2022-09-12-preview&test-sequence-id=11
-  response:
-    body:
-<<<<<<< HEAD
-      string: '{"containerUri": "https://mystorage.blob.core.windows.net/job-00000000-0000-0000-0000-000000000001?sv=PLACEHOLDER&st=2024-08-15T22%3A37%3A13Z&se=2050-01-01T00%3A00%3A00Z&sr=c&sp=rcwl&sig=PLACEHOLDER&st=2024-08-15T22%3A37%3A13Z&se=2050-01-01T00%3A00%3A00Z&sr=b&sp=r&rscd=attachment%3B+filename%3DQiskit%2BSample%2B-%2B3-qubit%2BGHZ%2Bcircuit-00000000-0000-0000-0000-000000000001.input.json&sig=PLACEHOLDER&st=2024-08-15T22%3A37%3A13Z&se=2050-01-01T00%3A00%3A00Z&sr=b&sp=r&rscd=attachment%3B+filename%3DQiskit%2BSample%2B-%2B3-qubit%2BGHZ%2Bcircuit-00000000-0000-0000-0000-000000000001.output.json&sig=KsT8wKRRVyvfmdVo%2FKO5vsdAKq8lgkWLyMF9RZPC7II%3D",
-        "beginExecutionTime": "2024-08-15T22:37:08.117772Z", "cancellationTime": null,
-        "quantumComputingData": {"count": 1}, "errorData": null, "isCancelling": false,
-        "tags": [], "name": "Qiskit Sample - 3-qubit GHZ circuit", "id": "00000000-0000-0000-0000-000000000001",
-        "providerId": "qci", "target": "qci.simulator", "creationTime": "2024-08-15T22:36:57.5664149+00:00",
-        "endExecutionTime": "2024-08-15T22:37:10.199701Z", "costEstimate": {"currencyCode":
-        "USD", "events": [{"dimensionId": "jobseconds", "dimensionName": "Job Seconds",
-        "measureUnit": "second", "amountBilled": 2.0, "amountConsumed": 2.0, "unitPrice":
-        0.0}], "estimatedTotal": 0.0}, "itemType": "Job"}'
-=======
+      content-type:
+      - application/json; charset=utf-8
+      transfer-encoding:
+      - chunked
+    status:
+      code: 200
+      message: OK
+- request:
+    body: null
+    headers:
+      Accept:
+      - application/json
+      Accept-Encoding:
+      - gzip, deflate
+      Connection:
+      - keep-alive
+      User-Agent:
+      - testapp-azure-quantum-qiskit azsdk-python-quantum/0.0.1 Python/3.9.19 (Windows-10-10.0.22631-SP0)
+    method: GET
+    uri: https://eastus.quantum.azure.com/subscriptions/00000000-0000-0000-0000-000000000000/resourceGroups/myresourcegroup/providers/Microsoft.Quantum/workspaces/myworkspace/jobs/00000000-0000-0000-0000-000000000001?api-version=2022-09-12-preview&test-sequence-id=12
+  response:
+    body:
       string: '{"containerUri": "https://mystorage.blob.core.windows.net/job-00000000-0000-0000-0000-000000000001?sv=PLACEHOLDER&st=2000-01-01T00%3A00%3A00Z&se=2050-01-01T00%3A00%3A00Z&sr=c&sp=rcwl&sig=PLACEHOLDER",
         "inputDataUri": "https://mystorage.blob.core.windows.net/job-00000000-0000-0000-0000-000000000001/inputData?sv=PLACEHOLDER&st=2000-01-01T00%3A00%3A00Z&se=2050-01-01T00%3A00%3A00Z&sr=b&sp=r&rscd=attachment%3B+filename%3DQiskit%2BSample%2B-%2B3-qubit%2BGHZ%2Bcircuit-00000000-0000-0000-0000-000000000001.input.json&sig=PLACEHOLDER",
         "inputDataFormat": "qir.v1", "inputParams": {"shots": 500, "count": 500, "items":
@@ -1099,49 +854,33 @@
         "providerId": "qci", "target": "qci.simulator", "creationTime": "2024-08-28T20:35:36.395124+00:00",
         "endExecutionTime": "2024-08-28T20:35:50.911991Z", "costEstimate": null, "itemType":
         "Job"}'
->>>>>>> b43e1017
-    headers:
-      connection:
-      - keep-alive
-      content-length:
-<<<<<<< HEAD
-      - '1311'
-=======
+    headers:
+      connection:
+      - keep-alive
+      content-length:
       - '1719'
->>>>>>> b43e1017
-      content-type:
-      - application/json; charset=utf-8
-      transfer-encoding:
-      - chunked
-    status:
-      code: 200
-      message: OK
-- request:
-    body: null
-    headers:
-      Accept:
-      - application/json
-      Accept-Encoding:
-      - gzip, deflate
-      Connection:
-      - keep-alive
-      User-Agent:
-      - testapp-azure-quantum-qiskit azsdk-python-quantum/0.0.1 Python/3.9.19 (Windows-10-10.0.22631-SP0)
-    method: GET
-    uri: https://eastus.quantum.azure.com/subscriptions/00000000-0000-0000-0000-000000000000/resourceGroups/myresourcegroup/providers/Microsoft.Quantum/workspaces/myworkspace/jobs/00000000-0000-0000-0000-000000000001?api-version=2022-09-12-preview&test-sequence-id=12
-  response:
-    body:
-<<<<<<< HEAD
-      string: '{"containerUri": "https://mystorage.blob.core.windows.net/job-00000000-0000-0000-0000-000000000001?sv=PLACEHOLDER&st=2024-08-15T22%3A37%3A13Z&se=2050-01-01T00%3A00%3A00Z&sr=c&sp=rcwl&sig=PLACEHOLDER&st=2024-08-15T22%3A37%3A13Z&se=2050-01-01T00%3A00%3A00Z&sr=b&sp=r&rscd=attachment%3B+filename%3DQiskit%2BSample%2B-%2B3-qubit%2BGHZ%2Bcircuit-00000000-0000-0000-0000-000000000001.input.json&sig=PLACEHOLDER&st=2024-08-15T22%3A37%3A13Z&se=2050-01-01T00%3A00%3A00Z&sr=b&sp=r&rscd=attachment%3B+filename%3DQiskit%2BSample%2B-%2B3-qubit%2BGHZ%2Bcircuit-00000000-0000-0000-0000-000000000001.output.json&sig=KsT8wKRRVyvfmdVo%2FKO5vsdAKq8lgkWLyMF9RZPC7II%3D",
-        "beginExecutionTime": "2024-08-15T22:37:08.117772Z", "cancellationTime": null,
-        "quantumComputingData": {"count": 1}, "errorData": null, "isCancelling": false,
-        "tags": [], "name": "Qiskit Sample - 3-qubit GHZ circuit", "id": "00000000-0000-0000-0000-000000000001",
-        "providerId": "qci", "target": "qci.simulator", "creationTime": "2024-08-15T22:36:57.5664149+00:00",
-        "endExecutionTime": "2024-08-15T22:37:10.199701Z", "costEstimate": {"currencyCode":
-        "USD", "events": [{"dimensionId": "jobseconds", "dimensionName": "Job Seconds",
-        "measureUnit": "second", "amountBilled": 2.0, "amountConsumed": 2.0, "unitPrice":
-        0.0}], "estimatedTotal": 0.0}, "itemType": "Job"}'
-=======
+      content-type:
+      - application/json; charset=utf-8
+      transfer-encoding:
+      - chunked
+    status:
+      code: 200
+      message: OK
+- request:
+    body: null
+    headers:
+      Accept:
+      - application/json
+      Accept-Encoding:
+      - gzip, deflate
+      Connection:
+      - keep-alive
+      User-Agent:
+      - testapp-azure-quantum-qiskit azsdk-python-quantum/0.0.1 Python/3.9.19 (Windows-10-10.0.22631-SP0)
+    method: GET
+    uri: https://eastus.quantum.azure.com/subscriptions/00000000-0000-0000-0000-000000000000/resourceGroups/myresourcegroup/providers/Microsoft.Quantum/workspaces/myworkspace/jobs/00000000-0000-0000-0000-000000000001?api-version=2022-09-12-preview&test-sequence-id=13
+  response:
+    body:
       string: '{"containerUri": "https://mystorage.blob.core.windows.net/job-00000000-0000-0000-0000-000000000001?sv=PLACEHOLDER&st=2000-01-01T00%3A00%3A00Z&se=2050-01-01T00%3A00%3A00Z&sr=c&sp=rcwl&sig=PLACEHOLDER",
         "inputDataUri": "https://mystorage.blob.core.windows.net/job-00000000-0000-0000-0000-000000000001/inputData?sv=PLACEHOLDER&st=2000-01-01T00%3A00%3A00Z&se=2050-01-01T00%3A00%3A00Z&sr=b&sp=r&rscd=attachment%3B+filename%3DQiskit%2BSample%2B-%2B3-qubit%2BGHZ%2Bcircuit-00000000-0000-0000-0000-000000000001.input.json&sig=PLACEHOLDER",
         "inputDataFormat": "qir.v1", "inputParams": {"shots": 500, "count": 500, "items":
@@ -1156,16 +895,11 @@
         "providerId": "qci", "target": "qci.simulator", "creationTime": "2024-08-28T20:35:36.395124+00:00",
         "endExecutionTime": "2024-08-28T20:35:50.911991Z", "costEstimate": null, "itemType":
         "Job"}'
->>>>>>> b43e1017
-    headers:
-      connection:
-      - keep-alive
-      content-length:
-<<<<<<< HEAD
-      - '1311'
-=======
+    headers:
+      connection:
+      - keep-alive
+      content-length:
       - '1719'
->>>>>>> b43e1017
       content-type:
       - application/json; charset=utf-8
       transfer-encoding:
@@ -1188,42 +922,6 @@
     uri: https://eastus.quantum.azure.com/subscriptions/00000000-0000-0000-0000-000000000000/resourceGroups/myresourcegroup/providers/Microsoft.Quantum/workspaces/myworkspace/providerStatus?api-version=2022-09-12-preview&test-sequence-id=2
   response:
     body:
-<<<<<<< HEAD
-      string: '{"value": [{"id": "microsoft-elements", "currentAvailability": "Available",
-        "targets": [{"id": "microsoft.dft", "currentAvailability": "Available", "averageQueueTime":
-        0, "statusPage": null}]}, {"id": "ionq", "currentAvailability": "Degraded",
-        "targets": [{"id": "ionq.qpu", "currentAvailability": "Available", "averageQueueTime":
-        1310201, "statusPage": "https://status.ionq.co"}, {"id": "ionq.qpu.aria-1",
-        "currentAvailability": "Unavailable", "averageQueueTime": 2213965, "statusPage":
-        "https://status.ionq.co"}, {"id": "ionq.qpu.aria-2", "currentAvailability":
-        "Available", "averageQueueTime": 1616679, "statusPage": "https://status.ionq.co"},
-        {"id": "ionq.simulator", "currentAvailability": "Available", "averageQueueTime":
-        760, "statusPage": "https://status.ionq.co"}]}, {"id": "microsoft-qc", "currentAvailability":
-        "Available", "targets": [{"id": "microsoft.estimator", "currentAvailability":
-        "Available", "averageQueueTime": 0, "statusPage": null}]}, {"id": "pasqal",
-        "currentAvailability": "Available", "targets": [{"id": "pasqal.sim.emu-tn",
-        "currentAvailability": "Available", "averageQueueTime": 243, "statusPage":
-        "https://pasqal.com"}, {"id": "pasqal.qpu.fresnel", "currentAvailability":
-        "Available", "averageQueueTime": 104365, "statusPage": "https://pasqal.com"}]},
-        {"id": "quantinuum", "currentAvailability": "Degraded", "targets": [{"id":
-        "quantinuum.qpu.h1-1", "currentAvailability": "Degraded", "averageQueueTime":
-        0, "statusPage": "https://www.quantinuum.com/hardware/h1"}, {"id": "quantinuum.sim.h1-1sc",
-        "currentAvailability": "Available", "averageQueueTime": 4, "statusPage": "https://www.quantinuum.com/hardware/h1"},
-        {"id": "quantinuum.sim.h1-1e", "currentAvailability": "Available", "averageQueueTime":
-        980, "statusPage": "https://www.quantinuum.com/hardware/h1"}, {"id": "quantinuum.qpu.h2-1",
-        "currentAvailability": "Available", "averageQueueTime": 7175, "statusPage":
-        "https://www.quantinuum.com/hardware/h2"}, {"id": "quantinuum.sim.h2-1sc",
-        "currentAvailability": "Available", "averageQueueTime": 2, "statusPage": "https://www.quantinuum.com/hardware/h2"},
-        {"id": "quantinuum.sim.h2-1e", "currentAvailability": "Available", "averageQueueTime":
-        1145674, "statusPage": "https://www.quantinuum.com/hardware/h2"}, {"id": "quantinuum.sim.h1-1sc-preview",
-        "currentAvailability": "Available", "averageQueueTime": 4, "statusPage": "https://www.quantinuum.com/hardware/h1"},
-        {"id": "quantinuum.sim.h1-1e-preview", "currentAvailability": "Available",
-        "averageQueueTime": 980, "statusPage": "https://www.quantinuum.com/hardware/h1"},
-        {"id": "quantinuum.sim.h1-2e-preview", "currentAvailability": "Available",
-        "averageQueueTime": 768, "statusPage": "https://www.quantinuum.com/hardware/h1"},
-        {"id": "quantinuum.qpu.h1-1-preview", "currentAvailability": "Degraded", "averageQueueTime":
-        0, "statusPage": "https://www.quantinuum.com/hardware/h1"}]}, {"id": "rigetti",
-=======
       string: '{"value": [{"id": "ionq", "currentAvailability": "Degraded", "targets":
         [{"id": "ionq.qpu", "currentAvailability": "Unavailable", "averageQueueTime":
         0, "statusPage": null}, {"id": "ionq.qpu.aria-1", "currentAvailability": "Available",
@@ -1243,7 +941,6 @@
         "currentAvailability": "Available", "averageQueueTime": 1, "statusPage": "https://www.quantinuum.com/hardware/h1"},
         {"id": "quantinuum.sim.h1-1e", "currentAvailability": "Available", "averageQueueTime":
         793, "statusPage": "https://www.quantinuum.com/hardware/h1"}]}, {"id": "rigetti",
->>>>>>> b43e1017
         "currentAvailability": "Available", "targets": [{"id": "rigetti.sim.qvm",
         "currentAvailability": "Available", "averageQueueTime": 5, "statusPage": "https://rigetti.statuspage.io/"},
         {"id": "rigetti.qpu.ankaa-2", "currentAvailability": "Available", "averageQueueTime":
@@ -1273,11 +970,7 @@
       connection:
       - keep-alive
       content-length:
-<<<<<<< HEAD
-      - '4783'
-=======
       - '3681'
->>>>>>> b43e1017
       content-type:
       - application/json; charset=utf-8
       transfer-encoding:
@@ -1300,17 +993,6 @@
     uri: https://eastus.quantum.azure.com/subscriptions/00000000-0000-0000-0000-000000000000/resourceGroups/myresourcegroup/providers/Microsoft.Quantum/workspaces/myworkspace/jobs/00000000-0000-0000-0000-000000000001?api-version=2022-09-12-preview&test-sequence-id=13
   response:
     body:
-<<<<<<< HEAD
-      string: '{"containerUri": "https://mystorage.blob.core.windows.net/job-00000000-0000-0000-0000-000000000001?sv=PLACEHOLDER&st=2024-08-15T22%3A37%3A13Z&se=2050-01-01T00%3A00%3A00Z&sr=c&sp=rcwl&sig=PLACEHOLDER&st=2024-08-15T22%3A37%3A13Z&se=2050-01-01T00%3A00%3A00Z&sr=b&sp=r&rscd=attachment%3B+filename%3DQiskit%2BSample%2B-%2B3-qubit%2BGHZ%2Bcircuit-00000000-0000-0000-0000-000000000001.input.json&sig=PLACEHOLDER&st=2024-08-15T22%3A37%3A13Z&se=2050-01-01T00%3A00%3A00Z&sr=b&sp=r&rscd=attachment%3B+filename%3DQiskit%2BSample%2B-%2B3-qubit%2BGHZ%2Bcircuit-00000000-0000-0000-0000-000000000001.output.json&sig=KsT8wKRRVyvfmdVo%2FKO5vsdAKq8lgkWLyMF9RZPC7II%3D",
-        "beginExecutionTime": "2024-08-15T22:37:08.117772Z", "cancellationTime": null,
-        "quantumComputingData": {"count": 1}, "errorData": null, "isCancelling": false,
-        "tags": [], "name": "Qiskit Sample - 3-qubit GHZ circuit", "id": "00000000-0000-0000-0000-000000000001",
-        "providerId": "qci", "target": "qci.simulator", "creationTime": "2024-08-15T22:36:57.5664149+00:00",
-        "endExecutionTime": "2024-08-15T22:37:10.199701Z", "costEstimate": {"currencyCode":
-        "USD", "events": [{"dimensionId": "jobseconds", "dimensionName": "Job Seconds",
-        "measureUnit": "second", "amountBilled": 2.0, "amountConsumed": 2.0, "unitPrice":
-        0.0}], "estimatedTotal": 0.0}, "itemType": "Job"}'
-=======
       string: '{"containerUri": "https://mystorage.blob.core.windows.net/job-00000000-0000-0000-0000-000000000001?sv=PLACEHOLDER&st=2000-01-01T00%3A00%3A00Z&se=2050-01-01T00%3A00%3A00Z&sr=c&sp=rcwl&sig=PLACEHOLDER",
         "inputDataUri": "https://mystorage.blob.core.windows.net/job-00000000-0000-0000-0000-000000000001/inputData?sv=PLACEHOLDER&st=2000-01-01T00%3A00%3A00Z&se=2050-01-01T00%3A00%3A00Z&sr=b&sp=r&rscd=attachment%3B+filename%3DQiskit%2BSample%2B-%2B3-qubit%2BGHZ%2Bcircuit-00000000-0000-0000-0000-000000000001.input.json&sig=PLACEHOLDER",
         "inputDataFormat": "qir.v1", "inputParams": {"shots": 500, "count": 500, "items":
@@ -1325,16 +1007,11 @@
         "providerId": "qci", "target": "qci.simulator", "creationTime": "2024-08-28T20:35:36.395124+00:00",
         "endExecutionTime": "2024-08-28T20:35:50.911991Z", "costEstimate": null, "itemType":
         "Job"}'
->>>>>>> b43e1017
-    headers:
-      connection:
-      - keep-alive
-      content-length:
-<<<<<<< HEAD
-      - '1311'
-=======
+    headers:
+      connection:
+      - keep-alive
+      content-length:
       - '1719'
->>>>>>> b43e1017
       content-type:
       - application/json; charset=utf-8
       transfer-encoding:

interactions:
- request:
    body: client_id=PLACEHOLDER&grant_type=client_credentials&client_assertion=PLACEHOLDER&client_info=1&client_assertion_type=PLACEHOLDER&scope=https%3A%2F%2Fquantum.microsoft.com%2F.default
    headers:
      Accept:
      - application/json
      Accept-Encoding:
      - gzip, deflate
      Connection:
      - keep-alive
      Content-Length:
      - '181'
      Content-Type:
      - application/x-www-form-urlencoded
      User-Agent:
      - azsdk-python-identity/1.16.0 Python/3.9.19 (Windows-10-10.0.22631-SP0)
      x-client-current-telemetry:
      - 4|730,2|
      x-client-os:
      - win32
      x-client-sku:
      - MSAL.Python
      x-client-ver:
      - 1.28.0
    method: POST
    uri: https://login.microsoftonline.com/00000000-0000-0000-0000-000000000000/oauth2/v2.0/token
  response:
    body:
<<<<<<< HEAD
      string: '{"error": "invalid_client", "error_description": "AADSTS7000215: Invalid
        client secret provided. Ensure the secret being sent in the request is the
        client secret value, not the client secret ID, for a secret added to app ''00000000-0000-0000-0000-000000000000''.
        Trace ID: 72beb6af-9906-4712-bf76-3aa71d2cbe00 Correlation ID: 7c81a8b5-2b0a-4ae2-8104-4a853aaeb9b9
        Timestamp: 2024-04-30 14:02:58Z", "error_codes": [7000215], "timestamp": "2024-04-30
        14:02:58Z", "trace_id": "72beb6af-9906-4712-bf76-3aa71d2cbe00", "correlation_id":
        "7c81a8b5-2b0a-4ae2-8104-4a853aaeb9b9", "error_uri": "https://login.microsoftonline.com/error?code=7000215"}'
=======
      string: '{"token_type": "Bearer", "expires_in": 1746121391, "ext_expires_in":
        1746121391, "refresh_in": 31536000, "access_token": "PLACEHOLDER"}'
>>>>>>> 45329fda
    headers:
      content-length:
      - '636'
      content-type:
      - application/json; charset=utf-8
    status:
      code: 401
      message: Unauthorized
- request:
    body: null
    headers:
      Accept:
      - application/json
      Accept-Encoding:
      - gzip, deflate
      Connection:
      - keep-alive
      User-Agent:
      - testapp-azure-quantum-qiskit azsdk-python-quantum/0.0.1 Python/3.9.19 (Windows-10-10.0.22631-SP0)
    method: GET
    uri: https://eastus.quantum.azure.com/subscriptions/00000000-0000-0000-0000-000000000000/resourceGroups/myresourcegroup/providers/Microsoft.Quantum/workspaces/myworkspace/providerStatus?api-version=2022-09-12-preview&test-sequence-id=1
  response:
    body:
      string: '{"value": [{"id": "microsoft-elements", "currentAvailability": "Available",
        "targets": [{"id": "microsoft.dft", "currentAvailability": "Available", "averageQueueTime":
        0, "statusPage": null}]}, {"id": "ionq", "currentAvailability": "Degraded",
        "targets": [{"id": "ionq.qpu", "currentAvailability": "Available", "averageQueueTime":
<<<<<<< HEAD
        383644, "statusPage": "https://status.ionq.co"}, {"id": "ionq.qpu.aria-1",
        "currentAvailability": "Unavailable", "averageQueueTime": 734677, "statusPage":
        "https://status.ionq.co"}, {"id": "ionq.qpu.aria-2", "currentAvailability":
        "Unavailable", "averageQueueTime": 0, "statusPage": "https://status.ionq.co"},
        {"id": "ionq.simulator", "currentAvailability": "Available", "averageQueueTime":
        1, "statusPage": "https://status.ionq.co"}]}, {"id": "microsoft-qc", "currentAvailability":
        "Available", "targets": [{"id": "microsoft.estimator", "currentAvailability":
        "Available", "averageQueueTime": 0, "statusPage": null}]}, {"id": "pasqal",
        "currentAvailability": "Available", "targets": [{"id": "pasqal.sim.emu-tn",
        "currentAvailability": "Available", "averageQueueTime": 284, "statusPage":
=======
        493967, "statusPage": "https://status.ionq.co"}, {"id": "ionq.qpu.aria-1",
        "currentAvailability": "Unavailable", "averageQueueTime": 735673, "statusPage":
        "https://status.ionq.co"}, {"id": "ionq.qpu.aria-2", "currentAvailability":
        "Unavailable", "averageQueueTime": 0, "statusPage": "https://status.ionq.co"},
        {"id": "ionq.simulator", "currentAvailability": "Available", "averageQueueTime":
        3, "statusPage": "https://status.ionq.co"}]}, {"id": "microsoft-qc", "currentAvailability":
        "Available", "targets": [{"id": "microsoft.estimator", "currentAvailability":
        "Available", "averageQueueTime": 0, "statusPage": null}]}, {"id": "pasqal",
        "currentAvailability": "Degraded", "targets": [{"id": "pasqal.sim.emu-tn",
        "currentAvailability": "Available", "averageQueueTime": 256, "statusPage":
>>>>>>> 45329fda
        "https://pasqal.com"}, {"id": "pasqal.qpu.fresnel", "currentAvailability":
        "Available", "averageQueueTime": 0, "statusPage": "https://pasqal.com"}]},
        {"id": "rigetti", "currentAvailability": "Degraded", "targets": [{"id": "rigetti.sim.qvm",
        "currentAvailability": "Available", "averageQueueTime": 5, "statusPage": "https://rigetti.statuspage.io/"},
        {"id": "rigetti.qpu.ankaa-2", "currentAvailability": "Degraded", "averageQueueTime":
        5, "statusPage": "https://rigetti.statuspage.io/"}]}, {"id": "qci", "currentAvailability":
        "Available", "targets": [{"id": "qci.simulator", "currentAvailability": "Available",
        "averageQueueTime": 1, "statusPage": "https://quantumcircuits.com"}, {"id":
        "qci.machine1", "currentAvailability": "Available", "averageQueueTime": 1,
        "statusPage": "https://quantumcircuits.com"}, {"id": "qci.simulator.noisy",
        "currentAvailability": "Available", "averageQueueTime": 0, "statusPage": "https://quantumcircuits.com"}]},
<<<<<<< HEAD
        {"id": "quantinuum", "currentAvailability": "Degraded", "targets": [{"id":
        "quantinuum.qpu.h1-1", "currentAvailability": "Available", "averageQueueTime":
        602461, "statusPage": "https://www.quantinuum.com/hardware/h1"}, {"id": "quantinuum.sim.h1-1sc",
        "currentAvailability": "Available", "averageQueueTime": 2, "statusPage": "https://www.quantinuum.com/hardware/h1"},
        {"id": "quantinuum.sim.h1-1e", "currentAvailability": "Available", "averageQueueTime":
        4, "statusPage": "https://www.quantinuum.com/hardware/h1"}, {"id": "quantinuum.qpu.h2-1",
        "currentAvailability": "Degraded", "averageQueueTime": 0, "statusPage": "https://www.quantinuum.com/hardware/h2"},
        {"id": "quantinuum.sim.h2-1sc", "currentAvailability": "Available", "averageQueueTime":
        0, "statusPage": "https://www.quantinuum.com/hardware/h2"}, {"id": "quantinuum.sim.h2-1e",
        "currentAvailability": "Available", "averageQueueTime": 10, "statusPage":
        "https://www.quantinuum.com/hardware/h2"}, {"id": "quantinuum.sim.h1-1sc-preview",
        "currentAvailability": "Available", "averageQueueTime": 2, "statusPage": "https://www.quantinuum.com/hardware/h1"},
        {"id": "quantinuum.sim.h1-1e-preview", "currentAvailability": "Available",
        "averageQueueTime": 4, "statusPage": "https://www.quantinuum.com/hardware/h1"},
        {"id": "quantinuum.sim.h1-2e-preview", "currentAvailability": "Available",
        "averageQueueTime": 15089, "statusPage": "https://www.quantinuum.com/hardware/h1"},
        {"id": "quantinuum.qpu.h1-1-preview", "currentAvailability": "Available",
        "averageQueueTime": 602461, "statusPage": "https://www.quantinuum.com/hardware/h1"}]},
=======
        {"id": "quantinuum", "currentAvailability": "Available", "targets": [{"id":
        "quantinuum.qpu.h1-1", "currentAvailability": "Available", "averageQueueTime":
        24071, "statusPage": "https://www.quantinuum.com/hardware/h1"}, {"id": "quantinuum.sim.h1-1sc",
        "currentAvailability": "Available", "averageQueueTime": 4, "statusPage": "https://www.quantinuum.com/hardware/h1"},
        {"id": "quantinuum.sim.h1-1e", "currentAvailability": "Available", "averageQueueTime":
        3, "statusPage": "https://www.quantinuum.com/hardware/h1"}, {"id": "quantinuum.qpu.h2-1",
        "currentAvailability": "Available", "averageQueueTime": 49414, "statusPage":
        "https://www.quantinuum.com/hardware/h2"}, {"id": "quantinuum.sim.h2-1sc",
        "currentAvailability": "Available", "averageQueueTime": 0, "statusPage": "https://www.quantinuum.com/hardware/h2"},
        {"id": "quantinuum.sim.h2-1e", "currentAvailability": "Available", "averageQueueTime":
        648, "statusPage": "https://www.quantinuum.com/hardware/h2"}, {"id": "quantinuum.sim.h1-1sc-preview",
        "currentAvailability": "Available", "averageQueueTime": 4, "statusPage": "https://www.quantinuum.com/hardware/h1"},
        {"id": "quantinuum.sim.h1-1e-preview", "currentAvailability": "Available",
        "averageQueueTime": 3, "statusPage": "https://www.quantinuum.com/hardware/h1"},
        {"id": "quantinuum.sim.h1-2e-preview", "currentAvailability": "Available",
        "averageQueueTime": 27901, "statusPage": "https://www.quantinuum.com/hardware/h1"},
        {"id": "quantinuum.qpu.h1-1-preview", "currentAvailability": "Available",
        "averageQueueTime": 24071, "statusPage": "https://www.quantinuum.com/hardware/h1"}]},
>>>>>>> 45329fda
        {"id": "Microsoft.Test", "currentAvailability": "Available", "targets": [{"id":
        "echo-rigetti", "currentAvailability": "Available", "averageQueueTime": 1,
        "statusPage": ""}, {"id": "echo-quantinuum", "currentAvailability": "Available",
        "averageQueueTime": 1, "statusPage": ""}, {"id": "echo-qci", "currentAvailability":
        "Available", "averageQueueTime": 1, "statusPage": ""}, {"id": "echo-ionq",
        "currentAvailability": "Available", "averageQueueTime": 1, "statusPage": ""},
        {"id": "echo-aquarius", "currentAvailability": "Available", "averageQueueTime":
        1, "statusPage": ""}, {"id": "sparse-sim-rigetti", "currentAvailability":
        "Available", "averageQueueTime": 1, "statusPage": ""}, {"id": "sparse-sim-quantinuum",
        "currentAvailability": "Available", "averageQueueTime": 1, "statusPage": ""},
        {"id": "sparse-sim-qci", "currentAvailability": "Available", "averageQueueTime":
        1, "statusPage": ""}, {"id": "sparse-sim-ionq", "currentAvailability": "Available",
        "averageQueueTime": 1, "statusPage": ""}, {"id": "echo-output", "currentAvailability":
        "Available", "averageQueueTime": 1, "statusPage": ""}]}], "nextLink": null}'
    headers:
      connection:
      - keep-alive
      content-length:
<<<<<<< HEAD
      - '4768'
=======
      - '4771'
>>>>>>> 45329fda
      content-type:
      - application/json; charset=utf-8
      transfer-encoding:
      - chunked
    status:
      code: 200
      message: OK
- request:
    body: null
    headers:
      Accept:
      - application/json
      Accept-Encoding:
      - gzip, deflate
      Connection:
      - keep-alive
      User-Agent:
      - testapp-azure-quantum-qiskit azsdk-python-quantum/0.0.1 Python/3.9.19 (Windows-10-10.0.22631-SP0)
    method: GET
    uri: https://eastus.quantum.azure.com/subscriptions/00000000-0000-0000-0000-000000000000/resourceGroups/myresourcegroup/providers/Microsoft.Quantum/workspaces/myworkspace/providerStatus?api-version=2022-09-12-preview&test-sequence-id=2
  response:
    body:
      string: '{"value": [{"id": "microsoft-elements", "currentAvailability": "Available",
        "targets": [{"id": "microsoft.dft", "currentAvailability": "Available", "averageQueueTime":
        0, "statusPage": null}]}, {"id": "ionq", "currentAvailability": "Degraded",
        "targets": [{"id": "ionq.qpu", "currentAvailability": "Available", "averageQueueTime":
<<<<<<< HEAD
        383644, "statusPage": "https://status.ionq.co"}, {"id": "ionq.qpu.aria-1",
        "currentAvailability": "Unavailable", "averageQueueTime": 734677, "statusPage":
        "https://status.ionq.co"}, {"id": "ionq.qpu.aria-2", "currentAvailability":
        "Unavailable", "averageQueueTime": 0, "statusPage": "https://status.ionq.co"},
        {"id": "ionq.simulator", "currentAvailability": "Available", "averageQueueTime":
        1, "statusPage": "https://status.ionq.co"}]}, {"id": "microsoft-qc", "currentAvailability":
        "Available", "targets": [{"id": "microsoft.estimator", "currentAvailability":
        "Available", "averageQueueTime": 0, "statusPage": null}]}, {"id": "pasqal",
        "currentAvailability": "Available", "targets": [{"id": "pasqal.sim.emu-tn",
        "currentAvailability": "Available", "averageQueueTime": 284, "statusPage":
=======
        493967, "statusPage": "https://status.ionq.co"}, {"id": "ionq.qpu.aria-1",
        "currentAvailability": "Unavailable", "averageQueueTime": 735673, "statusPage":
        "https://status.ionq.co"}, {"id": "ionq.qpu.aria-2", "currentAvailability":
        "Unavailable", "averageQueueTime": 0, "statusPage": "https://status.ionq.co"},
        {"id": "ionq.simulator", "currentAvailability": "Available", "averageQueueTime":
        3, "statusPage": "https://status.ionq.co"}]}, {"id": "microsoft-qc", "currentAvailability":
        "Available", "targets": [{"id": "microsoft.estimator", "currentAvailability":
        "Available", "averageQueueTime": 0, "statusPage": null}]}, {"id": "pasqal",
        "currentAvailability": "Degraded", "targets": [{"id": "pasqal.sim.emu-tn",
        "currentAvailability": "Available", "averageQueueTime": 256, "statusPage":
>>>>>>> 45329fda
        "https://pasqal.com"}, {"id": "pasqal.qpu.fresnel", "currentAvailability":
        "Available", "averageQueueTime": 0, "statusPage": "https://pasqal.com"}]},
        {"id": "rigetti", "currentAvailability": "Degraded", "targets": [{"id": "rigetti.sim.qvm",
        "currentAvailability": "Available", "averageQueueTime": 5, "statusPage": "https://rigetti.statuspage.io/"},
        {"id": "rigetti.qpu.ankaa-2", "currentAvailability": "Degraded", "averageQueueTime":
        5, "statusPage": "https://rigetti.statuspage.io/"}]}, {"id": "qci", "currentAvailability":
        "Available", "targets": [{"id": "qci.simulator", "currentAvailability": "Available",
        "averageQueueTime": 1, "statusPage": "https://quantumcircuits.com"}, {"id":
        "qci.machine1", "currentAvailability": "Available", "averageQueueTime": 1,
        "statusPage": "https://quantumcircuits.com"}, {"id": "qci.simulator.noisy",
        "currentAvailability": "Available", "averageQueueTime": 0, "statusPage": "https://quantumcircuits.com"}]},
<<<<<<< HEAD
        {"id": "quantinuum", "currentAvailability": "Degraded", "targets": [{"id":
        "quantinuum.qpu.h1-1", "currentAvailability": "Available", "averageQueueTime":
        602461, "statusPage": "https://www.quantinuum.com/hardware/h1"}, {"id": "quantinuum.sim.h1-1sc",
        "currentAvailability": "Available", "averageQueueTime": 2, "statusPage": "https://www.quantinuum.com/hardware/h1"},
        {"id": "quantinuum.sim.h1-1e", "currentAvailability": "Available", "averageQueueTime":
        4, "statusPage": "https://www.quantinuum.com/hardware/h1"}, {"id": "quantinuum.qpu.h2-1",
        "currentAvailability": "Degraded", "averageQueueTime": 0, "statusPage": "https://www.quantinuum.com/hardware/h2"},
        {"id": "quantinuum.sim.h2-1sc", "currentAvailability": "Available", "averageQueueTime":
        0, "statusPage": "https://www.quantinuum.com/hardware/h2"}, {"id": "quantinuum.sim.h2-1e",
        "currentAvailability": "Available", "averageQueueTime": 10, "statusPage":
        "https://www.quantinuum.com/hardware/h2"}, {"id": "quantinuum.sim.h1-1sc-preview",
        "currentAvailability": "Available", "averageQueueTime": 2, "statusPage": "https://www.quantinuum.com/hardware/h1"},
        {"id": "quantinuum.sim.h1-1e-preview", "currentAvailability": "Available",
        "averageQueueTime": 4, "statusPage": "https://www.quantinuum.com/hardware/h1"},
        {"id": "quantinuum.sim.h1-2e-preview", "currentAvailability": "Available",
        "averageQueueTime": 15089, "statusPage": "https://www.quantinuum.com/hardware/h1"},
        {"id": "quantinuum.qpu.h1-1-preview", "currentAvailability": "Available",
        "averageQueueTime": 602461, "statusPage": "https://www.quantinuum.com/hardware/h1"}]},
=======
        {"id": "quantinuum", "currentAvailability": "Available", "targets": [{"id":
        "quantinuum.qpu.h1-1", "currentAvailability": "Available", "averageQueueTime":
        24071, "statusPage": "https://www.quantinuum.com/hardware/h1"}, {"id": "quantinuum.sim.h1-1sc",
        "currentAvailability": "Available", "averageQueueTime": 4, "statusPage": "https://www.quantinuum.com/hardware/h1"},
        {"id": "quantinuum.sim.h1-1e", "currentAvailability": "Available", "averageQueueTime":
        3, "statusPage": "https://www.quantinuum.com/hardware/h1"}, {"id": "quantinuum.qpu.h2-1",
        "currentAvailability": "Available", "averageQueueTime": 49414, "statusPage":
        "https://www.quantinuum.com/hardware/h2"}, {"id": "quantinuum.sim.h2-1sc",
        "currentAvailability": "Available", "averageQueueTime": 0, "statusPage": "https://www.quantinuum.com/hardware/h2"},
        {"id": "quantinuum.sim.h2-1e", "currentAvailability": "Available", "averageQueueTime":
        648, "statusPage": "https://www.quantinuum.com/hardware/h2"}, {"id": "quantinuum.sim.h1-1sc-preview",
        "currentAvailability": "Available", "averageQueueTime": 4, "statusPage": "https://www.quantinuum.com/hardware/h1"},
        {"id": "quantinuum.sim.h1-1e-preview", "currentAvailability": "Available",
        "averageQueueTime": 3, "statusPage": "https://www.quantinuum.com/hardware/h1"},
        {"id": "quantinuum.sim.h1-2e-preview", "currentAvailability": "Available",
        "averageQueueTime": 27901, "statusPage": "https://www.quantinuum.com/hardware/h1"},
        {"id": "quantinuum.qpu.h1-1-preview", "currentAvailability": "Available",
        "averageQueueTime": 24071, "statusPage": "https://www.quantinuum.com/hardware/h1"}]},
>>>>>>> 45329fda
        {"id": "Microsoft.Test", "currentAvailability": "Available", "targets": [{"id":
        "echo-rigetti", "currentAvailability": "Available", "averageQueueTime": 1,
        "statusPage": ""}, {"id": "echo-quantinuum", "currentAvailability": "Available",
        "averageQueueTime": 1, "statusPage": ""}, {"id": "echo-qci", "currentAvailability":
        "Available", "averageQueueTime": 1, "statusPage": ""}, {"id": "echo-ionq",
        "currentAvailability": "Available", "averageQueueTime": 1, "statusPage": ""},
        {"id": "echo-aquarius", "currentAvailability": "Available", "averageQueueTime":
        1, "statusPage": ""}, {"id": "sparse-sim-rigetti", "currentAvailability":
        "Available", "averageQueueTime": 1, "statusPage": ""}, {"id": "sparse-sim-quantinuum",
        "currentAvailability": "Available", "averageQueueTime": 1, "statusPage": ""},
        {"id": "sparse-sim-qci", "currentAvailability": "Available", "averageQueueTime":
        1, "statusPage": ""}, {"id": "sparse-sim-ionq", "currentAvailability": "Available",
        "averageQueueTime": 1, "statusPage": ""}, {"id": "echo-output", "currentAvailability":
        "Available", "averageQueueTime": 1, "statusPage": ""}]}], "nextLink": null}'
    headers:
      connection:
      - keep-alive
      content-length:
<<<<<<< HEAD
      - '4768'
=======
      - '4771'
>>>>>>> 45329fda
      content-type:
      - application/json; charset=utf-8
      transfer-encoding:
      - chunked
    status:
      code: 200
      message: OK
version: 1<|MERGE_RESOLUTION|>--- conflicted
+++ resolved
@@ -26,18 +26,8 @@
     uri: https://login.microsoftonline.com/00000000-0000-0000-0000-000000000000/oauth2/v2.0/token
   response:
     body:
-<<<<<<< HEAD
-      string: '{"error": "invalid_client", "error_description": "AADSTS7000215: Invalid
-        client secret provided. Ensure the secret being sent in the request is the
-        client secret value, not the client secret ID, for a secret added to app ''00000000-0000-0000-0000-000000000000''.
-        Trace ID: 72beb6af-9906-4712-bf76-3aa71d2cbe00 Correlation ID: 7c81a8b5-2b0a-4ae2-8104-4a853aaeb9b9
-        Timestamp: 2024-04-30 14:02:58Z", "error_codes": [7000215], "timestamp": "2024-04-30
-        14:02:58Z", "trace_id": "72beb6af-9906-4712-bf76-3aa71d2cbe00", "correlation_id":
-        "7c81a8b5-2b0a-4ae2-8104-4a853aaeb9b9", "error_uri": "https://login.microsoftonline.com/error?code=7000215"}'
-=======
       string: '{"token_type": "Bearer", "expires_in": 1746121391, "ext_expires_in":
         1746121391, "refresh_in": 31536000, "access_token": "PLACEHOLDER"}'
->>>>>>> 45329fda
     headers:
       content-length:
       - '636'
@@ -65,18 +55,6 @@
         "targets": [{"id": "microsoft.dft", "currentAvailability": "Available", "averageQueueTime":
         0, "statusPage": null}]}, {"id": "ionq", "currentAvailability": "Degraded",
         "targets": [{"id": "ionq.qpu", "currentAvailability": "Available", "averageQueueTime":
-<<<<<<< HEAD
-        383644, "statusPage": "https://status.ionq.co"}, {"id": "ionq.qpu.aria-1",
-        "currentAvailability": "Unavailable", "averageQueueTime": 734677, "statusPage":
-        "https://status.ionq.co"}, {"id": "ionq.qpu.aria-2", "currentAvailability":
-        "Unavailable", "averageQueueTime": 0, "statusPage": "https://status.ionq.co"},
-        {"id": "ionq.simulator", "currentAvailability": "Available", "averageQueueTime":
-        1, "statusPage": "https://status.ionq.co"}]}, {"id": "microsoft-qc", "currentAvailability":
-        "Available", "targets": [{"id": "microsoft.estimator", "currentAvailability":
-        "Available", "averageQueueTime": 0, "statusPage": null}]}, {"id": "pasqal",
-        "currentAvailability": "Available", "targets": [{"id": "pasqal.sim.emu-tn",
-        "currentAvailability": "Available", "averageQueueTime": 284, "statusPage":
-=======
         493967, "statusPage": "https://status.ionq.co"}, {"id": "ionq.qpu.aria-1",
         "currentAvailability": "Unavailable", "averageQueueTime": 735673, "statusPage":
         "https://status.ionq.co"}, {"id": "ionq.qpu.aria-2", "currentAvailability":
@@ -87,7 +65,6 @@
         "Available", "averageQueueTime": 0, "statusPage": null}]}, {"id": "pasqal",
         "currentAvailability": "Degraded", "targets": [{"id": "pasqal.sim.emu-tn",
         "currentAvailability": "Available", "averageQueueTime": 256, "statusPage":
->>>>>>> 45329fda
         "https://pasqal.com"}, {"id": "pasqal.qpu.fresnel", "currentAvailability":
         "Available", "averageQueueTime": 0, "statusPage": "https://pasqal.com"}]},
         {"id": "rigetti", "currentAvailability": "Degraded", "targets": [{"id": "rigetti.sim.qvm",
@@ -99,26 +76,6 @@
         "qci.machine1", "currentAvailability": "Available", "averageQueueTime": 1,
         "statusPage": "https://quantumcircuits.com"}, {"id": "qci.simulator.noisy",
         "currentAvailability": "Available", "averageQueueTime": 0, "statusPage": "https://quantumcircuits.com"}]},
-<<<<<<< HEAD
-        {"id": "quantinuum", "currentAvailability": "Degraded", "targets": [{"id":
-        "quantinuum.qpu.h1-1", "currentAvailability": "Available", "averageQueueTime":
-        602461, "statusPage": "https://www.quantinuum.com/hardware/h1"}, {"id": "quantinuum.sim.h1-1sc",
-        "currentAvailability": "Available", "averageQueueTime": 2, "statusPage": "https://www.quantinuum.com/hardware/h1"},
-        {"id": "quantinuum.sim.h1-1e", "currentAvailability": "Available", "averageQueueTime":
-        4, "statusPage": "https://www.quantinuum.com/hardware/h1"}, {"id": "quantinuum.qpu.h2-1",
-        "currentAvailability": "Degraded", "averageQueueTime": 0, "statusPage": "https://www.quantinuum.com/hardware/h2"},
-        {"id": "quantinuum.sim.h2-1sc", "currentAvailability": "Available", "averageQueueTime":
-        0, "statusPage": "https://www.quantinuum.com/hardware/h2"}, {"id": "quantinuum.sim.h2-1e",
-        "currentAvailability": "Available", "averageQueueTime": 10, "statusPage":
-        "https://www.quantinuum.com/hardware/h2"}, {"id": "quantinuum.sim.h1-1sc-preview",
-        "currentAvailability": "Available", "averageQueueTime": 2, "statusPage": "https://www.quantinuum.com/hardware/h1"},
-        {"id": "quantinuum.sim.h1-1e-preview", "currentAvailability": "Available",
-        "averageQueueTime": 4, "statusPage": "https://www.quantinuum.com/hardware/h1"},
-        {"id": "quantinuum.sim.h1-2e-preview", "currentAvailability": "Available",
-        "averageQueueTime": 15089, "statusPage": "https://www.quantinuum.com/hardware/h1"},
-        {"id": "quantinuum.qpu.h1-1-preview", "currentAvailability": "Available",
-        "averageQueueTime": 602461, "statusPage": "https://www.quantinuum.com/hardware/h1"}]},
-=======
         {"id": "quantinuum", "currentAvailability": "Available", "targets": [{"id":
         "quantinuum.qpu.h1-1", "currentAvailability": "Available", "averageQueueTime":
         24071, "statusPage": "https://www.quantinuum.com/hardware/h1"}, {"id": "quantinuum.sim.h1-1sc",
@@ -137,7 +94,6 @@
         "averageQueueTime": 27901, "statusPage": "https://www.quantinuum.com/hardware/h1"},
         {"id": "quantinuum.qpu.h1-1-preview", "currentAvailability": "Available",
         "averageQueueTime": 24071, "statusPage": "https://www.quantinuum.com/hardware/h1"}]},
->>>>>>> 45329fda
         {"id": "Microsoft.Test", "currentAvailability": "Available", "targets": [{"id":
         "echo-rigetti", "currentAvailability": "Available", "averageQueueTime": 1,
         "statusPage": ""}, {"id": "echo-quantinuum", "currentAvailability": "Available",
@@ -156,11 +112,7 @@
       connection:
       - keep-alive
       content-length:
-<<<<<<< HEAD
-      - '4768'
-=======
       - '4771'
->>>>>>> 45329fda
       content-type:
       - application/json; charset=utf-8
       transfer-encoding:
@@ -187,18 +139,6 @@
         "targets": [{"id": "microsoft.dft", "currentAvailability": "Available", "averageQueueTime":
         0, "statusPage": null}]}, {"id": "ionq", "currentAvailability": "Degraded",
         "targets": [{"id": "ionq.qpu", "currentAvailability": "Available", "averageQueueTime":
-<<<<<<< HEAD
-        383644, "statusPage": "https://status.ionq.co"}, {"id": "ionq.qpu.aria-1",
-        "currentAvailability": "Unavailable", "averageQueueTime": 734677, "statusPage":
-        "https://status.ionq.co"}, {"id": "ionq.qpu.aria-2", "currentAvailability":
-        "Unavailable", "averageQueueTime": 0, "statusPage": "https://status.ionq.co"},
-        {"id": "ionq.simulator", "currentAvailability": "Available", "averageQueueTime":
-        1, "statusPage": "https://status.ionq.co"}]}, {"id": "microsoft-qc", "currentAvailability":
-        "Available", "targets": [{"id": "microsoft.estimator", "currentAvailability":
-        "Available", "averageQueueTime": 0, "statusPage": null}]}, {"id": "pasqal",
-        "currentAvailability": "Available", "targets": [{"id": "pasqal.sim.emu-tn",
-        "currentAvailability": "Available", "averageQueueTime": 284, "statusPage":
-=======
         493967, "statusPage": "https://status.ionq.co"}, {"id": "ionq.qpu.aria-1",
         "currentAvailability": "Unavailable", "averageQueueTime": 735673, "statusPage":
         "https://status.ionq.co"}, {"id": "ionq.qpu.aria-2", "currentAvailability":
@@ -209,7 +149,6 @@
         "Available", "averageQueueTime": 0, "statusPage": null}]}, {"id": "pasqal",
         "currentAvailability": "Degraded", "targets": [{"id": "pasqal.sim.emu-tn",
         "currentAvailability": "Available", "averageQueueTime": 256, "statusPage":
->>>>>>> 45329fda
         "https://pasqal.com"}, {"id": "pasqal.qpu.fresnel", "currentAvailability":
         "Available", "averageQueueTime": 0, "statusPage": "https://pasqal.com"}]},
         {"id": "rigetti", "currentAvailability": "Degraded", "targets": [{"id": "rigetti.sim.qvm",
@@ -221,26 +160,6 @@
         "qci.machine1", "currentAvailability": "Available", "averageQueueTime": 1,
         "statusPage": "https://quantumcircuits.com"}, {"id": "qci.simulator.noisy",
         "currentAvailability": "Available", "averageQueueTime": 0, "statusPage": "https://quantumcircuits.com"}]},
-<<<<<<< HEAD
-        {"id": "quantinuum", "currentAvailability": "Degraded", "targets": [{"id":
-        "quantinuum.qpu.h1-1", "currentAvailability": "Available", "averageQueueTime":
-        602461, "statusPage": "https://www.quantinuum.com/hardware/h1"}, {"id": "quantinuum.sim.h1-1sc",
-        "currentAvailability": "Available", "averageQueueTime": 2, "statusPage": "https://www.quantinuum.com/hardware/h1"},
-        {"id": "quantinuum.sim.h1-1e", "currentAvailability": "Available", "averageQueueTime":
-        4, "statusPage": "https://www.quantinuum.com/hardware/h1"}, {"id": "quantinuum.qpu.h2-1",
-        "currentAvailability": "Degraded", "averageQueueTime": 0, "statusPage": "https://www.quantinuum.com/hardware/h2"},
-        {"id": "quantinuum.sim.h2-1sc", "currentAvailability": "Available", "averageQueueTime":
-        0, "statusPage": "https://www.quantinuum.com/hardware/h2"}, {"id": "quantinuum.sim.h2-1e",
-        "currentAvailability": "Available", "averageQueueTime": 10, "statusPage":
-        "https://www.quantinuum.com/hardware/h2"}, {"id": "quantinuum.sim.h1-1sc-preview",
-        "currentAvailability": "Available", "averageQueueTime": 2, "statusPage": "https://www.quantinuum.com/hardware/h1"},
-        {"id": "quantinuum.sim.h1-1e-preview", "currentAvailability": "Available",
-        "averageQueueTime": 4, "statusPage": "https://www.quantinuum.com/hardware/h1"},
-        {"id": "quantinuum.sim.h1-2e-preview", "currentAvailability": "Available",
-        "averageQueueTime": 15089, "statusPage": "https://www.quantinuum.com/hardware/h1"},
-        {"id": "quantinuum.qpu.h1-1-preview", "currentAvailability": "Available",
-        "averageQueueTime": 602461, "statusPage": "https://www.quantinuum.com/hardware/h1"}]},
-=======
         {"id": "quantinuum", "currentAvailability": "Available", "targets": [{"id":
         "quantinuum.qpu.h1-1", "currentAvailability": "Available", "averageQueueTime":
         24071, "statusPage": "https://www.quantinuum.com/hardware/h1"}, {"id": "quantinuum.sim.h1-1sc",
@@ -259,7 +178,6 @@
         "averageQueueTime": 27901, "statusPage": "https://www.quantinuum.com/hardware/h1"},
         {"id": "quantinuum.qpu.h1-1-preview", "currentAvailability": "Available",
         "averageQueueTime": 24071, "statusPage": "https://www.quantinuum.com/hardware/h1"}]},
->>>>>>> 45329fda
         {"id": "Microsoft.Test", "currentAvailability": "Available", "targets": [{"id":
         "echo-rigetti", "currentAvailability": "Available", "averageQueueTime": 1,
         "statusPage": ""}, {"id": "echo-quantinuum", "currentAvailability": "Available",
@@ -278,11 +196,7 @@
       connection:
       - keep-alive
       content-length:
-<<<<<<< HEAD
-      - '4768'
-=======
       - '4771'
->>>>>>> 45329fda
       content-type:
       - application/json; charset=utf-8
       transfer-encoding:

interactions:
- request:
    body: null
    headers:
      Accept:
      - '*/*'
      Accept-Encoding:
      - gzip, deflate
      Connection:
      - keep-alive
      User-Agent:
      - azsdk-python-identity/1.17.1 Python/3.9.19 (Windows-10-10.0.22631-SP0)
    method: GET
    uri: https://login.microsoftonline.com/00000000-0000-0000-0000-000000000000/v2.0/.well-known/openid-configuration
  response:
    body:
      string: '{"token_endpoint": "https://login.microsoftonline.com/00000000-0000-0000-0000-000000000000/oauth2/v2.0/token",
        "token_endpoint_auth_methods_supported": ["client_secret_post", "private_key_jwt",
        "client_secret_basic"], "jwks_uri": "https://login.microsoftonline.com/00000000-0000-0000-0000-000000000000/discovery/v2.0/keys",
        "response_modes_supported": ["query", "fragment", "form_post"], "subject_types_supported":
        ["pairwise"], "id_token_signing_alg_values_supported": ["RS256"], "response_types_supported":
        ["code", "id_token", "code id_token", "id_token token"], "scopes_supported":
        ["openid", "profile", "email", "offline_access"], "issuer": "https://login.microsoftonline.com/00000000-0000-0000-0000-000000000000/v2.0",
        "request_uri_parameter_supported": false, "userinfo_endpoint": "https://graph.microsoft.com/oidc/userinfo",
        "authorization_endpoint": "https://login.microsoftonline.com/00000000-0000-0000-0000-000000000000/oauth2/v2.0/authorize",
        "device_authorization_endpoint": "https://login.microsoftonline.com/00000000-0000-0000-0000-000000000000/oauth2/v2.0/devicecode",
        "http_logout_supported": true, "frontchannel_logout_supported": true, "end_session_endpoint":
        "https://login.microsoftonline.com/00000000-0000-0000-0000-000000000000/oauth2/v2.0/logout",
        "claims_supported": ["sub", "iss", "cloud_instance_name", "cloud_instance_host_name",
        "cloud_graph_host_name", "msgraph_host", "aud", "exp", "iat", "auth_time",
        "acr", "nonce", "preferred_username", "name", "tid", "ver", "at_hash", "c_hash",
        "email"], "kerberos_endpoint": "https://login.microsoftonline.com/00000000-0000-0000-0000-000000000000/kerberos",
        "tenant_region_scope": "WW", "cloud_instance_name": "microsoftonline.com",
        "cloud_graph_host_name": "graph.windows.net", "msgraph_host": "graph.microsoft.com",
        "rbac_url": "https://pas.windows.net"}'
    headers:
      content-length:
      - '1826'
      content-type:
      - application/json; charset=utf-8
    status:
      code: 200
      message: OK
- request:
    body: client_id=PLACEHOLDER&grant_type=client_credentials&client_assertion=PLACEHOLDER&client_info=1&client_assertion_type=PLACEHOLDER&scope=https%3A%2F%2Fquantum.microsoft.com%2F.default
    headers:
      Accept:
      - application/json
      Accept-Encoding:
      - gzip, deflate
      Connection:
      - keep-alive
      Content-Length:
      - '181'
      Content-Type:
      - application/x-www-form-urlencoded
      User-Agent:
      - azsdk-python-identity/1.17.1 Python/3.9.19 (Windows-10-10.0.22631-SP0)
      x-client-current-telemetry:
      - 4|730,2|
      x-client-os:
      - win32
      x-client-sku:
      - MSAL.Python
      x-client-ver:
<<<<<<< HEAD
      - 1.29.0
=======
      - 1.30.0
>>>>>>> b43e1017
    method: POST
    uri: https://login.microsoftonline.com/00000000-0000-0000-0000-000000000000/oauth2/v2.0/token
  response:
    body:
<<<<<<< HEAD
      string: '{"token_type": "Bearer", "expires_in": 1755298475, "ext_expires_in":
        1755298475, "refresh_in": 31536000, "access_token": "PLACEHOLDER"}'
=======
      string: '{"token_type": "Bearer", "expires_in": 1756414171, "ext_expires_in":
        1756414171, "refresh_in": 31536000, "access_token": "PLACEHOLDER"}'
>>>>>>> b43e1017
    headers:
      content-length:
      - '135'
      content-type:
      - application/json; charset=utf-8
    status:
      code: 200
      message: OK
- request:
    body: null
    headers:
      Accept:
      - application/json
      Accept-Encoding:
      - gzip, deflate
      Connection:
      - keep-alive
      User-Agent:
      - testapp azsdk-python-quantum/1.2.4 Python/3.9.19 (Windows-10-10.0.22631-SP0)
    method: GET
    uri: https://eastus.quantum.azure.com/subscriptions/00000000-0000-0000-0000-000000000000/resourceGroups/myresourcegroup/providers/Microsoft.Quantum/workspaces/myworkspace/providerStatus?api-version=2022-09-12-preview&test-sequence-id=1
  response:
    body:
<<<<<<< HEAD
      string: '{"value": [{"id": "microsoft-elements", "currentAvailability": "Available",
        "targets": [{"id": "microsoft.dft", "currentAvailability": "Available", "averageQueueTime":
        0, "statusPage": null}]}, {"id": "ionq", "currentAvailability": "Degraded",
        "targets": [{"id": "ionq.qpu", "currentAvailability": "Available", "averageQueueTime":
        1331456, "statusPage": "https://status.ionq.co"}, {"id": "ionq.qpu.aria-1",
        "currentAvailability": "Unavailable", "averageQueueTime": 2214924, "statusPage":
        "https://status.ionq.co"}, {"id": "ionq.qpu.aria-2", "currentAvailability":
        "Available", "averageQueueTime": 1230482, "statusPage": "https://status.ionq.co"},
        {"id": "ionq.simulator", "currentAvailability": "Available", "averageQueueTime":
        4060, "statusPage": "https://status.ionq.co"}]}, {"id": "microsoft-qc", "currentAvailability":
        "Available", "targets": [{"id": "microsoft.estimator", "currentAvailability":
        "Available", "averageQueueTime": 0, "statusPage": null}]}, {"id": "pasqal",
        "currentAvailability": "Available", "targets": [{"id": "pasqal.sim.emu-tn",
        "currentAvailability": "Available", "averageQueueTime": 243, "statusPage":
        "https://pasqal.com"}, {"id": "pasqal.qpu.fresnel", "currentAvailability":
        "Available", "averageQueueTime": 104365, "statusPage": "https://pasqal.com"}]},
        {"id": "quantinuum", "currentAvailability": "Available", "targets": [{"id":
        "quantinuum.qpu.h1-1", "currentAvailability": "Available", "averageQueueTime":
        240402, "statusPage": "https://www.quantinuum.com/hardware/h1"}, {"id": "quantinuum.sim.h1-1sc",
        "currentAvailability": "Available", "averageQueueTime": 4, "statusPage": "https://www.quantinuum.com/hardware/h1"},
        {"id": "quantinuum.sim.h1-1e", "currentAvailability": "Available", "averageQueueTime":
        37, "statusPage": "https://www.quantinuum.com/hardware/h1"}, {"id": "quantinuum.qpu.h2-1",
        "currentAvailability": "Available", "averageQueueTime": 10072, "statusPage":
        "https://www.quantinuum.com/hardware/h2"}, {"id": "quantinuum.sim.h2-1sc",
        "currentAvailability": "Available", "averageQueueTime": 2, "statusPage": "https://www.quantinuum.com/hardware/h2"},
        {"id": "quantinuum.sim.h2-1e", "currentAvailability": "Available", "averageQueueTime":
        2467, "statusPage": "https://www.quantinuum.com/hardware/h2"}, {"id": "quantinuum.sim.h1-1sc-preview",
        "currentAvailability": "Available", "averageQueueTime": 4, "statusPage": "https://www.quantinuum.com/hardware/h1"},
        {"id": "quantinuum.sim.h1-1e-preview", "currentAvailability": "Available",
        "averageQueueTime": 37, "statusPage": "https://www.quantinuum.com/hardware/h1"},
        {"id": "quantinuum.sim.h1-2e-preview", "currentAvailability": "Available",
        "averageQueueTime": 1172, "statusPage": "https://www.quantinuum.com/hardware/h1"},
        {"id": "quantinuum.qpu.h1-1-preview", "currentAvailability": "Available",
        "averageQueueTime": 240402, "statusPage": "https://www.quantinuum.com/hardware/h1"}]},
        {"id": "rigetti", "currentAvailability": "Available", "targets": [{"id": "rigetti.sim.qvm",
=======
      string: '{"value": [{"id": "ionq", "currentAvailability": "Degraded", "targets":
        [{"id": "ionq.qpu", "currentAvailability": "Unavailable", "averageQueueTime":
        0, "statusPage": null}, {"id": "ionq.qpu.aria-1", "currentAvailability": "Available",
        "averageQueueTime": 139443, "statusPage": "https://status.ionq.co"}, {"id":
        "ionq.qpu.aria-2", "currentAvailability": "Unavailable", "averageQueueTime":
        1963083, "statusPage": "https://status.ionq.co"}, {"id": "ionq.simulator",
        "currentAvailability": "Available", "averageQueueTime": 2, "statusPage": "https://status.ionq.co"}]},
        {"id": "microsoft-qc", "currentAvailability": "Available", "targets": [{"id":
        "microsoft.estimator", "currentAvailability": "Available", "averageQueueTime":
        0, "statusPage": null}]}, {"id": "pasqal", "currentAvailability": "Degraded",
        "targets": [{"id": "pasqal.sim.emu-tn", "currentAvailability": "Available",
        "averageQueueTime": 235, "statusPage": "https://pasqal.com"}, {"id": "pasqal.qpu.fresnel",
        "currentAvailability": "Degraded", "averageQueueTime": 0, "statusPage": "https://pasqal.com"}]},
        {"id": "quantinuum", "currentAvailability": "Available", "targets": [{"id":
        "quantinuum.qpu.h1-1", "currentAvailability": "Available", "averageQueueTime":
        6, "statusPage": "https://www.quantinuum.com/hardware/h1"}, {"id": "quantinuum.sim.h1-1sc",
        "currentAvailability": "Available", "averageQueueTime": 1, "statusPage": "https://www.quantinuum.com/hardware/h1"},
        {"id": "quantinuum.sim.h1-1e", "currentAvailability": "Available", "averageQueueTime":
        503, "statusPage": "https://www.quantinuum.com/hardware/h1"}]}, {"id": "rigetti",
        "currentAvailability": "Available", "targets": [{"id": "rigetti.sim.qvm",
>>>>>>> b43e1017
        "currentAvailability": "Available", "averageQueueTime": 5, "statusPage": "https://rigetti.statuspage.io/"},
        {"id": "rigetti.qpu.ankaa-2", "currentAvailability": "Available", "averageQueueTime":
        5, "statusPage": "https://rigetti.statuspage.io/"}]}, {"id": "qci", "currentAvailability":
        "Degraded", "targets": [{"id": "qci.simulator", "currentAvailability": "Available",
        "averageQueueTime": 1, "statusPage": "https://quantumcircuits.com"}, {"id":
        "qci.machine1", "currentAvailability": "Unavailable", "averageQueueTime":
        1, "statusPage": "https://quantumcircuits.com"}, {"id": "qci.simulator.noisy",
        "currentAvailability": "Available", "averageQueueTime": 0, "statusPage": "https://quantumcircuits.com"}]},
<<<<<<< HEAD
        {"id": "Microsoft.Test", "currentAvailability": "Available", "targets": [{"id":
        "echo-rigetti", "currentAvailability": "Available", "averageQueueTime": 1,
        "statusPage": ""}, {"id": "echo-quantinuum", "currentAvailability": "Available",
        "averageQueueTime": 1, "statusPage": ""}, {"id": "echo-qci", "currentAvailability":
        "Available", "averageQueueTime": 1, "statusPage": ""}, {"id": "echo-ionq",
=======
        {"id": "Microsoft.ChemistryHpc", "currentAvailability": "Degraded", "targets":
        [{"id": "microsoft.hpc", "currentAvailability": "Unavailable", "averageQueueTime":
        0, "statusPage": null}]}, {"id": "Microsoft.Test", "currentAvailability":
        "Available", "targets": [{"id": "echo-rigetti", "currentAvailability": "Available",
        "averageQueueTime": 1, "statusPage": ""}, {"id": "echo-quantinuum", "currentAvailability":
        "Available", "averageQueueTime": 1, "statusPage": ""}, {"id": "echo-qci",
>>>>>>> b43e1017
        "currentAvailability": "Available", "averageQueueTime": 1, "statusPage": ""},
        {"id": "echo-ionq", "currentAvailability": "Available", "averageQueueTime":
        1, "statusPage": ""}, {"id": "echo-aquarius", "currentAvailability": "Available",
        "averageQueueTime": 1, "statusPage": ""}, {"id": "sparse-sim-rigetti", "currentAvailability":
        "Available", "averageQueueTime": 1, "statusPage": ""}, {"id": "sparse-sim-quantinuum",
        "currentAvailability": "Available", "averageQueueTime": 1, "statusPage": ""},
        {"id": "sparse-sim-qci", "currentAvailability": "Available", "averageQueueTime":
        1, "statusPage": ""}, {"id": "sparse-sim-ionq", "currentAvailability": "Available",
        "averageQueueTime": 1, "statusPage": ""}, {"id": "echo-output", "currentAvailability":
        "Available", "averageQueueTime": 1, "statusPage": ""}]}], "nextLink": null}'
    headers:
      connection:
      - keep-alive
      content-length:
<<<<<<< HEAD
      - '4794'
=======
      - '3683'
>>>>>>> b43e1017
      content-type:
      - application/json; charset=utf-8
      transfer-encoding:
      - chunked
    status:
      code: 200
      message: OK
version: 1<|MERGE_RESOLUTION|>--- conflicted
+++ resolved
@@ -63,22 +63,13 @@
       x-client-sku:
       - MSAL.Python
       x-client-ver:
-<<<<<<< HEAD
-      - 1.29.0
-=======
       - 1.30.0
->>>>>>> b43e1017
     method: POST
     uri: https://login.microsoftonline.com/00000000-0000-0000-0000-000000000000/oauth2/v2.0/token
   response:
     body:
-<<<<<<< HEAD
-      string: '{"token_type": "Bearer", "expires_in": 1755298475, "ext_expires_in":
-        1755298475, "refresh_in": 31536000, "access_token": "PLACEHOLDER"}'
-=======
       string: '{"token_type": "Bearer", "expires_in": 1756414171, "ext_expires_in":
         1756414171, "refresh_in": 31536000, "access_token": "PLACEHOLDER"}'
->>>>>>> b43e1017
     headers:
       content-length:
       - '135'
@@ -102,43 +93,6 @@
     uri: https://eastus.quantum.azure.com/subscriptions/00000000-0000-0000-0000-000000000000/resourceGroups/myresourcegroup/providers/Microsoft.Quantum/workspaces/myworkspace/providerStatus?api-version=2022-09-12-preview&test-sequence-id=1
   response:
     body:
-<<<<<<< HEAD
-      string: '{"value": [{"id": "microsoft-elements", "currentAvailability": "Available",
-        "targets": [{"id": "microsoft.dft", "currentAvailability": "Available", "averageQueueTime":
-        0, "statusPage": null}]}, {"id": "ionq", "currentAvailability": "Degraded",
-        "targets": [{"id": "ionq.qpu", "currentAvailability": "Available", "averageQueueTime":
-        1331456, "statusPage": "https://status.ionq.co"}, {"id": "ionq.qpu.aria-1",
-        "currentAvailability": "Unavailable", "averageQueueTime": 2214924, "statusPage":
-        "https://status.ionq.co"}, {"id": "ionq.qpu.aria-2", "currentAvailability":
-        "Available", "averageQueueTime": 1230482, "statusPage": "https://status.ionq.co"},
-        {"id": "ionq.simulator", "currentAvailability": "Available", "averageQueueTime":
-        4060, "statusPage": "https://status.ionq.co"}]}, {"id": "microsoft-qc", "currentAvailability":
-        "Available", "targets": [{"id": "microsoft.estimator", "currentAvailability":
-        "Available", "averageQueueTime": 0, "statusPage": null}]}, {"id": "pasqal",
-        "currentAvailability": "Available", "targets": [{"id": "pasqal.sim.emu-tn",
-        "currentAvailability": "Available", "averageQueueTime": 243, "statusPage":
-        "https://pasqal.com"}, {"id": "pasqal.qpu.fresnel", "currentAvailability":
-        "Available", "averageQueueTime": 104365, "statusPage": "https://pasqal.com"}]},
-        {"id": "quantinuum", "currentAvailability": "Available", "targets": [{"id":
-        "quantinuum.qpu.h1-1", "currentAvailability": "Available", "averageQueueTime":
-        240402, "statusPage": "https://www.quantinuum.com/hardware/h1"}, {"id": "quantinuum.sim.h1-1sc",
-        "currentAvailability": "Available", "averageQueueTime": 4, "statusPage": "https://www.quantinuum.com/hardware/h1"},
-        {"id": "quantinuum.sim.h1-1e", "currentAvailability": "Available", "averageQueueTime":
-        37, "statusPage": "https://www.quantinuum.com/hardware/h1"}, {"id": "quantinuum.qpu.h2-1",
-        "currentAvailability": "Available", "averageQueueTime": 10072, "statusPage":
-        "https://www.quantinuum.com/hardware/h2"}, {"id": "quantinuum.sim.h2-1sc",
-        "currentAvailability": "Available", "averageQueueTime": 2, "statusPage": "https://www.quantinuum.com/hardware/h2"},
-        {"id": "quantinuum.sim.h2-1e", "currentAvailability": "Available", "averageQueueTime":
-        2467, "statusPage": "https://www.quantinuum.com/hardware/h2"}, {"id": "quantinuum.sim.h1-1sc-preview",
-        "currentAvailability": "Available", "averageQueueTime": 4, "statusPage": "https://www.quantinuum.com/hardware/h1"},
-        {"id": "quantinuum.sim.h1-1e-preview", "currentAvailability": "Available",
-        "averageQueueTime": 37, "statusPage": "https://www.quantinuum.com/hardware/h1"},
-        {"id": "quantinuum.sim.h1-2e-preview", "currentAvailability": "Available",
-        "averageQueueTime": 1172, "statusPage": "https://www.quantinuum.com/hardware/h1"},
-        {"id": "quantinuum.qpu.h1-1-preview", "currentAvailability": "Available",
-        "averageQueueTime": 240402, "statusPage": "https://www.quantinuum.com/hardware/h1"}]},
-        {"id": "rigetti", "currentAvailability": "Available", "targets": [{"id": "rigetti.sim.qvm",
-=======
       string: '{"value": [{"id": "ionq", "currentAvailability": "Degraded", "targets":
         [{"id": "ionq.qpu", "currentAvailability": "Unavailable", "averageQueueTime":
         0, "statusPage": null}, {"id": "ionq.qpu.aria-1", "currentAvailability": "Available",
@@ -159,7 +113,6 @@
         {"id": "quantinuum.sim.h1-1e", "currentAvailability": "Available", "averageQueueTime":
         503, "statusPage": "https://www.quantinuum.com/hardware/h1"}]}, {"id": "rigetti",
         "currentAvailability": "Available", "targets": [{"id": "rigetti.sim.qvm",
->>>>>>> b43e1017
         "currentAvailability": "Available", "averageQueueTime": 5, "statusPage": "https://rigetti.statuspage.io/"},
         {"id": "rigetti.qpu.ankaa-2", "currentAvailability": "Available", "averageQueueTime":
         5, "statusPage": "https://rigetti.statuspage.io/"}]}, {"id": "qci", "currentAvailability":
@@ -168,20 +121,12 @@
         "qci.machine1", "currentAvailability": "Unavailable", "averageQueueTime":
         1, "statusPage": "https://quantumcircuits.com"}, {"id": "qci.simulator.noisy",
         "currentAvailability": "Available", "averageQueueTime": 0, "statusPage": "https://quantumcircuits.com"}]},
-<<<<<<< HEAD
-        {"id": "Microsoft.Test", "currentAvailability": "Available", "targets": [{"id":
-        "echo-rigetti", "currentAvailability": "Available", "averageQueueTime": 1,
-        "statusPage": ""}, {"id": "echo-quantinuum", "currentAvailability": "Available",
-        "averageQueueTime": 1, "statusPage": ""}, {"id": "echo-qci", "currentAvailability":
-        "Available", "averageQueueTime": 1, "statusPage": ""}, {"id": "echo-ionq",
-=======
         {"id": "Microsoft.ChemistryHpc", "currentAvailability": "Degraded", "targets":
         [{"id": "microsoft.hpc", "currentAvailability": "Unavailable", "averageQueueTime":
         0, "statusPage": null}]}, {"id": "Microsoft.Test", "currentAvailability":
         "Available", "targets": [{"id": "echo-rigetti", "currentAvailability": "Available",
         "averageQueueTime": 1, "statusPage": ""}, {"id": "echo-quantinuum", "currentAvailability":
         "Available", "averageQueueTime": 1, "statusPage": ""}, {"id": "echo-qci",
->>>>>>> b43e1017
         "currentAvailability": "Available", "averageQueueTime": 1, "statusPage": ""},
         {"id": "echo-ionq", "currentAvailability": "Available", "averageQueueTime":
         1, "statusPage": ""}, {"id": "echo-aquarius", "currentAvailability": "Available",
@@ -196,11 +141,7 @@
       connection:
       - keep-alive
       content-length:
-<<<<<<< HEAD
-      - '4794'
-=======
       - '3683'
->>>>>>> b43e1017
       content-type:
       - application/json; charset=utf-8
       transfer-encoding:

--- conflicted
+++ resolved
@@ -26,18 +26,8 @@
     uri: https://login.microsoftonline.com/00000000-0000-0000-0000-000000000000/oauth2/v2.0/token
   response:
     body:
-<<<<<<< HEAD
-      string: '{"error": "invalid_client", "error_description": "AADSTS7000215: Invalid
-        client secret provided. Ensure the secret being sent in the request is the
-        client secret value, not the client secret ID, for a secret added to app ''00000000-0000-0000-0000-000000000000''.
-        Trace ID: 6144a59a-fd67-4d02-b206-30060f3fa300 Correlation ID: 7c01e4e4-580e-4268-b0b2-ada582e2cdab
-        Timestamp: 2024-04-30 14:11:14Z", "error_codes": [7000215], "timestamp": "2024-04-30
-        14:11:14Z", "trace_id": "6144a59a-fd67-4d02-b206-30060f3fa300", "correlation_id":
-        "7c01e4e4-580e-4268-b0b2-ada582e2cdab", "error_uri": "https://login.microsoftonline.com/error?code=7000215"}'
-=======
       string: '{"token_type": "Bearer", "expires_in": 1746121993, "ext_expires_in":
         1746121993, "refresh_in": 31536000, "access_token": "PLACEHOLDER"}'
->>>>>>> 45329fda
     headers:
       content-length:
       - '636'
@@ -65,30 +55,18 @@
         "targets": [{"id": "microsoft.dft", "currentAvailability": "Available", "averageQueueTime":
         0, "statusPage": null}]}, {"id": "ionq", "currentAvailability": "Degraded",
         "targets": [{"id": "ionq.qpu", "currentAvailability": "Available", "averageQueueTime":
-<<<<<<< HEAD
-        384178, "statusPage": "https://status.ionq.co"}, {"id": "ionq.qpu.aria-1",
-        "currentAvailability": "Unavailable", "averageQueueTime": 749084, "statusPage":
-=======
         500482, "statusPage": "https://status.ionq.co"}, {"id": "ionq.qpu.aria-1",
         "currentAvailability": "Unavailable", "averageQueueTime": 737161, "statusPage":
->>>>>>> 45329fda
         "https://status.ionq.co"}, {"id": "ionq.qpu.aria-2", "currentAvailability":
         "Unavailable", "averageQueueTime": 0, "statusPage": "https://status.ionq.co"},
         {"id": "ionq.simulator", "currentAvailability": "Available", "averageQueueTime":
         1, "statusPage": "https://status.ionq.co"}]}, {"id": "microsoft-qc", "currentAvailability":
         "Available", "targets": [{"id": "microsoft.estimator", "currentAvailability":
         "Available", "averageQueueTime": 0, "statusPage": null}]}, {"id": "pasqal",
-<<<<<<< HEAD
-        "currentAvailability": "Available", "targets": [{"id": "pasqal.sim.emu-tn",
-        "currentAvailability": "Available", "averageQueueTime": 278, "statusPage":
-        "https://pasqal.com"}, {"id": "pasqal.qpu.fresnel", "currentAvailability":
-        "Available", "averageQueueTime": 0, "statusPage": "https://pasqal.com"}]},
-=======
         "currentAvailability": "Degraded", "targets": [{"id": "pasqal.sim.emu-tn",
         "currentAvailability": "Available", "averageQueueTime": 256, "statusPage":
         "https://pasqal.com"}, {"id": "pasqal.qpu.fresnel", "currentAvailability":
         "Degraded", "averageQueueTime": 0, "statusPage": "https://pasqal.com"}]},
->>>>>>> 45329fda
         {"id": "rigetti", "currentAvailability": "Degraded", "targets": [{"id": "rigetti.sim.qvm",
         "currentAvailability": "Available", "averageQueueTime": 5, "statusPage": "https://rigetti.statuspage.io/"},
         {"id": "rigetti.qpu.ankaa-2", "currentAvailability": "Degraded", "averageQueueTime":
@@ -98,26 +76,6 @@
         "qci.machine1", "currentAvailability": "Available", "averageQueueTime": 1,
         "statusPage": "https://quantumcircuits.com"}, {"id": "qci.simulator.noisy",
         "currentAvailability": "Available", "averageQueueTime": 0, "statusPage": "https://quantumcircuits.com"}]},
-<<<<<<< HEAD
-        {"id": "quantinuum", "currentAvailability": "Degraded", "targets": [{"id":
-        "quantinuum.qpu.h1-1", "currentAvailability": "Available", "averageQueueTime":
-        604232, "statusPage": "https://www.quantinuum.com/hardware/h1"}, {"id": "quantinuum.sim.h1-1sc",
-        "currentAvailability": "Available", "averageQueueTime": 2, "statusPage": "https://www.quantinuum.com/hardware/h1"},
-        {"id": "quantinuum.sim.h1-1e", "currentAvailability": "Available", "averageQueueTime":
-        5, "statusPage": "https://www.quantinuum.com/hardware/h1"}, {"id": "quantinuum.qpu.h2-1",
-        "currentAvailability": "Degraded", "averageQueueTime": 0, "statusPage": "https://www.quantinuum.com/hardware/h2"},
-        {"id": "quantinuum.sim.h2-1sc", "currentAvailability": "Available", "averageQueueTime":
-        0, "statusPage": "https://www.quantinuum.com/hardware/h2"}, {"id": "quantinuum.sim.h2-1e",
-        "currentAvailability": "Available", "averageQueueTime": 24, "statusPage":
-        "https://www.quantinuum.com/hardware/h2"}, {"id": "quantinuum.sim.h1-1sc-preview",
-        "currentAvailability": "Available", "averageQueueTime": 2, "statusPage": "https://www.quantinuum.com/hardware/h1"},
-        {"id": "quantinuum.sim.h1-1e-preview", "currentAvailability": "Available",
-        "averageQueueTime": 5, "statusPage": "https://www.quantinuum.com/hardware/h1"},
-        {"id": "quantinuum.sim.h1-2e-preview", "currentAvailability": "Available",
-        "averageQueueTime": 15089, "statusPage": "https://www.quantinuum.com/hardware/h1"},
-        {"id": "quantinuum.qpu.h1-1-preview", "currentAvailability": "Available",
-        "averageQueueTime": 604232, "statusPage": "https://www.quantinuum.com/hardware/h1"}]},
-=======
         {"id": "quantinuum", "currentAvailability": "Available", "targets": [{"id":
         "quantinuum.qpu.h1-1", "currentAvailability": "Available", "averageQueueTime":
         25016, "statusPage": "https://www.quantinuum.com/hardware/h1"}, {"id": "quantinuum.sim.h1-1sc",
@@ -136,7 +94,6 @@
         "averageQueueTime": 27901, "statusPage": "https://www.quantinuum.com/hardware/h1"},
         {"id": "quantinuum.qpu.h1-1-preview", "currentAvailability": "Available",
         "averageQueueTime": 25016, "statusPage": "https://www.quantinuum.com/hardware/h1"}]},
->>>>>>> 45329fda
         {"id": "Microsoft.Test", "currentAvailability": "Available", "targets": [{"id":
         "echo-rigetti", "currentAvailability": "Available", "averageQueueTime": 1,
         "statusPage": ""}, {"id": "echo-quantinuum", "currentAvailability": "Available",
@@ -155,11 +112,7 @@
       connection:
       - keep-alive
       content-length:
-<<<<<<< HEAD
-      - '4768'
-=======
       - '4774'
->>>>>>> 45329fda
       content-type:
       - application/json; charset=utf-8
       transfer-encoding:

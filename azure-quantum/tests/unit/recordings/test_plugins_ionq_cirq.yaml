--- conflicted
+++ resolved
@@ -93,35 +93,20 @@
         "averageQueueTime": 0, "statusPage": null}, {"id": "microsoft.qmc.cpu.experimental",
         "currentAvailability": "Available", "averageQueueTime": 0, "statusPage": null}]},
         {"id": "ionq", "currentAvailability": "Available", "targets": [{"id": "ionq.qpu",
-<<<<<<< HEAD
         "currentAvailability": "Available", "averageQueueTime": 237, "statusPage":
         "https://status.ionq.co"}, {"id": "ionq.qpu.aria-1", "currentAvailability":
         "Available", "averageQueueTime": 138775, "statusPage": "https://status.ionq.co"},
         {"id": "ionq.simulator", "currentAvailability": "Available", "averageQueueTime":
         3, "statusPage": "https://status.ionq.co"}]}, {"id": "quantinuum", "currentAvailability":
-=======
-        "currentAvailability": "Available", "averageQueueTime": 92, "statusPage":
-        "https://status.ionq.co"}, {"id": "ionq.qpu.aria-1", "currentAvailability":
-        "Available", "averageQueueTime": 52021, "statusPage": "https://status.ionq.co"},
-        {"id": "ionq.simulator", "currentAvailability": "Available", "averageQueueTime":
-        2, "statusPage": "https://status.ionq.co"}]}, {"id": "quantinuum", "currentAvailability":
->>>>>>> 179fb04f
         "Degraded", "targets": [{"id": "quantinuum.hqs-lt-s1", "currentAvailability":
         "Unavailable", "averageQueueTime": 0, "statusPage": "https://www.quantinuum.com/products/h1"},
         {"id": "quantinuum.hqs-lt-s1-apival", "currentAvailability": "Available",
         "averageQueueTime": 1, "statusPage": "https://www.quantinuum.com/products/h1"},
         {"id": "quantinuum.hqs-lt-s2", "currentAvailability": "Degraded", "averageQueueTime":
-<<<<<<< HEAD
         353984, "statusPage": "https://www.quantinuum.com/products/h1"}, {"id": "quantinuum.hqs-lt-s2-apival",
         "currentAvailability": "Available", "averageQueueTime": 0, "statusPage": "https://www.quantinuum.com/products/h1"},
         {"id": "quantinuum.hqs-lt-s1-sim", "currentAvailability": "Available", "averageQueueTime":
         146, "statusPage": "https://www.quantinuum.com/products/h1"}, {"id": "quantinuum.hqs-lt-s2-sim",
-=======
-        435502, "statusPage": "https://www.quantinuum.com/products/h1"}, {"id": "quantinuum.hqs-lt-s2-apival",
-        "currentAvailability": "Available", "averageQueueTime": 0, "statusPage": "https://www.quantinuum.com/products/h1"},
-        {"id": "quantinuum.hqs-lt-s1-sim", "currentAvailability": "Available", "averageQueueTime":
-        147, "statusPage": "https://www.quantinuum.com/products/h1"}, {"id": "quantinuum.hqs-lt-s2-sim",
->>>>>>> 179fb04f
         "currentAvailability": "Available", "averageQueueTime": 28, "statusPage":
         "https://www.quantinuum.com/products/h1"}, {"id": "quantinuum.hqs-lt", "currentAvailability":
         "Degraded", "averageQueueTime": 0, "statusPage": "https://www.quantinuum.com/products/h1"},
@@ -129,7 +114,6 @@
         0, "statusPage": "https://www.quantinuum.com/products/h1"}, {"id": "quantinuum.sim.h1-1sc",
         "currentAvailability": "Available", "averageQueueTime": 1, "statusPage": "https://www.quantinuum.com/products/h1"},
         {"id": "quantinuum.qpu.h1-2", "currentAvailability": "Degraded", "averageQueueTime":
-<<<<<<< HEAD
         353984, "statusPage": "https://www.quantinuum.com/products/h1"}, {"id": "quantinuum.sim.h1-2sc",
         "currentAvailability": "Available", "averageQueueTime": 0, "statusPage": "https://www.quantinuum.com/products/h1"},
         {"id": "quantinuum.sim.h1-1e", "currentAvailability": "Available", "averageQueueTime":
@@ -163,19 +147,6 @@
     headers:
       content-length:
       - '7526'
-=======
-        435502, "statusPage": "https://www.quantinuum.com/products/h1"}, {"id": "quantinuum.sim.h1-2sc",
-        "currentAvailability": "Available", "averageQueueTime": 0, "statusPage": "https://www.quantinuum.com/products/h1"},
-        {"id": "quantinuum.sim.h1-1e", "currentAvailability": "Available", "averageQueueTime":
-        147, "statusPage": "https://www.quantinuum.com/products/h1"}, {"id": "quantinuum.sim.h1-2e",
-        "currentAvailability": "Available", "averageQueueTime": 28, "statusPage":
-        "https://www.quantinuum.com/products/h1"}, {"id": "quantinuum.qpu.h1", "currentAvailability":
-        "Unavailable", "averageQueueTime": 0, "statusPage": null}]}], "nextLink":
-        null, "access_token": "fake_token"}'
-    headers:
-      content-length:
-      - '5689'
->>>>>>> 179fb04f
       content-type:
       - application/json; charset=utf-8
       transfer-encoding:
@@ -224,11 +195,7 @@
       User-Agent:
       - azsdk-python-storage-blob/12.11.0 Python/3.9.13 (Windows-10-10.0.22000-SP0)
       x-ms-date:
-<<<<<<< HEAD
       - Wed, 14 Sep 2022 23:51:23 GMT
-=======
-      - Wed, 14 Sep 2022 19:09:56 GMT
->>>>>>> 179fb04f
       x-ms-version:
       - '2021-04-10'
     method: GET
@@ -236,11 +203,7 @@
   response:
     body:
       string: "\uFEFF<?xml version=\"1.0\" encoding=\"utf-8\"?><Error><Code>ContainerNotFound</Code><Message>The
-<<<<<<< HEAD
         specified container does not exist.\nRequestId:ce89fc8e-301e-0006-7d94-c881c8000000\nTime:2022-09-14T23:51:23.6858666Z</Message></Error>"
-=======
-        specified container does not exist.\nRequestId:39472acc-901e-0020-366d-c8c9d0000000\nTime:2022-09-14T19:09:56.4115434Z</Message></Error>"
->>>>>>> 179fb04f
     headers:
       content-length:
       - '223'
@@ -265,11 +228,7 @@
       User-Agent:
       - azsdk-python-storage-blob/12.11.0 Python/3.9.13 (Windows-10-10.0.22000-SP0)
       x-ms-date:
-<<<<<<< HEAD
       - Wed, 14 Sep 2022 23:51:23 GMT
-=======
-      - Wed, 14 Sep 2022 19:09:56 GMT
->>>>>>> 179fb04f
       x-ms-version:
       - '2021-04-10'
     method: PUT
@@ -297,11 +256,7 @@
       User-Agent:
       - azsdk-python-storage-blob/12.11.0 Python/3.9.13 (Windows-10-10.0.22000-SP0)
       x-ms-date:
-<<<<<<< HEAD
       - Wed, 14 Sep 2022 23:51:23 GMT
-=======
-      - Wed, 14 Sep 2022 19:09:56 GMT
->>>>>>> 179fb04f
       x-ms-version:
       - '2021-04-10'
     method: GET
@@ -341,11 +296,7 @@
       x-ms-blob-type:
       - BlockBlob
       x-ms-date:
-<<<<<<< HEAD
       - Wed, 14 Sep 2022 23:51:24 GMT
-=======
-      - Wed, 14 Sep 2022 19:09:56 GMT
->>>>>>> 179fb04f
       x-ms-version:
       - '2021-04-10'
     method: PUT
@@ -376,11 +327,7 @@
       Connection:
       - keep-alive
       Content-Length:
-<<<<<<< HEAD
       - '659'
-=======
-      - '655'
->>>>>>> 179fb04f
       Content-Type:
       - application/json
       User-Agent:
@@ -395,23 +342,14 @@
         "ionq", "target": "ionq.simulator", "metadata": {"measurement0": "q0\u001f0\u001eq1\u001f1\u001eq2\u001f2",
         "qubits": "3"}, "name": "cirq-job", "id": "00000000-0000-0000-0000-000000000000",
         "status": "Waiting", "outputDataFormat": "ionq.quantum-results.v1", "outputDataUri":
-<<<<<<< HEAD
         "https://mystorage.blob.core.windows.net:443/job-00000000-0000-0000-0000-000000000000/outputData?sv=PLACEHOLDER&sig=PLACEHOLDER&se=PLACEHOLDER&srt=co&ss=b&sp=racw",
         "creationTime": "2022-09-14T23:51:24.7017478+00:00", "beginExecutionTime":
-=======
-        "https://azuresdkteststo.blob.core.windows.net:443/job-00000000-0000-0000-0000-000000000000/outputData?sv=PLACEHOLDER&sig=PLACEHOLDER&se=PLACEHOLDER&srt=co&ss=b&sp=racw",
-        "creationTime": "2022-09-14T19:09:57.3184709+00:00", "beginExecutionTime":
->>>>>>> 179fb04f
         null, "endExecutionTime": null, "cancellationTime": null, "costEstimate":
         null, "errorData": null, "isCancelling": false, "tags": [], "access_token":
         "fake_token"}'
     headers:
       content-length:
-<<<<<<< HEAD
       - '966'
-=======
-      - '1030'
->>>>>>> 179fb04f
       content-type:
       - application/json; charset=utf-8
       transfer-encoding:
@@ -474,35 +412,20 @@
         "averageQueueTime": 0, "statusPage": null}, {"id": "microsoft.qmc.cpu.experimental",
         "currentAvailability": "Available", "averageQueueTime": 0, "statusPage": null}]},
         {"id": "ionq", "currentAvailability": "Available", "targets": [{"id": "ionq.qpu",
-<<<<<<< HEAD
         "currentAvailability": "Available", "averageQueueTime": 237, "statusPage":
         "https://status.ionq.co"}, {"id": "ionq.qpu.aria-1", "currentAvailability":
         "Available", "averageQueueTime": 138775, "statusPage": "https://status.ionq.co"},
         {"id": "ionq.simulator", "currentAvailability": "Available", "averageQueueTime":
         3, "statusPage": "https://status.ionq.co"}]}, {"id": "quantinuum", "currentAvailability":
-=======
-        "currentAvailability": "Available", "averageQueueTime": 92, "statusPage":
-        "https://status.ionq.co"}, {"id": "ionq.qpu.aria-1", "currentAvailability":
-        "Available", "averageQueueTime": 52021, "statusPage": "https://status.ionq.co"},
-        {"id": "ionq.simulator", "currentAvailability": "Available", "averageQueueTime":
-        2, "statusPage": "https://status.ionq.co"}]}, {"id": "quantinuum", "currentAvailability":
->>>>>>> 179fb04f
         "Degraded", "targets": [{"id": "quantinuum.hqs-lt-s1", "currentAvailability":
         "Unavailable", "averageQueueTime": 0, "statusPage": "https://www.quantinuum.com/products/h1"},
         {"id": "quantinuum.hqs-lt-s1-apival", "currentAvailability": "Available",
         "averageQueueTime": 1, "statusPage": "https://www.quantinuum.com/products/h1"},
         {"id": "quantinuum.hqs-lt-s2", "currentAvailability": "Degraded", "averageQueueTime":
-<<<<<<< HEAD
         353984, "statusPage": "https://www.quantinuum.com/products/h1"}, {"id": "quantinuum.hqs-lt-s2-apival",
         "currentAvailability": "Available", "averageQueueTime": 0, "statusPage": "https://www.quantinuum.com/products/h1"},
         {"id": "quantinuum.hqs-lt-s1-sim", "currentAvailability": "Available", "averageQueueTime":
         146, "statusPage": "https://www.quantinuum.com/products/h1"}, {"id": "quantinuum.hqs-lt-s2-sim",
-=======
-        435502, "statusPage": "https://www.quantinuum.com/products/h1"}, {"id": "quantinuum.hqs-lt-s2-apival",
-        "currentAvailability": "Available", "averageQueueTime": 0, "statusPage": "https://www.quantinuum.com/products/h1"},
-        {"id": "quantinuum.hqs-lt-s1-sim", "currentAvailability": "Available", "averageQueueTime":
-        147, "statusPage": "https://www.quantinuum.com/products/h1"}, {"id": "quantinuum.hqs-lt-s2-sim",
->>>>>>> 179fb04f
         "currentAvailability": "Available", "averageQueueTime": 28, "statusPage":
         "https://www.quantinuum.com/products/h1"}, {"id": "quantinuum.hqs-lt", "currentAvailability":
         "Degraded", "averageQueueTime": 0, "statusPage": "https://www.quantinuum.com/products/h1"},
@@ -510,7 +433,6 @@
         0, "statusPage": "https://www.quantinuum.com/products/h1"}, {"id": "quantinuum.sim.h1-1sc",
         "currentAvailability": "Available", "averageQueueTime": 1, "statusPage": "https://www.quantinuum.com/products/h1"},
         {"id": "quantinuum.qpu.h1-2", "currentAvailability": "Degraded", "averageQueueTime":
-<<<<<<< HEAD
         353984, "statusPage": "https://www.quantinuum.com/products/h1"}, {"id": "quantinuum.sim.h1-2sc",
         "currentAvailability": "Available", "averageQueueTime": 0, "statusPage": "https://www.quantinuum.com/products/h1"},
         {"id": "quantinuum.sim.h1-1e", "currentAvailability": "Available", "averageQueueTime":
@@ -544,19 +466,6 @@
     headers:
       content-length:
       - '7526'
-=======
-        435502, "statusPage": "https://www.quantinuum.com/products/h1"}, {"id": "quantinuum.sim.h1-2sc",
-        "currentAvailability": "Available", "averageQueueTime": 0, "statusPage": "https://www.quantinuum.com/products/h1"},
-        {"id": "quantinuum.sim.h1-1e", "currentAvailability": "Available", "averageQueueTime":
-        147, "statusPage": "https://www.quantinuum.com/products/h1"}, {"id": "quantinuum.sim.h1-2e",
-        "currentAvailability": "Available", "averageQueueTime": 28, "statusPage":
-        "https://www.quantinuum.com/products/h1"}, {"id": "quantinuum.qpu.h1", "currentAvailability":
-        "Unavailable", "averageQueueTime": 0, "statusPage": null}]}], "nextLink":
-        null, "access_token": "fake_token"}'
-    headers:
-      content-length:
-      - '5689'
->>>>>>> 179fb04f
       content-type:
       - application/json; charset=utf-8
       transfer-encoding:
@@ -586,7 +495,6 @@
         "qubits": "3"}, "name": "cirq-job", "id": "00000000-0000-0000-0000-000000000000",
         "status": "Succeeded", "outputDataFormat": "ionq.quantum-results.v1", "outputDataUri":
         "https://mystorage.blob.core.windows.net/job-00000000-0000-0000-0000-000000000000/rawOutputData?sv=PLACEHOLDER&sr=b&sig=PLACEHOLDER&se=PLACEHOLDER&sp=r&rscd=attachment%3B%20filename%3Dcirq-job-00000000-0000-0000-0000-000000000000.output.json",
-<<<<<<< HEAD
         "creationTime": "2022-09-14T23:51:24.7017478+00:00", "beginExecutionTime":
         "2022-09-14T23:51:33.262Z", "endExecutionTime": "2022-09-14T23:51:33.285Z",
         "cancellationTime": null, "costEstimate": null, "errorData": null, "isCancelling":
@@ -594,20 +502,6 @@
     headers:
       content-length:
       - '1236'
-=======
-        "creationTime": "2022-09-14T19:09:57.3184709+00:00", "beginExecutionTime":
-        "2022-09-14T19:10:05.228Z", "endExecutionTime": "2022-09-14T19:10:05.25Z",
-        "cancellationTime": null, "costEstimate": {"currencyCode": "USD", "events":
-        [{"dimensionId": "gs1q", "dimensionName": "1Q Gate Shot", "measureUnit": "1q
-        gate shot", "amountBilled": 0.0, "amountConsumed": 0.0, "unitPrice": 0.0},
-        {"dimensionId": "gs2q", "dimensionName": "2Q Gate Shot", "measureUnit": "2q
-        gate shot", "amountBilled": 0.0, "amountConsumed": 0.0, "unitPrice": 0.0}],
-        "estimatedTotal": 0.0}, "errorData": null, "isCancelling": false, "tags":
-        [], "access_token": "fake_token"}'
-    headers:
-      content-length:
-      - '1563'
->>>>>>> 179fb04f
       content-type:
       - application/json; charset=utf-8
       transfer-encoding:
@@ -627,11 +521,7 @@
       User-Agent:
       - azsdk-python-storage-blob/12.11.0 Python/3.9.13 (Windows-10-10.0.22000-SP0)
       x-ms-date:
-<<<<<<< HEAD
       - Wed, 14 Sep 2022 23:51:35 GMT
-=======
-      - Wed, 14 Sep 2022 19:10:07 GMT
->>>>>>> 179fb04f
       x-ms-range:
       - bytes=0-33554431
       x-ms-version:
@@ -653,11 +543,7 @@
       x-ms-blob-type:
       - BlockBlob
       x-ms-creation-time:
-<<<<<<< HEAD
       - Wed, 14 Sep 2022 23:51:31 GMT
-=======
-      - Wed, 14 Sep 2022 19:10:03 GMT
->>>>>>> 179fb04f
       x-ms-lease-state:
       - available
       x-ms-lease-status:

--- conflicted
+++ resolved
@@ -63,22 +63,13 @@
       x-client-sku:
       - MSAL.Python
       x-client-ver:
-<<<<<<< HEAD
-      - 1.29.0
-=======
       - 1.30.0
->>>>>>> b43e1017
     method: POST
     uri: https://login.microsoftonline.com/00000000-0000-0000-0000-000000000000/oauth2/v2.0/token
   response:
     body:
-<<<<<<< HEAD
-      string: '{"token_type": "Bearer", "expires_in": 1755295771, "ext_expires_in":
-        1755295771, "refresh_in": 31536000, "access_token": "PLACEHOLDER"}'
-=======
       string: '{"token_type": "Bearer", "expires_in": 1756412766, "ext_expires_in":
         1756412766, "refresh_in": 31536000, "access_token": "PLACEHOLDER"}'
->>>>>>> b43e1017
     headers:
       content-length:
       - '135'
@@ -97,51 +88,11 @@
       Connection:
       - keep-alive
       User-Agent:
-<<<<<<< HEAD
-      - testapp-azure-quantum-cirq azsdk-python-quantum/1.2.4 Python/3.9.19 (Windows-10-10.0.22631-SP0)
-=======
       - testapp-azure-quantum-cirq azsdk-python-quantum/0.0.1 Python/3.9.19 (Windows-10-10.0.22631-SP0)
->>>>>>> b43e1017
     method: GET
     uri: https://eastus.quantum.azure.com/subscriptions/00000000-0000-0000-0000-000000000000/resourceGroups/myresourcegroup/providers/Microsoft.Quantum/workspaces/myworkspace/providerStatus?api-version=2022-09-12-preview&test-sequence-id=1
   response:
     body:
-<<<<<<< HEAD
-      string: '{"value": [{"id": "microsoft-elements", "currentAvailability": "Available",
-        "targets": [{"id": "microsoft.dft", "currentAvailability": "Available", "averageQueueTime":
-        0, "statusPage": null}]}, {"id": "ionq", "currentAvailability": "Degraded",
-        "targets": [{"id": "ionq.qpu", "currentAvailability": "Available", "averageQueueTime":
-        1328745, "statusPage": "https://status.ionq.co"}, {"id": "ionq.qpu.aria-1",
-        "currentAvailability": "Unavailable", "averageQueueTime": 2212165, "statusPage":
-        "https://status.ionq.co"}, {"id": "ionq.qpu.aria-2", "currentAvailability":
-        "Available", "averageQueueTime": 1414120, "statusPage": "https://status.ionq.co"},
-        {"id": "ionq.simulator", "currentAvailability": "Available", "averageQueueTime":
-        46013, "statusPage": "https://status.ionq.co"}]}, {"id": "microsoft-qc", "currentAvailability":
-        "Available", "targets": [{"id": "microsoft.estimator", "currentAvailability":
-        "Available", "averageQueueTime": 0, "statusPage": null}]}, {"id": "pasqal",
-        "currentAvailability": "Available", "targets": [{"id": "pasqal.sim.emu-tn",
-        "currentAvailability": "Available", "averageQueueTime": 273, "statusPage":
-        "https://pasqal.com"}, {"id": "pasqal.qpu.fresnel", "currentAvailability":
-        "Available", "averageQueueTime": 103193, "statusPage": "https://pasqal.com"}]},
-        {"id": "quantinuum", "currentAvailability": "Degraded", "targets": [{"id":
-        "quantinuum.qpu.h1-1", "currentAvailability": "Degraded", "averageQueueTime":
-        0, "statusPage": "https://www.quantinuum.com/hardware/h1"}, {"id": "quantinuum.sim.h1-1sc",
-        "currentAvailability": "Available", "averageQueueTime": 4, "statusPage": "https://www.quantinuum.com/hardware/h1"},
-        {"id": "quantinuum.sim.h1-1e", "currentAvailability": "Available", "averageQueueTime":
-        1128, "statusPage": "https://www.quantinuum.com/hardware/h1"}, {"id": "quantinuum.qpu.h2-1",
-        "currentAvailability": "Degraded", "averageQueueTime": 0, "statusPage": "https://www.quantinuum.com/hardware/h2"},
-        {"id": "quantinuum.sim.h2-1sc", "currentAvailability": "Available", "averageQueueTime":
-        1, "statusPage": "https://www.quantinuum.com/hardware/h2"}, {"id": "quantinuum.sim.h2-1e",
-        "currentAvailability": "Available", "averageQueueTime": 1767318, "statusPage":
-        "https://www.quantinuum.com/hardware/h2"}, {"id": "quantinuum.sim.h1-1sc-preview",
-        "currentAvailability": "Available", "averageQueueTime": 4, "statusPage": "https://www.quantinuum.com/hardware/h1"},
-        {"id": "quantinuum.sim.h1-1e-preview", "currentAvailability": "Available",
-        "averageQueueTime": 1128, "statusPage": "https://www.quantinuum.com/hardware/h1"},
-        {"id": "quantinuum.sim.h1-2e-preview", "currentAvailability": "Available",
-        "averageQueueTime": 838, "statusPage": "https://www.quantinuum.com/hardware/h1"},
-        {"id": "quantinuum.qpu.h1-1-preview", "currentAvailability": "Degraded", "averageQueueTime":
-        0, "statusPage": "https://www.quantinuum.com/hardware/h1"}]}, {"id": "rigetti",
-=======
       string: '{"value": [{"id": "ionq", "currentAvailability": "Degraded", "targets":
         [{"id": "ionq.qpu", "currentAvailability": "Unavailable", "averageQueueTime":
         0, "statusPage": null}, {"id": "ionq.qpu.aria-1", "currentAvailability": "Available",
@@ -161,7 +112,6 @@
         "currentAvailability": "Available", "averageQueueTime": 1, "statusPage": "https://www.quantinuum.com/hardware/h1"},
         {"id": "quantinuum.sim.h1-1e", "currentAvailability": "Available", "averageQueueTime":
         7614, "statusPage": "https://www.quantinuum.com/hardware/h1"}]}, {"id": "rigetti",
->>>>>>> b43e1017
         "currentAvailability": "Available", "targets": [{"id": "rigetti.sim.qvm",
         "currentAvailability": "Available", "averageQueueTime": 5, "statusPage": "https://rigetti.statuspage.io/"},
         {"id": "rigetti.qpu.ankaa-2", "currentAvailability": "Available", "averageQueueTime":
@@ -191,11 +141,7 @@
       connection:
       - keep-alive
       content-length:
-<<<<<<< HEAD
-      - '4783'
-=======
       - '3682'
->>>>>>> b43e1017
       content-type:
       - application/json; charset=utf-8
       transfer-encoding:
@@ -267,22 +213,13 @@
       x-client-sku:
       - MSAL.Python
       x-client-ver:
-<<<<<<< HEAD
-      - 1.29.0
-=======
       - 1.30.0
->>>>>>> b43e1017
     method: POST
     uri: https://login.microsoftonline.com/00000000-0000-0000-0000-000000000000/oauth2/v2.0/token
   response:
     body:
-<<<<<<< HEAD
-      string: '{"token_type": "Bearer", "expires_in": 1755295771, "ext_expires_in":
-        1755295771, "refresh_in": 31536000, "access_token": "PLACEHOLDER"}'
-=======
       string: '{"token_type": "Bearer", "expires_in": 1756412767, "ext_expires_in":
         1756412767, "refresh_in": 31536000, "access_token": "PLACEHOLDER"}'
->>>>>>> b43e1017
     headers:
       content-length:
       - '135'
@@ -305,29 +242,17 @@
       Content-Type:
       - application/json
       User-Agent:
-<<<<<<< HEAD
-      - azsdk-python-quantum/1.2.4 Python/3.9.19 (Windows-10-10.0.22631-SP0)
-=======
-      - azsdk-python-quantum/0.0.1 Python/3.9.19 (Windows-10-10.0.22631-SP0)
->>>>>>> b43e1017
+      - azsdk-python-quantum/0.0.1 Python/3.9.19 (Windows-10-10.0.22631-SP0)
     method: POST
     uri: https://eastus.quantum.azure.com/subscriptions/00000000-0000-0000-0000-000000000000/resourceGroups/myresourcegroup/providers/Microsoft.Quantum/workspaces/myworkspace/storage/sasUri?api-version=2022-09-12-preview&test-sequence-id=1
   response:
     body:
-<<<<<<< HEAD
-      string: '{"sasUri": "https://mystorage.blob.core.windows.net/job-00000000-0000-0000-0000-000000000001?sv=PLACEHOLDER&ss=b&srt=co&spr=https&st=2024-08-15T22%3A09%3A34Z&se=2050-01-01T00%3A00%3A00Z&sp=rwlac&sig=vh%2Bra6v4md0JOazsFboNvvJOEirCagDJsVYaQPOkPms%3D"}'
-=======
       string: '{"sasUri": "https://mystorage.blob.core.windows.net/job-00000000-0000-0000-0000-000000000001?sv=PLACEHOLDER&ss=b&srt=co&spr=https&st=2000-01-01T00%3A00%3A00Z&se=2050-01-01T00%3A00%3A00Z&sp=rwlac&sig=PLACEHOLDER"}'
->>>>>>> b43e1017
-    headers:
-      connection:
-      - keep-alive
-      content-length:
-<<<<<<< HEAD
-      - '249'
-=======
+    headers:
+      connection:
+      - keep-alive
+      content-length:
       - '212'
->>>>>>> b43e1017
       content-type:
       - application/json; charset=utf-8
       transfer-encoding:
@@ -347,17 +272,6 @@
       User-Agent:
       - azsdk-python-storage-blob/12.20.0 Python/3.9.19 (Windows-10-10.0.22631-SP0)
       x-ms-date:
-<<<<<<< HEAD
-      - Thu, 15 Aug 2024 22:09:34 GMT
-      x-ms-version:
-      - '2024-05-04'
-    method: GET
-    uri: https://mystorage.blob.core.windows.net/job-00000000-0000-0000-0000-000000000001?restype=container&sv=PLACEHOLDER&ss=b&srt=co&spr=https&st=2024-08-15T22%3A09%3A34Z&se=2050-01-01T00%3A00%3A00Z&sp=rwlac&sig=vh%2Bra6v4md0JOazsFboNvvJOEirCagDJsVYaQPOkPms%3D
-  response:
-    body:
-      string: "\uFEFF<?xml version=\"1.0\" encoding=\"utf-8\"?><Error><Code>ContainerNotFound</Code><Message>The
-        specified container does not exist.\nRequestId:a26c20af-101e-0040-4f5f-ef4452000000\nTime:2024-08-15T22:09:35.2173263Z</Message></Error>"
-=======
       - Wed, 28 Aug 2024 20:26:08 GMT
       x-ms-version:
       - '2024-05-04'
@@ -367,7 +281,6 @@
     body:
       string: "\uFEFF<?xml version=\"1.0\" encoding=\"utf-8\"?><Error><Code>ContainerNotFound</Code><Message>The
         specified container does not exist.\nRequestId:b99d07d1-e01e-0054-3588-f90c3d000000\nTime:2024-08-28T20:26:10.0370337Z</Message></Error>"
->>>>>>> b43e1017
     headers:
       content-length:
       - '223'
@@ -392,19 +305,11 @@
       User-Agent:
       - azsdk-python-storage-blob/12.20.0 Python/3.9.19 (Windows-10-10.0.22631-SP0)
       x-ms-date:
-<<<<<<< HEAD
-      - Thu, 15 Aug 2024 22:09:34 GMT
-      x-ms-version:
-      - '2024-05-04'
-    method: PUT
-    uri: https://mystorage.blob.core.windows.net/job-00000000-0000-0000-0000-000000000001?restype=container&sv=PLACEHOLDER&ss=b&srt=co&spr=https&st=2024-08-15T22%3A09%3A34Z&se=2050-01-01T00%3A00%3A00Z&sp=rwlac&sig=vh%2Bra6v4md0JOazsFboNvvJOEirCagDJsVYaQPOkPms%3D
-=======
       - Wed, 28 Aug 2024 20:26:09 GMT
       x-ms-version:
       - '2024-05-04'
     method: PUT
     uri: https://mystorage.blob.core.windows.net/job-00000000-0000-0000-0000-000000000001?restype=container&sv=PLACEHOLDER&ss=b&srt=co&spr=https&st=2000-01-01T00%3A00%3A00Z&se=2050-01-01T00%3A00%3A00Z&sp=rwlac&sig=PLACEHOLDER
->>>>>>> b43e1017
   response:
     body:
       string: ''
@@ -428,19 +333,11 @@
       User-Agent:
       - azsdk-python-storage-blob/12.20.0 Python/3.9.19 (Windows-10-10.0.22631-SP0)
       x-ms-date:
-<<<<<<< HEAD
-      - Thu, 15 Aug 2024 22:09:34 GMT
-      x-ms-version:
-      - '2024-05-04'
-    method: GET
-    uri: https://mystorage.blob.core.windows.net/job-00000000-0000-0000-0000-000000000001?restype=container&sv=PLACEHOLDER&ss=b&srt=co&spr=https&st=2024-08-15T22%3A09%3A34Z&se=2050-01-01T00%3A00%3A00Z&sp=rwlac&sig=vh%2Bra6v4md0JOazsFboNvvJOEirCagDJsVYaQPOkPms%3D
-=======
       - Wed, 28 Aug 2024 20:26:09 GMT
       x-ms-version:
       - '2024-05-04'
     method: GET
     uri: https://mystorage.blob.core.windows.net/job-00000000-0000-0000-0000-000000000001?restype=container&sv=PLACEHOLDER&ss=b&srt=co&spr=https&st=2000-01-01T00%3A00%3A00Z&se=2050-01-01T00%3A00%3A00Z&sp=rwlac&sig=PLACEHOLDER
->>>>>>> b43e1017
   response:
     body:
       string: ''
@@ -476,19 +373,11 @@
       x-ms-blob-type:
       - BlockBlob
       x-ms-date:
-<<<<<<< HEAD
-      - Thu, 15 Aug 2024 22:09:34 GMT
-      x-ms-version:
-      - '2024-05-04'
-    method: PUT
-    uri: https://mystorage.blob.core.windows.net/job-00000000-0000-0000-0000-000000000001/inputData?sv=PLACEHOLDER&ss=b&srt=co&spr=https&st=2024-08-15T22%3A09%3A34Z&se=2050-01-01T00%3A00%3A00Z&sp=rwlac&sig=vh%2Bra6v4md0JOazsFboNvvJOEirCagDJsVYaQPOkPms%3D
-=======
       - Wed, 28 Aug 2024 20:26:09 GMT
       x-ms-version:
       - '2024-05-04'
     method: PUT
     uri: https://mystorage.blob.core.windows.net/job-00000000-0000-0000-0000-000000000001/inputData?sv=PLACEHOLDER&ss=b&srt=co&spr=https&st=2000-01-01T00%3A00%3A00Z&se=2050-01-01T00%3A00%3A00Z&sp=rwlac&sig=PLACEHOLDER
->>>>>>> b43e1017
   response:
     body:
       string: ''
@@ -502,11 +391,7 @@
       message: Created
 - request:
     body: 'b''{"id": "00000000-0000-0000-0000-000000000001", "name": "cirq-job", "providerId":
-<<<<<<< HEAD
-      "IonQ", "target": "ionq.simulator", "itemType": "Job", "containerUri": "https://mystorage.blob.core.windows.net/job-00000000-0000-0000-0000-000000000001?sv=PLACEHOLDER&ss=b&srt=co&spr=https&st=2024-08-15T22%3A09%3A34Z&se=2050-01-01T00%3A00%3A00Z&sp=rwlac&sig=vh%2Bra6v4md0JOazsFboNvvJOEirCagDJsVYaQPOkPms%3D",
-=======
       "IonQ", "target": "ionq.simulator", "itemType": "Job", "containerUri": "https://mystorage.blob.core.windows.net/job-00000000-0000-0000-0000-000000000001?sv=PLACEHOLDER&ss=b&srt=co&spr=https&st=2000-01-01T00%3A00%3A00Z&se=2050-01-01T00%3A00%3A00Z&sp=rwlac&sig=PLACEHOLDER",
->>>>>>> b43e1017
       "inputDataUri": "https://mystorage.blob.core.windows.net/job-00000000-0000-0000-0000-000000000001/inputData",
       "inputDataFormat": "ionq.circuit.v1", "inputParams": {"shots": 500}, "metadata":
       {"measurement0": "q0\\u001f0\\u001eq1\\u001f1\\u001eq2\\u001f2", "qubits": "3"},
@@ -519,30 +404,15 @@
       Connection:
       - keep-alive
       Content-Length:
-<<<<<<< HEAD
-      - '712'
-      Content-Type:
-      - application/json
-      User-Agent:
-      - azsdk-python-quantum/1.2.4 Python/3.9.19 (Windows-10-10.0.22631-SP0)
-=======
       - '675'
       Content-Type:
       - application/json
       User-Agent:
       - azsdk-python-quantum/0.0.1 Python/3.9.19 (Windows-10-10.0.22631-SP0)
->>>>>>> b43e1017
     method: PUT
     uri: https://eastus.quantum.azure.com/subscriptions/00000000-0000-0000-0000-000000000000/resourceGroups/myresourcegroup/providers/Microsoft.Quantum/workspaces/myworkspace/jobs/00000000-0000-0000-0000-000000000001?api-version=2022-09-12-preview&test-sequence-id=1
   response:
     body:
-<<<<<<< HEAD
-      string: '{"containerUri": "https://mystorage.blob.core.windows.net/job-00000000-0000-0000-0000-000000000001?sv=PLACEHOLDER&ss=b&srt=co&spr=https&st=2024-08-15T22%3A09%3A34Z&se=2050-01-01T00%3A00%3A00Z&sp=rwlac&sig=PLACEHOLDER&ss=b&srt=co&spr=https&st=2024-08-15T22%3A09%3A34Z&se=2050-01-01T00%3A00%3A00Z&sp=rwlac&sig=vh%2Bra6v4md0JOazsFboNvvJOEirCagDJsVYaQPOkPms%3D",
-        "beginExecutionTime": null, "cancellationTime": null, "quantumComputingData":
-        null, "errorData": null, "isCancelling": false, "tags": [], "name": "cirq-job",
-        "id": "00000000-0000-0000-0000-000000000001", "providerId": "ionq", "target":
-        "ionq.simulator", "creationTime": "2024-08-15T22:09:35.837013+00:00", "endExecutionTime":
-=======
       string: '{"containerUri": "https://mystorage.blob.core.windows.net/job-00000000-0000-0000-0000-000000000001?sv=PLACEHOLDER&ss=b&srt=co&spr=https&st=2000-01-01T00%3A00%3A00Z&se=2050-01-01T00%3A00%3A00Z&sp=rwlac&sig=PLACEHOLDER",
         "inputDataUri": "https://mystorage.blob.core.windows.net/job-00000000-0000-0000-0000-000000000001/inputData",
         "inputDataFormat": "ionq.circuit.v1", "inputParams": {"shots": 500}, "metadata":
@@ -553,50 +423,34 @@
         null, "errorData": null, "isCancelling": false, "tags": [], "name": "cirq-job",
         "id": "00000000-0000-0000-0000-000000000001", "providerId": "ionq", "target":
         "ionq.simulator", "creationTime": "2024-08-28T20:26:10.5503946+00:00", "endExecutionTime":
->>>>>>> b43e1017
         null, "costEstimate": null, "itemType": "Job"}'
     headers:
       connection:
       - keep-alive
       content-length:
-<<<<<<< HEAD
-      - '731'
-=======
       - '1211'
->>>>>>> b43e1017
-      content-type:
-      - application/json; charset=utf-8
-      transfer-encoding:
-      - chunked
-    status:
-      code: 200
-      message: OK
-- request:
-    body: null
-    headers:
-      Accept:
-      - application/json
-      Accept-Encoding:
-      - gzip, deflate
-      Connection:
-      - keep-alive
-      User-Agent:
-<<<<<<< HEAD
-      - azsdk-python-quantum/1.2.4 Python/3.9.19 (Windows-10-10.0.22631-SP0)
-=======
-      - azsdk-python-quantum/0.0.1 Python/3.9.19 (Windows-10-10.0.22631-SP0)
->>>>>>> b43e1017
+      content-type:
+      - application/json; charset=utf-8
+      transfer-encoding:
+      - chunked
+    status:
+      code: 200
+      message: OK
+- request:
+    body: null
+    headers:
+      Accept:
+      - application/json
+      Accept-Encoding:
+      - gzip, deflate
+      Connection:
+      - keep-alive
+      User-Agent:
+      - azsdk-python-quantum/0.0.1 Python/3.9.19 (Windows-10-10.0.22631-SP0)
     method: GET
     uri: https://eastus.quantum.azure.com/subscriptions/00000000-0000-0000-0000-000000000000/resourceGroups/myresourcegroup/providers/Microsoft.Quantum/workspaces/myworkspace/jobs/00000000-0000-0000-0000-000000000001?api-version=2022-09-12-preview&test-sequence-id=1
   response:
     body:
-<<<<<<< HEAD
-      string: '{"containerUri": "https://mystorage.blob.core.windows.net/job-00000000-0000-0000-0000-000000000001?sv=PLACEHOLDER&st=2024-08-15T22%3A09%3A35Z&se=2050-01-01T00%3A00%3A00Z&sr=c&sp=rcwl&sig=PLACEHOLDER&st=2024-08-15T22%3A09%3A35Z&se=2050-01-01T00%3A00%3A00Z&sr=b&sp=r&rscd=attachment%3B+filename%3Dcirq-job-00000000-0000-0000-0000-000000000001.input.json&sig=PLACEHOLDER&st=2024-08-15T22%3A09%3A35Z&se=2050-01-01T00%3A00%3A00Z&sr=b&sp=r&rscd=attachment%3B+filename%3Dcirq-job-00000000-0000-0000-0000-000000000001.output.json&sig=2jB27oGy%2FANO8KAUS2pVo%2BZy14y%2Bzh2eGr0wiRHVohg%3D",
-        "beginExecutionTime": null, "cancellationTime": null, "quantumComputingData":
-        null, "errorData": null, "isCancelling": false, "tags": [], "name": "cirq-job",
-        "id": "00000000-0000-0000-0000-000000000001", "providerId": "ionq", "target":
-        "ionq.simulator", "creationTime": "2024-08-15T22:09:35.837013+00:00", "endExecutionTime":
-=======
       string: '{"containerUri": "https://mystorage.blob.core.windows.net/job-00000000-0000-0000-0000-000000000001?sv=PLACEHOLDER&st=2000-01-01T00%3A00%3A00Z&se=2050-01-01T00%3A00%3A00Z&sr=c&sp=rcwl&sig=PLACEHOLDER",
         "inputDataUri": "https://mystorage.blob.core.windows.net/job-00000000-0000-0000-0000-000000000001/inputData?sv=PLACEHOLDER&st=2000-01-01T00%3A00%3A00Z&se=2050-01-01T00%3A00%3A00Z&sr=b&sp=r&rscd=attachment%3B+filename%3Dcirq-job-00000000-0000-0000-0000-000000000001.input.json&sig=PLACEHOLDER",
         "inputDataFormat": "ionq.circuit.v1", "inputParams": {"shots": 500}, "metadata":
@@ -607,50 +461,34 @@
         null, "errorData": null, "isCancelling": false, "tags": [], "name": "cirq-job",
         "id": "00000000-0000-0000-0000-000000000001", "providerId": "ionq", "target":
         "ionq.simulator", "creationTime": "2024-08-28T20:26:10.5503946+00:00", "endExecutionTime":
->>>>>>> b43e1017
         null, "costEstimate": null, "itemType": "Job"}'
     headers:
       connection:
       - keep-alive
       content-length:
-<<<<<<< HEAD
-      - '953'
-=======
       - '1440'
->>>>>>> b43e1017
-      content-type:
-      - application/json; charset=utf-8
-      transfer-encoding:
-      - chunked
-    status:
-      code: 200
-      message: OK
-- request:
-    body: null
-    headers:
-      Accept:
-      - application/json
-      Accept-Encoding:
-      - gzip, deflate
-      Connection:
-      - keep-alive
-      User-Agent:
-<<<<<<< HEAD
-      - azsdk-python-quantum/1.2.4 Python/3.9.19 (Windows-10-10.0.22631-SP0)
-=======
-      - azsdk-python-quantum/0.0.1 Python/3.9.19 (Windows-10-10.0.22631-SP0)
->>>>>>> b43e1017
+      content-type:
+      - application/json; charset=utf-8
+      transfer-encoding:
+      - chunked
+    status:
+      code: 200
+      message: OK
+- request:
+    body: null
+    headers:
+      Accept:
+      - application/json
+      Accept-Encoding:
+      - gzip, deflate
+      Connection:
+      - keep-alive
+      User-Agent:
+      - azsdk-python-quantum/0.0.1 Python/3.9.19 (Windows-10-10.0.22631-SP0)
     method: GET
     uri: https://eastus.quantum.azure.com/subscriptions/00000000-0000-0000-0000-000000000000/resourceGroups/myresourcegroup/providers/Microsoft.Quantum/workspaces/myworkspace/jobs/00000000-0000-0000-0000-000000000001?api-version=2022-09-12-preview&test-sequence-id=2
   response:
     body:
-<<<<<<< HEAD
-      string: '{"containerUri": "https://mystorage.blob.core.windows.net/job-00000000-0000-0000-0000-000000000001?sv=PLACEHOLDER&st=2024-08-15T22%3A09%3A36Z&se=2050-01-01T00%3A00%3A00Z&sr=c&sp=rcwl&sig=PLACEHOLDER&st=2024-08-15T22%3A09%3A36Z&se=2050-01-01T00%3A00%3A00Z&sr=b&sp=r&rscd=attachment%3B+filename%3Dcirq-job-00000000-0000-0000-0000-000000000001.input.json&sig=PLACEHOLDER&st=2024-08-15T22%3A09%3A36Z&se=2050-01-01T00%3A00%3A00Z&sr=b&sp=r&rscd=attachment%3B+filename%3Dcirq-job-00000000-0000-0000-0000-000000000001.output.json&sig=0zKREeChIwzREipEJ39UCu1Sm%2B5BbDEHOUMGINkMLp4%3D",
-        "beginExecutionTime": null, "cancellationTime": null, "quantumComputingData":
-        {"count": 1}, "errorData": null, "isCancelling": false, "tags": [], "name":
-        "cirq-job", "id": "00000000-0000-0000-0000-000000000001", "providerId": "ionq",
-        "target": "ionq.simulator", "creationTime": "2024-08-15T22:09:35.837013+00:00",
-=======
       string: '{"containerUri": "https://mystorage.blob.core.windows.net/job-00000000-0000-0000-0000-000000000001?sv=PLACEHOLDER&st=2000-01-01T00%3A00%3A00Z&se=2050-01-01T00%3A00%3A00Z&sr=c&sp=rcwl&sig=PLACEHOLDER",
         "inputDataUri": "https://mystorage.blob.core.windows.net/job-00000000-0000-0000-0000-000000000001/inputData?sv=PLACEHOLDER&st=2000-01-01T00%3A00%3A00Z&se=2050-01-01T00%3A00%3A00Z&sr=b&sp=r&rscd=attachment%3B+filename%3Dcirq-job-00000000-0000-0000-0000-000000000001.input.json&sig=PLACEHOLDER",
         "inputDataFormat": "ionq.circuit.v1", "inputParams": {"shots": 500}, "metadata":
@@ -661,50 +499,34 @@
         {"count": 1}, "errorData": null, "isCancelling": false, "tags": [], "name":
         "cirq-job", "id": "00000000-0000-0000-0000-000000000001", "providerId": "ionq",
         "target": "ionq.simulator", "creationTime": "2024-08-28T20:26:10.5503946+00:00",
->>>>>>> b43e1017
         "endExecutionTime": null, "costEstimate": null, "itemType": "Job"}'
     headers:
       connection:
       - keep-alive
       content-length:
-<<<<<<< HEAD
-      - '957'
-=======
       - '1448'
->>>>>>> b43e1017
-      content-type:
-      - application/json; charset=utf-8
-      transfer-encoding:
-      - chunked
-    status:
-      code: 200
-      message: OK
-- request:
-    body: null
-    headers:
-      Accept:
-      - application/json
-      Accept-Encoding:
-      - gzip, deflate
-      Connection:
-      - keep-alive
-      User-Agent:
-<<<<<<< HEAD
-      - azsdk-python-quantum/1.2.4 Python/3.9.19 (Windows-10-10.0.22631-SP0)
-=======
-      - azsdk-python-quantum/0.0.1 Python/3.9.19 (Windows-10-10.0.22631-SP0)
->>>>>>> b43e1017
+      content-type:
+      - application/json; charset=utf-8
+      transfer-encoding:
+      - chunked
+    status:
+      code: 200
+      message: OK
+- request:
+    body: null
+    headers:
+      Accept:
+      - application/json
+      Accept-Encoding:
+      - gzip, deflate
+      Connection:
+      - keep-alive
+      User-Agent:
+      - azsdk-python-quantum/0.0.1 Python/3.9.19 (Windows-10-10.0.22631-SP0)
     method: GET
     uri: https://eastus.quantum.azure.com/subscriptions/00000000-0000-0000-0000-000000000000/resourceGroups/myresourcegroup/providers/Microsoft.Quantum/workspaces/myworkspace/jobs/00000000-0000-0000-0000-000000000001?api-version=2022-09-12-preview&test-sequence-id=3
   response:
     body:
-<<<<<<< HEAD
-      string: '{"containerUri": "https://mystorage.blob.core.windows.net/job-00000000-0000-0000-0000-000000000001?sv=PLACEHOLDER&st=2024-08-15T22%3A09%3A38Z&se=2050-01-01T00%3A00%3A00Z&sr=c&sp=rcwl&sig=PLACEHOLDER&st=2024-08-15T22%3A09%3A38Z&se=2050-01-01T00%3A00%3A00Z&sr=b&sp=r&rscd=attachment%3B+filename%3Dcirq-job-00000000-0000-0000-0000-000000000001.input.json&sig=PLACEHOLDER&st=2024-08-15T22%3A09%3A38Z&se=2050-01-01T00%3A00%3A00Z&sr=b&sp=r&rscd=attachment%3B+filename%3Dcirq-job-00000000-0000-0000-0000-000000000001.output.json&sig=922XDgQ5x697hOgYL8j9Oy8DuTFeejVr5S0f0%2BeEIlk%3D",
-        "beginExecutionTime": null, "cancellationTime": null, "quantumComputingData":
-        {"count": 1}, "errorData": null, "isCancelling": false, "tags": [], "name":
-        "cirq-job", "id": "00000000-0000-0000-0000-000000000001", "providerId": "ionq",
-        "target": "ionq.simulator", "creationTime": "2024-08-15T22:09:35.837013+00:00",
-=======
       string: '{"containerUri": "https://mystorage.blob.core.windows.net/job-00000000-0000-0000-0000-000000000001?sv=PLACEHOLDER&st=2000-01-01T00%3A00%3A00Z&se=2050-01-01T00%3A00%3A00Z&sr=c&sp=rcwl&sig=PLACEHOLDER",
         "inputDataUri": "https://mystorage.blob.core.windows.net/job-00000000-0000-0000-0000-000000000001/inputData?sv=PLACEHOLDER&st=2000-01-01T00%3A00%3A00Z&se=2050-01-01T00%3A00%3A00Z&sr=b&sp=r&rscd=attachment%3B+filename%3Dcirq-job-00000000-0000-0000-0000-000000000001.input.json&sig=PLACEHOLDER",
         "inputDataFormat": "ionq.circuit.v1", "inputParams": {"shots": 500}, "metadata":
@@ -715,51 +537,34 @@
         {"count": 1}, "errorData": null, "isCancelling": false, "tags": [], "name":
         "cirq-job", "id": "00000000-0000-0000-0000-000000000001", "providerId": "ionq",
         "target": "ionq.simulator", "creationTime": "2024-08-28T20:26:10.5503946+00:00",
->>>>>>> b43e1017
         "endExecutionTime": null, "costEstimate": null, "itemType": "Job"}'
     headers:
       connection:
       - keep-alive
       content-length:
-<<<<<<< HEAD
-      - '957'
-=======
       - '1448'
->>>>>>> b43e1017
-      content-type:
-      - application/json; charset=utf-8
-      transfer-encoding:
-      - chunked
-    status:
-      code: 200
-      message: OK
-- request:
-    body: null
-    headers:
-      Accept:
-      - application/json
-      Accept-Encoding:
-      - gzip, deflate
-      Connection:
-      - keep-alive
-      User-Agent:
-<<<<<<< HEAD
-      - azsdk-python-quantum/1.2.4 Python/3.9.19 (Windows-10-10.0.22631-SP0)
-=======
-      - azsdk-python-quantum/0.0.1 Python/3.9.19 (Windows-10-10.0.22631-SP0)
->>>>>>> b43e1017
+      content-type:
+      - application/json; charset=utf-8
+      transfer-encoding:
+      - chunked
+    status:
+      code: 200
+      message: OK
+- request:
+    body: null
+    headers:
+      Accept:
+      - application/json
+      Accept-Encoding:
+      - gzip, deflate
+      Connection:
+      - keep-alive
+      User-Agent:
+      - azsdk-python-quantum/0.0.1 Python/3.9.19 (Windows-10-10.0.22631-SP0)
     method: GET
     uri: https://eastus.quantum.azure.com/subscriptions/00000000-0000-0000-0000-000000000000/resourceGroups/myresourcegroup/providers/Microsoft.Quantum/workspaces/myworkspace/jobs/00000000-0000-0000-0000-000000000001?api-version=2022-09-12-preview&test-sequence-id=4
   response:
     body:
-<<<<<<< HEAD
-      string: '{"containerUri": "https://mystorage.blob.core.windows.net/job-00000000-0000-0000-0000-000000000001?sv=PLACEHOLDER&st=2024-08-15T22%3A09%3A39Z&se=2050-01-01T00%3A00%3A00Z&sr=c&sp=rcwl&sig=PLACEHOLDER&st=2024-08-15T22%3A09%3A39Z&se=2050-01-01T00%3A00%3A00Z&sr=b&sp=r&rscd=attachment%3B+filename%3Dcirq-job-00000000-0000-0000-0000-000000000001.input.json&sig=PLACEHOLDER&st=2024-08-15T22%3A09%3A39Z&se=2050-01-01T00%3A00%3A00Z&sr=b&sp=r&rscd=attachment%3B+filename%3Dcirq-job-00000000-0000-0000-0000-000000000001.output.json&sig=shT1JYfTNzlrdUuLOTPeSxhZkhiP6uYC86xg8LkaQXk%3D",
-        "beginExecutionTime": null, "cancellationTime": null, "quantumComputingData":
-        {"count": 1}, "errorData": null, "isCancelling": false, "tags": [], "name":
-        "cirq-job", "id": "00000000-0000-0000-0000-000000000001", "providerId": "ionq",
-        "target": "ionq.simulator", "creationTime": "2024-08-15T22:09:35.837013+00:00",
-        "endExecutionTime": null, "costEstimate": null, "itemType": "Job"}'
-=======
       string: '{"containerUri": "https://mystorage.blob.core.windows.net/job-00000000-0000-0000-0000-000000000001?sv=PLACEHOLDER&st=2000-01-01T00%3A00%3A00Z&se=2050-01-01T00%3A00%3A00Z&sr=c&sp=rcwl&sig=PLACEHOLDER",
         "inputDataUri": "https://mystorage.blob.core.windows.net/job-00000000-0000-0000-0000-000000000001/inputData?sv=PLACEHOLDER&st=2000-01-01T00%3A00%3A00Z&se=2050-01-01T00%3A00%3A00Z&sr=b&sp=r&rscd=attachment%3B+filename%3Dcirq-job-00000000-0000-0000-0000-000000000001.input.json&sig=PLACEHOLDER",
         "inputDataFormat": "ionq.circuit.v1", "inputParams": {"shots": 500}, "metadata":
@@ -810,50 +615,33 @@
         "providerId": "ionq", "target": "ionq.simulator", "creationTime": "2024-08-28T20:26:10.5503946+00:00",
         "endExecutionTime": "2024-08-28T20:26:12.47Z", "costEstimate": null, "itemType":
         "Job"}'
->>>>>>> b43e1017
-    headers:
-      connection:
-      - keep-alive
-      content-length:
-<<<<<<< HEAD
-      - '955'
-=======
+    headers:
+      connection:
+      - keep-alive
+      content-length:
       - '1496'
->>>>>>> b43e1017
-      content-type:
-      - application/json; charset=utf-8
-      transfer-encoding:
-      - chunked
-    status:
-      code: 200
-      message: OK
-- request:
-    body: null
-    headers:
-      Accept:
-      - application/json
-      Accept-Encoding:
-      - gzip, deflate
-      Connection:
-      - keep-alive
-      User-Agent:
-<<<<<<< HEAD
-      - azsdk-python-quantum/1.2.4 Python/3.9.19 (Windows-10-10.0.22631-SP0)
-=======
-      - azsdk-python-quantum/0.0.1 Python/3.9.19 (Windows-10-10.0.22631-SP0)
->>>>>>> b43e1017
+      content-type:
+      - application/json; charset=utf-8
+      transfer-encoding:
+      - chunked
+    status:
+      code: 200
+      message: OK
+- request:
+    body: null
+    headers:
+      Accept:
+      - application/json
+      Accept-Encoding:
+      - gzip, deflate
+      Connection:
+      - keep-alive
+      User-Agent:
+      - azsdk-python-quantum/0.0.1 Python/3.9.19 (Windows-10-10.0.22631-SP0)
     method: GET
     uri: https://eastus.quantum.azure.com/subscriptions/00000000-0000-0000-0000-000000000000/resourceGroups/myresourcegroup/providers/Microsoft.Quantum/workspaces/myworkspace/jobs/00000000-0000-0000-0000-000000000001?api-version=2022-09-12-preview&test-sequence-id=6
   response:
     body:
-<<<<<<< HEAD
-      string: '{"containerUri": "https://mystorage.blob.core.windows.net/job-00000000-0000-0000-0000-000000000001?sv=PLACEHOLDER&st=2024-08-15T22%3A09%3A40Z&se=2050-01-01T00%3A00%3A00Z&sr=c&sp=rcwl&sig=PLACEHOLDER&st=2024-08-15T22%3A09%3A40Z&se=2050-01-01T00%3A00%3A00Z&sr=b&sp=r&rscd=attachment%3B+filename%3Dcirq-job-00000000-0000-0000-0000-000000000001.input.json&sig=PLACEHOLDER&st=2024-08-15T22%3A09%3A40Z&se=2050-01-01T00%3A00%3A00Z&sr=b&sp=r&rscd=attachment%3B+filename%3Dcirq-job-00000000-0000-0000-0000-000000000001.output.json&sig=CN7F%2BM7p4sZPQX0rp2%2FAbQaT%2BalEgFKzaB%2BHEudeL9k%3D",
-        "beginExecutionTime": "2024-08-15T22:09:37.719Z", "cancellationTime": null,
-        "quantumComputingData": {"count": 1}, "errorData": null, "isCancelling": false,
-        "tags": [], "name": "cirq-job", "id": "00000000-0000-0000-0000-000000000001",
-        "providerId": "ionq", "target": "ionq.simulator", "creationTime": "2024-08-15T22:09:35.837013+00:00",
-        "endExecutionTime": "2024-08-15T22:09:37.79Z", "costEstimate": {"currencyCode":
-=======
       string: '{"containerUri": "https://mystorage.blob.core.windows.net/job-00000000-0000-0000-0000-000000000001?sv=PLACEHOLDER&st=2000-01-01T00%3A00%3A00Z&se=2050-01-01T00%3A00%3A00Z&sr=c&sp=rcwl&sig=PLACEHOLDER",
         "inputDataUri": "https://mystorage.blob.core.windows.net/job-00000000-0000-0000-0000-000000000001/inputData?sv=PLACEHOLDER&st=2000-01-01T00%3A00%3A00Z&se=2050-01-01T00%3A00%3A00Z&sr=b&sp=r&rscd=attachment%3B+filename%3Dcirq-job-00000000-0000-0000-0000-000000000001.input.json&sig=PLACEHOLDER",
         "inputDataFormat": "ionq.circuit.v1", "inputParams": {"shots": 500}, "metadata":
@@ -954,7 +742,6 @@
         "tags": [], "name": "cirq-job", "id": "00000000-0000-0000-0000-000000000001",
         "providerId": "ionq", "target": "ionq.simulator", "creationTime": "2024-08-28T20:26:10.5503946+00:00",
         "endExecutionTime": "2024-08-28T20:26:12.47Z", "costEstimate": {"currencyCode":
->>>>>>> b43e1017
         "USD", "events": [{"dimensionId": "gs1q", "dimensionName": "1Q Gate Shot",
         "measureUnit": "1q gate shot", "amountBilled": 0.0, "amountConsumed": 0.0,
         "unitPrice": 0.0}, {"dimensionId": "gs2q", "dimensionName": "2Q Gate Shot",
@@ -964,11 +751,7 @@
       connection:
       - keep-alive
       content-length:
-<<<<<<< HEAD
-      - '1362'
-=======
       - '1852'
->>>>>>> b43e1017
       content-type:
       - application/json; charset=utf-8
       transfer-encoding:
@@ -988,21 +771,13 @@
       User-Agent:
       - azsdk-python-storage-blob/12.20.0 Python/3.9.19 (Windows-10-10.0.22631-SP0)
       x-ms-date:
-<<<<<<< HEAD
-      - Thu, 15 Aug 2024 22:09:39 GMT
-=======
       - Wed, 28 Aug 2024 20:26:15 GMT
->>>>>>> b43e1017
       x-ms-range:
       - bytes=0-33554431
       x-ms-version:
       - '2024-05-04'
     method: GET
-<<<<<<< HEAD
-    uri: https://mystorage.blob.core.windows.net/job-00000000-0000-0000-0000-000000000001/rawOutputData?sv=PLACEHOLDER&st=2024-08-15T22%3A09%3A40Z&se=2050-01-01T00%3A00%3A00Z&sr=b&sp=r&rscd=attachment%3B%20filename%3Dcirq-job-00000000-0000-0000-0000-000000000001.output.json&sig=CN7F%2BM7p4sZPQX0rp2%2FAbQaT%2BalEgFKzaB%2BHEudeL9k%3D
-=======
     uri: https://mystorage.blob.core.windows.net/job-00000000-0000-0000-0000-000000000001/rawOutputData?sv=PLACEHOLDER&st=2000-01-01T00%3A00%3A00Z&se=2050-01-01T00%3A00%3A00Z&sr=b&sp=r&rscd=attachment%3B%20filename%3Dcirq-job-00000000-0000-0000-0000-000000000001.output.json&sig=PLACEHOLDER
->>>>>>> b43e1017
   response:
     body:
       string: '{"histogram": {"0": 0.5, "7": 0.5}}'
@@ -1018,11 +793,7 @@
       x-ms-blob-type:
       - BlockBlob
       x-ms-creation-time:
-<<<<<<< HEAD
-      - Thu, 15 Aug 2024 22:09:36 GMT
-=======
       - Wed, 28 Aug 2024 20:26:10 GMT
->>>>>>> b43e1017
       x-ms-lease-state:
       - available
       x-ms-lease-status:
@@ -1044,51 +815,11 @@
       Connection:
       - keep-alive
       User-Agent:
-<<<<<<< HEAD
-      - azsdk-python-quantum/1.2.4 Python/3.9.19 (Windows-10-10.0.22631-SP0)
-=======
-      - azsdk-python-quantum/0.0.1 Python/3.9.19 (Windows-10-10.0.22631-SP0)
->>>>>>> b43e1017
+      - azsdk-python-quantum/0.0.1 Python/3.9.19 (Windows-10-10.0.22631-SP0)
     method: GET
     uri: https://eastus.quantum.azure.com/subscriptions/00000000-0000-0000-0000-000000000000/resourceGroups/myresourcegroup/providers/Microsoft.Quantum/workspaces/myworkspace/providerStatus?api-version=2022-09-12-preview&test-sequence-id=2
   response:
     body:
-<<<<<<< HEAD
-      string: '{"value": [{"id": "microsoft-elements", "currentAvailability": "Available",
-        "targets": [{"id": "microsoft.dft", "currentAvailability": "Available", "averageQueueTime":
-        0, "statusPage": null}]}, {"id": "ionq", "currentAvailability": "Degraded",
-        "targets": [{"id": "ionq.qpu", "currentAvailability": "Available", "averageQueueTime":
-        1328745, "statusPage": "https://status.ionq.co"}, {"id": "ionq.qpu.aria-1",
-        "currentAvailability": "Unavailable", "averageQueueTime": 2212165, "statusPage":
-        "https://status.ionq.co"}, {"id": "ionq.qpu.aria-2", "currentAvailability":
-        "Available", "averageQueueTime": 1414120, "statusPage": "https://status.ionq.co"},
-        {"id": "ionq.simulator", "currentAvailability": "Available", "averageQueueTime":
-        46013, "statusPage": "https://status.ionq.co"}]}, {"id": "microsoft-qc", "currentAvailability":
-        "Available", "targets": [{"id": "microsoft.estimator", "currentAvailability":
-        "Available", "averageQueueTime": 0, "statusPage": null}]}, {"id": "pasqal",
-        "currentAvailability": "Available", "targets": [{"id": "pasqal.sim.emu-tn",
-        "currentAvailability": "Available", "averageQueueTime": 273, "statusPage":
-        "https://pasqal.com"}, {"id": "pasqal.qpu.fresnel", "currentAvailability":
-        "Available", "averageQueueTime": 103193, "statusPage": "https://pasqal.com"}]},
-        {"id": "quantinuum", "currentAvailability": "Degraded", "targets": [{"id":
-        "quantinuum.qpu.h1-1", "currentAvailability": "Degraded", "averageQueueTime":
-        0, "statusPage": "https://www.quantinuum.com/hardware/h1"}, {"id": "quantinuum.sim.h1-1sc",
-        "currentAvailability": "Available", "averageQueueTime": 4, "statusPage": "https://www.quantinuum.com/hardware/h1"},
-        {"id": "quantinuum.sim.h1-1e", "currentAvailability": "Available", "averageQueueTime":
-        1128, "statusPage": "https://www.quantinuum.com/hardware/h1"}, {"id": "quantinuum.qpu.h2-1",
-        "currentAvailability": "Degraded", "averageQueueTime": 0, "statusPage": "https://www.quantinuum.com/hardware/h2"},
-        {"id": "quantinuum.sim.h2-1sc", "currentAvailability": "Available", "averageQueueTime":
-        1, "statusPage": "https://www.quantinuum.com/hardware/h2"}, {"id": "quantinuum.sim.h2-1e",
-        "currentAvailability": "Available", "averageQueueTime": 1767318, "statusPage":
-        "https://www.quantinuum.com/hardware/h2"}, {"id": "quantinuum.sim.h1-1sc-preview",
-        "currentAvailability": "Available", "averageQueueTime": 4, "statusPage": "https://www.quantinuum.com/hardware/h1"},
-        {"id": "quantinuum.sim.h1-1e-preview", "currentAvailability": "Available",
-        "averageQueueTime": 1128, "statusPage": "https://www.quantinuum.com/hardware/h1"},
-        {"id": "quantinuum.sim.h1-2e-preview", "currentAvailability": "Available",
-        "averageQueueTime": 838, "statusPage": "https://www.quantinuum.com/hardware/h1"},
-        {"id": "quantinuum.qpu.h1-1-preview", "currentAvailability": "Degraded", "averageQueueTime":
-        0, "statusPage": "https://www.quantinuum.com/hardware/h1"}]}, {"id": "rigetti",
-=======
       string: '{"value": [{"id": "ionq", "currentAvailability": "Degraded", "targets":
         [{"id": "ionq.qpu", "currentAvailability": "Unavailable", "averageQueueTime":
         0, "statusPage": null}, {"id": "ionq.qpu.aria-1", "currentAvailability": "Available",
@@ -1108,7 +839,6 @@
         "currentAvailability": "Available", "averageQueueTime": 1, "statusPage": "https://www.quantinuum.com/hardware/h1"},
         {"id": "quantinuum.sim.h1-1e", "currentAvailability": "Available", "averageQueueTime":
         7614, "statusPage": "https://www.quantinuum.com/hardware/h1"}]}, {"id": "rigetti",
->>>>>>> b43e1017
         "currentAvailability": "Available", "targets": [{"id": "rigetti.sim.qvm",
         "currentAvailability": "Available", "averageQueueTime": 5, "statusPage": "https://rigetti.statuspage.io/"},
         {"id": "rigetti.qpu.ankaa-2", "currentAvailability": "Available", "averageQueueTime":
@@ -1138,41 +868,24 @@
       connection:
       - keep-alive
       content-length:
-<<<<<<< HEAD
-      - '4783'
-=======
       - '3682'
->>>>>>> b43e1017
-      content-type:
-      - application/json; charset=utf-8
-      transfer-encoding:
-      - chunked
-    status:
-      code: 200
-      message: OK
-- request:
-    body: null
-    headers:
-      Accept:
-      - application/json
-      Accept-Encoding:
-      - gzip, deflate
-      Connection:
-      - keep-alive
-      User-Agent:
-<<<<<<< HEAD
-      - azsdk-python-quantum/1.2.4 Python/3.9.19 (Windows-10-10.0.22631-SP0)
-    method: GET
-    uri: https://eastus.quantum.azure.com/subscriptions/00000000-0000-0000-0000-000000000000/resourceGroups/myresourcegroup/providers/Microsoft.Quantum/workspaces/myworkspace/jobs/00000000-0000-0000-0000-000000000001?api-version=2022-09-12-preview&test-sequence-id=6
-  response:
-    body:
-      string: '{"containerUri": "https://mystorage.blob.core.windows.net/job-00000000-0000-0000-0000-000000000001?sv=PLACEHOLDER&st=2024-08-15T22%3A09%3A40Z&se=2050-01-01T00%3A00%3A00Z&sr=c&sp=rcwl&sig=PLACEHOLDER&st=2024-08-15T22%3A09%3A40Z&se=2050-01-01T00%3A00%3A00Z&sr=b&sp=r&rscd=attachment%3B+filename%3Dcirq-job-00000000-0000-0000-0000-000000000001.input.json&sig=PLACEHOLDER&st=2024-08-15T22%3A09%3A40Z&se=2050-01-01T00%3A00%3A00Z&sr=b&sp=r&rscd=attachment%3B+filename%3Dcirq-job-00000000-0000-0000-0000-000000000001.output.json&sig=CN7F%2BM7p4sZPQX0rp2%2FAbQaT%2BalEgFKzaB%2BHEudeL9k%3D",
-        "beginExecutionTime": "2024-08-15T22:09:37.719Z", "cancellationTime": null,
-        "quantumComputingData": {"count": 1}, "errorData": null, "isCancelling": false,
-        "tags": [], "name": "cirq-job", "id": "00000000-0000-0000-0000-000000000001",
-        "providerId": "ionq", "target": "ionq.simulator", "creationTime": "2024-08-15T22:09:35.837013+00:00",
-        "endExecutionTime": "2024-08-15T22:09:37.79Z", "costEstimate": {"currencyCode":
-=======
+      content-type:
+      - application/json; charset=utf-8
+      transfer-encoding:
+      - chunked
+    status:
+      code: 200
+      message: OK
+- request:
+    body: null
+    headers:
+      Accept:
+      - application/json
+      Accept-Encoding:
+      - gzip, deflate
+      Connection:
+      - keep-alive
+      User-Agent:
       - azsdk-python-quantum/0.0.1 Python/3.9.19 (Windows-10-10.0.22631-SP0)
     method: GET
     uri: https://eastus.quantum.azure.com/subscriptions/00000000-0000-0000-0000-000000000000/resourceGroups/myresourcegroup/providers/Microsoft.Quantum/workspaces/myworkspace/jobs/00000000-0000-0000-0000-000000000001?api-version=2022-09-12-preview&test-sequence-id=8
@@ -1278,7 +991,6 @@
         "tags": [], "name": "cirq-job", "id": "00000000-0000-0000-0000-000000000001",
         "providerId": "ionq", "target": "ionq.simulator", "creationTime": "2024-08-28T20:26:10.5503946+00:00",
         "endExecutionTime": "2024-08-28T20:26:12.47Z", "costEstimate": {"currencyCode":
->>>>>>> b43e1017
         "USD", "events": [{"dimensionId": "gs1q", "dimensionName": "1Q Gate Shot",
         "measureUnit": "1q gate shot", "amountBilled": 0.0, "amountConsumed": 0.0,
         "unitPrice": 0.0}, {"dimensionId": "gs2q", "dimensionName": "2Q Gate Shot",
@@ -1288,11 +1000,7 @@
       connection:
       - keep-alive
       content-length:
-<<<<<<< HEAD
-      - '1362'
-=======
       - '1852'
->>>>>>> b43e1017
       content-type:
       - application/json; charset=utf-8
       transfer-encoding:
@@ -1312,21 +1020,13 @@
       User-Agent:
       - azsdk-python-storage-blob/12.20.0 Python/3.9.19 (Windows-10-10.0.22631-SP0)
       x-ms-date:
-<<<<<<< HEAD
-      - Thu, 15 Aug 2024 22:09:39 GMT
-=======
       - Wed, 28 Aug 2024 20:26:15 GMT
->>>>>>> b43e1017
       x-ms-range:
       - bytes=0-33554431
       x-ms-version:
       - '2024-05-04'
     method: GET
-<<<<<<< HEAD
-    uri: https://mystorage.blob.core.windows.net/job-00000000-0000-0000-0000-000000000001/rawOutputData?sv=PLACEHOLDER&st=2024-08-15T22%3A09%3A40Z&se=2050-01-01T00%3A00%3A00Z&sr=b&sp=r&rscd=attachment%3B%20filename%3Dcirq-job-00000000-0000-0000-0000-000000000001.output.json&sig=CN7F%2BM7p4sZPQX0rp2%2FAbQaT%2BalEgFKzaB%2BHEudeL9k%3D
-=======
     uri: https://mystorage.blob.core.windows.net/job-00000000-0000-0000-0000-000000000001/rawOutputData?sv=PLACEHOLDER&st=2000-01-01T00%3A00%3A00Z&se=2050-01-01T00%3A00%3A00Z&sr=b&sp=r&rscd=attachment%3B%20filename%3Dcirq-job-00000000-0000-0000-0000-000000000001.output.json&sig=PLACEHOLDER
->>>>>>> b43e1017
   response:
     body:
       string: '{"histogram": {"0": 0.5, "7": 0.5}}'
@@ -1342,11 +1042,7 @@
       x-ms-blob-type:
       - BlockBlob
       x-ms-creation-time:
-<<<<<<< HEAD
-      - Thu, 15 Aug 2024 22:09:36 GMT
-=======
       - Wed, 28 Aug 2024 20:26:10 GMT
->>>>>>> b43e1017
       x-ms-lease-state:
       - available
       x-ms-lease-status:

interactions:
- request:
    body: client_id=PLACEHOLDER&grant_type=client_credentials&client_assertion=PLACEHOLDER&client_info=1&client_assertion_type=PLACEHOLDER&scope=https%3A%2F%2Fquantum.microsoft.com%2F.default
    headers:
      Accept:
      - application/json
      Accept-Encoding:
      - gzip, deflate
      Connection:
      - keep-alive
      Content-Length:
      - '181'
      Content-Type:
      - application/x-www-form-urlencoded
      User-Agent:
      - azsdk-python-identity/1.16.0 Python/3.9.19 (Windows-10-10.0.22631-SP0)
      x-client-current-telemetry:
      - 4|730,2|
      x-client-os:
      - win32
      x-client-sku:
      - MSAL.Python
      x-client-ver:
      - 1.28.0
    method: POST
    uri: https://login.microsoftonline.com/00000000-0000-0000-0000-000000000000/oauth2/v2.0/token
  response:
    body:
<<<<<<< HEAD
      string: '{"error": "invalid_client", "error_description": "AADSTS7000215: Invalid
        client secret provided. Ensure the secret being sent in the request is the
        client secret value, not the client secret ID, for a secret added to app ''00000000-0000-0000-0000-000000000000''.
        Trace ID: 69d85136-8779-42c8-b799-fb08f3cfa900 Correlation ID: 32ed95ff-a717-485f-ae24-b801502398b7
        Timestamp: 2024-04-30 14:34:18Z", "error_codes": [7000215], "timestamp": "2024-04-30
        14:34:18Z", "trace_id": "69d85136-8779-42c8-b799-fb08f3cfa900", "correlation_id":
        "32ed95ff-a717-485f-ae24-b801502398b7", "error_uri": "https://login.microsoftonline.com/error?code=7000215"}'
=======
      string: '{"token_type": "Bearer", "expires_in": 1746120738, "ext_expires_in":
        1746120738, "refresh_in": 31536000, "access_token": "PLACEHOLDER"}'
>>>>>>> 45329fda
    headers:
      content-length:
      - '636'
      content-type:
      - application/json; charset=utf-8
    status:
      code: 401
      message: Unauthorized
- request:
    body: null
    headers:
      Accept:
      - application/json
      Accept-Encoding:
      - gzip, deflate
      Connection:
      - keep-alive
      User-Agent:
      - testapp-azure-quantum-cirq azsdk-python-quantum/0.0.1 Python/3.9.19 (Windows-10-10.0.22631-SP0)
    method: GET
    uri: https://eastus.quantum.azure.com/subscriptions/00000000-0000-0000-0000-000000000000/resourceGroups/myresourcegroup/providers/Microsoft.Quantum/workspaces/myworkspace/providerStatus?api-version=2022-09-12-preview&test-sequence-id=1
  response:
    body:
      string: '{"value": [{"id": "microsoft-elements", "currentAvailability": "Available",
        "targets": [{"id": "microsoft.dft", "currentAvailability": "Available", "averageQueueTime":
        0, "statusPage": null}]}, {"id": "ionq", "currentAvailability": "Degraded",
        "targets": [{"id": "ionq.qpu", "currentAvailability": "Available", "averageQueueTime":
<<<<<<< HEAD
        385060, "statusPage": "https://status.ionq.co"}, {"id": "ionq.qpu.aria-1",
        "currentAvailability": "Unavailable", "averageQueueTime": 745424, "statusPage":
        "https://status.ionq.co"}, {"id": "ionq.qpu.aria-2", "currentAvailability":
        "Unavailable", "averageQueueTime": 0, "statusPage": "https://status.ionq.co"},
        {"id": "ionq.simulator", "currentAvailability": "Available", "averageQueueTime":
        1, "statusPage": "https://status.ionq.co"}]}, {"id": "microsoft-qc", "currentAvailability":
        "Available", "targets": [{"id": "microsoft.estimator", "currentAvailability":
        "Available", "averageQueueTime": 0, "statusPage": null}]}, {"id": "pasqal",
        "currentAvailability": "Available", "targets": [{"id": "pasqal.sim.emu-tn",
        "currentAvailability": "Available", "averageQueueTime": 278, "statusPage":
        "https://pasqal.com"}, {"id": "pasqal.qpu.fresnel", "currentAvailability":
        "Available", "averageQueueTime": 1, "statusPage": "https://pasqal.com"}]},
=======
        493800, "statusPage": "https://status.ionq.co"}, {"id": "ionq.qpu.aria-1",
        "currentAvailability": "Unavailable", "averageQueueTime": 737132, "statusPage":
        "https://status.ionq.co"}, {"id": "ionq.qpu.aria-2", "currentAvailability":
        "Unavailable", "averageQueueTime": 0, "statusPage": "https://status.ionq.co"},
        {"id": "ionq.simulator", "currentAvailability": "Available", "averageQueueTime":
        3, "statusPage": "https://status.ionq.co"}]}, {"id": "microsoft-qc", "currentAvailability":
        "Available", "targets": [{"id": "microsoft.estimator", "currentAvailability":
        "Available", "averageQueueTime": 0, "statusPage": null}]}, {"id": "pasqal",
        "currentAvailability": "Degraded", "targets": [{"id": "pasqal.sim.emu-tn",
        "currentAvailability": "Available", "averageQueueTime": 290, "statusPage":
        "https://pasqal.com"}, {"id": "pasqal.qpu.fresnel", "currentAvailability":
        "Degraded", "averageQueueTime": 0, "statusPage": "https://pasqal.com"}]},
>>>>>>> 45329fda
        {"id": "rigetti", "currentAvailability": "Degraded", "targets": [{"id": "rigetti.sim.qvm",
        "currentAvailability": "Available", "averageQueueTime": 5, "statusPage": "https://rigetti.statuspage.io/"},
        {"id": "rigetti.qpu.ankaa-2", "currentAvailability": "Degraded", "averageQueueTime":
        5, "statusPage": "https://rigetti.statuspage.io/"}]}, {"id": "qci", "currentAvailability":
        "Available", "targets": [{"id": "qci.simulator", "currentAvailability": "Available",
        "averageQueueTime": 1, "statusPage": "https://quantumcircuits.com"}, {"id":
        "qci.machine1", "currentAvailability": "Available", "averageQueueTime": 1,
        "statusPage": "https://quantumcircuits.com"}, {"id": "qci.simulator.noisy",
        "currentAvailability": "Available", "averageQueueTime": 0, "statusPage": "https://quantumcircuits.com"}]},
<<<<<<< HEAD
        {"id": "quantinuum", "currentAvailability": "Degraded", "targets": [{"id":
        "quantinuum.qpu.h1-1", "currentAvailability": "Available", "averageQueueTime":
        629794, "statusPage": "https://www.quantinuum.com/hardware/h1"}, {"id": "quantinuum.sim.h1-1sc",
        "currentAvailability": "Available", "averageQueueTime": 2, "statusPage": "https://www.quantinuum.com/hardware/h1"},
        {"id": "quantinuum.sim.h1-1e", "currentAvailability": "Available", "averageQueueTime":
        58, "statusPage": "https://www.quantinuum.com/hardware/h1"}, {"id": "quantinuum.qpu.h2-1",
        "currentAvailability": "Degraded", "averageQueueTime": 0, "statusPage": "https://www.quantinuum.com/hardware/h2"},
        {"id": "quantinuum.sim.h2-1sc", "currentAvailability": "Available", "averageQueueTime":
        0, "statusPage": "https://www.quantinuum.com/hardware/h2"}, {"id": "quantinuum.sim.h2-1e",
        "currentAvailability": "Available", "averageQueueTime": 912, "statusPage":
        "https://www.quantinuum.com/hardware/h2"}, {"id": "quantinuum.sim.h1-1sc-preview",
        "currentAvailability": "Available", "averageQueueTime": 2, "statusPage": "https://www.quantinuum.com/hardware/h1"},
        {"id": "quantinuum.sim.h1-1e-preview", "currentAvailability": "Available",
        "averageQueueTime": 58, "statusPage": "https://www.quantinuum.com/hardware/h1"},
        {"id": "quantinuum.sim.h1-2e-preview", "currentAvailability": "Available",
        "averageQueueTime": 15089, "statusPage": "https://www.quantinuum.com/hardware/h1"},
        {"id": "quantinuum.qpu.h1-1-preview", "currentAvailability": "Available",
        "averageQueueTime": 629794, "statusPage": "https://www.quantinuum.com/hardware/h1"}]},
=======
        {"id": "quantinuum", "currentAvailability": "Available", "targets": [{"id":
        "quantinuum.qpu.h1-1", "currentAvailability": "Available", "averageQueueTime":
        23482, "statusPage": "https://www.quantinuum.com/hardware/h1"}, {"id": "quantinuum.sim.h1-1sc",
        "currentAvailability": "Available", "averageQueueTime": 4, "statusPage": "https://www.quantinuum.com/hardware/h1"},
        {"id": "quantinuum.sim.h1-1e", "currentAvailability": "Available", "averageQueueTime":
        5, "statusPage": "https://www.quantinuum.com/hardware/h1"}, {"id": "quantinuum.qpu.h2-1",
        "currentAvailability": "Available", "averageQueueTime": 49414, "statusPage":
        "https://www.quantinuum.com/hardware/h2"}, {"id": "quantinuum.sim.h2-1sc",
        "currentAvailability": "Available", "averageQueueTime": 0, "statusPage": "https://www.quantinuum.com/hardware/h2"},
        {"id": "quantinuum.sim.h2-1e", "currentAvailability": "Available", "averageQueueTime":
        516, "statusPage": "https://www.quantinuum.com/hardware/h2"}, {"id": "quantinuum.sim.h1-1sc-preview",
        "currentAvailability": "Available", "averageQueueTime": 4, "statusPage": "https://www.quantinuum.com/hardware/h1"},
        {"id": "quantinuum.sim.h1-1e-preview", "currentAvailability": "Available",
        "averageQueueTime": 5, "statusPage": "https://www.quantinuum.com/hardware/h1"},
        {"id": "quantinuum.sim.h1-2e-preview", "currentAvailability": "Available",
        "averageQueueTime": 27901, "statusPage": "https://www.quantinuum.com/hardware/h1"},
        {"id": "quantinuum.qpu.h1-1-preview", "currentAvailability": "Available",
        "averageQueueTime": 23482, "statusPage": "https://www.quantinuum.com/hardware/h1"}]},
>>>>>>> 45329fda
        {"id": "Microsoft.Test", "currentAvailability": "Available", "targets": [{"id":
        "echo-rigetti", "currentAvailability": "Available", "averageQueueTime": 1,
        "statusPage": ""}, {"id": "echo-quantinuum", "currentAvailability": "Available",
        "averageQueueTime": 1, "statusPage": ""}, {"id": "echo-qci", "currentAvailability":
        "Available", "averageQueueTime": 1, "statusPage": ""}, {"id": "echo-ionq",
        "currentAvailability": "Available", "averageQueueTime": 1, "statusPage": ""},
        {"id": "echo-aquarius", "currentAvailability": "Available", "averageQueueTime":
        1, "statusPage": ""}, {"id": "sparse-sim-rigetti", "currentAvailability":
        "Available", "averageQueueTime": 1, "statusPage": ""}, {"id": "sparse-sim-quantinuum",
        "currentAvailability": "Available", "averageQueueTime": 1, "statusPage": ""},
        {"id": "sparse-sim-qci", "currentAvailability": "Available", "averageQueueTime":
        1, "statusPage": ""}, {"id": "sparse-sim-ionq", "currentAvailability": "Available",
        "averageQueueTime": 1, "statusPage": ""}, {"id": "echo-output", "currentAvailability":
        "Available", "averageQueueTime": 1, "statusPage": ""}]}], "nextLink": null}'
    headers:
      connection:
      - keep-alive
      content-length:
      - '4771'
      content-type:
      - application/json; charset=utf-8
      transfer-encoding:
      - chunked
    status:
      code: 200
      message: OK
- request:
    body: client_id=PLACEHOLDER&grant_type=client_credentials&client_assertion=PLACEHOLDER&client_info=1&client_assertion_type=PLACEHOLDER&scope=https%3A%2F%2Fquantum.microsoft.com%2F.default
    headers:
      Accept:
      - application/json
      Accept-Encoding:
      - gzip, deflate
      Connection:
      - keep-alive
      Content-Length:
      - '181'
      Content-Type:
      - application/x-www-form-urlencoded
      User-Agent:
      - azsdk-python-identity/1.16.0 Python/3.9.19 (Windows-10-10.0.22631-SP0)
      x-client-current-telemetry:
      - 4|730,2|
      x-client-os:
      - win32
      x-client-sku:
      - MSAL.Python
      x-client-ver:
      - 1.28.0
    method: POST
    uri: https://login.microsoftonline.com/00000000-0000-0000-0000-000000000000/oauth2/v2.0/token
  response:
    body:
<<<<<<< HEAD
      string: '{"error": "invalid_client", "error_description": "AADSTS7000215: Invalid
        client secret provided. Ensure the secret being sent in the request is the
        client secret value, not the client secret ID, for a secret added to app ''00000000-0000-0000-0000-000000000000''.
        Trace ID: 4de5ff0e-356e-4455-b13a-75a59c74a500 Correlation ID: 2488b063-cb80-4c3f-85b3-8e7d5f8b6e7a
        Timestamp: 2024-04-30 14:34:21Z", "error_codes": [7000215], "timestamp": "2024-04-30
        14:34:21Z", "trace_id": "4de5ff0e-356e-4455-b13a-75a59c74a500", "correlation_id":
        "2488b063-cb80-4c3f-85b3-8e7d5f8b6e7a", "error_uri": "https://login.microsoftonline.com/error?code=7000215"}'
=======
      string: '{"token_type": "Bearer", "expires_in": 1746120740, "ext_expires_in":
        1746120740, "refresh_in": 31536000, "access_token": "PLACEHOLDER"}'
>>>>>>> 45329fda
    headers:
      content-length:
      - '636'
      content-type:
      - application/json; charset=utf-8
    status:
      code: 401
      message: Unauthorized
- request:
    body: 'b''{"containerName": "job-00000000-0000-0000-0000-000000000001"}'''
    headers:
      Accept:
      - application/json
      Accept-Encoding:
      - gzip, deflate
      Connection:
      - keep-alive
      Content-Length:
      - '64'
      Content-Type:
      - application/json
      User-Agent:
      - azsdk-python-quantum/0.0.1 Python/3.9.19 (Windows-10-10.0.22631-SP0)
    method: POST
    uri: https://eastus.quantum.azure.com/subscriptions/00000000-0000-0000-0000-000000000000/resourceGroups/myresourcegroup/providers/Microsoft.Quantum/workspaces/myworkspace/storage/sasUri?api-version=2022-09-12-preview&test-sequence-id=1
  response:
    body:
      string: '{"sasUri": "https://mystorage.blob.core.windows.net/job-00000000-0000-0000-0000-000000000001?sv=PLACEHOLDER&sig=PLACEHOLDER&se=2050-01-01T00%3A00%3A00Z&srt=co&ss=b&sp=racwl"}'
    headers:
      connection:
      - keep-alive
      content-length:
      - '174'
      content-type:
      - application/json; charset=utf-8
      transfer-encoding:
      - chunked
    status:
      code: 200
      message: OK
- request:
    body: null
    headers:
      Accept:
      - application/xml
      Accept-Encoding:
      - gzip, deflate
      Connection:
      - keep-alive
      User-Agent:
      - azsdk-python-storage-blob/12.19.1 Python/3.9.19 (Windows-10-10.0.22631-SP0)
      x-ms-date:
<<<<<<< HEAD
      - Tue, 30 Apr 2024 14:34:24 GMT
=======
      - Wed, 01 May 2024 17:32:23 GMT
>>>>>>> 45329fda
      x-ms-version:
      - '2023-11-03'
    method: GET
    uri: https://mystorage.blob.core.windows.net/job-00000000-0000-0000-0000-000000000001?restype=container&sv=PLACEHOLDER&sig=PLACEHOLDER&se=2050-01-01T00%3A00%3A00Z&srt=co&ss=b&sp=racwl
  response:
    body:
      string: "\uFEFF<?xml version=\"1.0\" encoding=\"utf-8\"?><Error><Code>ContainerNotFound</Code><Message>The
<<<<<<< HEAD
        specified container does not exist.\nRequestId:5dbf1266-b01e-006b-470b-9bab34000000\nTime:2024-04-30T14:34:25.7719574Z</Message></Error>"
=======
        specified container does not exist.\nRequestId:336bed1c-c01e-0013-6fed-9b08cc000000\nTime:2024-05-01T17:32:25.3047394Z</Message></Error>"
>>>>>>> 45329fda
    headers:
      content-length:
      - '223'
      content-type:
      - application/xml
      x-ms-version:
      - '2023-11-03'
    status:
      code: 404
      message: The specified container does not exist.
- request:
    body: null
    headers:
      Accept:
      - application/xml
      Accept-Encoding:
      - gzip, deflate
      Connection:
      - keep-alive
      Content-Length:
      - '0'
      User-Agent:
      - azsdk-python-storage-blob/12.19.1 Python/3.9.19 (Windows-10-10.0.22631-SP0)
      x-ms-date:
<<<<<<< HEAD
      - Tue, 30 Apr 2024 14:34:25 GMT
=======
      - Wed, 01 May 2024 17:32:24 GMT
>>>>>>> 45329fda
      x-ms-version:
      - '2023-11-03'
    method: PUT
    uri: https://mystorage.blob.core.windows.net/job-00000000-0000-0000-0000-000000000001?restype=container&sv=PLACEHOLDER&sig=PLACEHOLDER&se=2050-01-01T00%3A00%3A00Z&srt=co&ss=b&sp=racwl
  response:
    body:
      string: ''
    headers:
      content-length:
      - '0'
      x-ms-version:
      - '2023-11-03'
    status:
      code: 201
      message: Created
- request:
    body: null
    headers:
      Accept:
      - application/xml
      Accept-Encoding:
      - gzip, deflate
      Connection:
      - keep-alive
      User-Agent:
      - azsdk-python-storage-blob/12.19.1 Python/3.9.19 (Windows-10-10.0.22631-SP0)
      x-ms-date:
<<<<<<< HEAD
      - Tue, 30 Apr 2024 14:34:25 GMT
=======
      - Wed, 01 May 2024 17:32:24 GMT
>>>>>>> 45329fda
      x-ms-version:
      - '2023-11-03'
    method: GET
    uri: https://mystorage.blob.core.windows.net/job-00000000-0000-0000-0000-000000000001?restype=container&sv=PLACEHOLDER&sig=PLACEHOLDER&se=2050-01-01T00%3A00%3A00Z&srt=co&ss=b&sp=racwl
  response:
    body:
      string: ''
    headers:
      content-length:
      - '0'
      x-ms-lease-state:
      - available
      x-ms-lease-status:
      - unlocked
      x-ms-version:
      - '2023-11-03'
    status:
      code: 200
      message: OK
- request:
    body: 'b''{"gateset": "qis", "qubits": 3, "circuit": [{"gate": "h", "targets":
      [0]}, {"gate": "cnot", "control": 0, "target": 1}, {"gate": "cnot", "control":
      1, "target": 2}]}'''
    headers:
      Accept:
      - application/xml
      Accept-Encoding:
      - gzip, deflate
      Connection:
      - keep-alive
      Content-Length:
      - '168'
      Content-Type:
      - application/octet-stream
      User-Agent:
      - azsdk-python-storage-blob/12.19.1 Python/3.9.19 (Windows-10-10.0.22631-SP0)
      x-ms-blob-type:
      - BlockBlob
      x-ms-date:
<<<<<<< HEAD
      - Tue, 30 Apr 2024 14:34:26 GMT
=======
      - Wed, 01 May 2024 17:32:25 GMT
>>>>>>> 45329fda
      x-ms-version:
      - '2023-11-03'
    method: PUT
    uri: https://mystorage.blob.core.windows.net/job-00000000-0000-0000-0000-000000000001/inputData?sv=PLACEHOLDER&sig=PLACEHOLDER&se=2050-01-01T00%3A00%3A00Z&srt=co&ss=b&sp=racwl
  response:
    body:
      string: ''
    headers:
      content-length:
      - '0'
      x-ms-version:
      - '2023-11-03'
    status:
      code: 201
      message: Created
- request:
    body: 'b''{"id": "00000000-0000-0000-0000-000000000001", "name": "cirq-job", "providerId":
      "IonQ", "target": "ionq.simulator", "itemType": "Job", "containerUri": "https://mystorage.blob.core.windows.net/job-00000000-0000-0000-0000-000000000001?sv=PLACEHOLDER&sig=PLACEHOLDER&se=2050-01-01T00%3A00%3A00Z&srt=co&ss=b&sp=racwl",
      "inputDataUri": "https://mystorage.blob.core.windows.net/job-00000000-0000-0000-0000-000000000001/inputData",
      "inputDataFormat": "ionq.circuit.v1", "inputParams": {"shots": 500}, "metadata":
      {"measurement0": "q0\\u001f0\\u001eq1\\u001f1\\u001eq2\\u001f2", "qubits": "3"},
      "outputDataFormat": "ionq.quantum-results.v1"}'''
    headers:
      Accept:
      - application/json
      Accept-Encoding:
      - gzip, deflate
      Connection:
      - keep-alive
      Content-Length:
      - '637'
      Content-Type:
      - application/json
      User-Agent:
      - azsdk-python-quantum/0.0.1 Python/3.9.19 (Windows-10-10.0.22631-SP0)
    method: PUT
    uri: https://eastus.quantum.azure.com/subscriptions/00000000-0000-0000-0000-000000000000/resourceGroups/myresourcegroup/providers/Microsoft.Quantum/workspaces/myworkspace/jobs/00000000-0000-0000-0000-000000000001?api-version=2022-09-12-preview&test-sequence-id=1
  response:
    body:
      string: '{"containerUri": "https://mystorage.blob.core.windows.net/job-00000000-0000-0000-0000-000000000001?sv=PLACEHOLDER&sig=PLACEHOLDER&se=2050-01-01T00%3A00%3A00Z&srt=co&ss=b&sp=racwl",
        "inputDataUri": "https://mystorage.blob.core.windows.net/job-00000000-0000-0000-0000-000000000001/inputData?sv=PLACEHOLDER&sr=b&sig=PLACEHOLDER&se=2050-01-01T00%3A00%3A00Z&sp=rcw",
        "inputDataFormat": "ionq.circuit.v1", "inputParams": {"shots": 500}, "metadata":
        {"measurement0": "q0\u001f0\u001eq1\u001f1\u001eq2\u001f2", "qubits": "3"},
        "sessionId": null, "status": "Waiting", "jobType": "QuantumComputing", "outputDataFormat":
        "ionq.quantum-results.v1", "outputDataUri": "https://mystorage.blob.core.windows.net:443/job-00000000-0000-0000-0000-000000000001/outputData?sv=PLACEHOLDER&sig=PLACEHOLDER&se=2050-01-01T00%3A00%3A00Z&srt=co&ss=b&sp=racwl",
        "beginExecutionTime": null, "cancellationTime": null, "quantumComputingData":
        null, "errorData": null, "isCancelling": false, "tags": [], "name": "cirq-job",
        "id": "00000000-0000-0000-0000-000000000001", "providerId": "ionq", "target":
<<<<<<< HEAD
        "ionq.simulator", "creationTime": "2024-04-30T14:34:27.0922849+00:00", "endExecutionTime":
=======
        "ionq.simulator", "creationTime": "2024-05-01T17:32:27.5392729+00:00", "endExecutionTime":
>>>>>>> 45329fda
        null, "costEstimate": null, "itemType": "Job"}'
    headers:
      connection:
      - keep-alive
      content-length:
      - '1206'
      content-type:
      - application/json; charset=utf-8
      transfer-encoding:
      - chunked
    status:
      code: 200
      message: OK
- request:
    body: null
    headers:
      Accept:
      - application/json
      Accept-Encoding:
      - gzip, deflate
      Connection:
      - keep-alive
      User-Agent:
      - azsdk-python-quantum/0.0.1 Python/3.9.19 (Windows-10-10.0.22631-SP0)
    method: GET
    uri: https://eastus.quantum.azure.com/subscriptions/00000000-0000-0000-0000-000000000000/resourceGroups/myresourcegroup/providers/Microsoft.Quantum/workspaces/myworkspace/jobs/00000000-0000-0000-0000-000000000001?api-version=2022-09-12-preview&test-sequence-id=1
  response:
    body:
      string: '{"containerUri": "https://mystorage.blob.core.windows.net/job-00000000-0000-0000-0000-000000000001?sv=PLACEHOLDER&sr=c&sig=PLACEHOLDER&se=2050-01-01T00%3A00%3A00Z&sp=rcwl",
        "inputDataUri": "https://mystorage.blob.core.windows.net/job-00000000-0000-0000-0000-000000000001/inputData?sv=PLACEHOLDER&sr=b&sig=PLACEHOLDER&se=2050-01-01T00%3A00%3A00Z&sp=r&rscd=attachment%3B%20filename%3Dcirq-job-00000000-0000-0000-0000-000000000001.input.json",
        "inputDataFormat": "ionq.circuit.v1", "inputParams": {"shots": 500}, "metadata":
        {"measurement0": "q0\u001f0\u001eq1\u001f1\u001eq2\u001f2", "qubits": "3"},
        "sessionId": null, "status": "Waiting", "jobType": "QuantumComputing", "outputDataFormat":
        "ionq.quantum-results.v1", "outputDataUri": "https://mystorage.blob.core.windows.net/job-00000000-0000-0000-0000-000000000001/outputData?sv=PLACEHOLDER&sr=b&sig=PLACEHOLDER&se=2050-01-01T00%3A00%3A00Z&sp=r&rscd=attachment%3B%20filename%3Dcirq-job-00000000-0000-0000-0000-000000000001.output.json",
        "beginExecutionTime": null, "cancellationTime": null, "quantumComputingData":
<<<<<<< HEAD
        null, "errorData": null, "isCancelling": false, "tags": [], "name": "cirq-job",
        "id": "00000000-0000-0000-0000-000000000001", "providerId": "ionq", "target":
        "ionq.simulator", "creationTime": "2024-04-30T14:34:27.0922849+00:00", "endExecutionTime":
        null, "costEstimate": null, "itemType": "Job"}'
=======
        {"count": 1}, "errorData": null, "isCancelling": false, "tags": [], "name":
        "cirq-job", "id": "00000000-0000-0000-0000-000000000001", "providerId": "ionq",
        "target": "ionq.simulator", "creationTime": "2024-05-01T17:32:27.5392729+00:00",
        "endExecutionTime": null, "costEstimate": null, "itemType": "Job"}'
>>>>>>> 45329fda
    headers:
      connection:
      - keep-alive
      content-length:
      - '1368'
      content-type:
      - application/json; charset=utf-8
      transfer-encoding:
      - chunked
    status:
      code: 200
      message: OK
- request:
    body: null
    headers:
      Accept:
      - application/json
      Accept-Encoding:
      - gzip, deflate
      Connection:
      - keep-alive
      User-Agent:
      - azsdk-python-quantum/0.0.1 Python/3.9.19 (Windows-10-10.0.22631-SP0)
    method: GET
    uri: https://eastus.quantum.azure.com/subscriptions/00000000-0000-0000-0000-000000000000/resourceGroups/myresourcegroup/providers/Microsoft.Quantum/workspaces/myworkspace/jobs/00000000-0000-0000-0000-000000000001?api-version=2022-09-12-preview&test-sequence-id=2
  response:
    body:
      string: '{"containerUri": "https://mystorage.blob.core.windows.net/job-00000000-0000-0000-0000-000000000001?sv=PLACEHOLDER&sr=c&sig=PLACEHOLDER&se=2050-01-01T00%3A00%3A00Z&sp=rcwl",
        "inputDataUri": "https://mystorage.blob.core.windows.net/job-00000000-0000-0000-0000-000000000001/inputData?sv=PLACEHOLDER&sr=b&sig=PLACEHOLDER&se=2050-01-01T00%3A00%3A00Z&sp=r&rscd=attachment%3B%20filename%3Dcirq-job-00000000-0000-0000-0000-000000000001.input.json",
        "inputDataFormat": "ionq.circuit.v1", "inputParams": {"shots": 500}, "metadata":
        {"measurement0": "q0\u001f0\u001eq1\u001f1\u001eq2\u001f2", "qubits": "3"},
        "sessionId": null, "status": "Waiting", "jobType": "QuantumComputing", "outputDataFormat":
        "ionq.quantum-results.v1", "outputDataUri": "https://mystorage.blob.core.windows.net/job-00000000-0000-0000-0000-000000000001/outputData?sv=PLACEHOLDER&sr=b&sig=PLACEHOLDER&se=2050-01-01T00%3A00%3A00Z&sp=r&rscd=attachment%3B%20filename%3Dcirq-job-00000000-0000-0000-0000-000000000001.output.json",
        "beginExecutionTime": null, "cancellationTime": null, "quantumComputingData":
        {"count": 1}, "errorData": null, "isCancelling": false, "tags": [], "name":
        "cirq-job", "id": "00000000-0000-0000-0000-000000000001", "providerId": "ionq",
<<<<<<< HEAD
        "target": "ionq.simulator", "creationTime": "2024-04-30T14:34:27.0922849+00:00",
=======
        "target": "ionq.simulator", "creationTime": "2024-05-01T17:32:27.5392729+00:00",
>>>>>>> 45329fda
        "endExecutionTime": null, "costEstimate": null, "itemType": "Job"}'
    headers:
      connection:
      - keep-alive
      content-length:
      - '1368'
      content-type:
      - application/json; charset=utf-8
      transfer-encoding:
      - chunked
    status:
      code: 200
      message: OK
- request:
    body: null
    headers:
      Accept:
      - application/json
      Accept-Encoding:
      - gzip, deflate
      Connection:
      - keep-alive
      User-Agent:
      - azsdk-python-quantum/0.0.1 Python/3.9.19 (Windows-10-10.0.22631-SP0)
    method: GET
    uri: https://eastus.quantum.azure.com/subscriptions/00000000-0000-0000-0000-000000000000/resourceGroups/myresourcegroup/providers/Microsoft.Quantum/workspaces/myworkspace/jobs/00000000-0000-0000-0000-000000000001?api-version=2022-09-12-preview&test-sequence-id=3
  response:
    body:
      string: '{"containerUri": "https://mystorage.blob.core.windows.net/job-00000000-0000-0000-0000-000000000001?sv=PLACEHOLDER&sr=c&sig=PLACEHOLDER&se=2050-01-01T00%3A00%3A00Z&sp=rcwl",
        "inputDataUri": "https://mystorage.blob.core.windows.net/job-00000000-0000-0000-0000-000000000001/inputData?sv=PLACEHOLDER&sr=b&sig=PLACEHOLDER&se=2050-01-01T00%3A00%3A00Z&sp=r&rscd=attachment%3B%20filename%3Dcirq-job-00000000-0000-0000-0000-000000000001.input.json",
        "inputDataFormat": "ionq.circuit.v1", "inputParams": {"shots": 500}, "metadata":
        {"measurement0": "q0\u001f0\u001eq1\u001f1\u001eq2\u001f2", "qubits": "3"},
        "sessionId": null, "status": "Waiting", "jobType": "QuantumComputing", "outputDataFormat":
        "ionq.quantum-results.v1", "outputDataUri": "https://mystorage.blob.core.windows.net/job-00000000-0000-0000-0000-000000000001/outputData?sv=PLACEHOLDER&sr=b&sig=PLACEHOLDER&se=2050-01-01T00%3A00%3A00Z&sp=r&rscd=attachment%3B%20filename%3Dcirq-job-00000000-0000-0000-0000-000000000001.output.json",
        "beginExecutionTime": null, "cancellationTime": null, "quantumComputingData":
        {"count": 1}, "errorData": null, "isCancelling": false, "tags": [], "name":
        "cirq-job", "id": "00000000-0000-0000-0000-000000000001", "providerId": "ionq",
<<<<<<< HEAD
        "target": "ionq.simulator", "creationTime": "2024-04-30T14:34:27.0922849+00:00",
=======
        "target": "ionq.simulator", "creationTime": "2024-05-01T17:32:27.5392729+00:00",
>>>>>>> 45329fda
        "endExecutionTime": null, "costEstimate": null, "itemType": "Job"}'
    headers:
      connection:
      - keep-alive
      content-length:
      - '1368'
      content-type:
      - application/json; charset=utf-8
      transfer-encoding:
      - chunked
    status:
      code: 200
      message: OK
- request:
    body: null
    headers:
      Accept:
      - application/json
      Accept-Encoding:
      - gzip, deflate
      Connection:
      - keep-alive
      User-Agent:
      - azsdk-python-quantum/0.0.1 Python/3.9.19 (Windows-10-10.0.22631-SP0)
    method: GET
    uri: https://eastus.quantum.azure.com/subscriptions/00000000-0000-0000-0000-000000000000/resourceGroups/myresourcegroup/providers/Microsoft.Quantum/workspaces/myworkspace/jobs/00000000-0000-0000-0000-000000000001?api-version=2022-09-12-preview&test-sequence-id=4
  response:
    body:
      string: '{"containerUri": "https://mystorage.blob.core.windows.net/job-00000000-0000-0000-0000-000000000001?sv=PLACEHOLDER&sr=c&sig=PLACEHOLDER&se=2050-01-01T00%3A00%3A00Z&sp=rcwl",
        "inputDataUri": "https://mystorage.blob.core.windows.net/job-00000000-0000-0000-0000-000000000001/inputData?sv=PLACEHOLDER&sr=b&sig=PLACEHOLDER&se=2050-01-01T00%3A00%3A00Z&sp=r&rscd=attachment%3B%20filename%3Dcirq-job-00000000-0000-0000-0000-000000000001.input.json",
        "inputDataFormat": "ionq.circuit.v1", "inputParams": {"shots": 500}, "metadata":
        {"measurement0": "q0\u001f0\u001eq1\u001f1\u001eq2\u001f2", "qubits": "3"},
        "sessionId": null, "status": "Waiting", "jobType": "QuantumComputing", "outputDataFormat":
        "ionq.quantum-results.v1", "outputDataUri": "https://mystorage.blob.core.windows.net/job-00000000-0000-0000-0000-000000000001/outputData?sv=PLACEHOLDER&sr=b&sig=PLACEHOLDER&se=2050-01-01T00%3A00%3A00Z&sp=r&rscd=attachment%3B%20filename%3Dcirq-job-00000000-0000-0000-0000-000000000001.output.json",
        "beginExecutionTime": null, "cancellationTime": null, "quantumComputingData":
        {"count": 1}, "errorData": null, "isCancelling": false, "tags": [], "name":
        "cirq-job", "id": "00000000-0000-0000-0000-000000000001", "providerId": "ionq",
<<<<<<< HEAD
        "target": "ionq.simulator", "creationTime": "2024-04-30T14:34:27.0922849+00:00",
=======
        "target": "ionq.simulator", "creationTime": "2024-05-01T17:32:27.5392729+00:00",
>>>>>>> 45329fda
        "endExecutionTime": null, "costEstimate": null, "itemType": "Job"}'
    headers:
      connection:
      - keep-alive
      content-length:
      - '1368'
      content-type:
      - application/json; charset=utf-8
      transfer-encoding:
      - chunked
    status:
      code: 200
      message: OK
- request:
    body: null
    headers:
      Accept:
      - application/json
      Accept-Encoding:
      - gzip, deflate
      Connection:
      - keep-alive
      User-Agent:
      - azsdk-python-quantum/0.0.1 Python/3.9.19 (Windows-10-10.0.22631-SP0)
    method: GET
    uri: https://eastus.quantum.azure.com/subscriptions/00000000-0000-0000-0000-000000000000/resourceGroups/myresourcegroup/providers/Microsoft.Quantum/workspaces/myworkspace/jobs/00000000-0000-0000-0000-000000000001?api-version=2022-09-12-preview&test-sequence-id=5
  response:
    body:
      string: '{"containerUri": "https://mystorage.blob.core.windows.net/job-00000000-0000-0000-0000-000000000001?sv=PLACEHOLDER&sr=c&sig=PLACEHOLDER&se=2050-01-01T00%3A00%3A00Z&sp=rcwl",
        "inputDataUri": "https://mystorage.blob.core.windows.net/job-00000000-0000-0000-0000-000000000001/inputData?sv=PLACEHOLDER&sr=b&sig=PLACEHOLDER&se=2050-01-01T00%3A00%3A00Z&sp=r&rscd=attachment%3B%20filename%3Dcirq-job-00000000-0000-0000-0000-000000000001.input.json",
        "inputDataFormat": "ionq.circuit.v1", "inputParams": {"shots": 500}, "metadata":
        {"measurement0": "q0\u001f0\u001eq1\u001f1\u001eq2\u001f2", "qubits": "3"},
<<<<<<< HEAD
        "sessionId": null, "status": "Succeeded", "jobType": "QuantumComputing", "outputDataFormat":
        "ionq.quantum-results.v1", "outputDataUri": "https://mystorage.blob.core.windows.net/job-00000000-0000-0000-0000-000000000001/rawOutputData?sv=PLACEHOLDER&sr=b&sig=PLACEHOLDER&se=2050-01-01T00%3A00%3A00Z&sp=r&rscd=attachment%3B%20filename%3Dcirq-job-00000000-0000-0000-0000-000000000001.output.json",
        "beginExecutionTime": "2024-04-30T14:34:30.641Z", "cancellationTime": null,
        "quantumComputingData": {"count": 1}, "errorData": null, "isCancelling": false,
        "tags": [], "name": "cirq-job", "id": "00000000-0000-0000-0000-000000000001",
        "providerId": "ionq", "target": "ionq.simulator", "creationTime": "2024-04-30T14:34:27.0922849+00:00",
        "endExecutionTime": "2024-04-30T14:34:30.662Z", "costEstimate": {"currencyCode":
        "USD", "events": [{"dimensionId": "gs1q", "dimensionName": "1Q Gate Shot",
        "measureUnit": "1q gate shot", "amountBilled": 0.0, "amountConsumed": 0.0,
        "unitPrice": 0.0}, {"dimensionId": "gs2q", "dimensionName": "2Q Gate Shot",
        "measureUnit": "2q gate shot", "amountBilled": 0.0, "amountConsumed": 0.0,
        "unitPrice": 0.0}], "estimatedTotal": 0.0}, "itemType": "Job"}'
=======
        "sessionId": null, "status": "Finishing", "jobType": "QuantumComputing", "outputDataFormat":
        "ionq.quantum-results.v1", "outputDataUri": "https://mystorage.blob.core.windows.net/job-00000000-0000-0000-0000-000000000001/rawOutputData?sv=PLACEHOLDER&sr=b&sig=PLACEHOLDER&se=2050-01-01T00%3A00%3A00Z&sp=r&rscd=attachment%3B%20filename%3Dcirq-job-00000000-0000-0000-0000-000000000001.output.json",
        "beginExecutionTime": "2024-05-01T17:32:31.152Z", "cancellationTime": null,
        "quantumComputingData": {"count": 1}, "errorData": null, "isCancelling": false,
        "tags": [], "name": "cirq-job", "id": "00000000-0000-0000-0000-000000000001",
        "providerId": "ionq", "target": "ionq.simulator", "creationTime": "2024-05-01T17:32:27.5392729+00:00",
        "endExecutionTime": "2024-05-01T17:32:31.18Z", "costEstimate": null, "itemType":
        "Job"}'
>>>>>>> 45329fda
    headers:
      connection:
      - keep-alive
      content-length:
<<<<<<< HEAD
      - '1773'
=======
      - '1416'
>>>>>>> 45329fda
      content-type:
      - application/json; charset=utf-8
      transfer-encoding:
      - chunked
    status:
      code: 200
      message: OK
- request:
    body: null
    headers:
      Accept:
      - application/xml
      Accept-Encoding:
      - gzip, deflate
      Connection:
      - keep-alive
      User-Agent:
      - azsdk-python-storage-blob/12.19.1 Python/3.9.19 (Windows-10-10.0.22631-SP0)
      x-ms-date:
      - Tue, 30 Apr 2024 14:34:31 GMT
      x-ms-range:
      - bytes=0-33554431
      x-ms-version:
      - '2023-11-03'
    method: GET
    uri: https://mystorage.blob.core.windows.net/job-00000000-0000-0000-0000-000000000001/rawOutputData?sv=PLACEHOLDER&sr=b&sig=PLACEHOLDER&se=2050-01-01T00%3A00%3A00Z&sp=r&rscd=attachment%3B%20filename%3Dcirq-job-00000000-0000-0000-0000-000000000001.output.json
  response:
    body:
      string: '{"histogram": {"0": 0.5, "7": 0.5}}'
    headers:
      accept-ranges:
      - bytes
      content-length:
      - '35'
      content-range:
      - bytes 0-46/47
      content-type:
      - application/json
      x-ms-blob-type:
      - BlockBlob
      x-ms-creation-time:
      - Tue, 30 Apr 2024 14:34:29 GMT
      x-ms-lease-state:
      - available
      x-ms-lease-status:
      - unlocked
      x-ms-server-encrypted:
      - 'true'
      x-ms-version:
      - '2023-11-03'
    status:
      code: 206
      message: Partial Content
- request:
    body: null
    headers:
      Accept:
      - application/json
      Accept-Encoding:
      - gzip, deflate
      Connection:
      - keep-alive
      User-Agent:
      - azsdk-python-quantum/0.0.1 Python/3.9.19 (Windows-10-10.0.22631-SP0)
    method: GET
    uri: https://eastus.quantum.azure.com/subscriptions/00000000-0000-0000-0000-000000000000/resourceGroups/myresourcegroup/providers/Microsoft.Quantum/workspaces/myworkspace/jobs/00000000-0000-0000-0000-000000000001?api-version=2022-09-12-preview&test-sequence-id=6
  response:
    body:
      string: '{"containerUri": "https://mystorage.blob.core.windows.net/job-00000000-0000-0000-0000-000000000001?sv=PLACEHOLDER&sr=c&sig=PLACEHOLDER&se=2050-01-01T00%3A00%3A00Z&sp=rcwl",
        "inputDataUri": "https://mystorage.blob.core.windows.net/job-00000000-0000-0000-0000-000000000001/inputData?sv=PLACEHOLDER&sr=b&sig=PLACEHOLDER&se=2050-01-01T00%3A00%3A00Z&sp=r&rscd=attachment%3B%20filename%3Dcirq-job-00000000-0000-0000-0000-000000000001.input.json",
        "inputDataFormat": "ionq.circuit.v1", "inputParams": {"shots": 500}, "metadata":
        {"measurement0": "q0\u001f0\u001eq1\u001f1\u001eq2\u001f2", "qubits": "3"},
        "sessionId": null, "status": "Finishing", "jobType": "QuantumComputing", "outputDataFormat":
        "ionq.quantum-results.v1", "outputDataUri": "https://mystorage.blob.core.windows.net/job-00000000-0000-0000-0000-000000000001/rawOutputData?sv=PLACEHOLDER&sr=b&sig=PLACEHOLDER&se=2050-01-01T00%3A00%3A00Z&sp=r&rscd=attachment%3B%20filename%3Dcirq-job-00000000-0000-0000-0000-000000000001.output.json",
        "beginExecutionTime": "2024-05-01T17:32:31.152Z", "cancellationTime": null,
        "quantumComputingData": {"count": 1}, "errorData": null, "isCancelling": false,
        "tags": [], "name": "cirq-job", "id": "00000000-0000-0000-0000-000000000001",
        "providerId": "ionq", "target": "ionq.simulator", "creationTime": "2024-05-01T17:32:27.5392729+00:00",
        "endExecutionTime": "2024-05-01T17:32:31.18Z", "costEstimate": null, "itemType":
        "Job"}'
    headers:
      connection:
      - keep-alive
      content-length:
      - '1416'
      content-type:
      - application/json; charset=utf-8
      transfer-encoding:
      - chunked
    status:
      code: 200
      message: OK
- request:
    body: null
    headers:
      Accept:
      - application/json
      Accept-Encoding:
      - gzip, deflate
      Connection:
      - keep-alive
      User-Agent:
      - azsdk-python-quantum/0.0.1 Python/3.9.19 (Windows-10-10.0.22631-SP0)
    method: GET
    uri: https://eastus.quantum.azure.com/subscriptions/00000000-0000-0000-0000-000000000000/resourceGroups/myresourcegroup/providers/Microsoft.Quantum/workspaces/myworkspace/jobs/00000000-0000-0000-0000-000000000001?api-version=2022-09-12-preview&test-sequence-id=7
  response:
    body:
      string: '{"containerUri": "https://mystorage.blob.core.windows.net/job-00000000-0000-0000-0000-000000000001?sv=PLACEHOLDER&sr=c&sig=PLACEHOLDER&se=2050-01-01T00%3A00%3A00Z&sp=rcwl",
        "inputDataUri": "https://mystorage.blob.core.windows.net/job-00000000-0000-0000-0000-000000000001/inputData?sv=PLACEHOLDER&sr=b&sig=PLACEHOLDER&se=2050-01-01T00%3A00%3A00Z&sp=r&rscd=attachment%3B%20filename%3Dcirq-job-00000000-0000-0000-0000-000000000001.input.json",
        "inputDataFormat": "ionq.circuit.v1", "inputParams": {"shots": 500}, "metadata":
        {"measurement0": "q0\u001f0\u001eq1\u001f1\u001eq2\u001f2", "qubits": "3"},
        "sessionId": null, "status": "Succeeded", "jobType": "QuantumComputing", "outputDataFormat":
        "ionq.quantum-results.v1", "outputDataUri": "https://mystorage.blob.core.windows.net/job-00000000-0000-0000-0000-000000000001/rawOutputData?sv=PLACEHOLDER&sr=b&sig=PLACEHOLDER&se=2050-01-01T00%3A00%3A00Z&sp=r&rscd=attachment%3B%20filename%3Dcirq-job-00000000-0000-0000-0000-000000000001.output.json",
<<<<<<< HEAD
        "beginExecutionTime": "2024-04-30T14:34:30.641Z", "cancellationTime": null,
        "quantumComputingData": {"count": 1}, "errorData": null, "isCancelling": false,
        "tags": [], "name": "cirq-job", "id": "00000000-0000-0000-0000-000000000001",
        "providerId": "ionq", "target": "ionq.simulator", "creationTime": "2024-04-30T14:34:27.0922849+00:00",
        "endExecutionTime": "2024-04-30T14:34:30.662Z", "costEstimate": {"currencyCode":
=======
        "beginExecutionTime": "2024-05-01T17:32:31.152Z", "cancellationTime": null,
        "quantumComputingData": {"count": 1}, "errorData": null, "isCancelling": false,
        "tags": [], "name": "cirq-job", "id": "00000000-0000-0000-0000-000000000001",
        "providerId": "ionq", "target": "ionq.simulator", "creationTime": "2024-05-01T17:32:27.5392729+00:00",
        "endExecutionTime": "2024-05-01T17:32:31.18Z", "costEstimate": {"currencyCode":
>>>>>>> 45329fda
        "USD", "events": [{"dimensionId": "gs1q", "dimensionName": "1Q Gate Shot",
        "measureUnit": "1q gate shot", "amountBilled": 0.0, "amountConsumed": 0.0,
        "unitPrice": 0.0}, {"dimensionId": "gs2q", "dimensionName": "2Q Gate Shot",
        "measureUnit": "2q gate shot", "amountBilled": 0.0, "amountConsumed": 0.0,
        "unitPrice": 0.0}], "estimatedTotal": 0.0}, "itemType": "Job"}'
    headers:
      connection:
      - keep-alive
      content-length:
      - '1772'
      content-type:
      - application/json; charset=utf-8
      transfer-encoding:
      - chunked
    status:
      code: 200
      message: OK
- request:
    body: null
    headers:
      Accept:
      - application/xml
      Accept-Encoding:
      - gzip, deflate
      Connection:
      - keep-alive
      User-Agent:
      - azsdk-python-storage-blob/12.19.1 Python/3.9.19 (Windows-10-10.0.22631-SP0)
      x-ms-date:
<<<<<<< HEAD
      - Tue, 30 Apr 2024 14:34:32 GMT
=======
      - Wed, 01 May 2024 17:32:34 GMT
>>>>>>> 45329fda
      x-ms-range:
      - bytes=0-33554431
      x-ms-version:
      - '2023-11-03'
    method: GET
    uri: https://mystorage.blob.core.windows.net/job-00000000-0000-0000-0000-000000000001/rawOutputData?sv=PLACEHOLDER&sr=b&sig=PLACEHOLDER&se=2050-01-01T00%3A00%3A00Z&sp=r&rscd=attachment%3B%20filename%3Dcirq-job-00000000-0000-0000-0000-000000000001.output.json
  response:
    body:
      string: '{"histogram": {"0": 0.5, "7": 0.5}}'
    headers:
      accept-ranges:
      - bytes
      content-length:
      - '35'
      content-range:
      - bytes 0-46/47
      content-type:
      - application/json
      x-ms-blob-type:
      - BlockBlob
      x-ms-creation-time:
<<<<<<< HEAD
      - Tue, 30 Apr 2024 14:34:29 GMT
=======
      - Wed, 01 May 2024 17:32:29 GMT
>>>>>>> 45329fda
      x-ms-lease-state:
      - available
      x-ms-lease-status:
      - unlocked
      x-ms-server-encrypted:
      - 'true'
      x-ms-version:
      - '2023-11-03'
    status:
      code: 206
      message: Partial Content
- request:
    body: null
    headers:
      Accept:
      - application/json
      Accept-Encoding:
      - gzip, deflate
      Connection:
      - keep-alive
      User-Agent:
      - azsdk-python-quantum/0.0.1 Python/3.9.19 (Windows-10-10.0.22631-SP0)
    method: GET
    uri: https://eastus.quantum.azure.com/subscriptions/00000000-0000-0000-0000-000000000000/resourceGroups/myresourcegroup/providers/Microsoft.Quantum/workspaces/myworkspace/providerStatus?api-version=2022-09-12-preview&test-sequence-id=2
  response:
    body:
      string: '{"value": [{"id": "microsoft-elements", "currentAvailability": "Available",
        "targets": [{"id": "microsoft.dft", "currentAvailability": "Available", "averageQueueTime":
        0, "statusPage": null}]}, {"id": "ionq", "currentAvailability": "Degraded",
        "targets": [{"id": "ionq.qpu", "currentAvailability": "Available", "averageQueueTime":
<<<<<<< HEAD
        385060, "statusPage": "https://status.ionq.co"}, {"id": "ionq.qpu.aria-1",
        "currentAvailability": "Unavailable", "averageQueueTime": 745424, "statusPage":
        "https://status.ionq.co"}, {"id": "ionq.qpu.aria-2", "currentAvailability":
        "Unavailable", "averageQueueTime": 0, "statusPage": "https://status.ionq.co"},
        {"id": "ionq.simulator", "currentAvailability": "Available", "averageQueueTime":
        1, "statusPage": "https://status.ionq.co"}]}, {"id": "microsoft-qc", "currentAvailability":
        "Available", "targets": [{"id": "microsoft.estimator", "currentAvailability":
        "Available", "averageQueueTime": 0, "statusPage": null}]}, {"id": "pasqal",
        "currentAvailability": "Available", "targets": [{"id": "pasqal.sim.emu-tn",
        "currentAvailability": "Available", "averageQueueTime": 278, "statusPage":
        "https://pasqal.com"}, {"id": "pasqal.qpu.fresnel", "currentAvailability":
        "Available", "averageQueueTime": 1, "statusPage": "https://pasqal.com"}]},
=======
        493800, "statusPage": "https://status.ionq.co"}, {"id": "ionq.qpu.aria-1",
        "currentAvailability": "Unavailable", "averageQueueTime": 737132, "statusPage":
        "https://status.ionq.co"}, {"id": "ionq.qpu.aria-2", "currentAvailability":
        "Unavailable", "averageQueueTime": 0, "statusPage": "https://status.ionq.co"},
        {"id": "ionq.simulator", "currentAvailability": "Available", "averageQueueTime":
        3, "statusPage": "https://status.ionq.co"}]}, {"id": "microsoft-qc", "currentAvailability":
        "Available", "targets": [{"id": "microsoft.estimator", "currentAvailability":
        "Available", "averageQueueTime": 0, "statusPage": null}]}, {"id": "pasqal",
        "currentAvailability": "Degraded", "targets": [{"id": "pasqal.sim.emu-tn",
        "currentAvailability": "Available", "averageQueueTime": 290, "statusPage":
        "https://pasqal.com"}, {"id": "pasqal.qpu.fresnel", "currentAvailability":
        "Degraded", "averageQueueTime": 0, "statusPage": "https://pasqal.com"}]},
>>>>>>> 45329fda
        {"id": "rigetti", "currentAvailability": "Degraded", "targets": [{"id": "rigetti.sim.qvm",
        "currentAvailability": "Available", "averageQueueTime": 5, "statusPage": "https://rigetti.statuspage.io/"},
        {"id": "rigetti.qpu.ankaa-2", "currentAvailability": "Degraded", "averageQueueTime":
        5, "statusPage": "https://rigetti.statuspage.io/"}]}, {"id": "qci", "currentAvailability":
        "Available", "targets": [{"id": "qci.simulator", "currentAvailability": "Available",
        "averageQueueTime": 1, "statusPage": "https://quantumcircuits.com"}, {"id":
        "qci.machine1", "currentAvailability": "Available", "averageQueueTime": 1,
        "statusPage": "https://quantumcircuits.com"}, {"id": "qci.simulator.noisy",
        "currentAvailability": "Available", "averageQueueTime": 0, "statusPage": "https://quantumcircuits.com"}]},
<<<<<<< HEAD
        {"id": "quantinuum", "currentAvailability": "Degraded", "targets": [{"id":
        "quantinuum.qpu.h1-1", "currentAvailability": "Available", "averageQueueTime":
        629794, "statusPage": "https://www.quantinuum.com/hardware/h1"}, {"id": "quantinuum.sim.h1-1sc",
        "currentAvailability": "Available", "averageQueueTime": 2, "statusPage": "https://www.quantinuum.com/hardware/h1"},
        {"id": "quantinuum.sim.h1-1e", "currentAvailability": "Available", "averageQueueTime":
        93, "statusPage": "https://www.quantinuum.com/hardware/h1"}, {"id": "quantinuum.qpu.h2-1",
        "currentAvailability": "Degraded", "averageQueueTime": 0, "statusPage": "https://www.quantinuum.com/hardware/h2"},
        {"id": "quantinuum.sim.h2-1sc", "currentAvailability": "Available", "averageQueueTime":
        0, "statusPage": "https://www.quantinuum.com/hardware/h2"}, {"id": "quantinuum.sim.h2-1e",
        "currentAvailability": "Available", "averageQueueTime": 912, "statusPage":
        "https://www.quantinuum.com/hardware/h2"}, {"id": "quantinuum.sim.h1-1sc-preview",
        "currentAvailability": "Available", "averageQueueTime": 2, "statusPage": "https://www.quantinuum.com/hardware/h1"},
        {"id": "quantinuum.sim.h1-1e-preview", "currentAvailability": "Available",
        "averageQueueTime": 93, "statusPage": "https://www.quantinuum.com/hardware/h1"},
        {"id": "quantinuum.sim.h1-2e-preview", "currentAvailability": "Available",
        "averageQueueTime": 15089, "statusPage": "https://www.quantinuum.com/hardware/h1"},
        {"id": "quantinuum.qpu.h1-1-preview", "currentAvailability": "Available",
        "averageQueueTime": 629794, "statusPage": "https://www.quantinuum.com/hardware/h1"}]},
=======
        {"id": "quantinuum", "currentAvailability": "Available", "targets": [{"id":
        "quantinuum.qpu.h1-1", "currentAvailability": "Available", "averageQueueTime":
        23482, "statusPage": "https://www.quantinuum.com/hardware/h1"}, {"id": "quantinuum.sim.h1-1sc",
        "currentAvailability": "Available", "averageQueueTime": 4, "statusPage": "https://www.quantinuum.com/hardware/h1"},
        {"id": "quantinuum.sim.h1-1e", "currentAvailability": "Available", "averageQueueTime":
        5, "statusPage": "https://www.quantinuum.com/hardware/h1"}, {"id": "quantinuum.qpu.h2-1",
        "currentAvailability": "Available", "averageQueueTime": 49414, "statusPage":
        "https://www.quantinuum.com/hardware/h2"}, {"id": "quantinuum.sim.h2-1sc",
        "currentAvailability": "Available", "averageQueueTime": 0, "statusPage": "https://www.quantinuum.com/hardware/h2"},
        {"id": "quantinuum.sim.h2-1e", "currentAvailability": "Available", "averageQueueTime":
        516, "statusPage": "https://www.quantinuum.com/hardware/h2"}, {"id": "quantinuum.sim.h1-1sc-preview",
        "currentAvailability": "Available", "averageQueueTime": 4, "statusPage": "https://www.quantinuum.com/hardware/h1"},
        {"id": "quantinuum.sim.h1-1e-preview", "currentAvailability": "Available",
        "averageQueueTime": 5, "statusPage": "https://www.quantinuum.com/hardware/h1"},
        {"id": "quantinuum.sim.h1-2e-preview", "currentAvailability": "Available",
        "averageQueueTime": 27901, "statusPage": "https://www.quantinuum.com/hardware/h1"},
        {"id": "quantinuum.qpu.h1-1-preview", "currentAvailability": "Available",
        "averageQueueTime": 23482, "statusPage": "https://www.quantinuum.com/hardware/h1"}]},
>>>>>>> 45329fda
        {"id": "Microsoft.Test", "currentAvailability": "Available", "targets": [{"id":
        "echo-rigetti", "currentAvailability": "Available", "averageQueueTime": 1,
        "statusPage": ""}, {"id": "echo-quantinuum", "currentAvailability": "Available",
        "averageQueueTime": 1, "statusPage": ""}, {"id": "echo-qci", "currentAvailability":
        "Available", "averageQueueTime": 1, "statusPage": ""}, {"id": "echo-ionq",
        "currentAvailability": "Available", "averageQueueTime": 1, "statusPage": ""},
        {"id": "echo-aquarius", "currentAvailability": "Available", "averageQueueTime":
        1, "statusPage": ""}, {"id": "sparse-sim-rigetti", "currentAvailability":
        "Available", "averageQueueTime": 1, "statusPage": ""}, {"id": "sparse-sim-quantinuum",
        "currentAvailability": "Available", "averageQueueTime": 1, "statusPage": ""},
        {"id": "sparse-sim-qci", "currentAvailability": "Available", "averageQueueTime":
        1, "statusPage": ""}, {"id": "sparse-sim-ionq", "currentAvailability": "Available",
        "averageQueueTime": 1, "statusPage": ""}, {"id": "echo-output", "currentAvailability":
        "Available", "averageQueueTime": 1, "statusPage": ""}]}], "nextLink": null}'
    headers:
      connection:
      - keep-alive
      content-length:
      - '4771'
      content-type:
      - application/json; charset=utf-8
      transfer-encoding:
      - chunked
    status:
      code: 200
      message: OK
- request:
    body: null
    headers:
      Accept:
      - application/json
      Accept-Encoding:
      - gzip, deflate
      Connection:
      - keep-alive
      User-Agent:
      - azsdk-python-quantum/0.0.1 Python/3.9.19 (Windows-10-10.0.22631-SP0)
    method: GET
    uri: https://eastus.quantum.azure.com/subscriptions/00000000-0000-0000-0000-000000000000/resourceGroups/myresourcegroup/providers/Microsoft.Quantum/workspaces/myworkspace/jobs/00000000-0000-0000-0000-000000000001?api-version=2022-09-12-preview&test-sequence-id=8
  response:
    body:
      string: '{"containerUri": "https://mystorage.blob.core.windows.net/job-00000000-0000-0000-0000-000000000001?sv=PLACEHOLDER&sr=c&sig=PLACEHOLDER&se=2050-01-01T00%3A00%3A00Z&sp=rcwl",
        "inputDataUri": "https://mystorage.blob.core.windows.net/job-00000000-0000-0000-0000-000000000001/inputData?sv=PLACEHOLDER&sr=b&sig=PLACEHOLDER&se=2050-01-01T00%3A00%3A00Z&sp=r&rscd=attachment%3B%20filename%3Dcirq-job-00000000-0000-0000-0000-000000000001.input.json",
        "inputDataFormat": "ionq.circuit.v1", "inputParams": {"shots": 500}, "metadata":
        {"measurement0": "q0\u001f0\u001eq1\u001f1\u001eq2\u001f2", "qubits": "3"},
        "sessionId": null, "status": "Succeeded", "jobType": "QuantumComputing", "outputDataFormat":
        "ionq.quantum-results.v1", "outputDataUri": "https://mystorage.blob.core.windows.net/job-00000000-0000-0000-0000-000000000001/rawOutputData?sv=PLACEHOLDER&sr=b&sig=PLACEHOLDER&se=2050-01-01T00%3A00%3A00Z&sp=r&rscd=attachment%3B%20filename%3Dcirq-job-00000000-0000-0000-0000-000000000001.output.json",
<<<<<<< HEAD
        "beginExecutionTime": "2024-04-30T14:34:30.641Z", "cancellationTime": null,
        "quantumComputingData": {"count": 1}, "errorData": null, "isCancelling": false,
        "tags": [], "name": "cirq-job", "id": "00000000-0000-0000-0000-000000000001",
        "providerId": "ionq", "target": "ionq.simulator", "creationTime": "2024-04-30T14:34:27.0922849+00:00",
        "endExecutionTime": "2024-04-30T14:34:30.662Z", "costEstimate": {"currencyCode":
        "USD", "events": [{"dimensionId": "gs1q", "dimensionName": "1Q Gate Shot",
        "measureUnit": "1q gate shot", "amountBilled": 0.0, "amountConsumed": 0.0,
        "unitPrice": 0.0}, {"dimensionId": "gs2q", "dimensionName": "2Q Gate Shot",
        "measureUnit": "2q gate shot", "amountBilled": 0.0, "amountConsumed": 0.0,
        "unitPrice": 0.0}], "estimatedTotal": 0.0}, "itemType": "Job"}'
    headers:
      connection:
      - keep-alive
      content-length:
      - '1773'
      content-type:
      - application/json; charset=utf-8
      transfer-encoding:
      - chunked
    status:
      code: 200
      message: OK
- request:
    body: null
    headers:
      Accept:
      - application/xml
      Accept-Encoding:
      - gzip, deflate
      Connection:
      - keep-alive
      User-Agent:
      - azsdk-python-storage-blob/12.19.1 Python/3.9.19 (Windows-10-10.0.22631-SP0)
      x-ms-date:
      - Tue, 30 Apr 2024 14:34:34 GMT
      x-ms-range:
      - bytes=0-33554431
      x-ms-version:
      - '2023-11-03'
    method: GET
    uri: https://mystorage.blob.core.windows.net/job-00000000-0000-0000-0000-000000000001/rawOutputData?sv=PLACEHOLDER&sr=b&sig=PLACEHOLDER&se=2050-01-01T00%3A00%3A00Z&sp=r&rscd=attachment%3B%20filename%3Dcirq-job-00000000-0000-0000-0000-000000000001.output.json
  response:
    body:
      string: '{"histogram": {"0": 0.5, "7": 0.5}}'
    headers:
      accept-ranges:
      - bytes
      content-length:
      - '35'
      content-range:
      - bytes 0-46/47
      content-type:
      - application/json
      x-ms-blob-type:
      - BlockBlob
      x-ms-creation-time:
      - Tue, 30 Apr 2024 14:34:29 GMT
      x-ms-lease-state:
      - available
      x-ms-lease-status:
      - unlocked
      x-ms-server-encrypted:
      - 'true'
      x-ms-version:
      - '2023-11-03'
    status:
      code: 206
      message: Partial Content
- request:
    body: null
    headers:
      Accept:
      - application/json
      Accept-Encoding:
      - gzip, deflate
      Connection:
      - keep-alive
      User-Agent:
      - azsdk-python-quantum/0.0.1 Python/3.9.19 (Windows-10-10.0.22631-SP0)
    method: GET
    uri: https://eastus.quantum.azure.com/subscriptions/00000000-0000-0000-0000-000000000000/resourceGroups/myresourcegroup/providers/Microsoft.Quantum/workspaces/myworkspace/jobs/00000000-0000-0000-0000-000000000001?api-version=2022-09-12-preview&test-sequence-id=8
  response:
    body:
      string: '{"containerUri": "https://mystorage.blob.core.windows.net/job-00000000-0000-0000-0000-000000000001?sv=PLACEHOLDER&sr=c&sig=PLACEHOLDER&se=2050-01-01T00%3A00%3A00Z&sp=rcwl",
        "inputDataUri": "https://mystorage.blob.core.windows.net/job-00000000-0000-0000-0000-000000000001/inputData?sv=PLACEHOLDER&sr=b&sig=PLACEHOLDER&se=2050-01-01T00%3A00%3A00Z&sp=r&rscd=attachment%3B%20filename%3Dcirq-job-00000000-0000-0000-0000-000000000001.input.json",
        "inputDataFormat": "ionq.circuit.v1", "inputParams": {"shots": 500}, "metadata":
        {"measurement0": "q0\u001f0\u001eq1\u001f1\u001eq2\u001f2", "qubits": "3"},
        "sessionId": null, "status": "Succeeded", "jobType": "QuantumComputing", "outputDataFormat":
        "ionq.quantum-results.v1", "outputDataUri": "https://mystorage.blob.core.windows.net/job-00000000-0000-0000-0000-000000000001/rawOutputData?sv=PLACEHOLDER&sr=b&sig=PLACEHOLDER&se=2050-01-01T00%3A00%3A00Z&sp=r&rscd=attachment%3B%20filename%3Dcirq-job-00000000-0000-0000-0000-000000000001.output.json",
        "beginExecutionTime": "2024-04-30T14:34:30.641Z", "cancellationTime": null,
        "quantumComputingData": {"count": 1}, "errorData": null, "isCancelling": false,
        "tags": [], "name": "cirq-job", "id": "00000000-0000-0000-0000-000000000001",
        "providerId": "ionq", "target": "ionq.simulator", "creationTime": "2024-04-30T14:34:27.0922849+00:00",
        "endExecutionTime": "2024-04-30T14:34:30.662Z", "costEstimate": {"currencyCode":
=======
        "beginExecutionTime": "2024-05-01T17:32:31.152Z", "cancellationTime": null,
        "quantumComputingData": {"count": 1}, "errorData": null, "isCancelling": false,
        "tags": [], "name": "cirq-job", "id": "00000000-0000-0000-0000-000000000001",
        "providerId": "ionq", "target": "ionq.simulator", "creationTime": "2024-05-01T17:32:27.5392729+00:00",
        "endExecutionTime": "2024-05-01T17:32:31.18Z", "costEstimate": {"currencyCode":
>>>>>>> 45329fda
        "USD", "events": [{"dimensionId": "gs1q", "dimensionName": "1Q Gate Shot",
        "measureUnit": "1q gate shot", "amountBilled": 0.0, "amountConsumed": 0.0,
        "unitPrice": 0.0}, {"dimensionId": "gs2q", "dimensionName": "2Q Gate Shot",
        "measureUnit": "2q gate shot", "amountBilled": 0.0, "amountConsumed": 0.0,
        "unitPrice": 0.0}], "estimatedTotal": 0.0}, "itemType": "Job"}'
    headers:
      connection:
      - keep-alive
      content-length:
      - '1772'
      content-type:
      - application/json; charset=utf-8
      transfer-encoding:
      - chunked
    status:
      code: 200
      message: OK
- request:
    body: null
    headers:
      Accept:
      - application/xml
      Accept-Encoding:
      - gzip, deflate
      Connection:
      - keep-alive
      User-Agent:
      - azsdk-python-storage-blob/12.19.1 Python/3.9.19 (Windows-10-10.0.22631-SP0)
      x-ms-date:
<<<<<<< HEAD
      - Tue, 30 Apr 2024 14:34:35 GMT
=======
      - Wed, 01 May 2024 17:32:36 GMT
>>>>>>> 45329fda
      x-ms-range:
      - bytes=0-33554431
      x-ms-version:
      - '2023-11-03'
    method: GET
    uri: https://mystorage.blob.core.windows.net/job-00000000-0000-0000-0000-000000000001/rawOutputData?sv=PLACEHOLDER&sr=b&sig=PLACEHOLDER&se=2050-01-01T00%3A00%3A00Z&sp=r&rscd=attachment%3B%20filename%3Dcirq-job-00000000-0000-0000-0000-000000000001.output.json
  response:
    body:
      string: '{"histogram": {"0": 0.5, "7": 0.5}}'
    headers:
      accept-ranges:
      - bytes
      content-length:
      - '35'
      content-range:
      - bytes 0-46/47
      content-type:
      - application/json
      x-ms-blob-type:
      - BlockBlob
      x-ms-creation-time:
<<<<<<< HEAD
      - Tue, 30 Apr 2024 14:34:29 GMT
=======
      - Wed, 01 May 2024 17:32:29 GMT
>>>>>>> 45329fda
      x-ms-lease-state:
      - available
      x-ms-lease-status:
      - unlocked
      x-ms-server-encrypted:
      - 'true'
      x-ms-version:
      - '2023-11-03'
    status:
      code: 206
      message: Partial Content
version: 1<|MERGE_RESOLUTION|>--- conflicted
+++ resolved
@@ -26,18 +26,8 @@
     uri: https://login.microsoftonline.com/00000000-0000-0000-0000-000000000000/oauth2/v2.0/token
   response:
     body:
-<<<<<<< HEAD
-      string: '{"error": "invalid_client", "error_description": "AADSTS7000215: Invalid
-        client secret provided. Ensure the secret being sent in the request is the
-        client secret value, not the client secret ID, for a secret added to app ''00000000-0000-0000-0000-000000000000''.
-        Trace ID: 69d85136-8779-42c8-b799-fb08f3cfa900 Correlation ID: 32ed95ff-a717-485f-ae24-b801502398b7
-        Timestamp: 2024-04-30 14:34:18Z", "error_codes": [7000215], "timestamp": "2024-04-30
-        14:34:18Z", "trace_id": "69d85136-8779-42c8-b799-fb08f3cfa900", "correlation_id":
-        "32ed95ff-a717-485f-ae24-b801502398b7", "error_uri": "https://login.microsoftonline.com/error?code=7000215"}'
-=======
       string: '{"token_type": "Bearer", "expires_in": 1746120738, "ext_expires_in":
         1746120738, "refresh_in": 31536000, "access_token": "PLACEHOLDER"}'
->>>>>>> 45329fda
     headers:
       content-length:
       - '636'
@@ -65,20 +55,6 @@
         "targets": [{"id": "microsoft.dft", "currentAvailability": "Available", "averageQueueTime":
         0, "statusPage": null}]}, {"id": "ionq", "currentAvailability": "Degraded",
         "targets": [{"id": "ionq.qpu", "currentAvailability": "Available", "averageQueueTime":
-<<<<<<< HEAD
-        385060, "statusPage": "https://status.ionq.co"}, {"id": "ionq.qpu.aria-1",
-        "currentAvailability": "Unavailable", "averageQueueTime": 745424, "statusPage":
-        "https://status.ionq.co"}, {"id": "ionq.qpu.aria-2", "currentAvailability":
-        "Unavailable", "averageQueueTime": 0, "statusPage": "https://status.ionq.co"},
-        {"id": "ionq.simulator", "currentAvailability": "Available", "averageQueueTime":
-        1, "statusPage": "https://status.ionq.co"}]}, {"id": "microsoft-qc", "currentAvailability":
-        "Available", "targets": [{"id": "microsoft.estimator", "currentAvailability":
-        "Available", "averageQueueTime": 0, "statusPage": null}]}, {"id": "pasqal",
-        "currentAvailability": "Available", "targets": [{"id": "pasqal.sim.emu-tn",
-        "currentAvailability": "Available", "averageQueueTime": 278, "statusPage":
-        "https://pasqal.com"}, {"id": "pasqal.qpu.fresnel", "currentAvailability":
-        "Available", "averageQueueTime": 1, "statusPage": "https://pasqal.com"}]},
-=======
         493800, "statusPage": "https://status.ionq.co"}, {"id": "ionq.qpu.aria-1",
         "currentAvailability": "Unavailable", "averageQueueTime": 737132, "statusPage":
         "https://status.ionq.co"}, {"id": "ionq.qpu.aria-2", "currentAvailability":
@@ -91,7 +67,6 @@
         "currentAvailability": "Available", "averageQueueTime": 290, "statusPage":
         "https://pasqal.com"}, {"id": "pasqal.qpu.fresnel", "currentAvailability":
         "Degraded", "averageQueueTime": 0, "statusPage": "https://pasqal.com"}]},
->>>>>>> 45329fda
         {"id": "rigetti", "currentAvailability": "Degraded", "targets": [{"id": "rigetti.sim.qvm",
         "currentAvailability": "Available", "averageQueueTime": 5, "statusPage": "https://rigetti.statuspage.io/"},
         {"id": "rigetti.qpu.ankaa-2", "currentAvailability": "Degraded", "averageQueueTime":
@@ -101,26 +76,6 @@
         "qci.machine1", "currentAvailability": "Available", "averageQueueTime": 1,
         "statusPage": "https://quantumcircuits.com"}, {"id": "qci.simulator.noisy",
         "currentAvailability": "Available", "averageQueueTime": 0, "statusPage": "https://quantumcircuits.com"}]},
-<<<<<<< HEAD
-        {"id": "quantinuum", "currentAvailability": "Degraded", "targets": [{"id":
-        "quantinuum.qpu.h1-1", "currentAvailability": "Available", "averageQueueTime":
-        629794, "statusPage": "https://www.quantinuum.com/hardware/h1"}, {"id": "quantinuum.sim.h1-1sc",
-        "currentAvailability": "Available", "averageQueueTime": 2, "statusPage": "https://www.quantinuum.com/hardware/h1"},
-        {"id": "quantinuum.sim.h1-1e", "currentAvailability": "Available", "averageQueueTime":
-        58, "statusPage": "https://www.quantinuum.com/hardware/h1"}, {"id": "quantinuum.qpu.h2-1",
-        "currentAvailability": "Degraded", "averageQueueTime": 0, "statusPage": "https://www.quantinuum.com/hardware/h2"},
-        {"id": "quantinuum.sim.h2-1sc", "currentAvailability": "Available", "averageQueueTime":
-        0, "statusPage": "https://www.quantinuum.com/hardware/h2"}, {"id": "quantinuum.sim.h2-1e",
-        "currentAvailability": "Available", "averageQueueTime": 912, "statusPage":
-        "https://www.quantinuum.com/hardware/h2"}, {"id": "quantinuum.sim.h1-1sc-preview",
-        "currentAvailability": "Available", "averageQueueTime": 2, "statusPage": "https://www.quantinuum.com/hardware/h1"},
-        {"id": "quantinuum.sim.h1-1e-preview", "currentAvailability": "Available",
-        "averageQueueTime": 58, "statusPage": "https://www.quantinuum.com/hardware/h1"},
-        {"id": "quantinuum.sim.h1-2e-preview", "currentAvailability": "Available",
-        "averageQueueTime": 15089, "statusPage": "https://www.quantinuum.com/hardware/h1"},
-        {"id": "quantinuum.qpu.h1-1-preview", "currentAvailability": "Available",
-        "averageQueueTime": 629794, "statusPage": "https://www.quantinuum.com/hardware/h1"}]},
-=======
         {"id": "quantinuum", "currentAvailability": "Available", "targets": [{"id":
         "quantinuum.qpu.h1-1", "currentAvailability": "Available", "averageQueueTime":
         23482, "statusPage": "https://www.quantinuum.com/hardware/h1"}, {"id": "quantinuum.sim.h1-1sc",
@@ -139,7 +94,6 @@
         "averageQueueTime": 27901, "statusPage": "https://www.quantinuum.com/hardware/h1"},
         {"id": "quantinuum.qpu.h1-1-preview", "currentAvailability": "Available",
         "averageQueueTime": 23482, "statusPage": "https://www.quantinuum.com/hardware/h1"}]},
->>>>>>> 45329fda
         {"id": "Microsoft.Test", "currentAvailability": "Available", "targets": [{"id":
         "echo-rigetti", "currentAvailability": "Available", "averageQueueTime": 1,
         "statusPage": ""}, {"id": "echo-quantinuum", "currentAvailability": "Available",
@@ -193,18 +147,8 @@
     uri: https://login.microsoftonline.com/00000000-0000-0000-0000-000000000000/oauth2/v2.0/token
   response:
     body:
-<<<<<<< HEAD
-      string: '{"error": "invalid_client", "error_description": "AADSTS7000215: Invalid
-        client secret provided. Ensure the secret being sent in the request is the
-        client secret value, not the client secret ID, for a secret added to app ''00000000-0000-0000-0000-000000000000''.
-        Trace ID: 4de5ff0e-356e-4455-b13a-75a59c74a500 Correlation ID: 2488b063-cb80-4c3f-85b3-8e7d5f8b6e7a
-        Timestamp: 2024-04-30 14:34:21Z", "error_codes": [7000215], "timestamp": "2024-04-30
-        14:34:21Z", "trace_id": "4de5ff0e-356e-4455-b13a-75a59c74a500", "correlation_id":
-        "2488b063-cb80-4c3f-85b3-8e7d5f8b6e7a", "error_uri": "https://login.microsoftonline.com/error?code=7000215"}'
-=======
       string: '{"token_type": "Bearer", "expires_in": 1746120740, "ext_expires_in":
         1746120740, "refresh_in": 31536000, "access_token": "PLACEHOLDER"}'
->>>>>>> 45329fda
     headers:
       content-length:
       - '636'
@@ -257,11 +201,7 @@
       User-Agent:
       - azsdk-python-storage-blob/12.19.1 Python/3.9.19 (Windows-10-10.0.22631-SP0)
       x-ms-date:
-<<<<<<< HEAD
-      - Tue, 30 Apr 2024 14:34:24 GMT
-=======
       - Wed, 01 May 2024 17:32:23 GMT
->>>>>>> 45329fda
       x-ms-version:
       - '2023-11-03'
     method: GET
@@ -269,11 +209,7 @@
   response:
     body:
       string: "\uFEFF<?xml version=\"1.0\" encoding=\"utf-8\"?><Error><Code>ContainerNotFound</Code><Message>The
-<<<<<<< HEAD
-        specified container does not exist.\nRequestId:5dbf1266-b01e-006b-470b-9bab34000000\nTime:2024-04-30T14:34:25.7719574Z</Message></Error>"
-=======
         specified container does not exist.\nRequestId:336bed1c-c01e-0013-6fed-9b08cc000000\nTime:2024-05-01T17:32:25.3047394Z</Message></Error>"
->>>>>>> 45329fda
     headers:
       content-length:
       - '223'
@@ -298,11 +234,7 @@
       User-Agent:
       - azsdk-python-storage-blob/12.19.1 Python/3.9.19 (Windows-10-10.0.22631-SP0)
       x-ms-date:
-<<<<<<< HEAD
-      - Tue, 30 Apr 2024 14:34:25 GMT
-=======
       - Wed, 01 May 2024 17:32:24 GMT
->>>>>>> 45329fda
       x-ms-version:
       - '2023-11-03'
     method: PUT
@@ -330,11 +262,7 @@
       User-Agent:
       - azsdk-python-storage-blob/12.19.1 Python/3.9.19 (Windows-10-10.0.22631-SP0)
       x-ms-date:
-<<<<<<< HEAD
-      - Tue, 30 Apr 2024 14:34:25 GMT
-=======
       - Wed, 01 May 2024 17:32:24 GMT
->>>>>>> 45329fda
       x-ms-version:
       - '2023-11-03'
     method: GET
@@ -374,11 +302,7 @@
       x-ms-blob-type:
       - BlockBlob
       x-ms-date:
-<<<<<<< HEAD
-      - Tue, 30 Apr 2024 14:34:26 GMT
-=======
       - Wed, 01 May 2024 17:32:25 GMT
->>>>>>> 45329fda
       x-ms-version:
       - '2023-11-03'
     method: PUT
@@ -427,11 +351,7 @@
         "beginExecutionTime": null, "cancellationTime": null, "quantumComputingData":
         null, "errorData": null, "isCancelling": false, "tags": [], "name": "cirq-job",
         "id": "00000000-0000-0000-0000-000000000001", "providerId": "ionq", "target":
-<<<<<<< HEAD
-        "ionq.simulator", "creationTime": "2024-04-30T14:34:27.0922849+00:00", "endExecutionTime":
-=======
         "ionq.simulator", "creationTime": "2024-05-01T17:32:27.5392729+00:00", "endExecutionTime":
->>>>>>> 45329fda
         null, "costEstimate": null, "itemType": "Job"}'
     headers:
       connection:
@@ -458,51 +378,6 @@
       - azsdk-python-quantum/0.0.1 Python/3.9.19 (Windows-10-10.0.22631-SP0)
     method: GET
     uri: https://eastus.quantum.azure.com/subscriptions/00000000-0000-0000-0000-000000000000/resourceGroups/myresourcegroup/providers/Microsoft.Quantum/workspaces/myworkspace/jobs/00000000-0000-0000-0000-000000000001?api-version=2022-09-12-preview&test-sequence-id=1
-  response:
-    body:
-      string: '{"containerUri": "https://mystorage.blob.core.windows.net/job-00000000-0000-0000-0000-000000000001?sv=PLACEHOLDER&sr=c&sig=PLACEHOLDER&se=2050-01-01T00%3A00%3A00Z&sp=rcwl",
-        "inputDataUri": "https://mystorage.blob.core.windows.net/job-00000000-0000-0000-0000-000000000001/inputData?sv=PLACEHOLDER&sr=b&sig=PLACEHOLDER&se=2050-01-01T00%3A00%3A00Z&sp=r&rscd=attachment%3B%20filename%3Dcirq-job-00000000-0000-0000-0000-000000000001.input.json",
-        "inputDataFormat": "ionq.circuit.v1", "inputParams": {"shots": 500}, "metadata":
-        {"measurement0": "q0\u001f0\u001eq1\u001f1\u001eq2\u001f2", "qubits": "3"},
-        "sessionId": null, "status": "Waiting", "jobType": "QuantumComputing", "outputDataFormat":
-        "ionq.quantum-results.v1", "outputDataUri": "https://mystorage.blob.core.windows.net/job-00000000-0000-0000-0000-000000000001/outputData?sv=PLACEHOLDER&sr=b&sig=PLACEHOLDER&se=2050-01-01T00%3A00%3A00Z&sp=r&rscd=attachment%3B%20filename%3Dcirq-job-00000000-0000-0000-0000-000000000001.output.json",
-        "beginExecutionTime": null, "cancellationTime": null, "quantumComputingData":
-<<<<<<< HEAD
-        null, "errorData": null, "isCancelling": false, "tags": [], "name": "cirq-job",
-        "id": "00000000-0000-0000-0000-000000000001", "providerId": "ionq", "target":
-        "ionq.simulator", "creationTime": "2024-04-30T14:34:27.0922849+00:00", "endExecutionTime":
-        null, "costEstimate": null, "itemType": "Job"}'
-=======
-        {"count": 1}, "errorData": null, "isCancelling": false, "tags": [], "name":
-        "cirq-job", "id": "00000000-0000-0000-0000-000000000001", "providerId": "ionq",
-        "target": "ionq.simulator", "creationTime": "2024-05-01T17:32:27.5392729+00:00",
-        "endExecutionTime": null, "costEstimate": null, "itemType": "Job"}'
->>>>>>> 45329fda
-    headers:
-      connection:
-      - keep-alive
-      content-length:
-      - '1368'
-      content-type:
-      - application/json; charset=utf-8
-      transfer-encoding:
-      - chunked
-    status:
-      code: 200
-      message: OK
-- request:
-    body: null
-    headers:
-      Accept:
-      - application/json
-      Accept-Encoding:
-      - gzip, deflate
-      Connection:
-      - keep-alive
-      User-Agent:
-      - azsdk-python-quantum/0.0.1 Python/3.9.19 (Windows-10-10.0.22631-SP0)
-    method: GET
-    uri: https://eastus.quantum.azure.com/subscriptions/00000000-0000-0000-0000-000000000000/resourceGroups/myresourcegroup/providers/Microsoft.Quantum/workspaces/myworkspace/jobs/00000000-0000-0000-0000-000000000001?api-version=2022-09-12-preview&test-sequence-id=2
   response:
     body:
       string: '{"containerUri": "https://mystorage.blob.core.windows.net/job-00000000-0000-0000-0000-000000000001?sv=PLACEHOLDER&sr=c&sig=PLACEHOLDER&se=2050-01-01T00%3A00%3A00Z&sp=rcwl",
@@ -514,11 +389,7 @@
         "beginExecutionTime": null, "cancellationTime": null, "quantumComputingData":
         {"count": 1}, "errorData": null, "isCancelling": false, "tags": [], "name":
         "cirq-job", "id": "00000000-0000-0000-0000-000000000001", "providerId": "ionq",
-<<<<<<< HEAD
-        "target": "ionq.simulator", "creationTime": "2024-04-30T14:34:27.0922849+00:00",
-=======
         "target": "ionq.simulator", "creationTime": "2024-05-01T17:32:27.5392729+00:00",
->>>>>>> 45329fda
         "endExecutionTime": null, "costEstimate": null, "itemType": "Job"}'
     headers:
       connection:
@@ -544,7 +415,7 @@
       User-Agent:
       - azsdk-python-quantum/0.0.1 Python/3.9.19 (Windows-10-10.0.22631-SP0)
     method: GET
-    uri: https://eastus.quantum.azure.com/subscriptions/00000000-0000-0000-0000-000000000000/resourceGroups/myresourcegroup/providers/Microsoft.Quantum/workspaces/myworkspace/jobs/00000000-0000-0000-0000-000000000001?api-version=2022-09-12-preview&test-sequence-id=3
+    uri: https://eastus.quantum.azure.com/subscriptions/00000000-0000-0000-0000-000000000000/resourceGroups/myresourcegroup/providers/Microsoft.Quantum/workspaces/myworkspace/jobs/00000000-0000-0000-0000-000000000001?api-version=2022-09-12-preview&test-sequence-id=2
   response:
     body:
       string: '{"containerUri": "https://mystorage.blob.core.windows.net/job-00000000-0000-0000-0000-000000000001?sv=PLACEHOLDER&sr=c&sig=PLACEHOLDER&se=2050-01-01T00%3A00%3A00Z&sp=rcwl",
@@ -556,11 +427,7 @@
         "beginExecutionTime": null, "cancellationTime": null, "quantumComputingData":
         {"count": 1}, "errorData": null, "isCancelling": false, "tags": [], "name":
         "cirq-job", "id": "00000000-0000-0000-0000-000000000001", "providerId": "ionq",
-<<<<<<< HEAD
-        "target": "ionq.simulator", "creationTime": "2024-04-30T14:34:27.0922849+00:00",
-=======
         "target": "ionq.simulator", "creationTime": "2024-05-01T17:32:27.5392729+00:00",
->>>>>>> 45329fda
         "endExecutionTime": null, "costEstimate": null, "itemType": "Job"}'
     headers:
       connection:
@@ -586,7 +453,7 @@
       User-Agent:
       - azsdk-python-quantum/0.0.1 Python/3.9.19 (Windows-10-10.0.22631-SP0)
     method: GET
-    uri: https://eastus.quantum.azure.com/subscriptions/00000000-0000-0000-0000-000000000000/resourceGroups/myresourcegroup/providers/Microsoft.Quantum/workspaces/myworkspace/jobs/00000000-0000-0000-0000-000000000001?api-version=2022-09-12-preview&test-sequence-id=4
+    uri: https://eastus.quantum.azure.com/subscriptions/00000000-0000-0000-0000-000000000000/resourceGroups/myresourcegroup/providers/Microsoft.Quantum/workspaces/myworkspace/jobs/00000000-0000-0000-0000-000000000001?api-version=2022-09-12-preview&test-sequence-id=3
   response:
     body:
       string: '{"containerUri": "https://mystorage.blob.core.windows.net/job-00000000-0000-0000-0000-000000000001?sv=PLACEHOLDER&sr=c&sig=PLACEHOLDER&se=2050-01-01T00%3A00%3A00Z&sp=rcwl",
@@ -598,11 +465,7 @@
         "beginExecutionTime": null, "cancellationTime": null, "quantumComputingData":
         {"count": 1}, "errorData": null, "isCancelling": false, "tags": [], "name":
         "cirq-job", "id": "00000000-0000-0000-0000-000000000001", "providerId": "ionq",
-<<<<<<< HEAD
-        "target": "ionq.simulator", "creationTime": "2024-04-30T14:34:27.0922849+00:00",
-=======
         "target": "ionq.simulator", "creationTime": "2024-05-01T17:32:27.5392729+00:00",
->>>>>>> 45329fda
         "endExecutionTime": null, "costEstimate": null, "itemType": "Job"}'
     headers:
       connection:
@@ -628,111 +491,45 @@
       User-Agent:
       - azsdk-python-quantum/0.0.1 Python/3.9.19 (Windows-10-10.0.22631-SP0)
     method: GET
-    uri: https://eastus.quantum.azure.com/subscriptions/00000000-0000-0000-0000-000000000000/resourceGroups/myresourcegroup/providers/Microsoft.Quantum/workspaces/myworkspace/jobs/00000000-0000-0000-0000-000000000001?api-version=2022-09-12-preview&test-sequence-id=5
+    uri: https://eastus.quantum.azure.com/subscriptions/00000000-0000-0000-0000-000000000000/resourceGroups/myresourcegroup/providers/Microsoft.Quantum/workspaces/myworkspace/jobs/00000000-0000-0000-0000-000000000001?api-version=2022-09-12-preview&test-sequence-id=4
   response:
     body:
       string: '{"containerUri": "https://mystorage.blob.core.windows.net/job-00000000-0000-0000-0000-000000000001?sv=PLACEHOLDER&sr=c&sig=PLACEHOLDER&se=2050-01-01T00%3A00%3A00Z&sp=rcwl",
         "inputDataUri": "https://mystorage.blob.core.windows.net/job-00000000-0000-0000-0000-000000000001/inputData?sv=PLACEHOLDER&sr=b&sig=PLACEHOLDER&se=2050-01-01T00%3A00%3A00Z&sp=r&rscd=attachment%3B%20filename%3Dcirq-job-00000000-0000-0000-0000-000000000001.input.json",
         "inputDataFormat": "ionq.circuit.v1", "inputParams": {"shots": 500}, "metadata":
         {"measurement0": "q0\u001f0\u001eq1\u001f1\u001eq2\u001f2", "qubits": "3"},
-<<<<<<< HEAD
-        "sessionId": null, "status": "Succeeded", "jobType": "QuantumComputing", "outputDataFormat":
-        "ionq.quantum-results.v1", "outputDataUri": "https://mystorage.blob.core.windows.net/job-00000000-0000-0000-0000-000000000001/rawOutputData?sv=PLACEHOLDER&sr=b&sig=PLACEHOLDER&se=2050-01-01T00%3A00%3A00Z&sp=r&rscd=attachment%3B%20filename%3Dcirq-job-00000000-0000-0000-0000-000000000001.output.json",
-        "beginExecutionTime": "2024-04-30T14:34:30.641Z", "cancellationTime": null,
-        "quantumComputingData": {"count": 1}, "errorData": null, "isCancelling": false,
-        "tags": [], "name": "cirq-job", "id": "00000000-0000-0000-0000-000000000001",
-        "providerId": "ionq", "target": "ionq.simulator", "creationTime": "2024-04-30T14:34:27.0922849+00:00",
-        "endExecutionTime": "2024-04-30T14:34:30.662Z", "costEstimate": {"currencyCode":
-        "USD", "events": [{"dimensionId": "gs1q", "dimensionName": "1Q Gate Shot",
-        "measureUnit": "1q gate shot", "amountBilled": 0.0, "amountConsumed": 0.0,
-        "unitPrice": 0.0}, {"dimensionId": "gs2q", "dimensionName": "2Q Gate Shot",
-        "measureUnit": "2q gate shot", "amountBilled": 0.0, "amountConsumed": 0.0,
-        "unitPrice": 0.0}], "estimatedTotal": 0.0}, "itemType": "Job"}'
-=======
-        "sessionId": null, "status": "Finishing", "jobType": "QuantumComputing", "outputDataFormat":
-        "ionq.quantum-results.v1", "outputDataUri": "https://mystorage.blob.core.windows.net/job-00000000-0000-0000-0000-000000000001/rawOutputData?sv=PLACEHOLDER&sr=b&sig=PLACEHOLDER&se=2050-01-01T00%3A00%3A00Z&sp=r&rscd=attachment%3B%20filename%3Dcirq-job-00000000-0000-0000-0000-000000000001.output.json",
-        "beginExecutionTime": "2024-05-01T17:32:31.152Z", "cancellationTime": null,
-        "quantumComputingData": {"count": 1}, "errorData": null, "isCancelling": false,
-        "tags": [], "name": "cirq-job", "id": "00000000-0000-0000-0000-000000000001",
-        "providerId": "ionq", "target": "ionq.simulator", "creationTime": "2024-05-01T17:32:27.5392729+00:00",
-        "endExecutionTime": "2024-05-01T17:32:31.18Z", "costEstimate": null, "itemType":
-        "Job"}'
->>>>>>> 45329fda
-    headers:
-      connection:
-      - keep-alive
-      content-length:
-<<<<<<< HEAD
-      - '1773'
-=======
-      - '1416'
->>>>>>> 45329fda
-      content-type:
-      - application/json; charset=utf-8
-      transfer-encoding:
-      - chunked
-    status:
-      code: 200
-      message: OK
-- request:
-    body: null
-    headers:
-      Accept:
-      - application/xml
-      Accept-Encoding:
-      - gzip, deflate
-      Connection:
-      - keep-alive
-      User-Agent:
-      - azsdk-python-storage-blob/12.19.1 Python/3.9.19 (Windows-10-10.0.22631-SP0)
-      x-ms-date:
-      - Tue, 30 Apr 2024 14:34:31 GMT
-      x-ms-range:
-      - bytes=0-33554431
-      x-ms-version:
-      - '2023-11-03'
-    method: GET
-    uri: https://mystorage.blob.core.windows.net/job-00000000-0000-0000-0000-000000000001/rawOutputData?sv=PLACEHOLDER&sr=b&sig=PLACEHOLDER&se=2050-01-01T00%3A00%3A00Z&sp=r&rscd=attachment%3B%20filename%3Dcirq-job-00000000-0000-0000-0000-000000000001.output.json
-  response:
-    body:
-      string: '{"histogram": {"0": 0.5, "7": 0.5}}'
-    headers:
-      accept-ranges:
-      - bytes
-      content-length:
-      - '35'
-      content-range:
-      - bytes 0-46/47
-      content-type:
-      - application/json
-      x-ms-blob-type:
-      - BlockBlob
-      x-ms-creation-time:
-      - Tue, 30 Apr 2024 14:34:29 GMT
-      x-ms-lease-state:
-      - available
-      x-ms-lease-status:
-      - unlocked
-      x-ms-server-encrypted:
-      - 'true'
-      x-ms-version:
-      - '2023-11-03'
-    status:
-      code: 206
-      message: Partial Content
-- request:
-    body: null
-    headers:
-      Accept:
-      - application/json
-      Accept-Encoding:
-      - gzip, deflate
-      Connection:
-      - keep-alive
-      User-Agent:
-      - azsdk-python-quantum/0.0.1 Python/3.9.19 (Windows-10-10.0.22631-SP0)
-    method: GET
-    uri: https://eastus.quantum.azure.com/subscriptions/00000000-0000-0000-0000-000000000000/resourceGroups/myresourcegroup/providers/Microsoft.Quantum/workspaces/myworkspace/jobs/00000000-0000-0000-0000-000000000001?api-version=2022-09-12-preview&test-sequence-id=6
+        "sessionId": null, "status": "Waiting", "jobType": "QuantumComputing", "outputDataFormat":
+        "ionq.quantum-results.v1", "outputDataUri": "https://mystorage.blob.core.windows.net/job-00000000-0000-0000-0000-000000000001/outputData?sv=PLACEHOLDER&sr=b&sig=PLACEHOLDER&se=2050-01-01T00%3A00%3A00Z&sp=r&rscd=attachment%3B%20filename%3Dcirq-job-00000000-0000-0000-0000-000000000001.output.json",
+        "beginExecutionTime": null, "cancellationTime": null, "quantumComputingData":
+        {"count": 1}, "errorData": null, "isCancelling": false, "tags": [], "name":
+        "cirq-job", "id": "00000000-0000-0000-0000-000000000001", "providerId": "ionq",
+        "target": "ionq.simulator", "creationTime": "2024-05-01T17:32:27.5392729+00:00",
+        "endExecutionTime": null, "costEstimate": null, "itemType": "Job"}'
+    headers:
+      connection:
+      - keep-alive
+      content-length:
+      - '1368'
+      content-type:
+      - application/json; charset=utf-8
+      transfer-encoding:
+      - chunked
+    status:
+      code: 200
+      message: OK
+- request:
+    body: null
+    headers:
+      Accept:
+      - application/json
+      Accept-Encoding:
+      - gzip, deflate
+      Connection:
+      - keep-alive
+      User-Agent:
+      - azsdk-python-quantum/0.0.1 Python/3.9.19 (Windows-10-10.0.22631-SP0)
+    method: GET
+    uri: https://eastus.quantum.azure.com/subscriptions/00000000-0000-0000-0000-000000000000/resourceGroups/myresourcegroup/providers/Microsoft.Quantum/workspaces/myworkspace/jobs/00000000-0000-0000-0000-000000000001?api-version=2022-09-12-preview&test-sequence-id=5
   response:
     body:
       string: '{"containerUri": "https://mystorage.blob.core.windows.net/job-00000000-0000-0000-0000-000000000001?sv=PLACEHOLDER&sr=c&sig=PLACEHOLDER&se=2050-01-01T00%3A00%3A00Z&sp=rcwl",
@@ -771,6 +568,45 @@
       User-Agent:
       - azsdk-python-quantum/0.0.1 Python/3.9.19 (Windows-10-10.0.22631-SP0)
     method: GET
+    uri: https://eastus.quantum.azure.com/subscriptions/00000000-0000-0000-0000-000000000000/resourceGroups/myresourcegroup/providers/Microsoft.Quantum/workspaces/myworkspace/jobs/00000000-0000-0000-0000-000000000001?api-version=2022-09-12-preview&test-sequence-id=6
+  response:
+    body:
+      string: '{"containerUri": "https://mystorage.blob.core.windows.net/job-00000000-0000-0000-0000-000000000001?sv=PLACEHOLDER&sr=c&sig=PLACEHOLDER&se=2050-01-01T00%3A00%3A00Z&sp=rcwl",
+        "inputDataUri": "https://mystorage.blob.core.windows.net/job-00000000-0000-0000-0000-000000000001/inputData?sv=PLACEHOLDER&sr=b&sig=PLACEHOLDER&se=2050-01-01T00%3A00%3A00Z&sp=r&rscd=attachment%3B%20filename%3Dcirq-job-00000000-0000-0000-0000-000000000001.input.json",
+        "inputDataFormat": "ionq.circuit.v1", "inputParams": {"shots": 500}, "metadata":
+        {"measurement0": "q0\u001f0\u001eq1\u001f1\u001eq2\u001f2", "qubits": "3"},
+        "sessionId": null, "status": "Finishing", "jobType": "QuantumComputing", "outputDataFormat":
+        "ionq.quantum-results.v1", "outputDataUri": "https://mystorage.blob.core.windows.net/job-00000000-0000-0000-0000-000000000001/rawOutputData?sv=PLACEHOLDER&sr=b&sig=PLACEHOLDER&se=2050-01-01T00%3A00%3A00Z&sp=r&rscd=attachment%3B%20filename%3Dcirq-job-00000000-0000-0000-0000-000000000001.output.json",
+        "beginExecutionTime": "2024-05-01T17:32:31.152Z", "cancellationTime": null,
+        "quantumComputingData": {"count": 1}, "errorData": null, "isCancelling": false,
+        "tags": [], "name": "cirq-job", "id": "00000000-0000-0000-0000-000000000001",
+        "providerId": "ionq", "target": "ionq.simulator", "creationTime": "2024-05-01T17:32:27.5392729+00:00",
+        "endExecutionTime": "2024-05-01T17:32:31.18Z", "costEstimate": null, "itemType":
+        "Job"}'
+    headers:
+      connection:
+      - keep-alive
+      content-length:
+      - '1416'
+      content-type:
+      - application/json; charset=utf-8
+      transfer-encoding:
+      - chunked
+    status:
+      code: 200
+      message: OK
+- request:
+    body: null
+    headers:
+      Accept:
+      - application/json
+      Accept-Encoding:
+      - gzip, deflate
+      Connection:
+      - keep-alive
+      User-Agent:
+      - azsdk-python-quantum/0.0.1 Python/3.9.19 (Windows-10-10.0.22631-SP0)
+    method: GET
     uri: https://eastus.quantum.azure.com/subscriptions/00000000-0000-0000-0000-000000000000/resourceGroups/myresourcegroup/providers/Microsoft.Quantum/workspaces/myworkspace/jobs/00000000-0000-0000-0000-000000000001?api-version=2022-09-12-preview&test-sequence-id=7
   response:
     body:
@@ -780,19 +616,11 @@
         {"measurement0": "q0\u001f0\u001eq1\u001f1\u001eq2\u001f2", "qubits": "3"},
         "sessionId": null, "status": "Succeeded", "jobType": "QuantumComputing", "outputDataFormat":
         "ionq.quantum-results.v1", "outputDataUri": "https://mystorage.blob.core.windows.net/job-00000000-0000-0000-0000-000000000001/rawOutputData?sv=PLACEHOLDER&sr=b&sig=PLACEHOLDER&se=2050-01-01T00%3A00%3A00Z&sp=r&rscd=attachment%3B%20filename%3Dcirq-job-00000000-0000-0000-0000-000000000001.output.json",
-<<<<<<< HEAD
-        "beginExecutionTime": "2024-04-30T14:34:30.641Z", "cancellationTime": null,
-        "quantumComputingData": {"count": 1}, "errorData": null, "isCancelling": false,
-        "tags": [], "name": "cirq-job", "id": "00000000-0000-0000-0000-000000000001",
-        "providerId": "ionq", "target": "ionq.simulator", "creationTime": "2024-04-30T14:34:27.0922849+00:00",
-        "endExecutionTime": "2024-04-30T14:34:30.662Z", "costEstimate": {"currencyCode":
-=======
         "beginExecutionTime": "2024-05-01T17:32:31.152Z", "cancellationTime": null,
         "quantumComputingData": {"count": 1}, "errorData": null, "isCancelling": false,
         "tags": [], "name": "cirq-job", "id": "00000000-0000-0000-0000-000000000001",
         "providerId": "ionq", "target": "ionq.simulator", "creationTime": "2024-05-01T17:32:27.5392729+00:00",
         "endExecutionTime": "2024-05-01T17:32:31.18Z", "costEstimate": {"currencyCode":
->>>>>>> 45329fda
         "USD", "events": [{"dimensionId": "gs1q", "dimensionName": "1Q Gate Shot",
         "measureUnit": "1q gate shot", "amountBilled": 0.0, "amountConsumed": 0.0,
         "unitPrice": 0.0}, {"dimensionId": "gs2q", "dimensionName": "2Q Gate Shot",
@@ -822,11 +650,7 @@
       User-Agent:
       - azsdk-python-storage-blob/12.19.1 Python/3.9.19 (Windows-10-10.0.22631-SP0)
       x-ms-date:
-<<<<<<< HEAD
-      - Tue, 30 Apr 2024 14:34:32 GMT
-=======
       - Wed, 01 May 2024 17:32:34 GMT
->>>>>>> 45329fda
       x-ms-range:
       - bytes=0-33554431
       x-ms-version:
@@ -848,11 +672,7 @@
       x-ms-blob-type:
       - BlockBlob
       x-ms-creation-time:
-<<<<<<< HEAD
-      - Tue, 30 Apr 2024 14:34:29 GMT
-=======
       - Wed, 01 May 2024 17:32:29 GMT
->>>>>>> 45329fda
       x-ms-lease-state:
       - available
       x-ms-lease-status:
@@ -883,20 +703,6 @@
         "targets": [{"id": "microsoft.dft", "currentAvailability": "Available", "averageQueueTime":
         0, "statusPage": null}]}, {"id": "ionq", "currentAvailability": "Degraded",
         "targets": [{"id": "ionq.qpu", "currentAvailability": "Available", "averageQueueTime":
-<<<<<<< HEAD
-        385060, "statusPage": "https://status.ionq.co"}, {"id": "ionq.qpu.aria-1",
-        "currentAvailability": "Unavailable", "averageQueueTime": 745424, "statusPage":
-        "https://status.ionq.co"}, {"id": "ionq.qpu.aria-2", "currentAvailability":
-        "Unavailable", "averageQueueTime": 0, "statusPage": "https://status.ionq.co"},
-        {"id": "ionq.simulator", "currentAvailability": "Available", "averageQueueTime":
-        1, "statusPage": "https://status.ionq.co"}]}, {"id": "microsoft-qc", "currentAvailability":
-        "Available", "targets": [{"id": "microsoft.estimator", "currentAvailability":
-        "Available", "averageQueueTime": 0, "statusPage": null}]}, {"id": "pasqal",
-        "currentAvailability": "Available", "targets": [{"id": "pasqal.sim.emu-tn",
-        "currentAvailability": "Available", "averageQueueTime": 278, "statusPage":
-        "https://pasqal.com"}, {"id": "pasqal.qpu.fresnel", "currentAvailability":
-        "Available", "averageQueueTime": 1, "statusPage": "https://pasqal.com"}]},
-=======
         493800, "statusPage": "https://status.ionq.co"}, {"id": "ionq.qpu.aria-1",
         "currentAvailability": "Unavailable", "averageQueueTime": 737132, "statusPage":
         "https://status.ionq.co"}, {"id": "ionq.qpu.aria-2", "currentAvailability":
@@ -909,7 +715,6 @@
         "currentAvailability": "Available", "averageQueueTime": 290, "statusPage":
         "https://pasqal.com"}, {"id": "pasqal.qpu.fresnel", "currentAvailability":
         "Degraded", "averageQueueTime": 0, "statusPage": "https://pasqal.com"}]},
->>>>>>> 45329fda
         {"id": "rigetti", "currentAvailability": "Degraded", "targets": [{"id": "rigetti.sim.qvm",
         "currentAvailability": "Available", "averageQueueTime": 5, "statusPage": "https://rigetti.statuspage.io/"},
         {"id": "rigetti.qpu.ankaa-2", "currentAvailability": "Degraded", "averageQueueTime":
@@ -919,26 +724,6 @@
         "qci.machine1", "currentAvailability": "Available", "averageQueueTime": 1,
         "statusPage": "https://quantumcircuits.com"}, {"id": "qci.simulator.noisy",
         "currentAvailability": "Available", "averageQueueTime": 0, "statusPage": "https://quantumcircuits.com"}]},
-<<<<<<< HEAD
-        {"id": "quantinuum", "currentAvailability": "Degraded", "targets": [{"id":
-        "quantinuum.qpu.h1-1", "currentAvailability": "Available", "averageQueueTime":
-        629794, "statusPage": "https://www.quantinuum.com/hardware/h1"}, {"id": "quantinuum.sim.h1-1sc",
-        "currentAvailability": "Available", "averageQueueTime": 2, "statusPage": "https://www.quantinuum.com/hardware/h1"},
-        {"id": "quantinuum.sim.h1-1e", "currentAvailability": "Available", "averageQueueTime":
-        93, "statusPage": "https://www.quantinuum.com/hardware/h1"}, {"id": "quantinuum.qpu.h2-1",
-        "currentAvailability": "Degraded", "averageQueueTime": 0, "statusPage": "https://www.quantinuum.com/hardware/h2"},
-        {"id": "quantinuum.sim.h2-1sc", "currentAvailability": "Available", "averageQueueTime":
-        0, "statusPage": "https://www.quantinuum.com/hardware/h2"}, {"id": "quantinuum.sim.h2-1e",
-        "currentAvailability": "Available", "averageQueueTime": 912, "statusPage":
-        "https://www.quantinuum.com/hardware/h2"}, {"id": "quantinuum.sim.h1-1sc-preview",
-        "currentAvailability": "Available", "averageQueueTime": 2, "statusPage": "https://www.quantinuum.com/hardware/h1"},
-        {"id": "quantinuum.sim.h1-1e-preview", "currentAvailability": "Available",
-        "averageQueueTime": 93, "statusPage": "https://www.quantinuum.com/hardware/h1"},
-        {"id": "quantinuum.sim.h1-2e-preview", "currentAvailability": "Available",
-        "averageQueueTime": 15089, "statusPage": "https://www.quantinuum.com/hardware/h1"},
-        {"id": "quantinuum.qpu.h1-1-preview", "currentAvailability": "Available",
-        "averageQueueTime": 629794, "statusPage": "https://www.quantinuum.com/hardware/h1"}]},
-=======
         {"id": "quantinuum", "currentAvailability": "Available", "targets": [{"id":
         "quantinuum.qpu.h1-1", "currentAvailability": "Available", "averageQueueTime":
         23482, "statusPage": "https://www.quantinuum.com/hardware/h1"}, {"id": "quantinuum.sim.h1-1sc",
@@ -957,7 +742,6 @@
         "averageQueueTime": 27901, "statusPage": "https://www.quantinuum.com/hardware/h1"},
         {"id": "quantinuum.qpu.h1-1-preview", "currentAvailability": "Available",
         "averageQueueTime": 23482, "statusPage": "https://www.quantinuum.com/hardware/h1"}]},
->>>>>>> 45329fda
         {"id": "Microsoft.Test", "currentAvailability": "Available", "targets": [{"id":
         "echo-rigetti", "currentAvailability": "Available", "averageQueueTime": 1,
         "statusPage": ""}, {"id": "echo-quantinuum", "currentAvailability": "Available",
@@ -1005,12 +789,11 @@
         {"measurement0": "q0\u001f0\u001eq1\u001f1\u001eq2\u001f2", "qubits": "3"},
         "sessionId": null, "status": "Succeeded", "jobType": "QuantumComputing", "outputDataFormat":
         "ionq.quantum-results.v1", "outputDataUri": "https://mystorage.blob.core.windows.net/job-00000000-0000-0000-0000-000000000001/rawOutputData?sv=PLACEHOLDER&sr=b&sig=PLACEHOLDER&se=2050-01-01T00%3A00%3A00Z&sp=r&rscd=attachment%3B%20filename%3Dcirq-job-00000000-0000-0000-0000-000000000001.output.json",
-<<<<<<< HEAD
-        "beginExecutionTime": "2024-04-30T14:34:30.641Z", "cancellationTime": null,
+        "beginExecutionTime": "2024-05-01T17:32:31.152Z", "cancellationTime": null,
         "quantumComputingData": {"count": 1}, "errorData": null, "isCancelling": false,
         "tags": [], "name": "cirq-job", "id": "00000000-0000-0000-0000-000000000001",
-        "providerId": "ionq", "target": "ionq.simulator", "creationTime": "2024-04-30T14:34:27.0922849+00:00",
-        "endExecutionTime": "2024-04-30T14:34:30.662Z", "costEstimate": {"currencyCode":
+        "providerId": "ionq", "target": "ionq.simulator", "creationTime": "2024-05-01T17:32:27.5392729+00:00",
+        "endExecutionTime": "2024-05-01T17:32:31.18Z", "costEstimate": {"currencyCode":
         "USD", "events": [{"dimensionId": "gs1q", "dimensionName": "1Q Gate Shot",
         "measureUnit": "1q gate shot", "amountBilled": 0.0, "amountConsumed": 0.0,
         "unitPrice": 0.0}, {"dimensionId": "gs2q", "dimensionName": "2Q Gate Shot",
@@ -1020,7 +803,7 @@
       connection:
       - keep-alive
       content-length:
-      - '1773'
+      - '1772'
       content-type:
       - application/json; charset=utf-8
       transfer-encoding:
@@ -1040,7 +823,7 @@
       User-Agent:
       - azsdk-python-storage-blob/12.19.1 Python/3.9.19 (Windows-10-10.0.22631-SP0)
       x-ms-date:
-      - Tue, 30 Apr 2024 14:34:34 GMT
+      - Wed, 01 May 2024 17:32:36 GMT
       x-ms-range:
       - bytes=0-33554431
       x-ms-version:
@@ -1062,7 +845,7 @@
       x-ms-blob-type:
       - BlockBlob
       x-ms-creation-time:
-      - Tue, 30 Apr 2024 14:34:29 GMT
+      - Wed, 01 May 2024 17:32:29 GMT
       x-ms-lease-state:
       - available
       x-ms-lease-status:
@@ -1074,108 +857,4 @@
     status:
       code: 206
       message: Partial Content
-- request:
-    body: null
-    headers:
-      Accept:
-      - application/json
-      Accept-Encoding:
-      - gzip, deflate
-      Connection:
-      - keep-alive
-      User-Agent:
-      - azsdk-python-quantum/0.0.1 Python/3.9.19 (Windows-10-10.0.22631-SP0)
-    method: GET
-    uri: https://eastus.quantum.azure.com/subscriptions/00000000-0000-0000-0000-000000000000/resourceGroups/myresourcegroup/providers/Microsoft.Quantum/workspaces/myworkspace/jobs/00000000-0000-0000-0000-000000000001?api-version=2022-09-12-preview&test-sequence-id=8
-  response:
-    body:
-      string: '{"containerUri": "https://mystorage.blob.core.windows.net/job-00000000-0000-0000-0000-000000000001?sv=PLACEHOLDER&sr=c&sig=PLACEHOLDER&se=2050-01-01T00%3A00%3A00Z&sp=rcwl",
-        "inputDataUri": "https://mystorage.blob.core.windows.net/job-00000000-0000-0000-0000-000000000001/inputData?sv=PLACEHOLDER&sr=b&sig=PLACEHOLDER&se=2050-01-01T00%3A00%3A00Z&sp=r&rscd=attachment%3B%20filename%3Dcirq-job-00000000-0000-0000-0000-000000000001.input.json",
-        "inputDataFormat": "ionq.circuit.v1", "inputParams": {"shots": 500}, "metadata":
-        {"measurement0": "q0\u001f0\u001eq1\u001f1\u001eq2\u001f2", "qubits": "3"},
-        "sessionId": null, "status": "Succeeded", "jobType": "QuantumComputing", "outputDataFormat":
-        "ionq.quantum-results.v1", "outputDataUri": "https://mystorage.blob.core.windows.net/job-00000000-0000-0000-0000-000000000001/rawOutputData?sv=PLACEHOLDER&sr=b&sig=PLACEHOLDER&se=2050-01-01T00%3A00%3A00Z&sp=r&rscd=attachment%3B%20filename%3Dcirq-job-00000000-0000-0000-0000-000000000001.output.json",
-        "beginExecutionTime": "2024-04-30T14:34:30.641Z", "cancellationTime": null,
-        "quantumComputingData": {"count": 1}, "errorData": null, "isCancelling": false,
-        "tags": [], "name": "cirq-job", "id": "00000000-0000-0000-0000-000000000001",
-        "providerId": "ionq", "target": "ionq.simulator", "creationTime": "2024-04-30T14:34:27.0922849+00:00",
-        "endExecutionTime": "2024-04-30T14:34:30.662Z", "costEstimate": {"currencyCode":
-=======
-        "beginExecutionTime": "2024-05-01T17:32:31.152Z", "cancellationTime": null,
-        "quantumComputingData": {"count": 1}, "errorData": null, "isCancelling": false,
-        "tags": [], "name": "cirq-job", "id": "00000000-0000-0000-0000-000000000001",
-        "providerId": "ionq", "target": "ionq.simulator", "creationTime": "2024-05-01T17:32:27.5392729+00:00",
-        "endExecutionTime": "2024-05-01T17:32:31.18Z", "costEstimate": {"currencyCode":
->>>>>>> 45329fda
-        "USD", "events": [{"dimensionId": "gs1q", "dimensionName": "1Q Gate Shot",
-        "measureUnit": "1q gate shot", "amountBilled": 0.0, "amountConsumed": 0.0,
-        "unitPrice": 0.0}, {"dimensionId": "gs2q", "dimensionName": "2Q Gate Shot",
-        "measureUnit": "2q gate shot", "amountBilled": 0.0, "amountConsumed": 0.0,
-        "unitPrice": 0.0}], "estimatedTotal": 0.0}, "itemType": "Job"}'
-    headers:
-      connection:
-      - keep-alive
-      content-length:
-      - '1772'
-      content-type:
-      - application/json; charset=utf-8
-      transfer-encoding:
-      - chunked
-    status:
-      code: 200
-      message: OK
-- request:
-    body: null
-    headers:
-      Accept:
-      - application/xml
-      Accept-Encoding:
-      - gzip, deflate
-      Connection:
-      - keep-alive
-      User-Agent:
-      - azsdk-python-storage-blob/12.19.1 Python/3.9.19 (Windows-10-10.0.22631-SP0)
-      x-ms-date:
-<<<<<<< HEAD
-      - Tue, 30 Apr 2024 14:34:35 GMT
-=======
-      - Wed, 01 May 2024 17:32:36 GMT
->>>>>>> 45329fda
-      x-ms-range:
-      - bytes=0-33554431
-      x-ms-version:
-      - '2023-11-03'
-    method: GET
-    uri: https://mystorage.blob.core.windows.net/job-00000000-0000-0000-0000-000000000001/rawOutputData?sv=PLACEHOLDER&sr=b&sig=PLACEHOLDER&se=2050-01-01T00%3A00%3A00Z&sp=r&rscd=attachment%3B%20filename%3Dcirq-job-00000000-0000-0000-0000-000000000001.output.json
-  response:
-    body:
-      string: '{"histogram": {"0": 0.5, "7": 0.5}}'
-    headers:
-      accept-ranges:
-      - bytes
-      content-length:
-      - '35'
-      content-range:
-      - bytes 0-46/47
-      content-type:
-      - application/json
-      x-ms-blob-type:
-      - BlockBlob
-      x-ms-creation-time:
-<<<<<<< HEAD
-      - Tue, 30 Apr 2024 14:34:29 GMT
-=======
-      - Wed, 01 May 2024 17:32:29 GMT
->>>>>>> 45329fda
-      x-ms-lease-state:
-      - available
-      x-ms-lease-status:
-      - unlocked
-      x-ms-server-encrypted:
-      - 'true'
-      x-ms-version:
-      - '2023-11-03'
-    status:
-      code: 206
-      message: Partial Content
 version: 1
interactions:
- request:
    body: client_id=PLACEHOLDER&grant_type=client_credentials&client_assertion=PLACEHOLDER&client_info=1&client_assertion_type=PLACEHOLDER&scope=https%3A%2F%2Fquantum.microsoft.com%2F.default
    headers:
      Accept:
      - application/json
      Accept-Encoding:
      - gzip, deflate
      Connection:
      - keep-alive
      Content-Length:
      - '181'
      Content-Type:
      - application/x-www-form-urlencoded
      User-Agent:
      - azsdk-python-identity/1.16.0 Python/3.9.19 (Windows-10-10.0.22631-SP0)
      x-client-current-telemetry:
      - 4|730,2|
      x-client-os:
      - win32
      x-client-sku:
      - MSAL.Python
      x-client-ver:
      - 1.28.0
    method: POST
    uri: https://login.microsoftonline.com/00000000-0000-0000-0000-000000000000/oauth2/v2.0/token
  response:
    body:
<<<<<<< HEAD
      string: '{"error": "invalid_client", "error_description": "AADSTS7000215: Invalid
        client secret provided. Ensure the secret being sent in the request is the
        client secret value, not the client secret ID, for a secret added to app ''00000000-0000-0000-0000-000000000000''.
        Trace ID: ccd817e9-54a0-4df2-8ff8-4974ccd6a000 Correlation ID: b17b1ec6-0135-4c52-92e6-031ee4c7359c
        Timestamp: 2024-04-30 14:01:51Z", "error_codes": [7000215], "timestamp": "2024-04-30
        14:01:51Z", "trace_id": "ccd817e9-54a0-4df2-8ff8-4974ccd6a000", "correlation_id":
        "b17b1ec6-0135-4c52-92e6-031ee4c7359c", "error_uri": "https://login.microsoftonline.com/error?code=7000215"}'
=======
      string: '{"token_type": "Bearer", "expires_in": 1746121337, "ext_expires_in":
        1746121337, "refresh_in": 31536000, "access_token": "PLACEHOLDER"}'
>>>>>>> 45329fda
    headers:
      content-length:
      - '636'
      content-type:
      - application/json; charset=utf-8
    status:
      code: 401
      message: Unauthorized
- request:
    body: 'b''{"containerName": "job-00000000-0000-0000-0000-000000000001"}'''
    headers:
      Accept:
      - application/json
      Accept-Encoding:
      - gzip, deflate
      Connection:
      - keep-alive
      Content-Length:
      - '64'
      Content-Type:
      - application/json
      User-Agent:
      - azsdk-python-quantum/0.0.1 Python/3.9.19 (Windows-10-10.0.22631-SP0)
    method: POST
    uri: https://eastus.quantum.azure.com/subscriptions/00000000-0000-0000-0000-000000000000/resourceGroups/myresourcegroup/providers/Microsoft.Quantum/workspaces/myworkspace/storage/sasUri?api-version=2022-09-12-preview&test-sequence-id=1
  response:
    body:
      string: '{"sasUri": "https://mystorage.blob.core.windows.net/job-00000000-0000-0000-0000-000000000001?sv=PLACEHOLDER&sig=PLACEHOLDER&se=2050-01-01T00%3A00%3A00Z&srt=co&ss=b&sp=racwl"}'
    headers:
      connection:
      - keep-alive
      content-length:
      - '174'
      content-type:
      - application/json; charset=utf-8
      transfer-encoding:
      - chunked
    status:
      code: 200
      message: OK
- request:
    body: null
    headers:
      Accept:
      - application/xml
      Accept-Encoding:
      - gzip, deflate
      Connection:
      - keep-alive
      User-Agent:
      - azsdk-python-storage-blob/12.19.1 Python/3.9.19 (Windows-10-10.0.22631-SP0)
      x-ms-date:
<<<<<<< HEAD
      - Tue, 30 Apr 2024 14:01:52 GMT
=======
      - Wed, 01 May 2024 17:42:18 GMT
>>>>>>> 45329fda
      x-ms-version:
      - '2023-11-03'
    method: GET
    uri: https://mystorage.blob.core.windows.net/job-00000000-0000-0000-0000-000000000001?restype=container&sv=PLACEHOLDER&sig=PLACEHOLDER&se=2050-01-01T00%3A00%3A00Z&srt=co&ss=b&sp=racwl
  response:
    body:
      string: "\uFEFF<?xml version=\"1.0\" encoding=\"utf-8\"?><Error><Code>ContainerNotFound</Code><Message>The
<<<<<<< HEAD
        specified container does not exist.\nRequestId:1df0a8be-301e-0038-3506-9b8800000000\nTime:2024-04-30T14:01:54.1215259Z</Message></Error>"
=======
        specified container does not exist.\nRequestId:7d7d6277-a01e-0067-2eee-9b3c3c000000\nTime:2024-05-01T17:42:20.8873495Z</Message></Error>"
>>>>>>> 45329fda
    headers:
      content-length:
      - '223'
      content-type:
      - application/xml
      x-ms-version:
      - '2023-11-03'
    status:
      code: 404
      message: The specified container does not exist.
- request:
    body: null
    headers:
      Accept:
      - application/xml
      Accept-Encoding:
      - gzip, deflate
      Connection:
      - keep-alive
      Content-Length:
      - '0'
      User-Agent:
      - azsdk-python-storage-blob/12.19.1 Python/3.9.19 (Windows-10-10.0.22631-SP0)
      x-ms-date:
<<<<<<< HEAD
      - Tue, 30 Apr 2024 14:01:53 GMT
=======
      - Wed, 01 May 2024 17:42:20 GMT
>>>>>>> 45329fda
      x-ms-version:
      - '2023-11-03'
    method: PUT
    uri: https://mystorage.blob.core.windows.net/job-00000000-0000-0000-0000-000000000001?restype=container&sv=PLACEHOLDER&sig=PLACEHOLDER&se=2050-01-01T00%3A00%3A00Z&srt=co&ss=b&sp=racwl
  response:
    body:
      string: ''
    headers:
      content-length:
      - '0'
      x-ms-version:
      - '2023-11-03'
    status:
      code: 201
      message: Created
- request:
    body: null
    headers:
      Accept:
      - application/xml
      Accept-Encoding:
      - gzip, deflate
      Connection:
      - keep-alive
      User-Agent:
      - azsdk-python-storage-blob/12.19.1 Python/3.9.19 (Windows-10-10.0.22631-SP0)
      x-ms-date:
<<<<<<< HEAD
      - Tue, 30 Apr 2024 14:01:53 GMT
=======
      - Wed, 01 May 2024 17:42:20 GMT
>>>>>>> 45329fda
      x-ms-version:
      - '2023-11-03'
    method: GET
    uri: https://mystorage.blob.core.windows.net/job-00000000-0000-0000-0000-000000000001?restype=container&sv=PLACEHOLDER&sig=PLACEHOLDER&se=2050-01-01T00%3A00%3A00Z&srt=co&ss=b&sp=racwl
  response:
    body:
      string: ''
    headers:
      content-length:
      - '0'
      x-ms-lease-state:
      - available
      x-ms-lease-status:
      - unlocked
      x-ms-version:
      - '2023-11-03'
    status:
      code: 200
      message: OK
- request:
    body: 'b''{"sequence_builder": "{\\"version\\": \\"1\\", \\"name\\": \\"pulser-exported\\",
      \\"register\\": [{\\"name\\": \\"q0\\", \\"x\\": -10.0, \\"y\\": 0.0}, {\\"name\\":
      \\"q1\\", \\"x\\": -5.0, \\"y\\": -8.660254}, {\\"name\\": \\"q2\\", \\"x\\":
      -5.0, \\"y\\": 0.0}, {\\"name\\": \\"q3\\", \\"x\\": 0.0, \\"y\\": 0.0}, {\\"name\\":
      \\"q4\\", \\"x\\": 5.0, \\"y\\": -8.660254}, {\\"name\\": \\"q5\\", \\"x\\":
      7.5, \\"y\\": 4.330127}], \\"channels\\": {\\"ch_global\\": \\"rydberg_global\\"},
      \\"variables\\": {}, \\"operations\\": [{\\"op\\": \\"pulse\\", \\"channel\\":
      \\"ch_global\\", \\"protocol\\": \\"min-delay\\", \\"amplitude\\": {\\"kind\\":
      \\"constant\\", \\"duration\\": 124, \\"value\\": 12.566370614359172}, \\"detuning\\":
      {\\"kind\\": \\"constant\\", \\"duration\\": 124, \\"value\\": 25.132741228718345},
      \\"phase\\": 0.0, \\"post_phase_shift\\": 0.0}, {\\"op\\": \\"pulse\\", \\"channel\\":
      \\"ch_global\\", \\"protocol\\": \\"min-delay\\", \\"amplitude\\": {\\"kind\\":
      \\"constant\\", \\"duration\\": 400, \\"value\\": 0.0}, \\"detuning\\": {\\"kind\\":
      \\"constant\\", \\"duration\\": 400, \\"value\\": -25.132741228718345}, \\"phase\\":
      0.0, \\"post_phase_shift\\": 0.0}, {\\"op\\": \\"pulse\\", \\"channel\\": \\"ch_global\\",
      \\"protocol\\": \\"min-delay\\", \\"amplitude\\": {\\"kind\\": \\"constant\\",
      \\"duration\\": 100, \\"value\\": 12.566370614359172}, \\"detuning\\": {\\"kind\\":
      \\"constant\\", \\"duration\\": 100, \\"value\\": 25.132741228718345}, \\"phase\\":
      0.0, \\"post_phase_shift\\": 0.0}, {\\"op\\": \\"pulse\\", \\"channel\\": \\"ch_global\\",
      \\"protocol\\": \\"min-delay\\", \\"amplitude\\": {\\"kind\\": \\"constant\\",
      \\"duration\\": 400, \\"value\\": 0.0}, \\"detuning\\": {\\"kind\\": \\"constant\\",
      \\"duration\\": 400, \\"value\\": -25.132741228718345}, \\"phase\\": 0.0, \\"post_phase_shift\\":
      0.0}, {\\"op\\": \\"pulse\\", \\"channel\\": \\"ch_global\\", \\"protocol\\":
      \\"min-delay\\", \\"amplitude\\": {\\"kind\\": \\"constant\\", \\"duration\\":
      100, \\"value\\": 12.566370614359172}, \\"detuning\\": {\\"kind\\": \\"constant\\",
      \\"duration\\": 100, \\"value\\": 25.132741228718345}, \\"phase\\": 0.0, \\"post_phase_shift\\":
      0.0}], \\"measurement\\": null, \\"device\\": {\\"version\\": \\"1\\", \\"channels\\":
      [{\\"id\\": \\"rydberg_global\\", \\"basis\\": \\"ground-rydberg\\", \\"addressing\\":
      \\"Global\\", \\"max_abs_detuning\\": 31.41592653589793, \\"max_amp\\": 12.566370614359172,
      \\"min_retarget_interval\\": null, \\"fixed_retarget_t\\": null, \\"max_targets\\":
      null, \\"clock_period\\": 4, \\"min_duration\\": 16, \\"max_duration\\": 100000000,
      \\"mod_bandwidth\\": 2, \\"eom_config\\": {\\"limiting_beam\\": \\"RED\\", \\"max_limiting_amp\\":
      251.32741228718345, \\"intermediate_detuning\\": 4398.22971502571, \\"controlled_beams\\":
      [\\"BLUE\\", \\"RED\\"], \\"mod_bandwidth\\": 11}}], \\"name\\": \\"Fresnel\\",
      \\"dimensions\\": 2, \\"rydberg_level\\": 60, \\"min_atom_distance\\": 5, \\"max_atom_num\\":
      20, \\"max_radial_distance\\": 35, \\"interaction_coeff_xy\\": null, \\"supports_slm_mask\\":
      false, \\"max_layout_filling\\": 0.5, \\"reusable_channels\\": false, \\"pre_calibrated_layouts\\":
      [], \\"is_virtual\\": false}, \\"layout\\": {\\"coordinates\\": [[-12.5, 4.330127],
      [-10.0, 0.0], [-7.5, -4.330127], [-7.5, 4.330127], [-5.0, -8.660254], [-5.0,
      0.0], [-5.0, 8.660254], [-2.5, -4.330127], [-2.5, 4.330127], [0.0, -8.660254],
      [0.0, 0.0], [0.0, 8.660254], [2.5, -4.330127], [2.5, 4.330127], [5.0, -8.660254],
      [5.0, 0.0], [5.0, 8.660254], [7.5, -4.330127], [7.5, 4.330127], [10.0, 0.0]],
      \\"slug\\": \\"TriangularLatticeLayout(20, 5.0\\\\u00b5m)\\"}}"}'''
    headers:
      Accept:
      - application/xml
      Accept-Encoding:
      - gzip, deflate
      Connection:
      - keep-alive
      Content-Length:
      - '3645'
      Content-Type:
      - application/octet-stream
      User-Agent:
      - azsdk-python-storage-blob/12.19.1 Python/3.9.19 (Windows-10-10.0.22631-SP0)
      x-ms-blob-type:
      - BlockBlob
      x-ms-date:
<<<<<<< HEAD
      - Tue, 30 Apr 2024 14:01:54 GMT
=======
      - Wed, 01 May 2024 17:42:21 GMT
>>>>>>> 45329fda
      x-ms-version:
      - '2023-11-03'
    method: PUT
    uri: https://mystorage.blob.core.windows.net/job-00000000-0000-0000-0000-000000000001/inputData?sv=PLACEHOLDER&sig=PLACEHOLDER&se=2050-01-01T00%3A00%3A00Z&srt=co&ss=b&sp=racwl
  response:
    body:
      string: ''
    headers:
      content-length:
      - '0'
      x-ms-version:
      - '2023-11-03'
    status:
      code: 201
      message: Created
- request:
    body: 'b''{"id": "00000000-0000-0000-0000-000000000001", "name": "qdk-python-test",
      "providerId": "pasqal", "target": "pasqal.sim.emu-tn", "itemType": "Job", "containerUri":
      "https://mystorage.blob.core.windows.net/job-00000000-0000-0000-0000-000000000001?sv=PLACEHOLDER&sig=PLACEHOLDER&se=2050-01-01T00%3A00%3A00Z&srt=co&ss=b&sp=racwl",
      "inputDataUri": "https://mystorage.blob.core.windows.net/job-00000000-0000-0000-0000-000000000001/inputData",
      "inputDataFormat": "pasqal.pulser.v1", "inputParams": {"count": 150}, "outputDataFormat":
      "pasqal.pulser-results.v1"}'''
    headers:
      Accept:
      - application/json
      Accept-Encoding:
      - gzip, deflate
      Connection:
      - keep-alive
      Content-Length:
      - '558'
      Content-Type:
      - application/json
      User-Agent:
      - azsdk-python-quantum/0.0.1 Python/3.9.19 (Windows-10-10.0.22631-SP0)
    method: PUT
    uri: https://eastus.quantum.azure.com/subscriptions/00000000-0000-0000-0000-000000000000/resourceGroups/myresourcegroup/providers/Microsoft.Quantum/workspaces/myworkspace/jobs/00000000-0000-0000-0000-000000000001?api-version=2022-09-12-preview&test-sequence-id=1
  response:
    body:
      string: '{"containerUri": "https://mystorage.blob.core.windows.net/job-00000000-0000-0000-0000-000000000001?sv=PLACEHOLDER&sig=PLACEHOLDER&se=2050-01-01T00%3A00%3A00Z&srt=co&ss=b&sp=racwl",
        "inputDataUri": "https://mystorage.blob.core.windows.net/job-00000000-0000-0000-0000-000000000001/inputData?sv=PLACEHOLDER&sr=b&sig=PLACEHOLDER&se=2050-01-01T00%3A00%3A00Z&sp=rcw",
        "inputDataFormat": "pasqal.pulser.v1", "inputParams": {"count": 150}, "metadata":
        null, "sessionId": null, "status": "Waiting", "jobType": "QuantumComputing",
        "outputDataFormat": "pasqal.pulser-results.v1", "outputDataUri": "https://mystorage.blob.core.windows.net:443/job-00000000-0000-0000-0000-000000000001/outputData?sv=PLACEHOLDER&sig=PLACEHOLDER&se=2050-01-01T00%3A00%3A00Z&srt=co&ss=b&sp=racwl",
        "beginExecutionTime": null, "cancellationTime": null, "quantumComputingData":
        null, "errorData": null, "isCancelling": false, "tags": [], "name": "qdk-python-test",
        "id": "00000000-0000-0000-0000-000000000001", "providerId": "pasqal", "target":
<<<<<<< HEAD
        "pasqal.sim.emu-tn", "creationTime": "2024-04-30T14:01:55.8942984+00:00",
=======
        "pasqal.sim.emu-tn", "creationTime": "2024-05-01T17:42:22.6480902+00:00",
>>>>>>> 45329fda
        "endExecutionTime": null, "costEstimate": null, "itemType": "Job"}'
    headers:
      connection:
      - keep-alive
      content-length:
      - '1150'
      content-type:
      - application/json; charset=utf-8
      transfer-encoding:
      - chunked
    status:
      code: 200
      message: OK
- request:
    body: null
    headers:
      Accept:
      - application/json
      Accept-Encoding:
      - gzip, deflate
      Connection:
      - keep-alive
      User-Agent:
      - azsdk-python-quantum/0.0.1 Python/3.9.19 (Windows-10-10.0.22631-SP0)
    method: GET
    uri: https://eastus.quantum.azure.com/subscriptions/00000000-0000-0000-0000-000000000000/resourceGroups/myresourcegroup/providers/Microsoft.Quantum/workspaces/myworkspace/jobs/00000000-0000-0000-0000-000000000001?api-version=2022-09-12-preview&test-sequence-id=1
  response:
    body:
      string: '{"containerUri": "https://mystorage.blob.core.windows.net/job-00000000-0000-0000-0000-000000000001?sv=PLACEHOLDER&sr=c&sig=PLACEHOLDER&se=2050-01-01T00%3A00%3A00Z&sp=rcwl",
        "inputDataUri": "https://mystorage.blob.core.windows.net/job-00000000-0000-0000-0000-000000000001/inputData?sv=PLACEHOLDER&sr=b&sig=PLACEHOLDER&se=2050-01-01T00%3A00%3A00Z&sp=r&rscd=attachment%3B%20filename%3Dqdk-python-test-00000000-0000-0000-0000-000000000001.input.json",
        "inputDataFormat": "pasqal.pulser.v1", "inputParams": {"count": 150}, "metadata":
        null, "sessionId": null, "status": "Waiting", "jobType": "QuantumComputing",
        "outputDataFormat": "pasqal.pulser-results.v1", "outputDataUri": "https://mystorage.blob.core.windows.net/job-00000000-0000-0000-0000-000000000001/outputData?sv=PLACEHOLDER&sr=b&sig=PLACEHOLDER&se=2050-01-01T00%3A00%3A00Z&sp=r&rscd=attachment%3B%20filename%3Dqdk-python-test-00000000-0000-0000-0000-000000000001.output.json",
        "beginExecutionTime": null, "cancellationTime": null, "quantumComputingData":
        {"count": 1}, "errorData": null, "isCancelling": false, "tags": [], "name":
        "qdk-python-test", "id": "00000000-0000-0000-0000-000000000001", "providerId":
<<<<<<< HEAD
        "pasqal", "target": "pasqal.sim.emu-tn", "creationTime": "2024-04-30T14:01:55.8942984+00:00",
=======
        "pasqal", "target": "pasqal.sim.emu-tn", "creationTime": "2024-05-01T17:42:22.6480902+00:00",
>>>>>>> 45329fda
        "endExecutionTime": null, "costEstimate": null, "itemType": "Job"}'
    headers:
      connection:
      - keep-alive
      content-length:
      - '1326'
      content-type:
      - application/json; charset=utf-8
      transfer-encoding:
      - chunked
    status:
      code: 200
      message: OK
- request:
    body: null
    headers:
      Accept:
      - application/json
      Accept-Encoding:
      - gzip, deflate
      Connection:
      - keep-alive
      User-Agent:
      - azsdk-python-quantum/0.0.1 Python/3.9.19 (Windows-10-10.0.22631-SP0)
    method: GET
    uri: https://eastus.quantum.azure.com/subscriptions/00000000-0000-0000-0000-000000000000/resourceGroups/myresourcegroup/providers/Microsoft.Quantum/workspaces/myworkspace/jobs/00000000-0000-0000-0000-000000000001?api-version=2022-09-12-preview&test-sequence-id=2
  response:
    body:
      string: '{"containerUri": "https://mystorage.blob.core.windows.net/job-00000000-0000-0000-0000-000000000001?sv=PLACEHOLDER&sr=c&sig=PLACEHOLDER&se=2050-01-01T00%3A00%3A00Z&sp=rcwl",
        "inputDataUri": "https://mystorage.blob.core.windows.net/job-00000000-0000-0000-0000-000000000001/inputData?sv=PLACEHOLDER&sr=b&sig=PLACEHOLDER&se=2050-01-01T00%3A00%3A00Z&sp=r&rscd=attachment%3B%20filename%3Dqdk-python-test-00000000-0000-0000-0000-000000000001.input.json",
        "inputDataFormat": "pasqal.pulser.v1", "inputParams": {"count": 150}, "metadata":
        null, "sessionId": null, "status": "Waiting", "jobType": "QuantumComputing",
        "outputDataFormat": "pasqal.pulser-results.v1", "outputDataUri": "https://mystorage.blob.core.windows.net/job-00000000-0000-0000-0000-000000000001/outputData?sv=PLACEHOLDER&sr=b&sig=PLACEHOLDER&se=2050-01-01T00%3A00%3A00Z&sp=r&rscd=attachment%3B%20filename%3Dqdk-python-test-00000000-0000-0000-0000-000000000001.output.json",
        "beginExecutionTime": null, "cancellationTime": null, "quantumComputingData":
        {"count": 1}, "errorData": null, "isCancelling": false, "tags": [], "name":
        "qdk-python-test", "id": "00000000-0000-0000-0000-000000000001", "providerId":
<<<<<<< HEAD
        "pasqal", "target": "pasqal.sim.emu-tn", "creationTime": "2024-04-30T14:01:55.8942984+00:00",
=======
        "pasqal", "target": "pasqal.sim.emu-tn", "creationTime": "2024-05-01T17:42:22.6480902+00:00",
>>>>>>> 45329fda
        "endExecutionTime": null, "costEstimate": null, "itemType": "Job"}'
    headers:
      connection:
      - keep-alive
      content-length:
      - '1326'
      content-type:
      - application/json; charset=utf-8
      transfer-encoding:
      - chunked
    status:
      code: 200
      message: OK
- request:
    body: null
    headers:
      Accept:
      - application/json
      Accept-Encoding:
      - gzip, deflate
      Connection:
      - keep-alive
      User-Agent:
      - azsdk-python-quantum/0.0.1 Python/3.9.19 (Windows-10-10.0.22631-SP0)
    method: GET
    uri: https://eastus.quantum.azure.com/subscriptions/00000000-0000-0000-0000-000000000000/resourceGroups/myresourcegroup/providers/Microsoft.Quantum/workspaces/myworkspace/jobs/00000000-0000-0000-0000-000000000001?api-version=2022-09-12-preview&test-sequence-id=3
  response:
    body:
      string: '{"containerUri": "https://mystorage.blob.core.windows.net/job-00000000-0000-0000-0000-000000000001?sv=PLACEHOLDER&sr=c&sig=PLACEHOLDER&se=2050-01-01T00%3A00%3A00Z&sp=rcwl",
        "inputDataUri": "https://mystorage.blob.core.windows.net/job-00000000-0000-0000-0000-000000000001/inputData?sv=PLACEHOLDER&sr=b&sig=PLACEHOLDER&se=2050-01-01T00%3A00%3A00Z&sp=r&rscd=attachment%3B%20filename%3Dqdk-python-test-00000000-0000-0000-0000-000000000001.input.json",
        "inputDataFormat": "pasqal.pulser.v1", "inputParams": {"count": 150}, "metadata":
        null, "sessionId": null, "status": "Waiting", "jobType": "QuantumComputing",
        "outputDataFormat": "pasqal.pulser-results.v1", "outputDataUri": "https://mystorage.blob.core.windows.net/job-00000000-0000-0000-0000-000000000001/outputData?sv=PLACEHOLDER&sr=b&sig=PLACEHOLDER&se=2050-01-01T00%3A00%3A00Z&sp=r&rscd=attachment%3B%20filename%3Dqdk-python-test-00000000-0000-0000-0000-000000000001.output.json",
        "beginExecutionTime": null, "cancellationTime": null, "quantumComputingData":
        {"count": 1}, "errorData": null, "isCancelling": false, "tags": [], "name":
        "qdk-python-test", "id": "00000000-0000-0000-0000-000000000001", "providerId":
<<<<<<< HEAD
        "pasqal", "target": "pasqal.sim.emu-tn", "creationTime": "2024-04-30T14:01:55.8942984+00:00",
=======
        "pasqal", "target": "pasqal.sim.emu-tn", "creationTime": "2024-05-01T17:42:22.6480902+00:00",
>>>>>>> 45329fda
        "endExecutionTime": null, "costEstimate": null, "itemType": "Job"}'
    headers:
      connection:
      - keep-alive
      content-length:
      - '1326'
      content-type:
      - application/json; charset=utf-8
      transfer-encoding:
      - chunked
    status:
      code: 200
      message: OK
- request:
    body: null
    headers:
      Accept:
      - application/json
      Accept-Encoding:
      - gzip, deflate
      Connection:
      - keep-alive
      User-Agent:
      - azsdk-python-quantum/0.0.1 Python/3.9.19 (Windows-10-10.0.22631-SP0)
    method: GET
    uri: https://eastus.quantum.azure.com/subscriptions/00000000-0000-0000-0000-000000000000/resourceGroups/myresourcegroup/providers/Microsoft.Quantum/workspaces/myworkspace/jobs/00000000-0000-0000-0000-000000000001?api-version=2022-09-12-preview&test-sequence-id=4
  response:
    body:
      string: '{"containerUri": "https://mystorage.blob.core.windows.net/job-00000000-0000-0000-0000-000000000001?sv=PLACEHOLDER&sr=c&sig=PLACEHOLDER&se=2050-01-01T00%3A00%3A00Z&sp=rcwl",
        "inputDataUri": "https://mystorage.blob.core.windows.net/job-00000000-0000-0000-0000-000000000001/inputData?sv=PLACEHOLDER&sr=b&sig=PLACEHOLDER&se=2050-01-01T00%3A00%3A00Z&sp=r&rscd=attachment%3B%20filename%3Dqdk-python-test-00000000-0000-0000-0000-000000000001.input.json",
        "inputDataFormat": "pasqal.pulser.v1", "inputParams": {"count": 150}, "metadata":
        null, "sessionId": null, "status": "Waiting", "jobType": "QuantumComputing",
        "outputDataFormat": "pasqal.pulser-results.v1", "outputDataUri": "https://mystorage.blob.core.windows.net/job-00000000-0000-0000-0000-000000000001/outputData?sv=PLACEHOLDER&sr=b&sig=PLACEHOLDER&se=2050-01-01T00%3A00%3A00Z&sp=r&rscd=attachment%3B%20filename%3Dqdk-python-test-00000000-0000-0000-0000-000000000001.output.json",
        "beginExecutionTime": null, "cancellationTime": null, "quantumComputingData":
        {"count": 1}, "errorData": null, "isCancelling": false, "tags": [], "name":
        "qdk-python-test", "id": "00000000-0000-0000-0000-000000000001", "providerId":
<<<<<<< HEAD
        "pasqal", "target": "pasqal.sim.emu-tn", "creationTime": "2024-04-30T14:01:55.8942984+00:00",
=======
        "pasqal", "target": "pasqal.sim.emu-tn", "creationTime": "2024-05-01T17:42:22.6480902+00:00",
>>>>>>> 45329fda
        "endExecutionTime": null, "costEstimate": null, "itemType": "Job"}'
    headers:
      connection:
      - keep-alive
      content-length:
      - '1326'
      content-type:
      - application/json; charset=utf-8
      transfer-encoding:
      - chunked
    status:
      code: 200
      message: OK
- request:
    body: null
    headers:
      Accept:
      - application/json
      Accept-Encoding:
      - gzip, deflate
      Connection:
      - keep-alive
      User-Agent:
      - azsdk-python-quantum/0.0.1 Python/3.9.19 (Windows-10-10.0.22631-SP0)
    method: GET
    uri: https://eastus.quantum.azure.com/subscriptions/00000000-0000-0000-0000-000000000000/resourceGroups/myresourcegroup/providers/Microsoft.Quantum/workspaces/myworkspace/jobs/00000000-0000-0000-0000-000000000001?api-version=2022-09-12-preview&test-sequence-id=5
  response:
    body:
      string: '{"containerUri": "https://mystorage.blob.core.windows.net/job-00000000-0000-0000-0000-000000000001?sv=PLACEHOLDER&sr=c&sig=PLACEHOLDER&se=2050-01-01T00%3A00%3A00Z&sp=rcwl",
        "inputDataUri": "https://mystorage.blob.core.windows.net/job-00000000-0000-0000-0000-000000000001/inputData?sv=PLACEHOLDER&sr=b&sig=PLACEHOLDER&se=2050-01-01T00%3A00%3A00Z&sp=r&rscd=attachment%3B%20filename%3Dqdk-python-test-00000000-0000-0000-0000-000000000001.input.json",
        "inputDataFormat": "pasqal.pulser.v1", "inputParams": {"count": 150}, "metadata":
        null, "sessionId": null, "status": "Waiting", "jobType": "QuantumComputing",
        "outputDataFormat": "pasqal.pulser-results.v1", "outputDataUri": "https://mystorage.blob.core.windows.net/job-00000000-0000-0000-0000-000000000001/outputData?sv=PLACEHOLDER&sr=b&sig=PLACEHOLDER&se=2050-01-01T00%3A00%3A00Z&sp=r&rscd=attachment%3B%20filename%3Dqdk-python-test-00000000-0000-0000-0000-000000000001.output.json",
        "beginExecutionTime": null, "cancellationTime": null, "quantumComputingData":
        {"count": 1}, "errorData": null, "isCancelling": false, "tags": [], "name":
        "qdk-python-test", "id": "00000000-0000-0000-0000-000000000001", "providerId":
<<<<<<< HEAD
        "pasqal", "target": "pasqal.sim.emu-tn", "creationTime": "2024-04-30T14:01:55.8942984+00:00",
=======
        "pasqal", "target": "pasqal.sim.emu-tn", "creationTime": "2024-05-01T17:42:22.6480902+00:00",
>>>>>>> 45329fda
        "endExecutionTime": null, "costEstimate": null, "itemType": "Job"}'
    headers:
      connection:
      - keep-alive
      content-length:
      - '1326'
      content-type:
      - application/json; charset=utf-8
      transfer-encoding:
      - chunked
    status:
      code: 200
      message: OK
- request:
    body: null
    headers:
      Accept:
      - application/json
      Accept-Encoding:
      - gzip, deflate
      Connection:
      - keep-alive
      User-Agent:
      - azsdk-python-quantum/0.0.1 Python/3.9.19 (Windows-10-10.0.22631-SP0)
    method: GET
    uri: https://eastus.quantum.azure.com/subscriptions/00000000-0000-0000-0000-000000000000/resourceGroups/myresourcegroup/providers/Microsoft.Quantum/workspaces/myworkspace/jobs/00000000-0000-0000-0000-000000000001?api-version=2022-09-12-preview&test-sequence-id=6
  response:
    body:
      string: '{"containerUri": "https://mystorage.blob.core.windows.net/job-00000000-0000-0000-0000-000000000001?sv=PLACEHOLDER&sr=c&sig=PLACEHOLDER&se=2050-01-01T00%3A00%3A00Z&sp=rcwl",
        "inputDataUri": "https://mystorage.blob.core.windows.net/job-00000000-0000-0000-0000-000000000001/inputData?sv=PLACEHOLDER&sr=b&sig=PLACEHOLDER&se=2050-01-01T00%3A00%3A00Z&sp=r&rscd=attachment%3B%20filename%3Dqdk-python-test-00000000-0000-0000-0000-000000000001.input.json",
        "inputDataFormat": "pasqal.pulser.v1", "inputParams": {"count": 150}, "metadata":
        null, "sessionId": null, "status": "Waiting", "jobType": "QuantumComputing",
        "outputDataFormat": "pasqal.pulser-results.v1", "outputDataUri": "https://mystorage.blob.core.windows.net/job-00000000-0000-0000-0000-000000000001/outputData?sv=PLACEHOLDER&sr=b&sig=PLACEHOLDER&se=2050-01-01T00%3A00%3A00Z&sp=r&rscd=attachment%3B%20filename%3Dqdk-python-test-00000000-0000-0000-0000-000000000001.output.json",
        "beginExecutionTime": null, "cancellationTime": null, "quantumComputingData":
        {"count": 1}, "errorData": null, "isCancelling": false, "tags": [], "name":
        "qdk-python-test", "id": "00000000-0000-0000-0000-000000000001", "providerId":
<<<<<<< HEAD
        "pasqal", "target": "pasqal.sim.emu-tn", "creationTime": "2024-04-30T14:01:55.8942984+00:00",
=======
        "pasqal", "target": "pasqal.sim.emu-tn", "creationTime": "2024-05-01T17:42:22.6480902+00:00",
>>>>>>> 45329fda
        "endExecutionTime": null, "costEstimate": null, "itemType": "Job"}'
    headers:
      connection:
      - keep-alive
      content-length:
      - '1326'
      content-type:
      - application/json; charset=utf-8
      transfer-encoding:
      - chunked
    status:
      code: 200
      message: OK
- request:
    body: null
    headers:
      Accept:
      - application/json
      Accept-Encoding:
      - gzip, deflate
      Connection:
      - keep-alive
      User-Agent:
      - azsdk-python-quantum/0.0.1 Python/3.9.19 (Windows-10-10.0.22631-SP0)
    method: GET
    uri: https://eastus.quantum.azure.com/subscriptions/00000000-0000-0000-0000-000000000000/resourceGroups/myresourcegroup/providers/Microsoft.Quantum/workspaces/myworkspace/jobs/00000000-0000-0000-0000-000000000001?api-version=2022-09-12-preview&test-sequence-id=7
  response:
    body:
      string: '{"containerUri": "https://mystorage.blob.core.windows.net/job-00000000-0000-0000-0000-000000000001?sv=PLACEHOLDER&sr=c&sig=PLACEHOLDER&se=2050-01-01T00%3A00%3A00Z&sp=rcwl",
        "inputDataUri": "https://mystorage.blob.core.windows.net/job-00000000-0000-0000-0000-000000000001/inputData?sv=PLACEHOLDER&sr=b&sig=PLACEHOLDER&se=2050-01-01T00%3A00%3A00Z&sp=r&rscd=attachment%3B%20filename%3Dqdk-python-test-00000000-0000-0000-0000-000000000001.input.json",
        "inputDataFormat": "pasqal.pulser.v1", "inputParams": {"count": 150}, "metadata":
        null, "sessionId": null, "status": "Executing", "jobType": "QuantumComputing",
        "outputDataFormat": "pasqal.pulser-results.v1", "outputDataUri": "https://mystorage.blob.core.windows.net/job-00000000-0000-0000-0000-000000000001/outputData?sv=PLACEHOLDER&sr=b&sig=PLACEHOLDER&se=2050-01-01T00%3A00%3A00Z&sp=r&rscd=attachment%3B%20filename%3Dqdk-python-test-00000000-0000-0000-0000-000000000001.output.json",
<<<<<<< HEAD
        "beginExecutionTime": "2024-04-30T14:02:00.082286+00:00", "cancellationTime":
        null, "quantumComputingData": {"count": 1}, "errorData": null, "isCancelling":
        false, "tags": [], "name": "qdk-python-test", "id": "00000000-0000-0000-0000-000000000001",
        "providerId": "pasqal", "target": "pasqal.sim.emu-tn", "creationTime": "2024-04-30T14:01:55.8942984+00:00",
=======
        "beginExecutionTime": "2024-05-01T17:42:27.151583+00:00", "cancellationTime":
        null, "quantumComputingData": {"count": 1}, "errorData": null, "isCancelling":
        false, "tags": [], "name": "qdk-python-test", "id": "00000000-0000-0000-0000-000000000001",
        "providerId": "pasqal", "target": "pasqal.sim.emu-tn", "creationTime": "2024-05-01T17:42:22.6480902+00:00",
>>>>>>> 45329fda
        "endExecutionTime": null, "costEstimate": null, "itemType": "Job"}'
    headers:
      connection:
      - keep-alive
      content-length:
      - '1358'
      content-type:
      - application/json; charset=utf-8
      transfer-encoding:
      - chunked
    status:
      code: 200
      message: OK
- request:
    body: null
    headers:
      Accept:
      - application/json
      Accept-Encoding:
      - gzip, deflate
      Connection:
      - keep-alive
      User-Agent:
      - azsdk-python-quantum/0.0.1 Python/3.9.19 (Windows-10-10.0.22631-SP0)
    method: GET
    uri: https://eastus.quantum.azure.com/subscriptions/00000000-0000-0000-0000-000000000000/resourceGroups/myresourcegroup/providers/Microsoft.Quantum/workspaces/myworkspace/jobs/00000000-0000-0000-0000-000000000001?api-version=2022-09-12-preview&test-sequence-id=8
  response:
    body:
      string: '{"containerUri": "https://mystorage.blob.core.windows.net/job-00000000-0000-0000-0000-000000000001?sv=PLACEHOLDER&sr=c&sig=PLACEHOLDER&se=2050-01-01T00%3A00%3A00Z&sp=rcwl",
        "inputDataUri": "https://mystorage.blob.core.windows.net/job-00000000-0000-0000-0000-000000000001/inputData?sv=PLACEHOLDER&sr=b&sig=PLACEHOLDER&se=2050-01-01T00%3A00%3A00Z&sp=r&rscd=attachment%3B%20filename%3Dqdk-python-test-00000000-0000-0000-0000-000000000001.input.json",
        "inputDataFormat": "pasqal.pulser.v1", "inputParams": {"count": 150}, "metadata":
        null, "sessionId": null, "status": "Executing", "jobType": "QuantumComputing",
        "outputDataFormat": "pasqal.pulser-results.v1", "outputDataUri": "https://mystorage.blob.core.windows.net/job-00000000-0000-0000-0000-000000000001/outputData?sv=PLACEHOLDER&sr=b&sig=PLACEHOLDER&se=2050-01-01T00%3A00%3A00Z&sp=r&rscd=attachment%3B%20filename%3Dqdk-python-test-00000000-0000-0000-0000-000000000001.output.json",
<<<<<<< HEAD
        "beginExecutionTime": "2024-04-30T14:02:00.082286+00:00", "cancellationTime":
        null, "quantumComputingData": {"count": 1}, "errorData": null, "isCancelling":
        false, "tags": [], "name": "qdk-python-test", "id": "00000000-0000-0000-0000-000000000001",
        "providerId": "pasqal", "target": "pasqal.sim.emu-tn", "creationTime": "2024-04-30T14:01:55.8942984+00:00",
=======
        "beginExecutionTime": "2024-05-01T17:42:27.151583+00:00", "cancellationTime":
        null, "quantumComputingData": {"count": 1}, "errorData": null, "isCancelling":
        false, "tags": [], "name": "qdk-python-test", "id": "00000000-0000-0000-0000-000000000001",
        "providerId": "pasqal", "target": "pasqal.sim.emu-tn", "creationTime": "2024-05-01T17:42:22.6480902+00:00",
>>>>>>> 45329fda
        "endExecutionTime": null, "costEstimate": null, "itemType": "Job"}'
    headers:
      connection:
      - keep-alive
      content-length:
      - '1358'
      content-type:
      - application/json; charset=utf-8
      transfer-encoding:
      - chunked
    status:
      code: 200
      message: OK
- request:
    body: null
    headers:
      Accept:
      - application/json
      Accept-Encoding:
      - gzip, deflate
      Connection:
      - keep-alive
      User-Agent:
      - azsdk-python-quantum/0.0.1 Python/3.9.19 (Windows-10-10.0.22631-SP0)
    method: GET
    uri: https://eastus.quantum.azure.com/subscriptions/00000000-0000-0000-0000-000000000000/resourceGroups/myresourcegroup/providers/Microsoft.Quantum/workspaces/myworkspace/jobs/00000000-0000-0000-0000-000000000001?api-version=2022-09-12-preview&test-sequence-id=9
  response:
    body:
      string: '{"containerUri": "https://mystorage.blob.core.windows.net/job-00000000-0000-0000-0000-000000000001?sv=PLACEHOLDER&sr=c&sig=PLACEHOLDER&se=2050-01-01T00%3A00%3A00Z&sp=rcwl",
        "inputDataUri": "https://mystorage.blob.core.windows.net/job-00000000-0000-0000-0000-000000000001/inputData?sv=PLACEHOLDER&sr=b&sig=PLACEHOLDER&se=2050-01-01T00%3A00%3A00Z&sp=r&rscd=attachment%3B%20filename%3Dqdk-python-test-00000000-0000-0000-0000-000000000001.input.json",
        "inputDataFormat": "pasqal.pulser.v1", "inputParams": {"count": 150}, "metadata":
        null, "sessionId": null, "status": "Executing", "jobType": "QuantumComputing",
        "outputDataFormat": "pasqal.pulser-results.v1", "outputDataUri": "https://mystorage.blob.core.windows.net/job-00000000-0000-0000-0000-000000000001/outputData?sv=PLACEHOLDER&sr=b&sig=PLACEHOLDER&se=2050-01-01T00%3A00%3A00Z&sp=r&rscd=attachment%3B%20filename%3Dqdk-python-test-00000000-0000-0000-0000-000000000001.output.json",
<<<<<<< HEAD
        "beginExecutionTime": "2024-04-30T14:02:00.082286+00:00", "cancellationTime":
        null, "quantumComputingData": {"count": 1}, "errorData": null, "isCancelling":
        false, "tags": [], "name": "qdk-python-test", "id": "00000000-0000-0000-0000-000000000001",
        "providerId": "pasqal", "target": "pasqal.sim.emu-tn", "creationTime": "2024-04-30T14:01:55.8942984+00:00",
=======
        "beginExecutionTime": "2024-05-01T17:42:27.151583+00:00", "cancellationTime":
        null, "quantumComputingData": {"count": 1}, "errorData": null, "isCancelling":
        false, "tags": [], "name": "qdk-python-test", "id": "00000000-0000-0000-0000-000000000001",
        "providerId": "pasqal", "target": "pasqal.sim.emu-tn", "creationTime": "2024-05-01T17:42:22.6480902+00:00",
>>>>>>> 45329fda
        "endExecutionTime": null, "costEstimate": null, "itemType": "Job"}'
    headers:
      connection:
      - keep-alive
      content-length:
      - '1358'
      content-type:
      - application/json; charset=utf-8
      transfer-encoding:
      - chunked
    status:
      code: 200
      message: OK
- request:
    body: null
    headers:
      Accept:
      - application/json
      Accept-Encoding:
      - gzip, deflate
      Connection:
      - keep-alive
      User-Agent:
      - azsdk-python-quantum/0.0.1 Python/3.9.19 (Windows-10-10.0.22631-SP0)
    method: GET
    uri: https://eastus.quantum.azure.com/subscriptions/00000000-0000-0000-0000-000000000000/resourceGroups/myresourcegroup/providers/Microsoft.Quantum/workspaces/myworkspace/jobs/00000000-0000-0000-0000-000000000001?api-version=2022-09-12-preview&test-sequence-id=10
  response:
    body:
      string: '{"containerUri": "https://mystorage.blob.core.windows.net/job-00000000-0000-0000-0000-000000000001?sv=PLACEHOLDER&sr=c&sig=PLACEHOLDER&se=2050-01-01T00%3A00%3A00Z&sp=rcwl",
        "inputDataUri": "https://mystorage.blob.core.windows.net/job-00000000-0000-0000-0000-000000000001/inputData?sv=PLACEHOLDER&sr=b&sig=PLACEHOLDER&se=2050-01-01T00%3A00%3A00Z&sp=r&rscd=attachment%3B%20filename%3Dqdk-python-test-00000000-0000-0000-0000-000000000001.input.json",
        "inputDataFormat": "pasqal.pulser.v1", "inputParams": {"count": 150}, "metadata":
<<<<<<< HEAD
        null, "sessionId": null, "status": "Executing", "jobType": "QuantumComputing",
        "outputDataFormat": "pasqal.pulser-results.v1", "outputDataUri": "https://mystorage.blob.core.windows.net/job-00000000-0000-0000-0000-000000000001/outputData?sv=PLACEHOLDER&sr=b&sig=PLACEHOLDER&se=2050-01-01T00%3A00%3A00Z&sp=r&rscd=attachment%3B%20filename%3Dqdk-python-test-00000000-0000-0000-0000-000000000001.output.json",
        "beginExecutionTime": "2024-04-30T14:02:00.082286+00:00", "cancellationTime":
        null, "quantumComputingData": {"count": 1}, "errorData": null, "isCancelling":
        false, "tags": [], "name": "qdk-python-test", "id": "00000000-0000-0000-0000-000000000001",
        "providerId": "pasqal", "target": "pasqal.sim.emu-tn", "creationTime": "2024-04-30T14:01:55.8942984+00:00",
        "endExecutionTime": null, "costEstimate": null, "itemType": "Job"}'
    headers:
      connection:
      - keep-alive
      content-length:
      - '1358'
      content-type:
      - application/json; charset=utf-8
      transfer-encoding:
      - chunked
    status:
      code: 200
      message: OK
- request:
    body: null
    headers:
      Accept:
      - application/json
      Accept-Encoding:
      - gzip, deflate
      Connection:
      - keep-alive
      User-Agent:
      - azsdk-python-quantum/0.0.1 Python/3.9.19 (Windows-10-10.0.22631-SP0)
    method: GET
    uri: https://eastus.quantum.azure.com/subscriptions/00000000-0000-0000-0000-000000000000/resourceGroups/myresourcegroup/providers/Microsoft.Quantum/workspaces/myworkspace/jobs/00000000-0000-0000-0000-000000000001?api-version=2022-09-12-preview&test-sequence-id=11
  response:
    body:
      string: '{"containerUri": "https://mystorage.blob.core.windows.net/job-00000000-0000-0000-0000-000000000001?sv=PLACEHOLDER&sr=c&sig=PLACEHOLDER&se=2050-01-01T00%3A00%3A00Z&sp=rcwl",
        "inputDataUri": "https://mystorage.blob.core.windows.net/job-00000000-0000-0000-0000-000000000001/inputData?sv=PLACEHOLDER&sr=b&sig=PLACEHOLDER&se=2050-01-01T00%3A00%3A00Z&sp=r&rscd=attachment%3B%20filename%3Dqdk-python-test-00000000-0000-0000-0000-000000000001.input.json",
        "inputDataFormat": "pasqal.pulser.v1", "inputParams": {"count": 150}, "metadata":
        null, "sessionId": null, "status": "Succeeded", "jobType": "QuantumComputing",
        "outputDataFormat": "pasqal.pulser-results.v1", "outputDataUri": "https://mystorage.blob.core.windows.net/job-00000000-0000-0000-0000-000000000001/rawOutputData?sv=PLACEHOLDER&sr=b&sig=PLACEHOLDER&se=2050-01-01T00%3A00%3A00Z&sp=r&rscd=attachment%3B%20filename%3Dqdk-python-test-00000000-0000-0000-0000-000000000001.output.json",
        "beginExecutionTime": "2024-04-30T14:02:00.082286+00:00", "cancellationTime":
        null, "quantumComputingData": {"count": 1}, "errorData": null, "isCancelling":
        false, "tags": [], "name": "qdk-python-test", "id": "00000000-0000-0000-0000-000000000001",
        "providerId": "pasqal", "target": "pasqal.sim.emu-tn", "creationTime": "2024-04-30T14:01:55.8942984+00:00",
        "endExecutionTime": "2024-04-30T14:02:15.802399+00:00", "costEstimate": {"currencyCode":
        "USD", "events": [{"dimensionId": "compute-time-emu", "dimensionName": "Compute
        Time on HPC-based Emulators", "measureUnit": "per hour", "amountBilled": 0.0044,
        "amountConsumed": 0.0044, "unitPrice": 0.0}, {"dimensionId": "compute-time-qpu",
=======
        null, "sessionId": null, "status": "Succeeded", "jobType": "QuantumComputing",
        "outputDataFormat": "pasqal.pulser-results.v1", "outputDataUri": "https://mystorage.blob.core.windows.net/job-00000000-0000-0000-0000-000000000001/rawOutputData?sv=PLACEHOLDER&sr=b&sig=PLACEHOLDER&se=2050-01-01T00%3A00%3A00Z&sp=r&rscd=attachment%3B%20filename%3Dqdk-python-test-00000000-0000-0000-0000-000000000001.output.json",
        "beginExecutionTime": "2024-05-01T17:42:27.151583+00:00", "cancellationTime":
        null, "quantumComputingData": {"count": 1}, "errorData": null, "isCancelling":
        false, "tags": [], "name": "qdk-python-test", "id": "00000000-0000-0000-0000-000000000001",
        "providerId": "pasqal", "target": "pasqal.sim.emu-tn", "creationTime": "2024-05-01T17:42:22.6480902+00:00",
        "endExecutionTime": "2024-05-01T17:42:37.938289+00:00", "costEstimate": {"currencyCode":
        "USD", "events": [{"dimensionId": "compute-time-emu", "dimensionName": "Compute
        Time on HPC-based Emulators", "measureUnit": "per hour", "amountBilled": 0.003,
        "amountConsumed": 0.003, "unitPrice": 0.0}, {"dimensionId": "compute-time-qpu",
>>>>>>> 45329fda
        "dimensionName": "Compute Time on QPU", "measureUnit": "per hour", "amountBilled":
        0.0, "amountConsumed": 0.0, "unitPrice": 0.0}], "estimatedTotal": 0.0}, "itemType":
        "Job"}'
    headers:
      connection:
      - keep-alive
      content-length:
<<<<<<< HEAD
      - '1799'
=======
      - '1797'
>>>>>>> 45329fda
      content-type:
      - application/json; charset=utf-8
      transfer-encoding:
      - chunked
    status:
      code: 200
      message: OK
- request:
    body: null
    headers:
      Accept:
      - application/json
      Accept-Encoding:
      - gzip, deflate
      Connection:
      - keep-alive
      User-Agent:
      - azsdk-python-quantum/0.0.1 Python/3.9.19 (Windows-10-10.0.22631-SP0)
    method: GET
    uri: https://eastus.quantum.azure.com/subscriptions/00000000-0000-0000-0000-000000000000/resourceGroups/myresourcegroup/providers/Microsoft.Quantum/workspaces/myworkspace/jobs/00000000-0000-0000-0000-000000000001?api-version=2022-09-12-preview&test-sequence-id=11
  response:
    body:
      string: '{"containerUri": "https://mystorage.blob.core.windows.net/job-00000000-0000-0000-0000-000000000001?sv=PLACEHOLDER&sr=c&sig=PLACEHOLDER&se=2050-01-01T00%3A00%3A00Z&sp=rcwl",
        "inputDataUri": "https://mystorage.blob.core.windows.net/job-00000000-0000-0000-0000-000000000001/inputData?sv=PLACEHOLDER&sr=b&sig=PLACEHOLDER&se=2050-01-01T00%3A00%3A00Z&sp=r&rscd=attachment%3B%20filename%3Dqdk-python-test-00000000-0000-0000-0000-000000000001.input.json",
        "inputDataFormat": "pasqal.pulser.v1", "inputParams": {"count": 150}, "metadata":
        null, "sessionId": null, "status": "Succeeded", "jobType": "QuantumComputing",
        "outputDataFormat": "pasqal.pulser-results.v1", "outputDataUri": "https://mystorage.blob.core.windows.net/job-00000000-0000-0000-0000-000000000001/rawOutputData?sv=PLACEHOLDER&sr=b&sig=PLACEHOLDER&se=2050-01-01T00%3A00%3A00Z&sp=r&rscd=attachment%3B%20filename%3Dqdk-python-test-00000000-0000-0000-0000-000000000001.output.json",
<<<<<<< HEAD
        "beginExecutionTime": "2024-04-30T14:02:00.082286+00:00", "cancellationTime":
        null, "quantumComputingData": {"count": 1}, "errorData": null, "isCancelling":
        false, "tags": [], "name": "qdk-python-test", "id": "00000000-0000-0000-0000-000000000001",
        "providerId": "pasqal", "target": "pasqal.sim.emu-tn", "creationTime": "2024-04-30T14:01:55.8942984+00:00",
        "endExecutionTime": "2024-04-30T14:02:15.802399+00:00", "costEstimate": {"currencyCode":
        "USD", "events": [{"dimensionId": "compute-time-emu", "dimensionName": "Compute
        Time on HPC-based Emulators", "measureUnit": "per hour", "amountBilled": 0.0044,
        "amountConsumed": 0.0044, "unitPrice": 0.0}, {"dimensionId": "compute-time-qpu",
=======
        "beginExecutionTime": "2024-05-01T17:42:27.151583+00:00", "cancellationTime":
        null, "quantumComputingData": {"count": 1}, "errorData": null, "isCancelling":
        false, "tags": [], "name": "qdk-python-test", "id": "00000000-0000-0000-0000-000000000001",
        "providerId": "pasqal", "target": "pasqal.sim.emu-tn", "creationTime": "2024-05-01T17:42:22.6480902+00:00",
        "endExecutionTime": "2024-05-01T17:42:37.938289+00:00", "costEstimate": {"currencyCode":
        "USD", "events": [{"dimensionId": "compute-time-emu", "dimensionName": "Compute
        Time on HPC-based Emulators", "measureUnit": "per hour", "amountBilled": 0.003,
        "amountConsumed": 0.003, "unitPrice": 0.0}, {"dimensionId": "compute-time-qpu",
>>>>>>> 45329fda
        "dimensionName": "Compute Time on QPU", "measureUnit": "per hour", "amountBilled":
        0.0, "amountConsumed": 0.0, "unitPrice": 0.0}], "estimatedTotal": 0.0}, "itemType":
        "Job"}'
    headers:
      connection:
      - keep-alive
      content-length:
<<<<<<< HEAD
      - '1799'
=======
      - '1797'
>>>>>>> 45329fda
      content-type:
      - application/json; charset=utf-8
      transfer-encoding:
      - chunked
    status:
      code: 200
      message: OK
- request:
    body: null
    headers:
      Accept:
      - application/json
      Accept-Encoding:
      - gzip, deflate
      Connection:
      - keep-alive
      User-Agent:
      - azsdk-python-quantum/0.0.1 Python/3.9.19 (Windows-10-10.0.22631-SP0)
    method: GET
    uri: https://eastus.quantum.azure.com/subscriptions/00000000-0000-0000-0000-000000000000/resourceGroups/myresourcegroup/providers/Microsoft.Quantum/workspaces/myworkspace/jobs/00000000-0000-0000-0000-000000000001?api-version=2022-09-12-preview&test-sequence-id=12
  response:
    body:
      string: '{"containerUri": "https://mystorage.blob.core.windows.net/job-00000000-0000-0000-0000-000000000001?sv=PLACEHOLDER&sr=c&sig=PLACEHOLDER&se=2050-01-01T00%3A00%3A00Z&sp=rcwl",
        "inputDataUri": "https://mystorage.blob.core.windows.net/job-00000000-0000-0000-0000-000000000001/inputData?sv=PLACEHOLDER&sr=b&sig=PLACEHOLDER&se=2050-01-01T00%3A00%3A00Z&sp=r&rscd=attachment%3B%20filename%3Dqdk-python-test-00000000-0000-0000-0000-000000000001.input.json",
        "inputDataFormat": "pasqal.pulser.v1", "inputParams": {"count": 150}, "metadata":
        null, "sessionId": null, "status": "Succeeded", "jobType": "QuantumComputing",
        "outputDataFormat": "pasqal.pulser-results.v1", "outputDataUri": "https://mystorage.blob.core.windows.net/job-00000000-0000-0000-0000-000000000001/rawOutputData?sv=PLACEHOLDER&sr=b&sig=PLACEHOLDER&se=2050-01-01T00%3A00%3A00Z&sp=r&rscd=attachment%3B%20filename%3Dqdk-python-test-00000000-0000-0000-0000-000000000001.output.json",
<<<<<<< HEAD
        "beginExecutionTime": "2024-04-30T14:02:00.082286+00:00", "cancellationTime":
        null, "quantumComputingData": {"count": 1}, "errorData": null, "isCancelling":
        false, "tags": [], "name": "qdk-python-test", "id": "00000000-0000-0000-0000-000000000001",
        "providerId": "pasqal", "target": "pasqal.sim.emu-tn", "creationTime": "2024-04-30T14:01:55.8942984+00:00",
        "endExecutionTime": "2024-04-30T14:02:15.802399+00:00", "costEstimate": {"currencyCode":
        "USD", "events": [{"dimensionId": "compute-time-emu", "dimensionName": "Compute
        Time on HPC-based Emulators", "measureUnit": "per hour", "amountBilled": 0.0044,
        "amountConsumed": 0.0044, "unitPrice": 0.0}, {"dimensionId": "compute-time-qpu",
=======
        "beginExecutionTime": "2024-05-01T17:42:27.151583+00:00", "cancellationTime":
        null, "quantumComputingData": {"count": 1}, "errorData": null, "isCancelling":
        false, "tags": [], "name": "qdk-python-test", "id": "00000000-0000-0000-0000-000000000001",
        "providerId": "pasqal", "target": "pasqal.sim.emu-tn", "creationTime": "2024-05-01T17:42:22.6480902+00:00",
        "endExecutionTime": "2024-05-01T17:42:37.938289+00:00", "costEstimate": {"currencyCode":
        "USD", "events": [{"dimensionId": "compute-time-emu", "dimensionName": "Compute
        Time on HPC-based Emulators", "measureUnit": "per hour", "amountBilled": 0.003,
        "amountConsumed": 0.003, "unitPrice": 0.0}, {"dimensionId": "compute-time-qpu",
>>>>>>> 45329fda
        "dimensionName": "Compute Time on QPU", "measureUnit": "per hour", "amountBilled":
        0.0, "amountConsumed": 0.0, "unitPrice": 0.0}], "estimatedTotal": 0.0}, "itemType":
        "Job"}'
    headers:
      connection:
      - keep-alive
      content-length:
<<<<<<< HEAD
      - '1799'
=======
      - '1797'
>>>>>>> 45329fda
      content-type:
      - application/json; charset=utf-8
      transfer-encoding:
      - chunked
    status:
      code: 200
      message: OK
version: 1<|MERGE_RESOLUTION|>--- conflicted
+++ resolved
@@ -26,18 +26,8 @@
     uri: https://login.microsoftonline.com/00000000-0000-0000-0000-000000000000/oauth2/v2.0/token
   response:
     body:
-<<<<<<< HEAD
-      string: '{"error": "invalid_client", "error_description": "AADSTS7000215: Invalid
-        client secret provided. Ensure the secret being sent in the request is the
-        client secret value, not the client secret ID, for a secret added to app ''00000000-0000-0000-0000-000000000000''.
-        Trace ID: ccd817e9-54a0-4df2-8ff8-4974ccd6a000 Correlation ID: b17b1ec6-0135-4c52-92e6-031ee4c7359c
-        Timestamp: 2024-04-30 14:01:51Z", "error_codes": [7000215], "timestamp": "2024-04-30
-        14:01:51Z", "trace_id": "ccd817e9-54a0-4df2-8ff8-4974ccd6a000", "correlation_id":
-        "b17b1ec6-0135-4c52-92e6-031ee4c7359c", "error_uri": "https://login.microsoftonline.com/error?code=7000215"}'
-=======
       string: '{"token_type": "Bearer", "expires_in": 1746121337, "ext_expires_in":
         1746121337, "refresh_in": 31536000, "access_token": "PLACEHOLDER"}'
->>>>>>> 45329fda
     headers:
       content-length:
       - '636'
@@ -90,11 +80,7 @@
       User-Agent:
       - azsdk-python-storage-blob/12.19.1 Python/3.9.19 (Windows-10-10.0.22631-SP0)
       x-ms-date:
-<<<<<<< HEAD
-      - Tue, 30 Apr 2024 14:01:52 GMT
-=======
       - Wed, 01 May 2024 17:42:18 GMT
->>>>>>> 45329fda
       x-ms-version:
       - '2023-11-03'
     method: GET
@@ -102,11 +88,7 @@
   response:
     body:
       string: "\uFEFF<?xml version=\"1.0\" encoding=\"utf-8\"?><Error><Code>ContainerNotFound</Code><Message>The
-<<<<<<< HEAD
-        specified container does not exist.\nRequestId:1df0a8be-301e-0038-3506-9b8800000000\nTime:2024-04-30T14:01:54.1215259Z</Message></Error>"
-=======
         specified container does not exist.\nRequestId:7d7d6277-a01e-0067-2eee-9b3c3c000000\nTime:2024-05-01T17:42:20.8873495Z</Message></Error>"
->>>>>>> 45329fda
     headers:
       content-length:
       - '223'
@@ -131,11 +113,7 @@
       User-Agent:
       - azsdk-python-storage-blob/12.19.1 Python/3.9.19 (Windows-10-10.0.22631-SP0)
       x-ms-date:
-<<<<<<< HEAD
-      - Tue, 30 Apr 2024 14:01:53 GMT
-=======
       - Wed, 01 May 2024 17:42:20 GMT
->>>>>>> 45329fda
       x-ms-version:
       - '2023-11-03'
     method: PUT
@@ -163,11 +141,7 @@
       User-Agent:
       - azsdk-python-storage-blob/12.19.1 Python/3.9.19 (Windows-10-10.0.22631-SP0)
       x-ms-date:
-<<<<<<< HEAD
-      - Tue, 30 Apr 2024 14:01:53 GMT
-=======
       - Wed, 01 May 2024 17:42:20 GMT
->>>>>>> 45329fda
       x-ms-version:
       - '2023-11-03'
     method: GET
@@ -247,11 +221,7 @@
       x-ms-blob-type:
       - BlockBlob
       x-ms-date:
-<<<<<<< HEAD
-      - Tue, 30 Apr 2024 14:01:54 GMT
-=======
       - Wed, 01 May 2024 17:42:21 GMT
->>>>>>> 45329fda
       x-ms-version:
       - '2023-11-03'
     method: PUT
@@ -299,11 +269,7 @@
         "beginExecutionTime": null, "cancellationTime": null, "quantumComputingData":
         null, "errorData": null, "isCancelling": false, "tags": [], "name": "qdk-python-test",
         "id": "00000000-0000-0000-0000-000000000001", "providerId": "pasqal", "target":
-<<<<<<< HEAD
-        "pasqal.sim.emu-tn", "creationTime": "2024-04-30T14:01:55.8942984+00:00",
-=======
         "pasqal.sim.emu-tn", "creationTime": "2024-05-01T17:42:22.6480902+00:00",
->>>>>>> 45329fda
         "endExecutionTime": null, "costEstimate": null, "itemType": "Job"}'
     headers:
       connection:
@@ -340,11 +306,7 @@
         "beginExecutionTime": null, "cancellationTime": null, "quantumComputingData":
         {"count": 1}, "errorData": null, "isCancelling": false, "tags": [], "name":
         "qdk-python-test", "id": "00000000-0000-0000-0000-000000000001", "providerId":
-<<<<<<< HEAD
-        "pasqal", "target": "pasqal.sim.emu-tn", "creationTime": "2024-04-30T14:01:55.8942984+00:00",
-=======
         "pasqal", "target": "pasqal.sim.emu-tn", "creationTime": "2024-05-01T17:42:22.6480902+00:00",
->>>>>>> 45329fda
         "endExecutionTime": null, "costEstimate": null, "itemType": "Job"}'
     headers:
       connection:
@@ -381,11 +343,7 @@
         "beginExecutionTime": null, "cancellationTime": null, "quantumComputingData":
         {"count": 1}, "errorData": null, "isCancelling": false, "tags": [], "name":
         "qdk-python-test", "id": "00000000-0000-0000-0000-000000000001", "providerId":
-<<<<<<< HEAD
-        "pasqal", "target": "pasqal.sim.emu-tn", "creationTime": "2024-04-30T14:01:55.8942984+00:00",
-=======
         "pasqal", "target": "pasqal.sim.emu-tn", "creationTime": "2024-05-01T17:42:22.6480902+00:00",
->>>>>>> 45329fda
         "endExecutionTime": null, "costEstimate": null, "itemType": "Job"}'
     headers:
       connection:
@@ -422,11 +380,7 @@
         "beginExecutionTime": null, "cancellationTime": null, "quantumComputingData":
         {"count": 1}, "errorData": null, "isCancelling": false, "tags": [], "name":
         "qdk-python-test", "id": "00000000-0000-0000-0000-000000000001", "providerId":
-<<<<<<< HEAD
-        "pasqal", "target": "pasqal.sim.emu-tn", "creationTime": "2024-04-30T14:01:55.8942984+00:00",
-=======
         "pasqal", "target": "pasqal.sim.emu-tn", "creationTime": "2024-05-01T17:42:22.6480902+00:00",
->>>>>>> 45329fda
         "endExecutionTime": null, "costEstimate": null, "itemType": "Job"}'
     headers:
       connection:
@@ -463,11 +417,7 @@
         "beginExecutionTime": null, "cancellationTime": null, "quantumComputingData":
         {"count": 1}, "errorData": null, "isCancelling": false, "tags": [], "name":
         "qdk-python-test", "id": "00000000-0000-0000-0000-000000000001", "providerId":
-<<<<<<< HEAD
-        "pasqal", "target": "pasqal.sim.emu-tn", "creationTime": "2024-04-30T14:01:55.8942984+00:00",
-=======
         "pasqal", "target": "pasqal.sim.emu-tn", "creationTime": "2024-05-01T17:42:22.6480902+00:00",
->>>>>>> 45329fda
         "endExecutionTime": null, "costEstimate": null, "itemType": "Job"}'
     headers:
       connection:
@@ -504,11 +454,7 @@
         "beginExecutionTime": null, "cancellationTime": null, "quantumComputingData":
         {"count": 1}, "errorData": null, "isCancelling": false, "tags": [], "name":
         "qdk-python-test", "id": "00000000-0000-0000-0000-000000000001", "providerId":
-<<<<<<< HEAD
-        "pasqal", "target": "pasqal.sim.emu-tn", "creationTime": "2024-04-30T14:01:55.8942984+00:00",
-=======
         "pasqal", "target": "pasqal.sim.emu-tn", "creationTime": "2024-05-01T17:42:22.6480902+00:00",
->>>>>>> 45329fda
         "endExecutionTime": null, "costEstimate": null, "itemType": "Job"}'
     headers:
       connection:
@@ -545,11 +491,7 @@
         "beginExecutionTime": null, "cancellationTime": null, "quantumComputingData":
         {"count": 1}, "errorData": null, "isCancelling": false, "tags": [], "name":
         "qdk-python-test", "id": "00000000-0000-0000-0000-000000000001", "providerId":
-<<<<<<< HEAD
-        "pasqal", "target": "pasqal.sim.emu-tn", "creationTime": "2024-04-30T14:01:55.8942984+00:00",
-=======
         "pasqal", "target": "pasqal.sim.emu-tn", "creationTime": "2024-05-01T17:42:22.6480902+00:00",
->>>>>>> 45329fda
         "endExecutionTime": null, "costEstimate": null, "itemType": "Job"}'
     headers:
       connection:
@@ -583,17 +525,10 @@
         "inputDataFormat": "pasqal.pulser.v1", "inputParams": {"count": 150}, "metadata":
         null, "sessionId": null, "status": "Executing", "jobType": "QuantumComputing",
         "outputDataFormat": "pasqal.pulser-results.v1", "outputDataUri": "https://mystorage.blob.core.windows.net/job-00000000-0000-0000-0000-000000000001/outputData?sv=PLACEHOLDER&sr=b&sig=PLACEHOLDER&se=2050-01-01T00%3A00%3A00Z&sp=r&rscd=attachment%3B%20filename%3Dqdk-python-test-00000000-0000-0000-0000-000000000001.output.json",
-<<<<<<< HEAD
-        "beginExecutionTime": "2024-04-30T14:02:00.082286+00:00", "cancellationTime":
-        null, "quantumComputingData": {"count": 1}, "errorData": null, "isCancelling":
-        false, "tags": [], "name": "qdk-python-test", "id": "00000000-0000-0000-0000-000000000001",
-        "providerId": "pasqal", "target": "pasqal.sim.emu-tn", "creationTime": "2024-04-30T14:01:55.8942984+00:00",
-=======
         "beginExecutionTime": "2024-05-01T17:42:27.151583+00:00", "cancellationTime":
         null, "quantumComputingData": {"count": 1}, "errorData": null, "isCancelling":
         false, "tags": [], "name": "qdk-python-test", "id": "00000000-0000-0000-0000-000000000001",
         "providerId": "pasqal", "target": "pasqal.sim.emu-tn", "creationTime": "2024-05-01T17:42:22.6480902+00:00",
->>>>>>> 45329fda
         "endExecutionTime": null, "costEstimate": null, "itemType": "Job"}'
     headers:
       connection:
@@ -627,17 +562,10 @@
         "inputDataFormat": "pasqal.pulser.v1", "inputParams": {"count": 150}, "metadata":
         null, "sessionId": null, "status": "Executing", "jobType": "QuantumComputing",
         "outputDataFormat": "pasqal.pulser-results.v1", "outputDataUri": "https://mystorage.blob.core.windows.net/job-00000000-0000-0000-0000-000000000001/outputData?sv=PLACEHOLDER&sr=b&sig=PLACEHOLDER&se=2050-01-01T00%3A00%3A00Z&sp=r&rscd=attachment%3B%20filename%3Dqdk-python-test-00000000-0000-0000-0000-000000000001.output.json",
-<<<<<<< HEAD
-        "beginExecutionTime": "2024-04-30T14:02:00.082286+00:00", "cancellationTime":
-        null, "quantumComputingData": {"count": 1}, "errorData": null, "isCancelling":
-        false, "tags": [], "name": "qdk-python-test", "id": "00000000-0000-0000-0000-000000000001",
-        "providerId": "pasqal", "target": "pasqal.sim.emu-tn", "creationTime": "2024-04-30T14:01:55.8942984+00:00",
-=======
         "beginExecutionTime": "2024-05-01T17:42:27.151583+00:00", "cancellationTime":
         null, "quantumComputingData": {"count": 1}, "errorData": null, "isCancelling":
         false, "tags": [], "name": "qdk-python-test", "id": "00000000-0000-0000-0000-000000000001",
         "providerId": "pasqal", "target": "pasqal.sim.emu-tn", "creationTime": "2024-05-01T17:42:22.6480902+00:00",
->>>>>>> 45329fda
         "endExecutionTime": null, "costEstimate": null, "itemType": "Job"}'
     headers:
       connection:
@@ -671,17 +599,10 @@
         "inputDataFormat": "pasqal.pulser.v1", "inputParams": {"count": 150}, "metadata":
         null, "sessionId": null, "status": "Executing", "jobType": "QuantumComputing",
         "outputDataFormat": "pasqal.pulser-results.v1", "outputDataUri": "https://mystorage.blob.core.windows.net/job-00000000-0000-0000-0000-000000000001/outputData?sv=PLACEHOLDER&sr=b&sig=PLACEHOLDER&se=2050-01-01T00%3A00%3A00Z&sp=r&rscd=attachment%3B%20filename%3Dqdk-python-test-00000000-0000-0000-0000-000000000001.output.json",
-<<<<<<< HEAD
-        "beginExecutionTime": "2024-04-30T14:02:00.082286+00:00", "cancellationTime":
-        null, "quantumComputingData": {"count": 1}, "errorData": null, "isCancelling":
-        false, "tags": [], "name": "qdk-python-test", "id": "00000000-0000-0000-0000-000000000001",
-        "providerId": "pasqal", "target": "pasqal.sim.emu-tn", "creationTime": "2024-04-30T14:01:55.8942984+00:00",
-=======
         "beginExecutionTime": "2024-05-01T17:42:27.151583+00:00", "cancellationTime":
         null, "quantumComputingData": {"count": 1}, "errorData": null, "isCancelling":
         false, "tags": [], "name": "qdk-python-test", "id": "00000000-0000-0000-0000-000000000001",
         "providerId": "pasqal", "target": "pasqal.sim.emu-tn", "creationTime": "2024-05-01T17:42:22.6480902+00:00",
->>>>>>> 45329fda
         "endExecutionTime": null, "costEstimate": null, "itemType": "Job"}'
     headers:
       connection:
@@ -713,55 +634,6 @@
       string: '{"containerUri": "https://mystorage.blob.core.windows.net/job-00000000-0000-0000-0000-000000000001?sv=PLACEHOLDER&sr=c&sig=PLACEHOLDER&se=2050-01-01T00%3A00%3A00Z&sp=rcwl",
         "inputDataUri": "https://mystorage.blob.core.windows.net/job-00000000-0000-0000-0000-000000000001/inputData?sv=PLACEHOLDER&sr=b&sig=PLACEHOLDER&se=2050-01-01T00%3A00%3A00Z&sp=r&rscd=attachment%3B%20filename%3Dqdk-python-test-00000000-0000-0000-0000-000000000001.input.json",
         "inputDataFormat": "pasqal.pulser.v1", "inputParams": {"count": 150}, "metadata":
-<<<<<<< HEAD
-        null, "sessionId": null, "status": "Executing", "jobType": "QuantumComputing",
-        "outputDataFormat": "pasqal.pulser-results.v1", "outputDataUri": "https://mystorage.blob.core.windows.net/job-00000000-0000-0000-0000-000000000001/outputData?sv=PLACEHOLDER&sr=b&sig=PLACEHOLDER&se=2050-01-01T00%3A00%3A00Z&sp=r&rscd=attachment%3B%20filename%3Dqdk-python-test-00000000-0000-0000-0000-000000000001.output.json",
-        "beginExecutionTime": "2024-04-30T14:02:00.082286+00:00", "cancellationTime":
-        null, "quantumComputingData": {"count": 1}, "errorData": null, "isCancelling":
-        false, "tags": [], "name": "qdk-python-test", "id": "00000000-0000-0000-0000-000000000001",
-        "providerId": "pasqal", "target": "pasqal.sim.emu-tn", "creationTime": "2024-04-30T14:01:55.8942984+00:00",
-        "endExecutionTime": null, "costEstimate": null, "itemType": "Job"}'
-    headers:
-      connection:
-      - keep-alive
-      content-length:
-      - '1358'
-      content-type:
-      - application/json; charset=utf-8
-      transfer-encoding:
-      - chunked
-    status:
-      code: 200
-      message: OK
-- request:
-    body: null
-    headers:
-      Accept:
-      - application/json
-      Accept-Encoding:
-      - gzip, deflate
-      Connection:
-      - keep-alive
-      User-Agent:
-      - azsdk-python-quantum/0.0.1 Python/3.9.19 (Windows-10-10.0.22631-SP0)
-    method: GET
-    uri: https://eastus.quantum.azure.com/subscriptions/00000000-0000-0000-0000-000000000000/resourceGroups/myresourcegroup/providers/Microsoft.Quantum/workspaces/myworkspace/jobs/00000000-0000-0000-0000-000000000001?api-version=2022-09-12-preview&test-sequence-id=11
-  response:
-    body:
-      string: '{"containerUri": "https://mystorage.blob.core.windows.net/job-00000000-0000-0000-0000-000000000001?sv=PLACEHOLDER&sr=c&sig=PLACEHOLDER&se=2050-01-01T00%3A00%3A00Z&sp=rcwl",
-        "inputDataUri": "https://mystorage.blob.core.windows.net/job-00000000-0000-0000-0000-000000000001/inputData?sv=PLACEHOLDER&sr=b&sig=PLACEHOLDER&se=2050-01-01T00%3A00%3A00Z&sp=r&rscd=attachment%3B%20filename%3Dqdk-python-test-00000000-0000-0000-0000-000000000001.input.json",
-        "inputDataFormat": "pasqal.pulser.v1", "inputParams": {"count": 150}, "metadata":
-        null, "sessionId": null, "status": "Succeeded", "jobType": "QuantumComputing",
-        "outputDataFormat": "pasqal.pulser-results.v1", "outputDataUri": "https://mystorage.blob.core.windows.net/job-00000000-0000-0000-0000-000000000001/rawOutputData?sv=PLACEHOLDER&sr=b&sig=PLACEHOLDER&se=2050-01-01T00%3A00%3A00Z&sp=r&rscd=attachment%3B%20filename%3Dqdk-python-test-00000000-0000-0000-0000-000000000001.output.json",
-        "beginExecutionTime": "2024-04-30T14:02:00.082286+00:00", "cancellationTime":
-        null, "quantumComputingData": {"count": 1}, "errorData": null, "isCancelling":
-        false, "tags": [], "name": "qdk-python-test", "id": "00000000-0000-0000-0000-000000000001",
-        "providerId": "pasqal", "target": "pasqal.sim.emu-tn", "creationTime": "2024-04-30T14:01:55.8942984+00:00",
-        "endExecutionTime": "2024-04-30T14:02:15.802399+00:00", "costEstimate": {"currencyCode":
-        "USD", "events": [{"dimensionId": "compute-time-emu", "dimensionName": "Compute
-        Time on HPC-based Emulators", "measureUnit": "per hour", "amountBilled": 0.0044,
-        "amountConsumed": 0.0044, "unitPrice": 0.0}, {"dimensionId": "compute-time-qpu",
-=======
         null, "sessionId": null, "status": "Succeeded", "jobType": "QuantumComputing",
         "outputDataFormat": "pasqal.pulser-results.v1", "outputDataUri": "https://mystorage.blob.core.windows.net/job-00000000-0000-0000-0000-000000000001/rawOutputData?sv=PLACEHOLDER&sr=b&sig=PLACEHOLDER&se=2050-01-01T00%3A00%3A00Z&sp=r&rscd=attachment%3B%20filename%3Dqdk-python-test-00000000-0000-0000-0000-000000000001.output.json",
         "beginExecutionTime": "2024-05-01T17:42:27.151583+00:00", "cancellationTime":
@@ -772,7 +644,6 @@
         "USD", "events": [{"dimensionId": "compute-time-emu", "dimensionName": "Compute
         Time on HPC-based Emulators", "measureUnit": "per hour", "amountBilled": 0.003,
         "amountConsumed": 0.003, "unitPrice": 0.0}, {"dimensionId": "compute-time-qpu",
->>>>>>> 45329fda
         "dimensionName": "Compute Time on QPU", "measureUnit": "per hour", "amountBilled":
         0.0, "amountConsumed": 0.0, "unitPrice": 0.0}], "estimatedTotal": 0.0}, "itemType":
         "Job"}'
@@ -780,11 +651,7 @@
       connection:
       - keep-alive
       content-length:
-<<<<<<< HEAD
-      - '1799'
-=======
       - '1797'
->>>>>>> 45329fda
       content-type:
       - application/json; charset=utf-8
       transfer-encoding:
@@ -812,16 +679,6 @@
         "inputDataFormat": "pasqal.pulser.v1", "inputParams": {"count": 150}, "metadata":
         null, "sessionId": null, "status": "Succeeded", "jobType": "QuantumComputing",
         "outputDataFormat": "pasqal.pulser-results.v1", "outputDataUri": "https://mystorage.blob.core.windows.net/job-00000000-0000-0000-0000-000000000001/rawOutputData?sv=PLACEHOLDER&sr=b&sig=PLACEHOLDER&se=2050-01-01T00%3A00%3A00Z&sp=r&rscd=attachment%3B%20filename%3Dqdk-python-test-00000000-0000-0000-0000-000000000001.output.json",
-<<<<<<< HEAD
-        "beginExecutionTime": "2024-04-30T14:02:00.082286+00:00", "cancellationTime":
-        null, "quantumComputingData": {"count": 1}, "errorData": null, "isCancelling":
-        false, "tags": [], "name": "qdk-python-test", "id": "00000000-0000-0000-0000-000000000001",
-        "providerId": "pasqal", "target": "pasqal.sim.emu-tn", "creationTime": "2024-04-30T14:01:55.8942984+00:00",
-        "endExecutionTime": "2024-04-30T14:02:15.802399+00:00", "costEstimate": {"currencyCode":
-        "USD", "events": [{"dimensionId": "compute-time-emu", "dimensionName": "Compute
-        Time on HPC-based Emulators", "measureUnit": "per hour", "amountBilled": 0.0044,
-        "amountConsumed": 0.0044, "unitPrice": 0.0}, {"dimensionId": "compute-time-qpu",
-=======
         "beginExecutionTime": "2024-05-01T17:42:27.151583+00:00", "cancellationTime":
         null, "quantumComputingData": {"count": 1}, "errorData": null, "isCancelling":
         false, "tags": [], "name": "qdk-python-test", "id": "00000000-0000-0000-0000-000000000001",
@@ -830,7 +687,6 @@
         "USD", "events": [{"dimensionId": "compute-time-emu", "dimensionName": "Compute
         Time on HPC-based Emulators", "measureUnit": "per hour", "amountBilled": 0.003,
         "amountConsumed": 0.003, "unitPrice": 0.0}, {"dimensionId": "compute-time-qpu",
->>>>>>> 45329fda
         "dimensionName": "Compute Time on QPU", "measureUnit": "per hour", "amountBilled":
         0.0, "amountConsumed": 0.0, "unitPrice": 0.0}], "estimatedTotal": 0.0}, "itemType":
         "Job"}'
@@ -838,11 +694,7 @@
       connection:
       - keep-alive
       content-length:
-<<<<<<< HEAD
-      - '1799'
-=======
       - '1797'
->>>>>>> 45329fda
       content-type:
       - application/json; charset=utf-8
       transfer-encoding:
@@ -870,16 +722,6 @@
         "inputDataFormat": "pasqal.pulser.v1", "inputParams": {"count": 150}, "metadata":
         null, "sessionId": null, "status": "Succeeded", "jobType": "QuantumComputing",
         "outputDataFormat": "pasqal.pulser-results.v1", "outputDataUri": "https://mystorage.blob.core.windows.net/job-00000000-0000-0000-0000-000000000001/rawOutputData?sv=PLACEHOLDER&sr=b&sig=PLACEHOLDER&se=2050-01-01T00%3A00%3A00Z&sp=r&rscd=attachment%3B%20filename%3Dqdk-python-test-00000000-0000-0000-0000-000000000001.output.json",
-<<<<<<< HEAD
-        "beginExecutionTime": "2024-04-30T14:02:00.082286+00:00", "cancellationTime":
-        null, "quantumComputingData": {"count": 1}, "errorData": null, "isCancelling":
-        false, "tags": [], "name": "qdk-python-test", "id": "00000000-0000-0000-0000-000000000001",
-        "providerId": "pasqal", "target": "pasqal.sim.emu-tn", "creationTime": "2024-04-30T14:01:55.8942984+00:00",
-        "endExecutionTime": "2024-04-30T14:02:15.802399+00:00", "costEstimate": {"currencyCode":
-        "USD", "events": [{"dimensionId": "compute-time-emu", "dimensionName": "Compute
-        Time on HPC-based Emulators", "measureUnit": "per hour", "amountBilled": 0.0044,
-        "amountConsumed": 0.0044, "unitPrice": 0.0}, {"dimensionId": "compute-time-qpu",
-=======
         "beginExecutionTime": "2024-05-01T17:42:27.151583+00:00", "cancellationTime":
         null, "quantumComputingData": {"count": 1}, "errorData": null, "isCancelling":
         false, "tags": [], "name": "qdk-python-test", "id": "00000000-0000-0000-0000-000000000001",
@@ -888,7 +730,6 @@
         "USD", "events": [{"dimensionId": "compute-time-emu", "dimensionName": "Compute
         Time on HPC-based Emulators", "measureUnit": "per hour", "amountBilled": 0.003,
         "amountConsumed": 0.003, "unitPrice": 0.0}, {"dimensionId": "compute-time-qpu",
->>>>>>> 45329fda
         "dimensionName": "Compute Time on QPU", "measureUnit": "per hour", "amountBilled":
         0.0, "amountConsumed": 0.0, "unitPrice": 0.0}], "estimatedTotal": 0.0}, "itemType":
         "Job"}'
@@ -896,11 +737,7 @@
       connection:
       - keep-alive
       content-length:
-<<<<<<< HEAD
-      - '1799'
-=======
       - '1797'
->>>>>>> 45329fda
       content-type:
       - application/json; charset=utf-8
       transfer-encoding:

--- conflicted
+++ resolved
@@ -81,11 +81,7 @@
       User-Agent:
       - azsdk-python-storage-blob/12.11.0 Python/3.9.13 (Windows-10-10.0.22000-SP0)
       x-ms-date:
-<<<<<<< HEAD
       - Wed, 14 Sep 2022 23:53:07 GMT
-=======
-      - Wed, 14 Sep 2022 19:11:14 GMT
->>>>>>> 179fb04f
       x-ms-version:
       - '2021-04-10'
     method: GET
@@ -93,11 +89,7 @@
   response:
     body:
       string: "\uFEFF<?xml version=\"1.0\" encoding=\"utf-8\"?><Error><Code>ContainerNotFound</Code><Message>The
-<<<<<<< HEAD
         specified container does not exist.\nRequestId:d4f7db6a-501e-004d-0a95-c87d9b000000\nTime:2022-09-14T23:53:08.3283850Z</Message></Error>"
-=======
-        specified container does not exist.\nRequestId:edfe525f-301e-004b-466d-c84e24000000\nTime:2022-09-14T19:11:14.6590049Z</Message></Error>"
->>>>>>> 179fb04f
     headers:
       content-length:
       - '223'
@@ -122,11 +114,7 @@
       User-Agent:
       - azsdk-python-storage-blob/12.11.0 Python/3.9.13 (Windows-10-10.0.22000-SP0)
       x-ms-date:
-<<<<<<< HEAD
       - Wed, 14 Sep 2022 23:53:08 GMT
-=======
-      - Wed, 14 Sep 2022 19:11:14 GMT
->>>>>>> 179fb04f
       x-ms-version:
       - '2021-04-10'
     method: PUT
@@ -154,11 +142,7 @@
       User-Agent:
       - azsdk-python-storage-blob/12.11.0 Python/3.9.13 (Windows-10-10.0.22000-SP0)
       x-ms-date:
-<<<<<<< HEAD
       - Wed, 14 Sep 2022 23:53:08 GMT
-=======
-      - Wed, 14 Sep 2022 19:11:14 GMT
->>>>>>> 179fb04f
       x-ms-version:
       - '2021-04-10'
     method: GET
@@ -179,11 +163,7 @@
       code: 200
       message: OK
 - request:
-<<<<<<< HEAD
     body: b'\x1f\x8b\x08\x00bi"c\x02\xff\xed\xcd1K\xc3@\x18\x80\xe1k\xe2\xa0\x01\xa1\x1cN\x9d${\xc2w\xd74\xa8\x93\xe0\xec\xa4{HJ\xd4@MBsY\xfcu\xfe4\xaf\x15\x12\x10\xdc\xc4\xa5\xef\xb3|\xf7\xde\xc7q\xaf\x1fM\xdf\xb4\xfd\xe8^\x9a]]\xf4U!i_\xa9\xbf%^\x9ee\xc7\xe9\xfd\x9cb\xd7\x9b\xe9|\xbc7Vr\xa3\xaeE\xfd\x83qp\xe5\xde\x7f\xafNST\xe8\xd0\xa4\xb2\xba\xbc\xf8\xee\xf3O\x1d,\xd4\x94W\xf7:\x08\xe6\x8c\x0f\xb9\x98R\xf9\x0c\xe7\xed\xd2\xbf\r\xe7\xed\xf2\xb0\r\xf4]t\x13\x9d\xb5\xe5{\xade\x95>\xd7\x83K\x9e\xc6jp\xdd\xf6\xad\x1c\\\xb3}\xecZW?\x94\xfb]\x97\xc4V\xac\x95[\x93%&\xdf\xac%\x8f\x15\x00\x00\x00\x00\x00\x00\x00\x00\x00\x00\x00\x00\x00\xe07_.\x8dQd\x00(\x00\x00'
-=======
-    body: b'\x1f\x8b\x08\x00Q\'"c\x02\xff\xed\xcd1K\xc3@\x18\x80\xe1k\xd2A\x03B9\x9c:I\xf6\x84\xef\xae\xb1\xa8\x93\xe0\xec\xa4{HJ\xd4@MBsY\xfa\xeb\xfa\xd3z\xad\x90\x80\xe0&.\xbe\xcf\xf2\xdd{\x1f\xc7\xbd\xef\xeb\xaen\xba\xc1\xbd\xd5\xdb*\xef\xca\\\xd2\xaeT\xbfK\xbcu\x96\x9d\xa7\xf7}\x8a]\xdd\x8e\xe7\xf3\xbd\xb1\xb26\xeaF\xd4\x1f\x18zW\xec\xfc\xf7\xea\x7f\x8ar\x1d\x9aT\x96W\x97_}q\xd0\xc1L\x8dy\xfd\xa8\x83`\xca\xf8\x94\xb31\x95\xcfp\xda.\xfc\xdbp\xda.N\xdb@?Dw\xd1\xbc)>+-\xcb\xf4\xb5\xea]\xf22\x94\xbdk7\x1fE\xef\xea\xcds\xdb\xb8\xea\xa9\xd8m\xdb$\xb6b\xad\xdc\x9b,1\xd6\x18\xb3\x8a\x15\x00\x00\x00\x00\x00\x00\x00\x00\x00\x00\x00\x00\x00\xe0\'G\xdbW\xc9c\x00(\x00\x00'
->>>>>>> 179fb04f
     headers:
       Accept:
       - application/xml
@@ -200,11 +180,7 @@
       x-ms-blob-type:
       - BlockBlob
       x-ms-date:
-<<<<<<< HEAD
       - Wed, 14 Sep 2022 23:53:09 GMT
-=======
-      - Wed, 14 Sep 2022 19:11:15 GMT
->>>>>>> 179fb04f
       x-ms-version:
       - '2021-04-10'
     method: PUT
@@ -235,11 +211,7 @@
       Connection:
       - keep-alive
       Content-Length:
-<<<<<<< HEAD
       - '660'
-=======
-      - '656'
->>>>>>> 179fb04f
       Content-Type:
       - application/json
       User-Agent:
@@ -254,23 +226,14 @@
         280}}, "providerId": "microsoft", "target": "microsoft.substochasticmontecarlo.cpu",
         "metadata": null, "name": "Test-SubstochasticMonteCarlo-\"20210101-000000\"",
         "id": "00000000-0000-0000-0000-000000000000", "status": "Waiting", "outputDataFormat":
-<<<<<<< HEAD
         "microsoft.qio-results.v2", "outputDataUri": "https://mystorage.blob.core.windows.net:443/job-00000000-0000-0000-0000-000000000000/outputData?sv=PLACEHOLDER&sig=PLACEHOLDER&se=PLACEHOLDER&srt=co&ss=b&sp=racw",
         "creationTime": "2022-09-14T23:53:09.6448478+00:00", "beginExecutionTime":
-=======
-        "microsoft.qio-results.v2", "outputDataUri": "https://azuresdkteststo.blob.core.windows.net:443/job-00000000-0000-0000-0000-000000000000/outputData?sv=PLACEHOLDER&sig=PLACEHOLDER&se=PLACEHOLDER&srt=co&ss=b&sp=racw",
-        "creationTime": "2022-09-14T19:11:15.1478985+00:00", "beginExecutionTime":
->>>>>>> 179fb04f
         null, "endExecutionTime": null, "cancellationTime": null, "costEstimate":
         null, "errorData": null, "isCancelling": false, "tags": [], "access_token":
         "fake_token"}'
     headers:
       content-length:
-<<<<<<< HEAD
       - '1043'
-=======
-      - '1049'
->>>>>>> 179fb04f
       content-type:
       - application/json; charset=utf-8
       transfer-encoding:
@@ -294,24 +257,14 @@
   response:
     body:
       string: '{"containerUri": "https://mystorage.blob.core.windows.net/job-00000000-0000-0000-0000-000000000000?sv=PLACEHOLDER&sig=PLACEHOLDER&se=PLACEHOLDER&srt=co&ss=b&sp=racw",
-<<<<<<< HEAD
         "inputDataUri": "https://mystorage.blob.core.windows.net/job-00000000-0000-0000-0000-000000000000/inputData?sv=PLACEHOLDER&sr=b&sig=PLACEHOLDER&se=PLACEHOLDER&sp=r&rscd=attachment%3B%20filename%3DTest-SubstochasticMonteCarlo-%252220210101-000000%2522-60aab6b3-3488-11ed-81e9-6045bdc85d00.input.json",
-=======
-        "inputDataUri": "https://mystorage.blob.core.windows.net/job-00000000-0000-0000-0000-000000000000/inputData?sv=PLACEHOLDER&sr=b&sig=PLACEHOLDER&se=PLACEHOLDER&sp=r&rscd=attachment%3B%20filename%3DTest-SubstochasticMonteCarlo-%252220210101-000000%2522-00287eff-3461-11ed-b92d-6045bdc85d00.input.json",
->>>>>>> 179fb04f
         "inputDataFormat": "microsoft.qio.v2", "inputParams": {"params": {"step_limit":
         280}}, "providerId": "microsoft", "target": "microsoft.substochasticmontecarlo.cpu",
         "metadata": null, "name": "Test-SubstochasticMonteCarlo-\"20210101-000000\"",
         "id": "00000000-0000-0000-0000-000000000000", "status": "Succeeded", "outputDataFormat":
-<<<<<<< HEAD
         "microsoft.qio-results.v2", "outputDataUri": "https://mystorage.blob.core.windows.net/job-00000000-0000-0000-0000-000000000000/rawOutputData?sv=PLACEHOLDER&sr=b&sig=PLACEHOLDER&se=PLACEHOLDER&sp=r&rscd=attachment%3B%20filename%3DTest-SubstochasticMonteCarlo-%252220210101-000000%2522-60aab6b3-3488-11ed-81e9-6045bdc85d00.output.json",
         "creationTime": "2022-09-14T23:53:09.6448478+00:00", "beginExecutionTime":
         "2022-09-14T23:53:10.5470594Z", "endExecutionTime": "2022-09-14T23:53:10.6004253Z",
-=======
-        "microsoft.qio-results.v2", "outputDataUri": "https://mystorage.blob.core.windows.net/job-00000000-0000-0000-0000-000000000000/rawOutputData?sv=PLACEHOLDER&sr=b&sig=PLACEHOLDER&se=PLACEHOLDER&sp=r&rscd=attachment%3B%20filename%3DTest-SubstochasticMonteCarlo-%252220210101-000000%2522-00287eff-3461-11ed-b92d-6045bdc85d00.output.json",
-        "creationTime": "2022-09-14T19:11:15.1478985+00:00", "beginExecutionTime":
-        "2022-09-14T19:11:15.0260894Z", "endExecutionTime": "2022-09-14T19:11:15.1282707Z",
->>>>>>> 179fb04f
         "cancellationTime": null, "costEstimate": null, "errorData": null, "isCancelling":
         false, "tags": [], "access_token": "fake_token"}'
     headers:
@@ -336,31 +289,19 @@
       User-Agent:
       - azsdk-python-storage-blob/12.11.0 Python/3.9.13 (Windows-10-10.0.22000-SP0)
       x-ms-date:
-<<<<<<< HEAD
       - Wed, 14 Sep 2022 23:53:12 GMT
-=======
-      - Wed, 14 Sep 2022 19:11:16 GMT
->>>>>>> 179fb04f
       x-ms-range:
       - bytes=0-33554431
       x-ms-version:
       - '2021-04-10'
     method: GET
-<<<<<<< HEAD
     uri: https://mystorage.blob.core.windows.net/job-00000000-0000-0000-0000-000000000000/rawOutputData?sv=PLACEHOLDER&sr=b&sig=PLACEHOLDER&se=PLACEHOLDER&sp=r&rscd=attachment%3B%20filename%3DTest-SubstochasticMonteCarlo-%252220210101-000000%2522-60aab6b3-3488-11ed-81e9-6045bdc85d00.output.json
-=======
-    uri: https://mystorage.blob.core.windows.net/job-00000000-0000-0000-0000-000000000000/rawOutputData?sv=PLACEHOLDER&sr=b&sig=PLACEHOLDER&se=PLACEHOLDER&sp=r&rscd=attachment%3B%20filename%3DTest-SubstochasticMonteCarlo-%252220210101-000000%2522-00287eff-3461-11ed-b92d-6045bdc85d00.output.json
->>>>>>> 179fb04f
   response:
     body:
       string: '{"version": "1.0", "configuration": {"0": 1, "1": 1, "2": 0, "3": 1},
         "cost": -5.0, "parameters": {"alpha": {"final": 0.0, "initial": 1.0, "type":
         "linear"}, "beta": {"final": 5.0, "initial": 0.0, "type": "linear"}, "seed":
-<<<<<<< HEAD
         3569966978, "step_limit": 280, "steps_per_walker": 1, "target_population":
-=======
-        3834317190, "step_limit": 280, "steps_per_walker": 1, "target_population":
->>>>>>> 179fb04f
         72}, "solutions": [{"configuration": {"0": 1, "1": 1, "2": 0, "3": 1}, "cost":
         -5.0}], "access_token": "fake_token"}'
     headers:
@@ -373,19 +314,11 @@
       content-type:
       - application/json
       x-ms-blob-content-md5:
-<<<<<<< HEAD
       - zzJRtnvY0k4Hzgkirphw3A==
       x-ms-blob-type:
       - BlockBlob
       x-ms-creation-time:
       - Wed, 14 Sep 2022 23:53:09 GMT
-=======
-      - AUZxfgi2uBvBGJ39n466IQ==
-      x-ms-blob-type:
-      - BlockBlob
-      x-ms-creation-time:
-      - Wed, 14 Sep 2022 19:11:15 GMT
->>>>>>> 179fb04f
       x-ms-lease-state:
       - available
       x-ms-lease-status:
@@ -413,24 +346,14 @@
   response:
     body:
       string: '{"containerUri": "https://mystorage.blob.core.windows.net/job-00000000-0000-0000-0000-000000000000?sv=PLACEHOLDER&sig=PLACEHOLDER&se=PLACEHOLDER&srt=co&ss=b&sp=racw",
-<<<<<<< HEAD
         "inputDataUri": "https://mystorage.blob.core.windows.net/job-00000000-0000-0000-0000-000000000000/inputData?sv=PLACEHOLDER&sr=b&sig=PLACEHOLDER&se=PLACEHOLDER&sp=r&rscd=attachment%3B%20filename%3DTest-SubstochasticMonteCarlo-%252220210101-000000%2522-60aab6b3-3488-11ed-81e9-6045bdc85d00.input.json",
-=======
-        "inputDataUri": "https://mystorage.blob.core.windows.net/job-00000000-0000-0000-0000-000000000000/inputData?sv=PLACEHOLDER&sr=b&sig=PLACEHOLDER&se=PLACEHOLDER&sp=r&rscd=attachment%3B%20filename%3DTest-SubstochasticMonteCarlo-%252220210101-000000%2522-00287eff-3461-11ed-b92d-6045bdc85d00.input.json",
->>>>>>> 179fb04f
         "inputDataFormat": "microsoft.qio.v2", "inputParams": {"params": {"step_limit":
         280}}, "providerId": "microsoft", "target": "microsoft.substochasticmontecarlo.cpu",
         "metadata": null, "name": "Test-SubstochasticMonteCarlo-\"20210101-000000\"",
         "id": "00000000-0000-0000-0000-000000000000", "status": "Succeeded", "outputDataFormat":
-<<<<<<< HEAD
         "microsoft.qio-results.v2", "outputDataUri": "https://mystorage.blob.core.windows.net/job-00000000-0000-0000-0000-000000000000/rawOutputData?sv=PLACEHOLDER&sr=b&sig=PLACEHOLDER&se=PLACEHOLDER&sp=r&rscd=attachment%3B%20filename%3DTest-SubstochasticMonteCarlo-%252220210101-000000%2522-60aab6b3-3488-11ed-81e9-6045bdc85d00.output.json",
         "creationTime": "2022-09-14T23:53:09.6448478+00:00", "beginExecutionTime":
         "2022-09-14T23:53:10.5470594Z", "endExecutionTime": "2022-09-14T23:53:10.6004253Z",
-=======
-        "microsoft.qio-results.v2", "outputDataUri": "https://mystorage.blob.core.windows.net/job-00000000-0000-0000-0000-000000000000/rawOutputData?sv=PLACEHOLDER&sr=b&sig=PLACEHOLDER&se=PLACEHOLDER&sp=r&rscd=attachment%3B%20filename%3DTest-SubstochasticMonteCarlo-%252220210101-000000%2522-00287eff-3461-11ed-b92d-6045bdc85d00.output.json",
-        "creationTime": "2022-09-14T19:11:15.1478985+00:00", "beginExecutionTime":
-        "2022-09-14T19:11:15.0260894Z", "endExecutionTime": "2022-09-14T19:11:15.1282707Z",
->>>>>>> 179fb04f
         "cancellationTime": null, "costEstimate": null, "errorData": null, "isCancelling":
         false, "tags": [], "access_token": "fake_token"}'
     headers:

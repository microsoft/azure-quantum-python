--- conflicted
+++ resolved
@@ -26,18 +26,8 @@
     uri: https://login.microsoftonline.com/00000000-0000-0000-0000-000000000000/oauth2/v2.0/token
   response:
     body:
-<<<<<<< HEAD
-      string: '{"error": "invalid_client", "error_description": "AADSTS7000215: Invalid
-        client secret provided. Ensure the secret being sent in the request is the
-        client secret value, not the client secret ID, for a secret added to app ''00000000-0000-0000-0000-000000000000''.
-        Trace ID: 87d1b49a-2d39-46d1-8d2d-527a5c208400 Correlation ID: a6502201-c9d1-444e-b6a3-94d9efae1887
-        Timestamp: 2024-04-30 14:04:29Z", "error_codes": [7000215], "timestamp": "2024-04-30
-        14:04:29Z", "trace_id": "87d1b49a-2d39-46d1-8d2d-527a5c208400", "correlation_id":
-        "a6502201-c9d1-444e-b6a3-94d9efae1887", "error_uri": "https://login.microsoftonline.com/error?code=7000215"}'
-=======
       string: '{"token_type": "Bearer", "expires_in": 1746121490, "ext_expires_in":
         1746121490, "refresh_in": 31536000, "access_token": "PLACEHOLDER"}'
->>>>>>> 45329fda
     headers:
       content-length:
       - '636'
@@ -65,20 +55,6 @@
         "targets": [{"id": "microsoft.dft", "currentAvailability": "Available", "averageQueueTime":
         0, "statusPage": null}]}, {"id": "ionq", "currentAvailability": "Degraded",
         "targets": [{"id": "ionq.qpu", "currentAvailability": "Available", "averageQueueTime":
-<<<<<<< HEAD
-        383644, "statusPage": "https://status.ionq.co"}, {"id": "ionq.qpu.aria-1",
-        "currentAvailability": "Unavailable", "averageQueueTime": 734677, "statusPage":
-        "https://status.ionq.co"}, {"id": "ionq.qpu.aria-2", "currentAvailability":
-        "Unavailable", "averageQueueTime": 0, "statusPage": "https://status.ionq.co"},
-        {"id": "ionq.simulator", "currentAvailability": "Available", "averageQueueTime":
-        1, "statusPage": "https://status.ionq.co"}]}, {"id": "microsoft-qc", "currentAvailability":
-        "Available", "targets": [{"id": "microsoft.estimator", "currentAvailability":
-        "Available", "averageQueueTime": 0, "statusPage": null}]}, {"id": "pasqal",
-        "currentAvailability": "Available", "targets": [{"id": "pasqal.sim.emu-tn",
-        "currentAvailability": "Available", "averageQueueTime": 278, "statusPage":
-        "https://pasqal.com"}, {"id": "pasqal.qpu.fresnel", "currentAvailability":
-        "Available", "averageQueueTime": 0, "statusPage": "https://pasqal.com"}]},
-=======
         493967, "statusPage": "https://status.ionq.co"}, {"id": "ionq.qpu.aria-1",
         "currentAvailability": "Unavailable", "averageQueueTime": 735673, "statusPage":
         "https://status.ionq.co"}, {"id": "ionq.qpu.aria-2", "currentAvailability":
@@ -91,7 +67,6 @@
         "currentAvailability": "Available", "averageQueueTime": 256, "statusPage":
         "https://pasqal.com"}, {"id": "pasqal.qpu.fresnel", "currentAvailability":
         "Degraded", "averageQueueTime": 0, "statusPage": "https://pasqal.com"}]},
->>>>>>> 45329fda
         {"id": "rigetti", "currentAvailability": "Degraded", "targets": [{"id": "rigetti.sim.qvm",
         "currentAvailability": "Available", "averageQueueTime": 5, "statusPage": "https://rigetti.statuspage.io/"},
         {"id": "rigetti.qpu.ankaa-2", "currentAvailability": "Degraded", "averageQueueTime":
@@ -101,26 +76,6 @@
         "qci.machine1", "currentAvailability": "Available", "averageQueueTime": 1,
         "statusPage": "https://quantumcircuits.com"}, {"id": "qci.simulator.noisy",
         "currentAvailability": "Available", "averageQueueTime": 0, "statusPage": "https://quantumcircuits.com"}]},
-<<<<<<< HEAD
-        {"id": "quantinuum", "currentAvailability": "Degraded", "targets": [{"id":
-        "quantinuum.qpu.h1-1", "currentAvailability": "Available", "averageQueueTime":
-        602461, "statusPage": "https://www.quantinuum.com/hardware/h1"}, {"id": "quantinuum.sim.h1-1sc",
-        "currentAvailability": "Available", "averageQueueTime": 2, "statusPage": "https://www.quantinuum.com/hardware/h1"},
-        {"id": "quantinuum.sim.h1-1e", "currentAvailability": "Available", "averageQueueTime":
-        4, "statusPage": "https://www.quantinuum.com/hardware/h1"}, {"id": "quantinuum.qpu.h2-1",
-        "currentAvailability": "Degraded", "averageQueueTime": 0, "statusPage": "https://www.quantinuum.com/hardware/h2"},
-        {"id": "quantinuum.sim.h2-1sc", "currentAvailability": "Available", "averageQueueTime":
-        0, "statusPage": "https://www.quantinuum.com/hardware/h2"}, {"id": "quantinuum.sim.h2-1e",
-        "currentAvailability": "Available", "averageQueueTime": 10, "statusPage":
-        "https://www.quantinuum.com/hardware/h2"}, {"id": "quantinuum.sim.h1-1sc-preview",
-        "currentAvailability": "Available", "averageQueueTime": 2, "statusPage": "https://www.quantinuum.com/hardware/h1"},
-        {"id": "quantinuum.sim.h1-1e-preview", "currentAvailability": "Available",
-        "averageQueueTime": 4, "statusPage": "https://www.quantinuum.com/hardware/h1"},
-        {"id": "quantinuum.sim.h1-2e-preview", "currentAvailability": "Available",
-        "averageQueueTime": 15089, "statusPage": "https://www.quantinuum.com/hardware/h1"},
-        {"id": "quantinuum.qpu.h1-1-preview", "currentAvailability": "Available",
-        "averageQueueTime": 602461, "statusPage": "https://www.quantinuum.com/hardware/h1"}]},
-=======
         {"id": "quantinuum", "currentAvailability": "Available", "targets": [{"id":
         "quantinuum.qpu.h1-1", "currentAvailability": "Available", "averageQueueTime":
         25016, "statusPage": "https://www.quantinuum.com/hardware/h1"}, {"id": "quantinuum.sim.h1-1sc",
@@ -139,7 +94,6 @@
         "averageQueueTime": 27901, "statusPage": "https://www.quantinuum.com/hardware/h1"},
         {"id": "quantinuum.qpu.h1-1-preview", "currentAvailability": "Available",
         "averageQueueTime": 25016, "statusPage": "https://www.quantinuum.com/hardware/h1"}]},
->>>>>>> 45329fda
         {"id": "Microsoft.Test", "currentAvailability": "Available", "targets": [{"id":
         "echo-rigetti", "currentAvailability": "Available", "averageQueueTime": 1,
         "statusPage": ""}, {"id": "echo-quantinuum", "currentAvailability": "Available",
@@ -158,11 +112,7 @@
       connection:
       - keep-alive
       content-length:
-<<<<<<< HEAD
-      - '4768'
-=======
       - '4771'
->>>>>>> 45329fda
       content-type:
       - application/json; charset=utf-8
       transfer-encoding:
@@ -214,11 +164,7 @@
       User-Agent:
       - azsdk-python-storage-blob/12.19.1 Python/3.9.19 (Windows-10-10.0.22631-SP0)
       x-ms-date:
-<<<<<<< HEAD
-      - Tue, 30 Apr 2024 14:04:31 GMT
-=======
       - Wed, 01 May 2024 17:44:52 GMT
->>>>>>> 45329fda
       x-ms-version:
       - '2023-11-03'
     method: GET
@@ -226,11 +172,7 @@
   response:
     body:
       string: "\uFEFF<?xml version=\"1.0\" encoding=\"utf-8\"?><Error><Code>ContainerNotFound</Code><Message>The
-<<<<<<< HEAD
-        specified container does not exist.\nRequestId:985cf826-101e-0062-0207-9beee7000000\nTime:2024-04-30T14:04:32.7008091Z</Message></Error>"
-=======
         specified container does not exist.\nRequestId:d57ef6e5-701e-0039-2bef-9bd7dc000000\nTime:2024-05-01T17:44:54.6889529Z</Message></Error>"
->>>>>>> 45329fda
     headers:
       content-length:
       - '223'
@@ -255,11 +197,7 @@
       User-Agent:
       - azsdk-python-storage-blob/12.19.1 Python/3.9.19 (Windows-10-10.0.22631-SP0)
       x-ms-date:
-<<<<<<< HEAD
-      - Tue, 30 Apr 2024 14:04:32 GMT
-=======
       - Wed, 01 May 2024 17:44:53 GMT
->>>>>>> 45329fda
       x-ms-version:
       - '2023-11-03'
     method: PUT
@@ -287,11 +225,7 @@
       User-Agent:
       - azsdk-python-storage-blob/12.19.1 Python/3.9.19 (Windows-10-10.0.22631-SP0)
       x-ms-date:
-<<<<<<< HEAD
-      - Tue, 30 Apr 2024 14:04:32 GMT
-=======
       - Wed, 01 May 2024 17:44:54 GMT
->>>>>>> 45329fda
       x-ms-version:
       - '2023-11-03'
     method: GET
@@ -331,11 +265,7 @@
       x-ms-blob-type:
       - BlockBlob
       x-ms-date:
-<<<<<<< HEAD
-      - Tue, 30 Apr 2024 14:04:33 GMT
-=======
       - Wed, 01 May 2024 17:44:55 GMT
->>>>>>> 45329fda
       x-ms-version:
       - '2023-11-03'
     method: PUT
@@ -387,11 +317,7 @@
         "beginExecutionTime": null, "cancellationTime": null, "quantumComputingData":
         null, "errorData": null, "isCancelling": false, "tags": [], "name": "Qiskit
         Sample - 3-qubit GHZ circuit", "id": "00000000-0000-0000-0000-000000000001",
-<<<<<<< HEAD
-        "providerId": "ionq", "target": "ionq.simulator", "creationTime": "2024-04-30T14:04:34.4201632+00:00",
-=======
-        "providerId": "ionq", "target": "ionq.simulator", "creationTime": "2024-05-01T17:44:56.8394593+00:00",
->>>>>>> 45329fda
+        "providerId": "ionq", "target": "ionq.simulator", "creationTime": "2024-05-01T17:44:56.8394593+00:00",
         "endExecutionTime": null, "costEstimate": null, "itemType": "Job"}'
     headers:
       connection:
@@ -430,11 +356,7 @@
         "beginExecutionTime": null, "cancellationTime": null, "quantumComputingData":
         {"count": 1}, "errorData": null, "isCancelling": false, "tags": [], "name":
         "Qiskit Sample - 3-qubit GHZ circuit", "id": "00000000-0000-0000-0000-000000000001",
-<<<<<<< HEAD
-        "providerId": "ionq", "target": "ionq.simulator", "creationTime": "2024-04-30T14:04:34.4201632+00:00",
-=======
-        "providerId": "ionq", "target": "ionq.simulator", "creationTime": "2024-05-01T17:44:56.8394593+00:00",
->>>>>>> 45329fda
+        "providerId": "ionq", "target": "ionq.simulator", "creationTime": "2024-05-01T17:44:56.8394593+00:00",
         "endExecutionTime": null, "costEstimate": null, "itemType": "Job"}'
     headers:
       connection:
@@ -473,11 +395,7 @@
         "beginExecutionTime": null, "cancellationTime": null, "quantumComputingData":
         {"count": 1}, "errorData": null, "isCancelling": false, "tags": [], "name":
         "Qiskit Sample - 3-qubit GHZ circuit", "id": "00000000-0000-0000-0000-000000000001",
-<<<<<<< HEAD
-        "providerId": "ionq", "target": "ionq.simulator", "creationTime": "2024-04-30T14:04:34.4201632+00:00",
-=======
-        "providerId": "ionq", "target": "ionq.simulator", "creationTime": "2024-05-01T17:44:56.8394593+00:00",
->>>>>>> 45329fda
+        "providerId": "ionq", "target": "ionq.simulator", "creationTime": "2024-05-01T17:44:56.8394593+00:00",
         "endExecutionTime": null, "costEstimate": null, "itemType": "Job"}'
     headers:
       connection:
@@ -516,11 +434,7 @@
         "beginExecutionTime": null, "cancellationTime": null, "quantumComputingData":
         {"count": 1}, "errorData": null, "isCancelling": false, "tags": [], "name":
         "Qiskit Sample - 3-qubit GHZ circuit", "id": "00000000-0000-0000-0000-000000000001",
-<<<<<<< HEAD
-        "providerId": "ionq", "target": "ionq.simulator", "creationTime": "2024-04-30T14:04:34.4201632+00:00",
-=======
-        "providerId": "ionq", "target": "ionq.simulator", "creationTime": "2024-05-01T17:44:56.8394593+00:00",
->>>>>>> 45329fda
+        "providerId": "ionq", "target": "ionq.simulator", "creationTime": "2024-05-01T17:44:56.8394593+00:00",
         "endExecutionTime": null, "costEstimate": null, "itemType": "Job"}'
     headers:
       connection:
@@ -559,11 +473,7 @@
         "beginExecutionTime": null, "cancellationTime": null, "quantumComputingData":
         {"count": 1}, "errorData": null, "isCancelling": false, "tags": [], "name":
         "Qiskit Sample - 3-qubit GHZ circuit", "id": "00000000-0000-0000-0000-000000000001",
-<<<<<<< HEAD
-        "providerId": "ionq", "target": "ionq.simulator", "creationTime": "2024-04-30T14:04:34.4201632+00:00",
-=======
-        "providerId": "ionq", "target": "ionq.simulator", "creationTime": "2024-05-01T17:44:56.8394593+00:00",
->>>>>>> 45329fda
+        "providerId": "ionq", "target": "ionq.simulator", "creationTime": "2024-05-01T17:44:56.8394593+00:00",
         "endExecutionTime": null, "costEstimate": null, "itemType": "Job"}'
     headers:
       connection:
@@ -602,11 +512,7 @@
         "beginExecutionTime": null, "cancellationTime": null, "quantumComputingData":
         {"count": 1}, "errorData": null, "isCancelling": false, "tags": [], "name":
         "Qiskit Sample - 3-qubit GHZ circuit", "id": "00000000-0000-0000-0000-000000000001",
-<<<<<<< HEAD
-        "providerId": "ionq", "target": "ionq.simulator", "creationTime": "2024-04-30T14:04:34.4201632+00:00",
-=======
-        "providerId": "ionq", "target": "ionq.simulator", "creationTime": "2024-05-01T17:44:56.8394593+00:00",
->>>>>>> 45329fda
+        "providerId": "ionq", "target": "ionq.simulator", "creationTime": "2024-05-01T17:44:56.8394593+00:00",
         "endExecutionTime": null, "costEstimate": null, "itemType": "Job"}'
     headers:
       connection:
@@ -645,11 +551,7 @@
         "beginExecutionTime": null, "cancellationTime": null, "quantumComputingData":
         {"count": 1}, "errorData": null, "isCancelling": false, "tags": [], "name":
         "Qiskit Sample - 3-qubit GHZ circuit", "id": "00000000-0000-0000-0000-000000000001",
-<<<<<<< HEAD
-        "providerId": "ionq", "target": "ionq.simulator", "creationTime": "2024-04-30T14:04:34.4201632+00:00",
-=======
-        "providerId": "ionq", "target": "ionq.simulator", "creationTime": "2024-05-01T17:44:56.8394593+00:00",
->>>>>>> 45329fda
+        "providerId": "ionq", "target": "ionq.simulator", "creationTime": "2024-05-01T17:44:56.8394593+00:00",
         "endExecutionTime": null, "costEstimate": null, "itemType": "Job"}'
     headers:
       connection:
@@ -685,19 +587,11 @@
         circuit", "num_qubits": "4", "metadata": "{}", "meas_map": "[0, 1, 2]"}, "sessionId":
         null, "status": "Succeeded", "jobType": "QuantumComputing", "outputDataFormat":
         "ionq.quantum-results.v1", "outputDataUri": "https://mystorage.blob.core.windows.net/job-00000000-0000-0000-0000-000000000001/rawOutputData?sv=PLACEHOLDER&sr=b&sig=PLACEHOLDER&se=2050-01-01T00%3A00%3A00Z&sp=r&rscd=attachment%3B%20filename%3DQiskit%2BSample%2B-%2B3-qubit%2BGHZ%2Bcircuit-00000000-0000-0000-0000-000000000001.output.json",
-<<<<<<< HEAD
-        "beginExecutionTime": "2024-04-30T14:04:37.874Z", "cancellationTime": null,
-        "quantumComputingData": {"count": 1}, "errorData": null, "isCancelling": false,
-        "tags": [], "name": "Qiskit Sample - 3-qubit GHZ circuit", "id": "00000000-0000-0000-0000-000000000001",
-        "providerId": "ionq", "target": "ionq.simulator", "creationTime": "2024-04-30T14:04:34.4201632+00:00",
-        "endExecutionTime": "2024-04-30T14:04:37.887Z", "costEstimate": {"currencyCode":
-=======
         "beginExecutionTime": "2024-05-01T17:45:00.296Z", "cancellationTime": null,
         "quantumComputingData": {"count": 1}, "errorData": null, "isCancelling": false,
         "tags": [], "name": "Qiskit Sample - 3-qubit GHZ circuit", "id": "00000000-0000-0000-0000-000000000001",
         "providerId": "ionq", "target": "ionq.simulator", "creationTime": "2024-05-01T17:44:56.8394593+00:00",
         "endExecutionTime": "2024-05-01T17:45:00.32Z", "costEstimate": {"currencyCode":
->>>>>>> 45329fda
         "USD", "events": [{"dimensionId": "gs1q", "dimensionName": "1Q Gate Shot",
         "measureUnit": "1q gate shot", "amountBilled": 0.0, "amountConsumed": 0.0,
         "unitPrice": 0.0}, {"dimensionId": "gs2q", "dimensionName": "2Q Gate Shot",
@@ -737,19 +631,11 @@
         circuit", "num_qubits": "4", "metadata": "{}", "meas_map": "[0, 1, 2]"}, "sessionId":
         null, "status": "Succeeded", "jobType": "QuantumComputing", "outputDataFormat":
         "ionq.quantum-results.v1", "outputDataUri": "https://mystorage.blob.core.windows.net/job-00000000-0000-0000-0000-000000000001/rawOutputData?sv=PLACEHOLDER&sr=b&sig=PLACEHOLDER&se=2050-01-01T00%3A00%3A00Z&sp=r&rscd=attachment%3B%20filename%3DQiskit%2BSample%2B-%2B3-qubit%2BGHZ%2Bcircuit-00000000-0000-0000-0000-000000000001.output.json",
-<<<<<<< HEAD
-        "beginExecutionTime": "2024-04-30T14:04:37.874Z", "cancellationTime": null,
-        "quantumComputingData": {"count": 1}, "errorData": null, "isCancelling": false,
-        "tags": [], "name": "Qiskit Sample - 3-qubit GHZ circuit", "id": "00000000-0000-0000-0000-000000000001",
-        "providerId": "ionq", "target": "ionq.simulator", "creationTime": "2024-04-30T14:04:34.4201632+00:00",
-        "endExecutionTime": "2024-04-30T14:04:37.887Z", "costEstimate": {"currencyCode":
-=======
         "beginExecutionTime": "2024-05-01T17:45:00.296Z", "cancellationTime": null,
         "quantumComputingData": {"count": 1}, "errorData": null, "isCancelling": false,
         "tags": [], "name": "Qiskit Sample - 3-qubit GHZ circuit", "id": "00000000-0000-0000-0000-000000000001",
         "providerId": "ionq", "target": "ionq.simulator", "creationTime": "2024-05-01T17:44:56.8394593+00:00",
         "endExecutionTime": "2024-05-01T17:45:00.32Z", "costEstimate": {"currencyCode":
->>>>>>> 45329fda
         "USD", "events": [{"dimensionId": "gs1q", "dimensionName": "1Q Gate Shot",
         "measureUnit": "1q gate shot", "amountBilled": 0.0, "amountConsumed": 0.0,
         "unitPrice": 0.0}, {"dimensionId": "gs2q", "dimensionName": "2Q Gate Shot",
@@ -789,19 +675,11 @@
         circuit", "num_qubits": "4", "metadata": "{}", "meas_map": "[0, 1, 2]"}, "sessionId":
         null, "status": "Succeeded", "jobType": "QuantumComputing", "outputDataFormat":
         "ionq.quantum-results.v1", "outputDataUri": "https://mystorage.blob.core.windows.net/job-00000000-0000-0000-0000-000000000001/rawOutputData?sv=PLACEHOLDER&sr=b&sig=PLACEHOLDER&se=2050-01-01T00%3A00%3A00Z&sp=r&rscd=attachment%3B%20filename%3DQiskit%2BSample%2B-%2B3-qubit%2BGHZ%2Bcircuit-00000000-0000-0000-0000-000000000001.output.json",
-<<<<<<< HEAD
-        "beginExecutionTime": "2024-04-30T14:04:37.874Z", "cancellationTime": null,
-        "quantumComputingData": {"count": 1}, "errorData": null, "isCancelling": false,
-        "tags": [], "name": "Qiskit Sample - 3-qubit GHZ circuit", "id": "00000000-0000-0000-0000-000000000001",
-        "providerId": "ionq", "target": "ionq.simulator", "creationTime": "2024-04-30T14:04:34.4201632+00:00",
-        "endExecutionTime": "2024-04-30T14:04:37.887Z", "costEstimate": {"currencyCode":
-=======
         "beginExecutionTime": "2024-05-01T17:45:00.296Z", "cancellationTime": null,
         "quantumComputingData": {"count": 1}, "errorData": null, "isCancelling": false,
         "tags": [], "name": "Qiskit Sample - 3-qubit GHZ circuit", "id": "00000000-0000-0000-0000-000000000001",
         "providerId": "ionq", "target": "ionq.simulator", "creationTime": "2024-05-01T17:44:56.8394593+00:00",
         "endExecutionTime": "2024-05-01T17:45:00.32Z", "costEstimate": {"currencyCode":
->>>>>>> 45329fda
         "USD", "events": [{"dimensionId": "gs1q", "dimensionName": "1Q Gate Shot",
         "measureUnit": "1q gate shot", "amountBilled": 0.0, "amountConsumed": 0.0,
         "unitPrice": 0.0}, {"dimensionId": "gs2q", "dimensionName": "2Q Gate Shot",
@@ -838,20 +716,6 @@
         "targets": [{"id": "microsoft.dft", "currentAvailability": "Available", "averageQueueTime":
         0, "statusPage": null}]}, {"id": "ionq", "currentAvailability": "Degraded",
         "targets": [{"id": "ionq.qpu", "currentAvailability": "Available", "averageQueueTime":
-<<<<<<< HEAD
-        383644, "statusPage": "https://status.ionq.co"}, {"id": "ionq.qpu.aria-1",
-        "currentAvailability": "Unavailable", "averageQueueTime": 734677, "statusPage":
-        "https://status.ionq.co"}, {"id": "ionq.qpu.aria-2", "currentAvailability":
-        "Unavailable", "averageQueueTime": 0, "statusPage": "https://status.ionq.co"},
-        {"id": "ionq.simulator", "currentAvailability": "Available", "averageQueueTime":
-        1, "statusPage": "https://status.ionq.co"}]}, {"id": "microsoft-qc", "currentAvailability":
-        "Available", "targets": [{"id": "microsoft.estimator", "currentAvailability":
-        "Available", "averageQueueTime": 0, "statusPage": null}]}, {"id": "pasqal",
-        "currentAvailability": "Available", "targets": [{"id": "pasqal.sim.emu-tn",
-        "currentAvailability": "Available", "averageQueueTime": 278, "statusPage":
-        "https://pasqal.com"}, {"id": "pasqal.qpu.fresnel", "currentAvailability":
-        "Available", "averageQueueTime": 0, "statusPage": "https://pasqal.com"}]},
-=======
         493967, "statusPage": "https://status.ionq.co"}, {"id": "ionq.qpu.aria-1",
         "currentAvailability": "Unavailable", "averageQueueTime": 735673, "statusPage":
         "https://status.ionq.co"}, {"id": "ionq.qpu.aria-2", "currentAvailability":
@@ -864,7 +728,6 @@
         "currentAvailability": "Available", "averageQueueTime": 256, "statusPage":
         "https://pasqal.com"}, {"id": "pasqal.qpu.fresnel", "currentAvailability":
         "Degraded", "averageQueueTime": 0, "statusPage": "https://pasqal.com"}]},
->>>>>>> 45329fda
         {"id": "rigetti", "currentAvailability": "Degraded", "targets": [{"id": "rigetti.sim.qvm",
         "currentAvailability": "Available", "averageQueueTime": 5, "statusPage": "https://rigetti.statuspage.io/"},
         {"id": "rigetti.qpu.ankaa-2", "currentAvailability": "Degraded", "averageQueueTime":
@@ -874,26 +737,6 @@
         "qci.machine1", "currentAvailability": "Available", "averageQueueTime": 1,
         "statusPage": "https://quantumcircuits.com"}, {"id": "qci.simulator.noisy",
         "currentAvailability": "Available", "averageQueueTime": 0, "statusPage": "https://quantumcircuits.com"}]},
-<<<<<<< HEAD
-        {"id": "quantinuum", "currentAvailability": "Degraded", "targets": [{"id":
-        "quantinuum.qpu.h1-1", "currentAvailability": "Available", "averageQueueTime":
-        602461, "statusPage": "https://www.quantinuum.com/hardware/h1"}, {"id": "quantinuum.sim.h1-1sc",
-        "currentAvailability": "Available", "averageQueueTime": 2, "statusPage": "https://www.quantinuum.com/hardware/h1"},
-        {"id": "quantinuum.sim.h1-1e", "currentAvailability": "Available", "averageQueueTime":
-        4, "statusPage": "https://www.quantinuum.com/hardware/h1"}, {"id": "quantinuum.qpu.h2-1",
-        "currentAvailability": "Degraded", "averageQueueTime": 0, "statusPage": "https://www.quantinuum.com/hardware/h2"},
-        {"id": "quantinuum.sim.h2-1sc", "currentAvailability": "Available", "averageQueueTime":
-        0, "statusPage": "https://www.quantinuum.com/hardware/h2"}, {"id": "quantinuum.sim.h2-1e",
-        "currentAvailability": "Available", "averageQueueTime": 10, "statusPage":
-        "https://www.quantinuum.com/hardware/h2"}, {"id": "quantinuum.sim.h1-1sc-preview",
-        "currentAvailability": "Available", "averageQueueTime": 2, "statusPage": "https://www.quantinuum.com/hardware/h1"},
-        {"id": "quantinuum.sim.h1-1e-preview", "currentAvailability": "Available",
-        "averageQueueTime": 4, "statusPage": "https://www.quantinuum.com/hardware/h1"},
-        {"id": "quantinuum.sim.h1-2e-preview", "currentAvailability": "Available",
-        "averageQueueTime": 15089, "statusPage": "https://www.quantinuum.com/hardware/h1"},
-        {"id": "quantinuum.qpu.h1-1-preview", "currentAvailability": "Available",
-        "averageQueueTime": 602461, "statusPage": "https://www.quantinuum.com/hardware/h1"}]},
-=======
         {"id": "quantinuum", "currentAvailability": "Available", "targets": [{"id":
         "quantinuum.qpu.h1-1", "currentAvailability": "Available", "averageQueueTime":
         25016, "statusPage": "https://www.quantinuum.com/hardware/h1"}, {"id": "quantinuum.sim.h1-1sc",
@@ -912,7 +755,6 @@
         "averageQueueTime": 27901, "statusPage": "https://www.quantinuum.com/hardware/h1"},
         {"id": "quantinuum.qpu.h1-1-preview", "currentAvailability": "Available",
         "averageQueueTime": 25016, "statusPage": "https://www.quantinuum.com/hardware/h1"}]},
->>>>>>> 45329fda
         {"id": "Microsoft.Test", "currentAvailability": "Available", "targets": [{"id":
         "echo-rigetti", "currentAvailability": "Available", "averageQueueTime": 1,
         "statusPage": ""}, {"id": "echo-quantinuum", "currentAvailability": "Available",
@@ -931,11 +773,7 @@
       connection:
       - keep-alive
       content-length:
-<<<<<<< HEAD
-      - '4768'
-=======
       - '4771'
->>>>>>> 45329fda
       content-type:
       - application/json; charset=utf-8
       transfer-encoding:
@@ -965,19 +803,11 @@
         circuit", "num_qubits": "4", "metadata": "{}", "meas_map": "[0, 1, 2]"}, "sessionId":
         null, "status": "Succeeded", "jobType": "QuantumComputing", "outputDataFormat":
         "ionq.quantum-results.v1", "outputDataUri": "https://mystorage.blob.core.windows.net/job-00000000-0000-0000-0000-000000000001/rawOutputData?sv=PLACEHOLDER&sr=b&sig=PLACEHOLDER&se=2050-01-01T00%3A00%3A00Z&sp=r&rscd=attachment%3B%20filename%3DQiskit%2BSample%2B-%2B3-qubit%2BGHZ%2Bcircuit-00000000-0000-0000-0000-000000000001.output.json",
-<<<<<<< HEAD
-        "beginExecutionTime": "2024-04-30T14:04:37.874Z", "cancellationTime": null,
-        "quantumComputingData": {"count": 1}, "errorData": null, "isCancelling": false,
-        "tags": [], "name": "Qiskit Sample - 3-qubit GHZ circuit", "id": "00000000-0000-0000-0000-000000000001",
-        "providerId": "ionq", "target": "ionq.simulator", "creationTime": "2024-04-30T14:04:34.4201632+00:00",
-        "endExecutionTime": "2024-04-30T14:04:37.887Z", "costEstimate": {"currencyCode":
-=======
         "beginExecutionTime": "2024-05-01T17:45:00.296Z", "cancellationTime": null,
         "quantumComputingData": {"count": 1}, "errorData": null, "isCancelling": false,
         "tags": [], "name": "Qiskit Sample - 3-qubit GHZ circuit", "id": "00000000-0000-0000-0000-000000000001",
         "providerId": "ionq", "target": "ionq.simulator", "creationTime": "2024-05-01T17:44:56.8394593+00:00",
         "endExecutionTime": "2024-05-01T17:45:00.32Z", "costEstimate": {"currencyCode":
->>>>>>> 45329fda
         "USD", "events": [{"dimensionId": "gs1q", "dimensionName": "1Q Gate Shot",
         "measureUnit": "1q gate shot", "amountBilled": 0.0, "amountConsumed": 0.0,
         "unitPrice": 0.0}, {"dimensionId": "gs2q", "dimensionName": "2Q Gate Shot",

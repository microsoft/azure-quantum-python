interactions:
- request:
    body: client_id=PLACEHOLDER&grant_type=client_credentials&client_assertion=PLACEHOLDER&client_info=1&client_assertion_type=PLACEHOLDER&scope=https%3A%2F%2Fquantum.microsoft.com%2F.default
    headers:
      Accept:
      - application/json
      Accept-Encoding:
      - gzip, deflate
      Connection:
      - keep-alive
      Content-Length:
      - '181'
      Content-Type:
      - application/x-www-form-urlencoded
      User-Agent:
      - azsdk-python-identity/1.16.0 Python/3.9.19 (Windows-10-10.0.22631-SP0)
      x-client-current-telemetry:
      - 4|730,2|
      x-client-os:
      - win32
      x-client-sku:
      - MSAL.Python
      x-client-ver:
      - 1.28.0
    method: POST
    uri: https://login.microsoftonline.com/00000000-0000-0000-0000-000000000000/oauth2/v2.0/token
  response:
    body:
<<<<<<< HEAD
      string: '{"error": "invalid_client", "error_description": "AADSTS7000215: Invalid
        client secret provided. Ensure the secret being sent in the request is the
        client secret value, not the client secret ID, for a secret added to app ''00000000-0000-0000-0000-000000000000''.
        Trace ID: 12088190-9db9-4c2a-847c-6f90f6cb9500 Correlation ID: 1c1163b0-f496-4882-a7c2-0d1e63308728
        Timestamp: 2024-04-30 14:00:32Z", "error_codes": [7000215], "timestamp": "2024-04-30
        14:00:32Z", "trace_id": "12088190-9db9-4c2a-847c-6f90f6cb9500", "correlation_id":
        "1c1163b0-f496-4882-a7c2-0d1e63308728", "error_uri": "https://login.microsoftonline.com/error?code=7000215"}'
=======
      string: '{"token_type": "Bearer", "expires_in": 1746121263, "ext_expires_in":
        1746121263, "refresh_in": 31536000, "access_token": "PLACEHOLDER"}'
>>>>>>> 45329fda
    headers:
      content-length:
      - '636'
      content-type:
      - application/json; charset=utf-8
    status:
      code: 401
      message: Unauthorized
- request:
    body: 'b''{"containerName": "job-00000000-0000-0000-0000-000000000001"}'''
    headers:
      Accept:
      - application/json
      Accept-Encoding:
      - gzip, deflate
      Connection:
      - keep-alive
      Content-Length:
      - '64'
      Content-Type:
      - application/json
      User-Agent:
      - azsdk-python-quantum/0.0.1 Python/3.9.19 (Windows-10-10.0.22631-SP0)
    method: POST
    uri: https://eastus.quantum.azure.com/subscriptions/00000000-0000-0000-0000-000000000000/resourceGroups/myresourcegroup/providers/Microsoft.Quantum/workspaces/myworkspace/storage/sasUri?api-version=2022-09-12-preview&test-sequence-id=1
  response:
    body:
      string: '{"sasUri": "https://mystorage.blob.core.windows.net/job-00000000-0000-0000-0000-000000000001?sv=PLACEHOLDER&sig=PLACEHOLDER&se=2050-01-01T00%3A00%3A00Z&srt=co&ss=b&sp=racwl"}'
    headers:
      connection:
      - keep-alive
      content-length:
      - '174'
      content-type:
      - application/json; charset=utf-8
      transfer-encoding:
      - chunked
    status:
      code: 200
      message: OK
- request:
    body: null
    headers:
      Accept:
      - application/xml
      Accept-Encoding:
      - gzip, deflate
      Connection:
      - keep-alive
      User-Agent:
      - azsdk-python-storage-blob/12.19.1 Python/3.9.19 (Windows-10-10.0.22631-SP0)
      x-ms-date:
<<<<<<< HEAD
      - Tue, 30 Apr 2024 14:00:34 GMT
=======
      - Wed, 01 May 2024 17:41:04 GMT
>>>>>>> 45329fda
      x-ms-version:
      - '2023-11-03'
    method: GET
    uri: https://mystorage.blob.core.windows.net/job-00000000-0000-0000-0000-000000000001?restype=container&sv=PLACEHOLDER&sig=PLACEHOLDER&se=2050-01-01T00%3A00%3A00Z&srt=co&ss=b&sp=racwl
  response:
    body:
      string: "\uFEFF<?xml version=\"1.0\" encoding=\"utf-8\"?><Error><Code>ContainerNotFound</Code><Message>The
<<<<<<< HEAD
        specified container does not exist.\nRequestId:ed373714-d01e-0030-0606-9b920f000000\nTime:2024-04-30T14:00:35.6558366Z</Message></Error>"
=======
        specified container does not exist.\nRequestId:7326a345-901e-0031-2fee-9bcdd3000000\nTime:2024-05-01T17:41:06.3378464Z</Message></Error>"
>>>>>>> 45329fda
    headers:
      content-length:
      - '223'
      content-type:
      - application/xml
      x-ms-version:
      - '2023-11-03'
    status:
      code: 404
      message: The specified container does not exist.
- request:
    body: null
    headers:
      Accept:
      - application/xml
      Accept-Encoding:
      - gzip, deflate
      Connection:
      - keep-alive
      Content-Length:
      - '0'
      User-Agent:
      - azsdk-python-storage-blob/12.19.1 Python/3.9.19 (Windows-10-10.0.22631-SP0)
      x-ms-date:
<<<<<<< HEAD
      - Tue, 30 Apr 2024 14:00:35 GMT
=======
      - Wed, 01 May 2024 17:41:05 GMT
>>>>>>> 45329fda
      x-ms-version:
      - '2023-11-03'
    method: PUT
    uri: https://mystorage.blob.core.windows.net/job-00000000-0000-0000-0000-000000000001?restype=container&sv=PLACEHOLDER&sig=PLACEHOLDER&se=2050-01-01T00%3A00%3A00Z&srt=co&ss=b&sp=racwl
  response:
    body:
      string: ''
    headers:
      content-length:
      - '0'
      x-ms-version:
      - '2023-11-03'
    status:
      code: 201
      message: Created
- request:
    body: null
    headers:
      Accept:
      - application/xml
      Accept-Encoding:
      - gzip, deflate
      Connection:
      - keep-alive
      User-Agent:
      - azsdk-python-storage-blob/12.19.1 Python/3.9.19 (Windows-10-10.0.22631-SP0)
      x-ms-date:
<<<<<<< HEAD
      - Tue, 30 Apr 2024 14:00:35 GMT
=======
      - Wed, 01 May 2024 17:41:05 GMT
>>>>>>> 45329fda
      x-ms-version:
      - '2023-11-03'
    method: GET
    uri: https://mystorage.blob.core.windows.net/job-00000000-0000-0000-0000-000000000001?restype=container&sv=PLACEHOLDER&sig=PLACEHOLDER&se=2050-01-01T00%3A00%3A00Z&srt=co&ss=b&sp=racwl
  response:
    body:
      string: ''
    headers:
      content-length:
      - '0'
      x-ms-lease-state:
      - available
      x-ms-lease-status:
      - unlocked
      x-ms-version:
      - '2023-11-03'
    status:
      code: 200
      message: OK
- request:
    body: 'b''{"sequence_builder": "{\\"version\\": \\"1\\", \\"name\\": \\"pulser-exported\\",
      \\"register\\": [{\\"name\\": \\"q0\\", \\"x\\": -10.0, \\"y\\": 0.0}, {\\"name\\":
      \\"q1\\", \\"x\\": -5.0, \\"y\\": -8.660254}, {\\"name\\": \\"q2\\", \\"x\\":
      -5.0, \\"y\\": 0.0}, {\\"name\\": \\"q3\\", \\"x\\": 0.0, \\"y\\": 0.0}, {\\"name\\":
      \\"q4\\", \\"x\\": 5.0, \\"y\\": -8.660254}, {\\"name\\": \\"q5\\", \\"x\\":
      7.5, \\"y\\": 4.330127}], \\"channels\\": {\\"ch_global\\": \\"rydberg_global\\"},
      \\"variables\\": {}, \\"operations\\": [{\\"op\\": \\"pulse\\", \\"channel\\":
      \\"ch_global\\", \\"protocol\\": \\"min-delay\\", \\"amplitude\\": {\\"kind\\":
      \\"constant\\", \\"duration\\": 124, \\"value\\": 12.566370614359172}, \\"detuning\\":
      {\\"kind\\": \\"constant\\", \\"duration\\": 124, \\"value\\": 25.132741228718345},
      \\"phase\\": 0.0, \\"post_phase_shift\\": 0.0}, {\\"op\\": \\"pulse\\", \\"channel\\":
      \\"ch_global\\", \\"protocol\\": \\"min-delay\\", \\"amplitude\\": {\\"kind\\":
      \\"constant\\", \\"duration\\": 400, \\"value\\": 0.0}, \\"detuning\\": {\\"kind\\":
      \\"constant\\", \\"duration\\": 400, \\"value\\": -25.132741228718345}, \\"phase\\":
      0.0, \\"post_phase_shift\\": 0.0}, {\\"op\\": \\"pulse\\", \\"channel\\": \\"ch_global\\",
      \\"protocol\\": \\"min-delay\\", \\"amplitude\\": {\\"kind\\": \\"constant\\",
      \\"duration\\": 100, \\"value\\": 12.566370614359172}, \\"detuning\\": {\\"kind\\":
      \\"constant\\", \\"duration\\": 100, \\"value\\": 25.132741228718345}, \\"phase\\":
      0.0, \\"post_phase_shift\\": 0.0}, {\\"op\\": \\"pulse\\", \\"channel\\": \\"ch_global\\",
      \\"protocol\\": \\"min-delay\\", \\"amplitude\\": {\\"kind\\": \\"constant\\",
      \\"duration\\": 400, \\"value\\": 0.0}, \\"detuning\\": {\\"kind\\": \\"constant\\",
      \\"duration\\": 400, \\"value\\": -25.132741228718345}, \\"phase\\": 0.0, \\"post_phase_shift\\":
      0.0}, {\\"op\\": \\"pulse\\", \\"channel\\": \\"ch_global\\", \\"protocol\\":
      \\"min-delay\\", \\"amplitude\\": {\\"kind\\": \\"constant\\", \\"duration\\":
      100, \\"value\\": 12.566370614359172}, \\"detuning\\": {\\"kind\\": \\"constant\\",
      \\"duration\\": 100, \\"value\\": 25.132741228718345}, \\"phase\\": 0.0, \\"post_phase_shift\\":
      0.0}], \\"measurement\\": null, \\"device\\": {\\"version\\": \\"1\\", \\"channels\\":
      [{\\"id\\": \\"rydberg_global\\", \\"basis\\": \\"ground-rydberg\\", \\"addressing\\":
      \\"Global\\", \\"max_abs_detuning\\": 31.41592653589793, \\"max_amp\\": 12.566370614359172,
      \\"min_retarget_interval\\": null, \\"fixed_retarget_t\\": null, \\"max_targets\\":
      null, \\"clock_period\\": 4, \\"min_duration\\": 16, \\"max_duration\\": 100000000,
      \\"mod_bandwidth\\": 2, \\"eom_config\\": {\\"limiting_beam\\": \\"RED\\", \\"max_limiting_amp\\":
      251.32741228718345, \\"intermediate_detuning\\": 4398.22971502571, \\"controlled_beams\\":
      [\\"BLUE\\", \\"RED\\"], \\"mod_bandwidth\\": 11}}], \\"name\\": \\"Fresnel\\",
      \\"dimensions\\": 2, \\"rydberg_level\\": 60, \\"min_atom_distance\\": 5, \\"max_atom_num\\":
      20, \\"max_radial_distance\\": 35, \\"interaction_coeff_xy\\": null, \\"supports_slm_mask\\":
      false, \\"max_layout_filling\\": 0.5, \\"reusable_channels\\": false, \\"pre_calibrated_layouts\\":
      [], \\"is_virtual\\": false}, \\"layout\\": {\\"coordinates\\": [[-12.5, 4.330127],
      [-10.0, 0.0], [-7.5, -4.330127], [-7.5, 4.330127], [-5.0, -8.660254], [-5.0,
      0.0], [-5.0, 8.660254], [-2.5, -4.330127], [-2.5, 4.330127], [0.0, -8.660254],
      [0.0, 0.0], [0.0, 8.660254], [2.5, -4.330127], [2.5, 4.330127], [5.0, -8.660254],
      [5.0, 0.0], [5.0, 8.660254], [7.5, -4.330127], [7.5, 4.330127], [10.0, 0.0]],
      \\"slug\\": \\"TriangularLatticeLayout(20, 5.0\\\\u00b5m)\\"}}"}'''
    headers:
      Accept:
      - application/xml
      Accept-Encoding:
      - gzip, deflate
      Connection:
      - keep-alive
      Content-Length:
      - '3645'
      Content-Type:
      - application/octet-stream
      User-Agent:
      - azsdk-python-storage-blob/12.19.1 Python/3.9.19 (Windows-10-10.0.22631-SP0)
      x-ms-blob-type:
      - BlockBlob
      x-ms-date:
<<<<<<< HEAD
      - Tue, 30 Apr 2024 14:00:36 GMT
=======
      - Wed, 01 May 2024 17:41:06 GMT
>>>>>>> 45329fda
      x-ms-version:
      - '2023-11-03'
    method: PUT
    uri: https://mystorage.blob.core.windows.net/job-00000000-0000-0000-0000-000000000001/inputData?sv=PLACEHOLDER&sig=PLACEHOLDER&se=2050-01-01T00%3A00%3A00Z&srt=co&ss=b&sp=racwl
  response:
    body:
      string: ''
    headers:
      content-length:
      - '0'
      x-ms-version:
      - '2023-11-03'
    status:
      code: 201
      message: Created
- request:
    body: 'b''{"id": "00000000-0000-0000-0000-000000000001", "name": "qdk-python-test",
      "providerId": "pasqal", "target": "pasqal.sim.emu-tn", "itemType": "Job", "containerUri":
      "https://mystorage.blob.core.windows.net/job-00000000-0000-0000-0000-000000000001?sv=PLACEHOLDER&sig=PLACEHOLDER&se=2050-01-01T00%3A00%3A00Z&srt=co&ss=b&sp=racwl",
      "inputDataUri": "https://mystorage.blob.core.windows.net/job-00000000-0000-0000-0000-000000000001/inputData",
      "inputDataFormat": "pasqal.pulser.v1", "inputParams": {"count": 150}, "outputDataFormat":
      "pasqal.pulser-results.v1"}'''
    headers:
      Accept:
      - application/json
      Accept-Encoding:
      - gzip, deflate
      Connection:
      - keep-alive
      Content-Length:
      - '558'
      Content-Type:
      - application/json
      User-Agent:
      - azsdk-python-quantum/0.0.1 Python/3.9.19 (Windows-10-10.0.22631-SP0)
    method: PUT
    uri: https://eastus.quantum.azure.com/subscriptions/00000000-0000-0000-0000-000000000000/resourceGroups/myresourcegroup/providers/Microsoft.Quantum/workspaces/myworkspace/jobs/00000000-0000-0000-0000-000000000001?api-version=2022-09-12-preview&test-sequence-id=1
  response:
    body:
      string: '{"containerUri": "https://mystorage.blob.core.windows.net/job-00000000-0000-0000-0000-000000000001?sv=PLACEHOLDER&sig=PLACEHOLDER&se=2050-01-01T00%3A00%3A00Z&srt=co&ss=b&sp=racwl",
        "inputDataUri": "https://mystorage.blob.core.windows.net/job-00000000-0000-0000-0000-000000000001/inputData?sv=PLACEHOLDER&sr=b&sig=PLACEHOLDER&se=2050-01-01T00%3A00%3A00Z&sp=rcw",
        "inputDataFormat": "pasqal.pulser.v1", "inputParams": {"count": 150}, "metadata":
        null, "sessionId": null, "status": "Waiting", "jobType": "QuantumComputing",
        "outputDataFormat": "pasqal.pulser-results.v1", "outputDataUri": "https://mystorage.blob.core.windows.net:443/job-00000000-0000-0000-0000-000000000001/outputData?sv=PLACEHOLDER&sig=PLACEHOLDER&se=2050-01-01T00%3A00%3A00Z&srt=co&ss=b&sp=racwl",
        "beginExecutionTime": null, "cancellationTime": null, "quantumComputingData":
        null, "errorData": null, "isCancelling": false, "tags": [], "name": "qdk-python-test",
        "id": "00000000-0000-0000-0000-000000000001", "providerId": "pasqal", "target":
<<<<<<< HEAD
        "pasqal.sim.emu-tn", "creationTime": "2024-04-30T14:00:37.2756785+00:00",
        "endExecutionTime": null, "costEstimate": null, "itemType": "Job"}'
=======
        "pasqal.sim.emu-tn", "creationTime": "2024-05-01T17:41:08.418121+00:00", "endExecutionTime":
        null, "costEstimate": null, "itemType": "Job"}'
>>>>>>> 45329fda
    headers:
      connection:
      - keep-alive
      content-length:
      - '1149'
      content-type:
      - application/json; charset=utf-8
      transfer-encoding:
      - chunked
    status:
      code: 200
      message: OK
- request:
    body: null
    headers:
      Accept:
      - application/json
      Accept-Encoding:
      - gzip, deflate
      Connection:
      - keep-alive
      User-Agent:
      - azsdk-python-quantum/0.0.1 Python/3.9.19 (Windows-10-10.0.22631-SP0)
    method: GET
    uri: https://eastus.quantum.azure.com/subscriptions/00000000-0000-0000-0000-000000000000/resourceGroups/myresourcegroup/providers/Microsoft.Quantum/workspaces/myworkspace/jobs/00000000-0000-0000-0000-000000000001?api-version=2022-09-12-preview&test-sequence-id=1
  response:
    body:
      string: '{"containerUri": "https://mystorage.blob.core.windows.net/job-00000000-0000-0000-0000-000000000001?sv=PLACEHOLDER&sr=c&sig=PLACEHOLDER&se=2050-01-01T00%3A00%3A00Z&sp=rcwl",
        "inputDataUri": "https://mystorage.blob.core.windows.net/job-00000000-0000-0000-0000-000000000001/inputData?sv=PLACEHOLDER&sr=b&sig=PLACEHOLDER&se=2050-01-01T00%3A00%3A00Z&sp=r&rscd=attachment%3B%20filename%3Dqdk-python-test-00000000-0000-0000-0000-000000000001.input.json",
        "inputDataFormat": "pasqal.pulser.v1", "inputParams": {"count": 150}, "metadata":
        null, "sessionId": null, "status": "Waiting", "jobType": "QuantumComputing",
        "outputDataFormat": "pasqal.pulser-results.v1", "outputDataUri": "https://mystorage.blob.core.windows.net/job-00000000-0000-0000-0000-000000000001/outputData?sv=PLACEHOLDER&sr=b&sig=PLACEHOLDER&se=2050-01-01T00%3A00%3A00Z&sp=r&rscd=attachment%3B%20filename%3Dqdk-python-test-00000000-0000-0000-0000-000000000001.output.json",
        "beginExecutionTime": null, "cancellationTime": null, "quantumComputingData":
        {"count": 1}, "errorData": null, "isCancelling": false, "tags": [], "name":
        "qdk-python-test", "id": "00000000-0000-0000-0000-000000000001", "providerId":
<<<<<<< HEAD
        "pasqal", "target": "pasqal.sim.emu-tn", "creationTime": "2024-04-30T14:00:37.2756785+00:00",
=======
        "pasqal", "target": "pasqal.sim.emu-tn", "creationTime": "2024-05-01T17:41:08.418121+00:00",
>>>>>>> 45329fda
        "endExecutionTime": null, "costEstimate": null, "itemType": "Job"}'
    headers:
      connection:
      - keep-alive
      content-length:
<<<<<<< HEAD
      - '1326'
=======
      - '1325'
>>>>>>> 45329fda
      content-type:
      - application/json; charset=utf-8
      transfer-encoding:
      - chunked
    status:
      code: 200
      message: OK
- request:
    body: null
    headers:
      Accept:
      - application/json
      Accept-Encoding:
      - gzip, deflate
      Connection:
      - keep-alive
      User-Agent:
      - azsdk-python-quantum/0.0.1 Python/3.9.19 (Windows-10-10.0.22631-SP0)
    method: GET
    uri: https://eastus.quantum.azure.com/subscriptions/00000000-0000-0000-0000-000000000000/resourceGroups/myresourcegroup/providers/Microsoft.Quantum/workspaces/myworkspace/jobs/00000000-0000-0000-0000-000000000001?api-version=2022-09-12-preview&test-sequence-id=2
  response:
    body:
      string: '{"containerUri": "https://mystorage.blob.core.windows.net/job-00000000-0000-0000-0000-000000000001?sv=PLACEHOLDER&sr=c&sig=PLACEHOLDER&se=2050-01-01T00%3A00%3A00Z&sp=rcwl",
        "inputDataUri": "https://mystorage.blob.core.windows.net/job-00000000-0000-0000-0000-000000000001/inputData?sv=PLACEHOLDER&sr=b&sig=PLACEHOLDER&se=2050-01-01T00%3A00%3A00Z&sp=r&rscd=attachment%3B%20filename%3Dqdk-python-test-00000000-0000-0000-0000-000000000001.input.json",
        "inputDataFormat": "pasqal.pulser.v1", "inputParams": {"count": 150}, "metadata":
        null, "sessionId": null, "status": "Waiting", "jobType": "QuantumComputing",
        "outputDataFormat": "pasqal.pulser-results.v1", "outputDataUri": "https://mystorage.blob.core.windows.net/job-00000000-0000-0000-0000-000000000001/outputData?sv=PLACEHOLDER&sr=b&sig=PLACEHOLDER&se=2050-01-01T00%3A00%3A00Z&sp=r&rscd=attachment%3B%20filename%3Dqdk-python-test-00000000-0000-0000-0000-000000000001.output.json",
        "beginExecutionTime": null, "cancellationTime": null, "quantumComputingData":
        {"count": 1}, "errorData": null, "isCancelling": false, "tags": [], "name":
        "qdk-python-test", "id": "00000000-0000-0000-0000-000000000001", "providerId":
<<<<<<< HEAD
        "pasqal", "target": "pasqal.sim.emu-tn", "creationTime": "2024-04-30T14:00:37.2756785+00:00",
=======
        "pasqal", "target": "pasqal.sim.emu-tn", "creationTime": "2024-05-01T17:41:08.418121+00:00",
>>>>>>> 45329fda
        "endExecutionTime": null, "costEstimate": null, "itemType": "Job"}'
    headers:
      connection:
      - keep-alive
      content-length:
      - '1325'
      content-type:
      - application/json; charset=utf-8
      transfer-encoding:
      - chunked
    status:
      code: 200
      message: OK
- request:
    body: null
    headers:
      Accept:
      - application/json
      Accept-Encoding:
      - gzip, deflate
      Connection:
      - keep-alive
      User-Agent:
      - azsdk-python-quantum/0.0.1 Python/3.9.19 (Windows-10-10.0.22631-SP0)
    method: GET
    uri: https://eastus.quantum.azure.com/subscriptions/00000000-0000-0000-0000-000000000000/resourceGroups/myresourcegroup/providers/Microsoft.Quantum/workspaces/myworkspace/jobs/00000000-0000-0000-0000-000000000001?api-version=2022-09-12-preview&test-sequence-id=3
  response:
    body:
      string: '{"containerUri": "https://mystorage.blob.core.windows.net/job-00000000-0000-0000-0000-000000000001?sv=PLACEHOLDER&sr=c&sig=PLACEHOLDER&se=2050-01-01T00%3A00%3A00Z&sp=rcwl",
        "inputDataUri": "https://mystorage.blob.core.windows.net/job-00000000-0000-0000-0000-000000000001/inputData?sv=PLACEHOLDER&sr=b&sig=PLACEHOLDER&se=2050-01-01T00%3A00%3A00Z&sp=r&rscd=attachment%3B%20filename%3Dqdk-python-test-00000000-0000-0000-0000-000000000001.input.json",
        "inputDataFormat": "pasqal.pulser.v1", "inputParams": {"count": 150}, "metadata":
        null, "sessionId": null, "status": "Waiting", "jobType": "QuantumComputing",
        "outputDataFormat": "pasqal.pulser-results.v1", "outputDataUri": "https://mystorage.blob.core.windows.net/job-00000000-0000-0000-0000-000000000001/outputData?sv=PLACEHOLDER&sr=b&sig=PLACEHOLDER&se=2050-01-01T00%3A00%3A00Z&sp=r&rscd=attachment%3B%20filename%3Dqdk-python-test-00000000-0000-0000-0000-000000000001.output.json",
        "beginExecutionTime": null, "cancellationTime": null, "quantumComputingData":
        {"count": 1}, "errorData": null, "isCancelling": false, "tags": [], "name":
        "qdk-python-test", "id": "00000000-0000-0000-0000-000000000001", "providerId":
<<<<<<< HEAD
        "pasqal", "target": "pasqal.sim.emu-tn", "creationTime": "2024-04-30T14:00:37.2756785+00:00",
=======
        "pasqal", "target": "pasqal.sim.emu-tn", "creationTime": "2024-05-01T17:41:08.418121+00:00",
>>>>>>> 45329fda
        "endExecutionTime": null, "costEstimate": null, "itemType": "Job"}'
    headers:
      connection:
      - keep-alive
      content-length:
      - '1325'
      content-type:
      - application/json; charset=utf-8
      transfer-encoding:
      - chunked
    status:
      code: 200
      message: OK
- request:
    body: null
    headers:
      Accept:
      - application/json
      Accept-Encoding:
      - gzip, deflate
      Connection:
      - keep-alive
      User-Agent:
      - azsdk-python-quantum/0.0.1 Python/3.9.19 (Windows-10-10.0.22631-SP0)
    method: GET
    uri: https://eastus.quantum.azure.com/subscriptions/00000000-0000-0000-0000-000000000000/resourceGroups/myresourcegroup/providers/Microsoft.Quantum/workspaces/myworkspace/jobs/00000000-0000-0000-0000-000000000001?api-version=2022-09-12-preview&test-sequence-id=4
  response:
    body:
      string: '{"containerUri": "https://mystorage.blob.core.windows.net/job-00000000-0000-0000-0000-000000000001?sv=PLACEHOLDER&sr=c&sig=PLACEHOLDER&se=2050-01-01T00%3A00%3A00Z&sp=rcwl",
        "inputDataUri": "https://mystorage.blob.core.windows.net/job-00000000-0000-0000-0000-000000000001/inputData?sv=PLACEHOLDER&sr=b&sig=PLACEHOLDER&se=2050-01-01T00%3A00%3A00Z&sp=r&rscd=attachment%3B%20filename%3Dqdk-python-test-00000000-0000-0000-0000-000000000001.input.json",
        "inputDataFormat": "pasqal.pulser.v1", "inputParams": {"count": 150}, "metadata":
        null, "sessionId": null, "status": "Waiting", "jobType": "QuantumComputing",
        "outputDataFormat": "pasqal.pulser-results.v1", "outputDataUri": "https://mystorage.blob.core.windows.net/job-00000000-0000-0000-0000-000000000001/outputData?sv=PLACEHOLDER&sr=b&sig=PLACEHOLDER&se=2050-01-01T00%3A00%3A00Z&sp=r&rscd=attachment%3B%20filename%3Dqdk-python-test-00000000-0000-0000-0000-000000000001.output.json",
        "beginExecutionTime": null, "cancellationTime": null, "quantumComputingData":
        {"count": 1}, "errorData": null, "isCancelling": false, "tags": [], "name":
        "qdk-python-test", "id": "00000000-0000-0000-0000-000000000001", "providerId":
<<<<<<< HEAD
        "pasqal", "target": "pasqal.sim.emu-tn", "creationTime": "2024-04-30T14:00:37.2756785+00:00",
=======
        "pasqal", "target": "pasqal.sim.emu-tn", "creationTime": "2024-05-01T17:41:08.418121+00:00",
>>>>>>> 45329fda
        "endExecutionTime": null, "costEstimate": null, "itemType": "Job"}'
    headers:
      connection:
      - keep-alive
      content-length:
      - '1325'
      content-type:
      - application/json; charset=utf-8
      transfer-encoding:
      - chunked
    status:
      code: 200
      message: OK
- request:
    body: null
    headers:
      Accept:
      - application/json
      Accept-Encoding:
      - gzip, deflate
      Connection:
      - keep-alive
      User-Agent:
      - azsdk-python-quantum/0.0.1 Python/3.9.19 (Windows-10-10.0.22631-SP0)
    method: GET
    uri: https://eastus.quantum.azure.com/subscriptions/00000000-0000-0000-0000-000000000000/resourceGroups/myresourcegroup/providers/Microsoft.Quantum/workspaces/myworkspace/jobs/00000000-0000-0000-0000-000000000001?api-version=2022-09-12-preview&test-sequence-id=5
  response:
    body:
      string: '{"containerUri": "https://mystorage.blob.core.windows.net/job-00000000-0000-0000-0000-000000000001?sv=PLACEHOLDER&sr=c&sig=PLACEHOLDER&se=2050-01-01T00%3A00%3A00Z&sp=rcwl",
        "inputDataUri": "https://mystorage.blob.core.windows.net/job-00000000-0000-0000-0000-000000000001/inputData?sv=PLACEHOLDER&sr=b&sig=PLACEHOLDER&se=2050-01-01T00%3A00%3A00Z&sp=r&rscd=attachment%3B%20filename%3Dqdk-python-test-00000000-0000-0000-0000-000000000001.input.json",
        "inputDataFormat": "pasqal.pulser.v1", "inputParams": {"count": 150}, "metadata":
        null, "sessionId": null, "status": "Waiting", "jobType": "QuantumComputing",
        "outputDataFormat": "pasqal.pulser-results.v1", "outputDataUri": "https://mystorage.blob.core.windows.net/job-00000000-0000-0000-0000-000000000001/outputData?sv=PLACEHOLDER&sr=b&sig=PLACEHOLDER&se=2050-01-01T00%3A00%3A00Z&sp=r&rscd=attachment%3B%20filename%3Dqdk-python-test-00000000-0000-0000-0000-000000000001.output.json",
        "beginExecutionTime": null, "cancellationTime": null, "quantumComputingData":
        {"count": 1}, "errorData": null, "isCancelling": false, "tags": [], "name":
        "qdk-python-test", "id": "00000000-0000-0000-0000-000000000001", "providerId":
<<<<<<< HEAD
        "pasqal", "target": "pasqal.sim.emu-tn", "creationTime": "2024-04-30T14:00:37.2756785+00:00",
=======
        "pasqal", "target": "pasqal.sim.emu-tn", "creationTime": "2024-05-01T17:41:08.418121+00:00",
>>>>>>> 45329fda
        "endExecutionTime": null, "costEstimate": null, "itemType": "Job"}'
    headers:
      connection:
      - keep-alive
      content-length:
      - '1325'
      content-type:
      - application/json; charset=utf-8
      transfer-encoding:
      - chunked
    status:
      code: 200
      message: OK
- request:
    body: null
    headers:
      Accept:
      - application/json
      Accept-Encoding:
      - gzip, deflate
      Connection:
      - keep-alive
      User-Agent:
      - azsdk-python-quantum/0.0.1 Python/3.9.19 (Windows-10-10.0.22631-SP0)
    method: GET
    uri: https://eastus.quantum.azure.com/subscriptions/00000000-0000-0000-0000-000000000000/resourceGroups/myresourcegroup/providers/Microsoft.Quantum/workspaces/myworkspace/jobs/00000000-0000-0000-0000-000000000001?api-version=2022-09-12-preview&test-sequence-id=6
  response:
    body:
      string: '{"containerUri": "https://mystorage.blob.core.windows.net/job-00000000-0000-0000-0000-000000000001?sv=PLACEHOLDER&sr=c&sig=PLACEHOLDER&se=2050-01-01T00%3A00%3A00Z&sp=rcwl",
        "inputDataUri": "https://mystorage.blob.core.windows.net/job-00000000-0000-0000-0000-000000000001/inputData?sv=PLACEHOLDER&sr=b&sig=PLACEHOLDER&se=2050-01-01T00%3A00%3A00Z&sp=r&rscd=attachment%3B%20filename%3Dqdk-python-test-00000000-0000-0000-0000-000000000001.input.json",
        "inputDataFormat": "pasqal.pulser.v1", "inputParams": {"count": 150}, "metadata":
        null, "sessionId": null, "status": "Waiting", "jobType": "QuantumComputing",
        "outputDataFormat": "pasqal.pulser-results.v1", "outputDataUri": "https://mystorage.blob.core.windows.net/job-00000000-0000-0000-0000-000000000001/outputData?sv=PLACEHOLDER&sr=b&sig=PLACEHOLDER&se=2050-01-01T00%3A00%3A00Z&sp=r&rscd=attachment%3B%20filename%3Dqdk-python-test-00000000-0000-0000-0000-000000000001.output.json",
        "beginExecutionTime": null, "cancellationTime": null, "quantumComputingData":
        {"count": 1}, "errorData": null, "isCancelling": false, "tags": [], "name":
        "qdk-python-test", "id": "00000000-0000-0000-0000-000000000001", "providerId":
<<<<<<< HEAD
        "pasqal", "target": "pasqal.sim.emu-tn", "creationTime": "2024-04-30T14:00:37.2756785+00:00",
=======
        "pasqal", "target": "pasqal.sim.emu-tn", "creationTime": "2024-05-01T17:41:08.418121+00:00",
>>>>>>> 45329fda
        "endExecutionTime": null, "costEstimate": null, "itemType": "Job"}'
    headers:
      connection:
      - keep-alive
      content-length:
      - '1325'
      content-type:
      - application/json; charset=utf-8
      transfer-encoding:
      - chunked
    status:
      code: 200
      message: OK
- request:
    body: null
    headers:
      Accept:
      - application/json
      Accept-Encoding:
      - gzip, deflate
      Connection:
      - keep-alive
      User-Agent:
      - azsdk-python-quantum/0.0.1 Python/3.9.19 (Windows-10-10.0.22631-SP0)
    method: GET
    uri: https://eastus.quantum.azure.com/subscriptions/00000000-0000-0000-0000-000000000000/resourceGroups/myresourcegroup/providers/Microsoft.Quantum/workspaces/myworkspace/jobs/00000000-0000-0000-0000-000000000001?api-version=2022-09-12-preview&test-sequence-id=7
  response:
    body:
      string: '{"containerUri": "https://mystorage.blob.core.windows.net/job-00000000-0000-0000-0000-000000000001?sv=PLACEHOLDER&sr=c&sig=PLACEHOLDER&se=2050-01-01T00%3A00%3A00Z&sp=rcwl",
        "inputDataUri": "https://mystorage.blob.core.windows.net/job-00000000-0000-0000-0000-000000000001/inputData?sv=PLACEHOLDER&sr=b&sig=PLACEHOLDER&se=2050-01-01T00%3A00%3A00Z&sp=r&rscd=attachment%3B%20filename%3Dqdk-python-test-00000000-0000-0000-0000-000000000001.input.json",
        "inputDataFormat": "pasqal.pulser.v1", "inputParams": {"count": 150}, "metadata":
        null, "sessionId": null, "status": "Waiting", "jobType": "QuantumComputing",
        "outputDataFormat": "pasqal.pulser-results.v1", "outputDataUri": "https://mystorage.blob.core.windows.net/job-00000000-0000-0000-0000-000000000001/outputData?sv=PLACEHOLDER&sr=b&sig=PLACEHOLDER&se=2050-01-01T00%3A00%3A00Z&sp=r&rscd=attachment%3B%20filename%3Dqdk-python-test-00000000-0000-0000-0000-000000000001.output.json",
        "beginExecutionTime": null, "cancellationTime": null, "quantumComputingData":
        {"count": 1}, "errorData": null, "isCancelling": false, "tags": [], "name":
        "qdk-python-test", "id": "00000000-0000-0000-0000-000000000001", "providerId":
<<<<<<< HEAD
        "pasqal", "target": "pasqal.sim.emu-tn", "creationTime": "2024-04-30T14:00:37.2756785+00:00",
=======
        "pasqal", "target": "pasqal.sim.emu-tn", "creationTime": "2024-05-01T17:41:08.418121+00:00",
>>>>>>> 45329fda
        "endExecutionTime": null, "costEstimate": null, "itemType": "Job"}'
    headers:
      connection:
      - keep-alive
      content-length:
<<<<<<< HEAD
      - '1326'
=======
      - '1325'
>>>>>>> 45329fda
      content-type:
      - application/json; charset=utf-8
      transfer-encoding:
      - chunked
    status:
      code: 200
      message: OK
- request:
    body: null
    headers:
      Accept:
      - application/json
      Accept-Encoding:
      - gzip, deflate
      Connection:
      - keep-alive
      User-Agent:
      - azsdk-python-quantum/0.0.1 Python/3.9.19 (Windows-10-10.0.22631-SP0)
    method: GET
    uri: https://eastus.quantum.azure.com/subscriptions/00000000-0000-0000-0000-000000000000/resourceGroups/myresourcegroup/providers/Microsoft.Quantum/workspaces/myworkspace/jobs/00000000-0000-0000-0000-000000000001?api-version=2022-09-12-preview&test-sequence-id=8
  response:
    body:
      string: '{"containerUri": "https://mystorage.blob.core.windows.net/job-00000000-0000-0000-0000-000000000001?sv=PLACEHOLDER&sr=c&sig=PLACEHOLDER&se=2050-01-01T00%3A00%3A00Z&sp=rcwl",
        "inputDataUri": "https://mystorage.blob.core.windows.net/job-00000000-0000-0000-0000-000000000001/inputData?sv=PLACEHOLDER&sr=b&sig=PLACEHOLDER&se=2050-01-01T00%3A00%3A00Z&sp=r&rscd=attachment%3B%20filename%3Dqdk-python-test-00000000-0000-0000-0000-000000000001.input.json",
        "inputDataFormat": "pasqal.pulser.v1", "inputParams": {"count": 150}, "metadata":
        null, "sessionId": null, "status": "Executing", "jobType": "QuantumComputing",
        "outputDataFormat": "pasqal.pulser-results.v1", "outputDataUri": "https://mystorage.blob.core.windows.net/job-00000000-0000-0000-0000-000000000001/outputData?sv=PLACEHOLDER&sr=b&sig=PLACEHOLDER&se=2050-01-01T00%3A00%3A00Z&sp=r&rscd=attachment%3B%20filename%3Dqdk-python-test-00000000-0000-0000-0000-000000000001.output.json",
<<<<<<< HEAD
        "beginExecutionTime": "2024-04-30T14:00:42.343831+00:00", "cancellationTime":
        null, "quantumComputingData": {"count": 1}, "errorData": null, "isCancelling":
        false, "tags": [], "name": "qdk-python-test", "id": "00000000-0000-0000-0000-000000000001",
        "providerId": "pasqal", "target": "pasqal.sim.emu-tn", "creationTime": "2024-04-30T14:00:37.2756785+00:00",
=======
        "beginExecutionTime": "2024-05-01T17:41:13.253438+00:00", "cancellationTime":
        null, "quantumComputingData": {"count": 1}, "errorData": null, "isCancelling":
        false, "tags": [], "name": "qdk-python-test", "id": "00000000-0000-0000-0000-000000000001",
        "providerId": "pasqal", "target": "pasqal.sim.emu-tn", "creationTime": "2024-05-01T17:41:08.418121+00:00",
>>>>>>> 45329fda
        "endExecutionTime": null, "costEstimate": null, "itemType": "Job"}'
    headers:
      connection:
      - keep-alive
      content-length:
      - '1357'
      content-type:
      - application/json; charset=utf-8
      transfer-encoding:
      - chunked
    status:
      code: 200
      message: OK
- request:
    body: null
    headers:
      Accept:
      - application/json
      Accept-Encoding:
      - gzip, deflate
      Connection:
      - keep-alive
      User-Agent:
      - azsdk-python-quantum/0.0.1 Python/3.9.19 (Windows-10-10.0.22631-SP0)
    method: GET
    uri: https://eastus.quantum.azure.com/subscriptions/00000000-0000-0000-0000-000000000000/resourceGroups/myresourcegroup/providers/Microsoft.Quantum/workspaces/myworkspace/jobs/00000000-0000-0000-0000-000000000001?api-version=2022-09-12-preview&test-sequence-id=9
  response:
    body:
      string: '{"containerUri": "https://mystorage.blob.core.windows.net/job-00000000-0000-0000-0000-000000000001?sv=PLACEHOLDER&sr=c&sig=PLACEHOLDER&se=2050-01-01T00%3A00%3A00Z&sp=rcwl",
        "inputDataUri": "https://mystorage.blob.core.windows.net/job-00000000-0000-0000-0000-000000000001/inputData?sv=PLACEHOLDER&sr=b&sig=PLACEHOLDER&se=2050-01-01T00%3A00%3A00Z&sp=r&rscd=attachment%3B%20filename%3Dqdk-python-test-00000000-0000-0000-0000-000000000001.input.json",
        "inputDataFormat": "pasqal.pulser.v1", "inputParams": {"count": 150}, "metadata":
        null, "sessionId": null, "status": "Executing", "jobType": "QuantumComputing",
        "outputDataFormat": "pasqal.pulser-results.v1", "outputDataUri": "https://mystorage.blob.core.windows.net/job-00000000-0000-0000-0000-000000000001/outputData?sv=PLACEHOLDER&sr=b&sig=PLACEHOLDER&se=2050-01-01T00%3A00%3A00Z&sp=r&rscd=attachment%3B%20filename%3Dqdk-python-test-00000000-0000-0000-0000-000000000001.output.json",
<<<<<<< HEAD
        "beginExecutionTime": "2024-04-30T14:00:42.343831+00:00", "cancellationTime":
        null, "quantumComputingData": {"count": 1}, "errorData": null, "isCancelling":
        false, "tags": [], "name": "qdk-python-test", "id": "00000000-0000-0000-0000-000000000001",
        "providerId": "pasqal", "target": "pasqal.sim.emu-tn", "creationTime": "2024-04-30T14:00:37.2756785+00:00",
=======
        "beginExecutionTime": "2024-05-01T17:41:13.253438+00:00", "cancellationTime":
        null, "quantumComputingData": {"count": 1}, "errorData": null, "isCancelling":
        false, "tags": [], "name": "qdk-python-test", "id": "00000000-0000-0000-0000-000000000001",
        "providerId": "pasqal", "target": "pasqal.sim.emu-tn", "creationTime": "2024-05-01T17:41:08.418121+00:00",
>>>>>>> 45329fda
        "endExecutionTime": null, "costEstimate": null, "itemType": "Job"}'
    headers:
      connection:
      - keep-alive
      content-length:
      - '1357'
      content-type:
      - application/json; charset=utf-8
      transfer-encoding:
      - chunked
    status:
      code: 200
      message: OK
- request:
    body: null
    headers:
      Accept:
      - application/json
      Accept-Encoding:
      - gzip, deflate
      Connection:
      - keep-alive
      User-Agent:
      - azsdk-python-quantum/0.0.1 Python/3.9.19 (Windows-10-10.0.22631-SP0)
    method: GET
    uri: https://eastus.quantum.azure.com/subscriptions/00000000-0000-0000-0000-000000000000/resourceGroups/myresourcegroup/providers/Microsoft.Quantum/workspaces/myworkspace/jobs/00000000-0000-0000-0000-000000000001?api-version=2022-09-12-preview&test-sequence-id=10
  response:
    body:
      string: '{"containerUri": "https://mystorage.blob.core.windows.net/job-00000000-0000-0000-0000-000000000001?sv=PLACEHOLDER&sr=c&sig=PLACEHOLDER&se=2050-01-01T00%3A00%3A00Z&sp=rcwl",
        "inputDataUri": "https://mystorage.blob.core.windows.net/job-00000000-0000-0000-0000-000000000001/inputData?sv=PLACEHOLDER&sr=b&sig=PLACEHOLDER&se=2050-01-01T00%3A00%3A00Z&sp=r&rscd=attachment%3B%20filename%3Dqdk-python-test-00000000-0000-0000-0000-000000000001.input.json",
        "inputDataFormat": "pasqal.pulser.v1", "inputParams": {"count": 150}, "metadata":
<<<<<<< HEAD
        null, "sessionId": null, "status": "Executing", "jobType": "QuantumComputing",
        "outputDataFormat": "pasqal.pulser-results.v1", "outputDataUri": "https://mystorage.blob.core.windows.net/job-00000000-0000-0000-0000-000000000001/outputData?sv=PLACEHOLDER&sr=b&sig=PLACEHOLDER&se=2050-01-01T00%3A00%3A00Z&sp=r&rscd=attachment%3B%20filename%3Dqdk-python-test-00000000-0000-0000-0000-000000000001.output.json",
        "beginExecutionTime": "2024-04-30T14:00:42.343831+00:00", "cancellationTime":
        null, "quantumComputingData": {"count": 1}, "errorData": null, "isCancelling":
        false, "tags": [], "name": "qdk-python-test", "id": "00000000-0000-0000-0000-000000000001",
        "providerId": "pasqal", "target": "pasqal.sim.emu-tn", "creationTime": "2024-04-30T14:00:37.2756785+00:00",
        "endExecutionTime": null, "costEstimate": null, "itemType": "Job"}'
    headers:
      connection:
      - keep-alive
      content-length:
      - '1358'
      content-type:
      - application/json; charset=utf-8
      transfer-encoding:
      - chunked
    status:
      code: 200
      message: OK
- request:
    body: null
    headers:
      Accept:
      - application/json
      Accept-Encoding:
      - gzip, deflate
      Connection:
      - keep-alive
      User-Agent:
      - azsdk-python-quantum/0.0.1 Python/3.9.19 (Windows-10-10.0.22631-SP0)
    method: GET
    uri: https://eastus.quantum.azure.com/subscriptions/00000000-0000-0000-0000-000000000000/resourceGroups/myresourcegroup/providers/Microsoft.Quantum/workspaces/myworkspace/jobs/00000000-0000-0000-0000-000000000001?api-version=2022-09-12-preview&test-sequence-id=11
  response:
    body:
      string: '{"containerUri": "https://mystorage.blob.core.windows.net/job-00000000-0000-0000-0000-000000000001?sv=PLACEHOLDER&sr=c&sig=PLACEHOLDER&se=2050-01-01T00%3A00%3A00Z&sp=rcwl",
        "inputDataUri": "https://mystorage.blob.core.windows.net/job-00000000-0000-0000-0000-000000000001/inputData?sv=PLACEHOLDER&sr=b&sig=PLACEHOLDER&se=2050-01-01T00%3A00%3A00Z&sp=r&rscd=attachment%3B%20filename%3Dqdk-python-test-00000000-0000-0000-0000-000000000001.input.json",
        "inputDataFormat": "pasqal.pulser.v1", "inputParams": {"count": 150}, "metadata":
        null, "sessionId": null, "status": "Succeeded", "jobType": "QuantumComputing",
        "outputDataFormat": "pasqal.pulser-results.v1", "outputDataUri": "https://mystorage.blob.core.windows.net/job-00000000-0000-0000-0000-000000000001/rawOutputData?sv=PLACEHOLDER&sr=b&sig=PLACEHOLDER&se=2050-01-01T00%3A00%3A00Z&sp=r&rscd=attachment%3B%20filename%3Dqdk-python-test-00000000-0000-0000-0000-000000000001.output.json",
        "beginExecutionTime": "2024-04-30T14:00:42.343831+00:00", "cancellationTime":
        null, "quantumComputingData": {"count": 1}, "errorData": null, "isCancelling":
        false, "tags": [], "name": "qdk-python-test", "id": "00000000-0000-0000-0000-000000000001",
        "providerId": "pasqal", "target": "pasqal.sim.emu-tn", "creationTime": "2024-04-30T14:00:37.2756785+00:00",
        "endExecutionTime": "2024-04-30T14:00:55.913418+00:00", "costEstimate": {"currencyCode":
=======
        null, "sessionId": null, "status": "Succeeded", "jobType": "QuantumComputing",
        "outputDataFormat": "pasqal.pulser-results.v1", "outputDataUri": "https://mystorage.blob.core.windows.net/job-00000000-0000-0000-0000-000000000001/rawOutputData?sv=PLACEHOLDER&sr=b&sig=PLACEHOLDER&se=2050-01-01T00%3A00%3A00Z&sp=r&rscd=attachment%3B%20filename%3Dqdk-python-test-00000000-0000-0000-0000-000000000001.output.json",
        "beginExecutionTime": "2024-05-01T17:41:13.253438+00:00", "cancellationTime":
        null, "quantumComputingData": {"count": 1}, "errorData": null, "isCancelling":
        false, "tags": [], "name": "qdk-python-test", "id": "00000000-0000-0000-0000-000000000001",
        "providerId": "pasqal", "target": "pasqal.sim.emu-tn", "creationTime": "2024-05-01T17:41:08.418121+00:00",
        "endExecutionTime": "2024-05-01T17:41:23.904967+00:00", "costEstimate": {"currencyCode":
>>>>>>> 45329fda
        "USD", "events": [{"dimensionId": "compute-time-emu", "dimensionName": "Compute
        Time on HPC-based Emulators", "measureUnit": "per hour", "amountBilled": 0.003,
        "amountConsumed": 0.003, "unitPrice": 0.0}, {"dimensionId": "compute-time-qpu",
        "dimensionName": "Compute Time on QPU", "measureUnit": "per hour", "amountBilled":
        0.0, "amountConsumed": 0.0, "unitPrice": 0.0}], "estimatedTotal": 0.0}, "itemType":
        "Job"}'
    headers:
      connection:
      - keep-alive
      content-length:
      - '1796'
      content-type:
      - application/json; charset=utf-8
      transfer-encoding:
      - chunked
    status:
      code: 200
      message: OK
- request:
    body: null
    headers:
      Accept:
      - application/json
      Accept-Encoding:
      - gzip, deflate
      Connection:
      - keep-alive
      User-Agent:
      - azsdk-python-quantum/0.0.1 Python/3.9.19 (Windows-10-10.0.22631-SP0)
    method: GET
    uri: https://eastus.quantum.azure.com/subscriptions/00000000-0000-0000-0000-000000000000/resourceGroups/myresourcegroup/providers/Microsoft.Quantum/workspaces/myworkspace/jobs/00000000-0000-0000-0000-000000000001?api-version=2022-09-12-preview&test-sequence-id=11
  response:
    body:
      string: '{"containerUri": "https://mystorage.blob.core.windows.net/job-00000000-0000-0000-0000-000000000001?sv=PLACEHOLDER&sr=c&sig=PLACEHOLDER&se=2050-01-01T00%3A00%3A00Z&sp=rcwl",
        "inputDataUri": "https://mystorage.blob.core.windows.net/job-00000000-0000-0000-0000-000000000001/inputData?sv=PLACEHOLDER&sr=b&sig=PLACEHOLDER&se=2050-01-01T00%3A00%3A00Z&sp=r&rscd=attachment%3B%20filename%3Dqdk-python-test-00000000-0000-0000-0000-000000000001.input.json",
        "inputDataFormat": "pasqal.pulser.v1", "inputParams": {"count": 150}, "metadata":
        null, "sessionId": null, "status": "Succeeded", "jobType": "QuantumComputing",
        "outputDataFormat": "pasqal.pulser-results.v1", "outputDataUri": "https://mystorage.blob.core.windows.net/job-00000000-0000-0000-0000-000000000001/rawOutputData?sv=PLACEHOLDER&sr=b&sig=PLACEHOLDER&se=2050-01-01T00%3A00%3A00Z&sp=r&rscd=attachment%3B%20filename%3Dqdk-python-test-00000000-0000-0000-0000-000000000001.output.json",
<<<<<<< HEAD
        "beginExecutionTime": "2024-04-30T14:00:42.343831+00:00", "cancellationTime":
        null, "quantumComputingData": {"count": 1}, "errorData": null, "isCancelling":
        false, "tags": [], "name": "qdk-python-test", "id": "00000000-0000-0000-0000-000000000001",
        "providerId": "pasqal", "target": "pasqal.sim.emu-tn", "creationTime": "2024-04-30T14:00:37.2756785+00:00",
        "endExecutionTime": "2024-04-30T14:00:55.913418+00:00", "costEstimate": {"currencyCode":
=======
        "beginExecutionTime": "2024-05-01T17:41:13.253438+00:00", "cancellationTime":
        null, "quantumComputingData": {"count": 1}, "errorData": null, "isCancelling":
        false, "tags": [], "name": "qdk-python-test", "id": "00000000-0000-0000-0000-000000000001",
        "providerId": "pasqal", "target": "pasqal.sim.emu-tn", "creationTime": "2024-05-01T17:41:08.418121+00:00",
        "endExecutionTime": "2024-05-01T17:41:23.904967+00:00", "costEstimate": {"currencyCode":
>>>>>>> 45329fda
        "USD", "events": [{"dimensionId": "compute-time-emu", "dimensionName": "Compute
        Time on HPC-based Emulators", "measureUnit": "per hour", "amountBilled": 0.003,
        "amountConsumed": 0.003, "unitPrice": 0.0}, {"dimensionId": "compute-time-qpu",
        "dimensionName": "Compute Time on QPU", "measureUnit": "per hour", "amountBilled":
        0.0, "amountConsumed": 0.0, "unitPrice": 0.0}], "estimatedTotal": 0.0}, "itemType":
        "Job"}'
    headers:
      connection:
      - keep-alive
      content-length:
      - '1796'
      content-type:
      - application/json; charset=utf-8
      transfer-encoding:
      - chunked
    status:
      code: 200
      message: OK
- request:
    body: null
    headers:
      Accept:
      - application/json
      Accept-Encoding:
      - gzip, deflate
      Connection:
      - keep-alive
      User-Agent:
      - azsdk-python-quantum/0.0.1 Python/3.9.19 (Windows-10-10.0.22631-SP0)
    method: GET
    uri: https://eastus.quantum.azure.com/subscriptions/00000000-0000-0000-0000-000000000000/resourceGroups/myresourcegroup/providers/Microsoft.Quantum/workspaces/myworkspace/jobs/00000000-0000-0000-0000-000000000001?api-version=2022-09-12-preview&test-sequence-id=12
  response:
    body:
      string: '{"containerUri": "https://mystorage.blob.core.windows.net/job-00000000-0000-0000-0000-000000000001?sv=PLACEHOLDER&sr=c&sig=PLACEHOLDER&se=2050-01-01T00%3A00%3A00Z&sp=rcwl",
        "inputDataUri": "https://mystorage.blob.core.windows.net/job-00000000-0000-0000-0000-000000000001/inputData?sv=PLACEHOLDER&sr=b&sig=PLACEHOLDER&se=2050-01-01T00%3A00%3A00Z&sp=r&rscd=attachment%3B%20filename%3Dqdk-python-test-00000000-0000-0000-0000-000000000001.input.json",
        "inputDataFormat": "pasqal.pulser.v1", "inputParams": {"count": 150}, "metadata":
        null, "sessionId": null, "status": "Succeeded", "jobType": "QuantumComputing",
        "outputDataFormat": "pasqal.pulser-results.v1", "outputDataUri": "https://mystorage.blob.core.windows.net/job-00000000-0000-0000-0000-000000000001/rawOutputData?sv=PLACEHOLDER&sr=b&sig=PLACEHOLDER&se=2050-01-01T00%3A00%3A00Z&sp=r&rscd=attachment%3B%20filename%3Dqdk-python-test-00000000-0000-0000-0000-000000000001.output.json",
<<<<<<< HEAD
        "beginExecutionTime": "2024-04-30T14:00:42.343831+00:00", "cancellationTime":
        null, "quantumComputingData": {"count": 1}, "errorData": null, "isCancelling":
        false, "tags": [], "name": "qdk-python-test", "id": "00000000-0000-0000-0000-000000000001",
        "providerId": "pasqal", "target": "pasqal.sim.emu-tn", "creationTime": "2024-04-30T14:00:37.2756785+00:00",
        "endExecutionTime": "2024-04-30T14:00:55.913418+00:00", "costEstimate": {"currencyCode":
=======
        "beginExecutionTime": "2024-05-01T17:41:13.253438+00:00", "cancellationTime":
        null, "quantumComputingData": {"count": 1}, "errorData": null, "isCancelling":
        false, "tags": [], "name": "qdk-python-test", "id": "00000000-0000-0000-0000-000000000001",
        "providerId": "pasqal", "target": "pasqal.sim.emu-tn", "creationTime": "2024-05-01T17:41:08.418121+00:00",
        "endExecutionTime": "2024-05-01T17:41:23.904967+00:00", "costEstimate": {"currencyCode":
>>>>>>> 45329fda
        "USD", "events": [{"dimensionId": "compute-time-emu", "dimensionName": "Compute
        Time on HPC-based Emulators", "measureUnit": "per hour", "amountBilled": 0.003,
        "amountConsumed": 0.003, "unitPrice": 0.0}, {"dimensionId": "compute-time-qpu",
        "dimensionName": "Compute Time on QPU", "measureUnit": "per hour", "amountBilled":
        0.0, "amountConsumed": 0.0, "unitPrice": 0.0}], "estimatedTotal": 0.0}, "itemType":
        "Job"}'
    headers:
      connection:
      - keep-alive
      content-length:
      - '1796'
      content-type:
      - application/json; charset=utf-8
      transfer-encoding:
      - chunked
    status:
      code: 200
      message: OK
- request:
    body: null
    headers:
      Accept:
      - application/xml
      Accept-Encoding:
      - gzip, deflate
      Connection:
      - keep-alive
      User-Agent:
      - azsdk-python-storage-blob/12.19.1 Python/3.9.19 (Windows-10-10.0.22631-SP0)
      x-ms-date:
<<<<<<< HEAD
      - Tue, 30 Apr 2024 14:01:02 GMT
=======
      - Wed, 01 May 2024 17:41:25 GMT
>>>>>>> 45329fda
      x-ms-range:
      - bytes=0-33554431
      x-ms-version:
      - '2023-11-03'
    method: GET
    uri: https://mystorage.blob.core.windows.net/job-00000000-0000-0000-0000-000000000001/rawOutputData?sv=PLACEHOLDER&sr=b&sig=PLACEHOLDER&se=2050-01-01T00%3A00%3A00Z&sp=r&rscd=attachment%3B%20filename%3Dqdk-python-test-00000000-0000-0000-0000-000000000001.output.json
  response:
    body:
<<<<<<< HEAD
      string: '{"001011": 12, "000000": 12, "100001": 11, "000100": 9, "001000": 9,
        "100010": 9, "001001": 8, "100011": 8, "001010": 5, "110001": 5, "010001":
        5, "100100": 4, "000010": 4, "100000": 3, "010100": 3, "011100": 3, "001100":
        3, "110011": 3, "010000": 3, "111010": 3, "000110": 3, "110110": 2, "010110":
        2, "000001": 2, "111001": 2, "001111": 2, "011010": 2, "111000": 2, "000011":
        2, "101000": 1, "010010": 1, "001110": 1, "101100": 1, "010011": 1, "011001":
        1, "110010": 1, "100110": 1, "111100": 1}'
=======
      string: '{"001011": 15, "100000": 13, "001001": 11, "000100": 11, "100011":
        10, "100010": 9, "001000": 9, "001010": 8, "000010": 7, "000000": 7, "010100":
        5, "010001": 5, "100001": 5, "010000": 4, "110001": 3, "110000": 3, "111001":
        3, "001100": 3, "011100": 2, "001110": 2, "010010": 1, "101000": 1, "011010":
        1, "110010": 1, "000001": 1, "110011": 1, "111011": 1, "101100": 1, "100100":
        1, "111000": 1, "101001": 1, "011111": 1, "000110": 1, "100110": 1, "101110":
        1}'
>>>>>>> 45329fda
    headers:
      accept-ranges:
      - bytes
      content-length:
<<<<<<< HEAD
      - '497'
      content-range:
      - bytes 0-496/497
      content-type:
      - application/json
      x-ms-blob-content-md5:
      - 8uGvjnP4zVk3j/wOL/eX0w==
      x-ms-blob-type:
      - BlockBlob
      x-ms-creation-time:
      - Tue, 30 Apr 2024 14:00:37 GMT
=======
      - '460'
      content-range:
      - bytes 0-459/460
      content-type:
      - application/json
      x-ms-blob-content-md5:
      - pHeMdr9C8GDy9CeQ8Q/CHQ==
      x-ms-blob-type:
      - BlockBlob
      x-ms-creation-time:
      - Wed, 01 May 2024 17:41:08 GMT
>>>>>>> 45329fda
      x-ms-lease-state:
      - available
      x-ms-lease-status:
      - unlocked
      x-ms-server-encrypted:
      - 'true'
      x-ms-version:
      - '2023-11-03'
    status:
      code: 206
      message: Partial Content
version: 1<|MERGE_RESOLUTION|>--- conflicted
+++ resolved
@@ -26,18 +26,8 @@
     uri: https://login.microsoftonline.com/00000000-0000-0000-0000-000000000000/oauth2/v2.0/token
   response:
     body:
-<<<<<<< HEAD
-      string: '{"error": "invalid_client", "error_description": "AADSTS7000215: Invalid
-        client secret provided. Ensure the secret being sent in the request is the
-        client secret value, not the client secret ID, for a secret added to app ''00000000-0000-0000-0000-000000000000''.
-        Trace ID: 12088190-9db9-4c2a-847c-6f90f6cb9500 Correlation ID: 1c1163b0-f496-4882-a7c2-0d1e63308728
-        Timestamp: 2024-04-30 14:00:32Z", "error_codes": [7000215], "timestamp": "2024-04-30
-        14:00:32Z", "trace_id": "12088190-9db9-4c2a-847c-6f90f6cb9500", "correlation_id":
-        "1c1163b0-f496-4882-a7c2-0d1e63308728", "error_uri": "https://login.microsoftonline.com/error?code=7000215"}'
-=======
       string: '{"token_type": "Bearer", "expires_in": 1746121263, "ext_expires_in":
         1746121263, "refresh_in": 31536000, "access_token": "PLACEHOLDER"}'
->>>>>>> 45329fda
     headers:
       content-length:
       - '636'
@@ -90,11 +80,7 @@
       User-Agent:
       - azsdk-python-storage-blob/12.19.1 Python/3.9.19 (Windows-10-10.0.22631-SP0)
       x-ms-date:
-<<<<<<< HEAD
-      - Tue, 30 Apr 2024 14:00:34 GMT
-=======
       - Wed, 01 May 2024 17:41:04 GMT
->>>>>>> 45329fda
       x-ms-version:
       - '2023-11-03'
     method: GET
@@ -102,11 +88,7 @@
   response:
     body:
       string: "\uFEFF<?xml version=\"1.0\" encoding=\"utf-8\"?><Error><Code>ContainerNotFound</Code><Message>The
-<<<<<<< HEAD
-        specified container does not exist.\nRequestId:ed373714-d01e-0030-0606-9b920f000000\nTime:2024-04-30T14:00:35.6558366Z</Message></Error>"
-=======
         specified container does not exist.\nRequestId:7326a345-901e-0031-2fee-9bcdd3000000\nTime:2024-05-01T17:41:06.3378464Z</Message></Error>"
->>>>>>> 45329fda
     headers:
       content-length:
       - '223'
@@ -131,11 +113,7 @@
       User-Agent:
       - azsdk-python-storage-blob/12.19.1 Python/3.9.19 (Windows-10-10.0.22631-SP0)
       x-ms-date:
-<<<<<<< HEAD
-      - Tue, 30 Apr 2024 14:00:35 GMT
-=======
       - Wed, 01 May 2024 17:41:05 GMT
->>>>>>> 45329fda
       x-ms-version:
       - '2023-11-03'
     method: PUT
@@ -163,11 +141,7 @@
       User-Agent:
       - azsdk-python-storage-blob/12.19.1 Python/3.9.19 (Windows-10-10.0.22631-SP0)
       x-ms-date:
-<<<<<<< HEAD
-      - Tue, 30 Apr 2024 14:00:35 GMT
-=======
       - Wed, 01 May 2024 17:41:05 GMT
->>>>>>> 45329fda
       x-ms-version:
       - '2023-11-03'
     method: GET
@@ -247,11 +221,7 @@
       x-ms-blob-type:
       - BlockBlob
       x-ms-date:
-<<<<<<< HEAD
-      - Tue, 30 Apr 2024 14:00:36 GMT
-=======
       - Wed, 01 May 2024 17:41:06 GMT
->>>>>>> 45329fda
       x-ms-version:
       - '2023-11-03'
     method: PUT
@@ -299,13 +269,8 @@
         "beginExecutionTime": null, "cancellationTime": null, "quantumComputingData":
         null, "errorData": null, "isCancelling": false, "tags": [], "name": "qdk-python-test",
         "id": "00000000-0000-0000-0000-000000000001", "providerId": "pasqal", "target":
-<<<<<<< HEAD
-        "pasqal.sim.emu-tn", "creationTime": "2024-04-30T14:00:37.2756785+00:00",
-        "endExecutionTime": null, "costEstimate": null, "itemType": "Job"}'
-=======
         "pasqal.sim.emu-tn", "creationTime": "2024-05-01T17:41:08.418121+00:00", "endExecutionTime":
         null, "costEstimate": null, "itemType": "Job"}'
->>>>>>> 45329fda
     headers:
       connection:
       - keep-alive
@@ -341,21 +306,13 @@
         "beginExecutionTime": null, "cancellationTime": null, "quantumComputingData":
         {"count": 1}, "errorData": null, "isCancelling": false, "tags": [], "name":
         "qdk-python-test", "id": "00000000-0000-0000-0000-000000000001", "providerId":
-<<<<<<< HEAD
-        "pasqal", "target": "pasqal.sim.emu-tn", "creationTime": "2024-04-30T14:00:37.2756785+00:00",
-=======
         "pasqal", "target": "pasqal.sim.emu-tn", "creationTime": "2024-05-01T17:41:08.418121+00:00",
->>>>>>> 45329fda
         "endExecutionTime": null, "costEstimate": null, "itemType": "Job"}'
     headers:
       connection:
       - keep-alive
       content-length:
-<<<<<<< HEAD
-      - '1326'
-=======
       - '1325'
->>>>>>> 45329fda
       content-type:
       - application/json; charset=utf-8
       transfer-encoding:
@@ -386,11 +343,7 @@
         "beginExecutionTime": null, "cancellationTime": null, "quantumComputingData":
         {"count": 1}, "errorData": null, "isCancelling": false, "tags": [], "name":
         "qdk-python-test", "id": "00000000-0000-0000-0000-000000000001", "providerId":
-<<<<<<< HEAD
-        "pasqal", "target": "pasqal.sim.emu-tn", "creationTime": "2024-04-30T14:00:37.2756785+00:00",
-=======
         "pasqal", "target": "pasqal.sim.emu-tn", "creationTime": "2024-05-01T17:41:08.418121+00:00",
->>>>>>> 45329fda
         "endExecutionTime": null, "costEstimate": null, "itemType": "Job"}'
     headers:
       connection:
@@ -427,11 +380,7 @@
         "beginExecutionTime": null, "cancellationTime": null, "quantumComputingData":
         {"count": 1}, "errorData": null, "isCancelling": false, "tags": [], "name":
         "qdk-python-test", "id": "00000000-0000-0000-0000-000000000001", "providerId":
-<<<<<<< HEAD
-        "pasqal", "target": "pasqal.sim.emu-tn", "creationTime": "2024-04-30T14:00:37.2756785+00:00",
-=======
         "pasqal", "target": "pasqal.sim.emu-tn", "creationTime": "2024-05-01T17:41:08.418121+00:00",
->>>>>>> 45329fda
         "endExecutionTime": null, "costEstimate": null, "itemType": "Job"}'
     headers:
       connection:
@@ -468,11 +417,7 @@
         "beginExecutionTime": null, "cancellationTime": null, "quantumComputingData":
         {"count": 1}, "errorData": null, "isCancelling": false, "tags": [], "name":
         "qdk-python-test", "id": "00000000-0000-0000-0000-000000000001", "providerId":
-<<<<<<< HEAD
-        "pasqal", "target": "pasqal.sim.emu-tn", "creationTime": "2024-04-30T14:00:37.2756785+00:00",
-=======
         "pasqal", "target": "pasqal.sim.emu-tn", "creationTime": "2024-05-01T17:41:08.418121+00:00",
->>>>>>> 45329fda
         "endExecutionTime": null, "costEstimate": null, "itemType": "Job"}'
     headers:
       connection:
@@ -509,11 +454,7 @@
         "beginExecutionTime": null, "cancellationTime": null, "quantumComputingData":
         {"count": 1}, "errorData": null, "isCancelling": false, "tags": [], "name":
         "qdk-python-test", "id": "00000000-0000-0000-0000-000000000001", "providerId":
-<<<<<<< HEAD
-        "pasqal", "target": "pasqal.sim.emu-tn", "creationTime": "2024-04-30T14:00:37.2756785+00:00",
-=======
         "pasqal", "target": "pasqal.sim.emu-tn", "creationTime": "2024-05-01T17:41:08.418121+00:00",
->>>>>>> 45329fda
         "endExecutionTime": null, "costEstimate": null, "itemType": "Job"}'
     headers:
       connection:
@@ -550,11 +491,7 @@
         "beginExecutionTime": null, "cancellationTime": null, "quantumComputingData":
         {"count": 1}, "errorData": null, "isCancelling": false, "tags": [], "name":
         "qdk-python-test", "id": "00000000-0000-0000-0000-000000000001", "providerId":
-<<<<<<< HEAD
-        "pasqal", "target": "pasqal.sim.emu-tn", "creationTime": "2024-04-30T14:00:37.2756785+00:00",
-=======
         "pasqal", "target": "pasqal.sim.emu-tn", "creationTime": "2024-05-01T17:41:08.418121+00:00",
->>>>>>> 45329fda
         "endExecutionTime": null, "costEstimate": null, "itemType": "Job"}'
     headers:
       connection:
@@ -591,21 +528,13 @@
         "beginExecutionTime": null, "cancellationTime": null, "quantumComputingData":
         {"count": 1}, "errorData": null, "isCancelling": false, "tags": [], "name":
         "qdk-python-test", "id": "00000000-0000-0000-0000-000000000001", "providerId":
-<<<<<<< HEAD
-        "pasqal", "target": "pasqal.sim.emu-tn", "creationTime": "2024-04-30T14:00:37.2756785+00:00",
-=======
         "pasqal", "target": "pasqal.sim.emu-tn", "creationTime": "2024-05-01T17:41:08.418121+00:00",
->>>>>>> 45329fda
         "endExecutionTime": null, "costEstimate": null, "itemType": "Job"}'
     headers:
       connection:
       - keep-alive
       content-length:
-<<<<<<< HEAD
-      - '1326'
-=======
       - '1325'
->>>>>>> 45329fda
       content-type:
       - application/json; charset=utf-8
       transfer-encoding:
@@ -633,17 +562,10 @@
         "inputDataFormat": "pasqal.pulser.v1", "inputParams": {"count": 150}, "metadata":
         null, "sessionId": null, "status": "Executing", "jobType": "QuantumComputing",
         "outputDataFormat": "pasqal.pulser-results.v1", "outputDataUri": "https://mystorage.blob.core.windows.net/job-00000000-0000-0000-0000-000000000001/outputData?sv=PLACEHOLDER&sr=b&sig=PLACEHOLDER&se=2050-01-01T00%3A00%3A00Z&sp=r&rscd=attachment%3B%20filename%3Dqdk-python-test-00000000-0000-0000-0000-000000000001.output.json",
-<<<<<<< HEAD
-        "beginExecutionTime": "2024-04-30T14:00:42.343831+00:00", "cancellationTime":
-        null, "quantumComputingData": {"count": 1}, "errorData": null, "isCancelling":
-        false, "tags": [], "name": "qdk-python-test", "id": "00000000-0000-0000-0000-000000000001",
-        "providerId": "pasqal", "target": "pasqal.sim.emu-tn", "creationTime": "2024-04-30T14:00:37.2756785+00:00",
-=======
         "beginExecutionTime": "2024-05-01T17:41:13.253438+00:00", "cancellationTime":
         null, "quantumComputingData": {"count": 1}, "errorData": null, "isCancelling":
         false, "tags": [], "name": "qdk-python-test", "id": "00000000-0000-0000-0000-000000000001",
         "providerId": "pasqal", "target": "pasqal.sim.emu-tn", "creationTime": "2024-05-01T17:41:08.418121+00:00",
->>>>>>> 45329fda
         "endExecutionTime": null, "costEstimate": null, "itemType": "Job"}'
     headers:
       connection:
@@ -677,17 +599,10 @@
         "inputDataFormat": "pasqal.pulser.v1", "inputParams": {"count": 150}, "metadata":
         null, "sessionId": null, "status": "Executing", "jobType": "QuantumComputing",
         "outputDataFormat": "pasqal.pulser-results.v1", "outputDataUri": "https://mystorage.blob.core.windows.net/job-00000000-0000-0000-0000-000000000001/outputData?sv=PLACEHOLDER&sr=b&sig=PLACEHOLDER&se=2050-01-01T00%3A00%3A00Z&sp=r&rscd=attachment%3B%20filename%3Dqdk-python-test-00000000-0000-0000-0000-000000000001.output.json",
-<<<<<<< HEAD
-        "beginExecutionTime": "2024-04-30T14:00:42.343831+00:00", "cancellationTime":
-        null, "quantumComputingData": {"count": 1}, "errorData": null, "isCancelling":
-        false, "tags": [], "name": "qdk-python-test", "id": "00000000-0000-0000-0000-000000000001",
-        "providerId": "pasqal", "target": "pasqal.sim.emu-tn", "creationTime": "2024-04-30T14:00:37.2756785+00:00",
-=======
         "beginExecutionTime": "2024-05-01T17:41:13.253438+00:00", "cancellationTime":
         null, "quantumComputingData": {"count": 1}, "errorData": null, "isCancelling":
         false, "tags": [], "name": "qdk-python-test", "id": "00000000-0000-0000-0000-000000000001",
         "providerId": "pasqal", "target": "pasqal.sim.emu-tn", "creationTime": "2024-05-01T17:41:08.418121+00:00",
->>>>>>> 45329fda
         "endExecutionTime": null, "costEstimate": null, "itemType": "Job"}'
     headers:
       connection:
@@ -719,52 +634,6 @@
       string: '{"containerUri": "https://mystorage.blob.core.windows.net/job-00000000-0000-0000-0000-000000000001?sv=PLACEHOLDER&sr=c&sig=PLACEHOLDER&se=2050-01-01T00%3A00%3A00Z&sp=rcwl",
         "inputDataUri": "https://mystorage.blob.core.windows.net/job-00000000-0000-0000-0000-000000000001/inputData?sv=PLACEHOLDER&sr=b&sig=PLACEHOLDER&se=2050-01-01T00%3A00%3A00Z&sp=r&rscd=attachment%3B%20filename%3Dqdk-python-test-00000000-0000-0000-0000-000000000001.input.json",
         "inputDataFormat": "pasqal.pulser.v1", "inputParams": {"count": 150}, "metadata":
-<<<<<<< HEAD
-        null, "sessionId": null, "status": "Executing", "jobType": "QuantumComputing",
-        "outputDataFormat": "pasqal.pulser-results.v1", "outputDataUri": "https://mystorage.blob.core.windows.net/job-00000000-0000-0000-0000-000000000001/outputData?sv=PLACEHOLDER&sr=b&sig=PLACEHOLDER&se=2050-01-01T00%3A00%3A00Z&sp=r&rscd=attachment%3B%20filename%3Dqdk-python-test-00000000-0000-0000-0000-000000000001.output.json",
-        "beginExecutionTime": "2024-04-30T14:00:42.343831+00:00", "cancellationTime":
-        null, "quantumComputingData": {"count": 1}, "errorData": null, "isCancelling":
-        false, "tags": [], "name": "qdk-python-test", "id": "00000000-0000-0000-0000-000000000001",
-        "providerId": "pasqal", "target": "pasqal.sim.emu-tn", "creationTime": "2024-04-30T14:00:37.2756785+00:00",
-        "endExecutionTime": null, "costEstimate": null, "itemType": "Job"}'
-    headers:
-      connection:
-      - keep-alive
-      content-length:
-      - '1358'
-      content-type:
-      - application/json; charset=utf-8
-      transfer-encoding:
-      - chunked
-    status:
-      code: 200
-      message: OK
-- request:
-    body: null
-    headers:
-      Accept:
-      - application/json
-      Accept-Encoding:
-      - gzip, deflate
-      Connection:
-      - keep-alive
-      User-Agent:
-      - azsdk-python-quantum/0.0.1 Python/3.9.19 (Windows-10-10.0.22631-SP0)
-    method: GET
-    uri: https://eastus.quantum.azure.com/subscriptions/00000000-0000-0000-0000-000000000000/resourceGroups/myresourcegroup/providers/Microsoft.Quantum/workspaces/myworkspace/jobs/00000000-0000-0000-0000-000000000001?api-version=2022-09-12-preview&test-sequence-id=11
-  response:
-    body:
-      string: '{"containerUri": "https://mystorage.blob.core.windows.net/job-00000000-0000-0000-0000-000000000001?sv=PLACEHOLDER&sr=c&sig=PLACEHOLDER&se=2050-01-01T00%3A00%3A00Z&sp=rcwl",
-        "inputDataUri": "https://mystorage.blob.core.windows.net/job-00000000-0000-0000-0000-000000000001/inputData?sv=PLACEHOLDER&sr=b&sig=PLACEHOLDER&se=2050-01-01T00%3A00%3A00Z&sp=r&rscd=attachment%3B%20filename%3Dqdk-python-test-00000000-0000-0000-0000-000000000001.input.json",
-        "inputDataFormat": "pasqal.pulser.v1", "inputParams": {"count": 150}, "metadata":
-        null, "sessionId": null, "status": "Succeeded", "jobType": "QuantumComputing",
-        "outputDataFormat": "pasqal.pulser-results.v1", "outputDataUri": "https://mystorage.blob.core.windows.net/job-00000000-0000-0000-0000-000000000001/rawOutputData?sv=PLACEHOLDER&sr=b&sig=PLACEHOLDER&se=2050-01-01T00%3A00%3A00Z&sp=r&rscd=attachment%3B%20filename%3Dqdk-python-test-00000000-0000-0000-0000-000000000001.output.json",
-        "beginExecutionTime": "2024-04-30T14:00:42.343831+00:00", "cancellationTime":
-        null, "quantumComputingData": {"count": 1}, "errorData": null, "isCancelling":
-        false, "tags": [], "name": "qdk-python-test", "id": "00000000-0000-0000-0000-000000000001",
-        "providerId": "pasqal", "target": "pasqal.sim.emu-tn", "creationTime": "2024-04-30T14:00:37.2756785+00:00",
-        "endExecutionTime": "2024-04-30T14:00:55.913418+00:00", "costEstimate": {"currencyCode":
-=======
         null, "sessionId": null, "status": "Succeeded", "jobType": "QuantumComputing",
         "outputDataFormat": "pasqal.pulser-results.v1", "outputDataUri": "https://mystorage.blob.core.windows.net/job-00000000-0000-0000-0000-000000000001/rawOutputData?sv=PLACEHOLDER&sr=b&sig=PLACEHOLDER&se=2050-01-01T00%3A00%3A00Z&sp=r&rscd=attachment%3B%20filename%3Dqdk-python-test-00000000-0000-0000-0000-000000000001.output.json",
         "beginExecutionTime": "2024-05-01T17:41:13.253438+00:00", "cancellationTime":
@@ -772,7 +641,6 @@
         false, "tags": [], "name": "qdk-python-test", "id": "00000000-0000-0000-0000-000000000001",
         "providerId": "pasqal", "target": "pasqal.sim.emu-tn", "creationTime": "2024-05-01T17:41:08.418121+00:00",
         "endExecutionTime": "2024-05-01T17:41:23.904967+00:00", "costEstimate": {"currencyCode":
->>>>>>> 45329fda
         "USD", "events": [{"dimensionId": "compute-time-emu", "dimensionName": "Compute
         Time on HPC-based Emulators", "measureUnit": "per hour", "amountBilled": 0.003,
         "amountConsumed": 0.003, "unitPrice": 0.0}, {"dimensionId": "compute-time-qpu",
@@ -811,19 +679,11 @@
         "inputDataFormat": "pasqal.pulser.v1", "inputParams": {"count": 150}, "metadata":
         null, "sessionId": null, "status": "Succeeded", "jobType": "QuantumComputing",
         "outputDataFormat": "pasqal.pulser-results.v1", "outputDataUri": "https://mystorage.blob.core.windows.net/job-00000000-0000-0000-0000-000000000001/rawOutputData?sv=PLACEHOLDER&sr=b&sig=PLACEHOLDER&se=2050-01-01T00%3A00%3A00Z&sp=r&rscd=attachment%3B%20filename%3Dqdk-python-test-00000000-0000-0000-0000-000000000001.output.json",
-<<<<<<< HEAD
-        "beginExecutionTime": "2024-04-30T14:00:42.343831+00:00", "cancellationTime":
-        null, "quantumComputingData": {"count": 1}, "errorData": null, "isCancelling":
-        false, "tags": [], "name": "qdk-python-test", "id": "00000000-0000-0000-0000-000000000001",
-        "providerId": "pasqal", "target": "pasqal.sim.emu-tn", "creationTime": "2024-04-30T14:00:37.2756785+00:00",
-        "endExecutionTime": "2024-04-30T14:00:55.913418+00:00", "costEstimate": {"currencyCode":
-=======
         "beginExecutionTime": "2024-05-01T17:41:13.253438+00:00", "cancellationTime":
         null, "quantumComputingData": {"count": 1}, "errorData": null, "isCancelling":
         false, "tags": [], "name": "qdk-python-test", "id": "00000000-0000-0000-0000-000000000001",
         "providerId": "pasqal", "target": "pasqal.sim.emu-tn", "creationTime": "2024-05-01T17:41:08.418121+00:00",
         "endExecutionTime": "2024-05-01T17:41:23.904967+00:00", "costEstimate": {"currencyCode":
->>>>>>> 45329fda
         "USD", "events": [{"dimensionId": "compute-time-emu", "dimensionName": "Compute
         Time on HPC-based Emulators", "measureUnit": "per hour", "amountBilled": 0.003,
         "amountConsumed": 0.003, "unitPrice": 0.0}, {"dimensionId": "compute-time-qpu",
@@ -862,19 +722,11 @@
         "inputDataFormat": "pasqal.pulser.v1", "inputParams": {"count": 150}, "metadata":
         null, "sessionId": null, "status": "Succeeded", "jobType": "QuantumComputing",
         "outputDataFormat": "pasqal.pulser-results.v1", "outputDataUri": "https://mystorage.blob.core.windows.net/job-00000000-0000-0000-0000-000000000001/rawOutputData?sv=PLACEHOLDER&sr=b&sig=PLACEHOLDER&se=2050-01-01T00%3A00%3A00Z&sp=r&rscd=attachment%3B%20filename%3Dqdk-python-test-00000000-0000-0000-0000-000000000001.output.json",
-<<<<<<< HEAD
-        "beginExecutionTime": "2024-04-30T14:00:42.343831+00:00", "cancellationTime":
-        null, "quantumComputingData": {"count": 1}, "errorData": null, "isCancelling":
-        false, "tags": [], "name": "qdk-python-test", "id": "00000000-0000-0000-0000-000000000001",
-        "providerId": "pasqal", "target": "pasqal.sim.emu-tn", "creationTime": "2024-04-30T14:00:37.2756785+00:00",
-        "endExecutionTime": "2024-04-30T14:00:55.913418+00:00", "costEstimate": {"currencyCode":
-=======
         "beginExecutionTime": "2024-05-01T17:41:13.253438+00:00", "cancellationTime":
         null, "quantumComputingData": {"count": 1}, "errorData": null, "isCancelling":
         false, "tags": [], "name": "qdk-python-test", "id": "00000000-0000-0000-0000-000000000001",
         "providerId": "pasqal", "target": "pasqal.sim.emu-tn", "creationTime": "2024-05-01T17:41:08.418121+00:00",
         "endExecutionTime": "2024-05-01T17:41:23.904967+00:00", "costEstimate": {"currencyCode":
->>>>>>> 45329fda
         "USD", "events": [{"dimensionId": "compute-time-emu", "dimensionName": "Compute
         Time on HPC-based Emulators", "measureUnit": "per hour", "amountBilled": 0.003,
         "amountConsumed": 0.003, "unitPrice": 0.0}, {"dimensionId": "compute-time-qpu",
@@ -905,11 +757,7 @@
       User-Agent:
       - azsdk-python-storage-blob/12.19.1 Python/3.9.19 (Windows-10-10.0.22631-SP0)
       x-ms-date:
-<<<<<<< HEAD
-      - Tue, 30 Apr 2024 14:01:02 GMT
-=======
       - Wed, 01 May 2024 17:41:25 GMT
->>>>>>> 45329fda
       x-ms-range:
       - bytes=0-33554431
       x-ms-version:
@@ -918,15 +766,6 @@
     uri: https://mystorage.blob.core.windows.net/job-00000000-0000-0000-0000-000000000001/rawOutputData?sv=PLACEHOLDER&sr=b&sig=PLACEHOLDER&se=2050-01-01T00%3A00%3A00Z&sp=r&rscd=attachment%3B%20filename%3Dqdk-python-test-00000000-0000-0000-0000-000000000001.output.json
   response:
     body:
-<<<<<<< HEAD
-      string: '{"001011": 12, "000000": 12, "100001": 11, "000100": 9, "001000": 9,
-        "100010": 9, "001001": 8, "100011": 8, "001010": 5, "110001": 5, "010001":
-        5, "100100": 4, "000010": 4, "100000": 3, "010100": 3, "011100": 3, "001100":
-        3, "110011": 3, "010000": 3, "111010": 3, "000110": 3, "110110": 2, "010110":
-        2, "000001": 2, "111001": 2, "001111": 2, "011010": 2, "111000": 2, "000011":
-        2, "101000": 1, "010010": 1, "001110": 1, "101100": 1, "010011": 1, "011001":
-        1, "110010": 1, "100110": 1, "111100": 1}'
-=======
       string: '{"001011": 15, "100000": 13, "001001": 11, "000100": 11, "100011":
         10, "100010": 9, "001000": 9, "001010": 8, "000010": 7, "000000": 7, "010100":
         5, "010001": 5, "100001": 5, "010000": 4, "110001": 3, "110000": 3, "111001":
@@ -934,24 +773,10 @@
         1, "110010": 1, "000001": 1, "110011": 1, "111011": 1, "101100": 1, "100100":
         1, "111000": 1, "101001": 1, "011111": 1, "000110": 1, "100110": 1, "101110":
         1}'
->>>>>>> 45329fda
     headers:
       accept-ranges:
       - bytes
       content-length:
-<<<<<<< HEAD
-      - '497'
-      content-range:
-      - bytes 0-496/497
-      content-type:
-      - application/json
-      x-ms-blob-content-md5:
-      - 8uGvjnP4zVk3j/wOL/eX0w==
-      x-ms-blob-type:
-      - BlockBlob
-      x-ms-creation-time:
-      - Tue, 30 Apr 2024 14:00:37 GMT
-=======
       - '460'
       content-range:
       - bytes 0-459/460
@@ -963,7 +788,6 @@
       - BlockBlob
       x-ms-creation-time:
       - Wed, 01 May 2024 17:41:08 GMT
->>>>>>> 45329fda
       x-ms-lease-state:
       - available
       x-ms-lease-status:

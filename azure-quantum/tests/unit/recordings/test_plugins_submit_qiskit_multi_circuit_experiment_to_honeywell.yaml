--- conflicted
+++ resolved
@@ -1,10 +1,6 @@
 interactions:
 - request:
-<<<<<<< HEAD
     body: client_id=PLACEHOLDER&grant_type=client_credentials&client_info=1&client_secret=+EDw8Q~cbkbeadF.mrC6bAXxFEspQDblyNyuRkcfT&claims=PLACEHOLDER&scope=https%3A%2F%2Fquantum.microsoft.com%2F.default
-=======
-    body: client_id=PLACEHOLDER&grant_type=client_credentials&client_info=1&client_secret=PLACEHOLDER&claims=PLACEHOLDER&scope=https%3A%2F%2Fquantum.microsoft.com%2F.default
->>>>>>> a3230d83
     headers:
       Accept:
       - application/json
@@ -13,19 +9,11 @@
       Connection:
       - keep-alive
       Content-Length:
-<<<<<<< HEAD
       - '294'
       Content-Type:
       - application/x-www-form-urlencoded
       User-Agent:
       - azsdk-python-identity/1.10.0 Python/3.9.13 (Windows-10-10.0.22000-SP0)
-=======
-      - '287'
-      Content-Type:
-      - application/x-www-form-urlencoded
-      User-Agent:
-      - azsdk-python-identity/1.10.0 Python/3.9.12 (Windows-10-10.0.19042-SP0)
->>>>>>> a3230d83
       x-client-cpu:
       - x64
       x-client-current-telemetry:
@@ -35,11 +23,7 @@
       x-client-sku:
       - MSAL.Python
       x-client-ver:
-<<<<<<< HEAD
       - 1.18.0
-=======
-      - 1.17.0
->>>>>>> a3230d83
     method: POST
     uri: https://login.microsoftonline.com/00000000-0000-0000-0000-000000000000/oauth2/v2.0/token
   response:
@@ -64,11 +48,7 @@
       Connection:
       - keep-alive
       User-Agent:
-<<<<<<< HEAD
       - testapp-azure-quantum-qiskit azsdk-python-quantum/0.0.0.1 Python/3.9.13 (Windows-10-10.0.22000-SP0)
-=======
-      - testapp-azure-quantum-qiskit azsdk-python-quantum/0.0.0.1 Python/3.9.12 (Windows-10-10.0.19042-SP0)
->>>>>>> a3230d83
     method: GET
     uri: https://eastus.quantum.azure.com/v1.0/subscriptions/00000000-0000-0000-0000-000000000000/resourceGroups/myresourcegroup/providers/Microsoft.Quantum/workspaces/myworkspace/providerStatus
   response:
@@ -90,7 +70,6 @@
         {"id": "microsoft.substochasticmontecarlo.cpu", "currentAvailability": "Available",
         "averageQueueTime": 0, "statusPage": null}, {"id": "microsoft.substochasticmontecarlo-parameterfree.cpu",
         "currentAvailability": "Available", "averageQueueTime": 0, "statusPage": null},
-<<<<<<< HEAD
         {"id": "microsoft.populationannealing-parameterfree.cpu", "currentAvailability":
         "Available", "averageQueueTime": 0, "statusPage": null}, {"id": "microsoft.paralleltempering-parameterfree.cpu.legacy",
         "currentAvailability": "Available", "averageQueueTime": 0, "statusPage": null},
@@ -103,19 +82,6 @@
         {"id": "microsoft.tabu.cpu.legacy", "currentAvailability": "Available", "averageQueueTime":
         0, "statusPage": null}, {"id": "microsoft.qmc.cpu.legacy", "currentAvailability":
         "Available", "averageQueueTime": 0, "statusPage": null}, {"id": "microsoft.paralleltempering-parameterfree.cpu.experimental",
-=======
-        {"id": "microsoft.paralleltempering-parameterfree.cpu.legacy", "currentAvailability":
-        "Available", "averageQueueTime": 0, "statusPage": null}, {"id": "microsoft.paralleltempering.cpu.legacy",
-        "currentAvailability": "Available", "averageQueueTime": 0, "statusPage": null},
-        {"id": "microsoft.simulatedannealing-parameterfree.cpu.legacy", "currentAvailability":
-        "Available", "averageQueueTime": 0, "statusPage": null}, {"id": "microsoft.simulatedannealing.cpu.legacy",
-        "currentAvailability": "Available", "averageQueueTime": 0, "statusPage": null},
-        {"id": "microsoft.tabu-parameterfree.cpu.legacy", "currentAvailability": "Available",
-        "averageQueueTime": 0, "statusPage": null}, {"id": "microsoft.tabu.cpu.legacy",
-        "currentAvailability": "Available", "averageQueueTime": 0, "statusPage": null},
-        {"id": "microsoft.qmc.cpu.legacy", "currentAvailability": "Available", "averageQueueTime":
-        0, "statusPage": null}, {"id": "microsoft.paralleltempering-parameterfree.cpu.experimental",
->>>>>>> a3230d83
         "currentAvailability": "Available", "averageQueueTime": 0, "statusPage": null},
         {"id": "microsoft.paralleltempering.cpu.experimental", "currentAvailability":
         "Available", "averageQueueTime": 0, "statusPage": null}, {"id": "microsoft.simulatedannealing-parameterfree.cpu.experimental",
@@ -126,7 +92,6 @@
         {"id": "microsoft.tabu.cpu.experimental", "currentAvailability": "Available",
         "averageQueueTime": 0, "statusPage": null}, {"id": "microsoft.qmc.cpu.experimental",
         "currentAvailability": "Available", "averageQueueTime": 0, "statusPage": null}]},
-<<<<<<< HEAD
         {"id": "ionq", "currentAvailability": "Available", "targets": [{"id": "ionq.qpu",
         "currentAvailability": "Available", "averageQueueTime": 173, "statusPage":
         "https://status.ionq.co"}, {"id": "ionq.qpu.aria-1", "currentAvailability":
@@ -177,62 +142,6 @@
     headers:
       content-length:
       - '7116'
-=======
-        {"id": "toshiba", "currentAvailability": "Available", "targets": [{"id": "toshiba.sbm.ising",
-        "currentAvailability": "Available", "averageQueueTime": 0, "statusPage": "https://aq-sbm.net/v1/service_monitor/index.html"}]},
-        {"id": "honeywell", "currentAvailability": "Degraded", "targets": [{"id":
-        "honeywell.hqs-lt-s1", "currentAvailability": "Unavailable", "averageQueueTime":
-        0, "statusPage": "https://www.honeywell.com/en-us/company/quantum"}, {"id":
-        "honeywell.hqs-lt-s1-apival", "currentAvailability": "Available", "averageQueueTime":
-        0, "statusPage": "https://www.honeywell.com/en-us/company/quantum"}, {"id":
-        "honeywell.hqs-lt-s2", "currentAvailability": "Unavailable", "averageQueueTime":
-        0, "statusPage": "https://www.honeywell.com/en-us/company/quantum"}, {"id":
-        "honeywell.hqs-lt-s2-apival", "currentAvailability": "Available", "averageQueueTime":
-        0, "statusPage": "https://www.honeywell.com/en-us/company/quantum"}, {"id":
-        "honeywell.hqs-lt-s1-sim", "currentAvailability": "Available", "averageQueueTime":
-        55, "statusPage": "https://www.honeywell.com/en-us/company/quantum"}, {"id":
-        "honeywell.hqs-lt", "currentAvailability": "Unavailable", "averageQueueTime":
-        0, "statusPage": "https://www.honeywell.com/en-us/company/quantum"}]}, {"id":
-        "Microsoft.Simulator", "currentAvailability": "Available", "targets": [{"id":
-        "microsoft.simulator.fullstate", "currentAvailability": "Available", "averageQueueTime":
-        0, "statusPage": null}]}, {"id": "1qbit", "currentAvailability": "Degraded",
-        "targets": [{"id": "1qbit.tabu", "currentAvailability": "Degraded", "averageQueueTime":
-        0, "statusPage": "https://status.1qbit.com/"}, {"id": "1qbit.pathrelinking",
-        "currentAvailability": "Degraded", "averageQueueTime": 0, "statusPage": "https://status.1qbit.com/"},
-        {"id": "1qbit.pticm", "currentAvailability": "Degraded", "averageQueueTime":
-        0, "statusPage": "https://status.1qbit.com/"}]}, {"id": "ionq", "currentAvailability":
-        "Available", "targets": [{"id": "ionq.qpu", "currentAvailability": "Available",
-        "averageQueueTime": 4066, "statusPage": "https://status.ionq.co"}, {"id":
-        "ionq.qpu.aria-1", "currentAvailability": "Available", "averageQueueTime":
-        61097, "statusPage": "https://status.ionq.co"}, {"id": "ionq.simulator", "currentAvailability":
-        "Available", "averageQueueTime": 3, "statusPage": "https://status.ionq.co"}]},
-        {"id": "quantinuum", "currentAvailability": "Degraded", "targets": [{"id":
-        "quantinuum.hqs-lt-s1", "currentAvailability": "Unavailable", "averageQueueTime":
-        0, "statusPage": "https://www.quantinuum.com/products/h1"}, {"id": "quantinuum.hqs-lt-s1-apival",
-        "currentAvailability": "Available", "averageQueueTime": 0, "statusPage": "https://www.quantinuum.com/products/h1"},
-        {"id": "quantinuum.hqs-lt-s2", "currentAvailability": "Unavailable", "averageQueueTime":
-        0, "statusPage": "https://www.quantinuum.com/products/h1"}, {"id": "quantinuum.hqs-lt-s2-apival",
-        "currentAvailability": "Available", "averageQueueTime": 0, "statusPage": "https://www.quantinuum.com/products/h1"},
-        {"id": "quantinuum.hqs-lt-s1-sim", "currentAvailability": "Available", "averageQueueTime":
-        55, "statusPage": "https://www.quantinuum.com/products/h1"}, {"id": "quantinuum.hqs-lt-s2-sim",
-        "currentAvailability": "Available", "averageQueueTime": 90, "statusPage":
-        "https://www.quantinuum.com/products/h1"}, {"id": "quantinuum.hqs-lt", "currentAvailability":
-        "Unavailable", "averageQueueTime": 0, "statusPage": "https://www.quantinuum.com/products/h1"}]},
-        {"id": "rigetti", "currentAvailability": "Available", "targets": [{"id": "rigetti.sim.qvm",
-        "currentAvailability": "Available", "averageQueueTime": 5, "statusPage": "https://rigetti.statuspage.io/"},
-        {"id": "rigetti.qpu.aspen-11", "currentAvailability": "Available", "averageQueueTime":
-        5, "statusPage": "https://rigetti.statuspage.io/"}, {"id": "rigetti.qpu.aspen-m-2",
-        "currentAvailability": "Available", "averageQueueTime": 5, "statusPage": "https://rigetti.statuspage.io/"}]},
-        {"id": "qci", "currentAvailability": "Available", "targets": [{"id": "qci.simulator",
-        "currentAvailability": "Available", "averageQueueTime": 1, "statusPage": "https://quantumcircuits.com"},
-        {"id": "qci.machine1", "currentAvailability": "Available", "averageQueueTime":
-        1, "statusPage": "https://quantumcircuits.com"}, {"id": "qci.simulator.noisy",
-        "currentAvailability": "Available", "averageQueueTime": 1, "statusPage": "https://quantumcircuits.com"}]}],
-        "nextLink": null, "access_token": "fake_token"}'
-    headers:
-      content-length:
-      - '7271'
->>>>>>> a3230d83
       content-type:
       - application/json; charset=utf-8
       transfer-encoding:
@@ -250,11 +159,7 @@
       Connection:
       - keep-alive
       User-Agent:
-<<<<<<< HEAD
       - testapp-azure-quantum-qiskit azsdk-python-quantum/0.0.0.1 Python/3.9.13 (Windows-10-10.0.22000-SP0)
-=======
-      - testapp-azure-quantum-qiskit azsdk-python-quantum/0.0.0.1 Python/3.9.12 (Windows-10-10.0.19042-SP0)
->>>>>>> a3230d83
     method: GET
     uri: https://eastus.quantum.azure.com/v1.0/subscriptions/00000000-0000-0000-0000-000000000000/resourceGroups/myresourcegroup/providers/Microsoft.Quantum/workspaces/myworkspace/providerStatus
   response:
@@ -276,7 +181,6 @@
         {"id": "microsoft.substochasticmontecarlo.cpu", "currentAvailability": "Available",
         "averageQueueTime": 0, "statusPage": null}, {"id": "microsoft.substochasticmontecarlo-parameterfree.cpu",
         "currentAvailability": "Available", "averageQueueTime": 0, "statusPage": null},
-<<<<<<< HEAD
         {"id": "microsoft.populationannealing-parameterfree.cpu", "currentAvailability":
         "Available", "averageQueueTime": 0, "statusPage": null}, {"id": "microsoft.paralleltempering-parameterfree.cpu.legacy",
         "currentAvailability": "Available", "averageQueueTime": 0, "statusPage": null},
@@ -289,19 +193,6 @@
         {"id": "microsoft.tabu.cpu.legacy", "currentAvailability": "Available", "averageQueueTime":
         0, "statusPage": null}, {"id": "microsoft.qmc.cpu.legacy", "currentAvailability":
         "Available", "averageQueueTime": 0, "statusPage": null}, {"id": "microsoft.paralleltempering-parameterfree.cpu.experimental",
-=======
-        {"id": "microsoft.paralleltempering-parameterfree.cpu.legacy", "currentAvailability":
-        "Available", "averageQueueTime": 0, "statusPage": null}, {"id": "microsoft.paralleltempering.cpu.legacy",
-        "currentAvailability": "Available", "averageQueueTime": 0, "statusPage": null},
-        {"id": "microsoft.simulatedannealing-parameterfree.cpu.legacy", "currentAvailability":
-        "Available", "averageQueueTime": 0, "statusPage": null}, {"id": "microsoft.simulatedannealing.cpu.legacy",
-        "currentAvailability": "Available", "averageQueueTime": 0, "statusPage": null},
-        {"id": "microsoft.tabu-parameterfree.cpu.legacy", "currentAvailability": "Available",
-        "averageQueueTime": 0, "statusPage": null}, {"id": "microsoft.tabu.cpu.legacy",
-        "currentAvailability": "Available", "averageQueueTime": 0, "statusPage": null},
-        {"id": "microsoft.qmc.cpu.legacy", "currentAvailability": "Available", "averageQueueTime":
-        0, "statusPage": null}, {"id": "microsoft.paralleltempering-parameterfree.cpu.experimental",
->>>>>>> a3230d83
         "currentAvailability": "Available", "averageQueueTime": 0, "statusPage": null},
         {"id": "microsoft.paralleltempering.cpu.experimental", "currentAvailability":
         "Available", "averageQueueTime": 0, "statusPage": null}, {"id": "microsoft.simulatedannealing-parameterfree.cpu.experimental",
@@ -312,7 +203,6 @@
         {"id": "microsoft.tabu.cpu.experimental", "currentAvailability": "Available",
         "averageQueueTime": 0, "statusPage": null}, {"id": "microsoft.qmc.cpu.experimental",
         "currentAvailability": "Available", "averageQueueTime": 0, "statusPage": null}]},
-<<<<<<< HEAD
         {"id": "ionq", "currentAvailability": "Available", "targets": [{"id": "ionq.qpu",
         "currentAvailability": "Available", "averageQueueTime": 173, "statusPage":
         "https://status.ionq.co"}, {"id": "ionq.qpu.aria-1", "currentAvailability":
@@ -363,62 +253,6 @@
     headers:
       content-length:
       - '7116'
-=======
-        {"id": "toshiba", "currentAvailability": "Available", "targets": [{"id": "toshiba.sbm.ising",
-        "currentAvailability": "Available", "averageQueueTime": 0, "statusPage": "https://aq-sbm.net/v1/service_monitor/index.html"}]},
-        {"id": "honeywell", "currentAvailability": "Degraded", "targets": [{"id":
-        "honeywell.hqs-lt-s1", "currentAvailability": "Unavailable", "averageQueueTime":
-        0, "statusPage": "https://www.honeywell.com/en-us/company/quantum"}, {"id":
-        "honeywell.hqs-lt-s1-apival", "currentAvailability": "Available", "averageQueueTime":
-        0, "statusPage": "https://www.honeywell.com/en-us/company/quantum"}, {"id":
-        "honeywell.hqs-lt-s2", "currentAvailability": "Unavailable", "averageQueueTime":
-        0, "statusPage": "https://www.honeywell.com/en-us/company/quantum"}, {"id":
-        "honeywell.hqs-lt-s2-apival", "currentAvailability": "Available", "averageQueueTime":
-        0, "statusPage": "https://www.honeywell.com/en-us/company/quantum"}, {"id":
-        "honeywell.hqs-lt-s1-sim", "currentAvailability": "Available", "averageQueueTime":
-        55, "statusPage": "https://www.honeywell.com/en-us/company/quantum"}, {"id":
-        "honeywell.hqs-lt", "currentAvailability": "Unavailable", "averageQueueTime":
-        0, "statusPage": "https://www.honeywell.com/en-us/company/quantum"}]}, {"id":
-        "Microsoft.Simulator", "currentAvailability": "Available", "targets": [{"id":
-        "microsoft.simulator.fullstate", "currentAvailability": "Available", "averageQueueTime":
-        0, "statusPage": null}]}, {"id": "1qbit", "currentAvailability": "Degraded",
-        "targets": [{"id": "1qbit.tabu", "currentAvailability": "Degraded", "averageQueueTime":
-        0, "statusPage": "https://status.1qbit.com/"}, {"id": "1qbit.pathrelinking",
-        "currentAvailability": "Degraded", "averageQueueTime": 0, "statusPage": "https://status.1qbit.com/"},
-        {"id": "1qbit.pticm", "currentAvailability": "Degraded", "averageQueueTime":
-        0, "statusPage": "https://status.1qbit.com/"}]}, {"id": "ionq", "currentAvailability":
-        "Available", "targets": [{"id": "ionq.qpu", "currentAvailability": "Available",
-        "averageQueueTime": 4066, "statusPage": "https://status.ionq.co"}, {"id":
-        "ionq.qpu.aria-1", "currentAvailability": "Available", "averageQueueTime":
-        61097, "statusPage": "https://status.ionq.co"}, {"id": "ionq.simulator", "currentAvailability":
-        "Available", "averageQueueTime": 3, "statusPage": "https://status.ionq.co"}]},
-        {"id": "quantinuum", "currentAvailability": "Degraded", "targets": [{"id":
-        "quantinuum.hqs-lt-s1", "currentAvailability": "Unavailable", "averageQueueTime":
-        0, "statusPage": "https://www.quantinuum.com/products/h1"}, {"id": "quantinuum.hqs-lt-s1-apival",
-        "currentAvailability": "Available", "averageQueueTime": 0, "statusPage": "https://www.quantinuum.com/products/h1"},
-        {"id": "quantinuum.hqs-lt-s2", "currentAvailability": "Unavailable", "averageQueueTime":
-        0, "statusPage": "https://www.quantinuum.com/products/h1"}, {"id": "quantinuum.hqs-lt-s2-apival",
-        "currentAvailability": "Available", "averageQueueTime": 0, "statusPage": "https://www.quantinuum.com/products/h1"},
-        {"id": "quantinuum.hqs-lt-s1-sim", "currentAvailability": "Available", "averageQueueTime":
-        55, "statusPage": "https://www.quantinuum.com/products/h1"}, {"id": "quantinuum.hqs-lt-s2-sim",
-        "currentAvailability": "Available", "averageQueueTime": 90, "statusPage":
-        "https://www.quantinuum.com/products/h1"}, {"id": "quantinuum.hqs-lt", "currentAvailability":
-        "Unavailable", "averageQueueTime": 0, "statusPage": "https://www.quantinuum.com/products/h1"}]},
-        {"id": "rigetti", "currentAvailability": "Available", "targets": [{"id": "rigetti.sim.qvm",
-        "currentAvailability": "Available", "averageQueueTime": 5, "statusPage": "https://rigetti.statuspage.io/"},
-        {"id": "rigetti.qpu.aspen-11", "currentAvailability": "Available", "averageQueueTime":
-        5, "statusPage": "https://rigetti.statuspage.io/"}, {"id": "rigetti.qpu.aspen-m-2",
-        "currentAvailability": "Available", "averageQueueTime": 5, "statusPage": "https://rigetti.statuspage.io/"}]},
-        {"id": "qci", "currentAvailability": "Available", "targets": [{"id": "qci.simulator",
-        "currentAvailability": "Available", "averageQueueTime": 1, "statusPage": "https://quantumcircuits.com"},
-        {"id": "qci.machine1", "currentAvailability": "Available", "averageQueueTime":
-        1, "statusPage": "https://quantumcircuits.com"}, {"id": "qci.simulator.noisy",
-        "currentAvailability": "Available", "averageQueueTime": 1, "statusPage": "https://quantumcircuits.com"}]}],
-        "nextLink": null, "access_token": "fake_token"}'
-    headers:
-      content-length:
-      - '7271'
->>>>>>> a3230d83
       content-type:
       - application/json; charset=utf-8
       transfer-encoding:

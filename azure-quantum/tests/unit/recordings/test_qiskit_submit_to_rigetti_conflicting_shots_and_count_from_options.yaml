--- conflicted
+++ resolved
@@ -26,18 +26,8 @@
     uri: https://login.microsoftonline.com/00000000-0000-0000-0000-000000000000/oauth2/v2.0/token
   response:
     body:
-<<<<<<< HEAD
-      string: '{"error": "invalid_client", "error_description": "AADSTS7000215: Invalid
-        client secret provided. Ensure the secret being sent in the request is the
-        client secret value, not the client secret ID, for a secret added to app ''00000000-0000-0000-0000-000000000000''.
-        Trace ID: 06ac147e-00ad-4dba-a471-137f05b58400 Correlation ID: a0f5f756-75a8-41e4-af57-b9d3a5ff6fd7
-        Timestamp: 2024-04-30 14:13:18Z", "error_codes": [7000215], "timestamp": "2024-04-30
-        14:13:18Z", "trace_id": "06ac147e-00ad-4dba-a471-137f05b58400", "correlation_id":
-        "a0f5f756-75a8-41e4-af57-b9d3a5ff6fd7", "error_uri": "https://login.microsoftonline.com/error?code=7000215"}'
-=======
       string: '{"token_type": "Bearer", "expires_in": 1746122109, "ext_expires_in":
         1746122109, "refresh_in": 31536000, "access_token": "PLACEHOLDER"}'
->>>>>>> 45329fda
     headers:
       content-length:
       - '636'
@@ -65,30 +55,18 @@
         "targets": [{"id": "microsoft.dft", "currentAvailability": "Available", "averageQueueTime":
         0, "statusPage": null}]}, {"id": "ionq", "currentAvailability": "Degraded",
         "targets": [{"id": "ionq.qpu", "currentAvailability": "Available", "averageQueueTime":
-<<<<<<< HEAD
-        384356, "statusPage": "https://status.ionq.co"}, {"id": "ionq.qpu.aria-1",
-        "currentAvailability": "Unavailable", "averageQueueTime": 735378, "statusPage":
-=======
         500482, "statusPage": "https://status.ionq.co"}, {"id": "ionq.qpu.aria-1",
         "currentAvailability": "Unavailable", "averageQueueTime": 737161, "statusPage":
->>>>>>> 45329fda
         "https://status.ionq.co"}, {"id": "ionq.qpu.aria-2", "currentAvailability":
         "Unavailable", "averageQueueTime": 0, "statusPage": "https://status.ionq.co"},
         {"id": "ionq.simulator", "currentAvailability": "Available", "averageQueueTime":
         1, "statusPage": "https://status.ionq.co"}]}, {"id": "microsoft-qc", "currentAvailability":
         "Available", "targets": [{"id": "microsoft.estimator", "currentAvailability":
         "Available", "averageQueueTime": 0, "statusPage": null}]}, {"id": "pasqal",
-<<<<<<< HEAD
-        "currentAvailability": "Available", "targets": [{"id": "pasqal.sim.emu-tn",
-        "currentAvailability": "Available", "averageQueueTime": 278, "statusPage":
-        "https://pasqal.com"}, {"id": "pasqal.qpu.fresnel", "currentAvailability":
-        "Available", "averageQueueTime": 0, "statusPage": "https://pasqal.com"}]},
-=======
         "currentAvailability": "Degraded", "targets": [{"id": "pasqal.sim.emu-tn",
         "currentAvailability": "Available", "averageQueueTime": 256, "statusPage":
         "https://pasqal.com"}, {"id": "pasqal.qpu.fresnel", "currentAvailability":
         "Degraded", "averageQueueTime": 0, "statusPage": "https://pasqal.com"}]},
->>>>>>> 45329fda
         {"id": "rigetti", "currentAvailability": "Degraded", "targets": [{"id": "rigetti.sim.qvm",
         "currentAvailability": "Available", "averageQueueTime": 5, "statusPage": "https://rigetti.statuspage.io/"},
         {"id": "rigetti.qpu.ankaa-2", "currentAvailability": "Degraded", "averageQueueTime":
@@ -98,26 +76,6 @@
         "qci.machine1", "currentAvailability": "Available", "averageQueueTime": 1,
         "statusPage": "https://quantumcircuits.com"}, {"id": "qci.simulator.noisy",
         "currentAvailability": "Available", "averageQueueTime": 0, "statusPage": "https://quantumcircuits.com"}]},
-<<<<<<< HEAD
-        {"id": "quantinuum", "currentAvailability": "Degraded", "targets": [{"id":
-        "quantinuum.qpu.h1-1", "currentAvailability": "Available", "averageQueueTime":
-        604232, "statusPage": "https://www.quantinuum.com/hardware/h1"}, {"id": "quantinuum.sim.h1-1sc",
-        "currentAvailability": "Available", "averageQueueTime": 2, "statusPage": "https://www.quantinuum.com/hardware/h1"},
-        {"id": "quantinuum.sim.h1-1e", "currentAvailability": "Available", "averageQueueTime":
-        5, "statusPage": "https://www.quantinuum.com/hardware/h1"}, {"id": "quantinuum.qpu.h2-1",
-        "currentAvailability": "Degraded", "averageQueueTime": 0, "statusPage": "https://www.quantinuum.com/hardware/h2"},
-        {"id": "quantinuum.sim.h2-1sc", "currentAvailability": "Available", "averageQueueTime":
-        0, "statusPage": "https://www.quantinuum.com/hardware/h2"}, {"id": "quantinuum.sim.h2-1e",
-        "currentAvailability": "Available", "averageQueueTime": 464, "statusPage":
-        "https://www.quantinuum.com/hardware/h2"}, {"id": "quantinuum.sim.h1-1sc-preview",
-        "currentAvailability": "Available", "averageQueueTime": 2, "statusPage": "https://www.quantinuum.com/hardware/h1"},
-        {"id": "quantinuum.sim.h1-1e-preview", "currentAvailability": "Available",
-        "averageQueueTime": 5, "statusPage": "https://www.quantinuum.com/hardware/h1"},
-        {"id": "quantinuum.sim.h1-2e-preview", "currentAvailability": "Available",
-        "averageQueueTime": 15089, "statusPage": "https://www.quantinuum.com/hardware/h1"},
-        {"id": "quantinuum.qpu.h1-1-preview", "currentAvailability": "Available",
-        "averageQueueTime": 604232, "statusPage": "https://www.quantinuum.com/hardware/h1"}]},
-=======
         {"id": "quantinuum", "currentAvailability": "Available", "targets": [{"id":
         "quantinuum.qpu.h1-1", "currentAvailability": "Available", "averageQueueTime":
         25016, "statusPage": "https://www.quantinuum.com/hardware/h1"}, {"id": "quantinuum.sim.h1-1sc",
@@ -136,7 +94,6 @@
         "averageQueueTime": 27901, "statusPage": "https://www.quantinuum.com/hardware/h1"},
         {"id": "quantinuum.qpu.h1-1-preview", "currentAvailability": "Available",
         "averageQueueTime": 25016, "statusPage": "https://www.quantinuum.com/hardware/h1"}]},
->>>>>>> 45329fda
         {"id": "Microsoft.Test", "currentAvailability": "Available", "targets": [{"id":
         "echo-rigetti", "currentAvailability": "Available", "averageQueueTime": 1,
         "statusPage": ""}, {"id": "echo-quantinuum", "currentAvailability": "Available",
@@ -207,11 +164,7 @@
       User-Agent:
       - azsdk-python-storage-blob/12.19.1 Python/3.9.19 (Windows-10-10.0.22631-SP0)
       x-ms-date:
-<<<<<<< HEAD
-      - Tue, 30 Apr 2024 14:13:20 GMT
-=======
       - Wed, 01 May 2024 17:55:11 GMT
->>>>>>> 45329fda
       x-ms-version:
       - '2023-11-03'
     method: GET
@@ -219,11 +172,7 @@
   response:
     body:
       string: "\uFEFF<?xml version=\"1.0\" encoding=\"utf-8\"?><Error><Code>ContainerNotFound</Code><Message>The
-<<<<<<< HEAD
-        specified container does not exist.\nRequestId:f24c305d-201e-0079-6708-9bd0e4000000\nTime:2024-04-30T14:13:21.9336421Z</Message></Error>"
-=======
         specified container does not exist.\nRequestId:8add9535-201e-001b-34f0-9b12c3000000\nTime:2024-05-01T17:55:13.8143829Z</Message></Error>"
->>>>>>> 45329fda
     headers:
       content-length:
       - '223'
@@ -248,11 +197,7 @@
       User-Agent:
       - azsdk-python-storage-blob/12.19.1 Python/3.9.19 (Windows-10-10.0.22631-SP0)
       x-ms-date:
-<<<<<<< HEAD
-      - Tue, 30 Apr 2024 14:13:21 GMT
-=======
       - Wed, 01 May 2024 17:55:12 GMT
->>>>>>> 45329fda
       x-ms-version:
       - '2023-11-03'
     method: PUT
@@ -280,11 +225,7 @@
       User-Agent:
       - azsdk-python-storage-blob/12.19.1 Python/3.9.19 (Windows-10-10.0.22631-SP0)
       x-ms-date:
-<<<<<<< HEAD
-      - Tue, 30 Apr 2024 14:13:21 GMT
-=======
       - Wed, 01 May 2024 17:55:13 GMT
->>>>>>> 45329fda
       x-ms-version:
       - '2023-11-03'
     method: GET
@@ -346,11 +287,7 @@
       x-ms-blob-type:
       - BlockBlob
       x-ms-date:
-<<<<<<< HEAD
-      - Tue, 30 Apr 2024 14:13:22 GMT
-=======
       - Wed, 01 May 2024 17:55:14 GMT
->>>>>>> 45329fda
       x-ms-version:
       - '2023-11-03'
     method: PUT
@@ -403,11 +340,7 @@
         "beginExecutionTime": null, "cancellationTime": null, "quantumComputingData":
         null, "errorData": null, "isCancelling": false, "tags": [], "name": "Qiskit
         Sample - 3-qubit GHZ circuit", "id": "00000000-0000-0000-0000-000000000001",
-<<<<<<< HEAD
-        "providerId": "rigetti", "target": "rigetti.sim.qvm", "creationTime": "2024-04-30T14:13:23.4379471+00:00",
-=======
-        "providerId": "rigetti", "target": "rigetti.sim.qvm", "creationTime": "2024-05-01T17:55:15.8880012+00:00",
->>>>>>> 45329fda
+        "providerId": "rigetti", "target": "rigetti.sim.qvm", "creationTime": "2024-05-01T17:55:15.8880012+00:00",
         "endExecutionTime": null, "costEstimate": null, "itemType": "Job"}'
     headers:
       connection:
@@ -447,11 +380,7 @@
         "beginExecutionTime": null, "cancellationTime": null, "quantumComputingData":
         null, "errorData": null, "isCancelling": false, "tags": [], "name": "Qiskit
         Sample - 3-qubit GHZ circuit", "id": "00000000-0000-0000-0000-000000000001",
-<<<<<<< HEAD
-        "providerId": "rigetti", "target": "rigetti.sim.qvm", "creationTime": "2024-04-30T14:13:23.4379471+00:00",
-=======
-        "providerId": "rigetti", "target": "rigetti.sim.qvm", "creationTime": "2024-05-01T17:55:15.8880012+00:00",
->>>>>>> 45329fda
+        "providerId": "rigetti", "target": "rigetti.sim.qvm", "creationTime": "2024-05-01T17:55:15.8880012+00:00",
         "endExecutionTime": null, "costEstimate": null, "itemType": "Job"}'
     headers:
       connection:
@@ -491,11 +420,7 @@
         "beginExecutionTime": null, "cancellationTime": null, "quantumComputingData":
         null, "errorData": null, "isCancelling": false, "tags": [], "name": "Qiskit
         Sample - 3-qubit GHZ circuit", "id": "00000000-0000-0000-0000-000000000001",
-<<<<<<< HEAD
-        "providerId": "rigetti", "target": "rigetti.sim.qvm", "creationTime": "2024-04-30T14:13:23.4379471+00:00",
-=======
-        "providerId": "rigetti", "target": "rigetti.sim.qvm", "creationTime": "2024-05-01T17:55:15.8880012+00:00",
->>>>>>> 45329fda
+        "providerId": "rigetti", "target": "rigetti.sim.qvm", "creationTime": "2024-05-01T17:55:15.8880012+00:00",
         "endExecutionTime": null, "costEstimate": null, "itemType": "Job"}'
     headers:
       connection:
@@ -535,11 +460,7 @@
         "beginExecutionTime": null, "cancellationTime": null, "quantumComputingData":
         null, "errorData": null, "isCancelling": false, "tags": [], "name": "Qiskit
         Sample - 3-qubit GHZ circuit", "id": "00000000-0000-0000-0000-000000000001",
-<<<<<<< HEAD
-        "providerId": "rigetti", "target": "rigetti.sim.qvm", "creationTime": "2024-04-30T14:13:23.4379471+00:00",
-=======
-        "providerId": "rigetti", "target": "rigetti.sim.qvm", "creationTime": "2024-05-01T17:55:15.8880012+00:00",
->>>>>>> 45329fda
+        "providerId": "rigetti", "target": "rigetti.sim.qvm", "creationTime": "2024-05-01T17:55:15.8880012+00:00",
         "endExecutionTime": null, "costEstimate": null, "itemType": "Job"}'
     headers:
       connection:
@@ -579,11 +500,7 @@
         "beginExecutionTime": null, "cancellationTime": null, "quantumComputingData":
         null, "errorData": null, "isCancelling": false, "tags": [], "name": "Qiskit
         Sample - 3-qubit GHZ circuit", "id": "00000000-0000-0000-0000-000000000001",
-<<<<<<< HEAD
-        "providerId": "rigetti", "target": "rigetti.sim.qvm", "creationTime": "2024-04-30T14:13:23.4379471+00:00",
-=======
-        "providerId": "rigetti", "target": "rigetti.sim.qvm", "creationTime": "2024-05-01T17:55:15.8880012+00:00",
->>>>>>> 45329fda
+        "providerId": "rigetti", "target": "rigetti.sim.qvm", "creationTime": "2024-05-01T17:55:15.8880012+00:00",
         "endExecutionTime": null, "costEstimate": null, "itemType": "Job"}'
     headers:
       connection:
@@ -623,11 +540,7 @@
         "beginExecutionTime": null, "cancellationTime": null, "quantumComputingData":
         {"count": 1}, "errorData": null, "isCancelling": false, "tags": [], "name":
         "Qiskit Sample - 3-qubit GHZ circuit", "id": "00000000-0000-0000-0000-000000000001",
-<<<<<<< HEAD
-        "providerId": "rigetti", "target": "rigetti.sim.qvm", "creationTime": "2024-04-30T14:13:23.4379471+00:00",
-=======
-        "providerId": "rigetti", "target": "rigetti.sim.qvm", "creationTime": "2024-05-01T17:55:15.8880012+00:00",
->>>>>>> 45329fda
+        "providerId": "rigetti", "target": "rigetti.sim.qvm", "creationTime": "2024-05-01T17:55:15.8880012+00:00",
         "endExecutionTime": null, "costEstimate": null, "itemType": "Job"}'
     headers:
       connection:
@@ -667,11 +580,7 @@
         "beginExecutionTime": null, "cancellationTime": null, "quantumComputingData":
         {"count": 1}, "errorData": null, "isCancelling": false, "tags": [], "name":
         "Qiskit Sample - 3-qubit GHZ circuit", "id": "00000000-0000-0000-0000-000000000001",
-<<<<<<< HEAD
-        "providerId": "rigetti", "target": "rigetti.sim.qvm", "creationTime": "2024-04-30T14:13:23.4379471+00:00",
-=======
-        "providerId": "rigetti", "target": "rigetti.sim.qvm", "creationTime": "2024-05-01T17:55:15.8880012+00:00",
->>>>>>> 45329fda
+        "providerId": "rigetti", "target": "rigetti.sim.qvm", "creationTime": "2024-05-01T17:55:15.8880012+00:00",
         "endExecutionTime": null, "costEstimate": null, "itemType": "Job"}'
     headers:
       connection:
@@ -708,17 +617,10 @@
         "num_qubits": "4", "metadata": "{}"}, "sessionId": null, "status": "Executing",
         "jobType": "QuantumComputing", "outputDataFormat": "microsoft.quantum-results.v1",
         "outputDataUri": "https://mystorage.blob.core.windows.net/job-00000000-0000-0000-0000-000000000001/outputData?sv=PLACEHOLDER&sr=b&sig=PLACEHOLDER&se=2050-01-01T00%3A00%3A00Z&sp=r&rscd=attachment%3B%20filename%3DQiskit%2BSample%2B-%2B3-qubit%2BGHZ%2Bcircuit-00000000-0000-0000-0000-000000000001.output.json",
-<<<<<<< HEAD
-        "beginExecutionTime": null, "cancellationTime": null, "quantumComputingData":
-        {"count": 1}, "errorData": null, "isCancelling": false, "tags": [], "name":
-        "Qiskit Sample - 3-qubit GHZ circuit", "id": "00000000-0000-0000-0000-000000000001",
-        "providerId": "rigetti", "target": "rigetti.sim.qvm", "creationTime": "2024-04-30T14:13:23.4379471+00:00",
-=======
         "beginExecutionTime": "2024-05-01T17:55:21.1361536Z", "cancellationTime":
         null, "quantumComputingData": {"count": 1}, "errorData": null, "isCancelling":
         false, "tags": [], "name": "Qiskit Sample - 3-qubit GHZ circuit", "id": "00000000-0000-0000-0000-000000000001",
         "providerId": "rigetti", "target": "rigetti.sim.qvm", "creationTime": "2024-05-01T17:55:15.8880012+00:00",
->>>>>>> 45329fda
         "endExecutionTime": null, "costEstimate": null, "itemType": "Job"}'
     headers:
       connection:
@@ -755,19 +657,11 @@
         "num_qubits": "4", "metadata": "{}"}, "sessionId": null, "status": "Succeeded",
         "jobType": "QuantumComputing", "outputDataFormat": "microsoft.quantum-results.v1",
         "outputDataUri": "https://mystorage.blob.core.windows.net/job-00000000-0000-0000-0000-000000000001/outputData?sv=PLACEHOLDER&sr=b&sig=PLACEHOLDER&se=2050-01-01T00%3A00%3A00Z&sp=r&rscd=attachment%3B%20filename%3DQiskit%2BSample%2B-%2B3-qubit%2BGHZ%2Bcircuit-00000000-0000-0000-0000-000000000001.output.json",
-<<<<<<< HEAD
-        "beginExecutionTime": "2024-04-30T14:13:28.7358185Z", "cancellationTime":
-        null, "quantumComputingData": {"count": 1}, "errorData": null, "isCancelling":
-        false, "tags": [], "name": "Qiskit Sample - 3-qubit GHZ circuit", "id": "00000000-0000-0000-0000-000000000001",
-        "providerId": "rigetti", "target": "rigetti.sim.qvm", "creationTime": "2024-04-30T14:13:23.4379471+00:00",
-        "endExecutionTime": "2024-04-30T14:13:29.9125343Z", "costEstimate": {"currencyCode":
-=======
         "beginExecutionTime": "2024-05-01T17:55:21.1361536Z", "cancellationTime":
         null, "quantumComputingData": {"count": 1}, "errorData": null, "isCancelling":
         false, "tags": [], "name": "Qiskit Sample - 3-qubit GHZ circuit", "id": "00000000-0000-0000-0000-000000000001",
         "providerId": "rigetti", "target": "rigetti.sim.qvm", "creationTime": "2024-05-01T17:55:15.8880012+00:00",
         "endExecutionTime": "2024-05-01T17:55:22.3715457Z", "costEstimate": {"currencyCode":
->>>>>>> 45329fda
         "USD", "events": [{"dimensionId": "qpu_time_centiseconds", "dimensionName":
         "QPU Execution Time", "measureUnit": "10ms (rounded up)", "amountBilled":
         0.0, "amountConsumed": 0.0, "unitPrice": 0.0}], "estimatedTotal": 0.0}, "itemType":
@@ -807,19 +701,11 @@
         "num_qubits": "4", "metadata": "{}"}, "sessionId": null, "status": "Succeeded",
         "jobType": "QuantumComputing", "outputDataFormat": "microsoft.quantum-results.v1",
         "outputDataUri": "https://mystorage.blob.core.windows.net/job-00000000-0000-0000-0000-000000000001/outputData?sv=PLACEHOLDER&sr=b&sig=PLACEHOLDER&se=2050-01-01T00%3A00%3A00Z&sp=r&rscd=attachment%3B%20filename%3DQiskit%2BSample%2B-%2B3-qubit%2BGHZ%2Bcircuit-00000000-0000-0000-0000-000000000001.output.json",
-<<<<<<< HEAD
-        "beginExecutionTime": "2024-04-30T14:13:28.7358185Z", "cancellationTime":
-        null, "quantumComputingData": {"count": 1}, "errorData": null, "isCancelling":
-        false, "tags": [], "name": "Qiskit Sample - 3-qubit GHZ circuit", "id": "00000000-0000-0000-0000-000000000001",
-        "providerId": "rigetti", "target": "rigetti.sim.qvm", "creationTime": "2024-04-30T14:13:23.4379471+00:00",
-        "endExecutionTime": "2024-04-30T14:13:29.9125343Z", "costEstimate": {"currencyCode":
-=======
         "beginExecutionTime": "2024-05-01T17:55:21.1361536Z", "cancellationTime":
         null, "quantumComputingData": {"count": 1}, "errorData": null, "isCancelling":
         false, "tags": [], "name": "Qiskit Sample - 3-qubit GHZ circuit", "id": "00000000-0000-0000-0000-000000000001",
         "providerId": "rigetti", "target": "rigetti.sim.qvm", "creationTime": "2024-05-01T17:55:15.8880012+00:00",
         "endExecutionTime": "2024-05-01T17:55:22.3715457Z", "costEstimate": {"currencyCode":
->>>>>>> 45329fda
         "USD", "events": [{"dimensionId": "qpu_time_centiseconds", "dimensionName":
         "QPU Execution Time", "measureUnit": "10ms (rounded up)", "amountBilled":
         0.0, "amountConsumed": 0.0, "unitPrice": 0.0}], "estimatedTotal": 0.0}, "itemType":
@@ -859,19 +745,11 @@
         "num_qubits": "4", "metadata": "{}"}, "sessionId": null, "status": "Succeeded",
         "jobType": "QuantumComputing", "outputDataFormat": "microsoft.quantum-results.v1",
         "outputDataUri": "https://mystorage.blob.core.windows.net/job-00000000-0000-0000-0000-000000000001/outputData?sv=PLACEHOLDER&sr=b&sig=PLACEHOLDER&se=2050-01-01T00%3A00%3A00Z&sp=r&rscd=attachment%3B%20filename%3DQiskit%2BSample%2B-%2B3-qubit%2BGHZ%2Bcircuit-00000000-0000-0000-0000-000000000001.output.json",
-<<<<<<< HEAD
-        "beginExecutionTime": "2024-04-30T14:13:28.7358185Z", "cancellationTime":
-        null, "quantumComputingData": {"count": 1}, "errorData": null, "isCancelling":
-        false, "tags": [], "name": "Qiskit Sample - 3-qubit GHZ circuit", "id": "00000000-0000-0000-0000-000000000001",
-        "providerId": "rigetti", "target": "rigetti.sim.qvm", "creationTime": "2024-04-30T14:13:23.4379471+00:00",
-        "endExecutionTime": "2024-04-30T14:13:29.9125343Z", "costEstimate": {"currencyCode":
-=======
         "beginExecutionTime": "2024-05-01T17:55:21.1361536Z", "cancellationTime":
         null, "quantumComputingData": {"count": 1}, "errorData": null, "isCancelling":
         false, "tags": [], "name": "Qiskit Sample - 3-qubit GHZ circuit", "id": "00000000-0000-0000-0000-000000000001",
         "providerId": "rigetti", "target": "rigetti.sim.qvm", "creationTime": "2024-05-01T17:55:15.8880012+00:00",
         "endExecutionTime": "2024-05-01T17:55:22.3715457Z", "costEstimate": {"currencyCode":
->>>>>>> 45329fda
         "USD", "events": [{"dimensionId": "qpu_time_centiseconds", "dimensionName":
         "QPU Execution Time", "measureUnit": "10ms (rounded up)", "amountBilled":
         0.0, "amountConsumed": 0.0, "unitPrice": 0.0}], "estimatedTotal": 0.0}, "itemType":
@@ -907,30 +785,18 @@
         "targets": [{"id": "microsoft.dft", "currentAvailability": "Available", "averageQueueTime":
         0, "statusPage": null}]}, {"id": "ionq", "currentAvailability": "Degraded",
         "targets": [{"id": "ionq.qpu", "currentAvailability": "Available", "averageQueueTime":
-<<<<<<< HEAD
-        384356, "statusPage": "https://status.ionq.co"}, {"id": "ionq.qpu.aria-1",
-        "currentAvailability": "Unavailable", "averageQueueTime": 735378, "statusPage":
-=======
         500482, "statusPage": "https://status.ionq.co"}, {"id": "ionq.qpu.aria-1",
         "currentAvailability": "Unavailable", "averageQueueTime": 737161, "statusPage":
->>>>>>> 45329fda
         "https://status.ionq.co"}, {"id": "ionq.qpu.aria-2", "currentAvailability":
         "Unavailable", "averageQueueTime": 0, "statusPage": "https://status.ionq.co"},
         {"id": "ionq.simulator", "currentAvailability": "Available", "averageQueueTime":
         1, "statusPage": "https://status.ionq.co"}]}, {"id": "microsoft-qc", "currentAvailability":
         "Available", "targets": [{"id": "microsoft.estimator", "currentAvailability":
         "Available", "averageQueueTime": 0, "statusPage": null}]}, {"id": "pasqal",
-<<<<<<< HEAD
-        "currentAvailability": "Available", "targets": [{"id": "pasqal.sim.emu-tn",
-        "currentAvailability": "Available", "averageQueueTime": 278, "statusPage":
-        "https://pasqal.com"}, {"id": "pasqal.qpu.fresnel", "currentAvailability":
-        "Available", "averageQueueTime": 0, "statusPage": "https://pasqal.com"}]},
-=======
         "currentAvailability": "Degraded", "targets": [{"id": "pasqal.sim.emu-tn",
         "currentAvailability": "Available", "averageQueueTime": 256, "statusPage":
         "https://pasqal.com"}, {"id": "pasqal.qpu.fresnel", "currentAvailability":
         "Degraded", "averageQueueTime": 0, "statusPage": "https://pasqal.com"}]},
->>>>>>> 45329fda
         {"id": "rigetti", "currentAvailability": "Degraded", "targets": [{"id": "rigetti.sim.qvm",
         "currentAvailability": "Available", "averageQueueTime": 5, "statusPage": "https://rigetti.statuspage.io/"},
         {"id": "rigetti.qpu.ankaa-2", "currentAvailability": "Degraded", "averageQueueTime":
@@ -940,26 +806,6 @@
         "qci.machine1", "currentAvailability": "Available", "averageQueueTime": 1,
         "statusPage": "https://quantumcircuits.com"}, {"id": "qci.simulator.noisy",
         "currentAvailability": "Available", "averageQueueTime": 0, "statusPage": "https://quantumcircuits.com"}]},
-<<<<<<< HEAD
-        {"id": "quantinuum", "currentAvailability": "Degraded", "targets": [{"id":
-        "quantinuum.qpu.h1-1", "currentAvailability": "Available", "averageQueueTime":
-        604232, "statusPage": "https://www.quantinuum.com/hardware/h1"}, {"id": "quantinuum.sim.h1-1sc",
-        "currentAvailability": "Available", "averageQueueTime": 2, "statusPage": "https://www.quantinuum.com/hardware/h1"},
-        {"id": "quantinuum.sim.h1-1e", "currentAvailability": "Available", "averageQueueTime":
-        5, "statusPage": "https://www.quantinuum.com/hardware/h1"}, {"id": "quantinuum.qpu.h2-1",
-        "currentAvailability": "Degraded", "averageQueueTime": 0, "statusPage": "https://www.quantinuum.com/hardware/h2"},
-        {"id": "quantinuum.sim.h2-1sc", "currentAvailability": "Available", "averageQueueTime":
-        0, "statusPage": "https://www.quantinuum.com/hardware/h2"}, {"id": "quantinuum.sim.h2-1e",
-        "currentAvailability": "Available", "averageQueueTime": 464, "statusPage":
-        "https://www.quantinuum.com/hardware/h2"}, {"id": "quantinuum.sim.h1-1sc-preview",
-        "currentAvailability": "Available", "averageQueueTime": 2, "statusPage": "https://www.quantinuum.com/hardware/h1"},
-        {"id": "quantinuum.sim.h1-1e-preview", "currentAvailability": "Available",
-        "averageQueueTime": 5, "statusPage": "https://www.quantinuum.com/hardware/h1"},
-        {"id": "quantinuum.sim.h1-2e-preview", "currentAvailability": "Available",
-        "averageQueueTime": 15089, "statusPage": "https://www.quantinuum.com/hardware/h1"},
-        {"id": "quantinuum.qpu.h1-1-preview", "currentAvailability": "Available",
-        "averageQueueTime": 604232, "statusPage": "https://www.quantinuum.com/hardware/h1"}]},
-=======
         {"id": "quantinuum", "currentAvailability": "Available", "targets": [{"id":
         "quantinuum.qpu.h1-1", "currentAvailability": "Available", "averageQueueTime":
         25016, "statusPage": "https://www.quantinuum.com/hardware/h1"}, {"id": "quantinuum.sim.h1-1sc",
@@ -978,7 +824,6 @@
         "averageQueueTime": 27901, "statusPage": "https://www.quantinuum.com/hardware/h1"},
         {"id": "quantinuum.qpu.h1-1-preview", "currentAvailability": "Available",
         "averageQueueTime": 25016, "statusPage": "https://www.quantinuum.com/hardware/h1"}]},
->>>>>>> 45329fda
         {"id": "Microsoft.Test", "currentAvailability": "Available", "targets": [{"id":
         "echo-rigetti", "currentAvailability": "Available", "averageQueueTime": 1,
         "statusPage": ""}, {"id": "echo-quantinuum", "currentAvailability": "Available",
@@ -1028,19 +873,11 @@
         "num_qubits": "4", "metadata": "{}"}, "sessionId": null, "status": "Succeeded",
         "jobType": "QuantumComputing", "outputDataFormat": "microsoft.quantum-results.v1",
         "outputDataUri": "https://mystorage.blob.core.windows.net/job-00000000-0000-0000-0000-000000000001/outputData?sv=PLACEHOLDER&sr=b&sig=PLACEHOLDER&se=2050-01-01T00%3A00%3A00Z&sp=r&rscd=attachment%3B%20filename%3DQiskit%2BSample%2B-%2B3-qubit%2BGHZ%2Bcircuit-00000000-0000-0000-0000-000000000001.output.json",
-<<<<<<< HEAD
-        "beginExecutionTime": "2024-04-30T14:13:28.7358185Z", "cancellationTime":
-        null, "quantumComputingData": {"count": 1}, "errorData": null, "isCancelling":
-        false, "tags": [], "name": "Qiskit Sample - 3-qubit GHZ circuit", "id": "00000000-0000-0000-0000-000000000001",
-        "providerId": "rigetti", "target": "rigetti.sim.qvm", "creationTime": "2024-04-30T14:13:23.4379471+00:00",
-        "endExecutionTime": "2024-04-30T14:13:29.9125343Z", "costEstimate": {"currencyCode":
-=======
         "beginExecutionTime": "2024-05-01T17:55:21.1361536Z", "cancellationTime":
         null, "quantumComputingData": {"count": 1}, "errorData": null, "isCancelling":
         false, "tags": [], "name": "Qiskit Sample - 3-qubit GHZ circuit", "id": "00000000-0000-0000-0000-000000000001",
         "providerId": "rigetti", "target": "rigetti.sim.qvm", "creationTime": "2024-05-01T17:55:15.8880012+00:00",
         "endExecutionTime": "2024-05-01T17:55:22.3715457Z", "costEstimate": {"currencyCode":
->>>>>>> 45329fda
         "USD", "events": [{"dimensionId": "qpu_time_centiseconds", "dimensionName":
         "QPU Execution Time", "measureUnit": "10ms (rounded up)", "amountBilled":
         0.0, "amountConsumed": 0.0, "unitPrice": 0.0}], "estimatedTotal": 0.0}, "itemType":

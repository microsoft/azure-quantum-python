interactions:
- request:
    body: client_id=PLACEHOLDER&grant_type=client_credentials&client_assertion=PLACEHOLDER&client_info=1&client_assertion_type=PLACEHOLDER&scope=https%3A%2F%2Fquantum.microsoft.com%2F.default
    headers:
      Accept:
      - application/json
      Accept-Encoding:
      - gzip, deflate
      Connection:
      - keep-alive
      Content-Length:
      - '181'
      Content-Type:
      - application/x-www-form-urlencoded
      User-Agent:
      - azsdk-python-identity/1.16.0 Python/3.9.19 (Windows-10-10.0.22631-SP0)
      x-client-current-telemetry:
      - 4|730,2|
      x-client-os:
      - win32
      x-client-sku:
      - MSAL.Python
      x-client-ver:
      - 1.28.0
    method: POST
    uri: https://login.microsoftonline.com/00000000-0000-0000-0000-000000000000/oauth2/v2.0/token
  response:
    body:
<<<<<<< HEAD
      string: '{"error": "invalid_client", "error_description": "AADSTS7000215: Invalid
        client secret provided. Ensure the secret being sent in the request is the
        client secret value, not the client secret ID, for a secret added to app ''00000000-0000-0000-0000-000000000000''.
        Trace ID: c03999ff-8711-4494-bc49-54547532be00 Correlation ID: a30efe27-3b22-4426-89e7-23ebb598eb2d
        Timestamp: 2024-04-30 14:08:02Z", "error_codes": [7000215], "timestamp": "2024-04-30
        14:08:02Z", "trace_id": "c03999ff-8711-4494-bc49-54547532be00", "correlation_id":
        "a30efe27-3b22-4426-89e7-23ebb598eb2d", "error_uri": "https://login.microsoftonline.com/error?code=7000215"}'
=======
      string: '{"token_type": "Bearer", "expires_in": 1746121801, "ext_expires_in":
        1746121801, "refresh_in": 31536000, "access_token": "PLACEHOLDER"}'
>>>>>>> 45329fda
    headers:
      content-length:
      - '636'
      content-type:
      - application/json; charset=utf-8
    status:
      code: 401
      message: Unauthorized
- request:
    body: null
    headers:
      Accept:
      - application/json
      Accept-Encoding:
      - gzip, deflate
      Connection:
      - keep-alive
      User-Agent:
      - testapp-azure-quantum-qiskit azsdk-python-quantum/0.0.1 Python/3.9.19 (Windows-10-10.0.22631-SP0)
    method: GET
    uri: https://eastus.quantum.azure.com/subscriptions/00000000-0000-0000-0000-000000000000/resourceGroups/myresourcegroup/providers/Microsoft.Quantum/workspaces/myworkspace/providerStatus?api-version=2022-09-12-preview&test-sequence-id=1
  response:
    body:
      string: '{"value": [{"id": "microsoft-elements", "currentAvailability": "Available",
        "targets": [{"id": "microsoft.dft", "currentAvailability": "Available", "averageQueueTime":
        0, "statusPage": null}]}, {"id": "ionq", "currentAvailability": "Degraded",
        "targets": [{"id": "ionq.qpu", "currentAvailability": "Available", "averageQueueTime":
<<<<<<< HEAD
        383644, "statusPage": "https://status.ionq.co"}, {"id": "ionq.qpu.aria-1",
        "currentAvailability": "Unavailable", "averageQueueTime": 734677, "statusPage":
        "https://status.ionq.co"}, {"id": "ionq.qpu.aria-2", "currentAvailability":
        "Unavailable", "averageQueueTime": 0, "statusPage": "https://status.ionq.co"},
        {"id": "ionq.simulator", "currentAvailability": "Available", "averageQueueTime":
        1, "statusPage": "https://status.ionq.co"}]}, {"id": "microsoft-qc", "currentAvailability":
        "Available", "targets": [{"id": "microsoft.estimator", "currentAvailability":
        "Available", "averageQueueTime": 0, "statusPage": null}]}, {"id": "pasqal",
        "currentAvailability": "Available", "targets": [{"id": "pasqal.sim.emu-tn",
        "currentAvailability": "Available", "averageQueueTime": 278, "statusPage":
        "https://pasqal.com"}, {"id": "pasqal.qpu.fresnel", "currentAvailability":
        "Available", "averageQueueTime": 0, "statusPage": "https://pasqal.com"}]},
=======
        494142, "statusPage": "https://status.ionq.co"}, {"id": "ionq.qpu.aria-1",
        "currentAvailability": "Unavailable", "averageQueueTime": 737015, "statusPage":
        "https://status.ionq.co"}, {"id": "ionq.qpu.aria-2", "currentAvailability":
        "Unavailable", "averageQueueTime": 0, "statusPage": "https://status.ionq.co"},
        {"id": "ionq.simulator", "currentAvailability": "Available", "averageQueueTime":
        3, "statusPage": "https://status.ionq.co"}]}, {"id": "microsoft-qc", "currentAvailability":
        "Available", "targets": [{"id": "microsoft.estimator", "currentAvailability":
        "Available", "averageQueueTime": 0, "statusPage": null}]}, {"id": "pasqal",
        "currentAvailability": "Degraded", "targets": [{"id": "pasqal.sim.emu-tn",
        "currentAvailability": "Available", "averageQueueTime": 256, "statusPage":
        "https://pasqal.com"}, {"id": "pasqal.qpu.fresnel", "currentAvailability":
        "Degraded", "averageQueueTime": 0, "statusPage": "https://pasqal.com"}]},
>>>>>>> 45329fda
        {"id": "rigetti", "currentAvailability": "Degraded", "targets": [{"id": "rigetti.sim.qvm",
        "currentAvailability": "Available", "averageQueueTime": 5, "statusPage": "https://rigetti.statuspage.io/"},
        {"id": "rigetti.qpu.ankaa-2", "currentAvailability": "Degraded", "averageQueueTime":
        5, "statusPage": "https://rigetti.statuspage.io/"}]}, {"id": "qci", "currentAvailability":
        "Available", "targets": [{"id": "qci.simulator", "currentAvailability": "Available",
        "averageQueueTime": 1, "statusPage": "https://quantumcircuits.com"}, {"id":
        "qci.machine1", "currentAvailability": "Available", "averageQueueTime": 1,
        "statusPage": "https://quantumcircuits.com"}, {"id": "qci.simulator.noisy",
        "currentAvailability": "Available", "averageQueueTime": 0, "statusPage": "https://quantumcircuits.com"}]},
<<<<<<< HEAD
        {"id": "quantinuum", "currentAvailability": "Degraded", "targets": [{"id":
        "quantinuum.qpu.h1-1", "currentAvailability": "Available", "averageQueueTime":
        602461, "statusPage": "https://www.quantinuum.com/hardware/h1"}, {"id": "quantinuum.sim.h1-1sc",
        "currentAvailability": "Available", "averageQueueTime": 2, "statusPage": "https://www.quantinuum.com/hardware/h1"},
        {"id": "quantinuum.sim.h1-1e", "currentAvailability": "Available", "averageQueueTime":
        5, "statusPage": "https://www.quantinuum.com/hardware/h1"}, {"id": "quantinuum.qpu.h2-1",
        "currentAvailability": "Degraded", "averageQueueTime": 0, "statusPage": "https://www.quantinuum.com/hardware/h2"},
        {"id": "quantinuum.sim.h2-1sc", "currentAvailability": "Available", "averageQueueTime":
        0, "statusPage": "https://www.quantinuum.com/hardware/h2"}, {"id": "quantinuum.sim.h2-1e",
        "currentAvailability": "Available", "averageQueueTime": 10, "statusPage":
        "https://www.quantinuum.com/hardware/h2"}, {"id": "quantinuum.sim.h1-1sc-preview",
        "currentAvailability": "Available", "averageQueueTime": 2, "statusPage": "https://www.quantinuum.com/hardware/h1"},
        {"id": "quantinuum.sim.h1-1e-preview", "currentAvailability": "Available",
        "averageQueueTime": 5, "statusPage": "https://www.quantinuum.com/hardware/h1"},
        {"id": "quantinuum.sim.h1-2e-preview", "currentAvailability": "Available",
        "averageQueueTime": 15089, "statusPage": "https://www.quantinuum.com/hardware/h1"},
        {"id": "quantinuum.qpu.h1-1-preview", "currentAvailability": "Available",
        "averageQueueTime": 602461, "statusPage": "https://www.quantinuum.com/hardware/h1"}]},
=======
        {"id": "quantinuum", "currentAvailability": "Available", "targets": [{"id":
        "quantinuum.qpu.h1-1", "currentAvailability": "Available", "averageQueueTime":
        25016, "statusPage": "https://www.quantinuum.com/hardware/h1"}, {"id": "quantinuum.sim.h1-1sc",
        "currentAvailability": "Available", "averageQueueTime": 4, "statusPage": "https://www.quantinuum.com/hardware/h1"},
        {"id": "quantinuum.sim.h1-1e", "currentAvailability": "Available", "averageQueueTime":
        64, "statusPage": "https://www.quantinuum.com/hardware/h1"}, {"id": "quantinuum.qpu.h2-1",
        "currentAvailability": "Available", "averageQueueTime": 49414, "statusPage":
        "https://www.quantinuum.com/hardware/h2"}, {"id": "quantinuum.sim.h2-1sc",
        "currentAvailability": "Available", "averageQueueTime": 0, "statusPage": "https://www.quantinuum.com/hardware/h2"},
        {"id": "quantinuum.sim.h2-1e", "currentAvailability": "Available", "averageQueueTime":
        648, "statusPage": "https://www.quantinuum.com/hardware/h2"}, {"id": "quantinuum.sim.h1-1sc-preview",
        "currentAvailability": "Available", "averageQueueTime": 4, "statusPage": "https://www.quantinuum.com/hardware/h1"},
        {"id": "quantinuum.sim.h1-1e-preview", "currentAvailability": "Available",
        "averageQueueTime": 64, "statusPage": "https://www.quantinuum.com/hardware/h1"},
        {"id": "quantinuum.sim.h1-2e-preview", "currentAvailability": "Available",
        "averageQueueTime": 27901, "statusPage": "https://www.quantinuum.com/hardware/h1"},
        {"id": "quantinuum.qpu.h1-1-preview", "currentAvailability": "Available",
        "averageQueueTime": 25016, "statusPage": "https://www.quantinuum.com/hardware/h1"}]},
>>>>>>> 45329fda
        {"id": "Microsoft.Test", "currentAvailability": "Available", "targets": [{"id":
        "echo-rigetti", "currentAvailability": "Available", "averageQueueTime": 1,
        "statusPage": ""}, {"id": "echo-quantinuum", "currentAvailability": "Available",
        "averageQueueTime": 1, "statusPage": ""}, {"id": "echo-qci", "currentAvailability":
        "Available", "averageQueueTime": 1, "statusPage": ""}, {"id": "echo-ionq",
        "currentAvailability": "Available", "averageQueueTime": 1, "statusPage": ""},
        {"id": "echo-aquarius", "currentAvailability": "Available", "averageQueueTime":
        1, "statusPage": ""}, {"id": "sparse-sim-rigetti", "currentAvailability":
        "Available", "averageQueueTime": 1, "statusPage": ""}, {"id": "sparse-sim-quantinuum",
        "currentAvailability": "Available", "averageQueueTime": 1, "statusPage": ""},
        {"id": "sparse-sim-qci", "currentAvailability": "Available", "averageQueueTime":
        1, "statusPage": ""}, {"id": "sparse-sim-ionq", "currentAvailability": "Available",
        "averageQueueTime": 1, "statusPage": ""}, {"id": "echo-output", "currentAvailability":
        "Available", "averageQueueTime": 1, "statusPage": ""}]}], "nextLink": null}'
    headers:
      connection:
      - keep-alive
      content-length:
<<<<<<< HEAD
      - '4768'
=======
      - '4773'
>>>>>>> 45329fda
      content-type:
      - application/json; charset=utf-8
      transfer-encoding:
      - chunked
    status:
      code: 200
      message: OK
- request:
    body: null
    headers:
      Accept:
      - application/json
      Accept-Encoding:
      - gzip, deflate
      Connection:
      - keep-alive
      User-Agent:
      - testapp-azure-quantum-qiskit azsdk-python-quantum/0.0.1 Python/3.9.19 (Windows-10-10.0.22631-SP0)
    method: GET
    uri: https://eastus.quantum.azure.com/subscriptions/00000000-0000-0000-0000-000000000000/resourceGroups/myresourcegroup/providers/Microsoft.Quantum/workspaces/myworkspace/providerStatus?api-version=2022-09-12-preview&test-sequence-id=2
  response:
    body:
      string: '{"value": [{"id": "microsoft-elements", "currentAvailability": "Available",
        "targets": [{"id": "microsoft.dft", "currentAvailability": "Available", "averageQueueTime":
        0, "statusPage": null}]}, {"id": "ionq", "currentAvailability": "Degraded",
        "targets": [{"id": "ionq.qpu", "currentAvailability": "Available", "averageQueueTime":
<<<<<<< HEAD
        383644, "statusPage": "https://status.ionq.co"}, {"id": "ionq.qpu.aria-1",
        "currentAvailability": "Unavailable", "averageQueueTime": 734677, "statusPage":
        "https://status.ionq.co"}, {"id": "ionq.qpu.aria-2", "currentAvailability":
        "Unavailable", "averageQueueTime": 0, "statusPage": "https://status.ionq.co"},
        {"id": "ionq.simulator", "currentAvailability": "Available", "averageQueueTime":
        1, "statusPage": "https://status.ionq.co"}]}, {"id": "microsoft-qc", "currentAvailability":
        "Available", "targets": [{"id": "microsoft.estimator", "currentAvailability":
        "Available", "averageQueueTime": 0, "statusPage": null}]}, {"id": "pasqal",
        "currentAvailability": "Available", "targets": [{"id": "pasqal.sim.emu-tn",
        "currentAvailability": "Available", "averageQueueTime": 278, "statusPage":
        "https://pasqal.com"}, {"id": "pasqal.qpu.fresnel", "currentAvailability":
        "Available", "averageQueueTime": 0, "statusPage": "https://pasqal.com"}]},
=======
        494142, "statusPage": "https://status.ionq.co"}, {"id": "ionq.qpu.aria-1",
        "currentAvailability": "Unavailable", "averageQueueTime": 737015, "statusPage":
        "https://status.ionq.co"}, {"id": "ionq.qpu.aria-2", "currentAvailability":
        "Unavailable", "averageQueueTime": 0, "statusPage": "https://status.ionq.co"},
        {"id": "ionq.simulator", "currentAvailability": "Available", "averageQueueTime":
        3, "statusPage": "https://status.ionq.co"}]}, {"id": "microsoft-qc", "currentAvailability":
        "Available", "targets": [{"id": "microsoft.estimator", "currentAvailability":
        "Available", "averageQueueTime": 0, "statusPage": null}]}, {"id": "pasqal",
        "currentAvailability": "Degraded", "targets": [{"id": "pasqal.sim.emu-tn",
        "currentAvailability": "Available", "averageQueueTime": 256, "statusPage":
        "https://pasqal.com"}, {"id": "pasqal.qpu.fresnel", "currentAvailability":
        "Degraded", "averageQueueTime": 0, "statusPage": "https://pasqal.com"}]},
>>>>>>> 45329fda
        {"id": "rigetti", "currentAvailability": "Degraded", "targets": [{"id": "rigetti.sim.qvm",
        "currentAvailability": "Available", "averageQueueTime": 5, "statusPage": "https://rigetti.statuspage.io/"},
        {"id": "rigetti.qpu.ankaa-2", "currentAvailability": "Degraded", "averageQueueTime":
        5, "statusPage": "https://rigetti.statuspage.io/"}]}, {"id": "qci", "currentAvailability":
        "Available", "targets": [{"id": "qci.simulator", "currentAvailability": "Available",
        "averageQueueTime": 1, "statusPage": "https://quantumcircuits.com"}, {"id":
        "qci.machine1", "currentAvailability": "Available", "averageQueueTime": 1,
        "statusPage": "https://quantumcircuits.com"}, {"id": "qci.simulator.noisy",
        "currentAvailability": "Available", "averageQueueTime": 0, "statusPage": "https://quantumcircuits.com"}]},
<<<<<<< HEAD
        {"id": "quantinuum", "currentAvailability": "Degraded", "targets": [{"id":
        "quantinuum.qpu.h1-1", "currentAvailability": "Available", "averageQueueTime":
        602461, "statusPage": "https://www.quantinuum.com/hardware/h1"}, {"id": "quantinuum.sim.h1-1sc",
        "currentAvailability": "Available", "averageQueueTime": 2, "statusPage": "https://www.quantinuum.com/hardware/h1"},
        {"id": "quantinuum.sim.h1-1e", "currentAvailability": "Available", "averageQueueTime":
        5, "statusPage": "https://www.quantinuum.com/hardware/h1"}, {"id": "quantinuum.qpu.h2-1",
        "currentAvailability": "Degraded", "averageQueueTime": 0, "statusPage": "https://www.quantinuum.com/hardware/h2"},
        {"id": "quantinuum.sim.h2-1sc", "currentAvailability": "Available", "averageQueueTime":
        0, "statusPage": "https://www.quantinuum.com/hardware/h2"}, {"id": "quantinuum.sim.h2-1e",
        "currentAvailability": "Available", "averageQueueTime": 10, "statusPage":
        "https://www.quantinuum.com/hardware/h2"}, {"id": "quantinuum.sim.h1-1sc-preview",
        "currentAvailability": "Available", "averageQueueTime": 2, "statusPage": "https://www.quantinuum.com/hardware/h1"},
        {"id": "quantinuum.sim.h1-1e-preview", "currentAvailability": "Available",
        "averageQueueTime": 5, "statusPage": "https://www.quantinuum.com/hardware/h1"},
        {"id": "quantinuum.sim.h1-2e-preview", "currentAvailability": "Available",
        "averageQueueTime": 15089, "statusPage": "https://www.quantinuum.com/hardware/h1"},
        {"id": "quantinuum.qpu.h1-1-preview", "currentAvailability": "Available",
        "averageQueueTime": 602461, "statusPage": "https://www.quantinuum.com/hardware/h1"}]},
=======
        {"id": "quantinuum", "currentAvailability": "Available", "targets": [{"id":
        "quantinuum.qpu.h1-1", "currentAvailability": "Available", "averageQueueTime":
        25016, "statusPage": "https://www.quantinuum.com/hardware/h1"}, {"id": "quantinuum.sim.h1-1sc",
        "currentAvailability": "Available", "averageQueueTime": 4, "statusPage": "https://www.quantinuum.com/hardware/h1"},
        {"id": "quantinuum.sim.h1-1e", "currentAvailability": "Available", "averageQueueTime":
        64, "statusPage": "https://www.quantinuum.com/hardware/h1"}, {"id": "quantinuum.qpu.h2-1",
        "currentAvailability": "Available", "averageQueueTime": 49414, "statusPage":
        "https://www.quantinuum.com/hardware/h2"}, {"id": "quantinuum.sim.h2-1sc",
        "currentAvailability": "Available", "averageQueueTime": 0, "statusPage": "https://www.quantinuum.com/hardware/h2"},
        {"id": "quantinuum.sim.h2-1e", "currentAvailability": "Available", "averageQueueTime":
        648, "statusPage": "https://www.quantinuum.com/hardware/h2"}, {"id": "quantinuum.sim.h1-1sc-preview",
        "currentAvailability": "Available", "averageQueueTime": 4, "statusPage": "https://www.quantinuum.com/hardware/h1"},
        {"id": "quantinuum.sim.h1-1e-preview", "currentAvailability": "Available",
        "averageQueueTime": 64, "statusPage": "https://www.quantinuum.com/hardware/h1"},
        {"id": "quantinuum.sim.h1-2e-preview", "currentAvailability": "Available",
        "averageQueueTime": 27901, "statusPage": "https://www.quantinuum.com/hardware/h1"},
        {"id": "quantinuum.qpu.h1-1-preview", "currentAvailability": "Available",
        "averageQueueTime": 25016, "statusPage": "https://www.quantinuum.com/hardware/h1"}]},
>>>>>>> 45329fda
        {"id": "Microsoft.Test", "currentAvailability": "Available", "targets": [{"id":
        "echo-rigetti", "currentAvailability": "Available", "averageQueueTime": 1,
        "statusPage": ""}, {"id": "echo-quantinuum", "currentAvailability": "Available",
        "averageQueueTime": 1, "statusPage": ""}, {"id": "echo-qci", "currentAvailability":
        "Available", "averageQueueTime": 1, "statusPage": ""}, {"id": "echo-ionq",
        "currentAvailability": "Available", "averageQueueTime": 1, "statusPage": ""},
        {"id": "echo-aquarius", "currentAvailability": "Available", "averageQueueTime":
        1, "statusPage": ""}, {"id": "sparse-sim-rigetti", "currentAvailability":
        "Available", "averageQueueTime": 1, "statusPage": ""}, {"id": "sparse-sim-quantinuum",
        "currentAvailability": "Available", "averageQueueTime": 1, "statusPage": ""},
        {"id": "sparse-sim-qci", "currentAvailability": "Available", "averageQueueTime":
        1, "statusPage": ""}, {"id": "sparse-sim-ionq", "currentAvailability": "Available",
        "averageQueueTime": 1, "statusPage": ""}, {"id": "echo-output", "currentAvailability":
        "Available", "averageQueueTime": 1, "statusPage": ""}]}], "nextLink": null}'
    headers:
      connection:
      - keep-alive
      content-length:
<<<<<<< HEAD
      - '4768'
=======
      - '4773'
>>>>>>> 45329fda
      content-type:
      - application/json; charset=utf-8
      transfer-encoding:
      - chunked
    status:
      code: 200
      message: OK
- request:
    body: 'b''{"containerName": "job-00000000-0000-0000-0000-000000000001"}'''
    headers:
      Accept:
      - application/json
      Accept-Encoding:
      - gzip, deflate
      Connection:
      - keep-alive
      Content-Length:
      - '64'
      Content-Type:
      - application/json
      User-Agent:
      - testapp-azure-quantum-qiskit azsdk-python-quantum/0.0.1 Python/3.9.19 (Windows-10-10.0.22631-SP0)
    method: POST
    uri: https://eastus.quantum.azure.com/subscriptions/00000000-0000-0000-0000-000000000000/resourceGroups/myresourcegroup/providers/Microsoft.Quantum/workspaces/myworkspace/storage/sasUri?api-version=2022-09-12-preview&test-sequence-id=1
  response:
    body:
      string: '{"sasUri": "https://mystorage.blob.core.windows.net/job-00000000-0000-0000-0000-000000000001?sv=PLACEHOLDER&sig=PLACEHOLDER&se=2050-01-01T00%3A00%3A00Z&srt=co&ss=b&sp=racwl"}'
    headers:
      connection:
      - keep-alive
      content-length:
      - '174'
      content-type:
      - application/json; charset=utf-8
      transfer-encoding:
      - chunked
    status:
      code: 200
      message: OK
- request:
    body: null
    headers:
      Accept:
      - application/xml
      Accept-Encoding:
      - gzip, deflate
      Connection:
      - keep-alive
      User-Agent:
      - azsdk-python-storage-blob/12.19.1 Python/3.9.19 (Windows-10-10.0.22631-SP0)
      x-ms-date:
<<<<<<< HEAD
      - Tue, 30 Apr 2024 14:08:04 GMT
=======
      - Wed, 01 May 2024 17:50:03 GMT
>>>>>>> 45329fda
      x-ms-version:
      - '2023-11-03'
    method: GET
    uri: https://mystorage.blob.core.windows.net/job-00000000-0000-0000-0000-000000000001?restype=container&sv=PLACEHOLDER&sig=PLACEHOLDER&se=2050-01-01T00%3A00%3A00Z&srt=co&ss=b&sp=racwl
  response:
    body:
      string: "\uFEFF<?xml version=\"1.0\" encoding=\"utf-8\"?><Error><Code>ContainerNotFound</Code><Message>The
<<<<<<< HEAD
        specified container does not exist.\nRequestId:9e7be1dd-501e-0001-7707-9b731c000000\nTime:2024-04-30T14:08:06.2339784Z</Message></Error>"
=======
        specified container does not exist.\nRequestId:720679af-801e-0070-4aef-9b9537000000\nTime:2024-05-01T17:50:05.3647286Z</Message></Error>"
>>>>>>> 45329fda
    headers:
      content-length:
      - '223'
      content-type:
      - application/xml
      x-ms-version:
      - '2023-11-03'
    status:
      code: 404
      message: The specified container does not exist.
- request:
    body: null
    headers:
      Accept:
      - application/xml
      Accept-Encoding:
      - gzip, deflate
      Connection:
      - keep-alive
      Content-Length:
      - '0'
      User-Agent:
      - azsdk-python-storage-blob/12.19.1 Python/3.9.19 (Windows-10-10.0.22631-SP0)
      x-ms-date:
<<<<<<< HEAD
      - Tue, 30 Apr 2024 14:08:05 GMT
=======
      - Wed, 01 May 2024 17:50:04 GMT
>>>>>>> 45329fda
      x-ms-version:
      - '2023-11-03'
    method: PUT
    uri: https://mystorage.blob.core.windows.net/job-00000000-0000-0000-0000-000000000001?restype=container&sv=PLACEHOLDER&sig=PLACEHOLDER&se=2050-01-01T00%3A00%3A00Z&srt=co&ss=b&sp=racwl
  response:
    body:
      string: ''
    headers:
      content-length:
      - '0'
      x-ms-version:
      - '2023-11-03'
    status:
      code: 201
      message: Created
- request:
    body: null
    headers:
      Accept:
      - application/xml
      Accept-Encoding:
      - gzip, deflate
      Connection:
      - keep-alive
      User-Agent:
      - azsdk-python-storage-blob/12.19.1 Python/3.9.19 (Windows-10-10.0.22631-SP0)
      x-ms-date:
<<<<<<< HEAD
      - Tue, 30 Apr 2024 14:08:05 GMT
=======
      - Wed, 01 May 2024 17:50:04 GMT
>>>>>>> 45329fda
      x-ms-version:
      - '2023-11-03'
    method: GET
    uri: https://mystorage.blob.core.windows.net/job-00000000-0000-0000-0000-000000000001?restype=container&sv=PLACEHOLDER&sig=PLACEHOLDER&se=2050-01-01T00%3A00%3A00Z&srt=co&ss=b&sp=racwl
  response:
    body:
      string: ''
    headers:
      content-length:
      - '0'
      x-ms-lease-state:
      - available
      x-ms-lease-status:
      - unlocked
      x-ms-version:
      - '2023-11-03'
    status:
      code: 200
      message: OK
- request:
    body: b'OPENQASM 2.0;\ninclude "qelib1.inc";\nqreg q[4];\ncreg c[3];\nh q[0];\ncx
      q[0],q[1];\ncx q[1],q[2];\nh q[3];\nmeasure q[0] -> c[0];\nmeasure q[1] -> c[1];\nmeasure
      q[2] -> c[2];'
    headers:
      Accept:
      - application/xml
      Accept-Encoding:
      - gzip, deflate
      Connection:
      - keep-alive
      Content-Length:
      - '180'
      Content-Type:
      - application/octet-stream
      User-Agent:
      - azsdk-python-storage-blob/12.19.1 Python/3.9.19 (Windows-10-10.0.22631-SP0)
      x-ms-blob-type:
      - BlockBlob
      x-ms-date:
<<<<<<< HEAD
      - Tue, 30 Apr 2024 14:08:06 GMT
=======
      - Wed, 01 May 2024 17:50:06 GMT
>>>>>>> 45329fda
      x-ms-version:
      - '2023-11-03'
    method: PUT
    uri: https://mystorage.blob.core.windows.net/job-00000000-0000-0000-0000-000000000001/inputData?sv=PLACEHOLDER&sig=PLACEHOLDER&se=2050-01-01T00%3A00%3A00Z&srt=co&ss=b&sp=racwl
  response:
    body:
      string: ''
    headers:
      content-length:
      - '0'
      x-ms-version:
      - '2023-11-03'
    status:
      code: 201
      message: Created
- request:
    body: 'b''{"id": "00000000-0000-0000-0000-000000000001", "name": "Qiskit Sample
      - 3-qubit GHZ circuit", "providerId": "quantinuum", "target": "quantinuum.sim.h2-1sc",
      "itemType": "Job", "containerUri": "https://mystorage.blob.core.windows.net/job-00000000-0000-0000-0000-000000000001?sv=PLACEHOLDER&sig=PLACEHOLDER&se=2050-01-01T00%3A00%3A00Z&srt=co&ss=b&sp=racwl",
      "inputDataUri": "https://mystorage.blob.core.windows.net/job-00000000-0000-0000-0000-000000000001/inputData",
      "inputDataFormat": "honeywell.openqasm.v1", "inputParams": {"count": 500, "shots":
      500}, "metadata": {"qiskit": "True", "name": "Qiskit Sample - 3-qubit GHZ circuit",
      "num_qubits": "4", "metadata": "{\\"some\\": \\"data\\"}"}, "outputDataFormat":
      "honeywell.quantum-results.v1"}'''
    headers:
      Accept:
      - application/json
      Accept-Encoding:
      - gzip, deflate
      Connection:
      - keep-alive
      Content-Length:
      - '747'
      Content-Type:
      - application/json
      User-Agent:
      - testapp-azure-quantum-qiskit azsdk-python-quantum/0.0.1 Python/3.9.19 (Windows-10-10.0.22631-SP0)
    method: PUT
    uri: https://eastus.quantum.azure.com/subscriptions/00000000-0000-0000-0000-000000000000/resourceGroups/myresourcegroup/providers/Microsoft.Quantum/workspaces/myworkspace/jobs/00000000-0000-0000-0000-000000000001?api-version=2022-09-12-preview&test-sequence-id=1
  response:
    body:
      string: '{"containerUri": "https://mystorage.blob.core.windows.net/job-00000000-0000-0000-0000-000000000001?sv=PLACEHOLDER&sig=PLACEHOLDER&se=2050-01-01T00%3A00%3A00Z&srt=co&ss=b&sp=racwl",
        "inputDataUri": "https://mystorage.blob.core.windows.net/job-00000000-0000-0000-0000-000000000001/inputData?sv=PLACEHOLDER&sr=b&sig=PLACEHOLDER&se=2050-01-01T00%3A00%3A00Z&sp=rcw",
        "inputDataFormat": "honeywell.openqasm.v1", "inputParams": {"count": 500,
        "shots": 500}, "metadata": {"qiskit": "True", "name": "Qiskit Sample - 3-qubit
        GHZ circuit", "num_qubits": "4", "metadata": "{\"some\": \"data\"}"}, "sessionId":
        null, "status": "Waiting", "jobType": "QuantumComputing", "outputDataFormat":
        "honeywell.quantum-results.v1", "outputDataUri": "https://mystorage.blob.core.windows.net:443/job-00000000-0000-0000-0000-000000000001/outputData?sv=PLACEHOLDER&sig=PLACEHOLDER&se=2050-01-01T00%3A00%3A00Z&srt=co&ss=b&sp=racwl",
        "beginExecutionTime": null, "cancellationTime": null, "quantumComputingData":
        null, "errorData": null, "isCancelling": false, "tags": [], "name": "Qiskit
        Sample - 3-qubit GHZ circuit", "id": "00000000-0000-0000-0000-000000000001",
        "providerId": "quantinuum", "target": "quantinuum.sim.h2-1sc", "creationTime":
<<<<<<< HEAD
        "2024-04-30T14:08:07.5669693+00:00", "endExecutionTime": null, "costEstimate":
=======
        "2024-05-01T17:50:07.6625671+00:00", "endExecutionTime": null, "costEstimate":
>>>>>>> 45329fda
        null, "itemType": "Job"}'
    headers:
      connection:
      - keep-alive
      content-length:
      - '1317'
      content-type:
      - application/json; charset=utf-8
      transfer-encoding:
      - chunked
    status:
      code: 200
      message: OK
- request:
    body: null
    headers:
      Accept:
      - application/json
      Accept-Encoding:
      - gzip, deflate
      Connection:
      - keep-alive
      User-Agent:
      - testapp-azure-quantum-qiskit azsdk-python-quantum/0.0.1 Python/3.9.19 (Windows-10-10.0.22631-SP0)
    method: GET
    uri: https://eastus.quantum.azure.com/subscriptions/00000000-0000-0000-0000-000000000000/resourceGroups/myresourcegroup/providers/Microsoft.Quantum/workspaces/myworkspace/jobs/00000000-0000-0000-0000-000000000001?api-version=2022-09-12-preview&test-sequence-id=1
  response:
    body:
      string: '{"containerUri": "https://mystorage.blob.core.windows.net/job-00000000-0000-0000-0000-000000000001?sv=PLACEHOLDER&sr=c&sig=PLACEHOLDER&se=2050-01-01T00%3A00%3A00Z&sp=rcwl",
        "inputDataUri": "https://mystorage.blob.core.windows.net/job-00000000-0000-0000-0000-000000000001/inputData?sv=PLACEHOLDER&sr=b&sig=PLACEHOLDER&se=2050-01-01T00%3A00%3A00Z&sp=r&rscd=attachment%3B%20filename%3DQiskit%2BSample%2B-%2B3-qubit%2BGHZ%2Bcircuit-00000000-0000-0000-0000-000000000001.input.json",
        "inputDataFormat": "honeywell.openqasm.v1", "inputParams": {"count": 500,
        "shots": 500}, "metadata": {"qiskit": "True", "name": "Qiskit Sample - 3-qubit
        GHZ circuit", "num_qubits": "4", "metadata": "{\"some\": \"data\"}"}, "sessionId":
        null, "status": "Waiting", "jobType": "QuantumComputing", "outputDataFormat":
        "honeywell.quantum-results.v1", "outputDataUri": "https://mystorage.blob.core.windows.net/job-00000000-0000-0000-0000-000000000001/outputData?sv=PLACEHOLDER&sr=b&sig=PLACEHOLDER&se=2050-01-01T00%3A00%3A00Z&sp=r&rscd=attachment%3B%20filename%3DQiskit%2BSample%2B-%2B3-qubit%2BGHZ%2Bcircuit-00000000-0000-0000-0000-000000000001.output.json",
        "beginExecutionTime": null, "cancellationTime": null, "quantumComputingData":
        null, "errorData": null, "isCancelling": false, "tags": [], "name": "Qiskit
        Sample - 3-qubit GHZ circuit", "id": "00000000-0000-0000-0000-000000000001",
        "providerId": "quantinuum", "target": "quantinuum.sim.h2-1sc", "creationTime":
<<<<<<< HEAD
        "2024-04-30T14:08:07.5669693+00:00", "endExecutionTime": null, "costEstimate":
=======
        "2024-05-01T17:50:07.6625671+00:00", "endExecutionTime": null, "costEstimate":
>>>>>>> 45329fda
        null, "itemType": "Job"}'
    headers:
      connection:
      - keep-alive
      content-length:
      - '1545'
      content-type:
      - application/json; charset=utf-8
      transfer-encoding:
      - chunked
    status:
      code: 200
      message: OK
- request:
    body: null
    headers:
      Accept:
      - application/json
      Accept-Encoding:
      - gzip, deflate
      Connection:
      - keep-alive
      User-Agent:
      - testapp-azure-quantum-qiskit azsdk-python-quantum/0.0.1 Python/3.9.19 (Windows-10-10.0.22631-SP0)
    method: GET
    uri: https://eastus.quantum.azure.com/subscriptions/00000000-0000-0000-0000-000000000000/resourceGroups/myresourcegroup/providers/Microsoft.Quantum/workspaces/myworkspace/jobs/00000000-0000-0000-0000-000000000001?api-version=2022-09-12-preview&test-sequence-id=2
  response:
    body:
      string: '{"containerUri": "https://mystorage.blob.core.windows.net/job-00000000-0000-0000-0000-000000000001?sv=PLACEHOLDER&sr=c&sig=PLACEHOLDER&se=2050-01-01T00%3A00%3A00Z&sp=rcwl",
        "inputDataUri": "https://mystorage.blob.core.windows.net/job-00000000-0000-0000-0000-000000000001/inputData?sv=PLACEHOLDER&sr=b&sig=PLACEHOLDER&se=2050-01-01T00%3A00%3A00Z&sp=r&rscd=attachment%3B%20filename%3DQiskit%2BSample%2B-%2B3-qubit%2BGHZ%2Bcircuit-00000000-0000-0000-0000-000000000001.input.json",
        "inputDataFormat": "honeywell.openqasm.v1", "inputParams": {"count": 500,
        "shots": 500}, "metadata": {"qiskit": "True", "name": "Qiskit Sample - 3-qubit
        GHZ circuit", "num_qubits": "4", "metadata": "{\"some\": \"data\"}"}, "sessionId":
        null, "status": "Waiting", "jobType": "QuantumComputing", "outputDataFormat":
        "honeywell.quantum-results.v1", "outputDataUri": "https://mystorage.blob.core.windows.net/job-00000000-0000-0000-0000-000000000001/outputData?sv=PLACEHOLDER&sr=b&sig=PLACEHOLDER&se=2050-01-01T00%3A00%3A00Z&sp=r&rscd=attachment%3B%20filename%3DQiskit%2BSample%2B-%2B3-qubit%2BGHZ%2Bcircuit-00000000-0000-0000-0000-000000000001.output.json",
        "beginExecutionTime": null, "cancellationTime": null, "quantumComputingData":
        {"count": 1}, "errorData": null, "isCancelling": false, "tags": [], "name":
        "Qiskit Sample - 3-qubit GHZ circuit", "id": "00000000-0000-0000-0000-000000000001",
        "providerId": "quantinuum", "target": "quantinuum.sim.h2-1sc", "creationTime":
<<<<<<< HEAD
        "2024-04-30T14:08:07.5669693+00:00", "endExecutionTime": null, "costEstimate":
=======
        "2024-05-01T17:50:07.6625671+00:00", "endExecutionTime": null, "costEstimate":
>>>>>>> 45329fda
        null, "itemType": "Job"}'
    headers:
      connection:
      - keep-alive
      content-length:
      - '1553'
      content-type:
      - application/json; charset=utf-8
      transfer-encoding:
      - chunked
    status:
      code: 200
      message: OK
- request:
    body: null
    headers:
      Accept:
      - application/json
      Accept-Encoding:
      - gzip, deflate
      Connection:
      - keep-alive
      User-Agent:
      - testapp-azure-quantum-qiskit azsdk-python-quantum/0.0.1 Python/3.9.19 (Windows-10-10.0.22631-SP0)
    method: GET
    uri: https://eastus.quantum.azure.com/subscriptions/00000000-0000-0000-0000-000000000000/resourceGroups/myresourcegroup/providers/Microsoft.Quantum/workspaces/myworkspace/jobs/00000000-0000-0000-0000-000000000001?api-version=2022-09-12-preview&test-sequence-id=3
  response:
    body:
      string: '{"containerUri": "https://mystorage.blob.core.windows.net/job-00000000-0000-0000-0000-000000000001?sv=PLACEHOLDER&sr=c&sig=PLACEHOLDER&se=2050-01-01T00%3A00%3A00Z&sp=rcwl",
        "inputDataUri": "https://mystorage.blob.core.windows.net/job-00000000-0000-0000-0000-000000000001/inputData?sv=PLACEHOLDER&sr=b&sig=PLACEHOLDER&se=2050-01-01T00%3A00%3A00Z&sp=r&rscd=attachment%3B%20filename%3DQiskit%2BSample%2B-%2B3-qubit%2BGHZ%2Bcircuit-00000000-0000-0000-0000-000000000001.input.json",
        "inputDataFormat": "honeywell.openqasm.v1", "inputParams": {"count": 500,
        "shots": 500}, "metadata": {"qiskit": "True", "name": "Qiskit Sample - 3-qubit
        GHZ circuit", "num_qubits": "4", "metadata": "{\"some\": \"data\"}"}, "sessionId":
        null, "status": "Waiting", "jobType": "QuantumComputing", "outputDataFormat":
        "honeywell.quantum-results.v1", "outputDataUri": "https://mystorage.blob.core.windows.net/job-00000000-0000-0000-0000-000000000001/outputData?sv=PLACEHOLDER&sr=b&sig=PLACEHOLDER&se=2050-01-01T00%3A00%3A00Z&sp=r&rscd=attachment%3B%20filename%3DQiskit%2BSample%2B-%2B3-qubit%2BGHZ%2Bcircuit-00000000-0000-0000-0000-000000000001.output.json",
        "beginExecutionTime": null, "cancellationTime": null, "quantumComputingData":
        {"count": 1}, "errorData": null, "isCancelling": false, "tags": [], "name":
        "Qiskit Sample - 3-qubit GHZ circuit", "id": "00000000-0000-0000-0000-000000000001",
        "providerId": "quantinuum", "target": "quantinuum.sim.h2-1sc", "creationTime":
<<<<<<< HEAD
        "2024-04-30T14:08:07.5669693+00:00", "endExecutionTime": null, "costEstimate":
=======
        "2024-05-01T17:50:07.6625671+00:00", "endExecutionTime": null, "costEstimate":
>>>>>>> 45329fda
        null, "itemType": "Job"}'
    headers:
      connection:
      - keep-alive
      content-length:
      - '1553'
      content-type:
      - application/json; charset=utf-8
      transfer-encoding:
      - chunked
    status:
      code: 200
      message: OK
- request:
    body: null
    headers:
      Accept:
      - application/json
      Accept-Encoding:
      - gzip, deflate
      Connection:
      - keep-alive
      User-Agent:
      - testapp-azure-quantum-qiskit azsdk-python-quantum/0.0.1 Python/3.9.19 (Windows-10-10.0.22631-SP0)
    method: GET
    uri: https://eastus.quantum.azure.com/subscriptions/00000000-0000-0000-0000-000000000000/resourceGroups/myresourcegroup/providers/Microsoft.Quantum/workspaces/myworkspace/jobs/00000000-0000-0000-0000-000000000001?api-version=2022-09-12-preview&test-sequence-id=4
  response:
    body:
      string: '{"containerUri": "https://mystorage.blob.core.windows.net/job-00000000-0000-0000-0000-000000000001?sv=PLACEHOLDER&sr=c&sig=PLACEHOLDER&se=2050-01-01T00%3A00%3A00Z&sp=rcwl",
        "inputDataUri": "https://mystorage.blob.core.windows.net/job-00000000-0000-0000-0000-000000000001/inputData?sv=PLACEHOLDER&sr=b&sig=PLACEHOLDER&se=2050-01-01T00%3A00%3A00Z&sp=r&rscd=attachment%3B%20filename%3DQiskit%2BSample%2B-%2B3-qubit%2BGHZ%2Bcircuit-00000000-0000-0000-0000-000000000001.input.json",
        "inputDataFormat": "honeywell.openqasm.v1", "inputParams": {"count": 500,
        "shots": 500}, "metadata": {"qiskit": "True", "name": "Qiskit Sample - 3-qubit
        GHZ circuit", "num_qubits": "4", "metadata": "{\"some\": \"data\"}"}, "sessionId":
        null, "status": "Waiting", "jobType": "QuantumComputing", "outputDataFormat":
        "honeywell.quantum-results.v1", "outputDataUri": "https://mystorage.blob.core.windows.net/job-00000000-0000-0000-0000-000000000001/outputData?sv=PLACEHOLDER&sr=b&sig=PLACEHOLDER&se=2050-01-01T00%3A00%3A00Z&sp=r&rscd=attachment%3B%20filename%3DQiskit%2BSample%2B-%2B3-qubit%2BGHZ%2Bcircuit-00000000-0000-0000-0000-000000000001.output.json",
        "beginExecutionTime": null, "cancellationTime": null, "quantumComputingData":
        {"count": 1}, "errorData": null, "isCancelling": false, "tags": [], "name":
        "Qiskit Sample - 3-qubit GHZ circuit", "id": "00000000-0000-0000-0000-000000000001",
        "providerId": "quantinuum", "target": "quantinuum.sim.h2-1sc", "creationTime":
<<<<<<< HEAD
        "2024-04-30T14:08:07.5669693+00:00", "endExecutionTime": null, "costEstimate":
=======
        "2024-05-01T17:50:07.6625671+00:00", "endExecutionTime": null, "costEstimate":
>>>>>>> 45329fda
        null, "itemType": "Job"}'
    headers:
      connection:
      - keep-alive
      content-length:
      - '1553'
      content-type:
      - application/json; charset=utf-8
      transfer-encoding:
      - chunked
    status:
      code: 200
      message: OK
- request:
    body: null
    headers:
      Accept:
      - application/json
      Accept-Encoding:
      - gzip, deflate
      Connection:
      - keep-alive
      User-Agent:
      - testapp-azure-quantum-qiskit azsdk-python-quantum/0.0.1 Python/3.9.19 (Windows-10-10.0.22631-SP0)
    method: GET
    uri: https://eastus.quantum.azure.com/subscriptions/00000000-0000-0000-0000-000000000000/resourceGroups/myresourcegroup/providers/Microsoft.Quantum/workspaces/myworkspace/jobs/00000000-0000-0000-0000-000000000001?api-version=2022-09-12-preview&test-sequence-id=5
  response:
    body:
      string: '{"containerUri": "https://mystorage.blob.core.windows.net/job-00000000-0000-0000-0000-000000000001?sv=PLACEHOLDER&sr=c&sig=PLACEHOLDER&se=2050-01-01T00%3A00%3A00Z&sp=rcwl",
        "inputDataUri": "https://mystorage.blob.core.windows.net/job-00000000-0000-0000-0000-000000000001/inputData?sv=PLACEHOLDER&sr=b&sig=PLACEHOLDER&se=2050-01-01T00%3A00%3A00Z&sp=r&rscd=attachment%3B%20filename%3DQiskit%2BSample%2B-%2B3-qubit%2BGHZ%2Bcircuit-00000000-0000-0000-0000-000000000001.input.json",
        "inputDataFormat": "honeywell.openqasm.v1", "inputParams": {"count": 500,
        "shots": 500}, "metadata": {"qiskit": "True", "name": "Qiskit Sample - 3-qubit
        GHZ circuit", "num_qubits": "4", "metadata": "{\"some\": \"data\"}"}, "sessionId":
        null, "status": "Waiting", "jobType": "QuantumComputing", "outputDataFormat":
        "honeywell.quantum-results.v1", "outputDataUri": "https://mystorage.blob.core.windows.net/job-00000000-0000-0000-0000-000000000001/outputData?sv=PLACEHOLDER&sr=b&sig=PLACEHOLDER&se=2050-01-01T00%3A00%3A00Z&sp=r&rscd=attachment%3B%20filename%3DQiskit%2BSample%2B-%2B3-qubit%2BGHZ%2Bcircuit-00000000-0000-0000-0000-000000000001.output.json",
        "beginExecutionTime": null, "cancellationTime": null, "quantumComputingData":
        {"count": 1}, "errorData": null, "isCancelling": false, "tags": [], "name":
        "Qiskit Sample - 3-qubit GHZ circuit", "id": "00000000-0000-0000-0000-000000000001",
        "providerId": "quantinuum", "target": "quantinuum.sim.h2-1sc", "creationTime":
<<<<<<< HEAD
        "2024-04-30T14:08:07.5669693+00:00", "endExecutionTime": null, "costEstimate":
=======
        "2024-05-01T17:50:07.6625671+00:00", "endExecutionTime": null, "costEstimate":
>>>>>>> 45329fda
        null, "itemType": "Job"}'
    headers:
      connection:
      - keep-alive
      content-length:
      - '1553'
      content-type:
      - application/json; charset=utf-8
      transfer-encoding:
      - chunked
    status:
      code: 200
      message: OK
- request:
    body: null
    headers:
      Accept:
      - application/json
      Accept-Encoding:
      - gzip, deflate
      Connection:
      - keep-alive
      User-Agent:
      - testapp-azure-quantum-qiskit azsdk-python-quantum/0.0.1 Python/3.9.19 (Windows-10-10.0.22631-SP0)
    method: GET
    uri: https://eastus.quantum.azure.com/subscriptions/00000000-0000-0000-0000-000000000000/resourceGroups/myresourcegroup/providers/Microsoft.Quantum/workspaces/myworkspace/jobs/00000000-0000-0000-0000-000000000001?api-version=2022-09-12-preview&test-sequence-id=6
  response:
    body:
      string: '{"containerUri": "https://mystorage.blob.core.windows.net/job-00000000-0000-0000-0000-000000000001?sv=PLACEHOLDER&sr=c&sig=PLACEHOLDER&se=2050-01-01T00%3A00%3A00Z&sp=rcwl",
        "inputDataUri": "https://mystorage.blob.core.windows.net/job-00000000-0000-0000-0000-000000000001/inputData?sv=PLACEHOLDER&sr=b&sig=PLACEHOLDER&se=2050-01-01T00%3A00%3A00Z&sp=r&rscd=attachment%3B%20filename%3DQiskit%2BSample%2B-%2B3-qubit%2BGHZ%2Bcircuit-00000000-0000-0000-0000-000000000001.input.json",
        "inputDataFormat": "honeywell.openqasm.v1", "inputParams": {"count": 500,
        "shots": 500}, "metadata": {"qiskit": "True", "name": "Qiskit Sample - 3-qubit
        GHZ circuit", "num_qubits": "4", "metadata": "{\"some\": \"data\"}"}, "sessionId":
        null, "status": "Waiting", "jobType": "QuantumComputing", "outputDataFormat":
        "honeywell.quantum-results.v1", "outputDataUri": "https://mystorage.blob.core.windows.net/job-00000000-0000-0000-0000-000000000001/outputData?sv=PLACEHOLDER&sr=b&sig=PLACEHOLDER&se=2050-01-01T00%3A00%3A00Z&sp=r&rscd=attachment%3B%20filename%3DQiskit%2BSample%2B-%2B3-qubit%2BGHZ%2Bcircuit-00000000-0000-0000-0000-000000000001.output.json",
        "beginExecutionTime": null, "cancellationTime": null, "quantumComputingData":
        {"count": 1}, "errorData": null, "isCancelling": false, "tags": [], "name":
        "Qiskit Sample - 3-qubit GHZ circuit", "id": "00000000-0000-0000-0000-000000000001",
        "providerId": "quantinuum", "target": "quantinuum.sim.h2-1sc", "creationTime":
<<<<<<< HEAD
        "2024-04-30T14:08:07.5669693+00:00", "endExecutionTime": null, "costEstimate":
=======
        "2024-05-01T17:50:07.6625671+00:00", "endExecutionTime": null, "costEstimate":
>>>>>>> 45329fda
        null, "itemType": "Job"}'
    headers:
      connection:
      - keep-alive
      content-length:
      - '1553'
      content-type:
      - application/json; charset=utf-8
      transfer-encoding:
      - chunked
    status:
      code: 200
      message: OK
- request:
    body: null
    headers:
      Accept:
      - application/json
      Accept-Encoding:
      - gzip, deflate
      Connection:
      - keep-alive
      User-Agent:
      - testapp-azure-quantum-qiskit azsdk-python-quantum/0.0.1 Python/3.9.19 (Windows-10-10.0.22631-SP0)
    method: GET
    uri: https://eastus.quantum.azure.com/subscriptions/00000000-0000-0000-0000-000000000000/resourceGroups/myresourcegroup/providers/Microsoft.Quantum/workspaces/myworkspace/jobs/00000000-0000-0000-0000-000000000001?api-version=2022-09-12-preview&test-sequence-id=7
  response:
    body:
      string: '{"containerUri": "https://mystorage.blob.core.windows.net/job-00000000-0000-0000-0000-000000000001?sv=PLACEHOLDER&sr=c&sig=PLACEHOLDER&se=2050-01-01T00%3A00%3A00Z&sp=rcwl",
        "inputDataUri": "https://mystorage.blob.core.windows.net/job-00000000-0000-0000-0000-000000000001/inputData?sv=PLACEHOLDER&sr=b&sig=PLACEHOLDER&se=2050-01-01T00%3A00%3A00Z&sp=r&rscd=attachment%3B%20filename%3DQiskit%2BSample%2B-%2B3-qubit%2BGHZ%2Bcircuit-00000000-0000-0000-0000-000000000001.input.json",
        "inputDataFormat": "honeywell.openqasm.v1", "inputParams": {"count": 500,
        "shots": 500}, "metadata": {"qiskit": "True", "name": "Qiskit Sample - 3-qubit
        GHZ circuit", "num_qubits": "4", "metadata": "{\"some\": \"data\"}"}, "sessionId":
        null, "status": "Succeeded", "jobType": "QuantumComputing", "outputDataFormat":
        "honeywell.quantum-results.v1", "outputDataUri": "https://mystorage.blob.core.windows.net/job-00000000-0000-0000-0000-000000000001/rawOutputData?sv=PLACEHOLDER&sr=b&sig=PLACEHOLDER&se=2050-01-01T00%3A00%3A00Z&sp=r&rscd=attachment%3B%20filename%3DQiskit%2BSample%2B-%2B3-qubit%2BGHZ%2Bcircuit-00000000-0000-0000-0000-000000000001.output.json",
<<<<<<< HEAD
        "beginExecutionTime": "2024-04-30T14:08:11.27983+00:00", "cancellationTime":
        null, "quantumComputingData": {"count": 1}, "errorData": null, "isCancelling":
        false, "tags": [], "name": "Qiskit Sample - 3-qubit GHZ circuit", "id": "00000000-0000-0000-0000-000000000001",
        "providerId": "quantinuum", "target": "quantinuum.sim.h2-1sc", "creationTime":
        "2024-04-30T14:08:07.5669693+00:00", "endExecutionTime": "2024-04-30T14:08:11.280677+00:00",
=======
        "beginExecutionTime": "2024-05-01T17:50:11.795801+00:00", "cancellationTime":
        null, "quantumComputingData": {"count": 1}, "errorData": null, "isCancelling":
        false, "tags": [], "name": "Qiskit Sample - 3-qubit GHZ circuit", "id": "00000000-0000-0000-0000-000000000001",
        "providerId": "quantinuum", "target": "quantinuum.sim.h2-1sc", "creationTime":
        "2024-05-01T17:50:07.6625671+00:00", "endExecutionTime": "2024-05-01T17:50:11.796087+00:00",
>>>>>>> 45329fda
        "costEstimate": {"currencyCode": "USD", "events": [{"dimensionId": "hqc",
        "dimensionName": "HQC", "measureUnit": "hqc", "amountBilled": 0.0, "amountConsumed":
        0.0, "unitPrice": 0.0}], "estimatedTotal": 0.0}, "itemType": "Job"}'
    headers:
      connection:
      - keep-alive
      content-length:
      - '1803'
      content-type:
      - application/json; charset=utf-8
      transfer-encoding:
      - chunked
    status:
      code: 200
      message: OK
- request:
    body: null
    headers:
      Accept:
      - application/json
      Accept-Encoding:
      - gzip, deflate
      Connection:
      - keep-alive
      User-Agent:
      - testapp-azure-quantum-qiskit azsdk-python-quantum/0.0.1 Python/3.9.19 (Windows-10-10.0.22631-SP0)
    method: GET
    uri: https://eastus.quantum.azure.com/subscriptions/00000000-0000-0000-0000-000000000000/resourceGroups/myresourcegroup/providers/Microsoft.Quantum/workspaces/myworkspace/jobs/00000000-0000-0000-0000-000000000001?api-version=2022-09-12-preview&test-sequence-id=8
  response:
    body:
      string: '{"containerUri": "https://mystorage.blob.core.windows.net/job-00000000-0000-0000-0000-000000000001?sv=PLACEHOLDER&sr=c&sig=PLACEHOLDER&se=2050-01-01T00%3A00%3A00Z&sp=rcwl",
        "inputDataUri": "https://mystorage.blob.core.windows.net/job-00000000-0000-0000-0000-000000000001/inputData?sv=PLACEHOLDER&sr=b&sig=PLACEHOLDER&se=2050-01-01T00%3A00%3A00Z&sp=r&rscd=attachment%3B%20filename%3DQiskit%2BSample%2B-%2B3-qubit%2BGHZ%2Bcircuit-00000000-0000-0000-0000-000000000001.input.json",
        "inputDataFormat": "honeywell.openqasm.v1", "inputParams": {"count": 500,
        "shots": 500}, "metadata": {"qiskit": "True", "name": "Qiskit Sample - 3-qubit
        GHZ circuit", "num_qubits": "4", "metadata": "{\"some\": \"data\"}"}, "sessionId":
        null, "status": "Succeeded", "jobType": "QuantumComputing", "outputDataFormat":
        "honeywell.quantum-results.v1", "outputDataUri": "https://mystorage.blob.core.windows.net/job-00000000-0000-0000-0000-000000000001/rawOutputData?sv=PLACEHOLDER&sr=b&sig=PLACEHOLDER&se=2050-01-01T00%3A00%3A00Z&sp=r&rscd=attachment%3B%20filename%3DQiskit%2BSample%2B-%2B3-qubit%2BGHZ%2Bcircuit-00000000-0000-0000-0000-000000000001.output.json",
<<<<<<< HEAD
        "beginExecutionTime": "2024-04-30T14:08:11.27983+00:00", "cancellationTime":
        null, "quantumComputingData": {"count": 1}, "errorData": null, "isCancelling":
        false, "tags": [], "name": "Qiskit Sample - 3-qubit GHZ circuit", "id": "00000000-0000-0000-0000-000000000001",
        "providerId": "quantinuum", "target": "quantinuum.sim.h2-1sc", "creationTime":
        "2024-04-30T14:08:07.5669693+00:00", "endExecutionTime": "2024-04-30T14:08:11.280677+00:00",
=======
        "beginExecutionTime": "2024-05-01T17:50:11.795801+00:00", "cancellationTime":
        null, "quantumComputingData": {"count": 1}, "errorData": null, "isCancelling":
        false, "tags": [], "name": "Qiskit Sample - 3-qubit GHZ circuit", "id": "00000000-0000-0000-0000-000000000001",
        "providerId": "quantinuum", "target": "quantinuum.sim.h2-1sc", "creationTime":
        "2024-05-01T17:50:07.6625671+00:00", "endExecutionTime": "2024-05-01T17:50:11.796087+00:00",
>>>>>>> 45329fda
        "costEstimate": {"currencyCode": "USD", "events": [{"dimensionId": "hqc",
        "dimensionName": "HQC", "measureUnit": "hqc", "amountBilled": 0.0, "amountConsumed":
        0.0, "unitPrice": 0.0}], "estimatedTotal": 0.0}, "itemType": "Job"}'
    headers:
      connection:
      - keep-alive
      content-length:
      - '1803'
      content-type:
      - application/json; charset=utf-8
      transfer-encoding:
      - chunked
    status:
      code: 200
      message: OK
- request:
    body: null
    headers:
      Accept:
      - application/json
      Accept-Encoding:
      - gzip, deflate
      Connection:
      - keep-alive
      User-Agent:
      - testapp-azure-quantum-qiskit azsdk-python-quantum/0.0.1 Python/3.9.19 (Windows-10-10.0.22631-SP0)
    method: GET
    uri: https://eastus.quantum.azure.com/subscriptions/00000000-0000-0000-0000-000000000000/resourceGroups/myresourcegroup/providers/Microsoft.Quantum/workspaces/myworkspace/jobs/00000000-0000-0000-0000-000000000001?api-version=2022-09-12-preview&test-sequence-id=9
  response:
    body:
      string: '{"containerUri": "https://mystorage.blob.core.windows.net/job-00000000-0000-0000-0000-000000000001?sv=PLACEHOLDER&sr=c&sig=PLACEHOLDER&se=2050-01-01T00%3A00%3A00Z&sp=rcwl",
        "inputDataUri": "https://mystorage.blob.core.windows.net/job-00000000-0000-0000-0000-000000000001/inputData?sv=PLACEHOLDER&sr=b&sig=PLACEHOLDER&se=2050-01-01T00%3A00%3A00Z&sp=r&rscd=attachment%3B%20filename%3DQiskit%2BSample%2B-%2B3-qubit%2BGHZ%2Bcircuit-00000000-0000-0000-0000-000000000001.input.json",
        "inputDataFormat": "honeywell.openqasm.v1", "inputParams": {"count": 500,
        "shots": 500}, "metadata": {"qiskit": "True", "name": "Qiskit Sample - 3-qubit
        GHZ circuit", "num_qubits": "4", "metadata": "{\"some\": \"data\"}"}, "sessionId":
        null, "status": "Succeeded", "jobType": "QuantumComputing", "outputDataFormat":
        "honeywell.quantum-results.v1", "outputDataUri": "https://mystorage.blob.core.windows.net/job-00000000-0000-0000-0000-000000000001/rawOutputData?sv=PLACEHOLDER&sr=b&sig=PLACEHOLDER&se=2050-01-01T00%3A00%3A00Z&sp=r&rscd=attachment%3B%20filename%3DQiskit%2BSample%2B-%2B3-qubit%2BGHZ%2Bcircuit-00000000-0000-0000-0000-000000000001.output.json",
<<<<<<< HEAD
        "beginExecutionTime": "2024-04-30T14:08:11.27983+00:00", "cancellationTime":
        null, "quantumComputingData": {"count": 1}, "errorData": null, "isCancelling":
        false, "tags": [], "name": "Qiskit Sample - 3-qubit GHZ circuit", "id": "00000000-0000-0000-0000-000000000001",
        "providerId": "quantinuum", "target": "quantinuum.sim.h2-1sc", "creationTime":
        "2024-04-30T14:08:07.5669693+00:00", "endExecutionTime": "2024-04-30T14:08:11.280677+00:00",
=======
        "beginExecutionTime": "2024-05-01T17:50:11.795801+00:00", "cancellationTime":
        null, "quantumComputingData": {"count": 1}, "errorData": null, "isCancelling":
        false, "tags": [], "name": "Qiskit Sample - 3-qubit GHZ circuit", "id": "00000000-0000-0000-0000-000000000001",
        "providerId": "quantinuum", "target": "quantinuum.sim.h2-1sc", "creationTime":
        "2024-05-01T17:50:07.6625671+00:00", "endExecutionTime": "2024-05-01T17:50:11.796087+00:00",
>>>>>>> 45329fda
        "costEstimate": {"currencyCode": "USD", "events": [{"dimensionId": "hqc",
        "dimensionName": "HQC", "measureUnit": "hqc", "amountBilled": 0.0, "amountConsumed":
        0.0, "unitPrice": 0.0}], "estimatedTotal": 0.0}, "itemType": "Job"}'
    headers:
      connection:
      - keep-alive
      content-length:
      - '1803'
      content-type:
      - application/json; charset=utf-8
      transfer-encoding:
      - chunked
    status:
      code: 200
      message: OK
- request:
    body: null
    headers:
      Accept:
      - application/json
      Accept-Encoding:
      - gzip, deflate
      Connection:
      - keep-alive
      User-Agent:
      - testapp-azure-quantum-qiskit azsdk-python-quantum/0.0.1 Python/3.9.19 (Windows-10-10.0.22631-SP0)
    method: GET
    uri: https://eastus.quantum.azure.com/subscriptions/00000000-0000-0000-0000-000000000000/resourceGroups/myresourcegroup/providers/Microsoft.Quantum/workspaces/myworkspace/providerStatus?api-version=2022-09-12-preview&test-sequence-id=3
  response:
    body:
      string: '{"value": [{"id": "microsoft-elements", "currentAvailability": "Available",
        "targets": [{"id": "microsoft.dft", "currentAvailability": "Available", "averageQueueTime":
        0, "statusPage": null}]}, {"id": "ionq", "currentAvailability": "Degraded",
        "targets": [{"id": "ionq.qpu", "currentAvailability": "Available", "averageQueueTime":
<<<<<<< HEAD
        383644, "statusPage": "https://status.ionq.co"}, {"id": "ionq.qpu.aria-1",
        "currentAvailability": "Unavailable", "averageQueueTime": 734677, "statusPage":
        "https://status.ionq.co"}, {"id": "ionq.qpu.aria-2", "currentAvailability":
        "Unavailable", "averageQueueTime": 0, "statusPage": "https://status.ionq.co"},
        {"id": "ionq.simulator", "currentAvailability": "Available", "averageQueueTime":
        1, "statusPage": "https://status.ionq.co"}]}, {"id": "microsoft-qc", "currentAvailability":
        "Available", "targets": [{"id": "microsoft.estimator", "currentAvailability":
        "Available", "averageQueueTime": 0, "statusPage": null}]}, {"id": "pasqal",
        "currentAvailability": "Available", "targets": [{"id": "pasqal.sim.emu-tn",
        "currentAvailability": "Available", "averageQueueTime": 278, "statusPage":
        "https://pasqal.com"}, {"id": "pasqal.qpu.fresnel", "currentAvailability":
        "Available", "averageQueueTime": 0, "statusPage": "https://pasqal.com"}]},
=======
        494142, "statusPage": "https://status.ionq.co"}, {"id": "ionq.qpu.aria-1",
        "currentAvailability": "Unavailable", "averageQueueTime": 737015, "statusPage":
        "https://status.ionq.co"}, {"id": "ionq.qpu.aria-2", "currentAvailability":
        "Unavailable", "averageQueueTime": 0, "statusPage": "https://status.ionq.co"},
        {"id": "ionq.simulator", "currentAvailability": "Available", "averageQueueTime":
        3, "statusPage": "https://status.ionq.co"}]}, {"id": "microsoft-qc", "currentAvailability":
        "Available", "targets": [{"id": "microsoft.estimator", "currentAvailability":
        "Available", "averageQueueTime": 0, "statusPage": null}]}, {"id": "pasqal",
        "currentAvailability": "Degraded", "targets": [{"id": "pasqal.sim.emu-tn",
        "currentAvailability": "Available", "averageQueueTime": 256, "statusPage":
        "https://pasqal.com"}, {"id": "pasqal.qpu.fresnel", "currentAvailability":
        "Degraded", "averageQueueTime": 0, "statusPage": "https://pasqal.com"}]},
>>>>>>> 45329fda
        {"id": "rigetti", "currentAvailability": "Degraded", "targets": [{"id": "rigetti.sim.qvm",
        "currentAvailability": "Available", "averageQueueTime": 5, "statusPage": "https://rigetti.statuspage.io/"},
        {"id": "rigetti.qpu.ankaa-2", "currentAvailability": "Degraded", "averageQueueTime":
        5, "statusPage": "https://rigetti.statuspage.io/"}]}, {"id": "qci", "currentAvailability":
        "Available", "targets": [{"id": "qci.simulator", "currentAvailability": "Available",
        "averageQueueTime": 1, "statusPage": "https://quantumcircuits.com"}, {"id":
        "qci.machine1", "currentAvailability": "Available", "averageQueueTime": 1,
        "statusPage": "https://quantumcircuits.com"}, {"id": "qci.simulator.noisy",
        "currentAvailability": "Available", "averageQueueTime": 0, "statusPage": "https://quantumcircuits.com"}]},
<<<<<<< HEAD
        {"id": "quantinuum", "currentAvailability": "Degraded", "targets": [{"id":
        "quantinuum.qpu.h1-1", "currentAvailability": "Available", "averageQueueTime":
        602461, "statusPage": "https://www.quantinuum.com/hardware/h1"}, {"id": "quantinuum.sim.h1-1sc",
        "currentAvailability": "Available", "averageQueueTime": 2, "statusPage": "https://www.quantinuum.com/hardware/h1"},
        {"id": "quantinuum.sim.h1-1e", "currentAvailability": "Available", "averageQueueTime":
        5, "statusPage": "https://www.quantinuum.com/hardware/h1"}, {"id": "quantinuum.qpu.h2-1",
        "currentAvailability": "Degraded", "averageQueueTime": 0, "statusPage": "https://www.quantinuum.com/hardware/h2"},
        {"id": "quantinuum.sim.h2-1sc", "currentAvailability": "Available", "averageQueueTime":
        0, "statusPage": "https://www.quantinuum.com/hardware/h2"}, {"id": "quantinuum.sim.h2-1e",
        "currentAvailability": "Available", "averageQueueTime": 10, "statusPage":
        "https://www.quantinuum.com/hardware/h2"}, {"id": "quantinuum.sim.h1-1sc-preview",
        "currentAvailability": "Available", "averageQueueTime": 2, "statusPage": "https://www.quantinuum.com/hardware/h1"},
        {"id": "quantinuum.sim.h1-1e-preview", "currentAvailability": "Available",
        "averageQueueTime": 5, "statusPage": "https://www.quantinuum.com/hardware/h1"},
        {"id": "quantinuum.sim.h1-2e-preview", "currentAvailability": "Available",
        "averageQueueTime": 15089, "statusPage": "https://www.quantinuum.com/hardware/h1"},
        {"id": "quantinuum.qpu.h1-1-preview", "currentAvailability": "Available",
        "averageQueueTime": 602461, "statusPage": "https://www.quantinuum.com/hardware/h1"}]},
=======
        {"id": "quantinuum", "currentAvailability": "Available", "targets": [{"id":
        "quantinuum.qpu.h1-1", "currentAvailability": "Available", "averageQueueTime":
        25016, "statusPage": "https://www.quantinuum.com/hardware/h1"}, {"id": "quantinuum.sim.h1-1sc",
        "currentAvailability": "Available", "averageQueueTime": 4, "statusPage": "https://www.quantinuum.com/hardware/h1"},
        {"id": "quantinuum.sim.h1-1e", "currentAvailability": "Available", "averageQueueTime":
        64, "statusPage": "https://www.quantinuum.com/hardware/h1"}, {"id": "quantinuum.qpu.h2-1",
        "currentAvailability": "Available", "averageQueueTime": 49414, "statusPage":
        "https://www.quantinuum.com/hardware/h2"}, {"id": "quantinuum.sim.h2-1sc",
        "currentAvailability": "Available", "averageQueueTime": 0, "statusPage": "https://www.quantinuum.com/hardware/h2"},
        {"id": "quantinuum.sim.h2-1e", "currentAvailability": "Available", "averageQueueTime":
        648, "statusPage": "https://www.quantinuum.com/hardware/h2"}, {"id": "quantinuum.sim.h1-1sc-preview",
        "currentAvailability": "Available", "averageQueueTime": 4, "statusPage": "https://www.quantinuum.com/hardware/h1"},
        {"id": "quantinuum.sim.h1-1e-preview", "currentAvailability": "Available",
        "averageQueueTime": 64, "statusPage": "https://www.quantinuum.com/hardware/h1"},
        {"id": "quantinuum.sim.h1-2e-preview", "currentAvailability": "Available",
        "averageQueueTime": 27901, "statusPage": "https://www.quantinuum.com/hardware/h1"},
        {"id": "quantinuum.qpu.h1-1-preview", "currentAvailability": "Available",
        "averageQueueTime": 25016, "statusPage": "https://www.quantinuum.com/hardware/h1"}]},
>>>>>>> 45329fda
        {"id": "Microsoft.Test", "currentAvailability": "Available", "targets": [{"id":
        "echo-rigetti", "currentAvailability": "Available", "averageQueueTime": 1,
        "statusPage": ""}, {"id": "echo-quantinuum", "currentAvailability": "Available",
        "averageQueueTime": 1, "statusPage": ""}, {"id": "echo-qci", "currentAvailability":
        "Available", "averageQueueTime": 1, "statusPage": ""}, {"id": "echo-ionq",
        "currentAvailability": "Available", "averageQueueTime": 1, "statusPage": ""},
        {"id": "echo-aquarius", "currentAvailability": "Available", "averageQueueTime":
        1, "statusPage": ""}, {"id": "sparse-sim-rigetti", "currentAvailability":
        "Available", "averageQueueTime": 1, "statusPage": ""}, {"id": "sparse-sim-quantinuum",
        "currentAvailability": "Available", "averageQueueTime": 1, "statusPage": ""},
        {"id": "sparse-sim-qci", "currentAvailability": "Available", "averageQueueTime":
        1, "statusPage": ""}, {"id": "sparse-sim-ionq", "currentAvailability": "Available",
        "averageQueueTime": 1, "statusPage": ""}, {"id": "echo-output", "currentAvailability":
        "Available", "averageQueueTime": 1, "statusPage": ""}]}], "nextLink": null}'
    headers:
      connection:
      - keep-alive
      content-length:
<<<<<<< HEAD
      - '4768'
=======
      - '4773'
>>>>>>> 45329fda
      content-type:
      - application/json; charset=utf-8
      transfer-encoding:
      - chunked
    status:
      code: 200
      message: OK
- request:
    body: null
    headers:
      Accept:
      - application/json
      Accept-Encoding:
      - gzip, deflate
      Connection:
      - keep-alive
      User-Agent:
      - testapp-azure-quantum-qiskit azsdk-python-quantum/0.0.1 Python/3.9.19 (Windows-10-10.0.22631-SP0)
    method: GET
    uri: https://eastus.quantum.azure.com/subscriptions/00000000-0000-0000-0000-000000000000/resourceGroups/myresourcegroup/providers/Microsoft.Quantum/workspaces/myworkspace/jobs/00000000-0000-0000-0000-000000000001?api-version=2022-09-12-preview&test-sequence-id=10
  response:
    body:
      string: '{"containerUri": "https://mystorage.blob.core.windows.net/job-00000000-0000-0000-0000-000000000001?sv=PLACEHOLDER&sr=c&sig=PLACEHOLDER&se=2050-01-01T00%3A00%3A00Z&sp=rcwl",
        "inputDataUri": "https://mystorage.blob.core.windows.net/job-00000000-0000-0000-0000-000000000001/inputData?sv=PLACEHOLDER&sr=b&sig=PLACEHOLDER&se=2050-01-01T00%3A00%3A00Z&sp=r&rscd=attachment%3B%20filename%3DQiskit%2BSample%2B-%2B3-qubit%2BGHZ%2Bcircuit-00000000-0000-0000-0000-000000000001.input.json",
        "inputDataFormat": "honeywell.openqasm.v1", "inputParams": {"count": 500,
        "shots": 500}, "metadata": {"qiskit": "True", "name": "Qiskit Sample - 3-qubit
        GHZ circuit", "num_qubits": "4", "metadata": "{\"some\": \"data\"}"}, "sessionId":
        null, "status": "Succeeded", "jobType": "QuantumComputing", "outputDataFormat":
        "honeywell.quantum-results.v1", "outputDataUri": "https://mystorage.blob.core.windows.net/job-00000000-0000-0000-0000-000000000001/rawOutputData?sv=PLACEHOLDER&sr=b&sig=PLACEHOLDER&se=2050-01-01T00%3A00%3A00Z&sp=r&rscd=attachment%3B%20filename%3DQiskit%2BSample%2B-%2B3-qubit%2BGHZ%2Bcircuit-00000000-0000-0000-0000-000000000001.output.json",
<<<<<<< HEAD
        "beginExecutionTime": "2024-04-30T14:08:11.27983+00:00", "cancellationTime":
        null, "quantumComputingData": {"count": 1}, "errorData": null, "isCancelling":
        false, "tags": [], "name": "Qiskit Sample - 3-qubit GHZ circuit", "id": "00000000-0000-0000-0000-000000000001",
        "providerId": "quantinuum", "target": "quantinuum.sim.h2-1sc", "creationTime":
        "2024-04-30T14:08:07.5669693+00:00", "endExecutionTime": "2024-04-30T14:08:11.280677+00:00",
=======
        "beginExecutionTime": "2024-05-01T17:50:11.795801+00:00", "cancellationTime":
        null, "quantumComputingData": {"count": 1}, "errorData": null, "isCancelling":
        false, "tags": [], "name": "Qiskit Sample - 3-qubit GHZ circuit", "id": "00000000-0000-0000-0000-000000000001",
        "providerId": "quantinuum", "target": "quantinuum.sim.h2-1sc", "creationTime":
        "2024-05-01T17:50:07.6625671+00:00", "endExecutionTime": "2024-05-01T17:50:11.796087+00:00",
>>>>>>> 45329fda
        "costEstimate": {"currencyCode": "USD", "events": [{"dimensionId": "hqc",
        "dimensionName": "HQC", "measureUnit": "hqc", "amountBilled": 0.0, "amountConsumed":
        0.0, "unitPrice": 0.0}], "estimatedTotal": 0.0}, "itemType": "Job"}'
    headers:
      connection:
      - keep-alive
      content-length:
      - '1803'
      content-type:
      - application/json; charset=utf-8
      transfer-encoding:
      - chunked
    status:
      code: 200
      message: OK
- request:
    body: null
    headers:
      Accept:
      - application/json
      Accept-Encoding:
      - gzip, deflate
      Connection:
      - keep-alive
      User-Agent:
      - testapp-azure-quantum-qiskit azsdk-python-quantum/0.0.1 Python/3.9.19 (Windows-10-10.0.22631-SP0)
    method: GET
    uri: https://eastus.quantum.azure.com/subscriptions/00000000-0000-0000-0000-000000000000/resourceGroups/myresourcegroup/providers/Microsoft.Quantum/workspaces/myworkspace/jobs/00000000-0000-0000-0000-000000000001?api-version=2022-09-12-preview&test-sequence-id=11
  response:
    body:
      string: '{"containerUri": "https://mystorage.blob.core.windows.net/job-00000000-0000-0000-0000-000000000001?sv=PLACEHOLDER&sr=c&sig=PLACEHOLDER&se=2050-01-01T00%3A00%3A00Z&sp=rcwl",
        "inputDataUri": "https://mystorage.blob.core.windows.net/job-00000000-0000-0000-0000-000000000001/inputData?sv=PLACEHOLDER&sr=b&sig=PLACEHOLDER&se=2050-01-01T00%3A00%3A00Z&sp=r&rscd=attachment%3B%20filename%3DQiskit%2BSample%2B-%2B3-qubit%2BGHZ%2Bcircuit-00000000-0000-0000-0000-000000000001.input.json",
        "inputDataFormat": "honeywell.openqasm.v1", "inputParams": {"count": 500,
        "shots": 500}, "metadata": {"qiskit": "True", "name": "Qiskit Sample - 3-qubit
        GHZ circuit", "num_qubits": "4", "metadata": "{\"some\": \"data\"}"}, "sessionId":
        null, "status": "Succeeded", "jobType": "QuantumComputing", "outputDataFormat":
        "honeywell.quantum-results.v1", "outputDataUri": "https://mystorage.blob.core.windows.net/job-00000000-0000-0000-0000-000000000001/rawOutputData?sv=PLACEHOLDER&sr=b&sig=PLACEHOLDER&se=2050-01-01T00%3A00%3A00Z&sp=r&rscd=attachment%3B%20filename%3DQiskit%2BSample%2B-%2B3-qubit%2BGHZ%2Bcircuit-00000000-0000-0000-0000-000000000001.output.json",
<<<<<<< HEAD
        "beginExecutionTime": "2024-04-30T14:08:11.27983+00:00", "cancellationTime":
        null, "quantumComputingData": {"count": 1}, "errorData": null, "isCancelling":
        false, "tags": [], "name": "Qiskit Sample - 3-qubit GHZ circuit", "id": "00000000-0000-0000-0000-000000000001",
        "providerId": "quantinuum", "target": "quantinuum.sim.h2-1sc", "creationTime":
        "2024-04-30T14:08:07.5669693+00:00", "endExecutionTime": "2024-04-30T14:08:11.280677+00:00",
=======
        "beginExecutionTime": "2024-05-01T17:50:11.795801+00:00", "cancellationTime":
        null, "quantumComputingData": {"count": 1}, "errorData": null, "isCancelling":
        false, "tags": [], "name": "Qiskit Sample - 3-qubit GHZ circuit", "id": "00000000-0000-0000-0000-000000000001",
        "providerId": "quantinuum", "target": "quantinuum.sim.h2-1sc", "creationTime":
        "2024-05-01T17:50:07.6625671+00:00", "endExecutionTime": "2024-05-01T17:50:11.796087+00:00",
>>>>>>> 45329fda
        "costEstimate": {"currencyCode": "USD", "events": [{"dimensionId": "hqc",
        "dimensionName": "HQC", "measureUnit": "hqc", "amountBilled": 0.0, "amountConsumed":
        0.0, "unitPrice": 0.0}], "estimatedTotal": 0.0}, "itemType": "Job"}'
    headers:
      connection:
      - keep-alive
      content-length:
      - '1803'
      content-type:
      - application/json; charset=utf-8
      transfer-encoding:
      - chunked
    status:
      code: 200
      message: OK
- request:
    body: null
    headers:
      Accept:
      - application/json
      Accept-Encoding:
      - gzip, deflate
      Connection:
      - keep-alive
      User-Agent:
      - testapp-azure-quantum-qiskit azsdk-python-quantum/0.0.1 Python/3.9.19 (Windows-10-10.0.22631-SP0)
    method: GET
    uri: https://eastus.quantum.azure.com/subscriptions/00000000-0000-0000-0000-000000000000/resourceGroups/myresourcegroup/providers/Microsoft.Quantum/workspaces/myworkspace/jobs/00000000-0000-0000-0000-000000000001?api-version=2022-09-12-preview&test-sequence-id=12
  response:
    body:
      string: '{"containerUri": "https://mystorage.blob.core.windows.net/job-00000000-0000-0000-0000-000000000001?sv=PLACEHOLDER&sr=c&sig=PLACEHOLDER&se=2050-01-01T00%3A00%3A00Z&sp=rcwl",
        "inputDataUri": "https://mystorage.blob.core.windows.net/job-00000000-0000-0000-0000-000000000001/inputData?sv=PLACEHOLDER&sr=b&sig=PLACEHOLDER&se=2050-01-01T00%3A00%3A00Z&sp=r&rscd=attachment%3B%20filename%3DQiskit%2BSample%2B-%2B3-qubit%2BGHZ%2Bcircuit-00000000-0000-0000-0000-000000000001.input.json",
        "inputDataFormat": "honeywell.openqasm.v1", "inputParams": {"count": 500,
        "shots": 500}, "metadata": {"qiskit": "True", "name": "Qiskit Sample - 3-qubit
        GHZ circuit", "num_qubits": "4", "metadata": "{\"some\": \"data\"}"}, "sessionId":
        null, "status": "Succeeded", "jobType": "QuantumComputing", "outputDataFormat":
        "honeywell.quantum-results.v1", "outputDataUri": "https://mystorage.blob.core.windows.net/job-00000000-0000-0000-0000-000000000001/rawOutputData?sv=PLACEHOLDER&sr=b&sig=PLACEHOLDER&se=2050-01-01T00%3A00%3A00Z&sp=r&rscd=attachment%3B%20filename%3DQiskit%2BSample%2B-%2B3-qubit%2BGHZ%2Bcircuit-00000000-0000-0000-0000-000000000001.output.json",
<<<<<<< HEAD
        "beginExecutionTime": "2024-04-30T14:08:11.27983+00:00", "cancellationTime":
        null, "quantumComputingData": {"count": 1}, "errorData": null, "isCancelling":
        false, "tags": [], "name": "Qiskit Sample - 3-qubit GHZ circuit", "id": "00000000-0000-0000-0000-000000000001",
        "providerId": "quantinuum", "target": "quantinuum.sim.h2-1sc", "creationTime":
        "2024-04-30T14:08:07.5669693+00:00", "endExecutionTime": "2024-04-30T14:08:11.280677+00:00",
=======
        "beginExecutionTime": "2024-05-01T17:50:11.795801+00:00", "cancellationTime":
        null, "quantumComputingData": {"count": 1}, "errorData": null, "isCancelling":
        false, "tags": [], "name": "Qiskit Sample - 3-qubit GHZ circuit", "id": "00000000-0000-0000-0000-000000000001",
        "providerId": "quantinuum", "target": "quantinuum.sim.h2-1sc", "creationTime":
        "2024-05-01T17:50:07.6625671+00:00", "endExecutionTime": "2024-05-01T17:50:11.796087+00:00",
>>>>>>> 45329fda
        "costEstimate": {"currencyCode": "USD", "events": [{"dimensionId": "hqc",
        "dimensionName": "HQC", "measureUnit": "hqc", "amountBilled": 0.0, "amountConsumed":
        0.0, "unitPrice": 0.0}], "estimatedTotal": 0.0}, "itemType": "Job"}'
    headers:
      connection:
      - keep-alive
      content-length:
      - '1803'
      content-type:
      - application/json; charset=utf-8
      transfer-encoding:
      - chunked
    status:
      code: 200
      message: OK
- request:
    body: null
    headers:
      Accept:
      - application/xml
      Accept-Encoding:
      - gzip, deflate
      Connection:
      - keep-alive
      User-Agent:
      - azsdk-python-storage-blob/12.19.1 Python/3.9.19 (Windows-10-10.0.22631-SP0)
      x-ms-date:
<<<<<<< HEAD
      - Tue, 30 Apr 2024 14:08:14 GMT
=======
      - Wed, 01 May 2024 17:50:14 GMT
>>>>>>> 45329fda
      x-ms-range:
      - bytes=0-33554431
      x-ms-version:
      - '2023-11-03'
    method: GET
    uri: https://mystorage.blob.core.windows.net/job-00000000-0000-0000-0000-000000000001/rawOutputData?sv=PLACEHOLDER&sr=b&sig=PLACEHOLDER&se=2050-01-01T00%3A00%3A00Z&sp=r&rscd=attachment%3B%20filename%3DQiskit%2BSample%2B-%2B3-qubit%2BGHZ%2Bcircuit-00000000-0000-0000-0000-000000000001.output.json
  response:
    body:
      string: '{"c": ["000", "000", "000", "000", "000", "000", "000", "000", "000",
        "000", "000", "000", "000", "000", "000", "000", "000", "000", "000", "000",
        "000", "000", "000", "000", "000", "000", "000", "000", "000", "000", "000",
        "000", "000", "000", "000", "000", "000", "000", "000", "000", "000", "000",
        "000", "000", "000", "000", "000", "000", "000", "000", "000", "000", "000",
        "000", "000", "000", "000", "000", "000", "000", "000", "000", "000", "000",
        "000", "000", "000", "000", "000", "000", "000", "000", "000", "000", "000",
        "000", "000", "000", "000", "000", "000", "000", "000", "000", "000", "000",
        "000", "000", "000", "000", "000", "000", "000", "000", "000", "000", "000",
        "000", "000", "000", "000", "000", "000", "000", "000", "000", "000", "000",
        "000", "000", "000", "000", "000", "000", "000", "000", "000", "000", "000",
        "000", "000", "000", "000", "000", "000", "000", "000", "000", "000", "000",
        "000", "000", "000", "000", "000", "000", "000", "000", "000", "000", "000",
        "000", "000", "000", "000", "000", "000", "000", "000", "000", "000", "000",
        "000", "000", "000", "000", "000", "000", "000", "000", "000", "000", "000",
        "000", "000", "000", "000", "000", "000", "000", "000", "000", "000", "000",
        "000", "000", "000", "000", "000", "000", "000", "000", "000", "000", "000",
        "000", "000", "000", "000", "000", "000", "000", "000", "000", "000", "000",
        "000", "000", "000", "000", "000", "000", "000", "000", "000", "000", "000",
        "000", "000", "000", "000", "000", "000", "000", "000", "000", "000", "000",
        "000", "000", "000", "000", "000", "000", "000", "000", "000", "000", "000",
        "000", "000", "000", "000", "000", "000", "000", "000", "000", "000", "000",
        "000", "000", "000", "000", "000", "000", "000", "000", "000", "000", "000",
        "000", "000", "000", "000", "000", "000", "000", "000", "000", "000", "000",
        "000", "000", "000", "000", "000", "000", "000", "000", "000", "000", "000",
        "000", "000", "000", "000", "000", "000", "000", "000", "000", "000", "000",
        "000", "000", "000", "000", "000", "000", "000", "000", "000", "000", "000",
        "000", "000", "000", "000", "000", "000", "000", "000", "000", "000", "000",
        "000", "000", "000", "000", "000", "000", "000", "000", "000", "000", "000",
        "000", "000", "000", "000", "000", "000", "000", "000", "000", "000", "000",
        "000", "000", "000", "000", "000", "000", "000", "000", "000", "000", "000",
        "000", "000", "000", "000", "000", "000", "000", "000", "000", "000", "000",
        "000", "000", "000", "000", "000", "000", "000", "000", "000", "000", "000",
        "000", "000", "000", "000", "000", "000", "000", "000", "000", "000", "000",
        "000", "000", "000", "000", "000", "000", "000", "000", "000", "000", "000",
        "000", "000", "000", "000", "000", "000", "000", "000", "000", "000", "000",
        "000", "000", "000", "000", "000", "000", "000", "000", "000", "000", "000",
        "000", "000", "000", "000", "000", "000", "000", "000", "000", "000", "000",
        "000", "000", "000", "000", "000", "000", "000", "000", "000", "000", "000",
        "000", "000", "000", "000", "000", "000", "000", "000", "000", "000", "000",
        "000", "000", "000", "000", "000", "000", "000", "000", "000", "000", "000",
        "000", "000", "000", "000", "000", "000", "000", "000", "000", "000", "000",
        "000", "000", "000", "000", "000", "000", "000", "000", "000", "000", "000",
        "000", "000", "000", "000", "000", "000", "000", "000", "000", "000", "000",
        "000", "000", "000", "000", "000", "000", "000", "000", "000", "000", "000",
        "000", "000", "000", "000", "000", "000", "000"]}'
    headers:
      accept-ranges:
      - bytes
      content-length:
      - '3507'
      content-range:
      - bytes 0-3506/3507
      content-type:
      - application/octet-stream
      x-ms-blob-content-md5:
      - DlFMtLGNTedhCRW9QrLH7g==
      x-ms-blob-type:
      - BlockBlob
      x-ms-creation-time:
<<<<<<< HEAD
      - Tue, 30 Apr 2024 14:08:08 GMT
=======
      - Wed, 01 May 2024 17:50:08 GMT
>>>>>>> 45329fda
      x-ms-lease-state:
      - available
      x-ms-lease-status:
      - unlocked
      x-ms-server-encrypted:
      - 'true'
      x-ms-version:
      - '2023-11-03'
    status:
      code: 206
      message: Partial Content
version: 1<|MERGE_RESOLUTION|>--- conflicted
+++ resolved
@@ -26,18 +26,8 @@
     uri: https://login.microsoftonline.com/00000000-0000-0000-0000-000000000000/oauth2/v2.0/token
   response:
     body:
-<<<<<<< HEAD
-      string: '{"error": "invalid_client", "error_description": "AADSTS7000215: Invalid
-        client secret provided. Ensure the secret being sent in the request is the
-        client secret value, not the client secret ID, for a secret added to app ''00000000-0000-0000-0000-000000000000''.
-        Trace ID: c03999ff-8711-4494-bc49-54547532be00 Correlation ID: a30efe27-3b22-4426-89e7-23ebb598eb2d
-        Timestamp: 2024-04-30 14:08:02Z", "error_codes": [7000215], "timestamp": "2024-04-30
-        14:08:02Z", "trace_id": "c03999ff-8711-4494-bc49-54547532be00", "correlation_id":
-        "a30efe27-3b22-4426-89e7-23ebb598eb2d", "error_uri": "https://login.microsoftonline.com/error?code=7000215"}'
-=======
       string: '{"token_type": "Bearer", "expires_in": 1746121801, "ext_expires_in":
         1746121801, "refresh_in": 31536000, "access_token": "PLACEHOLDER"}'
->>>>>>> 45329fda
     headers:
       content-length:
       - '636'
@@ -65,20 +55,6 @@
         "targets": [{"id": "microsoft.dft", "currentAvailability": "Available", "averageQueueTime":
         0, "statusPage": null}]}, {"id": "ionq", "currentAvailability": "Degraded",
         "targets": [{"id": "ionq.qpu", "currentAvailability": "Available", "averageQueueTime":
-<<<<<<< HEAD
-        383644, "statusPage": "https://status.ionq.co"}, {"id": "ionq.qpu.aria-1",
-        "currentAvailability": "Unavailable", "averageQueueTime": 734677, "statusPage":
-        "https://status.ionq.co"}, {"id": "ionq.qpu.aria-2", "currentAvailability":
-        "Unavailable", "averageQueueTime": 0, "statusPage": "https://status.ionq.co"},
-        {"id": "ionq.simulator", "currentAvailability": "Available", "averageQueueTime":
-        1, "statusPage": "https://status.ionq.co"}]}, {"id": "microsoft-qc", "currentAvailability":
-        "Available", "targets": [{"id": "microsoft.estimator", "currentAvailability":
-        "Available", "averageQueueTime": 0, "statusPage": null}]}, {"id": "pasqal",
-        "currentAvailability": "Available", "targets": [{"id": "pasqal.sim.emu-tn",
-        "currentAvailability": "Available", "averageQueueTime": 278, "statusPage":
-        "https://pasqal.com"}, {"id": "pasqal.qpu.fresnel", "currentAvailability":
-        "Available", "averageQueueTime": 0, "statusPage": "https://pasqal.com"}]},
-=======
         494142, "statusPage": "https://status.ionq.co"}, {"id": "ionq.qpu.aria-1",
         "currentAvailability": "Unavailable", "averageQueueTime": 737015, "statusPage":
         "https://status.ionq.co"}, {"id": "ionq.qpu.aria-2", "currentAvailability":
@@ -91,7 +67,6 @@
         "currentAvailability": "Available", "averageQueueTime": 256, "statusPage":
         "https://pasqal.com"}, {"id": "pasqal.qpu.fresnel", "currentAvailability":
         "Degraded", "averageQueueTime": 0, "statusPage": "https://pasqal.com"}]},
->>>>>>> 45329fda
         {"id": "rigetti", "currentAvailability": "Degraded", "targets": [{"id": "rigetti.sim.qvm",
         "currentAvailability": "Available", "averageQueueTime": 5, "statusPage": "https://rigetti.statuspage.io/"},
         {"id": "rigetti.qpu.ankaa-2", "currentAvailability": "Degraded", "averageQueueTime":
@@ -101,26 +76,6 @@
         "qci.machine1", "currentAvailability": "Available", "averageQueueTime": 1,
         "statusPage": "https://quantumcircuits.com"}, {"id": "qci.simulator.noisy",
         "currentAvailability": "Available", "averageQueueTime": 0, "statusPage": "https://quantumcircuits.com"}]},
-<<<<<<< HEAD
-        {"id": "quantinuum", "currentAvailability": "Degraded", "targets": [{"id":
-        "quantinuum.qpu.h1-1", "currentAvailability": "Available", "averageQueueTime":
-        602461, "statusPage": "https://www.quantinuum.com/hardware/h1"}, {"id": "quantinuum.sim.h1-1sc",
-        "currentAvailability": "Available", "averageQueueTime": 2, "statusPage": "https://www.quantinuum.com/hardware/h1"},
-        {"id": "quantinuum.sim.h1-1e", "currentAvailability": "Available", "averageQueueTime":
-        5, "statusPage": "https://www.quantinuum.com/hardware/h1"}, {"id": "quantinuum.qpu.h2-1",
-        "currentAvailability": "Degraded", "averageQueueTime": 0, "statusPage": "https://www.quantinuum.com/hardware/h2"},
-        {"id": "quantinuum.sim.h2-1sc", "currentAvailability": "Available", "averageQueueTime":
-        0, "statusPage": "https://www.quantinuum.com/hardware/h2"}, {"id": "quantinuum.sim.h2-1e",
-        "currentAvailability": "Available", "averageQueueTime": 10, "statusPage":
-        "https://www.quantinuum.com/hardware/h2"}, {"id": "quantinuum.sim.h1-1sc-preview",
-        "currentAvailability": "Available", "averageQueueTime": 2, "statusPage": "https://www.quantinuum.com/hardware/h1"},
-        {"id": "quantinuum.sim.h1-1e-preview", "currentAvailability": "Available",
-        "averageQueueTime": 5, "statusPage": "https://www.quantinuum.com/hardware/h1"},
-        {"id": "quantinuum.sim.h1-2e-preview", "currentAvailability": "Available",
-        "averageQueueTime": 15089, "statusPage": "https://www.quantinuum.com/hardware/h1"},
-        {"id": "quantinuum.qpu.h1-1-preview", "currentAvailability": "Available",
-        "averageQueueTime": 602461, "statusPage": "https://www.quantinuum.com/hardware/h1"}]},
-=======
         {"id": "quantinuum", "currentAvailability": "Available", "targets": [{"id":
         "quantinuum.qpu.h1-1", "currentAvailability": "Available", "averageQueueTime":
         25016, "statusPage": "https://www.quantinuum.com/hardware/h1"}, {"id": "quantinuum.sim.h1-1sc",
@@ -139,7 +94,6 @@
         "averageQueueTime": 27901, "statusPage": "https://www.quantinuum.com/hardware/h1"},
         {"id": "quantinuum.qpu.h1-1-preview", "currentAvailability": "Available",
         "averageQueueTime": 25016, "statusPage": "https://www.quantinuum.com/hardware/h1"}]},
->>>>>>> 45329fda
         {"id": "Microsoft.Test", "currentAvailability": "Available", "targets": [{"id":
         "echo-rigetti", "currentAvailability": "Available", "averageQueueTime": 1,
         "statusPage": ""}, {"id": "echo-quantinuum", "currentAvailability": "Available",
@@ -158,11 +112,7 @@
       connection:
       - keep-alive
       content-length:
-<<<<<<< HEAD
-      - '4768'
-=======
       - '4773'
->>>>>>> 45329fda
       content-type:
       - application/json; charset=utf-8
       transfer-encoding:
@@ -189,20 +139,6 @@
         "targets": [{"id": "microsoft.dft", "currentAvailability": "Available", "averageQueueTime":
         0, "statusPage": null}]}, {"id": "ionq", "currentAvailability": "Degraded",
         "targets": [{"id": "ionq.qpu", "currentAvailability": "Available", "averageQueueTime":
-<<<<<<< HEAD
-        383644, "statusPage": "https://status.ionq.co"}, {"id": "ionq.qpu.aria-1",
-        "currentAvailability": "Unavailable", "averageQueueTime": 734677, "statusPage":
-        "https://status.ionq.co"}, {"id": "ionq.qpu.aria-2", "currentAvailability":
-        "Unavailable", "averageQueueTime": 0, "statusPage": "https://status.ionq.co"},
-        {"id": "ionq.simulator", "currentAvailability": "Available", "averageQueueTime":
-        1, "statusPage": "https://status.ionq.co"}]}, {"id": "microsoft-qc", "currentAvailability":
-        "Available", "targets": [{"id": "microsoft.estimator", "currentAvailability":
-        "Available", "averageQueueTime": 0, "statusPage": null}]}, {"id": "pasqal",
-        "currentAvailability": "Available", "targets": [{"id": "pasqal.sim.emu-tn",
-        "currentAvailability": "Available", "averageQueueTime": 278, "statusPage":
-        "https://pasqal.com"}, {"id": "pasqal.qpu.fresnel", "currentAvailability":
-        "Available", "averageQueueTime": 0, "statusPage": "https://pasqal.com"}]},
-=======
         494142, "statusPage": "https://status.ionq.co"}, {"id": "ionq.qpu.aria-1",
         "currentAvailability": "Unavailable", "averageQueueTime": 737015, "statusPage":
         "https://status.ionq.co"}, {"id": "ionq.qpu.aria-2", "currentAvailability":
@@ -215,7 +151,6 @@
         "currentAvailability": "Available", "averageQueueTime": 256, "statusPage":
         "https://pasqal.com"}, {"id": "pasqal.qpu.fresnel", "currentAvailability":
         "Degraded", "averageQueueTime": 0, "statusPage": "https://pasqal.com"}]},
->>>>>>> 45329fda
         {"id": "rigetti", "currentAvailability": "Degraded", "targets": [{"id": "rigetti.sim.qvm",
         "currentAvailability": "Available", "averageQueueTime": 5, "statusPage": "https://rigetti.statuspage.io/"},
         {"id": "rigetti.qpu.ankaa-2", "currentAvailability": "Degraded", "averageQueueTime":
@@ -225,26 +160,6 @@
         "qci.machine1", "currentAvailability": "Available", "averageQueueTime": 1,
         "statusPage": "https://quantumcircuits.com"}, {"id": "qci.simulator.noisy",
         "currentAvailability": "Available", "averageQueueTime": 0, "statusPage": "https://quantumcircuits.com"}]},
-<<<<<<< HEAD
-        {"id": "quantinuum", "currentAvailability": "Degraded", "targets": [{"id":
-        "quantinuum.qpu.h1-1", "currentAvailability": "Available", "averageQueueTime":
-        602461, "statusPage": "https://www.quantinuum.com/hardware/h1"}, {"id": "quantinuum.sim.h1-1sc",
-        "currentAvailability": "Available", "averageQueueTime": 2, "statusPage": "https://www.quantinuum.com/hardware/h1"},
-        {"id": "quantinuum.sim.h1-1e", "currentAvailability": "Available", "averageQueueTime":
-        5, "statusPage": "https://www.quantinuum.com/hardware/h1"}, {"id": "quantinuum.qpu.h2-1",
-        "currentAvailability": "Degraded", "averageQueueTime": 0, "statusPage": "https://www.quantinuum.com/hardware/h2"},
-        {"id": "quantinuum.sim.h2-1sc", "currentAvailability": "Available", "averageQueueTime":
-        0, "statusPage": "https://www.quantinuum.com/hardware/h2"}, {"id": "quantinuum.sim.h2-1e",
-        "currentAvailability": "Available", "averageQueueTime": 10, "statusPage":
-        "https://www.quantinuum.com/hardware/h2"}, {"id": "quantinuum.sim.h1-1sc-preview",
-        "currentAvailability": "Available", "averageQueueTime": 2, "statusPage": "https://www.quantinuum.com/hardware/h1"},
-        {"id": "quantinuum.sim.h1-1e-preview", "currentAvailability": "Available",
-        "averageQueueTime": 5, "statusPage": "https://www.quantinuum.com/hardware/h1"},
-        {"id": "quantinuum.sim.h1-2e-preview", "currentAvailability": "Available",
-        "averageQueueTime": 15089, "statusPage": "https://www.quantinuum.com/hardware/h1"},
-        {"id": "quantinuum.qpu.h1-1-preview", "currentAvailability": "Available",
-        "averageQueueTime": 602461, "statusPage": "https://www.quantinuum.com/hardware/h1"}]},
-=======
         {"id": "quantinuum", "currentAvailability": "Available", "targets": [{"id":
         "quantinuum.qpu.h1-1", "currentAvailability": "Available", "averageQueueTime":
         25016, "statusPage": "https://www.quantinuum.com/hardware/h1"}, {"id": "quantinuum.sim.h1-1sc",
@@ -263,7 +178,6 @@
         "averageQueueTime": 27901, "statusPage": "https://www.quantinuum.com/hardware/h1"},
         {"id": "quantinuum.qpu.h1-1-preview", "currentAvailability": "Available",
         "averageQueueTime": 25016, "statusPage": "https://www.quantinuum.com/hardware/h1"}]},
->>>>>>> 45329fda
         {"id": "Microsoft.Test", "currentAvailability": "Available", "targets": [{"id":
         "echo-rigetti", "currentAvailability": "Available", "averageQueueTime": 1,
         "statusPage": ""}, {"id": "echo-quantinuum", "currentAvailability": "Available",
@@ -282,11 +196,7 @@
       connection:
       - keep-alive
       content-length:
-<<<<<<< HEAD
-      - '4768'
-=======
       - '4773'
->>>>>>> 45329fda
       content-type:
       - application/json; charset=utf-8
       transfer-encoding:
@@ -338,11 +248,7 @@
       User-Agent:
       - azsdk-python-storage-blob/12.19.1 Python/3.9.19 (Windows-10-10.0.22631-SP0)
       x-ms-date:
-<<<<<<< HEAD
-      - Tue, 30 Apr 2024 14:08:04 GMT
-=======
       - Wed, 01 May 2024 17:50:03 GMT
->>>>>>> 45329fda
       x-ms-version:
       - '2023-11-03'
     method: GET
@@ -350,11 +256,7 @@
   response:
     body:
       string: "\uFEFF<?xml version=\"1.0\" encoding=\"utf-8\"?><Error><Code>ContainerNotFound</Code><Message>The
-<<<<<<< HEAD
-        specified container does not exist.\nRequestId:9e7be1dd-501e-0001-7707-9b731c000000\nTime:2024-04-30T14:08:06.2339784Z</Message></Error>"
-=======
         specified container does not exist.\nRequestId:720679af-801e-0070-4aef-9b9537000000\nTime:2024-05-01T17:50:05.3647286Z</Message></Error>"
->>>>>>> 45329fda
     headers:
       content-length:
       - '223'
@@ -379,11 +281,7 @@
       User-Agent:
       - azsdk-python-storage-blob/12.19.1 Python/3.9.19 (Windows-10-10.0.22631-SP0)
       x-ms-date:
-<<<<<<< HEAD
-      - Tue, 30 Apr 2024 14:08:05 GMT
-=======
       - Wed, 01 May 2024 17:50:04 GMT
->>>>>>> 45329fda
       x-ms-version:
       - '2023-11-03'
     method: PUT
@@ -411,11 +309,7 @@
       User-Agent:
       - azsdk-python-storage-blob/12.19.1 Python/3.9.19 (Windows-10-10.0.22631-SP0)
       x-ms-date:
-<<<<<<< HEAD
-      - Tue, 30 Apr 2024 14:08:05 GMT
-=======
       - Wed, 01 May 2024 17:50:04 GMT
->>>>>>> 45329fda
       x-ms-version:
       - '2023-11-03'
     method: GET
@@ -455,11 +349,7 @@
       x-ms-blob-type:
       - BlockBlob
       x-ms-date:
-<<<<<<< HEAD
-      - Tue, 30 Apr 2024 14:08:06 GMT
-=======
       - Wed, 01 May 2024 17:50:06 GMT
->>>>>>> 45329fda
       x-ms-version:
       - '2023-11-03'
     method: PUT
@@ -512,11 +402,7 @@
         null, "errorData": null, "isCancelling": false, "tags": [], "name": "Qiskit
         Sample - 3-qubit GHZ circuit", "id": "00000000-0000-0000-0000-000000000001",
         "providerId": "quantinuum", "target": "quantinuum.sim.h2-1sc", "creationTime":
-<<<<<<< HEAD
-        "2024-04-30T14:08:07.5669693+00:00", "endExecutionTime": null, "costEstimate":
-=======
         "2024-05-01T17:50:07.6625671+00:00", "endExecutionTime": null, "costEstimate":
->>>>>>> 45329fda
         null, "itemType": "Job"}'
     headers:
       connection:
@@ -556,11 +442,7 @@
         null, "errorData": null, "isCancelling": false, "tags": [], "name": "Qiskit
         Sample - 3-qubit GHZ circuit", "id": "00000000-0000-0000-0000-000000000001",
         "providerId": "quantinuum", "target": "quantinuum.sim.h2-1sc", "creationTime":
-<<<<<<< HEAD
-        "2024-04-30T14:08:07.5669693+00:00", "endExecutionTime": null, "costEstimate":
-=======
         "2024-05-01T17:50:07.6625671+00:00", "endExecutionTime": null, "costEstimate":
->>>>>>> 45329fda
         null, "itemType": "Job"}'
     headers:
       connection:
@@ -600,11 +482,7 @@
         {"count": 1}, "errorData": null, "isCancelling": false, "tags": [], "name":
         "Qiskit Sample - 3-qubit GHZ circuit", "id": "00000000-0000-0000-0000-000000000001",
         "providerId": "quantinuum", "target": "quantinuum.sim.h2-1sc", "creationTime":
-<<<<<<< HEAD
-        "2024-04-30T14:08:07.5669693+00:00", "endExecutionTime": null, "costEstimate":
-=======
         "2024-05-01T17:50:07.6625671+00:00", "endExecutionTime": null, "costEstimate":
->>>>>>> 45329fda
         null, "itemType": "Job"}'
     headers:
       connection:
@@ -644,11 +522,7 @@
         {"count": 1}, "errorData": null, "isCancelling": false, "tags": [], "name":
         "Qiskit Sample - 3-qubit GHZ circuit", "id": "00000000-0000-0000-0000-000000000001",
         "providerId": "quantinuum", "target": "quantinuum.sim.h2-1sc", "creationTime":
-<<<<<<< HEAD
-        "2024-04-30T14:08:07.5669693+00:00", "endExecutionTime": null, "costEstimate":
-=======
         "2024-05-01T17:50:07.6625671+00:00", "endExecutionTime": null, "costEstimate":
->>>>>>> 45329fda
         null, "itemType": "Job"}'
     headers:
       connection:
@@ -688,11 +562,7 @@
         {"count": 1}, "errorData": null, "isCancelling": false, "tags": [], "name":
         "Qiskit Sample - 3-qubit GHZ circuit", "id": "00000000-0000-0000-0000-000000000001",
         "providerId": "quantinuum", "target": "quantinuum.sim.h2-1sc", "creationTime":
-<<<<<<< HEAD
-        "2024-04-30T14:08:07.5669693+00:00", "endExecutionTime": null, "costEstimate":
-=======
         "2024-05-01T17:50:07.6625671+00:00", "endExecutionTime": null, "costEstimate":
->>>>>>> 45329fda
         null, "itemType": "Job"}'
     headers:
       connection:
@@ -732,11 +602,7 @@
         {"count": 1}, "errorData": null, "isCancelling": false, "tags": [], "name":
         "Qiskit Sample - 3-qubit GHZ circuit", "id": "00000000-0000-0000-0000-000000000001",
         "providerId": "quantinuum", "target": "quantinuum.sim.h2-1sc", "creationTime":
-<<<<<<< HEAD
-        "2024-04-30T14:08:07.5669693+00:00", "endExecutionTime": null, "costEstimate":
-=======
         "2024-05-01T17:50:07.6625671+00:00", "endExecutionTime": null, "costEstimate":
->>>>>>> 45329fda
         null, "itemType": "Job"}'
     headers:
       connection:
@@ -776,11 +642,7 @@
         {"count": 1}, "errorData": null, "isCancelling": false, "tags": [], "name":
         "Qiskit Sample - 3-qubit GHZ circuit", "id": "00000000-0000-0000-0000-000000000001",
         "providerId": "quantinuum", "target": "quantinuum.sim.h2-1sc", "creationTime":
-<<<<<<< HEAD
-        "2024-04-30T14:08:07.5669693+00:00", "endExecutionTime": null, "costEstimate":
-=======
         "2024-05-01T17:50:07.6625671+00:00", "endExecutionTime": null, "costEstimate":
->>>>>>> 45329fda
         null, "itemType": "Job"}'
     headers:
       connection:
@@ -816,19 +678,11 @@
         GHZ circuit", "num_qubits": "4", "metadata": "{\"some\": \"data\"}"}, "sessionId":
         null, "status": "Succeeded", "jobType": "QuantumComputing", "outputDataFormat":
         "honeywell.quantum-results.v1", "outputDataUri": "https://mystorage.blob.core.windows.net/job-00000000-0000-0000-0000-000000000001/rawOutputData?sv=PLACEHOLDER&sr=b&sig=PLACEHOLDER&se=2050-01-01T00%3A00%3A00Z&sp=r&rscd=attachment%3B%20filename%3DQiskit%2BSample%2B-%2B3-qubit%2BGHZ%2Bcircuit-00000000-0000-0000-0000-000000000001.output.json",
-<<<<<<< HEAD
-        "beginExecutionTime": "2024-04-30T14:08:11.27983+00:00", "cancellationTime":
-        null, "quantumComputingData": {"count": 1}, "errorData": null, "isCancelling":
-        false, "tags": [], "name": "Qiskit Sample - 3-qubit GHZ circuit", "id": "00000000-0000-0000-0000-000000000001",
-        "providerId": "quantinuum", "target": "quantinuum.sim.h2-1sc", "creationTime":
-        "2024-04-30T14:08:07.5669693+00:00", "endExecutionTime": "2024-04-30T14:08:11.280677+00:00",
-=======
         "beginExecutionTime": "2024-05-01T17:50:11.795801+00:00", "cancellationTime":
         null, "quantumComputingData": {"count": 1}, "errorData": null, "isCancelling":
         false, "tags": [], "name": "Qiskit Sample - 3-qubit GHZ circuit", "id": "00000000-0000-0000-0000-000000000001",
         "providerId": "quantinuum", "target": "quantinuum.sim.h2-1sc", "creationTime":
         "2024-05-01T17:50:07.6625671+00:00", "endExecutionTime": "2024-05-01T17:50:11.796087+00:00",
->>>>>>> 45329fda
         "costEstimate": {"currencyCode": "USD", "events": [{"dimensionId": "hqc",
         "dimensionName": "HQC", "measureUnit": "hqc", "amountBilled": 0.0, "amountConsumed":
         0.0, "unitPrice": 0.0}], "estimatedTotal": 0.0}, "itemType": "Job"}'
@@ -866,19 +720,11 @@
         GHZ circuit", "num_qubits": "4", "metadata": "{\"some\": \"data\"}"}, "sessionId":
         null, "status": "Succeeded", "jobType": "QuantumComputing", "outputDataFormat":
         "honeywell.quantum-results.v1", "outputDataUri": "https://mystorage.blob.core.windows.net/job-00000000-0000-0000-0000-000000000001/rawOutputData?sv=PLACEHOLDER&sr=b&sig=PLACEHOLDER&se=2050-01-01T00%3A00%3A00Z&sp=r&rscd=attachment%3B%20filename%3DQiskit%2BSample%2B-%2B3-qubit%2BGHZ%2Bcircuit-00000000-0000-0000-0000-000000000001.output.json",
-<<<<<<< HEAD
-        "beginExecutionTime": "2024-04-30T14:08:11.27983+00:00", "cancellationTime":
-        null, "quantumComputingData": {"count": 1}, "errorData": null, "isCancelling":
-        false, "tags": [], "name": "Qiskit Sample - 3-qubit GHZ circuit", "id": "00000000-0000-0000-0000-000000000001",
-        "providerId": "quantinuum", "target": "quantinuum.sim.h2-1sc", "creationTime":
-        "2024-04-30T14:08:07.5669693+00:00", "endExecutionTime": "2024-04-30T14:08:11.280677+00:00",
-=======
         "beginExecutionTime": "2024-05-01T17:50:11.795801+00:00", "cancellationTime":
         null, "quantumComputingData": {"count": 1}, "errorData": null, "isCancelling":
         false, "tags": [], "name": "Qiskit Sample - 3-qubit GHZ circuit", "id": "00000000-0000-0000-0000-000000000001",
         "providerId": "quantinuum", "target": "quantinuum.sim.h2-1sc", "creationTime":
         "2024-05-01T17:50:07.6625671+00:00", "endExecutionTime": "2024-05-01T17:50:11.796087+00:00",
->>>>>>> 45329fda
         "costEstimate": {"currencyCode": "USD", "events": [{"dimensionId": "hqc",
         "dimensionName": "HQC", "measureUnit": "hqc", "amountBilled": 0.0, "amountConsumed":
         0.0, "unitPrice": 0.0}], "estimatedTotal": 0.0}, "itemType": "Job"}'
@@ -916,19 +762,11 @@
         GHZ circuit", "num_qubits": "4", "metadata": "{\"some\": \"data\"}"}, "sessionId":
         null, "status": "Succeeded", "jobType": "QuantumComputing", "outputDataFormat":
         "honeywell.quantum-results.v1", "outputDataUri": "https://mystorage.blob.core.windows.net/job-00000000-0000-0000-0000-000000000001/rawOutputData?sv=PLACEHOLDER&sr=b&sig=PLACEHOLDER&se=2050-01-01T00%3A00%3A00Z&sp=r&rscd=attachment%3B%20filename%3DQiskit%2BSample%2B-%2B3-qubit%2BGHZ%2Bcircuit-00000000-0000-0000-0000-000000000001.output.json",
-<<<<<<< HEAD
-        "beginExecutionTime": "2024-04-30T14:08:11.27983+00:00", "cancellationTime":
-        null, "quantumComputingData": {"count": 1}, "errorData": null, "isCancelling":
-        false, "tags": [], "name": "Qiskit Sample - 3-qubit GHZ circuit", "id": "00000000-0000-0000-0000-000000000001",
-        "providerId": "quantinuum", "target": "quantinuum.sim.h2-1sc", "creationTime":
-        "2024-04-30T14:08:07.5669693+00:00", "endExecutionTime": "2024-04-30T14:08:11.280677+00:00",
-=======
         "beginExecutionTime": "2024-05-01T17:50:11.795801+00:00", "cancellationTime":
         null, "quantumComputingData": {"count": 1}, "errorData": null, "isCancelling":
         false, "tags": [], "name": "Qiskit Sample - 3-qubit GHZ circuit", "id": "00000000-0000-0000-0000-000000000001",
         "providerId": "quantinuum", "target": "quantinuum.sim.h2-1sc", "creationTime":
         "2024-05-01T17:50:07.6625671+00:00", "endExecutionTime": "2024-05-01T17:50:11.796087+00:00",
->>>>>>> 45329fda
         "costEstimate": {"currencyCode": "USD", "events": [{"dimensionId": "hqc",
         "dimensionName": "HQC", "measureUnit": "hqc", "amountBilled": 0.0, "amountConsumed":
         0.0, "unitPrice": 0.0}], "estimatedTotal": 0.0}, "itemType": "Job"}'
@@ -963,20 +801,6 @@
         "targets": [{"id": "microsoft.dft", "currentAvailability": "Available", "averageQueueTime":
         0, "statusPage": null}]}, {"id": "ionq", "currentAvailability": "Degraded",
         "targets": [{"id": "ionq.qpu", "currentAvailability": "Available", "averageQueueTime":
-<<<<<<< HEAD
-        383644, "statusPage": "https://status.ionq.co"}, {"id": "ionq.qpu.aria-1",
-        "currentAvailability": "Unavailable", "averageQueueTime": 734677, "statusPage":
-        "https://status.ionq.co"}, {"id": "ionq.qpu.aria-2", "currentAvailability":
-        "Unavailable", "averageQueueTime": 0, "statusPage": "https://status.ionq.co"},
-        {"id": "ionq.simulator", "currentAvailability": "Available", "averageQueueTime":
-        1, "statusPage": "https://status.ionq.co"}]}, {"id": "microsoft-qc", "currentAvailability":
-        "Available", "targets": [{"id": "microsoft.estimator", "currentAvailability":
-        "Available", "averageQueueTime": 0, "statusPage": null}]}, {"id": "pasqal",
-        "currentAvailability": "Available", "targets": [{"id": "pasqal.sim.emu-tn",
-        "currentAvailability": "Available", "averageQueueTime": 278, "statusPage":
-        "https://pasqal.com"}, {"id": "pasqal.qpu.fresnel", "currentAvailability":
-        "Available", "averageQueueTime": 0, "statusPage": "https://pasqal.com"}]},
-=======
         494142, "statusPage": "https://status.ionq.co"}, {"id": "ionq.qpu.aria-1",
         "currentAvailability": "Unavailable", "averageQueueTime": 737015, "statusPage":
         "https://status.ionq.co"}, {"id": "ionq.qpu.aria-2", "currentAvailability":
@@ -989,7 +813,6 @@
         "currentAvailability": "Available", "averageQueueTime": 256, "statusPage":
         "https://pasqal.com"}, {"id": "pasqal.qpu.fresnel", "currentAvailability":
         "Degraded", "averageQueueTime": 0, "statusPage": "https://pasqal.com"}]},
->>>>>>> 45329fda
         {"id": "rigetti", "currentAvailability": "Degraded", "targets": [{"id": "rigetti.sim.qvm",
         "currentAvailability": "Available", "averageQueueTime": 5, "statusPage": "https://rigetti.statuspage.io/"},
         {"id": "rigetti.qpu.ankaa-2", "currentAvailability": "Degraded", "averageQueueTime":
@@ -999,26 +822,6 @@
         "qci.machine1", "currentAvailability": "Available", "averageQueueTime": 1,
         "statusPage": "https://quantumcircuits.com"}, {"id": "qci.simulator.noisy",
         "currentAvailability": "Available", "averageQueueTime": 0, "statusPage": "https://quantumcircuits.com"}]},
-<<<<<<< HEAD
-        {"id": "quantinuum", "currentAvailability": "Degraded", "targets": [{"id":
-        "quantinuum.qpu.h1-1", "currentAvailability": "Available", "averageQueueTime":
-        602461, "statusPage": "https://www.quantinuum.com/hardware/h1"}, {"id": "quantinuum.sim.h1-1sc",
-        "currentAvailability": "Available", "averageQueueTime": 2, "statusPage": "https://www.quantinuum.com/hardware/h1"},
-        {"id": "quantinuum.sim.h1-1e", "currentAvailability": "Available", "averageQueueTime":
-        5, "statusPage": "https://www.quantinuum.com/hardware/h1"}, {"id": "quantinuum.qpu.h2-1",
-        "currentAvailability": "Degraded", "averageQueueTime": 0, "statusPage": "https://www.quantinuum.com/hardware/h2"},
-        {"id": "quantinuum.sim.h2-1sc", "currentAvailability": "Available", "averageQueueTime":
-        0, "statusPage": "https://www.quantinuum.com/hardware/h2"}, {"id": "quantinuum.sim.h2-1e",
-        "currentAvailability": "Available", "averageQueueTime": 10, "statusPage":
-        "https://www.quantinuum.com/hardware/h2"}, {"id": "quantinuum.sim.h1-1sc-preview",
-        "currentAvailability": "Available", "averageQueueTime": 2, "statusPage": "https://www.quantinuum.com/hardware/h1"},
-        {"id": "quantinuum.sim.h1-1e-preview", "currentAvailability": "Available",
-        "averageQueueTime": 5, "statusPage": "https://www.quantinuum.com/hardware/h1"},
-        {"id": "quantinuum.sim.h1-2e-preview", "currentAvailability": "Available",
-        "averageQueueTime": 15089, "statusPage": "https://www.quantinuum.com/hardware/h1"},
-        {"id": "quantinuum.qpu.h1-1-preview", "currentAvailability": "Available",
-        "averageQueueTime": 602461, "statusPage": "https://www.quantinuum.com/hardware/h1"}]},
-=======
         {"id": "quantinuum", "currentAvailability": "Available", "targets": [{"id":
         "quantinuum.qpu.h1-1", "currentAvailability": "Available", "averageQueueTime":
         25016, "statusPage": "https://www.quantinuum.com/hardware/h1"}, {"id": "quantinuum.sim.h1-1sc",
@@ -1037,7 +840,6 @@
         "averageQueueTime": 27901, "statusPage": "https://www.quantinuum.com/hardware/h1"},
         {"id": "quantinuum.qpu.h1-1-preview", "currentAvailability": "Available",
         "averageQueueTime": 25016, "statusPage": "https://www.quantinuum.com/hardware/h1"}]},
->>>>>>> 45329fda
         {"id": "Microsoft.Test", "currentAvailability": "Available", "targets": [{"id":
         "echo-rigetti", "currentAvailability": "Available", "averageQueueTime": 1,
         "statusPage": ""}, {"id": "echo-quantinuum", "currentAvailability": "Available",
@@ -1056,11 +858,7 @@
       connection:
       - keep-alive
       content-length:
-<<<<<<< HEAD
-      - '4768'
-=======
       - '4773'
->>>>>>> 45329fda
       content-type:
       - application/json; charset=utf-8
       transfer-encoding:
@@ -1090,19 +888,11 @@
         GHZ circuit", "num_qubits": "4", "metadata": "{\"some\": \"data\"}"}, "sessionId":
         null, "status": "Succeeded", "jobType": "QuantumComputing", "outputDataFormat":
         "honeywell.quantum-results.v1", "outputDataUri": "https://mystorage.blob.core.windows.net/job-00000000-0000-0000-0000-000000000001/rawOutputData?sv=PLACEHOLDER&sr=b&sig=PLACEHOLDER&se=2050-01-01T00%3A00%3A00Z&sp=r&rscd=attachment%3B%20filename%3DQiskit%2BSample%2B-%2B3-qubit%2BGHZ%2Bcircuit-00000000-0000-0000-0000-000000000001.output.json",
-<<<<<<< HEAD
-        "beginExecutionTime": "2024-04-30T14:08:11.27983+00:00", "cancellationTime":
-        null, "quantumComputingData": {"count": 1}, "errorData": null, "isCancelling":
-        false, "tags": [], "name": "Qiskit Sample - 3-qubit GHZ circuit", "id": "00000000-0000-0000-0000-000000000001",
-        "providerId": "quantinuum", "target": "quantinuum.sim.h2-1sc", "creationTime":
-        "2024-04-30T14:08:07.5669693+00:00", "endExecutionTime": "2024-04-30T14:08:11.280677+00:00",
-=======
         "beginExecutionTime": "2024-05-01T17:50:11.795801+00:00", "cancellationTime":
         null, "quantumComputingData": {"count": 1}, "errorData": null, "isCancelling":
         false, "tags": [], "name": "Qiskit Sample - 3-qubit GHZ circuit", "id": "00000000-0000-0000-0000-000000000001",
         "providerId": "quantinuum", "target": "quantinuum.sim.h2-1sc", "creationTime":
         "2024-05-01T17:50:07.6625671+00:00", "endExecutionTime": "2024-05-01T17:50:11.796087+00:00",
->>>>>>> 45329fda
         "costEstimate": {"currencyCode": "USD", "events": [{"dimensionId": "hqc",
         "dimensionName": "HQC", "measureUnit": "hqc", "amountBilled": 0.0, "amountConsumed":
         0.0, "unitPrice": 0.0}], "estimatedTotal": 0.0}, "itemType": "Job"}'
@@ -1140,19 +930,11 @@
         GHZ circuit", "num_qubits": "4", "metadata": "{\"some\": \"data\"}"}, "sessionId":
         null, "status": "Succeeded", "jobType": "QuantumComputing", "outputDataFormat":
         "honeywell.quantum-results.v1", "outputDataUri": "https://mystorage.blob.core.windows.net/job-00000000-0000-0000-0000-000000000001/rawOutputData?sv=PLACEHOLDER&sr=b&sig=PLACEHOLDER&se=2050-01-01T00%3A00%3A00Z&sp=r&rscd=attachment%3B%20filename%3DQiskit%2BSample%2B-%2B3-qubit%2BGHZ%2Bcircuit-00000000-0000-0000-0000-000000000001.output.json",
-<<<<<<< HEAD
-        "beginExecutionTime": "2024-04-30T14:08:11.27983+00:00", "cancellationTime":
-        null, "quantumComputingData": {"count": 1}, "errorData": null, "isCancelling":
-        false, "tags": [], "name": "Qiskit Sample - 3-qubit GHZ circuit", "id": "00000000-0000-0000-0000-000000000001",
-        "providerId": "quantinuum", "target": "quantinuum.sim.h2-1sc", "creationTime":
-        "2024-04-30T14:08:07.5669693+00:00", "endExecutionTime": "2024-04-30T14:08:11.280677+00:00",
-=======
         "beginExecutionTime": "2024-05-01T17:50:11.795801+00:00", "cancellationTime":
         null, "quantumComputingData": {"count": 1}, "errorData": null, "isCancelling":
         false, "tags": [], "name": "Qiskit Sample - 3-qubit GHZ circuit", "id": "00000000-0000-0000-0000-000000000001",
         "providerId": "quantinuum", "target": "quantinuum.sim.h2-1sc", "creationTime":
         "2024-05-01T17:50:07.6625671+00:00", "endExecutionTime": "2024-05-01T17:50:11.796087+00:00",
->>>>>>> 45329fda
         "costEstimate": {"currencyCode": "USD", "events": [{"dimensionId": "hqc",
         "dimensionName": "HQC", "measureUnit": "hqc", "amountBilled": 0.0, "amountConsumed":
         0.0, "unitPrice": 0.0}], "estimatedTotal": 0.0}, "itemType": "Job"}'
@@ -1190,19 +972,11 @@
         GHZ circuit", "num_qubits": "4", "metadata": "{\"some\": \"data\"}"}, "sessionId":
         null, "status": "Succeeded", "jobType": "QuantumComputing", "outputDataFormat":
         "honeywell.quantum-results.v1", "outputDataUri": "https://mystorage.blob.core.windows.net/job-00000000-0000-0000-0000-000000000001/rawOutputData?sv=PLACEHOLDER&sr=b&sig=PLACEHOLDER&se=2050-01-01T00%3A00%3A00Z&sp=r&rscd=attachment%3B%20filename%3DQiskit%2BSample%2B-%2B3-qubit%2BGHZ%2Bcircuit-00000000-0000-0000-0000-000000000001.output.json",
-<<<<<<< HEAD
-        "beginExecutionTime": "2024-04-30T14:08:11.27983+00:00", "cancellationTime":
-        null, "quantumComputingData": {"count": 1}, "errorData": null, "isCancelling":
-        false, "tags": [], "name": "Qiskit Sample - 3-qubit GHZ circuit", "id": "00000000-0000-0000-0000-000000000001",
-        "providerId": "quantinuum", "target": "quantinuum.sim.h2-1sc", "creationTime":
-        "2024-04-30T14:08:07.5669693+00:00", "endExecutionTime": "2024-04-30T14:08:11.280677+00:00",
-=======
         "beginExecutionTime": "2024-05-01T17:50:11.795801+00:00", "cancellationTime":
         null, "quantumComputingData": {"count": 1}, "errorData": null, "isCancelling":
         false, "tags": [], "name": "Qiskit Sample - 3-qubit GHZ circuit", "id": "00000000-0000-0000-0000-000000000001",
         "providerId": "quantinuum", "target": "quantinuum.sim.h2-1sc", "creationTime":
         "2024-05-01T17:50:07.6625671+00:00", "endExecutionTime": "2024-05-01T17:50:11.796087+00:00",
->>>>>>> 45329fda
         "costEstimate": {"currencyCode": "USD", "events": [{"dimensionId": "hqc",
         "dimensionName": "HQC", "measureUnit": "hqc", "amountBilled": 0.0, "amountConsumed":
         0.0, "unitPrice": 0.0}], "estimatedTotal": 0.0}, "itemType": "Job"}'
@@ -1230,11 +1004,7 @@
       User-Agent:
       - azsdk-python-storage-blob/12.19.1 Python/3.9.19 (Windows-10-10.0.22631-SP0)
       x-ms-date:
-<<<<<<< HEAD
-      - Tue, 30 Apr 2024 14:08:14 GMT
-=======
       - Wed, 01 May 2024 17:50:14 GMT
->>>>>>> 45329fda
       x-ms-range:
       - bytes=0-33554431
       x-ms-version:
@@ -1303,11 +1073,7 @@
       x-ms-blob-type:
       - BlockBlob
       x-ms-creation-time:
-<<<<<<< HEAD
-      - Tue, 30 Apr 2024 14:08:08 GMT
-=======
       - Wed, 01 May 2024 17:50:08 GMT
->>>>>>> 45329fda
       x-ms-lease-state:
       - available
       x-ms-lease-status:

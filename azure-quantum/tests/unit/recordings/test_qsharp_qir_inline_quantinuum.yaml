--- conflicted
+++ resolved
@@ -26,18 +26,8 @@
     uri: https://login.microsoftonline.com/00000000-0000-0000-0000-000000000000/oauth2/v2.0/token
   response:
     body:
-<<<<<<< HEAD
-      string: '{"error": "invalid_client", "error_description": "AADSTS7000215: Invalid
-        client secret provided. Ensure the secret being sent in the request is the
-        client secret value, not the client secret ID, for a secret added to app ''00000000-0000-0000-0000-000000000000''.
-        Trace ID: dd8386ea-faae-4651-99d2-1eea966fc100 Correlation ID: 346f242e-3f26-403e-bcf5-1c2f9826ae14
-        Timestamp: 2024-04-30 14:15:13Z", "error_codes": [7000215], "timestamp": "2024-04-30
-        14:15:13Z", "trace_id": "dd8386ea-faae-4651-99d2-1eea966fc100", "correlation_id":
-        "346f242e-3f26-403e-bcf5-1c2f9826ae14", "error_uri": "https://login.microsoftonline.com/error?code=7000215"}'
-=======
       string: '{"token_type": "Bearer", "expires_in": 1746122213, "ext_expires_in":
         1746122213, "refresh_in": 31536000, "access_token": "PLACEHOLDER"}'
->>>>>>> 45329fda
     headers:
       content-length:
       - '636'
@@ -65,18 +55,6 @@
         "targets": [{"id": "microsoft.dft", "currentAvailability": "Available", "averageQueueTime":
         0, "statusPage": null}]}, {"id": "ionq", "currentAvailability": "Degraded",
         "targets": [{"id": "ionq.qpu", "currentAvailability": "Available", "averageQueueTime":
-<<<<<<< HEAD
-        384356, "statusPage": "https://status.ionq.co"}, {"id": "ionq.qpu.aria-1",
-        "currentAvailability": "Unavailable", "averageQueueTime": 735378, "statusPage":
-        "https://status.ionq.co"}, {"id": "ionq.qpu.aria-2", "currentAvailability":
-        "Unavailable", "averageQueueTime": 0, "statusPage": "https://status.ionq.co"},
-        {"id": "ionq.simulator", "currentAvailability": "Available", "averageQueueTime":
-        1, "statusPage": "https://status.ionq.co"}]}, {"id": "microsoft-qc", "currentAvailability":
-        "Available", "targets": [{"id": "microsoft.estimator", "currentAvailability":
-        "Available", "averageQueueTime": 0, "statusPage": null}]}, {"id": "pasqal",
-        "currentAvailability": "Available", "targets": [{"id": "pasqal.sim.emu-tn",
-        "currentAvailability": "Available", "averageQueueTime": 278, "statusPage":
-=======
         500482, "statusPage": "https://status.ionq.co"}, {"id": "ionq.qpu.aria-1",
         "currentAvailability": "Unavailable", "averageQueueTime": 737161, "statusPage":
         "https://status.ionq.co"}, {"id": "ionq.qpu.aria-2", "currentAvailability":
@@ -87,7 +65,6 @@
         "Available", "averageQueueTime": 0, "statusPage": null}]}, {"id": "pasqal",
         "currentAvailability": "Degraded", "targets": [{"id": "pasqal.sim.emu-tn",
         "currentAvailability": "Available", "averageQueueTime": 256, "statusPage":
->>>>>>> 45329fda
         "https://pasqal.com"}, {"id": "pasqal.qpu.fresnel", "currentAvailability":
         "Available", "averageQueueTime": 0, "statusPage": "https://pasqal.com"}]},
         {"id": "rigetti", "currentAvailability": "Degraded", "targets": [{"id": "rigetti.sim.qvm",
@@ -99,26 +76,6 @@
         "qci.machine1", "currentAvailability": "Available", "averageQueueTime": 1,
         "statusPage": "https://quantumcircuits.com"}, {"id": "qci.simulator.noisy",
         "currentAvailability": "Available", "averageQueueTime": 0, "statusPage": "https://quantumcircuits.com"}]},
-<<<<<<< HEAD
-        {"id": "quantinuum", "currentAvailability": "Degraded", "targets": [{"id":
-        "quantinuum.qpu.h1-1", "currentAvailability": "Available", "averageQueueTime":
-        604232, "statusPage": "https://www.quantinuum.com/hardware/h1"}, {"id": "quantinuum.sim.h1-1sc",
-        "currentAvailability": "Available", "averageQueueTime": 2, "statusPage": "https://www.quantinuum.com/hardware/h1"},
-        {"id": "quantinuum.sim.h1-1e", "currentAvailability": "Available", "averageQueueTime":
-        5, "statusPage": "https://www.quantinuum.com/hardware/h1"}, {"id": "quantinuum.qpu.h2-1",
-        "currentAvailability": "Degraded", "averageQueueTime": 0, "statusPage": "https://www.quantinuum.com/hardware/h2"},
-        {"id": "quantinuum.sim.h2-1sc", "currentAvailability": "Available", "averageQueueTime":
-        0, "statusPage": "https://www.quantinuum.com/hardware/h2"}, {"id": "quantinuum.sim.h2-1e",
-        "currentAvailability": "Available", "averageQueueTime": 464, "statusPage":
-        "https://www.quantinuum.com/hardware/h2"}, {"id": "quantinuum.sim.h1-1sc-preview",
-        "currentAvailability": "Available", "averageQueueTime": 2, "statusPage": "https://www.quantinuum.com/hardware/h1"},
-        {"id": "quantinuum.sim.h1-1e-preview", "currentAvailability": "Available",
-        "averageQueueTime": 5, "statusPage": "https://www.quantinuum.com/hardware/h1"},
-        {"id": "quantinuum.sim.h1-2e-preview", "currentAvailability": "Available",
-        "averageQueueTime": 15089, "statusPage": "https://www.quantinuum.com/hardware/h1"},
-        {"id": "quantinuum.qpu.h1-1-preview", "currentAvailability": "Available",
-        "averageQueueTime": 604232, "statusPage": "https://www.quantinuum.com/hardware/h1"}]},
-=======
         {"id": "quantinuum", "currentAvailability": "Available", "targets": [{"id":
         "quantinuum.qpu.h1-1", "currentAvailability": "Available", "averageQueueTime":
         25016, "statusPage": "https://www.quantinuum.com/hardware/h1"}, {"id": "quantinuum.sim.h1-1sc",
@@ -137,7 +94,6 @@
         "averageQueueTime": 27901, "statusPage": "https://www.quantinuum.com/hardware/h1"},
         {"id": "quantinuum.qpu.h1-1-preview", "currentAvailability": "Available",
         "averageQueueTime": 25016, "statusPage": "https://www.quantinuum.com/hardware/h1"}]},
->>>>>>> 45329fda
         {"id": "Microsoft.Test", "currentAvailability": "Available", "targets": [{"id":
         "echo-rigetti", "currentAvailability": "Available", "averageQueueTime": 1,
         "statusPage": ""}, {"id": "echo-quantinuum", "currentAvailability": "Available",
@@ -156,11 +112,7 @@
       connection:
       - keep-alive
       content-length:
-<<<<<<< HEAD
-      - '4769'
-=======
       - '4772'
->>>>>>> 45329fda
       content-type:
       - application/json; charset=utf-8
       transfer-encoding:
@@ -195,18 +147,8 @@
     uri: https://login.microsoftonline.com/00000000-0000-0000-0000-000000000000/oauth2/v2.0/token
   response:
     body:
-<<<<<<< HEAD
-      string: '{"error": "invalid_client", "error_description": "AADSTS7000215: Invalid
-        client secret provided. Ensure the secret being sent in the request is the
-        client secret value, not the client secret ID, for a secret added to app ''00000000-0000-0000-0000-000000000000''.
-        Trace ID: 02bc9653-5704-4f2d-9a34-2f78d7438600 Correlation ID: a74d4cff-6e5e-47ad-b9f3-e05afb920800
-        Timestamp: 2024-04-30 14:15:16Z", "error_codes": [7000215], "timestamp": "2024-04-30
-        14:15:16Z", "trace_id": "02bc9653-5704-4f2d-9a34-2f78d7438600", "correlation_id":
-        "a74d4cff-6e5e-47ad-b9f3-e05afb920800", "error_uri": "https://login.microsoftonline.com/error?code=7000215"}'
-=======
       string: '{"token_type": "Bearer", "expires_in": 1746122216, "ext_expires_in":
         1746122216, "refresh_in": 31536000, "access_token": "PLACEHOLDER"}'
->>>>>>> 45329fda
     headers:
       content-length:
       - '636'
@@ -259,11 +201,7 @@
       User-Agent:
       - azsdk-python-storage-blob/12.19.1 Python/3.9.19 (Windows-10-10.0.22631-SP0)
       x-ms-date:
-<<<<<<< HEAD
-      - Tue, 30 Apr 2024 14:15:17 GMT
-=======
       - Wed, 01 May 2024 17:56:57 GMT
->>>>>>> 45329fda
       x-ms-version:
       - '2023-11-03'
     method: GET
@@ -271,11 +209,7 @@
   response:
     body:
       string: "\uFEFF<?xml version=\"1.0\" encoding=\"utf-8\"?><Error><Code>ContainerNotFound</Code><Message>The
-<<<<<<< HEAD
-        specified container does not exist.\nRequestId:1210cdc3-b01e-0054-2f08-9b6397000000\nTime:2024-04-30T14:15:19.1178870Z</Message></Error>"
-=======
         specified container does not exist.\nRequestId:05f7c23b-101e-005d-12f0-9b2644000000\nTime:2024-05-01T17:56:59.8918052Z</Message></Error>"
->>>>>>> 45329fda
     headers:
       content-length:
       - '223'
@@ -300,11 +234,7 @@
       User-Agent:
       - azsdk-python-storage-blob/12.19.1 Python/3.9.19 (Windows-10-10.0.22631-SP0)
       x-ms-date:
-<<<<<<< HEAD
-      - Tue, 30 Apr 2024 14:15:18 GMT
-=======
       - Wed, 01 May 2024 17:56:58 GMT
->>>>>>> 45329fda
       x-ms-version:
       - '2023-11-03'
     method: PUT
@@ -332,11 +262,7 @@
       User-Agent:
       - azsdk-python-storage-blob/12.19.1 Python/3.9.19 (Windows-10-10.0.22631-SP0)
       x-ms-date:
-<<<<<<< HEAD
-      - Tue, 30 Apr 2024 14:15:18 GMT
-=======
       - Wed, 01 May 2024 17:56:59 GMT
->>>>>>> 45329fda
       x-ms-version:
       - '2023-11-03'
     method: GET
@@ -409,11 +335,7 @@
       x-ms-blob-type:
       - BlockBlob
       x-ms-date:
-<<<<<<< HEAD
-      - Tue, 30 Apr 2024 14:15:19 GMT
-=======
       - Wed, 01 May 2024 17:57:00 GMT
->>>>>>> 45329fda
       x-ms-version:
       - '2023-11-03'
     method: PUT
@@ -463,11 +385,7 @@
         "beginExecutionTime": null, "cancellationTime": null, "quantumComputingData":
         null, "errorData": null, "isCancelling": false, "tags": [], "name": "quantinuum-job",
         "id": "00000000-0000-0000-0000-000000000001", "providerId": "quantinuum",
-<<<<<<< HEAD
-        "target": "quantinuum.sim.h1-1e", "creationTime": "2024-04-30T14:15:20.7335641+00:00",
-=======
         "target": "quantinuum.sim.h1-1e", "creationTime": "2024-05-01T17:57:01.8539918+00:00",
->>>>>>> 45329fda
         "endExecutionTime": null, "costEstimate": null, "itemType": "Job"}'
     headers:
       connection:
@@ -505,11 +423,7 @@
         "beginExecutionTime": null, "cancellationTime": null, "quantumComputingData":
         null, "errorData": null, "isCancelling": false, "tags": [], "name": "quantinuum-job",
         "id": "00000000-0000-0000-0000-000000000001", "providerId": "quantinuum",
-<<<<<<< HEAD
-        "target": "quantinuum.sim.h1-1e", "creationTime": "2024-04-30T14:15:20.7335641+00:00",
-=======
         "target": "quantinuum.sim.h1-1e", "creationTime": "2024-05-01T17:57:01.8539918+00:00",
->>>>>>> 45329fda
         "endExecutionTime": null, "costEstimate": null, "itemType": "Job"}'
     headers:
       connection:
@@ -547,11 +461,7 @@
         "beginExecutionTime": null, "cancellationTime": null, "quantumComputingData":
         null, "errorData": null, "isCancelling": false, "tags": [], "name": "quantinuum-job",
         "id": "00000000-0000-0000-0000-000000000001", "providerId": "quantinuum",
-<<<<<<< HEAD
-        "target": "quantinuum.sim.h1-1e", "creationTime": "2024-04-30T14:15:20.7335641+00:00",
-=======
         "target": "quantinuum.sim.h1-1e", "creationTime": "2024-05-01T17:57:01.8539918+00:00",
->>>>>>> 45329fda
         "endExecutionTime": null, "costEstimate": null, "itemType": "Job"}'
     headers:
       connection:
@@ -589,11 +499,7 @@
         "beginExecutionTime": null, "cancellationTime": null, "quantumComputingData":
         null, "errorData": null, "isCancelling": false, "tags": [], "name": "quantinuum-job",
         "id": "00000000-0000-0000-0000-000000000001", "providerId": "quantinuum",
-<<<<<<< HEAD
-        "target": "quantinuum.sim.h1-1e", "creationTime": "2024-04-30T14:15:20.7335641+00:00",
-=======
         "target": "quantinuum.sim.h1-1e", "creationTime": "2024-05-01T17:57:01.8539918+00:00",
->>>>>>> 45329fda
         "endExecutionTime": null, "costEstimate": null, "itemType": "Job"}'
     headers:
       connection:
@@ -631,11 +537,7 @@
         "beginExecutionTime": null, "cancellationTime": null, "quantumComputingData":
         null, "errorData": null, "isCancelling": false, "tags": [], "name": "quantinuum-job",
         "id": "00000000-0000-0000-0000-000000000001", "providerId": "quantinuum",
-<<<<<<< HEAD
-        "target": "quantinuum.sim.h1-1e", "creationTime": "2024-04-30T14:15:20.7335641+00:00",
-=======
         "target": "quantinuum.sim.h1-1e", "creationTime": "2024-05-01T17:57:01.8539918+00:00",
->>>>>>> 45329fda
         "endExecutionTime": null, "costEstimate": null, "itemType": "Job"}'
     headers:
       connection:
@@ -671,15 +573,9 @@
         "sessionId": null, "status": "Waiting", "jobType": "QuantumComputing", "outputDataFormat":
         "microsoft.quantum-results.v1", "outputDataUri": "https://mystorage.blob.core.windows.net/job-00000000-0000-0000-0000-000000000001/outputData?sv=PLACEHOLDER&sr=b&sig=PLACEHOLDER&se=2050-01-01T00%3A00%3A00Z&sp=r&rscd=attachment%3B%20filename%3Dquantinuum-job-00000000-0000-0000-0000-000000000001.output.json",
         "beginExecutionTime": null, "cancellationTime": null, "quantumComputingData":
-<<<<<<< HEAD
-        null, "errorData": null, "isCancelling": false, "tags": [], "name": "quantinuum-job",
-        "id": "00000000-0000-0000-0000-000000000001", "providerId": "quantinuum",
-        "target": "quantinuum.sim.h1-1e", "creationTime": "2024-04-30T14:15:20.7335641+00:00",
-=======
         {"count": 1}, "errorData": null, "isCancelling": false, "tags": [], "name":
         "quantinuum-job", "id": "00000000-0000-0000-0000-000000000001", "providerId":
         "quantinuum", "target": "quantinuum.sim.h1-1e", "creationTime": "2024-05-01T17:57:01.8539918+00:00",
->>>>>>> 45329fda
         "endExecutionTime": null, "costEstimate": null, "itemType": "Job"}'
     headers:
       connection:
@@ -717,11 +613,7 @@
         "beginExecutionTime": null, "cancellationTime": null, "quantumComputingData":
         {"count": 1}, "errorData": null, "isCancelling": false, "tags": [], "name":
         "quantinuum-job", "id": "00000000-0000-0000-0000-000000000001", "providerId":
-<<<<<<< HEAD
-        "quantinuum", "target": "quantinuum.sim.h1-1e", "creationTime": "2024-04-30T14:15:20.7335641+00:00",
-=======
         "quantinuum", "target": "quantinuum.sim.h1-1e", "creationTime": "2024-05-01T17:57:01.8539918+00:00",
->>>>>>> 45329fda
         "endExecutionTime": null, "costEstimate": null, "itemType": "Job"}'
     headers:
       connection:
@@ -756,20 +648,12 @@
         "arguments": [], "targetCapability": "AdaptiveExecution"}, "metadata": null,
         "sessionId": null, "status": "Executing", "jobType": "QuantumComputing", "outputDataFormat":
         "microsoft.quantum-results.v1", "outputDataUri": "https://mystorage.blob.core.windows.net/job-00000000-0000-0000-0000-000000000001/outputData?sv=PLACEHOLDER&sr=b&sig=PLACEHOLDER&se=2050-01-01T00%3A00%3A00Z&sp=r&rscd=attachment%3B%20filename%3Dquantinuum-job-00000000-0000-0000-0000-000000000001.output.json",
-<<<<<<< HEAD
-        "beginExecutionTime": null, "cancellationTime": null, "quantumComputingData":
-        {"count": 1}, "errorData": null, "isCancelling": false, "tags": [], "name":
-        "quantinuum-job", "id": "00000000-0000-0000-0000-000000000001", "providerId":
-        "quantinuum", "target": "quantinuum.sim.h1-1e", "creationTime": "2024-04-30T14:15:20.7335641+00:00",
-        "endExecutionTime": null, "costEstimate": null, "itemType": "Job"}'
-=======
         "beginExecutionTime": "2024-05-01T17:57:06.298578+00:00", "cancellationTime":
         null, "quantumComputingData": {"count": 1}, "errorData": null, "isCancelling":
         false, "tags": [], "name": "quantinuum-job", "id": "00000000-0000-0000-0000-000000000001",
         "providerId": "quantinuum", "target": "quantinuum.sim.h1-1e", "creationTime":
         "2024-05-01T17:57:01.8539918+00:00", "endExecutionTime": null, "costEstimate":
         null, "itemType": "Job"}'
->>>>>>> 45329fda
     headers:
       connection:
       - keep-alive
@@ -803,19 +687,11 @@
         "arguments": [], "targetCapability": "AdaptiveExecution"}, "metadata": null,
         "sessionId": null, "status": "Succeeded", "jobType": "QuantumComputing", "outputDataFormat":
         "microsoft.quantum-results.v1", "outputDataUri": "https://mystorage.blob.core.windows.net/job-00000000-0000-0000-0000-000000000001/outputData?sv=PLACEHOLDER&sr=b&sig=PLACEHOLDER&se=2050-01-01T00%3A00%3A00Z&sp=r&rscd=attachment%3B%20filename%3Dquantinuum-job-00000000-0000-0000-0000-000000000001.output.json",
-<<<<<<< HEAD
-        "beginExecutionTime": "2024-04-30T14:15:25.599768+00:00", "cancellationTime":
-        null, "quantumComputingData": {"count": 1}, "errorData": null, "isCancelling":
-        false, "tags": [], "name": "quantinuum-job", "id": "00000000-0000-0000-0000-000000000001",
-        "providerId": "quantinuum", "target": "quantinuum.sim.h1-1e", "creationTime":
-        "2024-04-30T14:15:20.7335641+00:00", "endExecutionTime": "2024-04-30T14:15:26.8147+00:00",
-=======
         "beginExecutionTime": "2024-05-01T17:57:06.298578+00:00", "cancellationTime":
         null, "quantumComputingData": {"count": 1}, "errorData": null, "isCancelling":
         false, "tags": [], "name": "quantinuum-job", "id": "00000000-0000-0000-0000-000000000001",
         "providerId": "quantinuum", "target": "quantinuum.sim.h1-1e", "creationTime":
         "2024-05-01T17:57:01.8539918+00:00", "endExecutionTime": "2024-05-01T17:57:07.447496+00:00",
->>>>>>> 45329fda
         "costEstimate": {"currencyCode": "USD", "events": [{"dimensionId": "ehqc",
         "dimensionName": "EHQC", "measureUnit": "hqc", "amountBilled": 5.01, "amountConsumed":
         5.01, "unitPrice": 0.0}], "estimatedTotal": 0.0}, "itemType": "Job"}'
@@ -823,7 +699,7 @@
       connection:
       - keep-alive
       content-length:
-      - '1652'
+      - '1654'
       content-type:
       - application/json; charset=utf-8
       transfer-encoding:
@@ -852,19 +728,11 @@
         "arguments": [], "targetCapability": "AdaptiveExecution"}, "metadata": null,
         "sessionId": null, "status": "Succeeded", "jobType": "QuantumComputing", "outputDataFormat":
         "microsoft.quantum-results.v1", "outputDataUri": "https://mystorage.blob.core.windows.net/job-00000000-0000-0000-0000-000000000001/outputData?sv=PLACEHOLDER&sr=b&sig=PLACEHOLDER&se=2050-01-01T00%3A00%3A00Z&sp=r&rscd=attachment%3B%20filename%3Dquantinuum-job-00000000-0000-0000-0000-000000000001.output.json",
-<<<<<<< HEAD
-        "beginExecutionTime": "2024-04-30T14:15:25.599768+00:00", "cancellationTime":
-        null, "quantumComputingData": {"count": 1}, "errorData": null, "isCancelling":
-        false, "tags": [], "name": "quantinuum-job", "id": "00000000-0000-0000-0000-000000000001",
-        "providerId": "quantinuum", "target": "quantinuum.sim.h1-1e", "creationTime":
-        "2024-04-30T14:15:20.7335641+00:00", "endExecutionTime": "2024-04-30T14:15:26.8147+00:00",
-=======
         "beginExecutionTime": "2024-05-01T17:57:06.298578+00:00", "cancellationTime":
         null, "quantumComputingData": {"count": 1}, "errorData": null, "isCancelling":
         false, "tags": [], "name": "quantinuum-job", "id": "00000000-0000-0000-0000-000000000001",
         "providerId": "quantinuum", "target": "quantinuum.sim.h1-1e", "creationTime":
         "2024-05-01T17:57:01.8539918+00:00", "endExecutionTime": "2024-05-01T17:57:07.447496+00:00",
->>>>>>> 45329fda
         "costEstimate": {"currencyCode": "USD", "events": [{"dimensionId": "ehqc",
         "dimensionName": "EHQC", "measureUnit": "hqc", "amountBilled": 5.01, "amountConsumed":
         5.01, "unitPrice": 0.0}], "estimatedTotal": 0.0}, "itemType": "Job"}'
@@ -872,7 +740,7 @@
       connection:
       - keep-alive
       content-length:
-      - '1652'
+      - '1654'
       content-type:
       - application/json; charset=utf-8
       transfer-encoding:
@@ -892,11 +760,7 @@
       User-Agent:
       - azsdk-python-storage-blob/12.19.1 Python/3.9.19 (Windows-10-10.0.22631-SP0)
       x-ms-date:
-<<<<<<< HEAD
-      - Tue, 30 Apr 2024 14:15:28 GMT
-=======
       - Wed, 01 May 2024 17:57:10 GMT
->>>>>>> 45329fda
       x-ms-range:
       - bytes=0-33554431
       x-ms-version:
@@ -920,11 +784,7 @@
       x-ms-blob-type:
       - BlockBlob
       x-ms-creation-time:
-<<<<<<< HEAD
-      - Tue, 30 Apr 2024 14:15:28 GMT
-=======
       - Wed, 01 May 2024 17:57:08 GMT
->>>>>>> 45329fda
       x-ms-lease-state:
       - available
       x-ms-lease-status:

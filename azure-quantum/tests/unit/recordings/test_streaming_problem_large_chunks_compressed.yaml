interactions:
- request:
    body: client_id=PLACEHOLDER&grant_type=client_credentials&client_info=1&client_secret=+EDw8Q~cbkbeadF.mrC6bAXxFEspQDblyNyuRkcfT&claims=PLACEHOLDER&scope=https%3A%2F%2Fquantum.microsoft.com%2F.default
    headers:
      Accept:
      - application/json
      Accept-Encoding:
      - gzip, deflate, br
      Connection:
      - keep-alive
      Content-Length:
<<<<<<< HEAD
      - '293'
=======
      - '294'
>>>>>>> 179fb04f
      Content-Type:
      - application/x-www-form-urlencoded
      User-Agent:
      - azsdk-python-identity/1.10.0 Python/3.9.13 (Windows-10-10.0.22000-SP0)
      x-client-cpu:
      - x64
      x-client-current-telemetry:
      - 4|730,0|
      x-client-os:
      - win32
      x-client-sku:
      - MSAL.Python
      x-client-ver:
      - 1.18.0
    method: POST
    uri: https://login.microsoftonline.com/00000000-0000-0000-0000-000000000000/oauth2/v2.0/token
  response:
    body:
      string: '{"token_type": "Bearer", "expires_in": 86399, "ext_expires_in": 86399,
        "refresh_in": 43199, "access_token": "fake_token"}'
    headers:
      content-length:
      - '1741'
      content-type:
      - application/json; charset=utf-8
    status:
      code: 200
      message: OK
- request:
<<<<<<< HEAD
    body: 'b''{"containerName": "00000000-0000-0000-0000-000000000000"}'''
=======
    body: 'b''{"containerName": "69906d28-3461-11ed-b58f-6045bdc85d00"}'''
>>>>>>> 179fb04f
    headers:
      Accept:
      - application/json
      Accept-Encoding:
      - gzip, deflate, br
      Connection:
      - keep-alive
      Content-Length:
      - '57'
      Content-Type:
      - application/json
      User-Agent:
      - testapp azsdk-python-quantum/0.0.0.1 Python/3.9.13 (Windows-10-10.0.22000-SP0)
    method: POST
    uri: https://eastus.quantum.azure.com/v1.0/subscriptions/00000000-0000-0000-0000-000000000000/resourceGroups/myresourcegroup/providers/Microsoft.Quantum/workspaces/myworkspace/storage/sasUri
  response:
    body:
<<<<<<< HEAD
      string: '{"sasUri": "https://mystorage.blob.core.windows.net/00000000-0000-0000-0000-000000000000?sv=PLACEHOLDER&sig=PLACEHOLDER&se=PLACEHOLDER&srt=co&ss=b&sp=racw",
=======
      string: '{"sasUri": "https://mystorage.blob.core.windows.net/69906d28-3461-11ed-b58f-6045bdc85d00?sv=PLACEHOLDER&sig=PLACEHOLDER&se=PLACEHOLDER&srt=co&ss=b&sp=racw",
>>>>>>> 179fb04f
        "access_token": "fake_token"}'
    headers:
      content-length:
      - '155'
      content-type:
      - application/json; charset=utf-8
      transfer-encoding:
      - chunked
    status:
      code: 200
      message: OK
- request:
    body: null
    headers:
      Accept:
      - application/xml
      Accept-Encoding:
      - gzip, deflate, br
      Connection:
      - keep-alive
      User-Agent:
      - azsdk-python-storage-blob/12.11.0 Python/3.9.13 (Windows-10-10.0.22000-SP0)
      x-ms-date:
<<<<<<< HEAD
      - Thu, 15 Sep 2022 15:54:59 GMT
      x-ms-version:
      - '2021-04-10'
    method: GET
    uri: https://mystorage.blob.core.windows.net/00000000-0000-0000-0000-000000000000?restype=container&sv=PLACEHOLDER&sig=PLACEHOLDER&se=PLACEHOLDER&srt=co&ss=b&sp=racw
  response:
    body:
      string: "\uFEFF<?xml version=\"1.0\" encoding=\"utf-8\"?><Error><Code>ContainerNotFound</Code><Message>The
        specified container does not exist.\nRequestId:c8e3417e-801e-004e-4d1b-c99cff000000\nTime:2022-09-15T15:55:00.3019468Z</Message></Error>"
=======
      - Wed, 14 Sep 2022 19:14:11 GMT
      x-ms-version:
      - '2021-04-10'
    method: GET
    uri: https://mystorage.blob.core.windows.net/69906d28-3461-11ed-b58f-6045bdc85d00?restype=container&sv=PLACEHOLDER&sig=PLACEHOLDER&se=PLACEHOLDER&srt=co&ss=b&sp=racw
  response:
    body:
      string: "\uFEFF<?xml version=\"1.0\" encoding=\"utf-8\"?><Error><Code>ContainerNotFound</Code><Message>The
        specified container does not exist.\nRequestId:63df9053-f01e-0054-186e-c8fd20000000\nTime:2022-09-14T19:14:11.4753966Z</Message></Error>"
>>>>>>> 179fb04f
    headers:
      content-length:
      - '223'
      content-type:
      - application/xml
      x-ms-version:
      - '2021-04-10'
    status:
      code: 404
      message: The specified container does not exist.
- request:
    body: null
    headers:
      Accept:
      - application/xml
      Accept-Encoding:
      - gzip, deflate, br
      Connection:
      - keep-alive
      Content-Length:
      - '0'
      User-Agent:
      - azsdk-python-storage-blob/12.11.0 Python/3.9.13 (Windows-10-10.0.22000-SP0)
      x-ms-date:
<<<<<<< HEAD
      - Thu, 15 Sep 2022 15:55:00 GMT
      x-ms-version:
      - '2021-04-10'
    method: PUT
    uri: https://mystorage.blob.core.windows.net/00000000-0000-0000-0000-000000000000?restype=container&sv=PLACEHOLDER&sig=PLACEHOLDER&se=PLACEHOLDER&srt=co&ss=b&sp=racw
=======
      - Wed, 14 Sep 2022 19:14:11 GMT
      x-ms-version:
      - '2021-04-10'
    method: PUT
    uri: https://mystorage.blob.core.windows.net/69906d28-3461-11ed-b58f-6045bdc85d00?restype=container&sv=PLACEHOLDER&sig=PLACEHOLDER&se=PLACEHOLDER&srt=co&ss=b&sp=racw
>>>>>>> 179fb04f
  response:
    body:
      string: ''
    headers:
      content-length:
      - '0'
      x-ms-version:
      - '2021-04-10'
    status:
      code: 201
      message: Created
- request:
<<<<<<< HEAD
    body: b'\x1f\x8b\x08\x00\xd3J#c\x02\xffD\xc8A\n\x80 \x14E\xd1\xad\xc8\x1bKd6r+!\r\xcc\xc2A\x1aiA\x88{\xefW\x90\xb3{O\x86\t1\x8d\xf3\xe1Mr\xc1Ce\x9cv\x8foB4-8\xd2\xb5Y\x1a\x17\x9d_\x9e\xb5\xfb\x1a\xa1\x86\x0c\x03\xc5Z\xce\xe0&z6P\n]\xf8\xe7\xa2:e\xf7{W\x9dR\xfe.\xabS\xf6\xba\xe8Rn\x00\x00\x00\xff\xff\x03\x00\xc1\x1d\xe0X\x9c\x00\x00\x00'
=======
    body: b'\x1f\x8b\x08\x00\x03("c\x02\xffD\xc8A\n\x80 \x14E\xd1\xad\xc8\x1bKd6r+!\r\xcc\xc2A\x1aiA\x88{\xefW\x90\xb3{O\x86\t1\x8d\xf3\xe1Mr\xc1Ce\x9cv\x8foB4-8\xd2\xb5Y\x1a\x17\x9d_\x9e\xb5\xfb\x1a\xa1\x86\x0c\x03\xc5Z\xce\xe0&z6P\n]\xf8\xe7\xa2:e\xf7{W\x9dR\xfe.\xabS\xf6\xba\xe8Rn\x00\x00\x00\xff\xff\x03\x00\xc1\x1d\xe0X\x9c\x00\x00\x00'
>>>>>>> 179fb04f
    headers:
      Accept:
      - application/xml
      Accept-Encoding:
      - gzip, deflate, br
      Connection:
      - keep-alive
      Content-Length:
      - '121'
      Content-Type:
      - application/octet-stream
      User-Agent:
      - azsdk-python-storage-blob/12.11.0 Python/3.9.13 (Windows-10-10.0.22000-SP0)
      x-ms-date:
<<<<<<< HEAD
      - Thu, 15 Sep 2022 15:55:00 GMT
      x-ms-version:
      - '2021-04-10'
    method: PUT
    uri: https://mystorage.blob.core.windows.net/00000000-0000-0000-0000-000000000000/bfbd416a-350e-11ed-a71d-6045bdc85d00?comp=block&blockid=ICAgICAgICAgMA%3D%3D&sv=PLACEHOLDER&sig=PLACEHOLDER&se=PLACEHOLDER&srt=co&ss=b&sp=racw
=======
      - Wed, 14 Sep 2022 19:14:11 GMT
      x-ms-version:
      - '2021-04-10'
    method: PUT
    uri: https://mystorage.blob.core.windows.net/69906d28-3461-11ed-b58f-6045bdc85d00/69906d28-3461-11ed-b58f-6045bdc85d00?comp=block&blockid=ICAgICAgICAgMA%3D%3D&sv=PLACEHOLDER&sig=PLACEHOLDER&se=PLACEHOLDER&srt=co&ss=b&sp=racw
>>>>>>> 179fb04f
  response:
    body:
      string: ''
    headers:
      content-length:
      - '0'
      x-ms-version:
      - '2021-04-10'
    status:
      code: 201
      message: Created
- request:
    body: b"<?xml version='1.0' encoding='utf-8'?>\n<BlockList><Latest>ICAgICAgICAgMA==</Latest></BlockList>"
    headers:
      Accept:
      - application/xml
      Accept-Encoding:
      - gzip, deflate, br
      Connection:
      - keep-alive
      Content-Length:
      - '95'
      Content-Type:
      - application/xml
      User-Agent:
      - azsdk-python-storage-blob/12.11.0 Python/3.9.13 (Windows-10-10.0.22000-SP0)
      x-ms-date:
<<<<<<< HEAD
      - Thu, 15 Sep 2022 15:55:00 GMT
=======
      - Wed, 14 Sep 2022 19:14:11 GMT
>>>>>>> 179fb04f
      x-ms-meta-avg_coupling:
      - '2.0'
      x-ms-meta-max_coupling:
      - '2'
      x-ms-meta-min_coupling:
      - '2'
      x-ms-meta-num_terms:
      - '4'
      x-ms-meta-type:
      - ising
      x-ms-version:
      - '2021-04-10'
    method: PUT
<<<<<<< HEAD
    uri: https://mystorage.blob.core.windows.net/00000000-0000-0000-0000-000000000000/bfbd416a-350e-11ed-a71d-6045bdc85d00?comp=blocklist&sv=PLACEHOLDER&sig=PLACEHOLDER&se=PLACEHOLDER&srt=co&ss=b&sp=racw
=======
    uri: https://mystorage.blob.core.windows.net/69906d28-3461-11ed-b58f-6045bdc85d00/69906d28-3461-11ed-b58f-6045bdc85d00?comp=blocklist&sv=PLACEHOLDER&sig=PLACEHOLDER&se=PLACEHOLDER&srt=co&ss=b&sp=racw
>>>>>>> 179fb04f
  response:
    body:
      string: ''
    headers:
      content-length:
      - '0'
      x-ms-version:
      - '2021-04-10'
    status:
      code: 201
      message: Created
- request:
<<<<<<< HEAD
    body: 'b''{"containerName": "00000000-0000-0000-0000-000000000000"}'''
=======
    body: 'b''{"containerName": "69906d28-3461-11ed-b58f-6045bdc85d00"}'''
>>>>>>> 179fb04f
    headers:
      Accept:
      - application/json
      Accept-Encoding:
      - gzip, deflate, br
      Connection:
      - keep-alive
      Content-Length:
      - '57'
      Content-Type:
      - application/json
      User-Agent:
      - testapp azsdk-python-quantum/0.0.0.1 Python/3.9.13 (Windows-10-10.0.22000-SP0)
    method: POST
    uri: https://eastus.quantum.azure.com/v1.0/subscriptions/00000000-0000-0000-0000-000000000000/resourceGroups/myresourcegroup/providers/Microsoft.Quantum/workspaces/myworkspace/storage/sasUri
  response:
    body:
<<<<<<< HEAD
      string: '{"sasUri": "https://mystorage.blob.core.windows.net/00000000-0000-0000-0000-000000000000?sv=PLACEHOLDER&sig=PLACEHOLDER&se=PLACEHOLDER&srt=co&ss=b&sp=racw",
=======
      string: '{"sasUri": "https://mystorage.blob.core.windows.net/69906d28-3461-11ed-b58f-6045bdc85d00?sv=PLACEHOLDER&sig=PLACEHOLDER&se=PLACEHOLDER&srt=co&ss=b&sp=racw",
>>>>>>> 179fb04f
        "access_token": "fake_token"}'
    headers:
      content-length:
      - '155'
      content-type:
      - application/json; charset=utf-8
      transfer-encoding:
      - chunked
    status:
      code: 200
      message: OK
- request:
    body: null
    headers:
      Accept:
      - application/xml
      Accept-Encoding:
      - gzip, deflate, br
      Connection:
      - keep-alive
      User-Agent:
      - azsdk-python-storage-blob/12.11.0 Python/3.9.13 (Windows-10-10.0.22000-SP0)
      x-ms-date:
<<<<<<< HEAD
      - Thu, 15 Sep 2022 15:55:00 GMT
=======
      - Wed, 14 Sep 2022 19:14:11 GMT
>>>>>>> 179fb04f
      x-ms-range:
      - bytes=0-33554431
      x-ms-version:
      - '2021-04-10'
    method: GET
<<<<<<< HEAD
    uri: https://mystorage.blob.core.windows.net/00000000-0000-0000-0000-000000000000/bfbd416a-350e-11ed-a71d-6045bdc85d00?sv=PLACEHOLDER&sig=PLACEHOLDER&se=PLACEHOLDER&srt=co&ss=b&sp=racw
=======
    uri: https://mystorage.blob.core.windows.net/69906d28-3461-11ed-b58f-6045bdc85d00/69906d28-3461-11ed-b58f-6045bdc85d00?sv=PLACEHOLDER&sig=PLACEHOLDER&se=PLACEHOLDER&srt=co&ss=b&sp=racw
>>>>>>> 179fb04f
  response:
    body:
      string: '{"cost_function": {"version": "1.0", "type": "ising", "terms": [{"c":
        0, "ids": [0, 1]}, {"c": 1, "ids": [1, 2]}, {"c": 2, "ids": [2, 3]}, {"c":
        3, "ids": [3, 4]}]}, "access_token": "fake_token"}'
    headers:
      accept-ranges:
      - bytes
      content-length:
      - '156'
      content-range:
      - bytes 0-120/121
      content-type:
      - application/json
      x-ms-blob-type:
      - BlockBlob
      x-ms-creation-time:
<<<<<<< HEAD
      - Thu, 15 Sep 2022 15:55:00 GMT
=======
      - Wed, 14 Sep 2022 19:14:11 GMT
>>>>>>> 179fb04f
      x-ms-lease-state:
      - available
      x-ms-lease-status:
      - unlocked
      x-ms-meta-avg_coupling:
      - '2.0'
      x-ms-meta-max_coupling:
      - '2'
      x-ms-meta-min_coupling:
      - '2'
      x-ms-meta-num_terms:
      - '4'
      x-ms-meta-type:
      - ising
      x-ms-server-encrypted:
      - 'true'
      x-ms-version:
      - '2021-04-10'
    status:
      code: 206
      message: Partial Content
version: 1<|MERGE_RESOLUTION|>--- conflicted
+++ resolved
@@ -9,11 +9,7 @@
       Connection:
       - keep-alive
       Content-Length:
-<<<<<<< HEAD
       - '293'
-=======
-      - '294'
->>>>>>> 179fb04f
       Content-Type:
       - application/x-www-form-urlencoded
       User-Agent:
@@ -43,11 +39,7 @@
       code: 200
       message: OK
 - request:
-<<<<<<< HEAD
     body: 'b''{"containerName": "00000000-0000-0000-0000-000000000000"}'''
-=======
-    body: 'b''{"containerName": "69906d28-3461-11ed-b58f-6045bdc85d00"}'''
->>>>>>> 179fb04f
     headers:
       Accept:
       - application/json
@@ -65,11 +57,7 @@
     uri: https://eastus.quantum.azure.com/v1.0/subscriptions/00000000-0000-0000-0000-000000000000/resourceGroups/myresourcegroup/providers/Microsoft.Quantum/workspaces/myworkspace/storage/sasUri
   response:
     body:
-<<<<<<< HEAD
       string: '{"sasUri": "https://mystorage.blob.core.windows.net/00000000-0000-0000-0000-000000000000?sv=PLACEHOLDER&sig=PLACEHOLDER&se=PLACEHOLDER&srt=co&ss=b&sp=racw",
-=======
-      string: '{"sasUri": "https://mystorage.blob.core.windows.net/69906d28-3461-11ed-b58f-6045bdc85d00?sv=PLACEHOLDER&sig=PLACEHOLDER&se=PLACEHOLDER&srt=co&ss=b&sp=racw",
->>>>>>> 179fb04f
         "access_token": "fake_token"}'
     headers:
       content-length:
@@ -93,7 +81,6 @@
       User-Agent:
       - azsdk-python-storage-blob/12.11.0 Python/3.9.13 (Windows-10-10.0.22000-SP0)
       x-ms-date:
-<<<<<<< HEAD
       - Thu, 15 Sep 2022 15:54:59 GMT
       x-ms-version:
       - '2021-04-10'
@@ -103,17 +90,6 @@
     body:
       string: "\uFEFF<?xml version=\"1.0\" encoding=\"utf-8\"?><Error><Code>ContainerNotFound</Code><Message>The
         specified container does not exist.\nRequestId:c8e3417e-801e-004e-4d1b-c99cff000000\nTime:2022-09-15T15:55:00.3019468Z</Message></Error>"
-=======
-      - Wed, 14 Sep 2022 19:14:11 GMT
-      x-ms-version:
-      - '2021-04-10'
-    method: GET
-    uri: https://mystorage.blob.core.windows.net/69906d28-3461-11ed-b58f-6045bdc85d00?restype=container&sv=PLACEHOLDER&sig=PLACEHOLDER&se=PLACEHOLDER&srt=co&ss=b&sp=racw
-  response:
-    body:
-      string: "\uFEFF<?xml version=\"1.0\" encoding=\"utf-8\"?><Error><Code>ContainerNotFound</Code><Message>The
-        specified container does not exist.\nRequestId:63df9053-f01e-0054-186e-c8fd20000000\nTime:2022-09-14T19:14:11.4753966Z</Message></Error>"
->>>>>>> 179fb04f
     headers:
       content-length:
       - '223'
@@ -138,19 +114,11 @@
       User-Agent:
       - azsdk-python-storage-blob/12.11.0 Python/3.9.13 (Windows-10-10.0.22000-SP0)
       x-ms-date:
-<<<<<<< HEAD
       - Thu, 15 Sep 2022 15:55:00 GMT
       x-ms-version:
       - '2021-04-10'
     method: PUT
     uri: https://mystorage.blob.core.windows.net/00000000-0000-0000-0000-000000000000?restype=container&sv=PLACEHOLDER&sig=PLACEHOLDER&se=PLACEHOLDER&srt=co&ss=b&sp=racw
-=======
-      - Wed, 14 Sep 2022 19:14:11 GMT
-      x-ms-version:
-      - '2021-04-10'
-    method: PUT
-    uri: https://mystorage.blob.core.windows.net/69906d28-3461-11ed-b58f-6045bdc85d00?restype=container&sv=PLACEHOLDER&sig=PLACEHOLDER&se=PLACEHOLDER&srt=co&ss=b&sp=racw
->>>>>>> 179fb04f
   response:
     body:
       string: ''
@@ -163,11 +131,7 @@
       code: 201
       message: Created
 - request:
-<<<<<<< HEAD
     body: b'\x1f\x8b\x08\x00\xd3J#c\x02\xffD\xc8A\n\x80 \x14E\xd1\xad\xc8\x1bKd6r+!\r\xcc\xc2A\x1aiA\x88{\xefW\x90\xb3{O\x86\t1\x8d\xf3\xe1Mr\xc1Ce\x9cv\x8foB4-8\xd2\xb5Y\x1a\x17\x9d_\x9e\xb5\xfb\x1a\xa1\x86\x0c\x03\xc5Z\xce\xe0&z6P\n]\xf8\xe7\xa2:e\xf7{W\x9dR\xfe.\xabS\xf6\xba\xe8Rn\x00\x00\x00\xff\xff\x03\x00\xc1\x1d\xe0X\x9c\x00\x00\x00'
-=======
-    body: b'\x1f\x8b\x08\x00\x03("c\x02\xffD\xc8A\n\x80 \x14E\xd1\xad\xc8\x1bKd6r+!\r\xcc\xc2A\x1aiA\x88{\xefW\x90\xb3{O\x86\t1\x8d\xf3\xe1Mr\xc1Ce\x9cv\x8foB4-8\xd2\xb5Y\x1a\x17\x9d_\x9e\xb5\xfb\x1a\xa1\x86\x0c\x03\xc5Z\xce\xe0&z6P\n]\xf8\xe7\xa2:e\xf7{W\x9dR\xfe.\xabS\xf6\xba\xe8Rn\x00\x00\x00\xff\xff\x03\x00\xc1\x1d\xe0X\x9c\x00\x00\x00'
->>>>>>> 179fb04f
     headers:
       Accept:
       - application/xml
@@ -182,19 +146,11 @@
       User-Agent:
       - azsdk-python-storage-blob/12.11.0 Python/3.9.13 (Windows-10-10.0.22000-SP0)
       x-ms-date:
-<<<<<<< HEAD
       - Thu, 15 Sep 2022 15:55:00 GMT
       x-ms-version:
       - '2021-04-10'
     method: PUT
     uri: https://mystorage.blob.core.windows.net/00000000-0000-0000-0000-000000000000/bfbd416a-350e-11ed-a71d-6045bdc85d00?comp=block&blockid=ICAgICAgICAgMA%3D%3D&sv=PLACEHOLDER&sig=PLACEHOLDER&se=PLACEHOLDER&srt=co&ss=b&sp=racw
-=======
-      - Wed, 14 Sep 2022 19:14:11 GMT
-      x-ms-version:
-      - '2021-04-10'
-    method: PUT
-    uri: https://mystorage.blob.core.windows.net/69906d28-3461-11ed-b58f-6045bdc85d00/69906d28-3461-11ed-b58f-6045bdc85d00?comp=block&blockid=ICAgICAgICAgMA%3D%3D&sv=PLACEHOLDER&sig=PLACEHOLDER&se=PLACEHOLDER&srt=co&ss=b&sp=racw
->>>>>>> 179fb04f
   response:
     body:
       string: ''
@@ -222,11 +178,7 @@
       User-Agent:
       - azsdk-python-storage-blob/12.11.0 Python/3.9.13 (Windows-10-10.0.22000-SP0)
       x-ms-date:
-<<<<<<< HEAD
-      - Thu, 15 Sep 2022 15:55:00 GMT
-=======
-      - Wed, 14 Sep 2022 19:14:11 GMT
->>>>>>> 179fb04f
+      - Thu, 15 Sep 2022 15:55:00 GMT
       x-ms-meta-avg_coupling:
       - '2.0'
       x-ms-meta-max_coupling:
@@ -240,11 +192,7 @@
       x-ms-version:
       - '2021-04-10'
     method: PUT
-<<<<<<< HEAD
     uri: https://mystorage.blob.core.windows.net/00000000-0000-0000-0000-000000000000/bfbd416a-350e-11ed-a71d-6045bdc85d00?comp=blocklist&sv=PLACEHOLDER&sig=PLACEHOLDER&se=PLACEHOLDER&srt=co&ss=b&sp=racw
-=======
-    uri: https://mystorage.blob.core.windows.net/69906d28-3461-11ed-b58f-6045bdc85d00/69906d28-3461-11ed-b58f-6045bdc85d00?comp=blocklist&sv=PLACEHOLDER&sig=PLACEHOLDER&se=PLACEHOLDER&srt=co&ss=b&sp=racw
->>>>>>> 179fb04f
   response:
     body:
       string: ''
@@ -257,11 +205,7 @@
       code: 201
       message: Created
 - request:
-<<<<<<< HEAD
     body: 'b''{"containerName": "00000000-0000-0000-0000-000000000000"}'''
-=======
-    body: 'b''{"containerName": "69906d28-3461-11ed-b58f-6045bdc85d00"}'''
->>>>>>> 179fb04f
     headers:
       Accept:
       - application/json
@@ -279,11 +223,7 @@
     uri: https://eastus.quantum.azure.com/v1.0/subscriptions/00000000-0000-0000-0000-000000000000/resourceGroups/myresourcegroup/providers/Microsoft.Quantum/workspaces/myworkspace/storage/sasUri
   response:
     body:
-<<<<<<< HEAD
       string: '{"sasUri": "https://mystorage.blob.core.windows.net/00000000-0000-0000-0000-000000000000?sv=PLACEHOLDER&sig=PLACEHOLDER&se=PLACEHOLDER&srt=co&ss=b&sp=racw",
-=======
-      string: '{"sasUri": "https://mystorage.blob.core.windows.net/69906d28-3461-11ed-b58f-6045bdc85d00?sv=PLACEHOLDER&sig=PLACEHOLDER&se=PLACEHOLDER&srt=co&ss=b&sp=racw",
->>>>>>> 179fb04f
         "access_token": "fake_token"}'
     headers:
       content-length:
@@ -307,21 +247,13 @@
       User-Agent:
       - azsdk-python-storage-blob/12.11.0 Python/3.9.13 (Windows-10-10.0.22000-SP0)
       x-ms-date:
-<<<<<<< HEAD
-      - Thu, 15 Sep 2022 15:55:00 GMT
-=======
-      - Wed, 14 Sep 2022 19:14:11 GMT
->>>>>>> 179fb04f
+      - Thu, 15 Sep 2022 15:55:00 GMT
       x-ms-range:
       - bytes=0-33554431
       x-ms-version:
       - '2021-04-10'
     method: GET
-<<<<<<< HEAD
     uri: https://mystorage.blob.core.windows.net/00000000-0000-0000-0000-000000000000/bfbd416a-350e-11ed-a71d-6045bdc85d00?sv=PLACEHOLDER&sig=PLACEHOLDER&se=PLACEHOLDER&srt=co&ss=b&sp=racw
-=======
-    uri: https://mystorage.blob.core.windows.net/69906d28-3461-11ed-b58f-6045bdc85d00/69906d28-3461-11ed-b58f-6045bdc85d00?sv=PLACEHOLDER&sig=PLACEHOLDER&se=PLACEHOLDER&srt=co&ss=b&sp=racw
->>>>>>> 179fb04f
   response:
     body:
       string: '{"cost_function": {"version": "1.0", "type": "ising", "terms": [{"c":
@@ -339,11 +271,7 @@
       x-ms-blob-type:
       - BlockBlob
       x-ms-creation-time:
-<<<<<<< HEAD
-      - Thu, 15 Sep 2022 15:55:00 GMT
-=======
-      - Wed, 14 Sep 2022 19:14:11 GMT
->>>>>>> 179fb04f
+      - Thu, 15 Sep 2022 15:55:00 GMT
       x-ms-lease-state:
       - available
       x-ms-lease-status:

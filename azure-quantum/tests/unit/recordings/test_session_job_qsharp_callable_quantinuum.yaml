--- conflicted
+++ resolved
@@ -26,18 +26,8 @@
     uri: https://login.microsoftonline.com/00000000-0000-0000-0000-000000000000/oauth2/v2.0/token
   response:
     body:
-<<<<<<< HEAD
-      string: '{"error": "invalid_client", "error_description": "AADSTS7000215: Invalid
-        client secret provided. Ensure the secret being sent in the request is the
-        client secret value, not the client secret ID, for a secret added to app ''00000000-0000-0000-0000-000000000000''.
-        Trace ID: 47250398-3e58-4666-bb0b-42611b148e00 Correlation ID: efaa0172-1e5d-4c56-81f6-dd67254c9069
-        Timestamp: 2024-04-30 14:24:31Z", "error_codes": [7000215], "timestamp": "2024-04-30
-        14:24:31Z", "trace_id": "47250398-3e58-4666-bb0b-42611b148e00", "correlation_id":
-        "efaa0172-1e5d-4c56-81f6-dd67254c9069", "error_uri": "https://login.microsoftonline.com/error?code=7000215"}'
-=======
       string: '{"token_type": "Bearer", "expires_in": 1746122749, "ext_expires_in":
         1746122749, "refresh_in": 31536000, "access_token": "PLACEHOLDER"}'
->>>>>>> 45329fda
     headers:
       content-length:
       - '636'
@@ -65,23 +55,6 @@
         "targets": [{"id": "microsoft.dft", "currentAvailability": "Available", "averageQueueTime":
         0, "statusPage": null}]}, {"id": "ionq", "currentAvailability": "Degraded",
         "targets": [{"id": "ionq.qpu", "currentAvailability": "Available", "averageQueueTime":
-<<<<<<< HEAD
-        385008, "statusPage": "https://status.ionq.co"}, {"id": "ionq.qpu.aria-1",
-        "currentAvailability": "Unavailable", "averageQueueTime": 749417, "statusPage":
-        "https://status.ionq.co"}, {"id": "ionq.qpu.aria-2", "currentAvailability":
-        "Unavailable", "averageQueueTime": 0, "statusPage": "https://status.ionq.co"},
-        {"id": "ionq.simulator", "currentAvailability": "Available", "averageQueueTime":
-        1, "statusPage": "https://status.ionq.co"}]}, {"id": "microsoft-qc", "currentAvailability":
-        "Available", "targets": [{"id": "microsoft.estimator", "currentAvailability":
-        "Available", "averageQueueTime": 0, "statusPage": null}]}, {"id": "pasqal",
-        "currentAvailability": "Available", "targets": [{"id": "pasqal.sim.emu-tn",
-        "currentAvailability": "Available", "averageQueueTime": 278, "statusPage":
-        "https://pasqal.com"}, {"id": "pasqal.qpu.fresnel", "currentAvailability":
-        "Available", "averageQueueTime": 1, "statusPage": "https://pasqal.com"}]},
-        {"id": "rigetti", "currentAvailability": "Degraded", "targets": [{"id": "rigetti.sim.qvm",
-        "currentAvailability": "Available", "averageQueueTime": 5, "statusPage": "https://rigetti.statuspage.io/"},
-        {"id": "rigetti.qpu.ankaa-2", "currentAvailability": "Degraded", "averageQueueTime":
-=======
         501293, "statusPage": "https://status.ionq.co"}, {"id": "ionq.qpu.aria-1",
         "currentAvailability": "Unavailable", "averageQueueTime": 737920, "statusPage":
         "https://status.ionq.co"}, {"id": "ionq.qpu.aria-2", "currentAvailability":
@@ -97,33 +70,12 @@
         {"id": "rigetti", "currentAvailability": "Available", "targets": [{"id": "rigetti.sim.qvm",
         "currentAvailability": "Available", "averageQueueTime": 5, "statusPage": "https://rigetti.statuspage.io/"},
         {"id": "rigetti.qpu.ankaa-2", "currentAvailability": "Available", "averageQueueTime":
->>>>>>> 45329fda
         5, "statusPage": "https://rigetti.statuspage.io/"}]}, {"id": "qci", "currentAvailability":
         "Available", "targets": [{"id": "qci.simulator", "currentAvailability": "Available",
         "averageQueueTime": 1, "statusPage": "https://quantumcircuits.com"}, {"id":
         "qci.machine1", "currentAvailability": "Available", "averageQueueTime": 1,
         "statusPage": "https://quantumcircuits.com"}, {"id": "qci.simulator.noisy",
         "currentAvailability": "Available", "averageQueueTime": 0, "statusPage": "https://quantumcircuits.com"}]},
-<<<<<<< HEAD
-        {"id": "quantinuum", "currentAvailability": "Degraded", "targets": [{"id":
-        "quantinuum.qpu.h1-1", "currentAvailability": "Available", "averageQueueTime":
-        591220, "statusPage": "https://www.quantinuum.com/hardware/h1"}, {"id": "quantinuum.sim.h1-1sc",
-        "currentAvailability": "Available", "averageQueueTime": 2, "statusPage": "https://www.quantinuum.com/hardware/h1"},
-        {"id": "quantinuum.sim.h1-1e", "currentAvailability": "Available", "averageQueueTime":
-        8, "statusPage": "https://www.quantinuum.com/hardware/h1"}, {"id": "quantinuum.qpu.h2-1",
-        "currentAvailability": "Degraded", "averageQueueTime": 0, "statusPage": "https://www.quantinuum.com/hardware/h2"},
-        {"id": "quantinuum.sim.h2-1sc", "currentAvailability": "Available", "averageQueueTime":
-        0, "statusPage": "https://www.quantinuum.com/hardware/h2"}, {"id": "quantinuum.sim.h2-1e",
-        "currentAvailability": "Available", "averageQueueTime": 469, "statusPage":
-        "https://www.quantinuum.com/hardware/h2"}, {"id": "quantinuum.sim.h1-1sc-preview",
-        "currentAvailability": "Available", "averageQueueTime": 2, "statusPage": "https://www.quantinuum.com/hardware/h1"},
-        {"id": "quantinuum.sim.h1-1e-preview", "currentAvailability": "Available",
-        "averageQueueTime": 8, "statusPage": "https://www.quantinuum.com/hardware/h1"},
-        {"id": "quantinuum.sim.h1-2e-preview", "currentAvailability": "Available",
-        "averageQueueTime": 15089, "statusPage": "https://www.quantinuum.com/hardware/h1"},
-        {"id": "quantinuum.qpu.h1-1-preview", "currentAvailability": "Available",
-        "averageQueueTime": 591220, "statusPage": "https://www.quantinuum.com/hardware/h1"}]},
-=======
         {"id": "quantinuum", "currentAvailability": "Available", "targets": [{"id":
         "quantinuum.qpu.h1-1", "currentAvailability": "Available", "averageQueueTime":
         26106, "statusPage": "https://www.quantinuum.com/hardware/h1"}, {"id": "quantinuum.sim.h1-1sc",
@@ -142,7 +94,6 @@
         "averageQueueTime": 27901, "statusPage": "https://www.quantinuum.com/hardware/h1"},
         {"id": "quantinuum.qpu.h1-1-preview", "currentAvailability": "Available",
         "averageQueueTime": 26106, "statusPage": "https://www.quantinuum.com/hardware/h1"}]},
->>>>>>> 45329fda
         {"id": "Microsoft.Test", "currentAvailability": "Available", "targets": [{"id":
         "echo-rigetti", "currentAvailability": "Available", "averageQueueTime": 1,
         "statusPage": ""}, {"id": "echo-quantinuum", "currentAvailability": "Available",
@@ -161,11 +112,7 @@
       connection:
       - keep-alive
       content-length:
-<<<<<<< HEAD
-      - '4769'
-=======
       - '4774'
->>>>>>> 45329fda
       content-type:
       - application/json; charset=utf-8
       transfer-encoding:
@@ -195,11 +142,7 @@
     body:
       string: '{"status": "Waiting", "jobFailurePolicy": "Abort", "name": "session-00000000-0000-0000-0000-000000000001",
         "id": "00000000-0000-0000-0000-000000000001", "providerId": "quantinuum",
-<<<<<<< HEAD
-        "target": "quantinuum.sim.h1-1e", "creationTime": "2024-04-30T14:24:33.3089827Z",
-=======
         "target": "quantinuum.sim.h1-1e", "creationTime": "2024-05-01T18:05:52.2237551Z",
->>>>>>> 45329fda
         "endExecutionTime": null, "costEstimate": null, "itemType": "Session"}'
     headers:
       connection:
@@ -240,18 +183,8 @@
     uri: https://login.microsoftonline.com/00000000-0000-0000-0000-000000000000/oauth2/v2.0/token
   response:
     body:
-<<<<<<< HEAD
-      string: '{"error": "invalid_client", "error_description": "AADSTS7000215: Invalid
-        client secret provided. Ensure the secret being sent in the request is the
-        client secret value, not the client secret ID, for a secret added to app ''00000000-0000-0000-0000-000000000000''.
-        Trace ID: 3c931fbc-250e-4759-8cf9-74f5aa2e9a00 Correlation ID: 2212f620-3a6a-4e6e-8ea7-56a63888e93f
-        Timestamp: 2024-04-30 14:24:34Z", "error_codes": [7000215], "timestamp": "2024-04-30
-        14:24:34Z", "trace_id": "3c931fbc-250e-4759-8cf9-74f5aa2e9a00", "correlation_id":
-        "2212f620-3a6a-4e6e-8ea7-56a63888e93f", "error_uri": "https://login.microsoftonline.com/error?code=7000215"}'
-=======
       string: '{"token_type": "Bearer", "expires_in": 1746122752, "ext_expires_in":
         1746122752, "refresh_in": 31536000, "access_token": "PLACEHOLDER"}'
->>>>>>> 45329fda
     headers:
       content-length:
       - '636'
@@ -304,11 +237,7 @@
       User-Agent:
       - azsdk-python-storage-blob/12.19.1 Python/3.9.19 (Windows-10-10.0.22631-SP0)
       x-ms-date:
-<<<<<<< HEAD
-      - Tue, 30 Apr 2024 14:24:35 GMT
-=======
       - Wed, 01 May 2024 18:05:53 GMT
->>>>>>> 45329fda
       x-ms-version:
       - '2023-11-03'
     method: GET
@@ -316,11 +245,7 @@
   response:
     body:
       string: "\uFEFF<?xml version=\"1.0\" encoding=\"utf-8\"?><Error><Code>ContainerNotFound</Code><Message>The
-<<<<<<< HEAD
-        specified container does not exist.\nRequestId:5db6f62b-b01e-006b-570a-9bab34000000\nTime:2024-04-30T14:24:36.8416562Z</Message></Error>"
-=======
         specified container does not exist.\nRequestId:2f953439-b01e-0054-3ef2-9b6397000000\nTime:2024-05-01T18:05:55.6491115Z</Message></Error>"
->>>>>>> 45329fda
     headers:
       content-length:
       - '223'
@@ -345,11 +270,7 @@
       User-Agent:
       - azsdk-python-storage-blob/12.19.1 Python/3.9.19 (Windows-10-10.0.22631-SP0)
       x-ms-date:
-<<<<<<< HEAD
-      - Tue, 30 Apr 2024 14:24:36 GMT
-=======
       - Wed, 01 May 2024 18:05:54 GMT
->>>>>>> 45329fda
       x-ms-version:
       - '2023-11-03'
     method: PUT
@@ -377,11 +298,7 @@
       User-Agent:
       - azsdk-python-storage-blob/12.19.1 Python/3.9.19 (Windows-10-10.0.22631-SP0)
       x-ms-date:
-<<<<<<< HEAD
-      - Tue, 30 Apr 2024 14:24:36 GMT
-=======
       - Wed, 01 May 2024 18:05:54 GMT
->>>>>>> 45329fda
       x-ms-version:
       - '2023-11-03'
     method: GET
@@ -454,11 +371,7 @@
       x-ms-blob-type:
       - BlockBlob
       x-ms-date:
-<<<<<<< HEAD
-      - Tue, 30 Apr 2024 14:24:37 GMT
-=======
       - Wed, 01 May 2024 18:05:56 GMT
->>>>>>> 45329fda
       x-ms-version:
       - '2023-11-03'
     method: PUT
@@ -509,11 +422,7 @@
         "beginExecutionTime": null, "cancellationTime": null, "quantumComputingData":
         null, "errorData": null, "isCancelling": false, "tags": [], "name": "Job 1",
         "id": "00000000-0000-0000-0000-000000000002", "providerId": "quantinuum",
-<<<<<<< HEAD
-        "target": "quantinuum.sim.h1-1e", "creationTime": "2024-04-30T14:24:38.1824257+00:00",
-=======
         "target": "quantinuum.sim.h1-1e", "creationTime": "2024-05-01T18:05:57.3424904+00:00",
->>>>>>> 45329fda
         "endExecutionTime": null, "costEstimate": null, "itemType": "Job"}'
     headers:
       connection:
@@ -554,18 +463,8 @@
     uri: https://login.microsoftonline.com/00000000-0000-0000-0000-000000000000/oauth2/v2.0/token
   response:
     body:
-<<<<<<< HEAD
-      string: '{"error": "invalid_client", "error_description": "AADSTS7000215: Invalid
-        client secret provided. Ensure the secret being sent in the request is the
-        client secret value, not the client secret ID, for a secret added to app ''00000000-0000-0000-0000-000000000000''.
-        Trace ID: 6ddda575-0b72-4efe-b133-adabcbf1ac00 Correlation ID: 8fb8c41c-822a-47f8-86bc-eb3ec6810d9a
-        Timestamp: 2024-04-30 14:24:38Z", "error_codes": [7000215], "timestamp": "2024-04-30
-        14:24:38Z", "trace_id": "6ddda575-0b72-4efe-b133-adabcbf1ac00", "correlation_id":
-        "8fb8c41c-822a-47f8-86bc-eb3ec6810d9a", "error_uri": "https://login.microsoftonline.com/error?code=7000215"}'
-=======
       string: '{"token_type": "Bearer", "expires_in": 1746122757, "ext_expires_in":
         1746122757, "refresh_in": 31536000, "access_token": "PLACEHOLDER"}'
->>>>>>> 45329fda
     headers:
       content-length:
       - '636'
@@ -618,11 +517,7 @@
       User-Agent:
       - azsdk-python-storage-blob/12.19.1 Python/3.9.19 (Windows-10-10.0.22631-SP0)
       x-ms-date:
-<<<<<<< HEAD
-      - Tue, 30 Apr 2024 14:24:40 GMT
-=======
       - Wed, 01 May 2024 18:05:58 GMT
->>>>>>> 45329fda
       x-ms-version:
       - '2023-11-03'
     method: GET
@@ -630,11 +525,7 @@
   response:
     body:
       string: "\uFEFF<?xml version=\"1.0\" encoding=\"utf-8\"?><Error><Code>ContainerNotFound</Code><Message>The
-<<<<<<< HEAD
-        specified container does not exist.\nRequestId:9e887a1f-501e-0001-1d0a-9b731c000000\nTime:2024-04-30T14:24:41.8347941Z</Message></Error>"
-=======
         specified container does not exist.\nRequestId:ab7fd4ed-901e-000e-0df2-9b0570000000\nTime:2024-05-01T18:06:00.8749767Z</Message></Error>"
->>>>>>> 45329fda
     headers:
       content-length:
       - '223'
@@ -659,11 +550,7 @@
       User-Agent:
       - azsdk-python-storage-blob/12.19.1 Python/3.9.19 (Windows-10-10.0.22631-SP0)
       x-ms-date:
-<<<<<<< HEAD
-      - Tue, 30 Apr 2024 14:24:41 GMT
-=======
       - Wed, 01 May 2024 18:05:59 GMT
->>>>>>> 45329fda
       x-ms-version:
       - '2023-11-03'
     method: PUT
@@ -691,11 +578,7 @@
       User-Agent:
       - azsdk-python-storage-blob/12.19.1 Python/3.9.19 (Windows-10-10.0.22631-SP0)
       x-ms-date:
-<<<<<<< HEAD
-      - Tue, 30 Apr 2024 14:24:41 GMT
-=======
       - Wed, 01 May 2024 18:06:00 GMT
->>>>>>> 45329fda
       x-ms-version:
       - '2023-11-03'
     method: GET
@@ -768,11 +651,7 @@
       x-ms-blob-type:
       - BlockBlob
       x-ms-date:
-<<<<<<< HEAD
-      - Tue, 30 Apr 2024 14:24:42 GMT
-=======
       - Wed, 01 May 2024 18:06:01 GMT
->>>>>>> 45329fda
       x-ms-version:
       - '2023-11-03'
     method: PUT
@@ -823,11 +702,7 @@
         "beginExecutionTime": null, "cancellationTime": null, "quantumComputingData":
         null, "errorData": null, "isCancelling": false, "tags": [], "name": "Job 2",
         "id": "00000000-0000-0000-0000-000000000003", "providerId": "quantinuum",
-<<<<<<< HEAD
-        "target": "quantinuum.sim.h1-1e", "creationTime": "2024-04-30T14:24:43.3081242+00:00",
-=======
         "target": "quantinuum.sim.h1-1e", "creationTime": "2024-05-01T18:06:02.7645367+00:00",
->>>>>>> 45329fda
         "endExecutionTime": null, "costEstimate": null, "itemType": "Job"}'
     headers:
       connection:
@@ -866,11 +741,7 @@
         "beginExecutionTime": null, "cancellationTime": null, "quantumComputingData":
         {"count": 1}, "errorData": null, "isCancelling": false, "tags": [], "name":
         "Job 1", "id": "00000000-0000-0000-0000-000000000002", "providerId": "quantinuum",
-<<<<<<< HEAD
-        "target": "quantinuum.sim.h1-1e", "creationTime": "2024-04-30T14:24:38.1824257+00:00",
-=======
         "target": "quantinuum.sim.h1-1e", "creationTime": "2024-05-01T18:05:57.3424904+00:00",
->>>>>>> 45329fda
         "endExecutionTime": null, "costEstimate": null, "itemType": "Job"}'
     headers:
       connection:
@@ -909,11 +780,7 @@
         "beginExecutionTime": null, "cancellationTime": null, "quantumComputingData":
         {"count": 1}, "errorData": null, "isCancelling": false, "tags": [], "name":
         "Job 1", "id": "00000000-0000-0000-0000-000000000002", "providerId": "quantinuum",
-<<<<<<< HEAD
-        "target": "quantinuum.sim.h1-1e", "creationTime": "2024-04-30T14:24:38.1824257+00:00",
-=======
         "target": "quantinuum.sim.h1-1e", "creationTime": "2024-05-01T18:05:57.3424904+00:00",
->>>>>>> 45329fda
         "endExecutionTime": null, "costEstimate": null, "itemType": "Job"}'
     headers:
       connection:
@@ -952,11 +819,7 @@
         "beginExecutionTime": null, "cancellationTime": null, "quantumComputingData":
         {"count": 1}, "errorData": null, "isCancelling": false, "tags": [], "name":
         "Job 1", "id": "00000000-0000-0000-0000-000000000002", "providerId": "quantinuum",
-<<<<<<< HEAD
-        "target": "quantinuum.sim.h1-1e", "creationTime": "2024-04-30T14:24:38.1824257+00:00",
-=======
         "target": "quantinuum.sim.h1-1e", "creationTime": "2024-05-01T18:05:57.3424904+00:00",
->>>>>>> 45329fda
         "endExecutionTime": null, "costEstimate": null, "itemType": "Job"}'
     headers:
       connection:
@@ -995,11 +858,7 @@
         "beginExecutionTime": null, "cancellationTime": null, "quantumComputingData":
         {"count": 1}, "errorData": null, "isCancelling": false, "tags": [], "name":
         "Job 1", "id": "00000000-0000-0000-0000-000000000002", "providerId": "quantinuum",
-<<<<<<< HEAD
-        "target": "quantinuum.sim.h1-1e", "creationTime": "2024-04-30T14:24:38.1824257+00:00",
-=======
         "target": "quantinuum.sim.h1-1e", "creationTime": "2024-05-01T18:05:57.3424904+00:00",
->>>>>>> 45329fda
         "endExecutionTime": null, "costEstimate": null, "itemType": "Job"}'
     headers:
       connection:
@@ -1038,11 +897,7 @@
         "beginExecutionTime": null, "cancellationTime": null, "quantumComputingData":
         {"count": 1}, "errorData": null, "isCancelling": false, "tags": [], "name":
         "Job 1", "id": "00000000-0000-0000-0000-000000000002", "providerId": "quantinuum",
-<<<<<<< HEAD
-        "target": "quantinuum.sim.h1-1e", "creationTime": "2024-04-30T14:24:38.1824257+00:00",
-=======
         "target": "quantinuum.sim.h1-1e", "creationTime": "2024-05-01T18:05:57.3424904+00:00",
->>>>>>> 45329fda
         "endExecutionTime": null, "costEstimate": null, "itemType": "Job"}'
     headers:
       connection:
@@ -1081,11 +936,7 @@
         "beginExecutionTime": null, "cancellationTime": null, "quantumComputingData":
         {"count": 1}, "errorData": null, "isCancelling": false, "tags": [], "name":
         "Job 1", "id": "00000000-0000-0000-0000-000000000002", "providerId": "quantinuum",
-<<<<<<< HEAD
-        "target": "quantinuum.sim.h1-1e", "creationTime": "2024-04-30T14:24:38.1824257+00:00",
-=======
         "target": "quantinuum.sim.h1-1e", "creationTime": "2024-05-01T18:05:57.3424904+00:00",
->>>>>>> 45329fda
         "endExecutionTime": null, "costEstimate": null, "itemType": "Job"}'
     headers:
       connection:
@@ -1124,11 +975,7 @@
         "beginExecutionTime": null, "cancellationTime": null, "quantumComputingData":
         {"count": 1}, "errorData": null, "isCancelling": false, "tags": [], "name":
         "Job 1", "id": "00000000-0000-0000-0000-000000000002", "providerId": "quantinuum",
-<<<<<<< HEAD
-        "target": "quantinuum.sim.h1-1e", "creationTime": "2024-04-30T14:24:38.1824257+00:00",
-=======
         "target": "quantinuum.sim.h1-1e", "creationTime": "2024-05-01T18:05:57.3424904+00:00",
->>>>>>> 45329fda
         "endExecutionTime": null, "costEstimate": null, "itemType": "Job"}'
     headers:
       connection:
@@ -1161,55 +1008,6 @@
         "inputDataUri": "https://mystorage.blob.core.windows.net/job-00000000-0000-0000-0000-000000000002/inputData?sv=PLACEHOLDER&sr=b&sig=PLACEHOLDER&se=2050-01-01T00%3A00%3A00Z&sp=r&rscd=attachment%3B%20filename%3DJob%2B1-00000000-0000-0000-0000-000000000002.input.json",
         "inputDataFormat": "qir.v1", "inputParams": {"entryPoint": "ENTRYPOINT__main",
         "arguments": [], "targetCapability": "AdaptiveExecution"}, "metadata": null,
-<<<<<<< HEAD
-        "sessionId": "00000000-0000-0000-0000-000000000001", "status": "Waiting",
-        "jobType": "QuantumComputing", "outputDataFormat": "microsoft.quantum-results.v1",
-        "outputDataUri": "https://mystorage.blob.core.windows.net/job-00000000-0000-0000-0000-000000000002/outputData?sv=PLACEHOLDER&sr=b&sig=PLACEHOLDER&se=2050-01-01T00%3A00%3A00Z&sp=r&rscd=attachment%3B%20filename%3DJob%2B1-00000000-0000-0000-0000-000000000002.output.json",
-        "beginExecutionTime": null, "cancellationTime": null, "quantumComputingData":
-        {"count": 1}, "errorData": null, "isCancelling": false, "tags": [], "name":
-        "Job 1", "id": "00000000-0000-0000-0000-000000000002", "providerId": "quantinuum",
-        "target": "quantinuum.sim.h1-1e", "creationTime": "2024-04-30T14:24:38.1824257+00:00",
-        "endExecutionTime": null, "costEstimate": null, "itemType": "Job"}'
-    headers:
-      connection:
-      - keep-alive
-      content-length:
-      - '1413'
-      content-type:
-      - application/json; charset=utf-8
-      transfer-encoding:
-      - chunked
-    status:
-      code: 200
-      message: OK
-- request:
-    body: null
-    headers:
-      Accept:
-      - application/json
-      Accept-Encoding:
-      - gzip, deflate
-      Connection:
-      - keep-alive
-      User-Agent:
-      - azsdk-python-quantum/0.0.1 Python/3.9.19 (Windows-10-10.0.22631-SP0)
-    method: GET
-    uri: https://eastus.quantum.azure.com/subscriptions/00000000-0000-0000-0000-000000000000/resourceGroups/myresourcegroup/providers/Microsoft.Quantum/workspaces/myworkspace/jobs/00000000-0000-0000-0000-000000000002?api-version=2022-09-12-preview&test-sequence-id=9
-  response:
-    body:
-      string: '{"containerUri": "https://mystorage.blob.core.windows.net/job-00000000-0000-0000-0000-000000000002?sv=PLACEHOLDER&sr=c&sig=PLACEHOLDER&se=2050-01-01T00%3A00%3A00Z&sp=rcwl",
-        "inputDataUri": "https://mystorage.blob.core.windows.net/job-00000000-0000-0000-0000-000000000002/inputData?sv=PLACEHOLDER&sr=b&sig=PLACEHOLDER&se=2050-01-01T00%3A00%3A00Z&sp=r&rscd=attachment%3B%20filename%3DJob%2B1-00000000-0000-0000-0000-000000000002.input.json",
-        "inputDataFormat": "qir.v1", "inputParams": {"entryPoint": "ENTRYPOINT__main",
-        "arguments": [], "targetCapability": "AdaptiveExecution"}, "metadata": null,
-        "sessionId": "00000000-0000-0000-0000-000000000001", "status": "Succeeded",
-        "jobType": "QuantumComputing", "outputDataFormat": "microsoft.quantum-results.v1",
-        "outputDataUri": "https://mystorage.blob.core.windows.net/job-00000000-0000-0000-0000-000000000002/outputData?sv=PLACEHOLDER&sr=b&sig=PLACEHOLDER&se=2050-01-01T00%3A00%3A00Z&sp=r&rscd=attachment%3B%20filename%3DJob%2B1-00000000-0000-0000-0000-000000000002.output.json",
-        "beginExecutionTime": "2024-04-30T14:24:50.828155+00:00", "cancellationTime":
-        null, "quantumComputingData": {"count": 1}, "errorData": null, "isCancelling":
-        false, "tags": [], "name": "Job 1", "id": "00000000-0000-0000-0000-000000000002",
-        "providerId": "quantinuum", "target": "quantinuum.sim.h1-1e", "creationTime":
-        "2024-04-30T14:24:38.1824257+00:00", "endExecutionTime": "2024-04-30T14:24:51.927623+00:00",
-=======
         "sessionId": "00000000-0000-0000-0000-000000000001", "status": "Succeeded",
         "jobType": "QuantumComputing", "outputDataFormat": "microsoft.quantum-results.v1",
         "outputDataUri": "https://mystorage.blob.core.windows.net/job-00000000-0000-0000-0000-000000000002/outputData?sv=PLACEHOLDER&sr=b&sig=PLACEHOLDER&se=2050-01-01T00%3A00%3A00Z&sp=r&rscd=attachment%3B%20filename%3DJob%2B1-00000000-0000-0000-0000-000000000002.output.json",
@@ -1218,7 +1016,6 @@
         false, "tags": [], "name": "Job 1", "id": "00000000-0000-0000-0000-000000000002",
         "providerId": "quantinuum", "target": "quantinuum.sim.h1-1e", "creationTime":
         "2024-05-01T18:05:57.3424904+00:00", "endExecutionTime": "2024-05-01T18:06:08.669017+00:00",
->>>>>>> 45329fda
         "costEstimate": {"currencyCode": "USD", "events": [{"dimensionId": "ehqc",
         "dimensionName": "EHQC", "measureUnit": "hqc", "amountBilled": 5.01, "amountConsumed":
         5.01, "unitPrice": 0.0}], "estimatedTotal": 0.0}, "itemType": "Job"}'
@@ -1251,11 +1048,7 @@
     body:
       string: '{"status": "Executing", "jobFailurePolicy": "Abort", "name": "session-00000000-0000-0000-0000-000000000001",
         "id": "00000000-0000-0000-0000-000000000001", "providerId": "quantinuum",
-<<<<<<< HEAD
-        "target": "quantinuum.sim.h1-1e", "creationTime": "2024-04-30T14:24:33.3089827Z",
-=======
         "target": "quantinuum.sim.h1-1e", "creationTime": "2024-05-01T18:05:52.2237551Z",
->>>>>>> 45329fda
         "endExecutionTime": null, "costEstimate": {"currencyCode": "USD", "events":
         [], "estimatedTotal": 0.0}, "itemType": "Session"}'
     headers:
@@ -1289,11 +1082,7 @@
     body:
       string: '{"status": "Executing", "jobFailurePolicy": "Abort", "name": "session-00000000-0000-0000-0000-000000000001",
         "id": "00000000-0000-0000-0000-000000000001", "providerId": "quantinuum",
-<<<<<<< HEAD
-        "target": "quantinuum.sim.h1-1e", "creationTime": "2024-04-30T14:24:33.3089827Z",
-=======
         "target": "quantinuum.sim.h1-1e", "creationTime": "2024-05-01T18:05:52.2237551Z",
->>>>>>> 45329fda
         "endExecutionTime": null, "costEstimate": {"currencyCode": "USD", "events":
         [], "estimatedTotal": 0.0}, "itemType": "Session"}'
     headers:
@@ -1335,18 +1124,8 @@
     uri: https://login.microsoftonline.com/00000000-0000-0000-0000-000000000000/oauth2/v2.0/token
   response:
     body:
-<<<<<<< HEAD
-      string: '{"error": "invalid_client", "error_description": "AADSTS7000215: Invalid
-        client secret provided. Ensure the secret being sent in the request is the
-        client secret value, not the client secret ID, for a secret added to app ''00000000-0000-0000-0000-000000000000''.
-        Trace ID: c4df2e7c-db37-453a-aed9-ad27571ca000 Correlation ID: 45d53970-1fbe-44f4-97b4-000396893188
-        Timestamp: 2024-04-30 14:24:56Z", "error_codes": [7000215], "timestamp": "2024-04-30
-        14:24:56Z", "trace_id": "c4df2e7c-db37-453a-aed9-ad27571ca000", "correlation_id":
-        "45d53970-1fbe-44f4-97b4-000396893188", "error_uri": "https://login.microsoftonline.com/error?code=7000215"}'
-=======
       string: '{"token_type": "Bearer", "expires_in": 1746122772, "ext_expires_in":
         1746122772, "refresh_in": 31536000, "access_token": "PLACEHOLDER"}'
->>>>>>> 45329fda
     headers:
       content-length:
       - '636'
@@ -1372,15 +1151,9 @@
     body:
       string: '{"status": "Executing", "jobFailurePolicy": "Abort", "name": "session-00000000-0000-0000-0000-000000000001",
         "id": "00000000-0000-0000-0000-000000000001", "providerId": "quantinuum",
-<<<<<<< HEAD
-        "target": "quantinuum.sim.h1-1e", "creationTime": "2024-04-30T14:24:33.3089827Z",
-        "endExecutionTime": "2024-04-30T14:24:56.9601093Z", "costEstimate": {"currencyCode":
-        "USD", "events": [], "estimatedTotal": 0.0}, "itemType": "Session"}'
-=======
         "target": "quantinuum.sim.h1-1e", "creationTime": "2024-05-01T18:05:52.2237551Z",
         "endExecutionTime": null, "costEstimate": {"currencyCode": "USD", "events":
         [], "estimatedTotal": 0.0}, "itemType": "Session"}'
->>>>>>> 45329fda
     headers:
       connection:
       - keep-alive
@@ -1415,19 +1188,11 @@
         "sessionId": "00000000-0000-0000-0000-000000000001", "status": "Succeeded",
         "jobType": "QuantumComputing", "outputDataFormat": "microsoft.quantum-results.v1",
         "outputDataUri": "https://mystorage.blob.core.windows.net:443/job-00000000-0000-0000-0000-000000000002/outputData?sv=PLACEHOLDER&sig=PLACEHOLDER&se=2050-01-01T00%3A00%3A00Z&srt=co&ss=b&sp=racwl",
-<<<<<<< HEAD
-        "beginExecutionTime": "2024-04-30T14:24:50.828155Z", "cancellationTime": null,
-        "quantumComputingData": {"count": 1}, "errorData": null, "isCancelling": false,
-        "tags": [], "name": "Job 1", "id": "00000000-0000-0000-0000-000000000002",
-        "providerId": "quantinuum", "target": "quantinuum.sim.h1-1e", "creationTime":
-        "2024-04-30T14:24:38.1824257Z", "endExecutionTime": "2024-04-30T14:24:51.927623Z",
-=======
         "beginExecutionTime": "2024-05-01T18:06:07.415877Z", "cancellationTime": null,
         "quantumComputingData": {"count": 1}, "errorData": null, "isCancelling": false,
         "tags": [], "name": "Job 1", "id": "00000000-0000-0000-0000-000000000002",
         "providerId": "quantinuum", "target": "quantinuum.sim.h1-1e", "creationTime":
         "2024-05-01T18:05:57.3424904Z", "endExecutionTime": "2024-05-01T18:06:08.669017Z",
->>>>>>> 45329fda
         "costEstimate": {"currencyCode": "USD", "events": [{"dimensionId": "ehqc",
         "dimensionName": "EHQC", "measureUnit": "hqc", "amountBilled": 5.01, "amountConsumed":
         5.01, "unitPrice": 0.0}], "estimatedTotal": 0.0}, "itemType": "Job"}, {"containerUri":
@@ -1438,32 +1203,17 @@
         "sessionId": "00000000-0000-0000-0000-000000000001", "status": "Waiting",
         "jobType": "QuantumComputing", "outputDataFormat": "microsoft.quantum-results.v1",
         "outputDataUri": "https://mystorage.blob.core.windows.net:443/job-00000000-0000-0000-0000-000000000003/outputData?sv=PLACEHOLDER&sig=PLACEHOLDER&se=2050-01-01T00%3A00%3A00Z&srt=co&ss=b&sp=racwl",
-<<<<<<< HEAD
-        "beginExecutionTime": "2024-04-30T14:24:53.169553Z", "cancellationTime": null,
-        "quantumComputingData": {"count": 1}, "errorData": null, "isCancelling": false,
-        "tags": [], "name": "Job 2", "id": "00000000-0000-0000-0000-000000000003",
-        "providerId": "quantinuum", "target": "quantinuum.sim.h1-1e", "creationTime":
-        "2024-04-30T14:24:43.3081242Z", "endExecutionTime": "2024-04-30T14:24:54.278739Z",
-        "costEstimate": {"currencyCode": "USD", "events": [{"dimensionId": "ehqc",
-        "dimensionName": "EHQC", "measureUnit": "hqc", "amountBilled": 5.01, "amountConsumed":
-        5.01, "unitPrice": 0.0}], "estimatedTotal": 0.0}, "itemType": "Job"}], "nextLink":
-=======
         "beginExecutionTime": null, "cancellationTime": null, "quantumComputingData":
         {"count": 1}, "errorData": null, "isCancelling": false, "tags": [], "name":
         "Job 2", "id": "00000000-0000-0000-0000-000000000003", "providerId": "quantinuum",
         "target": "quantinuum.sim.h1-1e", "creationTime": "2024-05-01T18:06:02.7645367Z",
         "endExecutionTime": null, "costEstimate": null, "itemType": "Job"}], "nextLink":
->>>>>>> 45329fda
         null}'
     headers:
       connection:
       - keep-alive
       content-length:
-<<<<<<< HEAD
-      - '3029'
-=======
       - '2787'
->>>>>>> 45329fda
       content-type:
       - application/json; charset=utf-8
       transfer-encoding:
@@ -1483,11 +1233,7 @@
       User-Agent:
       - testapp azsdk-python-quantum/0.0.1 Python/3.9.19 (Windows-10-10.0.22631-SP0)
     method: GET
-<<<<<<< HEAD
-    uri: https://eastus.quantum.azure.com/subscriptions/00000000-0000-0000-0000-000000000000/resourceGroups/myresourcegroup/providers/Microsoft.Quantum/workspaces/myworkspace/jobs/00000000-0000-0000-0000-000000000002?api-version=2022-09-12-preview&test-sequence-id=10
-=======
     uri: https://eastus.quantum.azure.com/subscriptions/00000000-0000-0000-0000-000000000000/resourceGroups/myresourcegroup/providers/Microsoft.Quantum/workspaces/myworkspace/jobs/00000000-0000-0000-0000-000000000002?api-version=2022-09-12-preview&test-sequence-id=9
->>>>>>> 45329fda
   response:
     body:
       string: '{"containerUri": "https://mystorage.blob.core.windows.net/job-00000000-0000-0000-0000-000000000002?sv=PLACEHOLDER&sr=c&sig=PLACEHOLDER&se=2050-01-01T00%3A00%3A00Z&sp=rcwl",
@@ -1497,19 +1243,11 @@
         "sessionId": "00000000-0000-0000-0000-000000000001", "status": "Succeeded",
         "jobType": "QuantumComputing", "outputDataFormat": "microsoft.quantum-results.v1",
         "outputDataUri": "https://mystorage.blob.core.windows.net/job-00000000-0000-0000-0000-000000000002/outputData?sv=PLACEHOLDER&sr=b&sig=PLACEHOLDER&se=2050-01-01T00%3A00%3A00Z&sp=r&rscd=attachment%3B%20filename%3DJob%2B1-00000000-0000-0000-0000-000000000002.output.json",
-<<<<<<< HEAD
-        "beginExecutionTime": "2024-04-30T14:24:50.828155+00:00", "cancellationTime":
-        null, "quantumComputingData": {"count": 1}, "errorData": null, "isCancelling":
-        false, "tags": [], "name": "Job 1", "id": "00000000-0000-0000-0000-000000000002",
-        "providerId": "quantinuum", "target": "quantinuum.sim.h1-1e", "creationTime":
-        "2024-04-30T14:24:38.1824257+00:00", "endExecutionTime": "2024-04-30T14:24:51.927623+00:00",
-=======
         "beginExecutionTime": "2024-05-01T18:06:07.415877+00:00", "cancellationTime":
         null, "quantumComputingData": {"count": 1}, "errorData": null, "isCancelling":
         false, "tags": [], "name": "Job 1", "id": "00000000-0000-0000-0000-000000000002",
         "providerId": "quantinuum", "target": "quantinuum.sim.h1-1e", "creationTime":
         "2024-05-01T18:05:57.3424904+00:00", "endExecutionTime": "2024-05-01T18:06:08.669017+00:00",
->>>>>>> 45329fda
         "costEstimate": {"currencyCode": "USD", "events": [{"dimensionId": "ehqc",
         "dimensionName": "EHQC", "measureUnit": "hqc", "amountBilled": 5.01, "amountConsumed":
         5.01, "unitPrice": 0.0}], "estimatedTotal": 0.0}, "itemType": "Job"}'
@@ -1547,19 +1285,11 @@
         "sessionId": "00000000-0000-0000-0000-000000000001", "status": "Succeeded",
         "jobType": "QuantumComputing", "outputDataFormat": "microsoft.quantum-results.v1",
         "outputDataUri": "https://mystorage.blob.core.windows.net/job-00000000-0000-0000-0000-000000000003/outputData?sv=PLACEHOLDER&sr=b&sig=PLACEHOLDER&se=2050-01-01T00%3A00%3A00Z&sp=r&rscd=attachment%3B%20filename%3DJob%2B2-00000000-0000-0000-0000-000000000003.output.json",
-<<<<<<< HEAD
-        "beginExecutionTime": "2024-04-30T14:24:53.169553+00:00", "cancellationTime":
-        null, "quantumComputingData": {"count": 1}, "errorData": null, "isCancelling":
-        false, "tags": [], "name": "Job 2", "id": "00000000-0000-0000-0000-000000000003",
-        "providerId": "quantinuum", "target": "quantinuum.sim.h1-1e", "creationTime":
-        "2024-04-30T14:24:43.3081242+00:00", "endExecutionTime": "2024-04-30T14:24:54.278739+00:00",
-=======
         "beginExecutionTime": "2024-05-01T18:06:14.138672+00:00", "cancellationTime":
         null, "quantumComputingData": {"count": 1}, "errorData": null, "isCancelling":
         false, "tags": [], "name": "Job 2", "id": "00000000-0000-0000-0000-000000000003",
         "providerId": "quantinuum", "target": "quantinuum.sim.h1-1e", "creationTime":
         "2024-05-01T18:06:02.7645367+00:00", "endExecutionTime": "2024-05-01T18:06:14.138767+00:00",
->>>>>>> 45329fda
         "costEstimate": {"currencyCode": "USD", "events": [{"dimensionId": "ehqc",
         "dimensionName": "EHQC", "measureUnit": "hqc", "amountBilled": 5.01, "amountConsumed":
         5.01, "unitPrice": 0.0}], "estimatedTotal": 0.0}, "itemType": "Job"}'
@@ -1592,13 +1322,8 @@
     body:
       string: '{"status": "Succeeded", "jobFailurePolicy": "Abort", "name": "session-00000000-0000-0000-0000-000000000001",
         "id": "00000000-0000-0000-0000-000000000001", "providerId": "quantinuum",
-<<<<<<< HEAD
-        "target": "quantinuum.sim.h1-1e", "creationTime": "2024-04-30T14:24:33.3089827Z",
-        "endExecutionTime": "2024-04-30T14:24:56.9601093Z", "costEstimate": {"currencyCode":
-=======
         "target": "quantinuum.sim.h1-1e", "creationTime": "2024-05-01T18:05:52.2237551Z",
         "endExecutionTime": "2024-05-01T18:06:15.3479079Z", "costEstimate": {"currencyCode":
->>>>>>> 45329fda
         "USD", "events": [], "estimatedTotal": 0.0}, "itemType": "Session"}'
     headers:
       connection:

interactions:
- request:
    body: null
    headers:
      Accept:
      - '*/*'
      Accept-Encoding:
      - gzip, deflate
      Connection:
      - keep-alive
      User-Agent:
      - azsdk-python-identity/1.17.1 Python/3.9.19 (Windows-10-10.0.22631-SP0)
    method: GET
    uri: https://login.microsoftonline.com/00000000-0000-0000-0000-000000000000/v2.0/.well-known/openid-configuration
  response:
    body:
      string: '{"token_endpoint": "https://login.microsoftonline.com/00000000-0000-0000-0000-000000000000/oauth2/v2.0/token",
        "token_endpoint_auth_methods_supported": ["client_secret_post", "private_key_jwt",
        "client_secret_basic"], "jwks_uri": "https://login.microsoftonline.com/00000000-0000-0000-0000-000000000000/discovery/v2.0/keys",
        "response_modes_supported": ["query", "fragment", "form_post"], "subject_types_supported":
        ["pairwise"], "id_token_signing_alg_values_supported": ["RS256"], "response_types_supported":
        ["code", "id_token", "code id_token", "id_token token"], "scopes_supported":
        ["openid", "profile", "email", "offline_access"], "issuer": "https://login.microsoftonline.com/00000000-0000-0000-0000-000000000000/v2.0",
        "request_uri_parameter_supported": false, "userinfo_endpoint": "https://graph.microsoft.com/oidc/userinfo",
        "authorization_endpoint": "https://login.microsoftonline.com/00000000-0000-0000-0000-000000000000/oauth2/v2.0/authorize",
        "device_authorization_endpoint": "https://login.microsoftonline.com/00000000-0000-0000-0000-000000000000/oauth2/v2.0/devicecode",
        "http_logout_supported": true, "frontchannel_logout_supported": true, "end_session_endpoint":
        "https://login.microsoftonline.com/00000000-0000-0000-0000-000000000000/oauth2/v2.0/logout",
        "claims_supported": ["sub", "iss", "cloud_instance_name", "cloud_instance_host_name",
        "cloud_graph_host_name", "msgraph_host", "aud", "exp", "iat", "auth_time",
        "acr", "nonce", "preferred_username", "name", "tid", "ver", "at_hash", "c_hash",
        "email"], "kerberos_endpoint": "https://login.microsoftonline.com/00000000-0000-0000-0000-000000000000/kerberos",
        "tenant_region_scope": "WW", "cloud_instance_name": "microsoftonline.com",
        "cloud_graph_host_name": "graph.windows.net", "msgraph_host": "graph.microsoft.com",
        "rbac_url": "https://pas.windows.net"}'
    headers:
      content-length:
      - '1826'
      content-type:
      - application/json; charset=utf-8
    status:
      code: 200
      message: OK
- request:
    body: client_id=PLACEHOLDER&grant_type=client_credentials&client_assertion=PLACEHOLDER&client_info=1&client_assertion_type=PLACEHOLDER&scope=https%3A%2F%2Fquantum.microsoft.com%2F.default
    headers:
      Accept:
      - application/json
      Accept-Encoding:
      - gzip, deflate
      Connection:
      - keep-alive
      Content-Length:
      - '181'
      Content-Type:
      - application/x-www-form-urlencoded
      User-Agent:
      - azsdk-python-identity/1.17.1 Python/3.9.19 (Windows-10-10.0.22631-SP0)
      x-client-current-telemetry:
      - 4|730,2|
      x-client-os:
      - win32
      x-client-sku:
      - MSAL.Python
      x-client-ver:
      - 1.30.0
    method: POST
    uri: https://login.microsoftonline.com/00000000-0000-0000-0000-000000000000/oauth2/v2.0/token
  response:
    body:
<<<<<<< HEAD
      string: '{"token_type": "Bearer", "expires_in": 1755296435, "ext_expires_in":
        1755296435, "refresh_in": 31536000, "access_token": "PLACEHOLDER"}'
=======
      string: '{"token_type": "Bearer", "expires_in": 1756413119, "ext_expires_in":
        1756413119, "refresh_in": 31536000, "access_token": "PLACEHOLDER"}'
>>>>>>> b43e1017
    headers:
      content-length:
      - '135'
      content-type:
      - application/json; charset=utf-8
    status:
      code: 200
      message: OK
- request:
    body: null
    headers:
      Accept:
      - application/json
      Accept-Encoding:
      - gzip, deflate
      Connection:
      - keep-alive
      User-Agent:
      - testapp-azure-quantum-qiskit azsdk-python-quantum/0.0.1 Python/3.9.19 (Windows-10-10.0.22631-SP0)
    method: GET
    uri: https://eastus.quantum.azure.com/subscriptions/00000000-0000-0000-0000-000000000000/resourceGroups/myresourcegroup/providers/Microsoft.Quantum/workspaces/myworkspace/providerStatus?api-version=2022-09-12-preview&test-sequence-id=1
  response:
    body:
<<<<<<< HEAD
      string: '{"value": [{"id": "microsoft-elements", "currentAvailability": "Available",
        "targets": [{"id": "microsoft.dft", "currentAvailability": "Available", "averageQueueTime":
        0, "statusPage": null}]}, {"id": "ionq", "currentAvailability": "Degraded",
        "targets": [{"id": "ionq.qpu", "currentAvailability": "Available", "averageQueueTime":
        1328901, "statusPage": "https://status.ionq.co"}, {"id": "ionq.qpu.aria-1",
        "currentAvailability": "Unavailable", "averageQueueTime": 2212405, "statusPage":
        "https://status.ionq.co"}, {"id": "ionq.qpu.aria-2", "currentAvailability":
        "Available", "averageQueueTime": 1630148, "statusPage": "https://status.ionq.co"},
        {"id": "ionq.simulator", "currentAvailability": "Available", "averageQueueTime":
        314, "statusPage": "https://status.ionq.co"}]}, {"id": "microsoft-qc", "currentAvailability":
        "Available", "targets": [{"id": "microsoft.estimator", "currentAvailability":
        "Available", "averageQueueTime": 0, "statusPage": null}]}, {"id": "pasqal",
        "currentAvailability": "Available", "targets": [{"id": "pasqal.sim.emu-tn",
        "currentAvailability": "Available", "averageQueueTime": 243, "statusPage":
        "https://pasqal.com"}, {"id": "pasqal.qpu.fresnel", "currentAvailability":
        "Available", "averageQueueTime": 103193, "statusPage": "https://pasqal.com"}]},
        {"id": "quantinuum", "currentAvailability": "Degraded", "targets": [{"id":
        "quantinuum.qpu.h1-1", "currentAvailability": "Degraded", "averageQueueTime":
        0, "statusPage": "https://www.quantinuum.com/hardware/h1"}, {"id": "quantinuum.sim.h1-1sc",
        "currentAvailability": "Available", "averageQueueTime": 4, "statusPage": "https://www.quantinuum.com/hardware/h1"},
        {"id": "quantinuum.sim.h1-1e", "currentAvailability": "Available", "averageQueueTime":
        1486, "statusPage": "https://www.quantinuum.com/hardware/h1"}, {"id": "quantinuum.qpu.h2-1",
        "currentAvailability": "Degraded", "averageQueueTime": 0, "statusPage": "https://www.quantinuum.com/hardware/h2"},
        {"id": "quantinuum.sim.h2-1sc", "currentAvailability": "Available", "averageQueueTime":
        1, "statusPage": "https://www.quantinuum.com/hardware/h2"}, {"id": "quantinuum.sim.h2-1e",
        "currentAvailability": "Available", "averageQueueTime": 1767318, "statusPage":
        "https://www.quantinuum.com/hardware/h2"}, {"id": "quantinuum.sim.h1-1sc-preview",
        "currentAvailability": "Available", "averageQueueTime": 4, "statusPage": "https://www.quantinuum.com/hardware/h1"},
        {"id": "quantinuum.sim.h1-1e-preview", "currentAvailability": "Available",
        "averageQueueTime": 1486, "statusPage": "https://www.quantinuum.com/hardware/h1"},
        {"id": "quantinuum.sim.h1-2e-preview", "currentAvailability": "Available",
        "averageQueueTime": 838, "statusPage": "https://www.quantinuum.com/hardware/h1"},
        {"id": "quantinuum.qpu.h1-1-preview", "currentAvailability": "Degraded", "averageQueueTime":
        0, "statusPage": "https://www.quantinuum.com/hardware/h1"}]}, {"id": "rigetti",
=======
      string: '{"value": [{"id": "ionq", "currentAvailability": "Degraded", "targets":
        [{"id": "ionq.qpu", "currentAvailability": "Unavailable", "averageQueueTime":
        0, "statusPage": null}, {"id": "ionq.qpu.aria-1", "currentAvailability": "Available",
        "averageQueueTime": 129222, "statusPage": "https://status.ionq.co"}, {"id":
        "ionq.qpu.aria-2", "currentAvailability": "Unavailable", "averageQueueTime":
        1962205, "statusPage": "https://status.ionq.co"}, {"id": "ionq.simulator",
        "currentAvailability": "Available", "averageQueueTime": 2, "statusPage": "https://status.ionq.co"}]},
        {"id": "microsoft-qc", "currentAvailability": "Available", "targets": [{"id":
        "microsoft.estimator", "currentAvailability": "Available", "averageQueueTime":
        0, "statusPage": null}]}, {"id": "pasqal", "currentAvailability": "Degraded",
        "targets": [{"id": "pasqal.sim.emu-tn", "currentAvailability": "Available",
        "averageQueueTime": 235, "statusPage": "https://pasqal.com"}, {"id": "pasqal.qpu.fresnel",
        "currentAvailability": "Degraded", "averageQueueTime": 0, "statusPage": "https://pasqal.com"}]},
        {"id": "quantinuum", "currentAvailability": "Degraded", "targets": [{"id":
        "quantinuum.qpu.h1-1", "currentAvailability": "Degraded", "averageQueueTime":
        0, "statusPage": "https://www.quantinuum.com/hardware/h1"}, {"id": "quantinuum.sim.h1-1sc",
        "currentAvailability": "Available", "averageQueueTime": 1, "statusPage": "https://www.quantinuum.com/hardware/h1"},
        {"id": "quantinuum.sim.h1-1e", "currentAvailability": "Available", "averageQueueTime":
        6148, "statusPage": "https://www.quantinuum.com/hardware/h1"}]}, {"id": "rigetti",
>>>>>>> b43e1017
        "currentAvailability": "Available", "targets": [{"id": "rigetti.sim.qvm",
        "currentAvailability": "Available", "averageQueueTime": 5, "statusPage": "https://rigetti.statuspage.io/"},
        {"id": "rigetti.qpu.ankaa-2", "currentAvailability": "Available", "averageQueueTime":
        5, "statusPage": "https://rigetti.statuspage.io/"}]}, {"id": "qci", "currentAvailability":
        "Degraded", "targets": [{"id": "qci.simulator", "currentAvailability": "Available",
        "averageQueueTime": 1, "statusPage": "https://quantumcircuits.com"}, {"id":
        "qci.machine1", "currentAvailability": "Unavailable", "averageQueueTime":
        1, "statusPage": "https://quantumcircuits.com"}, {"id": "qci.simulator.noisy",
        "currentAvailability": "Available", "averageQueueTime": 0, "statusPage": "https://quantumcircuits.com"}]},
        {"id": "Microsoft.ChemistryHpc", "currentAvailability": "Degraded", "targets":
        [{"id": "microsoft.hpc", "currentAvailability": "Unavailable", "averageQueueTime":
        0, "statusPage": null}]}, {"id": "Microsoft.Test", "currentAvailability":
        "Available", "targets": [{"id": "echo-rigetti", "currentAvailability": "Available",
        "averageQueueTime": 1, "statusPage": ""}, {"id": "echo-quantinuum", "currentAvailability":
        "Available", "averageQueueTime": 1, "statusPage": ""}, {"id": "echo-qci",
        "currentAvailability": "Available", "averageQueueTime": 1, "statusPage": ""},
        {"id": "echo-ionq", "currentAvailability": "Available", "averageQueueTime":
        1, "statusPage": ""}, {"id": "echo-aquarius", "currentAvailability": "Available",
        "averageQueueTime": 1, "statusPage": ""}, {"id": "sparse-sim-rigetti", "currentAvailability":
        "Available", "averageQueueTime": 1, "statusPage": ""}, {"id": "sparse-sim-quantinuum",
        "currentAvailability": "Available", "averageQueueTime": 1, "statusPage": ""},
        {"id": "sparse-sim-qci", "currentAvailability": "Available", "averageQueueTime":
        1, "statusPage": ""}, {"id": "sparse-sim-ionq", "currentAvailability": "Available",
        "averageQueueTime": 1, "statusPage": ""}, {"id": "echo-output", "currentAvailability":
        "Available", "averageQueueTime": 1, "statusPage": ""}]}], "nextLink": null}'
    headers:
      connection:
      - keep-alive
      content-length:
<<<<<<< HEAD
      - '4781'
=======
      - '3682'
>>>>>>> b43e1017
      content-type:
      - application/json; charset=utf-8
      transfer-encoding:
      - chunked
    status:
      code: 200
      message: OK
- request:
    body: 'b''{"containerName": "job-00000000-0000-0000-0000-000000000001"}'''
    headers:
      Accept:
      - application/json
      Accept-Encoding:
      - gzip, deflate
      Connection:
      - keep-alive
      Content-Length:
      - '64'
      Content-Type:
      - application/json
      User-Agent:
      - testapp-azure-quantum-qiskit azsdk-python-quantum/0.0.1 Python/3.9.19 (Windows-10-10.0.22631-SP0)
    method: POST
    uri: https://eastus.quantum.azure.com/subscriptions/00000000-0000-0000-0000-000000000000/resourceGroups/myresourcegroup/providers/Microsoft.Quantum/workspaces/myworkspace/storage/sasUri?api-version=2022-09-12-preview&test-sequence-id=1
  response:
    body:
<<<<<<< HEAD
      string: '{"sasUri": "https://mystorage.blob.core.windows.net/job-00000000-0000-0000-0000-000000000001?sv=PLACEHOLDER&ss=b&srt=co&spr=https&st=2024-08-15T22%3A20%3A36Z&se=2050-01-01T00%3A00%3A00Z&sp=rwlac&sig=d5Knh8FEABMA88%2FGKDzjewBsV6pb22oaCLwB04vVJZc%3D"}'
=======
      string: '{"sasUri": "https://mystorage.blob.core.windows.net/job-00000000-0000-0000-0000-000000000001?sv=PLACEHOLDER&ss=b&srt=co&spr=https&st=2000-01-01T00%3A00%3A00Z&se=2050-01-01T00%3A00%3A00Z&sp=rwlac&sig=PLACEHOLDER"}'
>>>>>>> b43e1017
    headers:
      connection:
      - keep-alive
      content-length:
<<<<<<< HEAD
      - '249'
=======
      - '212'
>>>>>>> b43e1017
      content-type:
      - application/json; charset=utf-8
      transfer-encoding:
      - chunked
    status:
      code: 200
      message: OK
- request:
    body: null
    headers:
      Accept:
      - application/xml
      Accept-Encoding:
      - gzip, deflate
      Connection:
      - keep-alive
      User-Agent:
      - azsdk-python-storage-blob/12.20.0 Python/3.9.19 (Windows-10-10.0.22631-SP0)
      x-ms-date:
<<<<<<< HEAD
      - Thu, 15 Aug 2024 22:20:35 GMT
      x-ms-version:
      - '2024-05-04'
    method: GET
    uri: https://mystorage.blob.core.windows.net/job-00000000-0000-0000-0000-000000000001?restype=container&sv=PLACEHOLDER&ss=b&srt=co&spr=https&st=2024-08-15T22%3A20%3A36Z&se=2050-01-01T00%3A00%3A00Z&sp=rwlac&sig=d5Knh8FEABMA88%2FGKDzjewBsV6pb22oaCLwB04vVJZc%3D
  response:
    body:
      string: "\uFEFF<?xml version=\"1.0\" encoding=\"utf-8\"?><Error><Code>ContainerNotFound</Code><Message>The
        specified container does not exist.\nRequestId:4c6ad2b4-701e-0056-4b61-efb285000000\nTime:2024-08-15T22:20:36.5731052Z</Message></Error>"
=======
      - Wed, 28 Aug 2024 20:31:59 GMT
      x-ms-version:
      - '2024-05-04'
    method: GET
    uri: https://mystorage.blob.core.windows.net/job-00000000-0000-0000-0000-000000000001?restype=container&sv=PLACEHOLDER&ss=b&srt=co&spr=https&st=2000-01-01T00%3A00%3A00Z&se=2050-01-01T00%3A00%3A00Z&sp=rwlac&sig=PLACEHOLDER
  response:
    body:
      string: "\uFEFF<?xml version=\"1.0\" encoding=\"utf-8\"?><Error><Code>ContainerNotFound</Code><Message>The
        specified container does not exist.\nRequestId:0bf25fbb-c01e-001e-0789-f9afb2000000\nTime:2024-08-28T20:32:00.7019380Z</Message></Error>"
>>>>>>> b43e1017
    headers:
      content-length:
      - '223'
      content-type:
      - application/xml
      x-ms-version:
      - '2024-05-04'
    status:
      code: 404
      message: The specified container does not exist.
- request:
    body: null
    headers:
      Accept:
      - application/xml
      Accept-Encoding:
      - gzip, deflate
      Connection:
      - keep-alive
      Content-Length:
      - '0'
      User-Agent:
      - azsdk-python-storage-blob/12.20.0 Python/3.9.19 (Windows-10-10.0.22631-SP0)
      x-ms-date:
<<<<<<< HEAD
      - Thu, 15 Aug 2024 22:20:35 GMT
      x-ms-version:
      - '2024-05-04'
    method: PUT
    uri: https://mystorage.blob.core.windows.net/job-00000000-0000-0000-0000-000000000001?restype=container&sv=PLACEHOLDER&ss=b&srt=co&spr=https&st=2024-08-15T22%3A20%3A36Z&se=2050-01-01T00%3A00%3A00Z&sp=rwlac&sig=d5Knh8FEABMA88%2FGKDzjewBsV6pb22oaCLwB04vVJZc%3D
=======
      - Wed, 28 Aug 2024 20:31:59 GMT
      x-ms-version:
      - '2024-05-04'
    method: PUT
    uri: https://mystorage.blob.core.windows.net/job-00000000-0000-0000-0000-000000000001?restype=container&sv=PLACEHOLDER&ss=b&srt=co&spr=https&st=2000-01-01T00%3A00%3A00Z&se=2050-01-01T00%3A00%3A00Z&sp=rwlac&sig=PLACEHOLDER
>>>>>>> b43e1017
  response:
    body:
      string: ''
    headers:
      content-length:
      - '0'
      x-ms-version:
      - '2024-05-04'
    status:
      code: 201
      message: Created
- request:
    body: null
    headers:
      Accept:
      - application/xml
      Accept-Encoding:
      - gzip, deflate
      Connection:
      - keep-alive
      User-Agent:
      - azsdk-python-storage-blob/12.20.0 Python/3.9.19 (Windows-10-10.0.22631-SP0)
      x-ms-date:
<<<<<<< HEAD
      - Thu, 15 Aug 2024 22:20:35 GMT
      x-ms-version:
      - '2024-05-04'
    method: GET
    uri: https://mystorage.blob.core.windows.net/job-00000000-0000-0000-0000-000000000001?restype=container&sv=PLACEHOLDER&ss=b&srt=co&spr=https&st=2024-08-15T22%3A20%3A36Z&se=2050-01-01T00%3A00%3A00Z&sp=rwlac&sig=d5Knh8FEABMA88%2FGKDzjewBsV6pb22oaCLwB04vVJZc%3D
=======
      - Wed, 28 Aug 2024 20:31:59 GMT
      x-ms-version:
      - '2024-05-04'
    method: GET
    uri: https://mystorage.blob.core.windows.net/job-00000000-0000-0000-0000-000000000001?restype=container&sv=PLACEHOLDER&ss=b&srt=co&spr=https&st=2000-01-01T00%3A00%3A00Z&se=2050-01-01T00%3A00%3A00Z&sp=rwlac&sig=PLACEHOLDER
>>>>>>> b43e1017
  response:
    body:
      string: ''
    headers:
      content-length:
      - '0'
      x-ms-lease-state:
      - available
      x-ms-lease-status:
      - unlocked
      x-ms-version:
      - '2024-05-04'
    status:
      code: 200
      message: OK
- request:
    body: 'b''{"gateset": "qis", "qubits": 4, "circuit": [{"gate": "h", "targets":
      [0]}, {"gate": "x", "targets": [1], "controls": [0]}, {"gate": "x", "targets":
      [2], "controls": [1]}, {"gate": "h", "targets": [3]}]}'''
    headers:
      Accept:
      - application/xml
      Accept-Encoding:
      - gzip, deflate
      Connection:
      - keep-alive
      Content-Length:
      - '205'
      Content-Type:
      - application/octet-stream
      User-Agent:
      - azsdk-python-storage-blob/12.20.0 Python/3.9.19 (Windows-10-10.0.22631-SP0)
      x-ms-blob-type:
      - BlockBlob
      x-ms-date:
<<<<<<< HEAD
      - Thu, 15 Aug 2024 22:20:36 GMT
      x-ms-version:
      - '2024-05-04'
    method: PUT
    uri: https://mystorage.blob.core.windows.net/job-00000000-0000-0000-0000-000000000001/inputData?sv=PLACEHOLDER&ss=b&srt=co&spr=https&st=2024-08-15T22%3A20%3A36Z&se=2050-01-01T00%3A00%3A00Z&sp=rwlac&sig=d5Knh8FEABMA88%2FGKDzjewBsV6pb22oaCLwB04vVJZc%3D
=======
      - Wed, 28 Aug 2024 20:32:00 GMT
      x-ms-version:
      - '2024-05-04'
    method: PUT
    uri: https://mystorage.blob.core.windows.net/job-00000000-0000-0000-0000-000000000001/inputData?sv=PLACEHOLDER&ss=b&srt=co&spr=https&st=2000-01-01T00%3A00%3A00Z&se=2050-01-01T00%3A00%3A00Z&sp=rwlac&sig=PLACEHOLDER
>>>>>>> b43e1017
  response:
    body:
      string: ''
    headers:
      content-length:
      - '0'
      x-ms-version:
      - '2024-05-04'
    status:
      code: 201
      message: Created
- request:
    body: 'b''{"id": "00000000-0000-0000-0000-000000000001", "name": "Qiskit Sample
      - 3-qubit GHZ circuit", "providerId": "ionq", "target": "ionq.simulator", "itemType":
<<<<<<< HEAD
      "Job", "containerUri": "https://mystorage.blob.core.windows.net/job-00000000-0000-0000-0000-000000000001?sv=PLACEHOLDER&ss=b&srt=co&spr=https&st=2024-08-15T22%3A20%3A36Z&se=2050-01-01T00%3A00%3A00Z&sp=rwlac&sig=d5Knh8FEABMA88%2FGKDzjewBsV6pb22oaCLwB04vVJZc%3D",
=======
      "Job", "containerUri": "https://mystorage.blob.core.windows.net/job-00000000-0000-0000-0000-000000000001?sv=PLACEHOLDER&ss=b&srt=co&spr=https&st=2000-01-01T00%3A00%3A00Z&se=2050-01-01T00%3A00%3A00Z&sp=rwlac&sig=PLACEHOLDER",
>>>>>>> b43e1017
      "inputDataUri": "https://mystorage.blob.core.windows.net/job-00000000-0000-0000-0000-000000000001/inputData",
      "inputDataFormat": "ionq.circuit.v1", "inputParams": {"shots": 1024, "count":
      1024}, "metadata": {"qiskit": "True", "name": "Qiskit Sample - 3-qubit GHZ circuit",
      "num_qubits": "4", "metadata": "{}", "meas_map": "[0, 1, 2]"}, "outputDataFormat":
      "ionq.quantum-results.v1"}'''
    headers:
      Accept:
      - application/json
      Accept-Encoding:
      - gzip, deflate
      Connection:
      - keep-alive
      Content-Length:
<<<<<<< HEAD
      - '803'
=======
      - '766'
>>>>>>> b43e1017
      Content-Type:
      - application/json
      User-Agent:
      - testapp-azure-quantum-qiskit azsdk-python-quantum/0.0.1 Python/3.9.19 (Windows-10-10.0.22631-SP0)
    method: PUT
    uri: https://eastus.quantum.azure.com/subscriptions/00000000-0000-0000-0000-000000000000/resourceGroups/myresourcegroup/providers/Microsoft.Quantum/workspaces/myworkspace/jobs/00000000-0000-0000-0000-000000000001?api-version=2022-09-12-preview&test-sequence-id=1
  response:
    body:
<<<<<<< HEAD
      string: '{"containerUri": "https://mystorage.blob.core.windows.net/job-00000000-0000-0000-0000-000000000001?sv=PLACEHOLDER&ss=b&srt=co&spr=https&st=2024-08-15T22%3A20%3A36Z&se=2050-01-01T00%3A00%3A00Z&sp=rwlac&sig=PLACEHOLDER&st=2024-08-15T22%3A20%3A37Z&se=2050-01-01T00%3A00%3A00Z&sr=b&sp=rcw&sig=PLACEHOLDER&ss=b&srt=co&spr=https&st=2024-08-15T22%3A20%3A36Z&se=2050-01-01T00%3A00%3A00Z&sp=rwlac&sig=d5Knh8FEABMA88%2FGKDzjewBsV6pb22oaCLwB04vVJZc%3D",
        "beginExecutionTime": null, "cancellationTime": null, "quantumComputingData":
        null, "errorData": null, "isCancelling": false, "tags": [], "name": "Qiskit
        Sample - 3-qubit GHZ circuit", "id": "00000000-0000-0000-0000-000000000001",
        "providerId": "ionq", "target": "ionq.simulator", "creationTime": "2024-08-15T22:20:37.2937652+00:00",
=======
      string: '{"containerUri": "https://mystorage.blob.core.windows.net/job-00000000-0000-0000-0000-000000000001?sv=PLACEHOLDER&ss=b&srt=co&spr=https&st=2000-01-01T00%3A00%3A00Z&se=2050-01-01T00%3A00%3A00Z&sp=rwlac&sig=PLACEHOLDER",
        "inputDataUri": "https://mystorage.blob.core.windows.net/job-00000000-0000-0000-0000-000000000001/inputData?sv=PLACEHOLDER&st=2000-01-01T00%3A00%3A00Z&se=2050-01-01T00%3A00%3A00Z&sr=b&sp=rcw&sig=PLACEHOLDER",
        "inputDataFormat": "ionq.circuit.v1", "inputParams": {"shots": 1024, "count":
        1024}, "metadata": {"qiskit": "True", "name": "Qiskit Sample - 3-qubit GHZ
        circuit", "num_qubits": "4", "metadata": "{}", "meas_map": "[0, 1, 2]"}, "sessionId":
        null, "status": "Waiting", "jobType": "QuantumComputing", "outputDataFormat":
        "ionq.quantum-results.v1", "outputDataUri": "https://mystorage.blob.core.windows.net:443/job-00000000-0000-0000-0000-000000000001/outputData?sv=PLACEHOLDER&ss=b&srt=co&spr=https&st=2000-01-01T00%3A00%3A00Z&se=2050-01-01T00%3A00%3A00Z&sp=rwlac&sig=PLACEHOLDER",
        "beginExecutionTime": null, "cancellationTime": null, "quantumComputingData":
        null, "errorData": null, "isCancelling": false, "tags": [], "name": "Qiskit
        Sample - 3-qubit GHZ circuit", "id": "00000000-0000-0000-0000-000000000001",
        "providerId": "ionq", "target": "ionq.simulator", "creationTime": "2024-08-28T20:32:01.2516438+00:00",
>>>>>>> b43e1017
        "endExecutionTime": null, "costEstimate": null, "itemType": "Job"}'
    headers:
      connection:
      - keep-alive
      content-length:
<<<<<<< HEAD
      - '843'
=======
      - '1406'
>>>>>>> b43e1017
      content-type:
      - application/json; charset=utf-8
      transfer-encoding:
      - chunked
    status:
      code: 200
      message: OK
- request:
    body: null
    headers:
      Accept:
      - application/json
      Accept-Encoding:
      - gzip, deflate
      Connection:
      - keep-alive
      User-Agent:
      - testapp-azure-quantum-qiskit azsdk-python-quantum/0.0.1 Python/3.9.19 (Windows-10-10.0.22631-SP0)
    method: GET
    uri: https://eastus.quantum.azure.com/subscriptions/00000000-0000-0000-0000-000000000000/resourceGroups/myresourcegroup/providers/Microsoft.Quantum/workspaces/myworkspace/jobs/00000000-0000-0000-0000-000000000001?api-version=2022-09-12-preview&test-sequence-id=1
  response:
    body:
<<<<<<< HEAD
      string: '{"containerUri": "https://mystorage.blob.core.windows.net/job-00000000-0000-0000-0000-000000000001?sv=PLACEHOLDER&st=2024-08-15T22%3A20%3A37Z&se=2050-01-01T00%3A00%3A00Z&sr=c&sp=rcwl&sig=PLACEHOLDER&st=2024-08-15T22%3A20%3A37Z&se=2050-01-01T00%3A00%3A00Z&sr=b&sp=r&rscd=attachment%3B+filename%3DQiskit%2BSample%2B-%2B3-qubit%2BGHZ%2Bcircuit-00000000-0000-0000-0000-000000000001.input.json&sig=PLACEHOLDER&st=2024-08-15T22%3A20%3A37Z&se=2050-01-01T00%3A00%3A00Z&sr=b&sp=r&rscd=attachment%3B+filename%3DQiskit%2BSample%2B-%2B3-qubit%2BGHZ%2Bcircuit-00000000-0000-0000-0000-000000000001.output.json&sig=qA92gyvfMUKSiZkCZ60Pecl%2FUzR8sqzCJW7Ij96q%2FqQ%3D",
        "beginExecutionTime": null, "cancellationTime": null, "quantumComputingData":
        null, "errorData": null, "isCancelling": false, "tags": [], "name": "Qiskit
        Sample - 3-qubit GHZ circuit", "id": "00000000-0000-0000-0000-000000000001",
        "providerId": "ionq", "target": "ionq.simulator", "creationTime": "2024-08-15T22:20:37.2937652+00:00",
=======
      string: '{"containerUri": "https://mystorage.blob.core.windows.net/job-00000000-0000-0000-0000-000000000001?sv=PLACEHOLDER&st=2000-01-01T00%3A00%3A00Z&se=2050-01-01T00%3A00%3A00Z&sr=c&sp=rcwl&sig=PLACEHOLDER",
        "inputDataUri": "https://mystorage.blob.core.windows.net/job-00000000-0000-0000-0000-000000000001/inputData?sv=PLACEHOLDER&st=2000-01-01T00%3A00%3A00Z&se=2050-01-01T00%3A00%3A00Z&sr=b&sp=r&rscd=attachment%3B+filename%3DQiskit%2BSample%2B-%2B3-qubit%2BGHZ%2Bcircuit-00000000-0000-0000-0000-000000000001.input.json&sig=PLACEHOLDER",
        "inputDataFormat": "ionq.circuit.v1", "inputParams": {"shots": 1024, "count":
        1024}, "metadata": {"qiskit": "True", "name": "Qiskit Sample - 3-qubit GHZ
        circuit", "num_qubits": "4", "metadata": "{}", "meas_map": "[0, 1, 2]"}, "sessionId":
        null, "status": "Waiting", "jobType": "QuantumComputing", "outputDataFormat":
        "ionq.quantum-results.v1", "outputDataUri": "https://mystorage.blob.core.windows.net/job-00000000-0000-0000-0000-000000000001/outputData?sv=PLACEHOLDER&st=2000-01-01T00%3A00%3A00Z&se=2050-01-01T00%3A00%3A00Z&sr=b&sp=r&rscd=attachment%3B+filename%3DQiskit%2BSample%2B-%2B3-qubit%2BGHZ%2Bcircuit-00000000-0000-0000-0000-000000000001.output.json&sig=PLACEHOLDER",
        "beginExecutionTime": null, "cancellationTime": null, "quantumComputingData":
        null, "errorData": null, "isCancelling": false, "tags": [], "name": "Qiskit
        Sample - 3-qubit GHZ circuit", "id": "00000000-0000-0000-0000-000000000001",
        "providerId": "ionq", "target": "ionq.simulator", "creationTime": "2024-08-28T20:32:01.2516438+00:00",
>>>>>>> b43e1017
        "endExecutionTime": null, "costEstimate": null, "itemType": "Job"}'
    headers:
      connection:
      - keep-alive
      content-length:
<<<<<<< HEAD
      - '1053'
=======
      - '1610'
>>>>>>> b43e1017
      content-type:
      - application/json; charset=utf-8
      transfer-encoding:
      - chunked
    status:
      code: 200
      message: OK
- request:
    body: null
    headers:
      Accept:
      - application/json
      Accept-Encoding:
      - gzip, deflate
      Connection:
      - keep-alive
      User-Agent:
      - testapp-azure-quantum-qiskit azsdk-python-quantum/0.0.1 Python/3.9.19 (Windows-10-10.0.22631-SP0)
    method: GET
    uri: https://eastus.quantum.azure.com/subscriptions/00000000-0000-0000-0000-000000000000/resourceGroups/myresourcegroup/providers/Microsoft.Quantum/workspaces/myworkspace/jobs/00000000-0000-0000-0000-000000000001?api-version=2022-09-12-preview&test-sequence-id=2
  response:
    body:
<<<<<<< HEAD
      string: '{"containerUri": "https://mystorage.blob.core.windows.net/job-00000000-0000-0000-0000-000000000001?sv=PLACEHOLDER&st=2024-08-15T22%3A20%3A37Z&se=2050-01-01T00%3A00%3A00Z&sr=c&sp=rcwl&sig=PLACEHOLDER&st=2024-08-15T22%3A20%3A37Z&se=2050-01-01T00%3A00%3A00Z&sr=b&sp=r&rscd=attachment%3B+filename%3DQiskit%2BSample%2B-%2B3-qubit%2BGHZ%2Bcircuit-00000000-0000-0000-0000-000000000001.input.json&sig=PLACEHOLDER&st=2024-08-15T22%3A20%3A37Z&se=2050-01-01T00%3A00%3A00Z&sr=b&sp=r&rscd=attachment%3B+filename%3DQiskit%2BSample%2B-%2B3-qubit%2BGHZ%2Bcircuit-00000000-0000-0000-0000-000000000001.output.json&sig=qA92gyvfMUKSiZkCZ60Pecl%2FUzR8sqzCJW7Ij96q%2FqQ%3D",
        "beginExecutionTime": null, "cancellationTime": null, "quantumComputingData":
        {"count": 1}, "errorData": null, "isCancelling": false, "tags": [], "name":
        "Qiskit Sample - 3-qubit GHZ circuit", "id": "00000000-0000-0000-0000-000000000001",
        "providerId": "ionq", "target": "ionq.simulator", "creationTime": "2024-08-15T22:20:37.2937652+00:00",
=======
      string: '{"containerUri": "https://mystorage.blob.core.windows.net/job-00000000-0000-0000-0000-000000000001?sv=PLACEHOLDER&st=2000-01-01T00%3A00%3A00Z&se=2050-01-01T00%3A00%3A00Z&sr=c&sp=rcwl&sig=PLACEHOLDER",
        "inputDataUri": "https://mystorage.blob.core.windows.net/job-00000000-0000-0000-0000-000000000001/inputData?sv=PLACEHOLDER&st=2000-01-01T00%3A00%3A00Z&se=2050-01-01T00%3A00%3A00Z&sr=b&sp=r&rscd=attachment%3B+filename%3DQiskit%2BSample%2B-%2B3-qubit%2BGHZ%2Bcircuit-00000000-0000-0000-0000-000000000001.input.json&sig=PLACEHOLDER",
        "inputDataFormat": "ionq.circuit.v1", "inputParams": {"shots": 1024, "count":
        1024}, "metadata": {"qiskit": "True", "name": "Qiskit Sample - 3-qubit GHZ
        circuit", "num_qubits": "4", "metadata": "{}", "meas_map": "[0, 1, 2]"}, "sessionId":
        null, "status": "Waiting", "jobType": "QuantumComputing", "outputDataFormat":
        "ionq.quantum-results.v1", "outputDataUri": "https://mystorage.blob.core.windows.net/job-00000000-0000-0000-0000-000000000001/outputData?sv=PLACEHOLDER&st=2000-01-01T00%3A00%3A00Z&se=2050-01-01T00%3A00%3A00Z&sr=b&sp=r&rscd=attachment%3B+filename%3DQiskit%2BSample%2B-%2B3-qubit%2BGHZ%2Bcircuit-00000000-0000-0000-0000-000000000001.output.json&sig=PLACEHOLDER",
        "beginExecutionTime": null, "cancellationTime": null, "quantumComputingData":
        {"count": 1}, "errorData": null, "isCancelling": false, "tags": [], "name":
        "Qiskit Sample - 3-qubit GHZ circuit", "id": "00000000-0000-0000-0000-000000000001",
        "providerId": "ionq", "target": "ionq.simulator", "creationTime": "2024-08-28T20:32:01.2516438+00:00",
>>>>>>> b43e1017
        "endExecutionTime": null, "costEstimate": null, "itemType": "Job"}'
    headers:
      connection:
      - keep-alive
      content-length:
<<<<<<< HEAD
      - '1061'
=======
      - '1618'
>>>>>>> b43e1017
      content-type:
      - application/json; charset=utf-8
      transfer-encoding:
      - chunked
    status:
      code: 200
      message: OK
- request:
    body: null
    headers:
      Accept:
      - application/json
      Accept-Encoding:
      - gzip, deflate
      Connection:
      - keep-alive
      User-Agent:
      - testapp-azure-quantum-qiskit azsdk-python-quantum/0.0.1 Python/3.9.19 (Windows-10-10.0.22631-SP0)
    method: GET
    uri: https://eastus.quantum.azure.com/subscriptions/00000000-0000-0000-0000-000000000000/resourceGroups/myresourcegroup/providers/Microsoft.Quantum/workspaces/myworkspace/jobs/00000000-0000-0000-0000-000000000001?api-version=2022-09-12-preview&test-sequence-id=3
  response:
    body:
<<<<<<< HEAD
      string: '{"containerUri": "https://mystorage.blob.core.windows.net/job-00000000-0000-0000-0000-000000000001?sv=PLACEHOLDER&st=2024-08-15T22%3A20%3A38Z&se=2050-01-01T00%3A00%3A00Z&sr=c&sp=rcwl&sig=PLACEHOLDER&st=2024-08-15T22%3A20%3A38Z&se=2050-01-01T00%3A00%3A00Z&sr=b&sp=r&rscd=attachment%3B+filename%3DQiskit%2BSample%2B-%2B3-qubit%2BGHZ%2Bcircuit-00000000-0000-0000-0000-000000000001.input.json&sig=PLACEHOLDER&st=2024-08-15T22%3A20%3A38Z&se=2050-01-01T00%3A00%3A00Z&sr=b&sp=r&rscd=attachment%3B+filename%3DQiskit%2BSample%2B-%2B3-qubit%2BGHZ%2Bcircuit-00000000-0000-0000-0000-000000000001.output.json&sig=HuFWOSmXFAqJIm7QvO3ESo79H96diDblztlxaTPskJA%3D",
        "beginExecutionTime": null, "cancellationTime": null, "quantumComputingData":
        {"count": 1}, "errorData": null, "isCancelling": false, "tags": [], "name":
        "Qiskit Sample - 3-qubit GHZ circuit", "id": "00000000-0000-0000-0000-000000000001",
        "providerId": "ionq", "target": "ionq.simulator", "creationTime": "2024-08-15T22:20:37.2937652+00:00",
=======
      string: '{"containerUri": "https://mystorage.blob.core.windows.net/job-00000000-0000-0000-0000-000000000001?sv=PLACEHOLDER&st=2000-01-01T00%3A00%3A00Z&se=2050-01-01T00%3A00%3A00Z&sr=c&sp=rcwl&sig=PLACEHOLDER",
        "inputDataUri": "https://mystorage.blob.core.windows.net/job-00000000-0000-0000-0000-000000000001/inputData?sv=PLACEHOLDER&st=2000-01-01T00%3A00%3A00Z&se=2050-01-01T00%3A00%3A00Z&sr=b&sp=r&rscd=attachment%3B+filename%3DQiskit%2BSample%2B-%2B3-qubit%2BGHZ%2Bcircuit-00000000-0000-0000-0000-000000000001.input.json&sig=PLACEHOLDER",
        "inputDataFormat": "ionq.circuit.v1", "inputParams": {"shots": 1024, "count":
        1024}, "metadata": {"qiskit": "True", "name": "Qiskit Sample - 3-qubit GHZ
        circuit", "num_qubits": "4", "metadata": "{}", "meas_map": "[0, 1, 2]"}, "sessionId":
        null, "status": "Waiting", "jobType": "QuantumComputing", "outputDataFormat":
        "ionq.quantum-results.v1", "outputDataUri": "https://mystorage.blob.core.windows.net/job-00000000-0000-0000-0000-000000000001/outputData?sv=PLACEHOLDER&st=2000-01-01T00%3A00%3A00Z&se=2050-01-01T00%3A00%3A00Z&sr=b&sp=r&rscd=attachment%3B+filename%3DQiskit%2BSample%2B-%2B3-qubit%2BGHZ%2Bcircuit-00000000-0000-0000-0000-000000000001.output.json&sig=PLACEHOLDER",
        "beginExecutionTime": null, "cancellationTime": null, "quantumComputingData":
        {"count": 1}, "errorData": null, "isCancelling": false, "tags": [], "name":
        "Qiskit Sample - 3-qubit GHZ circuit", "id": "00000000-0000-0000-0000-000000000001",
        "providerId": "ionq", "target": "ionq.simulator", "creationTime": "2024-08-28T20:32:01.2516438+00:00",
>>>>>>> b43e1017
        "endExecutionTime": null, "costEstimate": null, "itemType": "Job"}'
    headers:
      connection:
      - keep-alive
      content-length:
<<<<<<< HEAD
      - '1057'
=======
      - '1618'
>>>>>>> b43e1017
      content-type:
      - application/json; charset=utf-8
      transfer-encoding:
      - chunked
    status:
      code: 200
      message: OK
- request:
    body: null
    headers:
      Accept:
      - application/json
      Accept-Encoding:
      - gzip, deflate
      Connection:
      - keep-alive
      User-Agent:
      - testapp-azure-quantum-qiskit azsdk-python-quantum/0.0.1 Python/3.9.19 (Windows-10-10.0.22631-SP0)
    method: GET
    uri: https://eastus.quantum.azure.com/subscriptions/00000000-0000-0000-0000-000000000000/resourceGroups/myresourcegroup/providers/Microsoft.Quantum/workspaces/myworkspace/jobs/00000000-0000-0000-0000-000000000001?api-version=2022-09-12-preview&test-sequence-id=4
  response:
    body:
<<<<<<< HEAD
      string: '{"containerUri": "https://mystorage.blob.core.windows.net/job-00000000-0000-0000-0000-000000000001?sv=PLACEHOLDER&st=2024-08-15T22%3A20%3A38Z&se=2050-01-01T00%3A00%3A00Z&sr=c&sp=rcwl&sig=PLACEHOLDER&st=2024-08-15T22%3A20%3A38Z&se=2050-01-01T00%3A00%3A00Z&sr=b&sp=r&rscd=attachment%3B+filename%3DQiskit%2BSample%2B-%2B3-qubit%2BGHZ%2Bcircuit-00000000-0000-0000-0000-000000000001.input.json&sig=PLACEHOLDER&st=2024-08-15T22%3A20%3A38Z&se=2050-01-01T00%3A00%3A00Z&sr=b&sp=r&rscd=attachment%3B+filename%3DQiskit%2BSample%2B-%2B3-qubit%2BGHZ%2Bcircuit-00000000-0000-0000-0000-000000000001.output.json&sig=HuFWOSmXFAqJIm7QvO3ESo79H96diDblztlxaTPskJA%3D",
        "beginExecutionTime": null, "cancellationTime": null, "quantumComputingData":
        {"count": 1}, "errorData": null, "isCancelling": false, "tags": [], "name":
        "Qiskit Sample - 3-qubit GHZ circuit", "id": "00000000-0000-0000-0000-000000000001",
        "providerId": "ionq", "target": "ionq.simulator", "creationTime": "2024-08-15T22:20:37.2937652+00:00",
=======
      string: '{"containerUri": "https://mystorage.blob.core.windows.net/job-00000000-0000-0000-0000-000000000001?sv=PLACEHOLDER&st=2000-01-01T00%3A00%3A00Z&se=2050-01-01T00%3A00%3A00Z&sr=c&sp=rcwl&sig=PLACEHOLDER",
        "inputDataUri": "https://mystorage.blob.core.windows.net/job-00000000-0000-0000-0000-000000000001/inputData?sv=PLACEHOLDER&st=2000-01-01T00%3A00%3A00Z&se=2050-01-01T00%3A00%3A00Z&sr=b&sp=r&rscd=attachment%3B+filename%3DQiskit%2BSample%2B-%2B3-qubit%2BGHZ%2Bcircuit-00000000-0000-0000-0000-000000000001.input.json&sig=PLACEHOLDER",
        "inputDataFormat": "ionq.circuit.v1", "inputParams": {"shots": 1024, "count":
        1024}, "metadata": {"qiskit": "True", "name": "Qiskit Sample - 3-qubit GHZ
        circuit", "num_qubits": "4", "metadata": "{}", "meas_map": "[0, 1, 2]"}, "sessionId":
        null, "status": "Waiting", "jobType": "QuantumComputing", "outputDataFormat":
        "ionq.quantum-results.v1", "outputDataUri": "https://mystorage.blob.core.windows.net/job-00000000-0000-0000-0000-000000000001/outputData?sv=PLACEHOLDER&st=2000-01-01T00%3A00%3A00Z&se=2050-01-01T00%3A00%3A00Z&sr=b&sp=r&rscd=attachment%3B+filename%3DQiskit%2BSample%2B-%2B3-qubit%2BGHZ%2Bcircuit-00000000-0000-0000-0000-000000000001.output.json&sig=PLACEHOLDER",
        "beginExecutionTime": null, "cancellationTime": null, "quantumComputingData":
        {"count": 1}, "errorData": null, "isCancelling": false, "tags": [], "name":
        "Qiskit Sample - 3-qubit GHZ circuit", "id": "00000000-0000-0000-0000-000000000001",
        "providerId": "ionq", "target": "ionq.simulator", "creationTime": "2024-08-28T20:32:01.2516438+00:00",
>>>>>>> b43e1017
        "endExecutionTime": null, "costEstimate": null, "itemType": "Job"}'
    headers:
      connection:
      - keep-alive
      content-length:
<<<<<<< HEAD
      - '1057'
=======
      - '1618'
>>>>>>> b43e1017
      content-type:
      - application/json; charset=utf-8
      transfer-encoding:
      - chunked
    status:
      code: 200
      message: OK
- request:
    body: null
    headers:
      Accept:
      - application/json
      Accept-Encoding:
      - gzip, deflate
      Connection:
      - keep-alive
      User-Agent:
      - testapp-azure-quantum-qiskit azsdk-python-quantum/0.0.1 Python/3.9.19 (Windows-10-10.0.22631-SP0)
    method: GET
    uri: https://eastus.quantum.azure.com/subscriptions/00000000-0000-0000-0000-000000000000/resourceGroups/myresourcegroup/providers/Microsoft.Quantum/workspaces/myworkspace/jobs/00000000-0000-0000-0000-000000000001?api-version=2022-09-12-preview&test-sequence-id=5
  response:
    body:
<<<<<<< HEAD
      string: '{"containerUri": "https://mystorage.blob.core.windows.net/job-00000000-0000-0000-0000-000000000001?sv=PLACEHOLDER&st=2024-08-15T22%3A20%3A39Z&se=2050-01-01T00%3A00%3A00Z&sr=c&sp=rcwl&sig=PLACEHOLDER&st=2024-08-15T22%3A20%3A39Z&se=2050-01-01T00%3A00%3A00Z&sr=b&sp=r&rscd=attachment%3B+filename%3DQiskit%2BSample%2B-%2B3-qubit%2BGHZ%2Bcircuit-00000000-0000-0000-0000-000000000001.input.json&sig=PLACEHOLDER&st=2024-08-15T22%3A20%3A39Z&se=2050-01-01T00%3A00%3A00Z&sr=b&sp=r&rscd=attachment%3B+filename%3DQiskit%2BSample%2B-%2B3-qubit%2BGHZ%2Bcircuit-00000000-0000-0000-0000-000000000001.output.json&sig=jJfhME4MOThymIEgeNXOGHqJ%2FdC6qgHhzWLM53BVCLo%3D",
        "beginExecutionTime": null, "cancellationTime": null, "quantumComputingData":
        {"count": 1}, "errorData": null, "isCancelling": false, "tags": [], "name":
        "Qiskit Sample - 3-qubit GHZ circuit", "id": "00000000-0000-0000-0000-000000000001",
        "providerId": "ionq", "target": "ionq.simulator", "creationTime": "2024-08-15T22:20:37.2937652+00:00",
=======
      string: '{"containerUri": "https://mystorage.blob.core.windows.net/job-00000000-0000-0000-0000-000000000001?sv=PLACEHOLDER&st=2000-01-01T00%3A00%3A00Z&se=2050-01-01T00%3A00%3A00Z&sr=c&sp=rcwl&sig=PLACEHOLDER",
        "inputDataUri": "https://mystorage.blob.core.windows.net/job-00000000-0000-0000-0000-000000000001/inputData?sv=PLACEHOLDER&st=2000-01-01T00%3A00%3A00Z&se=2050-01-01T00%3A00%3A00Z&sr=b&sp=r&rscd=attachment%3B+filename%3DQiskit%2BSample%2B-%2B3-qubit%2BGHZ%2Bcircuit-00000000-0000-0000-0000-000000000001.input.json&sig=PLACEHOLDER",
        "inputDataFormat": "ionq.circuit.v1", "inputParams": {"shots": 1024, "count":
        1024}, "metadata": {"qiskit": "True", "name": "Qiskit Sample - 3-qubit GHZ
        circuit", "num_qubits": "4", "metadata": "{}", "meas_map": "[0, 1, 2]"}, "sessionId":
        null, "status": "Waiting", "jobType": "QuantumComputing", "outputDataFormat":
        "ionq.quantum-results.v1", "outputDataUri": "https://mystorage.blob.core.windows.net/job-00000000-0000-0000-0000-000000000001/outputData?sv=PLACEHOLDER&st=2000-01-01T00%3A00%3A00Z&se=2050-01-01T00%3A00%3A00Z&sr=b&sp=r&rscd=attachment%3B+filename%3DQiskit%2BSample%2B-%2B3-qubit%2BGHZ%2Bcircuit-00000000-0000-0000-0000-000000000001.output.json&sig=PLACEHOLDER",
        "beginExecutionTime": null, "cancellationTime": null, "quantumComputingData":
        {"count": 1}, "errorData": null, "isCancelling": false, "tags": [], "name":
        "Qiskit Sample - 3-qubit GHZ circuit", "id": "00000000-0000-0000-0000-000000000001",
        "providerId": "ionq", "target": "ionq.simulator", "creationTime": "2024-08-28T20:32:01.2516438+00:00",
>>>>>>> b43e1017
        "endExecutionTime": null, "costEstimate": null, "itemType": "Job"}'
    headers:
      connection:
      - keep-alive
      content-length:
<<<<<<< HEAD
      - '1059'
=======
      - '1618'
>>>>>>> b43e1017
      content-type:
      - application/json; charset=utf-8
      transfer-encoding:
      - chunked
    status:
      code: 200
      message: OK
- request:
    body: null
    headers:
      Accept:
      - application/json
      Accept-Encoding:
      - gzip, deflate
      Connection:
      - keep-alive
      User-Agent:
      - testapp-azure-quantum-qiskit azsdk-python-quantum/0.0.1 Python/3.9.19 (Windows-10-10.0.22631-SP0)
    method: GET
    uri: https://eastus.quantum.azure.com/subscriptions/00000000-0000-0000-0000-000000000000/resourceGroups/myresourcegroup/providers/Microsoft.Quantum/workspaces/myworkspace/jobs/00000000-0000-0000-0000-000000000001?api-version=2022-09-12-preview&test-sequence-id=6
  response:
    body:
<<<<<<< HEAD
      string: '{"containerUri": "https://mystorage.blob.core.windows.net/job-00000000-0000-0000-0000-000000000001?sv=PLACEHOLDER&st=2024-08-15T22%3A20%3A40Z&se=2050-01-01T00%3A00%3A00Z&sr=c&sp=rcwl&sig=PLACEHOLDER&st=2024-08-15T22%3A20%3A40Z&se=2050-01-01T00%3A00%3A00Z&sr=b&sp=r&rscd=attachment%3B+filename%3DQiskit%2BSample%2B-%2B3-qubit%2BGHZ%2Bcircuit-00000000-0000-0000-0000-000000000001.input.json&sig=PLACEHOLDER&st=2024-08-15T22%3A20%3A40Z&se=2050-01-01T00%3A00%3A00Z&sr=b&sp=r&rscd=attachment%3B+filename%3DQiskit%2BSample%2B-%2B3-qubit%2BGHZ%2Bcircuit-00000000-0000-0000-0000-000000000001.output.json&sig=VuEkWA2K9F9ZAWdSV1Ad5mrkwpMCSqq350l8vivUKGQ%3D",
        "beginExecutionTime": null, "cancellationTime": null, "quantumComputingData":
        {"count": 1}, "errorData": null, "isCancelling": false, "tags": [], "name":
        "Qiskit Sample - 3-qubit GHZ circuit", "id": "00000000-0000-0000-0000-000000000001",
        "providerId": "ionq", "target": "ionq.simulator", "creationTime": "2024-08-15T22:20:37.2937652+00:00",
=======
      string: '{"containerUri": "https://mystorage.blob.core.windows.net/job-00000000-0000-0000-0000-000000000001?sv=PLACEHOLDER&st=2000-01-01T00%3A00%3A00Z&se=2050-01-01T00%3A00%3A00Z&sr=c&sp=rcwl&sig=PLACEHOLDER",
        "inputDataUri": "https://mystorage.blob.core.windows.net/job-00000000-0000-0000-0000-000000000001/inputData?sv=PLACEHOLDER&st=2000-01-01T00%3A00%3A00Z&se=2050-01-01T00%3A00%3A00Z&sr=b&sp=r&rscd=attachment%3B+filename%3DQiskit%2BSample%2B-%2B3-qubit%2BGHZ%2Bcircuit-00000000-0000-0000-0000-000000000001.input.json&sig=PLACEHOLDER",
        "inputDataFormat": "ionq.circuit.v1", "inputParams": {"shots": 1024, "count":
        1024}, "metadata": {"qiskit": "True", "name": "Qiskit Sample - 3-qubit GHZ
        circuit", "num_qubits": "4", "metadata": "{}", "meas_map": "[0, 1, 2]"}, "sessionId":
        null, "status": "Waiting", "jobType": "QuantumComputing", "outputDataFormat":
        "ionq.quantum-results.v1", "outputDataUri": "https://mystorage.blob.core.windows.net/job-00000000-0000-0000-0000-000000000001/outputData?sv=PLACEHOLDER&st=2000-01-01T00%3A00%3A00Z&se=2050-01-01T00%3A00%3A00Z&sr=b&sp=r&rscd=attachment%3B+filename%3DQiskit%2BSample%2B-%2B3-qubit%2BGHZ%2Bcircuit-00000000-0000-0000-0000-000000000001.output.json&sig=PLACEHOLDER",
        "beginExecutionTime": null, "cancellationTime": null, "quantumComputingData":
        {"count": 1}, "errorData": null, "isCancelling": false, "tags": [], "name":
        "Qiskit Sample - 3-qubit GHZ circuit", "id": "00000000-0000-0000-0000-000000000001",
        "providerId": "ionq", "target": "ionq.simulator", "creationTime": "2024-08-28T20:32:01.2516438+00:00",
>>>>>>> b43e1017
        "endExecutionTime": null, "costEstimate": null, "itemType": "Job"}'
    headers:
      connection:
      - keep-alive
      content-length:
<<<<<<< HEAD
      - '1057'
=======
      - '1618'
>>>>>>> b43e1017
      content-type:
      - application/json; charset=utf-8
      transfer-encoding:
      - chunked
    status:
      code: 200
      message: OK
- request:
    body: null
    headers:
      Accept:
      - application/json
      Accept-Encoding:
      - gzip, deflate
      Connection:
      - keep-alive
      User-Agent:
<<<<<<< HEAD
      - testapp-azure-quantum-qiskit azsdk-python-quantum/1.2.4 Python/3.9.19 (Windows-10-10.0.22631-SP0)
=======
      - testapp-azure-quantum-qiskit azsdk-python-quantum/0.0.1 Python/3.9.19 (Windows-10-10.0.22631-SP0)
>>>>>>> b43e1017
    method: GET
    uri: https://eastus.quantum.azure.com/subscriptions/00000000-0000-0000-0000-000000000000/resourceGroups/myresourcegroup/providers/Microsoft.Quantum/workspaces/myworkspace/jobs/00000000-0000-0000-0000-000000000001?api-version=2022-09-12-preview&test-sequence-id=7
  response:
    body:
<<<<<<< HEAD
      string: '{"containerUri": "https://mystorage.blob.core.windows.net/job-00000000-0000-0000-0000-000000000001?sv=PLACEHOLDER&st=2024-08-15T22%3A20%3A41Z&se=2050-01-01T00%3A00%3A00Z&sr=c&sp=rcwl&sig=PLACEHOLDER&st=2024-08-15T22%3A20%3A41Z&se=2050-01-01T00%3A00%3A00Z&sr=b&sp=r&rscd=attachment%3B+filename%3DQiskit%2BSample%2B-%2B3-qubit%2BGHZ%2Bcircuit-00000000-0000-0000-0000-000000000001.input.json&sig=PLACEHOLDER&st=2024-08-15T22%3A20%3A41Z&se=2050-01-01T00%3A00%3A00Z&sr=b&sp=r&rscd=attachment%3B+filename%3DQiskit%2BSample%2B-%2B3-qubit%2BGHZ%2Bcircuit-00000000-0000-0000-0000-000000000001.output.json&sig=DpYJRrK%2FzQse3plsTwSMec9Z4sFhhpkBzE2PErt%2FIa0%3D",
        "beginExecutionTime": "2024-08-15T22:20:38.944Z", "cancellationTime": null,
        "quantumComputingData": {"count": 1}, "errorData": null, "isCancelling": false,
        "tags": [], "name": "Qiskit Sample - 3-qubit GHZ circuit", "id": "00000000-0000-0000-0000-000000000001",
        "providerId": "ionq", "target": "ionq.simulator", "creationTime": "2024-08-15T22:20:37.2937652+00:00",
        "endExecutionTime": "2024-08-15T22:20:38.96Z", "costEstimate": {"currencyCode":
=======
      string: '{"containerUri": "https://mystorage.blob.core.windows.net/job-00000000-0000-0000-0000-000000000001?sv=PLACEHOLDER&st=2000-01-01T00%3A00%3A00Z&se=2050-01-01T00%3A00%3A00Z&sr=c&sp=rcwl&sig=PLACEHOLDER",
        "inputDataUri": "https://mystorage.blob.core.windows.net/job-00000000-0000-0000-0000-000000000001/inputData?sv=PLACEHOLDER&st=2000-01-01T00%3A00%3A00Z&se=2050-01-01T00%3A00%3A00Z&sr=b&sp=r&rscd=attachment%3B+filename%3DQiskit%2BSample%2B-%2B3-qubit%2BGHZ%2Bcircuit-00000000-0000-0000-0000-000000000001.input.json&sig=PLACEHOLDER",
        "inputDataFormat": "ionq.circuit.v1", "inputParams": {"shots": 1024, "count":
        1024}, "metadata": {"qiskit": "True", "name": "Qiskit Sample - 3-qubit GHZ
        circuit", "num_qubits": "4", "metadata": "{}", "meas_map": "[0, 1, 2]"}, "sessionId":
        null, "status": "Succeeded", "jobType": "QuantumComputing", "outputDataFormat":
        "ionq.quantum-results.v1", "outputDataUri": "https://mystorage.blob.core.windows.net/job-00000000-0000-0000-0000-000000000001/rawOutputData?sv=PLACEHOLDER&st=2000-01-01T00%3A00%3A00Z&se=2050-01-01T00%3A00%3A00Z&sr=b&sp=r&rscd=attachment%3B+filename%3DQiskit%2BSample%2B-%2B3-qubit%2BGHZ%2Bcircuit-00000000-0000-0000-0000-000000000001.output.json&sig=PLACEHOLDER",
        "beginExecutionTime": "2024-08-28T20:32:02.884Z", "cancellationTime": null,
        "quantumComputingData": {"count": 1}, "errorData": null, "isCancelling": false,
        "tags": [], "name": "Qiskit Sample - 3-qubit GHZ circuit", "id": "00000000-0000-0000-0000-000000000001",
        "providerId": "ionq", "target": "ionq.simulator", "creationTime": "2024-08-28T20:32:01.2516438+00:00",
        "endExecutionTime": "2024-08-28T20:32:02.905Z", "costEstimate": {"currencyCode":
>>>>>>> b43e1017
        "USD", "events": [{"dimensionId": "gs1q", "dimensionName": "1Q Gate Shot",
        "measureUnit": "1q gate shot", "amountBilled": 0.0, "amountConsumed": 0.0,
        "unitPrice": 0.0}, {"dimensionId": "gs2q", "dimensionName": "2Q Gate Shot",
        "measureUnit": "2q gate shot", "amountBilled": 0.0, "amountConsumed": 0.0,
        "unitPrice": 0.0}], "estimatedTotal": 0.0}, "itemType": "Job"}'
    headers:
      connection:
      - keep-alive
      content-length:
<<<<<<< HEAD
      - '1460'
=======
      - '2023'
>>>>>>> b43e1017
      content-type:
      - application/json; charset=utf-8
      transfer-encoding:
      - chunked
    status:
      code: 200
      message: OK
- request:
    body: null
    headers:
      Accept:
      - application/json
      Accept-Encoding:
      - gzip, deflate
      Connection:
      - keep-alive
      User-Agent:
      - testapp-azure-quantum-qiskit azsdk-python-quantum/0.0.1 Python/3.9.19 (Windows-10-10.0.22631-SP0)
    method: GET
    uri: https://eastus.quantum.azure.com/subscriptions/00000000-0000-0000-0000-000000000000/resourceGroups/myresourcegroup/providers/Microsoft.Quantum/workspaces/myworkspace/jobs/00000000-0000-0000-0000-000000000001?api-version=2022-09-12-preview&test-sequence-id=8
  response:
    body:
<<<<<<< HEAD
      string: '{"containerUri": "https://mystorage.blob.core.windows.net/job-00000000-0000-0000-0000-000000000001?sv=PLACEHOLDER&st=2024-08-15T22%3A20%3A41Z&se=2050-01-01T00%3A00%3A00Z&sr=c&sp=rcwl&sig=PLACEHOLDER&st=2024-08-15T22%3A20%3A41Z&se=2050-01-01T00%3A00%3A00Z&sr=b&sp=r&rscd=attachment%3B+filename%3DQiskit%2BSample%2B-%2B3-qubit%2BGHZ%2Bcircuit-00000000-0000-0000-0000-000000000001.input.json&sig=PLACEHOLDER&st=2024-08-15T22%3A20%3A41Z&se=2050-01-01T00%3A00%3A00Z&sr=b&sp=r&rscd=attachment%3B+filename%3DQiskit%2BSample%2B-%2B3-qubit%2BGHZ%2Bcircuit-00000000-0000-0000-0000-000000000001.output.json&sig=DpYJRrK%2FzQse3plsTwSMec9Z4sFhhpkBzE2PErt%2FIa0%3D",
        "beginExecutionTime": "2024-08-15T22:20:38.944Z", "cancellationTime": null,
        "quantumComputingData": {"count": 1}, "errorData": null, "isCancelling": false,
        "tags": [], "name": "Qiskit Sample - 3-qubit GHZ circuit", "id": "00000000-0000-0000-0000-000000000001",
        "providerId": "ionq", "target": "ionq.simulator", "creationTime": "2024-08-15T22:20:37.2937652+00:00",
        "endExecutionTime": "2024-08-15T22:20:38.96Z", "costEstimate": {"currencyCode":
=======
      string: '{"containerUri": "https://mystorage.blob.core.windows.net/job-00000000-0000-0000-0000-000000000001?sv=PLACEHOLDER&st=2000-01-01T00%3A00%3A00Z&se=2050-01-01T00%3A00%3A00Z&sr=c&sp=rcwl&sig=PLACEHOLDER",
        "inputDataUri": "https://mystorage.blob.core.windows.net/job-00000000-0000-0000-0000-000000000001/inputData?sv=PLACEHOLDER&st=2000-01-01T00%3A00%3A00Z&se=2050-01-01T00%3A00%3A00Z&sr=b&sp=r&rscd=attachment%3B+filename%3DQiskit%2BSample%2B-%2B3-qubit%2BGHZ%2Bcircuit-00000000-0000-0000-0000-000000000001.input.json&sig=PLACEHOLDER",
        "inputDataFormat": "ionq.circuit.v1", "inputParams": {"shots": 1024, "count":
        1024}, "metadata": {"qiskit": "True", "name": "Qiskit Sample - 3-qubit GHZ
        circuit", "num_qubits": "4", "metadata": "{}", "meas_map": "[0, 1, 2]"}, "sessionId":
        null, "status": "Succeeded", "jobType": "QuantumComputing", "outputDataFormat":
        "ionq.quantum-results.v1", "outputDataUri": "https://mystorage.blob.core.windows.net/job-00000000-0000-0000-0000-000000000001/rawOutputData?sv=PLACEHOLDER&st=2000-01-01T00%3A00%3A00Z&se=2050-01-01T00%3A00%3A00Z&sr=b&sp=r&rscd=attachment%3B+filename%3DQiskit%2BSample%2B-%2B3-qubit%2BGHZ%2Bcircuit-00000000-0000-0000-0000-000000000001.output.json&sig=PLACEHOLDER",
        "beginExecutionTime": "2024-08-28T20:32:02.884Z", "cancellationTime": null,
        "quantumComputingData": {"count": 1}, "errorData": null, "isCancelling": false,
        "tags": [], "name": "Qiskit Sample - 3-qubit GHZ circuit", "id": "00000000-0000-0000-0000-000000000001",
        "providerId": "ionq", "target": "ionq.simulator", "creationTime": "2024-08-28T20:32:01.2516438+00:00",
        "endExecutionTime": "2024-08-28T20:32:02.905Z", "costEstimate": {"currencyCode":
>>>>>>> b43e1017
        "USD", "events": [{"dimensionId": "gs1q", "dimensionName": "1Q Gate Shot",
        "measureUnit": "1q gate shot", "amountBilled": 0.0, "amountConsumed": 0.0,
        "unitPrice": 0.0}, {"dimensionId": "gs2q", "dimensionName": "2Q Gate Shot",
        "measureUnit": "2q gate shot", "amountBilled": 0.0, "amountConsumed": 0.0,
        "unitPrice": 0.0}], "estimatedTotal": 0.0}, "itemType": "Job"}'
    headers:
      connection:
      - keep-alive
      content-length:
<<<<<<< HEAD
      - '1460'
=======
      - '2023'
>>>>>>> b43e1017
      content-type:
      - application/json; charset=utf-8
      transfer-encoding:
      - chunked
    status:
      code: 200
      message: OK
- request:
    body: null
    headers:
      Accept:
      - application/json
      Accept-Encoding:
      - gzip, deflate
      Connection:
      - keep-alive
      User-Agent:
      - testapp-azure-quantum-qiskit azsdk-python-quantum/0.0.1 Python/3.9.19 (Windows-10-10.0.22631-SP0)
    method: GET
    uri: https://eastus.quantum.azure.com/subscriptions/00000000-0000-0000-0000-000000000000/resourceGroups/myresourcegroup/providers/Microsoft.Quantum/workspaces/myworkspace/jobs/00000000-0000-0000-0000-000000000001?api-version=2022-09-12-preview&test-sequence-id=9
  response:
    body:
<<<<<<< HEAD
      string: '{"containerUri": "https://mystorage.blob.core.windows.net/job-00000000-0000-0000-0000-000000000001?sv=PLACEHOLDER&st=2024-08-15T22%3A20%3A42Z&se=2050-01-01T00%3A00%3A00Z&sr=c&sp=rcwl&sig=PLACEHOLDER&st=2024-08-15T22%3A20%3A42Z&se=2050-01-01T00%3A00%3A00Z&sr=b&sp=r&rscd=attachment%3B+filename%3DQiskit%2BSample%2B-%2B3-qubit%2BGHZ%2Bcircuit-00000000-0000-0000-0000-000000000001.input.json&sig=PLACEHOLDER&st=2024-08-15T22%3A20%3A42Z&se=2050-01-01T00%3A00%3A00Z&sr=b&sp=r&rscd=attachment%3B+filename%3DQiskit%2BSample%2B-%2B3-qubit%2BGHZ%2Bcircuit-00000000-0000-0000-0000-000000000001.output.json&sig=ym1YRufQFgea4bQdqHlqKMGCZrKVEGcAz2hzjCXiooQ%3D",
        "beginExecutionTime": "2024-08-15T22:20:38.944Z", "cancellationTime": null,
        "quantumComputingData": {"count": 1}, "errorData": null, "isCancelling": false,
        "tags": [], "name": "Qiskit Sample - 3-qubit GHZ circuit", "id": "00000000-0000-0000-0000-000000000001",
        "providerId": "ionq", "target": "ionq.simulator", "creationTime": "2024-08-15T22:20:37.2937652+00:00",
        "endExecutionTime": "2024-08-15T22:20:38.96Z", "costEstimate": {"currencyCode":
=======
      string: '{"containerUri": "https://mystorage.blob.core.windows.net/job-00000000-0000-0000-0000-000000000001?sv=PLACEHOLDER&st=2000-01-01T00%3A00%3A00Z&se=2050-01-01T00%3A00%3A00Z&sr=c&sp=rcwl&sig=PLACEHOLDER",
        "inputDataUri": "https://mystorage.blob.core.windows.net/job-00000000-0000-0000-0000-000000000001/inputData?sv=PLACEHOLDER&st=2000-01-01T00%3A00%3A00Z&se=2050-01-01T00%3A00%3A00Z&sr=b&sp=r&rscd=attachment%3B+filename%3DQiskit%2BSample%2B-%2B3-qubit%2BGHZ%2Bcircuit-00000000-0000-0000-0000-000000000001.input.json&sig=PLACEHOLDER",
        "inputDataFormat": "ionq.circuit.v1", "inputParams": {"shots": 1024, "count":
        1024}, "metadata": {"qiskit": "True", "name": "Qiskit Sample - 3-qubit GHZ
        circuit", "num_qubits": "4", "metadata": "{}", "meas_map": "[0, 1, 2]"}, "sessionId":
        null, "status": "Succeeded", "jobType": "QuantumComputing", "outputDataFormat":
        "ionq.quantum-results.v1", "outputDataUri": "https://mystorage.blob.core.windows.net/job-00000000-0000-0000-0000-000000000001/rawOutputData?sv=PLACEHOLDER&st=2000-01-01T00%3A00%3A00Z&se=2050-01-01T00%3A00%3A00Z&sr=b&sp=r&rscd=attachment%3B+filename%3DQiskit%2BSample%2B-%2B3-qubit%2BGHZ%2Bcircuit-00000000-0000-0000-0000-000000000001.output.json&sig=PLACEHOLDER",
        "beginExecutionTime": "2024-08-28T20:32:02.884Z", "cancellationTime": null,
        "quantumComputingData": {"count": 1}, "errorData": null, "isCancelling": false,
        "tags": [], "name": "Qiskit Sample - 3-qubit GHZ circuit", "id": "00000000-0000-0000-0000-000000000001",
        "providerId": "ionq", "target": "ionq.simulator", "creationTime": "2024-08-28T20:32:01.2516438+00:00",
        "endExecutionTime": "2024-08-28T20:32:02.905Z", "costEstimate": {"currencyCode":
>>>>>>> b43e1017
        "USD", "events": [{"dimensionId": "gs1q", "dimensionName": "1Q Gate Shot",
        "measureUnit": "1q gate shot", "amountBilled": 0.0, "amountConsumed": 0.0,
        "unitPrice": 0.0}, {"dimensionId": "gs2q", "dimensionName": "2Q Gate Shot",
        "measureUnit": "2q gate shot", "amountBilled": 0.0, "amountConsumed": 0.0,
        "unitPrice": 0.0}], "estimatedTotal": 0.0}, "itemType": "Job"}'
    headers:
      connection:
      - keep-alive
      content-length:
<<<<<<< HEAD
      - '1456'
=======
      - '2023'
>>>>>>> b43e1017
      content-type:
      - application/json; charset=utf-8
      transfer-encoding:
      - chunked
    status:
      code: 200
      message: OK
- request:
    body: null
    headers:
      Accept:
      - application/json
      Accept-Encoding:
      - gzip, deflate
      Connection:
      - keep-alive
      User-Agent:
      - testapp-azure-quantum-qiskit azsdk-python-quantum/0.0.1 Python/3.9.19 (Windows-10-10.0.22631-SP0)
    method: GET
    uri: https://eastus.quantum.azure.com/subscriptions/00000000-0000-0000-0000-000000000000/resourceGroups/myresourcegroup/providers/Microsoft.Quantum/workspaces/myworkspace/providerStatus?api-version=2022-09-12-preview&test-sequence-id=2
  response:
    body:
<<<<<<< HEAD
      string: '{"value": [{"id": "microsoft-elements", "currentAvailability": "Available",
        "targets": [{"id": "microsoft.dft", "currentAvailability": "Available", "averageQueueTime":
        0, "statusPage": null}]}, {"id": "ionq", "currentAvailability": "Degraded",
        "targets": [{"id": "ionq.qpu", "currentAvailability": "Available", "averageQueueTime":
        1328901, "statusPage": "https://status.ionq.co"}, {"id": "ionq.qpu.aria-1",
        "currentAvailability": "Unavailable", "averageQueueTime": 2212405, "statusPage":
        "https://status.ionq.co"}, {"id": "ionq.qpu.aria-2", "currentAvailability":
        "Available", "averageQueueTime": 1630148, "statusPage": "https://status.ionq.co"},
        {"id": "ionq.simulator", "currentAvailability": "Available", "averageQueueTime":
        314, "statusPage": "https://status.ionq.co"}]}, {"id": "microsoft-qc", "currentAvailability":
        "Available", "targets": [{"id": "microsoft.estimator", "currentAvailability":
        "Available", "averageQueueTime": 0, "statusPage": null}]}, {"id": "pasqal",
        "currentAvailability": "Available", "targets": [{"id": "pasqal.sim.emu-tn",
        "currentAvailability": "Available", "averageQueueTime": 243, "statusPage":
        "https://pasqal.com"}, {"id": "pasqal.qpu.fresnel", "currentAvailability":
        "Available", "averageQueueTime": 103193, "statusPage": "https://pasqal.com"}]},
        {"id": "quantinuum", "currentAvailability": "Degraded", "targets": [{"id":
        "quantinuum.qpu.h1-1", "currentAvailability": "Degraded", "averageQueueTime":
        0, "statusPage": "https://www.quantinuum.com/hardware/h1"}, {"id": "quantinuum.sim.h1-1sc",
        "currentAvailability": "Available", "averageQueueTime": 4, "statusPage": "https://www.quantinuum.com/hardware/h1"},
        {"id": "quantinuum.sim.h1-1e", "currentAvailability": "Available", "averageQueueTime":
        1486, "statusPage": "https://www.quantinuum.com/hardware/h1"}, {"id": "quantinuum.qpu.h2-1",
        "currentAvailability": "Degraded", "averageQueueTime": 0, "statusPage": "https://www.quantinuum.com/hardware/h2"},
        {"id": "quantinuum.sim.h2-1sc", "currentAvailability": "Available", "averageQueueTime":
        1, "statusPage": "https://www.quantinuum.com/hardware/h2"}, {"id": "quantinuum.sim.h2-1e",
        "currentAvailability": "Available", "averageQueueTime": 1767318, "statusPage":
        "https://www.quantinuum.com/hardware/h2"}, {"id": "quantinuum.sim.h1-1sc-preview",
        "currentAvailability": "Available", "averageQueueTime": 4, "statusPage": "https://www.quantinuum.com/hardware/h1"},
        {"id": "quantinuum.sim.h1-1e-preview", "currentAvailability": "Available",
        "averageQueueTime": 1486, "statusPage": "https://www.quantinuum.com/hardware/h1"},
        {"id": "quantinuum.sim.h1-2e-preview", "currentAvailability": "Available",
        "averageQueueTime": 838, "statusPage": "https://www.quantinuum.com/hardware/h1"},
        {"id": "quantinuum.qpu.h1-1-preview", "currentAvailability": "Degraded", "averageQueueTime":
        0, "statusPage": "https://www.quantinuum.com/hardware/h1"}]}, {"id": "rigetti",
=======
      string: '{"value": [{"id": "ionq", "currentAvailability": "Degraded", "targets":
        [{"id": "ionq.qpu", "currentAvailability": "Unavailable", "averageQueueTime":
        0, "statusPage": null}, {"id": "ionq.qpu.aria-1", "currentAvailability": "Available",
        "averageQueueTime": 129222, "statusPage": "https://status.ionq.co"}, {"id":
        "ionq.qpu.aria-2", "currentAvailability": "Unavailable", "averageQueueTime":
        1962205, "statusPage": "https://status.ionq.co"}, {"id": "ionq.simulator",
        "currentAvailability": "Available", "averageQueueTime": 2, "statusPage": "https://status.ionq.co"}]},
        {"id": "microsoft-qc", "currentAvailability": "Available", "targets": [{"id":
        "microsoft.estimator", "currentAvailability": "Available", "averageQueueTime":
        0, "statusPage": null}]}, {"id": "pasqal", "currentAvailability": "Degraded",
        "targets": [{"id": "pasqal.sim.emu-tn", "currentAvailability": "Available",
        "averageQueueTime": 235, "statusPage": "https://pasqal.com"}, {"id": "pasqal.qpu.fresnel",
        "currentAvailability": "Degraded", "averageQueueTime": 0, "statusPage": "https://pasqal.com"}]},
        {"id": "quantinuum", "currentAvailability": "Degraded", "targets": [{"id":
        "quantinuum.qpu.h1-1", "currentAvailability": "Degraded", "averageQueueTime":
        0, "statusPage": "https://www.quantinuum.com/hardware/h1"}, {"id": "quantinuum.sim.h1-1sc",
        "currentAvailability": "Available", "averageQueueTime": 1, "statusPage": "https://www.quantinuum.com/hardware/h1"},
        {"id": "quantinuum.sim.h1-1e", "currentAvailability": "Available", "averageQueueTime":
        6148, "statusPage": "https://www.quantinuum.com/hardware/h1"}]}, {"id": "rigetti",
>>>>>>> b43e1017
        "currentAvailability": "Available", "targets": [{"id": "rigetti.sim.qvm",
        "currentAvailability": "Available", "averageQueueTime": 5, "statusPage": "https://rigetti.statuspage.io/"},
        {"id": "rigetti.qpu.ankaa-2", "currentAvailability": "Available", "averageQueueTime":
        5, "statusPage": "https://rigetti.statuspage.io/"}]}, {"id": "qci", "currentAvailability":
        "Degraded", "targets": [{"id": "qci.simulator", "currentAvailability": "Available",
        "averageQueueTime": 1, "statusPage": "https://quantumcircuits.com"}, {"id":
        "qci.machine1", "currentAvailability": "Unavailable", "averageQueueTime":
        1, "statusPage": "https://quantumcircuits.com"}, {"id": "qci.simulator.noisy",
        "currentAvailability": "Available", "averageQueueTime": 0, "statusPage": "https://quantumcircuits.com"}]},
        {"id": "Microsoft.ChemistryHpc", "currentAvailability": "Degraded", "targets":
        [{"id": "microsoft.hpc", "currentAvailability": "Unavailable", "averageQueueTime":
        0, "statusPage": null}]}, {"id": "Microsoft.Test", "currentAvailability":
        "Available", "targets": [{"id": "echo-rigetti", "currentAvailability": "Available",
        "averageQueueTime": 1, "statusPage": ""}, {"id": "echo-quantinuum", "currentAvailability":
        "Available", "averageQueueTime": 1, "statusPage": ""}, {"id": "echo-qci",
        "currentAvailability": "Available", "averageQueueTime": 1, "statusPage": ""},
        {"id": "echo-ionq", "currentAvailability": "Available", "averageQueueTime":
        1, "statusPage": ""}, {"id": "echo-aquarius", "currentAvailability": "Available",
        "averageQueueTime": 1, "statusPage": ""}, {"id": "sparse-sim-rigetti", "currentAvailability":
        "Available", "averageQueueTime": 1, "statusPage": ""}, {"id": "sparse-sim-quantinuum",
        "currentAvailability": "Available", "averageQueueTime": 1, "statusPage": ""},
        {"id": "sparse-sim-qci", "currentAvailability": "Available", "averageQueueTime":
        1, "statusPage": ""}, {"id": "sparse-sim-ionq", "currentAvailability": "Available",
        "averageQueueTime": 1, "statusPage": ""}, {"id": "echo-output", "currentAvailability":
        "Available", "averageQueueTime": 1, "statusPage": ""}]}], "nextLink": null}'
    headers:
      connection:
      - keep-alive
      content-length:
<<<<<<< HEAD
      - '4781'
=======
      - '3682'
>>>>>>> b43e1017
      content-type:
      - application/json; charset=utf-8
      transfer-encoding:
      - chunked
    status:
      code: 200
      message: OK
- request:
    body: null
    headers:
      Accept:
      - application/json
      Accept-Encoding:
      - gzip, deflate
      Connection:
      - keep-alive
      User-Agent:
      - testapp-azure-quantum-qiskit azsdk-python-quantum/0.0.1 Python/3.9.19 (Windows-10-10.0.22631-SP0)
    method: GET
    uri: https://eastus.quantum.azure.com/subscriptions/00000000-0000-0000-0000-000000000000/resourceGroups/myresourcegroup/providers/Microsoft.Quantum/workspaces/myworkspace/jobs/00000000-0000-0000-0000-000000000001?api-version=2022-09-12-preview&test-sequence-id=10
  response:
    body:
<<<<<<< HEAD
      string: '{"containerUri": "https://mystorage.blob.core.windows.net/job-00000000-0000-0000-0000-000000000001?sv=PLACEHOLDER&st=2024-08-15T22%3A20%3A42Z&se=2050-01-01T00%3A00%3A00Z&sr=c&sp=rcwl&sig=PLACEHOLDER&st=2024-08-15T22%3A20%3A42Z&se=2050-01-01T00%3A00%3A00Z&sr=b&sp=r&rscd=attachment%3B+filename%3DQiskit%2BSample%2B-%2B3-qubit%2BGHZ%2Bcircuit-00000000-0000-0000-0000-000000000001.input.json&sig=PLACEHOLDER&st=2024-08-15T22%3A20%3A42Z&se=2050-01-01T00%3A00%3A00Z&sr=b&sp=r&rscd=attachment%3B+filename%3DQiskit%2BSample%2B-%2B3-qubit%2BGHZ%2Bcircuit-00000000-0000-0000-0000-000000000001.output.json&sig=ym1YRufQFgea4bQdqHlqKMGCZrKVEGcAz2hzjCXiooQ%3D",
        "beginExecutionTime": "2024-08-15T22:20:38.944Z", "cancellationTime": null,
        "quantumComputingData": {"count": 1}, "errorData": null, "isCancelling": false,
        "tags": [], "name": "Qiskit Sample - 3-qubit GHZ circuit", "id": "00000000-0000-0000-0000-000000000001",
        "providerId": "ionq", "target": "ionq.simulator", "creationTime": "2024-08-15T22:20:37.2937652+00:00",
        "endExecutionTime": "2024-08-15T22:20:38.96Z", "costEstimate": {"currencyCode":
=======
      string: '{"containerUri": "https://mystorage.blob.core.windows.net/job-00000000-0000-0000-0000-000000000001?sv=PLACEHOLDER&st=2000-01-01T00%3A00%3A00Z&se=2050-01-01T00%3A00%3A00Z&sr=c&sp=rcwl&sig=PLACEHOLDER",
        "inputDataUri": "https://mystorage.blob.core.windows.net/job-00000000-0000-0000-0000-000000000001/inputData?sv=PLACEHOLDER&st=2000-01-01T00%3A00%3A00Z&se=2050-01-01T00%3A00%3A00Z&sr=b&sp=r&rscd=attachment%3B+filename%3DQiskit%2BSample%2B-%2B3-qubit%2BGHZ%2Bcircuit-00000000-0000-0000-0000-000000000001.input.json&sig=PLACEHOLDER",
        "inputDataFormat": "ionq.circuit.v1", "inputParams": {"shots": 1024, "count":
        1024}, "metadata": {"qiskit": "True", "name": "Qiskit Sample - 3-qubit GHZ
        circuit", "num_qubits": "4", "metadata": "{}", "meas_map": "[0, 1, 2]"}, "sessionId":
        null, "status": "Succeeded", "jobType": "QuantumComputing", "outputDataFormat":
        "ionq.quantum-results.v1", "outputDataUri": "https://mystorage.blob.core.windows.net/job-00000000-0000-0000-0000-000000000001/rawOutputData?sv=PLACEHOLDER&st=2000-01-01T00%3A00%3A00Z&se=2050-01-01T00%3A00%3A00Z&sr=b&sp=r&rscd=attachment%3B+filename%3DQiskit%2BSample%2B-%2B3-qubit%2BGHZ%2Bcircuit-00000000-0000-0000-0000-000000000001.output.json&sig=PLACEHOLDER",
        "beginExecutionTime": "2024-08-28T20:32:02.884Z", "cancellationTime": null,
        "quantumComputingData": {"count": 1}, "errorData": null, "isCancelling": false,
        "tags": [], "name": "Qiskit Sample - 3-qubit GHZ circuit", "id": "00000000-0000-0000-0000-000000000001",
        "providerId": "ionq", "target": "ionq.simulator", "creationTime": "2024-08-28T20:32:01.2516438+00:00",
        "endExecutionTime": "2024-08-28T20:32:02.905Z", "costEstimate": {"currencyCode":
>>>>>>> b43e1017
        "USD", "events": [{"dimensionId": "gs1q", "dimensionName": "1Q Gate Shot",
        "measureUnit": "1q gate shot", "amountBilled": 0.0, "amountConsumed": 0.0,
        "unitPrice": 0.0}, {"dimensionId": "gs2q", "dimensionName": "2Q Gate Shot",
        "measureUnit": "2q gate shot", "amountBilled": 0.0, "amountConsumed": 0.0,
        "unitPrice": 0.0}], "estimatedTotal": 0.0}, "itemType": "Job"}'
    headers:
      connection:
      - keep-alive
      content-length:
<<<<<<< HEAD
      - '1456'
=======
      - '2023'
>>>>>>> b43e1017
      content-type:
      - application/json; charset=utf-8
      transfer-encoding:
      - chunked
    status:
      code: 200
      message: OK
- request:
    body: null
    headers:
      Accept:
      - application/json
      Accept-Encoding:
      - gzip, deflate
      Connection:
      - keep-alive
      User-Agent:
      - testapp-azure-quantum-qiskit azsdk-python-quantum/0.0.1 Python/3.9.19 (Windows-10-10.0.22631-SP0)
    method: GET
    uri: https://eastus.quantum.azure.com/subscriptions/00000000-0000-0000-0000-000000000000/resourceGroups/myresourcegroup/providers/Microsoft.Quantum/workspaces/myworkspace/jobs/00000000-0000-0000-0000-000000000001?api-version=2022-09-12-preview&test-sequence-id=11
  response:
    body:
<<<<<<< HEAD
      string: '{"containerUri": "https://mystorage.blob.core.windows.net/job-00000000-0000-0000-0000-000000000001?sv=PLACEHOLDER&st=2024-08-15T22%3A20%3A42Z&se=2050-01-01T00%3A00%3A00Z&sr=c&sp=rcwl&sig=PLACEHOLDER&st=2024-08-15T22%3A20%3A42Z&se=2050-01-01T00%3A00%3A00Z&sr=b&sp=r&rscd=attachment%3B+filename%3DQiskit%2BSample%2B-%2B3-qubit%2BGHZ%2Bcircuit-00000000-0000-0000-0000-000000000001.input.json&sig=PLACEHOLDER&st=2024-08-15T22%3A20%3A42Z&se=2050-01-01T00%3A00%3A00Z&sr=b&sp=r&rscd=attachment%3B+filename%3DQiskit%2BSample%2B-%2B3-qubit%2BGHZ%2Bcircuit-00000000-0000-0000-0000-000000000001.output.json&sig=ym1YRufQFgea4bQdqHlqKMGCZrKVEGcAz2hzjCXiooQ%3D",
        "beginExecutionTime": "2024-08-15T22:20:38.944Z", "cancellationTime": null,
        "quantumComputingData": {"count": 1}, "errorData": null, "isCancelling": false,
        "tags": [], "name": "Qiskit Sample - 3-qubit GHZ circuit", "id": "00000000-0000-0000-0000-000000000001",
        "providerId": "ionq", "target": "ionq.simulator", "creationTime": "2024-08-15T22:20:37.2937652+00:00",
        "endExecutionTime": "2024-08-15T22:20:38.96Z", "costEstimate": {"currencyCode":
=======
      string: '{"containerUri": "https://mystorage.blob.core.windows.net/job-00000000-0000-0000-0000-000000000001?sv=PLACEHOLDER&st=2000-01-01T00%3A00%3A00Z&se=2050-01-01T00%3A00%3A00Z&sr=c&sp=rcwl&sig=PLACEHOLDER",
        "inputDataUri": "https://mystorage.blob.core.windows.net/job-00000000-0000-0000-0000-000000000001/inputData?sv=PLACEHOLDER&st=2000-01-01T00%3A00%3A00Z&se=2050-01-01T00%3A00%3A00Z&sr=b&sp=r&rscd=attachment%3B+filename%3DQiskit%2BSample%2B-%2B3-qubit%2BGHZ%2Bcircuit-00000000-0000-0000-0000-000000000001.input.json&sig=PLACEHOLDER",
        "inputDataFormat": "ionq.circuit.v1", "inputParams": {"shots": 1024, "count":
        1024}, "metadata": {"qiskit": "True", "name": "Qiskit Sample - 3-qubit GHZ
        circuit", "num_qubits": "4", "metadata": "{}", "meas_map": "[0, 1, 2]"}, "sessionId":
        null, "status": "Succeeded", "jobType": "QuantumComputing", "outputDataFormat":
        "ionq.quantum-results.v1", "outputDataUri": "https://mystorage.blob.core.windows.net/job-00000000-0000-0000-0000-000000000001/rawOutputData?sv=PLACEHOLDER&st=2000-01-01T00%3A00%3A00Z&se=2050-01-01T00%3A00%3A00Z&sr=b&sp=r&rscd=attachment%3B+filename%3DQiskit%2BSample%2B-%2B3-qubit%2BGHZ%2Bcircuit-00000000-0000-0000-0000-000000000001.output.json&sig=PLACEHOLDER",
        "beginExecutionTime": "2024-08-28T20:32:02.884Z", "cancellationTime": null,
        "quantumComputingData": {"count": 1}, "errorData": null, "isCancelling": false,
        "tags": [], "name": "Qiskit Sample - 3-qubit GHZ circuit", "id": "00000000-0000-0000-0000-000000000001",
        "providerId": "ionq", "target": "ionq.simulator", "creationTime": "2024-08-28T20:32:01.2516438+00:00",
        "endExecutionTime": "2024-08-28T20:32:02.905Z", "costEstimate": {"currencyCode":
>>>>>>> b43e1017
        "USD", "events": [{"dimensionId": "gs1q", "dimensionName": "1Q Gate Shot",
        "measureUnit": "1q gate shot", "amountBilled": 0.0, "amountConsumed": 0.0,
        "unitPrice": 0.0}, {"dimensionId": "gs2q", "dimensionName": "2Q Gate Shot",
        "measureUnit": "2q gate shot", "amountBilled": 0.0, "amountConsumed": 0.0,
        "unitPrice": 0.0}], "estimatedTotal": 0.0}, "itemType": "Job"}'
    headers:
      connection:
      - keep-alive
      content-length:
<<<<<<< HEAD
      - '1456'
=======
      - '2023'
>>>>>>> b43e1017
      content-type:
      - application/json; charset=utf-8
      transfer-encoding:
      - chunked
    status:
      code: 200
      message: OK
- request:
    body: null
    headers:
      Accept:
      - application/json
      Accept-Encoding:
      - gzip, deflate
      Connection:
      - keep-alive
      User-Agent:
      - testapp-azure-quantum-qiskit azsdk-python-quantum/0.0.1 Python/3.9.19 (Windows-10-10.0.22631-SP0)
    method: GET
    uri: https://eastus.quantum.azure.com/subscriptions/00000000-0000-0000-0000-000000000000/resourceGroups/myresourcegroup/providers/Microsoft.Quantum/workspaces/myworkspace/jobs/00000000-0000-0000-0000-000000000001?api-version=2022-09-12-preview&test-sequence-id=12
  response:
    body:
<<<<<<< HEAD
      string: '{"containerUri": "https://mystorage.blob.core.windows.net/job-00000000-0000-0000-0000-000000000001?sv=PLACEHOLDER&st=2024-08-15T22%3A20%3A42Z&se=2050-01-01T00%3A00%3A00Z&sr=c&sp=rcwl&sig=PLACEHOLDER&st=2024-08-15T22%3A20%3A42Z&se=2050-01-01T00%3A00%3A00Z&sr=b&sp=r&rscd=attachment%3B+filename%3DQiskit%2BSample%2B-%2B3-qubit%2BGHZ%2Bcircuit-00000000-0000-0000-0000-000000000001.input.json&sig=PLACEHOLDER&st=2024-08-15T22%3A20%3A42Z&se=2050-01-01T00%3A00%3A00Z&sr=b&sp=r&rscd=attachment%3B+filename%3DQiskit%2BSample%2B-%2B3-qubit%2BGHZ%2Bcircuit-00000000-0000-0000-0000-000000000001.output.json&sig=ym1YRufQFgea4bQdqHlqKMGCZrKVEGcAz2hzjCXiooQ%3D",
        "beginExecutionTime": "2024-08-15T22:20:38.944Z", "cancellationTime": null,
        "quantumComputingData": {"count": 1}, "errorData": null, "isCancelling": false,
        "tags": [], "name": "Qiskit Sample - 3-qubit GHZ circuit", "id": "00000000-0000-0000-0000-000000000001",
        "providerId": "ionq", "target": "ionq.simulator", "creationTime": "2024-08-15T22:20:37.2937652+00:00",
        "endExecutionTime": "2024-08-15T22:20:38.96Z", "costEstimate": {"currencyCode":
=======
      string: '{"containerUri": "https://mystorage.blob.core.windows.net/job-00000000-0000-0000-0000-000000000001?sv=PLACEHOLDER&st=2000-01-01T00%3A00%3A00Z&se=2050-01-01T00%3A00%3A00Z&sr=c&sp=rcwl&sig=PLACEHOLDER",
        "inputDataUri": "https://mystorage.blob.core.windows.net/job-00000000-0000-0000-0000-000000000001/inputData?sv=PLACEHOLDER&st=2000-01-01T00%3A00%3A00Z&se=2050-01-01T00%3A00%3A00Z&sr=b&sp=r&rscd=attachment%3B+filename%3DQiskit%2BSample%2B-%2B3-qubit%2BGHZ%2Bcircuit-00000000-0000-0000-0000-000000000001.input.json&sig=PLACEHOLDER",
        "inputDataFormat": "ionq.circuit.v1", "inputParams": {"shots": 1024, "count":
        1024}, "metadata": {"qiskit": "True", "name": "Qiskit Sample - 3-qubit GHZ
        circuit", "num_qubits": "4", "metadata": "{}", "meas_map": "[0, 1, 2]"}, "sessionId":
        null, "status": "Succeeded", "jobType": "QuantumComputing", "outputDataFormat":
        "ionq.quantum-results.v1", "outputDataUri": "https://mystorage.blob.core.windows.net/job-00000000-0000-0000-0000-000000000001/rawOutputData?sv=PLACEHOLDER&st=2000-01-01T00%3A00%3A00Z&se=2050-01-01T00%3A00%3A00Z&sr=b&sp=r&rscd=attachment%3B+filename%3DQiskit%2BSample%2B-%2B3-qubit%2BGHZ%2Bcircuit-00000000-0000-0000-0000-000000000001.output.json&sig=PLACEHOLDER",
        "beginExecutionTime": "2024-08-28T20:32:02.884Z", "cancellationTime": null,
        "quantumComputingData": {"count": 1}, "errorData": null, "isCancelling": false,
        "tags": [], "name": "Qiskit Sample - 3-qubit GHZ circuit", "id": "00000000-0000-0000-0000-000000000001",
        "providerId": "ionq", "target": "ionq.simulator", "creationTime": "2024-08-28T20:32:01.2516438+00:00",
        "endExecutionTime": "2024-08-28T20:32:02.905Z", "costEstimate": {"currencyCode":
>>>>>>> b43e1017
        "USD", "events": [{"dimensionId": "gs1q", "dimensionName": "1Q Gate Shot",
        "measureUnit": "1q gate shot", "amountBilled": 0.0, "amountConsumed": 0.0,
        "unitPrice": 0.0}, {"dimensionId": "gs2q", "dimensionName": "2Q Gate Shot",
        "measureUnit": "2q gate shot", "amountBilled": 0.0, "amountConsumed": 0.0,
        "unitPrice": 0.0}], "estimatedTotal": 0.0}, "itemType": "Job"}'
    headers:
      connection:
      - keep-alive
      content-length:
<<<<<<< HEAD
      - '1456'
=======
      - '2023'
>>>>>>> b43e1017
      content-type:
      - application/json; charset=utf-8
      transfer-encoding:
      - chunked
    status:
      code: 200
      message: OK
- request:
    body: null
    headers:
      Accept:
      - application/xml
      Accept-Encoding:
      - gzip, deflate
      Connection:
      - keep-alive
      User-Agent:
      - azsdk-python-storage-blob/12.20.0 Python/3.9.19 (Windows-10-10.0.22631-SP0)
      x-ms-date:
<<<<<<< HEAD
      - Thu, 15 Aug 2024 22:20:41 GMT
=======
      - Wed, 28 Aug 2024 20:32:05 GMT
>>>>>>> b43e1017
      x-ms-range:
      - bytes=0-33554431
      x-ms-version:
      - '2024-05-04'
    method: GET
<<<<<<< HEAD
    uri: https://mystorage.blob.core.windows.net/job-00000000-0000-0000-0000-000000000001/rawOutputData?sv=PLACEHOLDER&st=2024-08-15T22%3A20%3A42Z&se=2050-01-01T00%3A00%3A00Z&sr=b&sp=r&rscd=attachment%3B%20filename%3DQiskit%2BSample%2B-%2B3-qubit%2BGHZ%2Bcircuit-00000000-0000-0000-0000-000000000001.output.json&sig=ym1YRufQFgea4bQdqHlqKMGCZrKVEGcAz2hzjCXiooQ%3D
=======
    uri: https://mystorage.blob.core.windows.net/job-00000000-0000-0000-0000-000000000001/rawOutputData?sv=PLACEHOLDER&st=2000-01-01T00%3A00%3A00Z&se=2050-01-01T00%3A00%3A00Z&sr=b&sp=r&rscd=attachment%3B%20filename%3DQiskit%2BSample%2B-%2B3-qubit%2BGHZ%2Bcircuit-00000000-0000-0000-0000-000000000001.output.json&sig=PLACEHOLDER
>>>>>>> b43e1017
  response:
    body:
      string: '{"histogram": {"0": 0.25, "7": 0.25, "8": 0.25, "15": 0.25}}'
    headers:
      accept-ranges:
      - bytes
      content-length:
      - '60'
      content-range:
      - bytes 0-79/80
      content-type:
      - application/json
      x-ms-blob-type:
      - BlockBlob
      x-ms-creation-time:
<<<<<<< HEAD
      - Thu, 15 Aug 2024 22:20:37 GMT
=======
      - Wed, 28 Aug 2024 20:32:01 GMT
>>>>>>> b43e1017
      x-ms-lease-state:
      - available
      x-ms-lease-status:
      - unlocked
      x-ms-server-encrypted:
      - 'true'
      x-ms-version:
      - '2024-05-04'
    status:
      code: 206
      message: Partial Content
version: 1<|MERGE_RESOLUTION|>--- conflicted
+++ resolved
@@ -68,13 +68,8 @@
     uri: https://login.microsoftonline.com/00000000-0000-0000-0000-000000000000/oauth2/v2.0/token
   response:
     body:
-<<<<<<< HEAD
-      string: '{"token_type": "Bearer", "expires_in": 1755296435, "ext_expires_in":
-        1755296435, "refresh_in": 31536000, "access_token": "PLACEHOLDER"}'
-=======
       string: '{"token_type": "Bearer", "expires_in": 1756413119, "ext_expires_in":
         1756413119, "refresh_in": 31536000, "access_token": "PLACEHOLDER"}'
->>>>>>> b43e1017
     headers:
       content-length:
       - '135'
@@ -98,42 +93,6 @@
     uri: https://eastus.quantum.azure.com/subscriptions/00000000-0000-0000-0000-000000000000/resourceGroups/myresourcegroup/providers/Microsoft.Quantum/workspaces/myworkspace/providerStatus?api-version=2022-09-12-preview&test-sequence-id=1
   response:
     body:
-<<<<<<< HEAD
-      string: '{"value": [{"id": "microsoft-elements", "currentAvailability": "Available",
-        "targets": [{"id": "microsoft.dft", "currentAvailability": "Available", "averageQueueTime":
-        0, "statusPage": null}]}, {"id": "ionq", "currentAvailability": "Degraded",
-        "targets": [{"id": "ionq.qpu", "currentAvailability": "Available", "averageQueueTime":
-        1328901, "statusPage": "https://status.ionq.co"}, {"id": "ionq.qpu.aria-1",
-        "currentAvailability": "Unavailable", "averageQueueTime": 2212405, "statusPage":
-        "https://status.ionq.co"}, {"id": "ionq.qpu.aria-2", "currentAvailability":
-        "Available", "averageQueueTime": 1630148, "statusPage": "https://status.ionq.co"},
-        {"id": "ionq.simulator", "currentAvailability": "Available", "averageQueueTime":
-        314, "statusPage": "https://status.ionq.co"}]}, {"id": "microsoft-qc", "currentAvailability":
-        "Available", "targets": [{"id": "microsoft.estimator", "currentAvailability":
-        "Available", "averageQueueTime": 0, "statusPage": null}]}, {"id": "pasqal",
-        "currentAvailability": "Available", "targets": [{"id": "pasqal.sim.emu-tn",
-        "currentAvailability": "Available", "averageQueueTime": 243, "statusPage":
-        "https://pasqal.com"}, {"id": "pasqal.qpu.fresnel", "currentAvailability":
-        "Available", "averageQueueTime": 103193, "statusPage": "https://pasqal.com"}]},
-        {"id": "quantinuum", "currentAvailability": "Degraded", "targets": [{"id":
-        "quantinuum.qpu.h1-1", "currentAvailability": "Degraded", "averageQueueTime":
-        0, "statusPage": "https://www.quantinuum.com/hardware/h1"}, {"id": "quantinuum.sim.h1-1sc",
-        "currentAvailability": "Available", "averageQueueTime": 4, "statusPage": "https://www.quantinuum.com/hardware/h1"},
-        {"id": "quantinuum.sim.h1-1e", "currentAvailability": "Available", "averageQueueTime":
-        1486, "statusPage": "https://www.quantinuum.com/hardware/h1"}, {"id": "quantinuum.qpu.h2-1",
-        "currentAvailability": "Degraded", "averageQueueTime": 0, "statusPage": "https://www.quantinuum.com/hardware/h2"},
-        {"id": "quantinuum.sim.h2-1sc", "currentAvailability": "Available", "averageQueueTime":
-        1, "statusPage": "https://www.quantinuum.com/hardware/h2"}, {"id": "quantinuum.sim.h2-1e",
-        "currentAvailability": "Available", "averageQueueTime": 1767318, "statusPage":
-        "https://www.quantinuum.com/hardware/h2"}, {"id": "quantinuum.sim.h1-1sc-preview",
-        "currentAvailability": "Available", "averageQueueTime": 4, "statusPage": "https://www.quantinuum.com/hardware/h1"},
-        {"id": "quantinuum.sim.h1-1e-preview", "currentAvailability": "Available",
-        "averageQueueTime": 1486, "statusPage": "https://www.quantinuum.com/hardware/h1"},
-        {"id": "quantinuum.sim.h1-2e-preview", "currentAvailability": "Available",
-        "averageQueueTime": 838, "statusPage": "https://www.quantinuum.com/hardware/h1"},
-        {"id": "quantinuum.qpu.h1-1-preview", "currentAvailability": "Degraded", "averageQueueTime":
-        0, "statusPage": "https://www.quantinuum.com/hardware/h1"}]}, {"id": "rigetti",
-=======
       string: '{"value": [{"id": "ionq", "currentAvailability": "Degraded", "targets":
         [{"id": "ionq.qpu", "currentAvailability": "Unavailable", "averageQueueTime":
         0, "statusPage": null}, {"id": "ionq.qpu.aria-1", "currentAvailability": "Available",
@@ -153,7 +112,6 @@
         "currentAvailability": "Available", "averageQueueTime": 1, "statusPage": "https://www.quantinuum.com/hardware/h1"},
         {"id": "quantinuum.sim.h1-1e", "currentAvailability": "Available", "averageQueueTime":
         6148, "statusPage": "https://www.quantinuum.com/hardware/h1"}]}, {"id": "rigetti",
->>>>>>> b43e1017
         "currentAvailability": "Available", "targets": [{"id": "rigetti.sim.qvm",
         "currentAvailability": "Available", "averageQueueTime": 5, "statusPage": "https://rigetti.statuspage.io/"},
         {"id": "rigetti.qpu.ankaa-2", "currentAvailability": "Available", "averageQueueTime":
@@ -183,11 +141,7 @@
       connection:
       - keep-alive
       content-length:
-<<<<<<< HEAD
-      - '4781'
-=======
       - '3682'
->>>>>>> b43e1017
       content-type:
       - application/json; charset=utf-8
       transfer-encoding:
@@ -214,20 +168,12 @@
     uri: https://eastus.quantum.azure.com/subscriptions/00000000-0000-0000-0000-000000000000/resourceGroups/myresourcegroup/providers/Microsoft.Quantum/workspaces/myworkspace/storage/sasUri?api-version=2022-09-12-preview&test-sequence-id=1
   response:
     body:
-<<<<<<< HEAD
-      string: '{"sasUri": "https://mystorage.blob.core.windows.net/job-00000000-0000-0000-0000-000000000001?sv=PLACEHOLDER&ss=b&srt=co&spr=https&st=2024-08-15T22%3A20%3A36Z&se=2050-01-01T00%3A00%3A00Z&sp=rwlac&sig=d5Knh8FEABMA88%2FGKDzjewBsV6pb22oaCLwB04vVJZc%3D"}'
-=======
       string: '{"sasUri": "https://mystorage.blob.core.windows.net/job-00000000-0000-0000-0000-000000000001?sv=PLACEHOLDER&ss=b&srt=co&spr=https&st=2000-01-01T00%3A00%3A00Z&se=2050-01-01T00%3A00%3A00Z&sp=rwlac&sig=PLACEHOLDER"}'
->>>>>>> b43e1017
-    headers:
-      connection:
-      - keep-alive
-      content-length:
-<<<<<<< HEAD
-      - '249'
-=======
+    headers:
+      connection:
+      - keep-alive
+      content-length:
       - '212'
->>>>>>> b43e1017
       content-type:
       - application/json; charset=utf-8
       transfer-encoding:
@@ -247,17 +193,6 @@
       User-Agent:
       - azsdk-python-storage-blob/12.20.0 Python/3.9.19 (Windows-10-10.0.22631-SP0)
       x-ms-date:
-<<<<<<< HEAD
-      - Thu, 15 Aug 2024 22:20:35 GMT
-      x-ms-version:
-      - '2024-05-04'
-    method: GET
-    uri: https://mystorage.blob.core.windows.net/job-00000000-0000-0000-0000-000000000001?restype=container&sv=PLACEHOLDER&ss=b&srt=co&spr=https&st=2024-08-15T22%3A20%3A36Z&se=2050-01-01T00%3A00%3A00Z&sp=rwlac&sig=d5Knh8FEABMA88%2FGKDzjewBsV6pb22oaCLwB04vVJZc%3D
-  response:
-    body:
-      string: "\uFEFF<?xml version=\"1.0\" encoding=\"utf-8\"?><Error><Code>ContainerNotFound</Code><Message>The
-        specified container does not exist.\nRequestId:4c6ad2b4-701e-0056-4b61-efb285000000\nTime:2024-08-15T22:20:36.5731052Z</Message></Error>"
-=======
       - Wed, 28 Aug 2024 20:31:59 GMT
       x-ms-version:
       - '2024-05-04'
@@ -267,7 +202,6 @@
     body:
       string: "\uFEFF<?xml version=\"1.0\" encoding=\"utf-8\"?><Error><Code>ContainerNotFound</Code><Message>The
         specified container does not exist.\nRequestId:0bf25fbb-c01e-001e-0789-f9afb2000000\nTime:2024-08-28T20:32:00.7019380Z</Message></Error>"
->>>>>>> b43e1017
     headers:
       content-length:
       - '223'
@@ -292,19 +226,11 @@
       User-Agent:
       - azsdk-python-storage-blob/12.20.0 Python/3.9.19 (Windows-10-10.0.22631-SP0)
       x-ms-date:
-<<<<<<< HEAD
-      - Thu, 15 Aug 2024 22:20:35 GMT
-      x-ms-version:
-      - '2024-05-04'
-    method: PUT
-    uri: https://mystorage.blob.core.windows.net/job-00000000-0000-0000-0000-000000000001?restype=container&sv=PLACEHOLDER&ss=b&srt=co&spr=https&st=2024-08-15T22%3A20%3A36Z&se=2050-01-01T00%3A00%3A00Z&sp=rwlac&sig=d5Knh8FEABMA88%2FGKDzjewBsV6pb22oaCLwB04vVJZc%3D
-=======
       - Wed, 28 Aug 2024 20:31:59 GMT
       x-ms-version:
       - '2024-05-04'
     method: PUT
     uri: https://mystorage.blob.core.windows.net/job-00000000-0000-0000-0000-000000000001?restype=container&sv=PLACEHOLDER&ss=b&srt=co&spr=https&st=2000-01-01T00%3A00%3A00Z&se=2050-01-01T00%3A00%3A00Z&sp=rwlac&sig=PLACEHOLDER
->>>>>>> b43e1017
   response:
     body:
       string: ''
@@ -328,19 +254,11 @@
       User-Agent:
       - azsdk-python-storage-blob/12.20.0 Python/3.9.19 (Windows-10-10.0.22631-SP0)
       x-ms-date:
-<<<<<<< HEAD
-      - Thu, 15 Aug 2024 22:20:35 GMT
-      x-ms-version:
-      - '2024-05-04'
-    method: GET
-    uri: https://mystorage.blob.core.windows.net/job-00000000-0000-0000-0000-000000000001?restype=container&sv=PLACEHOLDER&ss=b&srt=co&spr=https&st=2024-08-15T22%3A20%3A36Z&se=2050-01-01T00%3A00%3A00Z&sp=rwlac&sig=d5Knh8FEABMA88%2FGKDzjewBsV6pb22oaCLwB04vVJZc%3D
-=======
       - Wed, 28 Aug 2024 20:31:59 GMT
       x-ms-version:
       - '2024-05-04'
     method: GET
     uri: https://mystorage.blob.core.windows.net/job-00000000-0000-0000-0000-000000000001?restype=container&sv=PLACEHOLDER&ss=b&srt=co&spr=https&st=2000-01-01T00%3A00%3A00Z&se=2050-01-01T00%3A00%3A00Z&sp=rwlac&sig=PLACEHOLDER
->>>>>>> b43e1017
   response:
     body:
       string: ''
@@ -376,19 +294,11 @@
       x-ms-blob-type:
       - BlockBlob
       x-ms-date:
-<<<<<<< HEAD
-      - Thu, 15 Aug 2024 22:20:36 GMT
-      x-ms-version:
-      - '2024-05-04'
-    method: PUT
-    uri: https://mystorage.blob.core.windows.net/job-00000000-0000-0000-0000-000000000001/inputData?sv=PLACEHOLDER&ss=b&srt=co&spr=https&st=2024-08-15T22%3A20%3A36Z&se=2050-01-01T00%3A00%3A00Z&sp=rwlac&sig=d5Knh8FEABMA88%2FGKDzjewBsV6pb22oaCLwB04vVJZc%3D
-=======
       - Wed, 28 Aug 2024 20:32:00 GMT
       x-ms-version:
       - '2024-05-04'
     method: PUT
     uri: https://mystorage.blob.core.windows.net/job-00000000-0000-0000-0000-000000000001/inputData?sv=PLACEHOLDER&ss=b&srt=co&spr=https&st=2000-01-01T00%3A00%3A00Z&se=2050-01-01T00%3A00%3A00Z&sp=rwlac&sig=PLACEHOLDER
->>>>>>> b43e1017
   response:
     body:
       string: ''
@@ -403,11 +313,7 @@
 - request:
     body: 'b''{"id": "00000000-0000-0000-0000-000000000001", "name": "Qiskit Sample
       - 3-qubit GHZ circuit", "providerId": "ionq", "target": "ionq.simulator", "itemType":
-<<<<<<< HEAD
-      "Job", "containerUri": "https://mystorage.blob.core.windows.net/job-00000000-0000-0000-0000-000000000001?sv=PLACEHOLDER&ss=b&srt=co&spr=https&st=2024-08-15T22%3A20%3A36Z&se=2050-01-01T00%3A00%3A00Z&sp=rwlac&sig=d5Knh8FEABMA88%2FGKDzjewBsV6pb22oaCLwB04vVJZc%3D",
-=======
       "Job", "containerUri": "https://mystorage.blob.core.windows.net/job-00000000-0000-0000-0000-000000000001?sv=PLACEHOLDER&ss=b&srt=co&spr=https&st=2000-01-01T00%3A00%3A00Z&se=2050-01-01T00%3A00%3A00Z&sp=rwlac&sig=PLACEHOLDER",
->>>>>>> b43e1017
       "inputDataUri": "https://mystorage.blob.core.windows.net/job-00000000-0000-0000-0000-000000000001/inputData",
       "inputDataFormat": "ionq.circuit.v1", "inputParams": {"shots": 1024, "count":
       1024}, "metadata": {"qiskit": "True", "name": "Qiskit Sample - 3-qubit GHZ circuit",
@@ -421,11 +327,7 @@
       Connection:
       - keep-alive
       Content-Length:
-<<<<<<< HEAD
-      - '803'
-=======
       - '766'
->>>>>>> b43e1017
       Content-Type:
       - application/json
       User-Agent:
@@ -434,13 +336,6 @@
     uri: https://eastus.quantum.azure.com/subscriptions/00000000-0000-0000-0000-000000000000/resourceGroups/myresourcegroup/providers/Microsoft.Quantum/workspaces/myworkspace/jobs/00000000-0000-0000-0000-000000000001?api-version=2022-09-12-preview&test-sequence-id=1
   response:
     body:
-<<<<<<< HEAD
-      string: '{"containerUri": "https://mystorage.blob.core.windows.net/job-00000000-0000-0000-0000-000000000001?sv=PLACEHOLDER&ss=b&srt=co&spr=https&st=2024-08-15T22%3A20%3A36Z&se=2050-01-01T00%3A00%3A00Z&sp=rwlac&sig=PLACEHOLDER&st=2024-08-15T22%3A20%3A37Z&se=2050-01-01T00%3A00%3A00Z&sr=b&sp=rcw&sig=PLACEHOLDER&ss=b&srt=co&spr=https&st=2024-08-15T22%3A20%3A36Z&se=2050-01-01T00%3A00%3A00Z&sp=rwlac&sig=d5Knh8FEABMA88%2FGKDzjewBsV6pb22oaCLwB04vVJZc%3D",
-        "beginExecutionTime": null, "cancellationTime": null, "quantumComputingData":
-        null, "errorData": null, "isCancelling": false, "tags": [], "name": "Qiskit
-        Sample - 3-qubit GHZ circuit", "id": "00000000-0000-0000-0000-000000000001",
-        "providerId": "ionq", "target": "ionq.simulator", "creationTime": "2024-08-15T22:20:37.2937652+00:00",
-=======
       string: '{"containerUri": "https://mystorage.blob.core.windows.net/job-00000000-0000-0000-0000-000000000001?sv=PLACEHOLDER&ss=b&srt=co&spr=https&st=2000-01-01T00%3A00%3A00Z&se=2050-01-01T00%3A00%3A00Z&sp=rwlac&sig=PLACEHOLDER",
         "inputDataUri": "https://mystorage.blob.core.windows.net/job-00000000-0000-0000-0000-000000000001/inputData?sv=PLACEHOLDER&st=2000-01-01T00%3A00%3A00Z&se=2050-01-01T00%3A00%3A00Z&sr=b&sp=rcw&sig=PLACEHOLDER",
         "inputDataFormat": "ionq.circuit.v1", "inputParams": {"shots": 1024, "count":
@@ -452,17 +347,12 @@
         null, "errorData": null, "isCancelling": false, "tags": [], "name": "Qiskit
         Sample - 3-qubit GHZ circuit", "id": "00000000-0000-0000-0000-000000000001",
         "providerId": "ionq", "target": "ionq.simulator", "creationTime": "2024-08-28T20:32:01.2516438+00:00",
->>>>>>> b43e1017
         "endExecutionTime": null, "costEstimate": null, "itemType": "Job"}'
     headers:
       connection:
       - keep-alive
       content-length:
-<<<<<<< HEAD
-      - '843'
-=======
       - '1406'
->>>>>>> b43e1017
       content-type:
       - application/json; charset=utf-8
       transfer-encoding:
@@ -485,13 +375,6 @@
     uri: https://eastus.quantum.azure.com/subscriptions/00000000-0000-0000-0000-000000000000/resourceGroups/myresourcegroup/providers/Microsoft.Quantum/workspaces/myworkspace/jobs/00000000-0000-0000-0000-000000000001?api-version=2022-09-12-preview&test-sequence-id=1
   response:
     body:
-<<<<<<< HEAD
-      string: '{"containerUri": "https://mystorage.blob.core.windows.net/job-00000000-0000-0000-0000-000000000001?sv=PLACEHOLDER&st=2024-08-15T22%3A20%3A37Z&se=2050-01-01T00%3A00%3A00Z&sr=c&sp=rcwl&sig=PLACEHOLDER&st=2024-08-15T22%3A20%3A37Z&se=2050-01-01T00%3A00%3A00Z&sr=b&sp=r&rscd=attachment%3B+filename%3DQiskit%2BSample%2B-%2B3-qubit%2BGHZ%2Bcircuit-00000000-0000-0000-0000-000000000001.input.json&sig=PLACEHOLDER&st=2024-08-15T22%3A20%3A37Z&se=2050-01-01T00%3A00%3A00Z&sr=b&sp=r&rscd=attachment%3B+filename%3DQiskit%2BSample%2B-%2B3-qubit%2BGHZ%2Bcircuit-00000000-0000-0000-0000-000000000001.output.json&sig=qA92gyvfMUKSiZkCZ60Pecl%2FUzR8sqzCJW7Ij96q%2FqQ%3D",
-        "beginExecutionTime": null, "cancellationTime": null, "quantumComputingData":
-        null, "errorData": null, "isCancelling": false, "tags": [], "name": "Qiskit
-        Sample - 3-qubit GHZ circuit", "id": "00000000-0000-0000-0000-000000000001",
-        "providerId": "ionq", "target": "ionq.simulator", "creationTime": "2024-08-15T22:20:37.2937652+00:00",
-=======
       string: '{"containerUri": "https://mystorage.blob.core.windows.net/job-00000000-0000-0000-0000-000000000001?sv=PLACEHOLDER&st=2000-01-01T00%3A00%3A00Z&se=2050-01-01T00%3A00%3A00Z&sr=c&sp=rcwl&sig=PLACEHOLDER",
         "inputDataUri": "https://mystorage.blob.core.windows.net/job-00000000-0000-0000-0000-000000000001/inputData?sv=PLACEHOLDER&st=2000-01-01T00%3A00%3A00Z&se=2050-01-01T00%3A00%3A00Z&sr=b&sp=r&rscd=attachment%3B+filename%3DQiskit%2BSample%2B-%2B3-qubit%2BGHZ%2Bcircuit-00000000-0000-0000-0000-000000000001.input.json&sig=PLACEHOLDER",
         "inputDataFormat": "ionq.circuit.v1", "inputParams": {"shots": 1024, "count":
@@ -503,17 +386,12 @@
         null, "errorData": null, "isCancelling": false, "tags": [], "name": "Qiskit
         Sample - 3-qubit GHZ circuit", "id": "00000000-0000-0000-0000-000000000001",
         "providerId": "ionq", "target": "ionq.simulator", "creationTime": "2024-08-28T20:32:01.2516438+00:00",
->>>>>>> b43e1017
         "endExecutionTime": null, "costEstimate": null, "itemType": "Job"}'
     headers:
       connection:
       - keep-alive
       content-length:
-<<<<<<< HEAD
-      - '1053'
-=======
       - '1610'
->>>>>>> b43e1017
       content-type:
       - application/json; charset=utf-8
       transfer-encoding:
@@ -536,13 +414,6 @@
     uri: https://eastus.quantum.azure.com/subscriptions/00000000-0000-0000-0000-000000000000/resourceGroups/myresourcegroup/providers/Microsoft.Quantum/workspaces/myworkspace/jobs/00000000-0000-0000-0000-000000000001?api-version=2022-09-12-preview&test-sequence-id=2
   response:
     body:
-<<<<<<< HEAD
-      string: '{"containerUri": "https://mystorage.blob.core.windows.net/job-00000000-0000-0000-0000-000000000001?sv=PLACEHOLDER&st=2024-08-15T22%3A20%3A37Z&se=2050-01-01T00%3A00%3A00Z&sr=c&sp=rcwl&sig=PLACEHOLDER&st=2024-08-15T22%3A20%3A37Z&se=2050-01-01T00%3A00%3A00Z&sr=b&sp=r&rscd=attachment%3B+filename%3DQiskit%2BSample%2B-%2B3-qubit%2BGHZ%2Bcircuit-00000000-0000-0000-0000-000000000001.input.json&sig=PLACEHOLDER&st=2024-08-15T22%3A20%3A37Z&se=2050-01-01T00%3A00%3A00Z&sr=b&sp=r&rscd=attachment%3B+filename%3DQiskit%2BSample%2B-%2B3-qubit%2BGHZ%2Bcircuit-00000000-0000-0000-0000-000000000001.output.json&sig=qA92gyvfMUKSiZkCZ60Pecl%2FUzR8sqzCJW7Ij96q%2FqQ%3D",
-        "beginExecutionTime": null, "cancellationTime": null, "quantumComputingData":
-        {"count": 1}, "errorData": null, "isCancelling": false, "tags": [], "name":
-        "Qiskit Sample - 3-qubit GHZ circuit", "id": "00000000-0000-0000-0000-000000000001",
-        "providerId": "ionq", "target": "ionq.simulator", "creationTime": "2024-08-15T22:20:37.2937652+00:00",
-=======
       string: '{"containerUri": "https://mystorage.blob.core.windows.net/job-00000000-0000-0000-0000-000000000001?sv=PLACEHOLDER&st=2000-01-01T00%3A00%3A00Z&se=2050-01-01T00%3A00%3A00Z&sr=c&sp=rcwl&sig=PLACEHOLDER",
         "inputDataUri": "https://mystorage.blob.core.windows.net/job-00000000-0000-0000-0000-000000000001/inputData?sv=PLACEHOLDER&st=2000-01-01T00%3A00%3A00Z&se=2050-01-01T00%3A00%3A00Z&sr=b&sp=r&rscd=attachment%3B+filename%3DQiskit%2BSample%2B-%2B3-qubit%2BGHZ%2Bcircuit-00000000-0000-0000-0000-000000000001.input.json&sig=PLACEHOLDER",
         "inputDataFormat": "ionq.circuit.v1", "inputParams": {"shots": 1024, "count":
@@ -554,17 +425,12 @@
         {"count": 1}, "errorData": null, "isCancelling": false, "tags": [], "name":
         "Qiskit Sample - 3-qubit GHZ circuit", "id": "00000000-0000-0000-0000-000000000001",
         "providerId": "ionq", "target": "ionq.simulator", "creationTime": "2024-08-28T20:32:01.2516438+00:00",
->>>>>>> b43e1017
         "endExecutionTime": null, "costEstimate": null, "itemType": "Job"}'
     headers:
       connection:
       - keep-alive
       content-length:
-<<<<<<< HEAD
-      - '1061'
-=======
       - '1618'
->>>>>>> b43e1017
       content-type:
       - application/json; charset=utf-8
       transfer-encoding:
@@ -587,13 +453,6 @@
     uri: https://eastus.quantum.azure.com/subscriptions/00000000-0000-0000-0000-000000000000/resourceGroups/myresourcegroup/providers/Microsoft.Quantum/workspaces/myworkspace/jobs/00000000-0000-0000-0000-000000000001?api-version=2022-09-12-preview&test-sequence-id=3
   response:
     body:
-<<<<<<< HEAD
-      string: '{"containerUri": "https://mystorage.blob.core.windows.net/job-00000000-0000-0000-0000-000000000001?sv=PLACEHOLDER&st=2024-08-15T22%3A20%3A38Z&se=2050-01-01T00%3A00%3A00Z&sr=c&sp=rcwl&sig=PLACEHOLDER&st=2024-08-15T22%3A20%3A38Z&se=2050-01-01T00%3A00%3A00Z&sr=b&sp=r&rscd=attachment%3B+filename%3DQiskit%2BSample%2B-%2B3-qubit%2BGHZ%2Bcircuit-00000000-0000-0000-0000-000000000001.input.json&sig=PLACEHOLDER&st=2024-08-15T22%3A20%3A38Z&se=2050-01-01T00%3A00%3A00Z&sr=b&sp=r&rscd=attachment%3B+filename%3DQiskit%2BSample%2B-%2B3-qubit%2BGHZ%2Bcircuit-00000000-0000-0000-0000-000000000001.output.json&sig=HuFWOSmXFAqJIm7QvO3ESo79H96diDblztlxaTPskJA%3D",
-        "beginExecutionTime": null, "cancellationTime": null, "quantumComputingData":
-        {"count": 1}, "errorData": null, "isCancelling": false, "tags": [], "name":
-        "Qiskit Sample - 3-qubit GHZ circuit", "id": "00000000-0000-0000-0000-000000000001",
-        "providerId": "ionq", "target": "ionq.simulator", "creationTime": "2024-08-15T22:20:37.2937652+00:00",
-=======
       string: '{"containerUri": "https://mystorage.blob.core.windows.net/job-00000000-0000-0000-0000-000000000001?sv=PLACEHOLDER&st=2000-01-01T00%3A00%3A00Z&se=2050-01-01T00%3A00%3A00Z&sr=c&sp=rcwl&sig=PLACEHOLDER",
         "inputDataUri": "https://mystorage.blob.core.windows.net/job-00000000-0000-0000-0000-000000000001/inputData?sv=PLACEHOLDER&st=2000-01-01T00%3A00%3A00Z&se=2050-01-01T00%3A00%3A00Z&sr=b&sp=r&rscd=attachment%3B+filename%3DQiskit%2BSample%2B-%2B3-qubit%2BGHZ%2Bcircuit-00000000-0000-0000-0000-000000000001.input.json&sig=PLACEHOLDER",
         "inputDataFormat": "ionq.circuit.v1", "inputParams": {"shots": 1024, "count":
@@ -605,17 +464,12 @@
         {"count": 1}, "errorData": null, "isCancelling": false, "tags": [], "name":
         "Qiskit Sample - 3-qubit GHZ circuit", "id": "00000000-0000-0000-0000-000000000001",
         "providerId": "ionq", "target": "ionq.simulator", "creationTime": "2024-08-28T20:32:01.2516438+00:00",
->>>>>>> b43e1017
         "endExecutionTime": null, "costEstimate": null, "itemType": "Job"}'
     headers:
       connection:
       - keep-alive
       content-length:
-<<<<<<< HEAD
-      - '1057'
-=======
       - '1618'
->>>>>>> b43e1017
       content-type:
       - application/json; charset=utf-8
       transfer-encoding:
@@ -638,13 +492,6 @@
     uri: https://eastus.quantum.azure.com/subscriptions/00000000-0000-0000-0000-000000000000/resourceGroups/myresourcegroup/providers/Microsoft.Quantum/workspaces/myworkspace/jobs/00000000-0000-0000-0000-000000000001?api-version=2022-09-12-preview&test-sequence-id=4
   response:
     body:
-<<<<<<< HEAD
-      string: '{"containerUri": "https://mystorage.blob.core.windows.net/job-00000000-0000-0000-0000-000000000001?sv=PLACEHOLDER&st=2024-08-15T22%3A20%3A38Z&se=2050-01-01T00%3A00%3A00Z&sr=c&sp=rcwl&sig=PLACEHOLDER&st=2024-08-15T22%3A20%3A38Z&se=2050-01-01T00%3A00%3A00Z&sr=b&sp=r&rscd=attachment%3B+filename%3DQiskit%2BSample%2B-%2B3-qubit%2BGHZ%2Bcircuit-00000000-0000-0000-0000-000000000001.input.json&sig=PLACEHOLDER&st=2024-08-15T22%3A20%3A38Z&se=2050-01-01T00%3A00%3A00Z&sr=b&sp=r&rscd=attachment%3B+filename%3DQiskit%2BSample%2B-%2B3-qubit%2BGHZ%2Bcircuit-00000000-0000-0000-0000-000000000001.output.json&sig=HuFWOSmXFAqJIm7QvO3ESo79H96diDblztlxaTPskJA%3D",
-        "beginExecutionTime": null, "cancellationTime": null, "quantumComputingData":
-        {"count": 1}, "errorData": null, "isCancelling": false, "tags": [], "name":
-        "Qiskit Sample - 3-qubit GHZ circuit", "id": "00000000-0000-0000-0000-000000000001",
-        "providerId": "ionq", "target": "ionq.simulator", "creationTime": "2024-08-15T22:20:37.2937652+00:00",
-=======
       string: '{"containerUri": "https://mystorage.blob.core.windows.net/job-00000000-0000-0000-0000-000000000001?sv=PLACEHOLDER&st=2000-01-01T00%3A00%3A00Z&se=2050-01-01T00%3A00%3A00Z&sr=c&sp=rcwl&sig=PLACEHOLDER",
         "inputDataUri": "https://mystorage.blob.core.windows.net/job-00000000-0000-0000-0000-000000000001/inputData?sv=PLACEHOLDER&st=2000-01-01T00%3A00%3A00Z&se=2050-01-01T00%3A00%3A00Z&sr=b&sp=r&rscd=attachment%3B+filename%3DQiskit%2BSample%2B-%2B3-qubit%2BGHZ%2Bcircuit-00000000-0000-0000-0000-000000000001.input.json&sig=PLACEHOLDER",
         "inputDataFormat": "ionq.circuit.v1", "inputParams": {"shots": 1024, "count":
@@ -656,17 +503,12 @@
         {"count": 1}, "errorData": null, "isCancelling": false, "tags": [], "name":
         "Qiskit Sample - 3-qubit GHZ circuit", "id": "00000000-0000-0000-0000-000000000001",
         "providerId": "ionq", "target": "ionq.simulator", "creationTime": "2024-08-28T20:32:01.2516438+00:00",
->>>>>>> b43e1017
         "endExecutionTime": null, "costEstimate": null, "itemType": "Job"}'
     headers:
       connection:
       - keep-alive
       content-length:
-<<<<<<< HEAD
-      - '1057'
-=======
       - '1618'
->>>>>>> b43e1017
       content-type:
       - application/json; charset=utf-8
       transfer-encoding:
@@ -689,13 +531,6 @@
     uri: https://eastus.quantum.azure.com/subscriptions/00000000-0000-0000-0000-000000000000/resourceGroups/myresourcegroup/providers/Microsoft.Quantum/workspaces/myworkspace/jobs/00000000-0000-0000-0000-000000000001?api-version=2022-09-12-preview&test-sequence-id=5
   response:
     body:
-<<<<<<< HEAD
-      string: '{"containerUri": "https://mystorage.blob.core.windows.net/job-00000000-0000-0000-0000-000000000001?sv=PLACEHOLDER&st=2024-08-15T22%3A20%3A39Z&se=2050-01-01T00%3A00%3A00Z&sr=c&sp=rcwl&sig=PLACEHOLDER&st=2024-08-15T22%3A20%3A39Z&se=2050-01-01T00%3A00%3A00Z&sr=b&sp=r&rscd=attachment%3B+filename%3DQiskit%2BSample%2B-%2B3-qubit%2BGHZ%2Bcircuit-00000000-0000-0000-0000-000000000001.input.json&sig=PLACEHOLDER&st=2024-08-15T22%3A20%3A39Z&se=2050-01-01T00%3A00%3A00Z&sr=b&sp=r&rscd=attachment%3B+filename%3DQiskit%2BSample%2B-%2B3-qubit%2BGHZ%2Bcircuit-00000000-0000-0000-0000-000000000001.output.json&sig=jJfhME4MOThymIEgeNXOGHqJ%2FdC6qgHhzWLM53BVCLo%3D",
-        "beginExecutionTime": null, "cancellationTime": null, "quantumComputingData":
-        {"count": 1}, "errorData": null, "isCancelling": false, "tags": [], "name":
-        "Qiskit Sample - 3-qubit GHZ circuit", "id": "00000000-0000-0000-0000-000000000001",
-        "providerId": "ionq", "target": "ionq.simulator", "creationTime": "2024-08-15T22:20:37.2937652+00:00",
-=======
       string: '{"containerUri": "https://mystorage.blob.core.windows.net/job-00000000-0000-0000-0000-000000000001?sv=PLACEHOLDER&st=2000-01-01T00%3A00%3A00Z&se=2050-01-01T00%3A00%3A00Z&sr=c&sp=rcwl&sig=PLACEHOLDER",
         "inputDataUri": "https://mystorage.blob.core.windows.net/job-00000000-0000-0000-0000-000000000001/inputData?sv=PLACEHOLDER&st=2000-01-01T00%3A00%3A00Z&se=2050-01-01T00%3A00%3A00Z&sr=b&sp=r&rscd=attachment%3B+filename%3DQiskit%2BSample%2B-%2B3-qubit%2BGHZ%2Bcircuit-00000000-0000-0000-0000-000000000001.input.json&sig=PLACEHOLDER",
         "inputDataFormat": "ionq.circuit.v1", "inputParams": {"shots": 1024, "count":
@@ -707,17 +542,12 @@
         {"count": 1}, "errorData": null, "isCancelling": false, "tags": [], "name":
         "Qiskit Sample - 3-qubit GHZ circuit", "id": "00000000-0000-0000-0000-000000000001",
         "providerId": "ionq", "target": "ionq.simulator", "creationTime": "2024-08-28T20:32:01.2516438+00:00",
->>>>>>> b43e1017
         "endExecutionTime": null, "costEstimate": null, "itemType": "Job"}'
     headers:
       connection:
       - keep-alive
       content-length:
-<<<<<<< HEAD
-      - '1059'
-=======
       - '1618'
->>>>>>> b43e1017
       content-type:
       - application/json; charset=utf-8
       transfer-encoding:
@@ -740,13 +570,6 @@
     uri: https://eastus.quantum.azure.com/subscriptions/00000000-0000-0000-0000-000000000000/resourceGroups/myresourcegroup/providers/Microsoft.Quantum/workspaces/myworkspace/jobs/00000000-0000-0000-0000-000000000001?api-version=2022-09-12-preview&test-sequence-id=6
   response:
     body:
-<<<<<<< HEAD
-      string: '{"containerUri": "https://mystorage.blob.core.windows.net/job-00000000-0000-0000-0000-000000000001?sv=PLACEHOLDER&st=2024-08-15T22%3A20%3A40Z&se=2050-01-01T00%3A00%3A00Z&sr=c&sp=rcwl&sig=PLACEHOLDER&st=2024-08-15T22%3A20%3A40Z&se=2050-01-01T00%3A00%3A00Z&sr=b&sp=r&rscd=attachment%3B+filename%3DQiskit%2BSample%2B-%2B3-qubit%2BGHZ%2Bcircuit-00000000-0000-0000-0000-000000000001.input.json&sig=PLACEHOLDER&st=2024-08-15T22%3A20%3A40Z&se=2050-01-01T00%3A00%3A00Z&sr=b&sp=r&rscd=attachment%3B+filename%3DQiskit%2BSample%2B-%2B3-qubit%2BGHZ%2Bcircuit-00000000-0000-0000-0000-000000000001.output.json&sig=VuEkWA2K9F9ZAWdSV1Ad5mrkwpMCSqq350l8vivUKGQ%3D",
-        "beginExecutionTime": null, "cancellationTime": null, "quantumComputingData":
-        {"count": 1}, "errorData": null, "isCancelling": false, "tags": [], "name":
-        "Qiskit Sample - 3-qubit GHZ circuit", "id": "00000000-0000-0000-0000-000000000001",
-        "providerId": "ionq", "target": "ionq.simulator", "creationTime": "2024-08-15T22:20:37.2937652+00:00",
-=======
       string: '{"containerUri": "https://mystorage.blob.core.windows.net/job-00000000-0000-0000-0000-000000000001?sv=PLACEHOLDER&st=2000-01-01T00%3A00%3A00Z&se=2050-01-01T00%3A00%3A00Z&sr=c&sp=rcwl&sig=PLACEHOLDER",
         "inputDataUri": "https://mystorage.blob.core.windows.net/job-00000000-0000-0000-0000-000000000001/inputData?sv=PLACEHOLDER&st=2000-01-01T00%3A00%3A00Z&se=2050-01-01T00%3A00%3A00Z&sr=b&sp=r&rscd=attachment%3B+filename%3DQiskit%2BSample%2B-%2B3-qubit%2BGHZ%2Bcircuit-00000000-0000-0000-0000-000000000001.input.json&sig=PLACEHOLDER",
         "inputDataFormat": "ionq.circuit.v1", "inputParams": {"shots": 1024, "count":
@@ -758,51 +581,34 @@
         {"count": 1}, "errorData": null, "isCancelling": false, "tags": [], "name":
         "Qiskit Sample - 3-qubit GHZ circuit", "id": "00000000-0000-0000-0000-000000000001",
         "providerId": "ionq", "target": "ionq.simulator", "creationTime": "2024-08-28T20:32:01.2516438+00:00",
->>>>>>> b43e1017
         "endExecutionTime": null, "costEstimate": null, "itemType": "Job"}'
     headers:
       connection:
       - keep-alive
       content-length:
-<<<<<<< HEAD
-      - '1057'
-=======
       - '1618'
->>>>>>> b43e1017
-      content-type:
-      - application/json; charset=utf-8
-      transfer-encoding:
-      - chunked
-    status:
-      code: 200
-      message: OK
-- request:
-    body: null
-    headers:
-      Accept:
-      - application/json
-      Accept-Encoding:
-      - gzip, deflate
-      Connection:
-      - keep-alive
-      User-Agent:
-<<<<<<< HEAD
-      - testapp-azure-quantum-qiskit azsdk-python-quantum/1.2.4 Python/3.9.19 (Windows-10-10.0.22631-SP0)
-=======
-      - testapp-azure-quantum-qiskit azsdk-python-quantum/0.0.1 Python/3.9.19 (Windows-10-10.0.22631-SP0)
->>>>>>> b43e1017
+      content-type:
+      - application/json; charset=utf-8
+      transfer-encoding:
+      - chunked
+    status:
+      code: 200
+      message: OK
+- request:
+    body: null
+    headers:
+      Accept:
+      - application/json
+      Accept-Encoding:
+      - gzip, deflate
+      Connection:
+      - keep-alive
+      User-Agent:
+      - testapp-azure-quantum-qiskit azsdk-python-quantum/0.0.1 Python/3.9.19 (Windows-10-10.0.22631-SP0)
     method: GET
     uri: https://eastus.quantum.azure.com/subscriptions/00000000-0000-0000-0000-000000000000/resourceGroups/myresourcegroup/providers/Microsoft.Quantum/workspaces/myworkspace/jobs/00000000-0000-0000-0000-000000000001?api-version=2022-09-12-preview&test-sequence-id=7
   response:
     body:
-<<<<<<< HEAD
-      string: '{"containerUri": "https://mystorage.blob.core.windows.net/job-00000000-0000-0000-0000-000000000001?sv=PLACEHOLDER&st=2024-08-15T22%3A20%3A41Z&se=2050-01-01T00%3A00%3A00Z&sr=c&sp=rcwl&sig=PLACEHOLDER&st=2024-08-15T22%3A20%3A41Z&se=2050-01-01T00%3A00%3A00Z&sr=b&sp=r&rscd=attachment%3B+filename%3DQiskit%2BSample%2B-%2B3-qubit%2BGHZ%2Bcircuit-00000000-0000-0000-0000-000000000001.input.json&sig=PLACEHOLDER&st=2024-08-15T22%3A20%3A41Z&se=2050-01-01T00%3A00%3A00Z&sr=b&sp=r&rscd=attachment%3B+filename%3DQiskit%2BSample%2B-%2B3-qubit%2BGHZ%2Bcircuit-00000000-0000-0000-0000-000000000001.output.json&sig=DpYJRrK%2FzQse3plsTwSMec9Z4sFhhpkBzE2PErt%2FIa0%3D",
-        "beginExecutionTime": "2024-08-15T22:20:38.944Z", "cancellationTime": null,
-        "quantumComputingData": {"count": 1}, "errorData": null, "isCancelling": false,
-        "tags": [], "name": "Qiskit Sample - 3-qubit GHZ circuit", "id": "00000000-0000-0000-0000-000000000001",
-        "providerId": "ionq", "target": "ionq.simulator", "creationTime": "2024-08-15T22:20:37.2937652+00:00",
-        "endExecutionTime": "2024-08-15T22:20:38.96Z", "costEstimate": {"currencyCode":
-=======
       string: '{"containerUri": "https://mystorage.blob.core.windows.net/job-00000000-0000-0000-0000-000000000001?sv=PLACEHOLDER&st=2000-01-01T00%3A00%3A00Z&se=2050-01-01T00%3A00%3A00Z&sr=c&sp=rcwl&sig=PLACEHOLDER",
         "inputDataUri": "https://mystorage.blob.core.windows.net/job-00000000-0000-0000-0000-000000000001/inputData?sv=PLACEHOLDER&st=2000-01-01T00%3A00%3A00Z&se=2050-01-01T00%3A00%3A00Z&sr=b&sp=r&rscd=attachment%3B+filename%3DQiskit%2BSample%2B-%2B3-qubit%2BGHZ%2Bcircuit-00000000-0000-0000-0000-000000000001.input.json&sig=PLACEHOLDER",
         "inputDataFormat": "ionq.circuit.v1", "inputParams": {"shots": 1024, "count":
@@ -815,7 +621,6 @@
         "tags": [], "name": "Qiskit Sample - 3-qubit GHZ circuit", "id": "00000000-0000-0000-0000-000000000001",
         "providerId": "ionq", "target": "ionq.simulator", "creationTime": "2024-08-28T20:32:01.2516438+00:00",
         "endExecutionTime": "2024-08-28T20:32:02.905Z", "costEstimate": {"currencyCode":
->>>>>>> b43e1017
         "USD", "events": [{"dimensionId": "gs1q", "dimensionName": "1Q Gate Shot",
         "measureUnit": "1q gate shot", "amountBilled": 0.0, "amountConsumed": 0.0,
         "unitPrice": 0.0}, {"dimensionId": "gs2q", "dimensionName": "2Q Gate Shot",
@@ -825,11 +630,7 @@
       connection:
       - keep-alive
       content-length:
-<<<<<<< HEAD
-      - '1460'
-=======
       - '2023'
->>>>>>> b43e1017
       content-type:
       - application/json; charset=utf-8
       transfer-encoding:
@@ -852,14 +653,6 @@
     uri: https://eastus.quantum.azure.com/subscriptions/00000000-0000-0000-0000-000000000000/resourceGroups/myresourcegroup/providers/Microsoft.Quantum/workspaces/myworkspace/jobs/00000000-0000-0000-0000-000000000001?api-version=2022-09-12-preview&test-sequence-id=8
   response:
     body:
-<<<<<<< HEAD
-      string: '{"containerUri": "https://mystorage.blob.core.windows.net/job-00000000-0000-0000-0000-000000000001?sv=PLACEHOLDER&st=2024-08-15T22%3A20%3A41Z&se=2050-01-01T00%3A00%3A00Z&sr=c&sp=rcwl&sig=PLACEHOLDER&st=2024-08-15T22%3A20%3A41Z&se=2050-01-01T00%3A00%3A00Z&sr=b&sp=r&rscd=attachment%3B+filename%3DQiskit%2BSample%2B-%2B3-qubit%2BGHZ%2Bcircuit-00000000-0000-0000-0000-000000000001.input.json&sig=PLACEHOLDER&st=2024-08-15T22%3A20%3A41Z&se=2050-01-01T00%3A00%3A00Z&sr=b&sp=r&rscd=attachment%3B+filename%3DQiskit%2BSample%2B-%2B3-qubit%2BGHZ%2Bcircuit-00000000-0000-0000-0000-000000000001.output.json&sig=DpYJRrK%2FzQse3plsTwSMec9Z4sFhhpkBzE2PErt%2FIa0%3D",
-        "beginExecutionTime": "2024-08-15T22:20:38.944Z", "cancellationTime": null,
-        "quantumComputingData": {"count": 1}, "errorData": null, "isCancelling": false,
-        "tags": [], "name": "Qiskit Sample - 3-qubit GHZ circuit", "id": "00000000-0000-0000-0000-000000000001",
-        "providerId": "ionq", "target": "ionq.simulator", "creationTime": "2024-08-15T22:20:37.2937652+00:00",
-        "endExecutionTime": "2024-08-15T22:20:38.96Z", "costEstimate": {"currencyCode":
-=======
       string: '{"containerUri": "https://mystorage.blob.core.windows.net/job-00000000-0000-0000-0000-000000000001?sv=PLACEHOLDER&st=2000-01-01T00%3A00%3A00Z&se=2050-01-01T00%3A00%3A00Z&sr=c&sp=rcwl&sig=PLACEHOLDER",
         "inputDataUri": "https://mystorage.blob.core.windows.net/job-00000000-0000-0000-0000-000000000001/inputData?sv=PLACEHOLDER&st=2000-01-01T00%3A00%3A00Z&se=2050-01-01T00%3A00%3A00Z&sr=b&sp=r&rscd=attachment%3B+filename%3DQiskit%2BSample%2B-%2B3-qubit%2BGHZ%2Bcircuit-00000000-0000-0000-0000-000000000001.input.json&sig=PLACEHOLDER",
         "inputDataFormat": "ionq.circuit.v1", "inputParams": {"shots": 1024, "count":
@@ -872,7 +665,6 @@
         "tags": [], "name": "Qiskit Sample - 3-qubit GHZ circuit", "id": "00000000-0000-0000-0000-000000000001",
         "providerId": "ionq", "target": "ionq.simulator", "creationTime": "2024-08-28T20:32:01.2516438+00:00",
         "endExecutionTime": "2024-08-28T20:32:02.905Z", "costEstimate": {"currencyCode":
->>>>>>> b43e1017
         "USD", "events": [{"dimensionId": "gs1q", "dimensionName": "1Q Gate Shot",
         "measureUnit": "1q gate shot", "amountBilled": 0.0, "amountConsumed": 0.0,
         "unitPrice": 0.0}, {"dimensionId": "gs2q", "dimensionName": "2Q Gate Shot",
@@ -882,11 +674,7 @@
       connection:
       - keep-alive
       content-length:
-<<<<<<< HEAD
-      - '1460'
-=======
       - '2023'
->>>>>>> b43e1017
       content-type:
       - application/json; charset=utf-8
       transfer-encoding:
@@ -909,14 +697,6 @@
     uri: https://eastus.quantum.azure.com/subscriptions/00000000-0000-0000-0000-000000000000/resourceGroups/myresourcegroup/providers/Microsoft.Quantum/workspaces/myworkspace/jobs/00000000-0000-0000-0000-000000000001?api-version=2022-09-12-preview&test-sequence-id=9
   response:
     body:
-<<<<<<< HEAD
-      string: '{"containerUri": "https://mystorage.blob.core.windows.net/job-00000000-0000-0000-0000-000000000001?sv=PLACEHOLDER&st=2024-08-15T22%3A20%3A42Z&se=2050-01-01T00%3A00%3A00Z&sr=c&sp=rcwl&sig=PLACEHOLDER&st=2024-08-15T22%3A20%3A42Z&se=2050-01-01T00%3A00%3A00Z&sr=b&sp=r&rscd=attachment%3B+filename%3DQiskit%2BSample%2B-%2B3-qubit%2BGHZ%2Bcircuit-00000000-0000-0000-0000-000000000001.input.json&sig=PLACEHOLDER&st=2024-08-15T22%3A20%3A42Z&se=2050-01-01T00%3A00%3A00Z&sr=b&sp=r&rscd=attachment%3B+filename%3DQiskit%2BSample%2B-%2B3-qubit%2BGHZ%2Bcircuit-00000000-0000-0000-0000-000000000001.output.json&sig=ym1YRufQFgea4bQdqHlqKMGCZrKVEGcAz2hzjCXiooQ%3D",
-        "beginExecutionTime": "2024-08-15T22:20:38.944Z", "cancellationTime": null,
-        "quantumComputingData": {"count": 1}, "errorData": null, "isCancelling": false,
-        "tags": [], "name": "Qiskit Sample - 3-qubit GHZ circuit", "id": "00000000-0000-0000-0000-000000000001",
-        "providerId": "ionq", "target": "ionq.simulator", "creationTime": "2024-08-15T22:20:37.2937652+00:00",
-        "endExecutionTime": "2024-08-15T22:20:38.96Z", "costEstimate": {"currencyCode":
-=======
       string: '{"containerUri": "https://mystorage.blob.core.windows.net/job-00000000-0000-0000-0000-000000000001?sv=PLACEHOLDER&st=2000-01-01T00%3A00%3A00Z&se=2050-01-01T00%3A00%3A00Z&sr=c&sp=rcwl&sig=PLACEHOLDER",
         "inputDataUri": "https://mystorage.blob.core.windows.net/job-00000000-0000-0000-0000-000000000001/inputData?sv=PLACEHOLDER&st=2000-01-01T00%3A00%3A00Z&se=2050-01-01T00%3A00%3A00Z&sr=b&sp=r&rscd=attachment%3B+filename%3DQiskit%2BSample%2B-%2B3-qubit%2BGHZ%2Bcircuit-00000000-0000-0000-0000-000000000001.input.json&sig=PLACEHOLDER",
         "inputDataFormat": "ionq.circuit.v1", "inputParams": {"shots": 1024, "count":
@@ -929,7 +709,6 @@
         "tags": [], "name": "Qiskit Sample - 3-qubit GHZ circuit", "id": "00000000-0000-0000-0000-000000000001",
         "providerId": "ionq", "target": "ionq.simulator", "creationTime": "2024-08-28T20:32:01.2516438+00:00",
         "endExecutionTime": "2024-08-28T20:32:02.905Z", "costEstimate": {"currencyCode":
->>>>>>> b43e1017
         "USD", "events": [{"dimensionId": "gs1q", "dimensionName": "1Q Gate Shot",
         "measureUnit": "1q gate shot", "amountBilled": 0.0, "amountConsumed": 0.0,
         "unitPrice": 0.0}, {"dimensionId": "gs2q", "dimensionName": "2Q Gate Shot",
@@ -939,11 +718,7 @@
       connection:
       - keep-alive
       content-length:
-<<<<<<< HEAD
-      - '1456'
-=======
       - '2023'
->>>>>>> b43e1017
       content-type:
       - application/json; charset=utf-8
       transfer-encoding:
@@ -966,42 +741,6 @@
     uri: https://eastus.quantum.azure.com/subscriptions/00000000-0000-0000-0000-000000000000/resourceGroups/myresourcegroup/providers/Microsoft.Quantum/workspaces/myworkspace/providerStatus?api-version=2022-09-12-preview&test-sequence-id=2
   response:
     body:
-<<<<<<< HEAD
-      string: '{"value": [{"id": "microsoft-elements", "currentAvailability": "Available",
-        "targets": [{"id": "microsoft.dft", "currentAvailability": "Available", "averageQueueTime":
-        0, "statusPage": null}]}, {"id": "ionq", "currentAvailability": "Degraded",
-        "targets": [{"id": "ionq.qpu", "currentAvailability": "Available", "averageQueueTime":
-        1328901, "statusPage": "https://status.ionq.co"}, {"id": "ionq.qpu.aria-1",
-        "currentAvailability": "Unavailable", "averageQueueTime": 2212405, "statusPage":
-        "https://status.ionq.co"}, {"id": "ionq.qpu.aria-2", "currentAvailability":
-        "Available", "averageQueueTime": 1630148, "statusPage": "https://status.ionq.co"},
-        {"id": "ionq.simulator", "currentAvailability": "Available", "averageQueueTime":
-        314, "statusPage": "https://status.ionq.co"}]}, {"id": "microsoft-qc", "currentAvailability":
-        "Available", "targets": [{"id": "microsoft.estimator", "currentAvailability":
-        "Available", "averageQueueTime": 0, "statusPage": null}]}, {"id": "pasqal",
-        "currentAvailability": "Available", "targets": [{"id": "pasqal.sim.emu-tn",
-        "currentAvailability": "Available", "averageQueueTime": 243, "statusPage":
-        "https://pasqal.com"}, {"id": "pasqal.qpu.fresnel", "currentAvailability":
-        "Available", "averageQueueTime": 103193, "statusPage": "https://pasqal.com"}]},
-        {"id": "quantinuum", "currentAvailability": "Degraded", "targets": [{"id":
-        "quantinuum.qpu.h1-1", "currentAvailability": "Degraded", "averageQueueTime":
-        0, "statusPage": "https://www.quantinuum.com/hardware/h1"}, {"id": "quantinuum.sim.h1-1sc",
-        "currentAvailability": "Available", "averageQueueTime": 4, "statusPage": "https://www.quantinuum.com/hardware/h1"},
-        {"id": "quantinuum.sim.h1-1e", "currentAvailability": "Available", "averageQueueTime":
-        1486, "statusPage": "https://www.quantinuum.com/hardware/h1"}, {"id": "quantinuum.qpu.h2-1",
-        "currentAvailability": "Degraded", "averageQueueTime": 0, "statusPage": "https://www.quantinuum.com/hardware/h2"},
-        {"id": "quantinuum.sim.h2-1sc", "currentAvailability": "Available", "averageQueueTime":
-        1, "statusPage": "https://www.quantinuum.com/hardware/h2"}, {"id": "quantinuum.sim.h2-1e",
-        "currentAvailability": "Available", "averageQueueTime": 1767318, "statusPage":
-        "https://www.quantinuum.com/hardware/h2"}, {"id": "quantinuum.sim.h1-1sc-preview",
-        "currentAvailability": "Available", "averageQueueTime": 4, "statusPage": "https://www.quantinuum.com/hardware/h1"},
-        {"id": "quantinuum.sim.h1-1e-preview", "currentAvailability": "Available",
-        "averageQueueTime": 1486, "statusPage": "https://www.quantinuum.com/hardware/h1"},
-        {"id": "quantinuum.sim.h1-2e-preview", "currentAvailability": "Available",
-        "averageQueueTime": 838, "statusPage": "https://www.quantinuum.com/hardware/h1"},
-        {"id": "quantinuum.qpu.h1-1-preview", "currentAvailability": "Degraded", "averageQueueTime":
-        0, "statusPage": "https://www.quantinuum.com/hardware/h1"}]}, {"id": "rigetti",
-=======
       string: '{"value": [{"id": "ionq", "currentAvailability": "Degraded", "targets":
         [{"id": "ionq.qpu", "currentAvailability": "Unavailable", "averageQueueTime":
         0, "statusPage": null}, {"id": "ionq.qpu.aria-1", "currentAvailability": "Available",
@@ -1021,7 +760,6 @@
         "currentAvailability": "Available", "averageQueueTime": 1, "statusPage": "https://www.quantinuum.com/hardware/h1"},
         {"id": "quantinuum.sim.h1-1e", "currentAvailability": "Available", "averageQueueTime":
         6148, "statusPage": "https://www.quantinuum.com/hardware/h1"}]}, {"id": "rigetti",
->>>>>>> b43e1017
         "currentAvailability": "Available", "targets": [{"id": "rigetti.sim.qvm",
         "currentAvailability": "Available", "averageQueueTime": 5, "statusPage": "https://rigetti.statuspage.io/"},
         {"id": "rigetti.qpu.ankaa-2", "currentAvailability": "Available", "averageQueueTime":
@@ -1051,11 +789,7 @@
       connection:
       - keep-alive
       content-length:
-<<<<<<< HEAD
-      - '4781'
-=======
       - '3682'
->>>>>>> b43e1017
       content-type:
       - application/json; charset=utf-8
       transfer-encoding:
@@ -1078,14 +812,6 @@
     uri: https://eastus.quantum.azure.com/subscriptions/00000000-0000-0000-0000-000000000000/resourceGroups/myresourcegroup/providers/Microsoft.Quantum/workspaces/myworkspace/jobs/00000000-0000-0000-0000-000000000001?api-version=2022-09-12-preview&test-sequence-id=10
   response:
     body:
-<<<<<<< HEAD
-      string: '{"containerUri": "https://mystorage.blob.core.windows.net/job-00000000-0000-0000-0000-000000000001?sv=PLACEHOLDER&st=2024-08-15T22%3A20%3A42Z&se=2050-01-01T00%3A00%3A00Z&sr=c&sp=rcwl&sig=PLACEHOLDER&st=2024-08-15T22%3A20%3A42Z&se=2050-01-01T00%3A00%3A00Z&sr=b&sp=r&rscd=attachment%3B+filename%3DQiskit%2BSample%2B-%2B3-qubit%2BGHZ%2Bcircuit-00000000-0000-0000-0000-000000000001.input.json&sig=PLACEHOLDER&st=2024-08-15T22%3A20%3A42Z&se=2050-01-01T00%3A00%3A00Z&sr=b&sp=r&rscd=attachment%3B+filename%3DQiskit%2BSample%2B-%2B3-qubit%2BGHZ%2Bcircuit-00000000-0000-0000-0000-000000000001.output.json&sig=ym1YRufQFgea4bQdqHlqKMGCZrKVEGcAz2hzjCXiooQ%3D",
-        "beginExecutionTime": "2024-08-15T22:20:38.944Z", "cancellationTime": null,
-        "quantumComputingData": {"count": 1}, "errorData": null, "isCancelling": false,
-        "tags": [], "name": "Qiskit Sample - 3-qubit GHZ circuit", "id": "00000000-0000-0000-0000-000000000001",
-        "providerId": "ionq", "target": "ionq.simulator", "creationTime": "2024-08-15T22:20:37.2937652+00:00",
-        "endExecutionTime": "2024-08-15T22:20:38.96Z", "costEstimate": {"currencyCode":
-=======
       string: '{"containerUri": "https://mystorage.blob.core.windows.net/job-00000000-0000-0000-0000-000000000001?sv=PLACEHOLDER&st=2000-01-01T00%3A00%3A00Z&se=2050-01-01T00%3A00%3A00Z&sr=c&sp=rcwl&sig=PLACEHOLDER",
         "inputDataUri": "https://mystorage.blob.core.windows.net/job-00000000-0000-0000-0000-000000000001/inputData?sv=PLACEHOLDER&st=2000-01-01T00%3A00%3A00Z&se=2050-01-01T00%3A00%3A00Z&sr=b&sp=r&rscd=attachment%3B+filename%3DQiskit%2BSample%2B-%2B3-qubit%2BGHZ%2Bcircuit-00000000-0000-0000-0000-000000000001.input.json&sig=PLACEHOLDER",
         "inputDataFormat": "ionq.circuit.v1", "inputParams": {"shots": 1024, "count":
@@ -1098,7 +824,6 @@
         "tags": [], "name": "Qiskit Sample - 3-qubit GHZ circuit", "id": "00000000-0000-0000-0000-000000000001",
         "providerId": "ionq", "target": "ionq.simulator", "creationTime": "2024-08-28T20:32:01.2516438+00:00",
         "endExecutionTime": "2024-08-28T20:32:02.905Z", "costEstimate": {"currencyCode":
->>>>>>> b43e1017
         "USD", "events": [{"dimensionId": "gs1q", "dimensionName": "1Q Gate Shot",
         "measureUnit": "1q gate shot", "amountBilled": 0.0, "amountConsumed": 0.0,
         "unitPrice": 0.0}, {"dimensionId": "gs2q", "dimensionName": "2Q Gate Shot",
@@ -1108,11 +833,7 @@
       connection:
       - keep-alive
       content-length:
-<<<<<<< HEAD
-      - '1456'
-=======
       - '2023'
->>>>>>> b43e1017
       content-type:
       - application/json; charset=utf-8
       transfer-encoding:
@@ -1135,14 +856,6 @@
     uri: https://eastus.quantum.azure.com/subscriptions/00000000-0000-0000-0000-000000000000/resourceGroups/myresourcegroup/providers/Microsoft.Quantum/workspaces/myworkspace/jobs/00000000-0000-0000-0000-000000000001?api-version=2022-09-12-preview&test-sequence-id=11
   response:
     body:
-<<<<<<< HEAD
-      string: '{"containerUri": "https://mystorage.blob.core.windows.net/job-00000000-0000-0000-0000-000000000001?sv=PLACEHOLDER&st=2024-08-15T22%3A20%3A42Z&se=2050-01-01T00%3A00%3A00Z&sr=c&sp=rcwl&sig=PLACEHOLDER&st=2024-08-15T22%3A20%3A42Z&se=2050-01-01T00%3A00%3A00Z&sr=b&sp=r&rscd=attachment%3B+filename%3DQiskit%2BSample%2B-%2B3-qubit%2BGHZ%2Bcircuit-00000000-0000-0000-0000-000000000001.input.json&sig=PLACEHOLDER&st=2024-08-15T22%3A20%3A42Z&se=2050-01-01T00%3A00%3A00Z&sr=b&sp=r&rscd=attachment%3B+filename%3DQiskit%2BSample%2B-%2B3-qubit%2BGHZ%2Bcircuit-00000000-0000-0000-0000-000000000001.output.json&sig=ym1YRufQFgea4bQdqHlqKMGCZrKVEGcAz2hzjCXiooQ%3D",
-        "beginExecutionTime": "2024-08-15T22:20:38.944Z", "cancellationTime": null,
-        "quantumComputingData": {"count": 1}, "errorData": null, "isCancelling": false,
-        "tags": [], "name": "Qiskit Sample - 3-qubit GHZ circuit", "id": "00000000-0000-0000-0000-000000000001",
-        "providerId": "ionq", "target": "ionq.simulator", "creationTime": "2024-08-15T22:20:37.2937652+00:00",
-        "endExecutionTime": "2024-08-15T22:20:38.96Z", "costEstimate": {"currencyCode":
-=======
       string: '{"containerUri": "https://mystorage.blob.core.windows.net/job-00000000-0000-0000-0000-000000000001?sv=PLACEHOLDER&st=2000-01-01T00%3A00%3A00Z&se=2050-01-01T00%3A00%3A00Z&sr=c&sp=rcwl&sig=PLACEHOLDER",
         "inputDataUri": "https://mystorage.blob.core.windows.net/job-00000000-0000-0000-0000-000000000001/inputData?sv=PLACEHOLDER&st=2000-01-01T00%3A00%3A00Z&se=2050-01-01T00%3A00%3A00Z&sr=b&sp=r&rscd=attachment%3B+filename%3DQiskit%2BSample%2B-%2B3-qubit%2BGHZ%2Bcircuit-00000000-0000-0000-0000-000000000001.input.json&sig=PLACEHOLDER",
         "inputDataFormat": "ionq.circuit.v1", "inputParams": {"shots": 1024, "count":
@@ -1155,7 +868,6 @@
         "tags": [], "name": "Qiskit Sample - 3-qubit GHZ circuit", "id": "00000000-0000-0000-0000-000000000001",
         "providerId": "ionq", "target": "ionq.simulator", "creationTime": "2024-08-28T20:32:01.2516438+00:00",
         "endExecutionTime": "2024-08-28T20:32:02.905Z", "costEstimate": {"currencyCode":
->>>>>>> b43e1017
         "USD", "events": [{"dimensionId": "gs1q", "dimensionName": "1Q Gate Shot",
         "measureUnit": "1q gate shot", "amountBilled": 0.0, "amountConsumed": 0.0,
         "unitPrice": 0.0}, {"dimensionId": "gs2q", "dimensionName": "2Q Gate Shot",
@@ -1165,11 +877,7 @@
       connection:
       - keep-alive
       content-length:
-<<<<<<< HEAD
-      - '1456'
-=======
       - '2023'
->>>>>>> b43e1017
       content-type:
       - application/json; charset=utf-8
       transfer-encoding:
@@ -1192,14 +900,6 @@
     uri: https://eastus.quantum.azure.com/subscriptions/00000000-0000-0000-0000-000000000000/resourceGroups/myresourcegroup/providers/Microsoft.Quantum/workspaces/myworkspace/jobs/00000000-0000-0000-0000-000000000001?api-version=2022-09-12-preview&test-sequence-id=12
   response:
     body:
-<<<<<<< HEAD
-      string: '{"containerUri": "https://mystorage.blob.core.windows.net/job-00000000-0000-0000-0000-000000000001?sv=PLACEHOLDER&st=2024-08-15T22%3A20%3A42Z&se=2050-01-01T00%3A00%3A00Z&sr=c&sp=rcwl&sig=PLACEHOLDER&st=2024-08-15T22%3A20%3A42Z&se=2050-01-01T00%3A00%3A00Z&sr=b&sp=r&rscd=attachment%3B+filename%3DQiskit%2BSample%2B-%2B3-qubit%2BGHZ%2Bcircuit-00000000-0000-0000-0000-000000000001.input.json&sig=PLACEHOLDER&st=2024-08-15T22%3A20%3A42Z&se=2050-01-01T00%3A00%3A00Z&sr=b&sp=r&rscd=attachment%3B+filename%3DQiskit%2BSample%2B-%2B3-qubit%2BGHZ%2Bcircuit-00000000-0000-0000-0000-000000000001.output.json&sig=ym1YRufQFgea4bQdqHlqKMGCZrKVEGcAz2hzjCXiooQ%3D",
-        "beginExecutionTime": "2024-08-15T22:20:38.944Z", "cancellationTime": null,
-        "quantumComputingData": {"count": 1}, "errorData": null, "isCancelling": false,
-        "tags": [], "name": "Qiskit Sample - 3-qubit GHZ circuit", "id": "00000000-0000-0000-0000-000000000001",
-        "providerId": "ionq", "target": "ionq.simulator", "creationTime": "2024-08-15T22:20:37.2937652+00:00",
-        "endExecutionTime": "2024-08-15T22:20:38.96Z", "costEstimate": {"currencyCode":
-=======
       string: '{"containerUri": "https://mystorage.blob.core.windows.net/job-00000000-0000-0000-0000-000000000001?sv=PLACEHOLDER&st=2000-01-01T00%3A00%3A00Z&se=2050-01-01T00%3A00%3A00Z&sr=c&sp=rcwl&sig=PLACEHOLDER",
         "inputDataUri": "https://mystorage.blob.core.windows.net/job-00000000-0000-0000-0000-000000000001/inputData?sv=PLACEHOLDER&st=2000-01-01T00%3A00%3A00Z&se=2050-01-01T00%3A00%3A00Z&sr=b&sp=r&rscd=attachment%3B+filename%3DQiskit%2BSample%2B-%2B3-qubit%2BGHZ%2Bcircuit-00000000-0000-0000-0000-000000000001.input.json&sig=PLACEHOLDER",
         "inputDataFormat": "ionq.circuit.v1", "inputParams": {"shots": 1024, "count":
@@ -1212,7 +912,6 @@
         "tags": [], "name": "Qiskit Sample - 3-qubit GHZ circuit", "id": "00000000-0000-0000-0000-000000000001",
         "providerId": "ionq", "target": "ionq.simulator", "creationTime": "2024-08-28T20:32:01.2516438+00:00",
         "endExecutionTime": "2024-08-28T20:32:02.905Z", "costEstimate": {"currencyCode":
->>>>>>> b43e1017
         "USD", "events": [{"dimensionId": "gs1q", "dimensionName": "1Q Gate Shot",
         "measureUnit": "1q gate shot", "amountBilled": 0.0, "amountConsumed": 0.0,
         "unitPrice": 0.0}, {"dimensionId": "gs2q", "dimensionName": "2Q Gate Shot",
@@ -1222,11 +921,7 @@
       connection:
       - keep-alive
       content-length:
-<<<<<<< HEAD
-      - '1456'
-=======
       - '2023'
->>>>>>> b43e1017
       content-type:
       - application/json; charset=utf-8
       transfer-encoding:
@@ -1246,21 +941,13 @@
       User-Agent:
       - azsdk-python-storage-blob/12.20.0 Python/3.9.19 (Windows-10-10.0.22631-SP0)
       x-ms-date:
-<<<<<<< HEAD
-      - Thu, 15 Aug 2024 22:20:41 GMT
-=======
       - Wed, 28 Aug 2024 20:32:05 GMT
->>>>>>> b43e1017
       x-ms-range:
       - bytes=0-33554431
       x-ms-version:
       - '2024-05-04'
     method: GET
-<<<<<<< HEAD
-    uri: https://mystorage.blob.core.windows.net/job-00000000-0000-0000-0000-000000000001/rawOutputData?sv=PLACEHOLDER&st=2024-08-15T22%3A20%3A42Z&se=2050-01-01T00%3A00%3A00Z&sr=b&sp=r&rscd=attachment%3B%20filename%3DQiskit%2BSample%2B-%2B3-qubit%2BGHZ%2Bcircuit-00000000-0000-0000-0000-000000000001.output.json&sig=ym1YRufQFgea4bQdqHlqKMGCZrKVEGcAz2hzjCXiooQ%3D
-=======
     uri: https://mystorage.blob.core.windows.net/job-00000000-0000-0000-0000-000000000001/rawOutputData?sv=PLACEHOLDER&st=2000-01-01T00%3A00%3A00Z&se=2050-01-01T00%3A00%3A00Z&sr=b&sp=r&rscd=attachment%3B%20filename%3DQiskit%2BSample%2B-%2B3-qubit%2BGHZ%2Bcircuit-00000000-0000-0000-0000-000000000001.output.json&sig=PLACEHOLDER
->>>>>>> b43e1017
   response:
     body:
       string: '{"histogram": {"0": 0.25, "7": 0.25, "8": 0.25, "15": 0.25}}'
@@ -1276,11 +963,7 @@
       x-ms-blob-type:
       - BlockBlob
       x-ms-creation-time:
-<<<<<<< HEAD
-      - Thu, 15 Aug 2024 22:20:37 GMT
-=======
       - Wed, 28 Aug 2024 20:32:01 GMT
->>>>>>> b43e1017
       x-ms-lease-state:
       - available
       x-ms-lease-status:

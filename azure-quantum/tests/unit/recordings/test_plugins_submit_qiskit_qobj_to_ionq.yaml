--- conflicted
+++ resolved
@@ -26,18 +26,8 @@
     uri: https://login.microsoftonline.com/00000000-0000-0000-0000-000000000000/oauth2/v2.0/token
   response:
     body:
-<<<<<<< HEAD
-      string: '{"error": "invalid_client", "error_description": "AADSTS7000215: Invalid
-        client secret provided. Ensure the secret being sent in the request is the
-        client secret value, not the client secret ID, for a secret added to app ''00000000-0000-0000-0000-000000000000''.
-        Trace ID: 59e4f7d0-e968-4e35-9968-4a9ca1aacb00 Correlation ID: b0a9be30-2e95-42e8-bf41-be06aeff4888
-        Timestamp: 2024-04-30 14:04:04Z", "error_codes": [7000215], "timestamp": "2024-04-30
-        14:04:04Z", "trace_id": "59e4f7d0-e968-4e35-9968-4a9ca1aacb00", "correlation_id":
-        "b0a9be30-2e95-42e8-bf41-be06aeff4888", "error_uri": "https://login.microsoftonline.com/error?code=7000215"}'
-=======
       string: '{"token_type": "Bearer", "expires_in": 1746121460, "ext_expires_in":
         1746121460, "refresh_in": 31536000, "access_token": "PLACEHOLDER"}'
->>>>>>> 45329fda
     headers:
       content-length:
       - '636'
@@ -65,7 +55,623 @@
         "targets": [{"id": "microsoft.dft", "currentAvailability": "Available", "averageQueueTime":
         0, "statusPage": null}]}, {"id": "ionq", "currentAvailability": "Degraded",
         "targets": [{"id": "ionq.qpu", "currentAvailability": "Available", "averageQueueTime":
-<<<<<<< HEAD
+        493967, "statusPage": "https://status.ionq.co"}, {"id": "ionq.qpu.aria-1",
+        "currentAvailability": "Unavailable", "averageQueueTime": 735673, "statusPage":
+        "https://status.ionq.co"}, {"id": "ionq.qpu.aria-2", "currentAvailability":
+        "Unavailable", "averageQueueTime": 0, "statusPage": "https://status.ionq.co"},
+        {"id": "ionq.simulator", "currentAvailability": "Available", "averageQueueTime":
+        3, "statusPage": "https://status.ionq.co"}]}, {"id": "microsoft-qc", "currentAvailability":
+        "Available", "targets": [{"id": "microsoft.estimator", "currentAvailability":
+        "Available", "averageQueueTime": 0, "statusPage": null}]}, {"id": "pasqal",
+        "currentAvailability": "Degraded", "targets": [{"id": "pasqal.sim.emu-tn",
+        "currentAvailability": "Available", "averageQueueTime": 256, "statusPage":
+        "https://pasqal.com"}, {"id": "pasqal.qpu.fresnel", "currentAvailability":
+        "Degraded", "averageQueueTime": 0, "statusPage": "https://pasqal.com"}]},
+        {"id": "rigetti", "currentAvailability": "Degraded", "targets": [{"id": "rigetti.sim.qvm",
+        "currentAvailability": "Available", "averageQueueTime": 5, "statusPage": "https://rigetti.statuspage.io/"},
+        {"id": "rigetti.qpu.ankaa-2", "currentAvailability": "Degraded", "averageQueueTime":
+        5, "statusPage": "https://rigetti.statuspage.io/"}]}, {"id": "qci", "currentAvailability":
+        "Available", "targets": [{"id": "qci.simulator", "currentAvailability": "Available",
+        "averageQueueTime": 1, "statusPage": "https://quantumcircuits.com"}, {"id":
+        "qci.machine1", "currentAvailability": "Available", "averageQueueTime": 1,
+        "statusPage": "https://quantumcircuits.com"}, {"id": "qci.simulator.noisy",
+        "currentAvailability": "Available", "averageQueueTime": 0, "statusPage": "https://quantumcircuits.com"}]},
+        {"id": "quantinuum", "currentAvailability": "Available", "targets": [{"id":
+        "quantinuum.qpu.h1-1", "currentAvailability": "Available", "averageQueueTime":
+        24688, "statusPage": "https://www.quantinuum.com/hardware/h1"}, {"id": "quantinuum.sim.h1-1sc",
+        "currentAvailability": "Available", "averageQueueTime": 4, "statusPage": "https://www.quantinuum.com/hardware/h1"},
+        {"id": "quantinuum.sim.h1-1e", "currentAvailability": "Available", "averageQueueTime":
+        3, "statusPage": "https://www.quantinuum.com/hardware/h1"}, {"id": "quantinuum.qpu.h2-1",
+        "currentAvailability": "Available", "averageQueueTime": 49414, "statusPage":
+        "https://www.quantinuum.com/hardware/h2"}, {"id": "quantinuum.sim.h2-1sc",
+        "currentAvailability": "Available", "averageQueueTime": 0, "statusPage": "https://www.quantinuum.com/hardware/h2"},
+        {"id": "quantinuum.sim.h2-1e", "currentAvailability": "Available", "averageQueueTime":
+        648, "statusPage": "https://www.quantinuum.com/hardware/h2"}, {"id": "quantinuum.sim.h1-1sc-preview",
+        "currentAvailability": "Available", "averageQueueTime": 4, "statusPage": "https://www.quantinuum.com/hardware/h1"},
+        {"id": "quantinuum.sim.h1-1e-preview", "currentAvailability": "Available",
+        "averageQueueTime": 3, "statusPage": "https://www.quantinuum.com/hardware/h1"},
+        {"id": "quantinuum.sim.h1-2e-preview", "currentAvailability": "Available",
+        "averageQueueTime": 27901, "statusPage": "https://www.quantinuum.com/hardware/h1"},
+        {"id": "quantinuum.qpu.h1-1-preview", "currentAvailability": "Available",
+        "averageQueueTime": 24688, "statusPage": "https://www.quantinuum.com/hardware/h1"}]},
+        {"id": "Microsoft.Test", "currentAvailability": "Available", "targets": [{"id":
+        "echo-rigetti", "currentAvailability": "Available", "averageQueueTime": 1,
+        "statusPage": ""}, {"id": "echo-quantinuum", "currentAvailability": "Available",
+        "averageQueueTime": 1, "statusPage": ""}, {"id": "echo-qci", "currentAvailability":
+        "Available", "averageQueueTime": 1, "statusPage": ""}, {"id": "echo-ionq",
+        "currentAvailability": "Available", "averageQueueTime": 1, "statusPage": ""},
+        {"id": "echo-aquarius", "currentAvailability": "Available", "averageQueueTime":
+        1, "statusPage": ""}, {"id": "sparse-sim-rigetti", "currentAvailability":
+        "Available", "averageQueueTime": 1, "statusPage": ""}, {"id": "sparse-sim-quantinuum",
+        "currentAvailability": "Available", "averageQueueTime": 1, "statusPage": ""},
+        {"id": "sparse-sim-qci", "currentAvailability": "Available", "averageQueueTime":
+        1, "statusPage": ""}, {"id": "sparse-sim-ionq", "currentAvailability": "Available",
+        "averageQueueTime": 1, "statusPage": ""}, {"id": "echo-output", "currentAvailability":
+        "Available", "averageQueueTime": 1, "statusPage": ""}]}], "nextLink": null}'
+    headers:
+      connection:
+      - keep-alive
+      content-length:
+      - '4771'
+      content-type:
+      - application/json; charset=utf-8
+      transfer-encoding:
+      - chunked
+    status:
+      code: 200
+      message: OK
+- request:
+    body: 'b''{"containerName": "job-00000000-0000-0000-0000-000000000001"}'''
+    headers:
+      Accept:
+      - application/json
+      Accept-Encoding:
+      - gzip, deflate
+      Connection:
+      - keep-alive
+      Content-Length:
+      - '64'
+      Content-Type:
+      - application/json
+      User-Agent:
+      - testapp-azure-quantum-qiskit azsdk-python-quantum/0.0.1 Python/3.9.19 (Windows-10-10.0.22631-SP0)
+    method: POST
+    uri: https://eastus.quantum.azure.com/subscriptions/00000000-0000-0000-0000-000000000000/resourceGroups/myresourcegroup/providers/Microsoft.Quantum/workspaces/myworkspace/storage/sasUri?api-version=2022-09-12-preview&test-sequence-id=1
+  response:
+    body:
+      string: '{"sasUri": "https://mystorage.blob.core.windows.net/job-00000000-0000-0000-0000-000000000001?sv=PLACEHOLDER&sig=PLACEHOLDER&se=2050-01-01T00%3A00%3A00Z&srt=co&ss=b&sp=racwl"}'
+    headers:
+      connection:
+      - keep-alive
+      content-length:
+      - '174'
+      content-type:
+      - application/json; charset=utf-8
+      transfer-encoding:
+      - chunked
+    status:
+      code: 200
+      message: OK
+- request:
+    body: null
+    headers:
+      Accept:
+      - application/xml
+      Accept-Encoding:
+      - gzip, deflate
+      Connection:
+      - keep-alive
+      User-Agent:
+      - azsdk-python-storage-blob/12.19.1 Python/3.9.19 (Windows-10-10.0.22631-SP0)
+      x-ms-date:
+      - Wed, 01 May 2024 17:44:21 GMT
+      x-ms-version:
+      - '2023-11-03'
+    method: GET
+    uri: https://mystorage.blob.core.windows.net/job-00000000-0000-0000-0000-000000000001?restype=container&sv=PLACEHOLDER&sig=PLACEHOLDER&se=2050-01-01T00%3A00%3A00Z&srt=co&ss=b&sp=racwl
+  response:
+    body:
+      string: "\uFEFF<?xml version=\"1.0\" encoding=\"utf-8\"?><Error><Code>ContainerNotFound</Code><Message>The
+        specified container does not exist.\nRequestId:7ff06b70-f01e-0008-09ef-9b36cf000000\nTime:2024-05-01T17:44:24.0723528Z</Message></Error>"
+    headers:
+      content-length:
+      - '223'
+      content-type:
+      - application/xml
+      x-ms-version:
+      - '2023-11-03'
+    status:
+      code: 404
+      message: The specified container does not exist.
+- request:
+    body: null
+    headers:
+      Accept:
+      - application/xml
+      Accept-Encoding:
+      - gzip, deflate
+      Connection:
+      - keep-alive
+      Content-Length:
+      - '0'
+      User-Agent:
+      - azsdk-python-storage-blob/12.19.1 Python/3.9.19 (Windows-10-10.0.22631-SP0)
+      x-ms-date:
+      - Wed, 01 May 2024 17:44:23 GMT
+      x-ms-version:
+      - '2023-11-03'
+    method: PUT
+    uri: https://mystorage.blob.core.windows.net/job-00000000-0000-0000-0000-000000000001?restype=container&sv=PLACEHOLDER&sig=PLACEHOLDER&se=2050-01-01T00%3A00%3A00Z&srt=co&ss=b&sp=racwl
+  response:
+    body:
+      string: ''
+    headers:
+      content-length:
+      - '0'
+      x-ms-version:
+      - '2023-11-03'
+    status:
+      code: 201
+      message: Created
+- request:
+    body: null
+    headers:
+      Accept:
+      - application/xml
+      Accept-Encoding:
+      - gzip, deflate
+      Connection:
+      - keep-alive
+      User-Agent:
+      - azsdk-python-storage-blob/12.19.1 Python/3.9.19 (Windows-10-10.0.22631-SP0)
+      x-ms-date:
+      - Wed, 01 May 2024 17:44:23 GMT
+      x-ms-version:
+      - '2023-11-03'
+    method: GET
+    uri: https://mystorage.blob.core.windows.net/job-00000000-0000-0000-0000-000000000001?restype=container&sv=PLACEHOLDER&sig=PLACEHOLDER&se=2050-01-01T00%3A00%3A00Z&srt=co&ss=b&sp=racwl
+  response:
+    body:
+      string: ''
+    headers:
+      content-length:
+      - '0'
+      x-ms-lease-state:
+      - available
+      x-ms-lease-status:
+      - unlocked
+      x-ms-version:
+      - '2023-11-03'
+    status:
+      code: 200
+      message: OK
+- request:
+    body: 'b''{"gateset": "qis", "qubits": 4, "circuit": [{"gate": "h", "targets":
+      [0]}, {"gate": "x", "targets": [1], "controls": [0]}, {"gate": "x", "targets":
+      [2], "controls": [1]}, {"gate": "h", "targets": [3]}]}'''
+    headers:
+      Accept:
+      - application/xml
+      Accept-Encoding:
+      - gzip, deflate
+      Connection:
+      - keep-alive
+      Content-Length:
+      - '205'
+      Content-Type:
+      - application/octet-stream
+      User-Agent:
+      - azsdk-python-storage-blob/12.19.1 Python/3.9.19 (Windows-10-10.0.22631-SP0)
+      x-ms-blob-type:
+      - BlockBlob
+      x-ms-date:
+      - Wed, 01 May 2024 17:44:24 GMT
+      x-ms-version:
+      - '2023-11-03'
+    method: PUT
+    uri: https://mystorage.blob.core.windows.net/job-00000000-0000-0000-0000-000000000001/inputData?sv=PLACEHOLDER&sig=PLACEHOLDER&se=2050-01-01T00%3A00%3A00Z&srt=co&ss=b&sp=racwl
+  response:
+    body:
+      string: ''
+    headers:
+      content-length:
+      - '0'
+      x-ms-version:
+      - '2023-11-03'
+    status:
+      code: 201
+      message: Created
+- request:
+    body: 'b''{"id": "00000000-0000-0000-0000-000000000001", "name": "Qiskit Sample
+      - 3-qubit GHZ circuit", "providerId": "ionq", "target": "ionq.simulator", "itemType":
+      "Job", "containerUri": "https://mystorage.blob.core.windows.net/job-00000000-0000-0000-0000-000000000001?sv=PLACEHOLDER&sig=PLACEHOLDER&se=2050-01-01T00%3A00%3A00Z&srt=co&ss=b&sp=racwl",
+      "inputDataUri": "https://mystorage.blob.core.windows.net/job-00000000-0000-0000-0000-000000000001/inputData",
+      "inputDataFormat": "ionq.circuit.v1", "inputParams": {"shots": 1024, "count":
+      1024}, "metadata": {"qiskit": "True", "name": "Qiskit Sample - 3-qubit GHZ circuit",
+      "num_qubits": "4", "metadata": "{}", "meas_map": "[0, 1, 2]"}, "outputDataFormat":
+      "ionq.quantum-results.v1"}'''
+    headers:
+      Accept:
+      - application/json
+      Accept-Encoding:
+      - gzip, deflate
+      Connection:
+      - keep-alive
+      Content-Length:
+      - '728'
+      Content-Type:
+      - application/json
+      User-Agent:
+      - testapp-azure-quantum-qiskit azsdk-python-quantum/0.0.1 Python/3.9.19 (Windows-10-10.0.22631-SP0)
+    method: PUT
+    uri: https://eastus.quantum.azure.com/subscriptions/00000000-0000-0000-0000-000000000000/resourceGroups/myresourcegroup/providers/Microsoft.Quantum/workspaces/myworkspace/jobs/00000000-0000-0000-0000-000000000001?api-version=2022-09-12-preview&test-sequence-id=1
+  response:
+    body:
+      string: '{"containerUri": "https://mystorage.blob.core.windows.net/job-00000000-0000-0000-0000-000000000001?sv=PLACEHOLDER&sig=PLACEHOLDER&se=2050-01-01T00%3A00%3A00Z&srt=co&ss=b&sp=racwl",
+        "inputDataUri": "https://mystorage.blob.core.windows.net/job-00000000-0000-0000-0000-000000000001/inputData?sv=PLACEHOLDER&sr=b&sig=PLACEHOLDER&se=2050-01-01T00%3A00%3A00Z&sp=rcw",
+        "inputDataFormat": "ionq.circuit.v1", "inputParams": {"shots": 1024, "count":
+        1024}, "metadata": {"qiskit": "True", "name": "Qiskit Sample - 3-qubit GHZ
+        circuit", "num_qubits": "4", "metadata": "{}", "meas_map": "[0, 1, 2]"}, "sessionId":
+        null, "status": "Waiting", "jobType": "QuantumComputing", "outputDataFormat":
+        "ionq.quantum-results.v1", "outputDataUri": "https://mystorage.blob.core.windows.net:443/job-00000000-0000-0000-0000-000000000001/outputData?sv=PLACEHOLDER&sig=PLACEHOLDER&se=2050-01-01T00%3A00%3A00Z&srt=co&ss=b&sp=racwl",
+        "beginExecutionTime": null, "cancellationTime": null, "quantumComputingData":
+        null, "errorData": null, "isCancelling": false, "tags": [], "name": "Qiskit
+        Sample - 3-qubit GHZ circuit", "id": "00000000-0000-0000-0000-000000000001",
+        "providerId": "ionq", "target": "ionq.simulator", "creationTime": "2024-05-01T17:44:26.3642212+00:00",
+        "endExecutionTime": null, "costEstimate": null, "itemType": "Job"}'
+    headers:
+      connection:
+      - keep-alive
+      content-length:
+      - '1302'
+      content-type:
+      - application/json; charset=utf-8
+      transfer-encoding:
+      - chunked
+    status:
+      code: 200
+      message: OK
+- request:
+    body: null
+    headers:
+      Accept:
+      - application/json
+      Accept-Encoding:
+      - gzip, deflate
+      Connection:
+      - keep-alive
+      User-Agent:
+      - testapp-azure-quantum-qiskit azsdk-python-quantum/0.0.1 Python/3.9.19 (Windows-10-10.0.22631-SP0)
+    method: GET
+    uri: https://eastus.quantum.azure.com/subscriptions/00000000-0000-0000-0000-000000000000/resourceGroups/myresourcegroup/providers/Microsoft.Quantum/workspaces/myworkspace/jobs/00000000-0000-0000-0000-000000000001?api-version=2022-09-12-preview&test-sequence-id=1
+  response:
+    body:
+      string: '{"containerUri": "https://mystorage.blob.core.windows.net/job-00000000-0000-0000-0000-000000000001?sv=PLACEHOLDER&sr=c&sig=PLACEHOLDER&se=2050-01-01T00%3A00%3A00Z&sp=rcwl",
+        "inputDataUri": "https://mystorage.blob.core.windows.net/job-00000000-0000-0000-0000-000000000001/inputData?sv=PLACEHOLDER&sr=b&sig=PLACEHOLDER&se=2050-01-01T00%3A00%3A00Z&sp=r&rscd=attachment%3B%20filename%3DQiskit%2BSample%2B-%2B3-qubit%2BGHZ%2Bcircuit-00000000-0000-0000-0000-000000000001.input.json",
+        "inputDataFormat": "ionq.circuit.v1", "inputParams": {"shots": 1024, "count":
+        1024}, "metadata": {"qiskit": "True", "name": "Qiskit Sample - 3-qubit GHZ
+        circuit", "num_qubits": "4", "metadata": "{}", "meas_map": "[0, 1, 2]"}, "sessionId":
+        null, "status": "Waiting", "jobType": "QuantumComputing", "outputDataFormat":
+        "ionq.quantum-results.v1", "outputDataUri": "https://mystorage.blob.core.windows.net/job-00000000-0000-0000-0000-000000000001/outputData?sv=PLACEHOLDER&sr=b&sig=PLACEHOLDER&se=2050-01-01T00%3A00%3A00Z&sp=r&rscd=attachment%3B%20filename%3DQiskit%2BSample%2B-%2B3-qubit%2BGHZ%2Bcircuit-00000000-0000-0000-0000-000000000001.output.json",
+        "beginExecutionTime": null, "cancellationTime": null, "quantumComputingData":
+        {"count": 1}, "errorData": null, "isCancelling": false, "tags": [], "name":
+        "Qiskit Sample - 3-qubit GHZ circuit", "id": "00000000-0000-0000-0000-000000000001",
+        "providerId": "ionq", "target": "ionq.simulator", "creationTime": "2024-05-01T17:44:26.3642212+00:00",
+        "endExecutionTime": null, "costEstimate": null, "itemType": "Job"}'
+    headers:
+      connection:
+      - keep-alive
+      content-length:
+      - '1538'
+      content-type:
+      - application/json; charset=utf-8
+      transfer-encoding:
+      - chunked
+    status:
+      code: 200
+      message: OK
+- request:
+    body: null
+    headers:
+      Accept:
+      - application/json
+      Accept-Encoding:
+      - gzip, deflate
+      Connection:
+      - keep-alive
+      User-Agent:
+      - testapp-azure-quantum-qiskit azsdk-python-quantum/0.0.1 Python/3.9.19 (Windows-10-10.0.22631-SP0)
+    method: GET
+    uri: https://eastus.quantum.azure.com/subscriptions/00000000-0000-0000-0000-000000000000/resourceGroups/myresourcegroup/providers/Microsoft.Quantum/workspaces/myworkspace/jobs/00000000-0000-0000-0000-000000000001?api-version=2022-09-12-preview&test-sequence-id=2
+  response:
+    body:
+      string: '{"containerUri": "https://mystorage.blob.core.windows.net/job-00000000-0000-0000-0000-000000000001?sv=PLACEHOLDER&sr=c&sig=PLACEHOLDER&se=2050-01-01T00%3A00%3A00Z&sp=rcwl",
+        "inputDataUri": "https://mystorage.blob.core.windows.net/job-00000000-0000-0000-0000-000000000001/inputData?sv=PLACEHOLDER&sr=b&sig=PLACEHOLDER&se=2050-01-01T00%3A00%3A00Z&sp=r&rscd=attachment%3B%20filename%3DQiskit%2BSample%2B-%2B3-qubit%2BGHZ%2Bcircuit-00000000-0000-0000-0000-000000000001.input.json",
+        "inputDataFormat": "ionq.circuit.v1", "inputParams": {"shots": 1024, "count":
+        1024}, "metadata": {"qiskit": "True", "name": "Qiskit Sample - 3-qubit GHZ
+        circuit", "num_qubits": "4", "metadata": "{}", "meas_map": "[0, 1, 2]"}, "sessionId":
+        null, "status": "Waiting", "jobType": "QuantumComputing", "outputDataFormat":
+        "ionq.quantum-results.v1", "outputDataUri": "https://mystorage.blob.core.windows.net/job-00000000-0000-0000-0000-000000000001/outputData?sv=PLACEHOLDER&sr=b&sig=PLACEHOLDER&se=2050-01-01T00%3A00%3A00Z&sp=r&rscd=attachment%3B%20filename%3DQiskit%2BSample%2B-%2B3-qubit%2BGHZ%2Bcircuit-00000000-0000-0000-0000-000000000001.output.json",
+        "beginExecutionTime": null, "cancellationTime": null, "quantumComputingData":
+        {"count": 1}, "errorData": null, "isCancelling": false, "tags": [], "name":
+        "Qiskit Sample - 3-qubit GHZ circuit", "id": "00000000-0000-0000-0000-000000000001",
+        "providerId": "ionq", "target": "ionq.simulator", "creationTime": "2024-05-01T17:44:26.3642212+00:00",
+        "endExecutionTime": null, "costEstimate": null, "itemType": "Job"}'
+    headers:
+      connection:
+      - keep-alive
+      content-length:
+      - '1538'
+      content-type:
+      - application/json; charset=utf-8
+      transfer-encoding:
+      - chunked
+    status:
+      code: 200
+      message: OK
+- request:
+    body: null
+    headers:
+      Accept:
+      - application/json
+      Accept-Encoding:
+      - gzip, deflate
+      Connection:
+      - keep-alive
+      User-Agent:
+      - testapp-azure-quantum-qiskit azsdk-python-quantum/0.0.1 Python/3.9.19 (Windows-10-10.0.22631-SP0)
+    method: GET
+    uri: https://eastus.quantum.azure.com/subscriptions/00000000-0000-0000-0000-000000000000/resourceGroups/myresourcegroup/providers/Microsoft.Quantum/workspaces/myworkspace/jobs/00000000-0000-0000-0000-000000000001?api-version=2022-09-12-preview&test-sequence-id=3
+  response:
+    body:
+      string: '{"containerUri": "https://mystorage.blob.core.windows.net/job-00000000-0000-0000-0000-000000000001?sv=PLACEHOLDER&sr=c&sig=PLACEHOLDER&se=2050-01-01T00%3A00%3A00Z&sp=rcwl",
+        "inputDataUri": "https://mystorage.blob.core.windows.net/job-00000000-0000-0000-0000-000000000001/inputData?sv=PLACEHOLDER&sr=b&sig=PLACEHOLDER&se=2050-01-01T00%3A00%3A00Z&sp=r&rscd=attachment%3B%20filename%3DQiskit%2BSample%2B-%2B3-qubit%2BGHZ%2Bcircuit-00000000-0000-0000-0000-000000000001.input.json",
+        "inputDataFormat": "ionq.circuit.v1", "inputParams": {"shots": 1024, "count":
+        1024}, "metadata": {"qiskit": "True", "name": "Qiskit Sample - 3-qubit GHZ
+        circuit", "num_qubits": "4", "metadata": "{}", "meas_map": "[0, 1, 2]"}, "sessionId":
+        null, "status": "Waiting", "jobType": "QuantumComputing", "outputDataFormat":
+        "ionq.quantum-results.v1", "outputDataUri": "https://mystorage.blob.core.windows.net/job-00000000-0000-0000-0000-000000000001/outputData?sv=PLACEHOLDER&sr=b&sig=PLACEHOLDER&se=2050-01-01T00%3A00%3A00Z&sp=r&rscd=attachment%3B%20filename%3DQiskit%2BSample%2B-%2B3-qubit%2BGHZ%2Bcircuit-00000000-0000-0000-0000-000000000001.output.json",
+        "beginExecutionTime": null, "cancellationTime": null, "quantumComputingData":
+        {"count": 1}, "errorData": null, "isCancelling": false, "tags": [], "name":
+        "Qiskit Sample - 3-qubit GHZ circuit", "id": "00000000-0000-0000-0000-000000000001",
+        "providerId": "ionq", "target": "ionq.simulator", "creationTime": "2024-05-01T17:44:26.3642212+00:00",
+        "endExecutionTime": null, "costEstimate": null, "itemType": "Job"}'
+    headers:
+      connection:
+      - keep-alive
+      content-length:
+      - '1538'
+      content-type:
+      - application/json; charset=utf-8
+      transfer-encoding:
+      - chunked
+    status:
+      code: 200
+      message: OK
+- request:
+    body: null
+    headers:
+      Accept:
+      - application/json
+      Accept-Encoding:
+      - gzip, deflate
+      Connection:
+      - keep-alive
+      User-Agent:
+      - testapp-azure-quantum-qiskit azsdk-python-quantum/0.0.1 Python/3.9.19 (Windows-10-10.0.22631-SP0)
+    method: GET
+    uri: https://eastus.quantum.azure.com/subscriptions/00000000-0000-0000-0000-000000000000/resourceGroups/myresourcegroup/providers/Microsoft.Quantum/workspaces/myworkspace/jobs/00000000-0000-0000-0000-000000000001?api-version=2022-09-12-preview&test-sequence-id=4
+  response:
+    body:
+      string: '{"containerUri": "https://mystorage.blob.core.windows.net/job-00000000-0000-0000-0000-000000000001?sv=PLACEHOLDER&sr=c&sig=PLACEHOLDER&se=2050-01-01T00%3A00%3A00Z&sp=rcwl",
+        "inputDataUri": "https://mystorage.blob.core.windows.net/job-00000000-0000-0000-0000-000000000001/inputData?sv=PLACEHOLDER&sr=b&sig=PLACEHOLDER&se=2050-01-01T00%3A00%3A00Z&sp=r&rscd=attachment%3B%20filename%3DQiskit%2BSample%2B-%2B3-qubit%2BGHZ%2Bcircuit-00000000-0000-0000-0000-000000000001.input.json",
+        "inputDataFormat": "ionq.circuit.v1", "inputParams": {"shots": 1024, "count":
+        1024}, "metadata": {"qiskit": "True", "name": "Qiskit Sample - 3-qubit GHZ
+        circuit", "num_qubits": "4", "metadata": "{}", "meas_map": "[0, 1, 2]"}, "sessionId":
+        null, "status": "Waiting", "jobType": "QuantumComputing", "outputDataFormat":
+        "ionq.quantum-results.v1", "outputDataUri": "https://mystorage.blob.core.windows.net/job-00000000-0000-0000-0000-000000000001/outputData?sv=PLACEHOLDER&sr=b&sig=PLACEHOLDER&se=2050-01-01T00%3A00%3A00Z&sp=r&rscd=attachment%3B%20filename%3DQiskit%2BSample%2B-%2B3-qubit%2BGHZ%2Bcircuit-00000000-0000-0000-0000-000000000001.output.json",
+        "beginExecutionTime": null, "cancellationTime": null, "quantumComputingData":
+        {"count": 1}, "errorData": null, "isCancelling": false, "tags": [], "name":
+        "Qiskit Sample - 3-qubit GHZ circuit", "id": "00000000-0000-0000-0000-000000000001",
+        "providerId": "ionq", "target": "ionq.simulator", "creationTime": "2024-05-01T17:44:26.3642212+00:00",
+        "endExecutionTime": null, "costEstimate": null, "itemType": "Job"}'
+    headers:
+      connection:
+      - keep-alive
+      content-length:
+      - '1538'
+      content-type:
+      - application/json; charset=utf-8
+      transfer-encoding:
+      - chunked
+    status:
+      code: 200
+      message: OK
+- request:
+    body: null
+    headers:
+      Accept:
+      - application/json
+      Accept-Encoding:
+      - gzip, deflate
+      Connection:
+      - keep-alive
+      User-Agent:
+      - testapp-azure-quantum-qiskit azsdk-python-quantum/0.0.1 Python/3.9.19 (Windows-10-10.0.22631-SP0)
+    method: GET
+    uri: https://eastus.quantum.azure.com/subscriptions/00000000-0000-0000-0000-000000000000/resourceGroups/myresourcegroup/providers/Microsoft.Quantum/workspaces/myworkspace/jobs/00000000-0000-0000-0000-000000000001?api-version=2022-09-12-preview&test-sequence-id=5
+  response:
+    body:
+      string: '{"containerUri": "https://mystorage.blob.core.windows.net/job-00000000-0000-0000-0000-000000000001?sv=PLACEHOLDER&sr=c&sig=PLACEHOLDER&se=2050-01-01T00%3A00%3A00Z&sp=rcwl",
+        "inputDataUri": "https://mystorage.blob.core.windows.net/job-00000000-0000-0000-0000-000000000001/inputData?sv=PLACEHOLDER&sr=b&sig=PLACEHOLDER&se=2050-01-01T00%3A00%3A00Z&sp=r&rscd=attachment%3B%20filename%3DQiskit%2BSample%2B-%2B3-qubit%2BGHZ%2Bcircuit-00000000-0000-0000-0000-000000000001.input.json",
+        "inputDataFormat": "ionq.circuit.v1", "inputParams": {"shots": 1024, "count":
+        1024}, "metadata": {"qiskit": "True", "name": "Qiskit Sample - 3-qubit GHZ
+        circuit", "num_qubits": "4", "metadata": "{}", "meas_map": "[0, 1, 2]"}, "sessionId":
+        null, "status": "Waiting", "jobType": "QuantumComputing", "outputDataFormat":
+        "ionq.quantum-results.v1", "outputDataUri": "https://mystorage.blob.core.windows.net/job-00000000-0000-0000-0000-000000000001/outputData?sv=PLACEHOLDER&sr=b&sig=PLACEHOLDER&se=2050-01-01T00%3A00%3A00Z&sp=r&rscd=attachment%3B%20filename%3DQiskit%2BSample%2B-%2B3-qubit%2BGHZ%2Bcircuit-00000000-0000-0000-0000-000000000001.output.json",
+        "beginExecutionTime": null, "cancellationTime": null, "quantumComputingData":
+        {"count": 1}, "errorData": null, "isCancelling": false, "tags": [], "name":
+        "Qiskit Sample - 3-qubit GHZ circuit", "id": "00000000-0000-0000-0000-000000000001",
+        "providerId": "ionq", "target": "ionq.simulator", "creationTime": "2024-05-01T17:44:26.3642212+00:00",
+        "endExecutionTime": null, "costEstimate": null, "itemType": "Job"}'
+    headers:
+      connection:
+      - keep-alive
+      content-length:
+      - '1538'
+      content-type:
+      - application/json; charset=utf-8
+      transfer-encoding:
+      - chunked
+    status:
+      code: 200
+      message: OK
+- request:
+    body: null
+    headers:
+      Accept:
+      - application/json
+      Accept-Encoding:
+      - gzip, deflate
+      Connection:
+      - keep-alive
+      User-Agent:
+      - testapp-azure-quantum-qiskit azsdk-python-quantum/0.0.1 Python/3.9.19 (Windows-10-10.0.22631-SP0)
+    method: GET
+    uri: https://eastus.quantum.azure.com/subscriptions/00000000-0000-0000-0000-000000000000/resourceGroups/myresourcegroup/providers/Microsoft.Quantum/workspaces/myworkspace/jobs/00000000-0000-0000-0000-000000000001?api-version=2022-09-12-preview&test-sequence-id=6
+  response:
+    body:
+      string: '{"containerUri": "https://mystorage.blob.core.windows.net/job-00000000-0000-0000-0000-000000000001?sv=PLACEHOLDER&sr=c&sig=PLACEHOLDER&se=2050-01-01T00%3A00%3A00Z&sp=rcwl",
+        "inputDataUri": "https://mystorage.blob.core.windows.net/job-00000000-0000-0000-0000-000000000001/inputData?sv=PLACEHOLDER&sr=b&sig=PLACEHOLDER&se=2050-01-01T00%3A00%3A00Z&sp=r&rscd=attachment%3B%20filename%3DQiskit%2BSample%2B-%2B3-qubit%2BGHZ%2Bcircuit-00000000-0000-0000-0000-000000000001.input.json",
+        "inputDataFormat": "ionq.circuit.v1", "inputParams": {"shots": 1024, "count":
+        1024}, "metadata": {"qiskit": "True", "name": "Qiskit Sample - 3-qubit GHZ
+        circuit", "num_qubits": "4", "metadata": "{}", "meas_map": "[0, 1, 2]"}, "sessionId":
+        null, "status": "Waiting", "jobType": "QuantumComputing", "outputDataFormat":
+        "ionq.quantum-results.v1", "outputDataUri": "https://mystorage.blob.core.windows.net/job-00000000-0000-0000-0000-000000000001/outputData?sv=PLACEHOLDER&sr=b&sig=PLACEHOLDER&se=2050-01-01T00%3A00%3A00Z&sp=r&rscd=attachment%3B%20filename%3DQiskit%2BSample%2B-%2B3-qubit%2BGHZ%2Bcircuit-00000000-0000-0000-0000-000000000001.output.json",
+        "beginExecutionTime": null, "cancellationTime": null, "quantumComputingData":
+        {"count": 1}, "errorData": null, "isCancelling": false, "tags": [], "name":
+        "Qiskit Sample - 3-qubit GHZ circuit", "id": "00000000-0000-0000-0000-000000000001",
+        "providerId": "ionq", "target": "ionq.simulator", "creationTime": "2024-05-01T17:44:26.3642212+00:00",
+        "endExecutionTime": null, "costEstimate": null, "itemType": "Job"}'
+    headers:
+      connection:
+      - keep-alive
+      content-length:
+      - '1942'
+      content-type:
+      - application/json; charset=utf-8
+      transfer-encoding:
+      - chunked
+    status:
+      code: 200
+      message: OK
+- request:
+    body: null
+    headers:
+      Accept:
+      - application/json
+      Accept-Encoding:
+      - gzip, deflate
+      Connection:
+      - keep-alive
+      User-Agent:
+      - testapp-azure-quantum-qiskit azsdk-python-quantum/0.0.1 Python/3.9.19 (Windows-10-10.0.22631-SP0)
+    method: GET
+    uri: https://eastus.quantum.azure.com/subscriptions/00000000-0000-0000-0000-000000000000/resourceGroups/myresourcegroup/providers/Microsoft.Quantum/workspaces/myworkspace/jobs/00000000-0000-0000-0000-000000000001?api-version=2022-09-12-preview&test-sequence-id=7
+  response:
+    body:
+      string: '{"containerUri": "https://mystorage.blob.core.windows.net/job-00000000-0000-0000-0000-000000000001?sv=PLACEHOLDER&sr=c&sig=PLACEHOLDER&se=2050-01-01T00%3A00%3A00Z&sp=rcwl",
+        "inputDataUri": "https://mystorage.blob.core.windows.net/job-00000000-0000-0000-0000-000000000001/inputData?sv=PLACEHOLDER&sr=b&sig=PLACEHOLDER&se=2050-01-01T00%3A00%3A00Z&sp=r&rscd=attachment%3B%20filename%3DQiskit%2BSample%2B-%2B3-qubit%2BGHZ%2Bcircuit-00000000-0000-0000-0000-000000000001.input.json",
+        "inputDataFormat": "ionq.circuit.v1", "inputParams": {"shots": 1024, "count":
+        1024}, "metadata": {"qiskit": "True", "name": "Qiskit Sample - 3-qubit GHZ
+        circuit", "num_qubits": "4", "metadata": "{}", "meas_map": "[0, 1, 2]"}, "sessionId":
+        null, "status": "Succeeded", "jobType": "QuantumComputing", "outputDataFormat":
+        "ionq.quantum-results.v1", "outputDataUri": "https://mystorage.blob.core.windows.net/job-00000000-0000-0000-0000-000000000001/rawOutputData?sv=PLACEHOLDER&sr=b&sig=PLACEHOLDER&se=2050-01-01T00%3A00%3A00Z&sp=r&rscd=attachment%3B%20filename%3DQiskit%2BSample%2B-%2B3-qubit%2BGHZ%2Bcircuit-00000000-0000-0000-0000-000000000001.output.json",
+        "beginExecutionTime": "2024-05-01T17:44:29.587Z", "cancellationTime": null,
+        "quantumComputingData": {"count": 1}, "errorData": null, "isCancelling": false,
+        "tags": [], "name": "Qiskit Sample - 3-qubit GHZ circuit", "id": "00000000-0000-0000-0000-000000000001",
+        "providerId": "ionq", "target": "ionq.simulator", "creationTime": "2024-05-01T17:44:26.3642212+00:00",
+        "endExecutionTime": "2024-05-01T17:44:29.649Z", "costEstimate": {"currencyCode":
+        "USD", "events": [{"dimensionId": "gs1q", "dimensionName": "1Q Gate Shot",
+        "measureUnit": "1q gate shot", "amountBilled": 0.0, "amountConsumed": 0.0,
+        "unitPrice": 0.0}, {"dimensionId": "gs2q", "dimensionName": "2Q Gate Shot",
+        "measureUnit": "2q gate shot", "amountBilled": 0.0, "amountConsumed": 0.0,
+        "unitPrice": 0.0}], "estimatedTotal": 0.0}, "itemType": "Job"}'
+    headers:
+      connection:
+      - keep-alive
+      content-length:
+      - '1943'
+      content-type:
+      - application/json; charset=utf-8
+      transfer-encoding:
+      - chunked
+    status:
+      code: 200
+      message: OK
+- request:
+    body: null
+    headers:
+      Accept:
+      - application/json
+      Accept-Encoding:
+      - gzip, deflate
+      Connection:
+      - keep-alive
+      User-Agent:
+      - testapp-azure-quantum-qiskit azsdk-python-quantum/0.0.1 Python/3.9.19 (Windows-10-10.0.22631-SP0)
+    method: GET
+    uri: https://eastus.quantum.azure.com/subscriptions/00000000-0000-0000-0000-000000000000/resourceGroups/myresourcegroup/providers/Microsoft.Quantum/workspaces/myworkspace/jobs/00000000-0000-0000-0000-000000000001?api-version=2022-09-12-preview&test-sequence-id=8
+  response:
+    body:
+      string: '{"containerUri": "https://mystorage.blob.core.windows.net/job-00000000-0000-0000-0000-000000000001?sv=PLACEHOLDER&sr=c&sig=PLACEHOLDER&se=2050-01-01T00%3A00%3A00Z&sp=rcwl",
+        "inputDataUri": "https://mystorage.blob.core.windows.net/job-00000000-0000-0000-0000-000000000001/inputData?sv=PLACEHOLDER&sr=b&sig=PLACEHOLDER&se=2050-01-01T00%3A00%3A00Z&sp=r&rscd=attachment%3B%20filename%3DQiskit%2BSample%2B-%2B3-qubit%2BGHZ%2Bcircuit-00000000-0000-0000-0000-000000000001.input.json",
+        "inputDataFormat": "ionq.circuit.v1", "inputParams": {"shots": 1024, "count":
+        1024}, "metadata": {"qiskit": "True", "name": "Qiskit Sample - 3-qubit GHZ
+        circuit", "num_qubits": "4", "metadata": "{}", "meas_map": "[0, 1, 2]"}, "sessionId":
+        null, "status": "Succeeded", "jobType": "QuantumComputing", "outputDataFormat":
+        "ionq.quantum-results.v1", "outputDataUri": "https://mystorage.blob.core.windows.net/job-00000000-0000-0000-0000-000000000001/rawOutputData?sv=PLACEHOLDER&sr=b&sig=PLACEHOLDER&se=2050-01-01T00%3A00%3A00Z&sp=r&rscd=attachment%3B%20filename%3DQiskit%2BSample%2B-%2B3-qubit%2BGHZ%2Bcircuit-00000000-0000-0000-0000-000000000001.output.json",
+        "beginExecutionTime": "2024-05-01T17:44:29.587Z", "cancellationTime": null,
+        "quantumComputingData": {"count": 1}, "errorData": null, "isCancelling": false,
+        "tags": [], "name": "Qiskit Sample - 3-qubit GHZ circuit", "id": "00000000-0000-0000-0000-000000000001",
+        "providerId": "ionq", "target": "ionq.simulator", "creationTime": "2024-05-01T17:44:26.3642212+00:00",
+        "endExecutionTime": "2024-05-01T17:44:29.649Z", "costEstimate": {"currencyCode":
+        "USD", "events": [{"dimensionId": "gs1q", "dimensionName": "1Q Gate Shot",
+        "measureUnit": "1q gate shot", "amountBilled": 0.0, "amountConsumed": 0.0,
+        "unitPrice": 0.0}, {"dimensionId": "gs2q", "dimensionName": "2Q Gate Shot",
+        "measureUnit": "2q gate shot", "amountBilled": 0.0, "amountConsumed": 0.0,
+        "unitPrice": 0.0}], "estimatedTotal": 0.0}, "itemType": "Job"}'
+    headers:
+      connection:
+      - keep-alive
+      content-length:
+      - '1942'
+      content-type:
+      - application/json; charset=utf-8
+      transfer-encoding:
+      - chunked
+    status:
+      code: 200
+      message: OK
+- request:
+    body: null
+    headers:
+      Accept:
+      - application/json
+      Accept-Encoding:
+      - gzip, deflate
+      Connection:
+      - keep-alive
+      User-Agent:
+      - testapp-azure-quantum-qiskit azsdk-python-quantum/0.0.1 Python/3.9.19 (Windows-10-10.0.22631-SP0)
+    method: GET
+    uri: https://eastus.quantum.azure.com/subscriptions/00000000-0000-0000-0000-000000000000/resourceGroups/myresourcegroup/providers/Microsoft.Quantum/workspaces/myworkspace/providerStatus?api-version=2022-09-12-preview&test-sequence-id=2
+  response:
+    body:
+      string: '{"value": [{"id": "microsoft-elements", "currentAvailability": "Available",
+        "targets": [{"id": "microsoft.dft", "currentAvailability": "Available", "averageQueueTime":
+        0, "statusPage": null}]}, {"id": "ionq", "currentAvailability": "Degraded",
+        "targets": [{"id": "ionq.qpu", "currentAvailability": "Available", "averageQueueTime":
         383644, "statusPage": "https://status.ionq.co"}, {"id": "ionq.qpu.aria-1",
         "currentAvailability": "Unavailable", "averageQueueTime": 734677, "statusPage":
         "https://status.ionq.co"}, {"id": "ionq.qpu.aria-2", "currentAvailability":
@@ -78,20 +684,6 @@
         "currentAvailability": "Available", "averageQueueTime": 278, "statusPage":
         "https://pasqal.com"}, {"id": "pasqal.qpu.fresnel", "currentAvailability":
         "Available", "averageQueueTime": 0, "statusPage": "https://pasqal.com"}]},
-=======
-        493967, "statusPage": "https://status.ionq.co"}, {"id": "ionq.qpu.aria-1",
-        "currentAvailability": "Unavailable", "averageQueueTime": 735673, "statusPage":
-        "https://status.ionq.co"}, {"id": "ionq.qpu.aria-2", "currentAvailability":
-        "Unavailable", "averageQueueTime": 0, "statusPage": "https://status.ionq.co"},
-        {"id": "ionq.simulator", "currentAvailability": "Available", "averageQueueTime":
-        3, "statusPage": "https://status.ionq.co"}]}, {"id": "microsoft-qc", "currentAvailability":
-        "Available", "targets": [{"id": "microsoft.estimator", "currentAvailability":
-        "Available", "averageQueueTime": 0, "statusPage": null}]}, {"id": "pasqal",
-        "currentAvailability": "Degraded", "targets": [{"id": "pasqal.sim.emu-tn",
-        "currentAvailability": "Available", "averageQueueTime": 256, "statusPage":
-        "https://pasqal.com"}, {"id": "pasqal.qpu.fresnel", "currentAvailability":
-        "Degraded", "averageQueueTime": 0, "statusPage": "https://pasqal.com"}]},
->>>>>>> 45329fda
         {"id": "rigetti", "currentAvailability": "Degraded", "targets": [{"id": "rigetti.sim.qvm",
         "currentAvailability": "Available", "averageQueueTime": 5, "statusPage": "https://rigetti.statuspage.io/"},
         {"id": "rigetti.qpu.ankaa-2", "currentAvailability": "Degraded", "averageQueueTime":
@@ -101,7 +693,6 @@
         "qci.machine1", "currentAvailability": "Available", "averageQueueTime": 1,
         "statusPage": "https://quantumcircuits.com"}, {"id": "qci.simulator.noisy",
         "currentAvailability": "Available", "averageQueueTime": 0, "statusPage": "https://quantumcircuits.com"}]},
-<<<<<<< HEAD
         {"id": "quantinuum", "currentAvailability": "Degraded", "targets": [{"id":
         "quantinuum.qpu.h1-1", "currentAvailability": "Available", "averageQueueTime":
         602461, "statusPage": "https://www.quantinuum.com/hardware/h1"}, {"id": "quantinuum.sim.h1-1sc",
@@ -120,26 +711,6 @@
         "averageQueueTime": 15089, "statusPage": "https://www.quantinuum.com/hardware/h1"},
         {"id": "quantinuum.qpu.h1-1-preview", "currentAvailability": "Available",
         "averageQueueTime": 602461, "statusPage": "https://www.quantinuum.com/hardware/h1"}]},
-=======
-        {"id": "quantinuum", "currentAvailability": "Available", "targets": [{"id":
-        "quantinuum.qpu.h1-1", "currentAvailability": "Available", "averageQueueTime":
-        24688, "statusPage": "https://www.quantinuum.com/hardware/h1"}, {"id": "quantinuum.sim.h1-1sc",
-        "currentAvailability": "Available", "averageQueueTime": 4, "statusPage": "https://www.quantinuum.com/hardware/h1"},
-        {"id": "quantinuum.sim.h1-1e", "currentAvailability": "Available", "averageQueueTime":
-        3, "statusPage": "https://www.quantinuum.com/hardware/h1"}, {"id": "quantinuum.qpu.h2-1",
-        "currentAvailability": "Available", "averageQueueTime": 49414, "statusPage":
-        "https://www.quantinuum.com/hardware/h2"}, {"id": "quantinuum.sim.h2-1sc",
-        "currentAvailability": "Available", "averageQueueTime": 0, "statusPage": "https://www.quantinuum.com/hardware/h2"},
-        {"id": "quantinuum.sim.h2-1e", "currentAvailability": "Available", "averageQueueTime":
-        648, "statusPage": "https://www.quantinuum.com/hardware/h2"}, {"id": "quantinuum.sim.h1-1sc-preview",
-        "currentAvailability": "Available", "averageQueueTime": 4, "statusPage": "https://www.quantinuum.com/hardware/h1"},
-        {"id": "quantinuum.sim.h1-1e-preview", "currentAvailability": "Available",
-        "averageQueueTime": 3, "statusPage": "https://www.quantinuum.com/hardware/h1"},
-        {"id": "quantinuum.sim.h1-2e-preview", "currentAvailability": "Available",
-        "averageQueueTime": 27901, "statusPage": "https://www.quantinuum.com/hardware/h1"},
-        {"id": "quantinuum.qpu.h1-1-preview", "currentAvailability": "Available",
-        "averageQueueTime": 24688, "statusPage": "https://www.quantinuum.com/hardware/h1"}]},
->>>>>>> 45329fda
         {"id": "Microsoft.Test", "currentAvailability": "Available", "targets": [{"id":
         "echo-rigetti", "currentAvailability": "Available", "averageQueueTime": 1,
         "statusPage": ""}, {"id": "echo-quantinuum", "currentAvailability": "Available",
@@ -158,529 +729,27 @@
       connection:
       - keep-alive
       content-length:
-<<<<<<< HEAD
       - '4768'
-=======
-      - '4771'
->>>>>>> 45329fda
-      content-type:
-      - application/json; charset=utf-8
-      transfer-encoding:
-      - chunked
-    status:
-      code: 200
-      message: OK
-- request:
-    body: 'b''{"containerName": "job-00000000-0000-0000-0000-000000000001"}'''
-    headers:
-      Accept:
-      - application/json
-      Accept-Encoding:
-      - gzip, deflate
-      Connection:
-      - keep-alive
-      Content-Length:
-      - '64'
-      Content-Type:
-      - application/json
-      User-Agent:
-      - testapp-azure-quantum-qiskit azsdk-python-quantum/0.0.1 Python/3.9.19 (Windows-10-10.0.22631-SP0)
-    method: POST
-    uri: https://eastus.quantum.azure.com/subscriptions/00000000-0000-0000-0000-000000000000/resourceGroups/myresourcegroup/providers/Microsoft.Quantum/workspaces/myworkspace/storage/sasUri?api-version=2022-09-12-preview&test-sequence-id=1
-  response:
-    body:
-      string: '{"sasUri": "https://mystorage.blob.core.windows.net/job-00000000-0000-0000-0000-000000000001?sv=PLACEHOLDER&sig=PLACEHOLDER&se=2050-01-01T00%3A00%3A00Z&srt=co&ss=b&sp=racwl"}'
-    headers:
-      connection:
-      - keep-alive
-      content-length:
-      - '174'
-      content-type:
-      - application/json; charset=utf-8
-      transfer-encoding:
-      - chunked
-    status:
-      code: 200
-      message: OK
-- request:
-    body: null
-    headers:
-      Accept:
-      - application/xml
-      Accept-Encoding:
-      - gzip, deflate
-      Connection:
-      - keep-alive
-      User-Agent:
-      - azsdk-python-storage-blob/12.19.1 Python/3.9.19 (Windows-10-10.0.22631-SP0)
-      x-ms-date:
-<<<<<<< HEAD
-      - Tue, 30 Apr 2024 14:04:05 GMT
-=======
-      - Wed, 01 May 2024 17:44:21 GMT
->>>>>>> 45329fda
-      x-ms-version:
-      - '2023-11-03'
-    method: GET
-    uri: https://mystorage.blob.core.windows.net/job-00000000-0000-0000-0000-000000000001?restype=container&sv=PLACEHOLDER&sig=PLACEHOLDER&se=2050-01-01T00%3A00%3A00Z&srt=co&ss=b&sp=racwl
-  response:
-    body:
-      string: "\uFEFF<?xml version=\"1.0\" encoding=\"utf-8\"?><Error><Code>ContainerNotFound</Code><Message>The
-<<<<<<< HEAD
-        specified container does not exist.\nRequestId:1903daf7-101e-002f-4807-9b210b000000\nTime:2024-04-30T14:04:07.2167838Z</Message></Error>"
-=======
-        specified container does not exist.\nRequestId:7ff06b70-f01e-0008-09ef-9b36cf000000\nTime:2024-05-01T17:44:24.0723528Z</Message></Error>"
->>>>>>> 45329fda
-    headers:
-      content-length:
-      - '223'
-      content-type:
-      - application/xml
-      x-ms-version:
-      - '2023-11-03'
-    status:
-      code: 404
-      message: The specified container does not exist.
-- request:
-    body: null
-    headers:
-      Accept:
-      - application/xml
-      Accept-Encoding:
-      - gzip, deflate
-      Connection:
-      - keep-alive
-      Content-Length:
-      - '0'
-      User-Agent:
-      - azsdk-python-storage-blob/12.19.1 Python/3.9.19 (Windows-10-10.0.22631-SP0)
-      x-ms-date:
-<<<<<<< HEAD
-      - Tue, 30 Apr 2024 14:04:06 GMT
-=======
-      - Wed, 01 May 2024 17:44:23 GMT
->>>>>>> 45329fda
-      x-ms-version:
-      - '2023-11-03'
-    method: PUT
-    uri: https://mystorage.blob.core.windows.net/job-00000000-0000-0000-0000-000000000001?restype=container&sv=PLACEHOLDER&sig=PLACEHOLDER&se=2050-01-01T00%3A00%3A00Z&srt=co&ss=b&sp=racwl
-  response:
-    body:
-      string: ''
-    headers:
-      content-length:
-      - '0'
-      x-ms-version:
-      - '2023-11-03'
-    status:
-      code: 201
-      message: Created
-- request:
-    body: null
-    headers:
-      Accept:
-      - application/xml
-      Accept-Encoding:
-      - gzip, deflate
-      Connection:
-      - keep-alive
-      User-Agent:
-      - azsdk-python-storage-blob/12.19.1 Python/3.9.19 (Windows-10-10.0.22631-SP0)
-      x-ms-date:
-<<<<<<< HEAD
-      - Tue, 30 Apr 2024 14:04:06 GMT
-=======
-      - Wed, 01 May 2024 17:44:23 GMT
->>>>>>> 45329fda
-      x-ms-version:
-      - '2023-11-03'
-    method: GET
-    uri: https://mystorage.blob.core.windows.net/job-00000000-0000-0000-0000-000000000001?restype=container&sv=PLACEHOLDER&sig=PLACEHOLDER&se=2050-01-01T00%3A00%3A00Z&srt=co&ss=b&sp=racwl
-  response:
-    body:
-      string: ''
-    headers:
-      content-length:
-      - '0'
-      x-ms-lease-state:
-      - available
-      x-ms-lease-status:
-      - unlocked
-      x-ms-version:
-      - '2023-11-03'
-    status:
-      code: 200
-      message: OK
-- request:
-    body: 'b''{"gateset": "qis", "qubits": 4, "circuit": [{"gate": "h", "targets":
-      [0]}, {"gate": "x", "targets": [1], "controls": [0]}, {"gate": "x", "targets":
-      [2], "controls": [1]}, {"gate": "h", "targets": [3]}]}'''
-    headers:
-      Accept:
-      - application/xml
-      Accept-Encoding:
-      - gzip, deflate
-      Connection:
-      - keep-alive
-      Content-Length:
-      - '205'
-      Content-Type:
-      - application/octet-stream
-      User-Agent:
-      - azsdk-python-storage-blob/12.19.1 Python/3.9.19 (Windows-10-10.0.22631-SP0)
-      x-ms-blob-type:
-      - BlockBlob
-      x-ms-date:
-<<<<<<< HEAD
-      - Tue, 30 Apr 2024 14:04:07 GMT
-=======
-      - Wed, 01 May 2024 17:44:24 GMT
->>>>>>> 45329fda
-      x-ms-version:
-      - '2023-11-03'
-    method: PUT
-    uri: https://mystorage.blob.core.windows.net/job-00000000-0000-0000-0000-000000000001/inputData?sv=PLACEHOLDER&sig=PLACEHOLDER&se=2050-01-01T00%3A00%3A00Z&srt=co&ss=b&sp=racwl
-  response:
-    body:
-      string: ''
-    headers:
-      content-length:
-      - '0'
-      x-ms-version:
-      - '2023-11-03'
-    status:
-      code: 201
-      message: Created
-- request:
-    body: 'b''{"id": "00000000-0000-0000-0000-000000000001", "name": "Qiskit Sample
-      - 3-qubit GHZ circuit", "providerId": "ionq", "target": "ionq.simulator", "itemType":
-      "Job", "containerUri": "https://mystorage.blob.core.windows.net/job-00000000-0000-0000-0000-000000000001?sv=PLACEHOLDER&sig=PLACEHOLDER&se=2050-01-01T00%3A00%3A00Z&srt=co&ss=b&sp=racwl",
-      "inputDataUri": "https://mystorage.blob.core.windows.net/job-00000000-0000-0000-0000-000000000001/inputData",
-      "inputDataFormat": "ionq.circuit.v1", "inputParams": {"shots": 1024, "count":
-      1024}, "metadata": {"qiskit": "True", "name": "Qiskit Sample - 3-qubit GHZ circuit",
-      "num_qubits": "4", "metadata": "{}", "meas_map": "[0, 1, 2]"}, "outputDataFormat":
-      "ionq.quantum-results.v1"}'''
-    headers:
-      Accept:
-      - application/json
-      Accept-Encoding:
-      - gzip, deflate
-      Connection:
-      - keep-alive
-      Content-Length:
-      - '728'
-      Content-Type:
-      - application/json
-      User-Agent:
-      - testapp-azure-quantum-qiskit azsdk-python-quantum/0.0.1 Python/3.9.19 (Windows-10-10.0.22631-SP0)
-    method: PUT
-    uri: https://eastus.quantum.azure.com/subscriptions/00000000-0000-0000-0000-000000000000/resourceGroups/myresourcegroup/providers/Microsoft.Quantum/workspaces/myworkspace/jobs/00000000-0000-0000-0000-000000000001?api-version=2022-09-12-preview&test-sequence-id=1
-  response:
-    body:
-      string: '{"containerUri": "https://mystorage.blob.core.windows.net/job-00000000-0000-0000-0000-000000000001?sv=PLACEHOLDER&sig=PLACEHOLDER&se=2050-01-01T00%3A00%3A00Z&srt=co&ss=b&sp=racwl",
-        "inputDataUri": "https://mystorage.blob.core.windows.net/job-00000000-0000-0000-0000-000000000001/inputData?sv=PLACEHOLDER&sr=b&sig=PLACEHOLDER&se=2050-01-01T00%3A00%3A00Z&sp=rcw",
-        "inputDataFormat": "ionq.circuit.v1", "inputParams": {"shots": 1024, "count":
-        1024}, "metadata": {"qiskit": "True", "name": "Qiskit Sample - 3-qubit GHZ
-        circuit", "num_qubits": "4", "metadata": "{}", "meas_map": "[0, 1, 2]"}, "sessionId":
-        null, "status": "Waiting", "jobType": "QuantumComputing", "outputDataFormat":
-        "ionq.quantum-results.v1", "outputDataUri": "https://mystorage.blob.core.windows.net:443/job-00000000-0000-0000-0000-000000000001/outputData?sv=PLACEHOLDER&sig=PLACEHOLDER&se=2050-01-01T00%3A00%3A00Z&srt=co&ss=b&sp=racwl",
-        "beginExecutionTime": null, "cancellationTime": null, "quantumComputingData":
-        null, "errorData": null, "isCancelling": false, "tags": [], "name": "Qiskit
-        Sample - 3-qubit GHZ circuit", "id": "00000000-0000-0000-0000-000000000001",
-<<<<<<< HEAD
-        "providerId": "ionq", "target": "ionq.simulator", "creationTime": "2024-04-30T14:04:08.8570718+00:00",
-=======
-        "providerId": "ionq", "target": "ionq.simulator", "creationTime": "2024-05-01T17:44:26.3642212+00:00",
->>>>>>> 45329fda
-        "endExecutionTime": null, "costEstimate": null, "itemType": "Job"}'
-    headers:
-      connection:
-      - keep-alive
-      content-length:
-      - '1302'
-      content-type:
-      - application/json; charset=utf-8
-      transfer-encoding:
-      - chunked
-    status:
-      code: 200
-      message: OK
-- request:
-    body: null
-    headers:
-      Accept:
-      - application/json
-      Accept-Encoding:
-      - gzip, deflate
-      Connection:
-      - keep-alive
-      User-Agent:
-      - testapp-azure-quantum-qiskit azsdk-python-quantum/0.0.1 Python/3.9.19 (Windows-10-10.0.22631-SP0)
-    method: GET
-    uri: https://eastus.quantum.azure.com/subscriptions/00000000-0000-0000-0000-000000000000/resourceGroups/myresourcegroup/providers/Microsoft.Quantum/workspaces/myworkspace/jobs/00000000-0000-0000-0000-000000000001?api-version=2022-09-12-preview&test-sequence-id=1
-  response:
-    body:
-      string: '{"containerUri": "https://mystorage.blob.core.windows.net/job-00000000-0000-0000-0000-000000000001?sv=PLACEHOLDER&sr=c&sig=PLACEHOLDER&se=2050-01-01T00%3A00%3A00Z&sp=rcwl",
-        "inputDataUri": "https://mystorage.blob.core.windows.net/job-00000000-0000-0000-0000-000000000001/inputData?sv=PLACEHOLDER&sr=b&sig=PLACEHOLDER&se=2050-01-01T00%3A00%3A00Z&sp=r&rscd=attachment%3B%20filename%3DQiskit%2BSample%2B-%2B3-qubit%2BGHZ%2Bcircuit-00000000-0000-0000-0000-000000000001.input.json",
-        "inputDataFormat": "ionq.circuit.v1", "inputParams": {"shots": 1024, "count":
-        1024}, "metadata": {"qiskit": "True", "name": "Qiskit Sample - 3-qubit GHZ
-        circuit", "num_qubits": "4", "metadata": "{}", "meas_map": "[0, 1, 2]"}, "sessionId":
-        null, "status": "Waiting", "jobType": "QuantumComputing", "outputDataFormat":
-        "ionq.quantum-results.v1", "outputDataUri": "https://mystorage.blob.core.windows.net/job-00000000-0000-0000-0000-000000000001/outputData?sv=PLACEHOLDER&sr=b&sig=PLACEHOLDER&se=2050-01-01T00%3A00%3A00Z&sp=r&rscd=attachment%3B%20filename%3DQiskit%2BSample%2B-%2B3-qubit%2BGHZ%2Bcircuit-00000000-0000-0000-0000-000000000001.output.json",
-        "beginExecutionTime": null, "cancellationTime": null, "quantumComputingData":
-        {"count": 1}, "errorData": null, "isCancelling": false, "tags": [], "name":
-        "Qiskit Sample - 3-qubit GHZ circuit", "id": "00000000-0000-0000-0000-000000000001",
-<<<<<<< HEAD
-        "providerId": "ionq", "target": "ionq.simulator", "creationTime": "2024-04-30T14:04:08.8570718+00:00",
-=======
-        "providerId": "ionq", "target": "ionq.simulator", "creationTime": "2024-05-01T17:44:26.3642212+00:00",
->>>>>>> 45329fda
-        "endExecutionTime": null, "costEstimate": null, "itemType": "Job"}'
-    headers:
-      connection:
-      - keep-alive
-      content-length:
-      - '1538'
-      content-type:
-      - application/json; charset=utf-8
-      transfer-encoding:
-      - chunked
-    status:
-      code: 200
-      message: OK
-- request:
-    body: null
-    headers:
-      Accept:
-      - application/json
-      Accept-Encoding:
-      - gzip, deflate
-      Connection:
-      - keep-alive
-      User-Agent:
-      - testapp-azure-quantum-qiskit azsdk-python-quantum/0.0.1 Python/3.9.19 (Windows-10-10.0.22631-SP0)
-    method: GET
-    uri: https://eastus.quantum.azure.com/subscriptions/00000000-0000-0000-0000-000000000000/resourceGroups/myresourcegroup/providers/Microsoft.Quantum/workspaces/myworkspace/jobs/00000000-0000-0000-0000-000000000001?api-version=2022-09-12-preview&test-sequence-id=2
-  response:
-    body:
-      string: '{"containerUri": "https://mystorage.blob.core.windows.net/job-00000000-0000-0000-0000-000000000001?sv=PLACEHOLDER&sr=c&sig=PLACEHOLDER&se=2050-01-01T00%3A00%3A00Z&sp=rcwl",
-        "inputDataUri": "https://mystorage.blob.core.windows.net/job-00000000-0000-0000-0000-000000000001/inputData?sv=PLACEHOLDER&sr=b&sig=PLACEHOLDER&se=2050-01-01T00%3A00%3A00Z&sp=r&rscd=attachment%3B%20filename%3DQiskit%2BSample%2B-%2B3-qubit%2BGHZ%2Bcircuit-00000000-0000-0000-0000-000000000001.input.json",
-        "inputDataFormat": "ionq.circuit.v1", "inputParams": {"shots": 1024, "count":
-        1024}, "metadata": {"qiskit": "True", "name": "Qiskit Sample - 3-qubit GHZ
-        circuit", "num_qubits": "4", "metadata": "{}", "meas_map": "[0, 1, 2]"}, "sessionId":
-        null, "status": "Waiting", "jobType": "QuantumComputing", "outputDataFormat":
-        "ionq.quantum-results.v1", "outputDataUri": "https://mystorage.blob.core.windows.net/job-00000000-0000-0000-0000-000000000001/outputData?sv=PLACEHOLDER&sr=b&sig=PLACEHOLDER&se=2050-01-01T00%3A00%3A00Z&sp=r&rscd=attachment%3B%20filename%3DQiskit%2BSample%2B-%2B3-qubit%2BGHZ%2Bcircuit-00000000-0000-0000-0000-000000000001.output.json",
-        "beginExecutionTime": null, "cancellationTime": null, "quantumComputingData":
-        {"count": 1}, "errorData": null, "isCancelling": false, "tags": [], "name":
-        "Qiskit Sample - 3-qubit GHZ circuit", "id": "00000000-0000-0000-0000-000000000001",
-<<<<<<< HEAD
-        "providerId": "ionq", "target": "ionq.simulator", "creationTime": "2024-04-30T14:04:08.8570718+00:00",
-=======
-        "providerId": "ionq", "target": "ionq.simulator", "creationTime": "2024-05-01T17:44:26.3642212+00:00",
->>>>>>> 45329fda
-        "endExecutionTime": null, "costEstimate": null, "itemType": "Job"}'
-    headers:
-      connection:
-      - keep-alive
-      content-length:
-      - '1538'
-      content-type:
-      - application/json; charset=utf-8
-      transfer-encoding:
-      - chunked
-    status:
-      code: 200
-      message: OK
-- request:
-    body: null
-    headers:
-      Accept:
-      - application/json
-      Accept-Encoding:
-      - gzip, deflate
-      Connection:
-      - keep-alive
-      User-Agent:
-      - testapp-azure-quantum-qiskit azsdk-python-quantum/0.0.1 Python/3.9.19 (Windows-10-10.0.22631-SP0)
-    method: GET
-    uri: https://eastus.quantum.azure.com/subscriptions/00000000-0000-0000-0000-000000000000/resourceGroups/myresourcegroup/providers/Microsoft.Quantum/workspaces/myworkspace/jobs/00000000-0000-0000-0000-000000000001?api-version=2022-09-12-preview&test-sequence-id=3
-  response:
-    body:
-      string: '{"containerUri": "https://mystorage.blob.core.windows.net/job-00000000-0000-0000-0000-000000000001?sv=PLACEHOLDER&sr=c&sig=PLACEHOLDER&se=2050-01-01T00%3A00%3A00Z&sp=rcwl",
-        "inputDataUri": "https://mystorage.blob.core.windows.net/job-00000000-0000-0000-0000-000000000001/inputData?sv=PLACEHOLDER&sr=b&sig=PLACEHOLDER&se=2050-01-01T00%3A00%3A00Z&sp=r&rscd=attachment%3B%20filename%3DQiskit%2BSample%2B-%2B3-qubit%2BGHZ%2Bcircuit-00000000-0000-0000-0000-000000000001.input.json",
-        "inputDataFormat": "ionq.circuit.v1", "inputParams": {"shots": 1024, "count":
-        1024}, "metadata": {"qiskit": "True", "name": "Qiskit Sample - 3-qubit GHZ
-        circuit", "num_qubits": "4", "metadata": "{}", "meas_map": "[0, 1, 2]"}, "sessionId":
-        null, "status": "Waiting", "jobType": "QuantumComputing", "outputDataFormat":
-        "ionq.quantum-results.v1", "outputDataUri": "https://mystorage.blob.core.windows.net/job-00000000-0000-0000-0000-000000000001/outputData?sv=PLACEHOLDER&sr=b&sig=PLACEHOLDER&se=2050-01-01T00%3A00%3A00Z&sp=r&rscd=attachment%3B%20filename%3DQiskit%2BSample%2B-%2B3-qubit%2BGHZ%2Bcircuit-00000000-0000-0000-0000-000000000001.output.json",
-        "beginExecutionTime": null, "cancellationTime": null, "quantumComputingData":
-        {"count": 1}, "errorData": null, "isCancelling": false, "tags": [], "name":
-        "Qiskit Sample - 3-qubit GHZ circuit", "id": "00000000-0000-0000-0000-000000000001",
-<<<<<<< HEAD
-        "providerId": "ionq", "target": "ionq.simulator", "creationTime": "2024-04-30T14:04:08.8570718+00:00",
-=======
-        "providerId": "ionq", "target": "ionq.simulator", "creationTime": "2024-05-01T17:44:26.3642212+00:00",
->>>>>>> 45329fda
-        "endExecutionTime": null, "costEstimate": null, "itemType": "Job"}'
-    headers:
-      connection:
-      - keep-alive
-      content-length:
-      - '1538'
-      content-type:
-      - application/json; charset=utf-8
-      transfer-encoding:
-      - chunked
-    status:
-      code: 200
-      message: OK
-- request:
-    body: null
-    headers:
-      Accept:
-      - application/json
-      Accept-Encoding:
-      - gzip, deflate
-      Connection:
-      - keep-alive
-      User-Agent:
-      - testapp-azure-quantum-qiskit azsdk-python-quantum/0.0.1 Python/3.9.19 (Windows-10-10.0.22631-SP0)
-    method: GET
-    uri: https://eastus.quantum.azure.com/subscriptions/00000000-0000-0000-0000-000000000000/resourceGroups/myresourcegroup/providers/Microsoft.Quantum/workspaces/myworkspace/jobs/00000000-0000-0000-0000-000000000001?api-version=2022-09-12-preview&test-sequence-id=4
-  response:
-    body:
-      string: '{"containerUri": "https://mystorage.blob.core.windows.net/job-00000000-0000-0000-0000-000000000001?sv=PLACEHOLDER&sr=c&sig=PLACEHOLDER&se=2050-01-01T00%3A00%3A00Z&sp=rcwl",
-        "inputDataUri": "https://mystorage.blob.core.windows.net/job-00000000-0000-0000-0000-000000000001/inputData?sv=PLACEHOLDER&sr=b&sig=PLACEHOLDER&se=2050-01-01T00%3A00%3A00Z&sp=r&rscd=attachment%3B%20filename%3DQiskit%2BSample%2B-%2B3-qubit%2BGHZ%2Bcircuit-00000000-0000-0000-0000-000000000001.input.json",
-        "inputDataFormat": "ionq.circuit.v1", "inputParams": {"shots": 1024, "count":
-        1024}, "metadata": {"qiskit": "True", "name": "Qiskit Sample - 3-qubit GHZ
-        circuit", "num_qubits": "4", "metadata": "{}", "meas_map": "[0, 1, 2]"}, "sessionId":
-        null, "status": "Waiting", "jobType": "QuantumComputing", "outputDataFormat":
-        "ionq.quantum-results.v1", "outputDataUri": "https://mystorage.blob.core.windows.net/job-00000000-0000-0000-0000-000000000001/outputData?sv=PLACEHOLDER&sr=b&sig=PLACEHOLDER&se=2050-01-01T00%3A00%3A00Z&sp=r&rscd=attachment%3B%20filename%3DQiskit%2BSample%2B-%2B3-qubit%2BGHZ%2Bcircuit-00000000-0000-0000-0000-000000000001.output.json",
-        "beginExecutionTime": null, "cancellationTime": null, "quantumComputingData":
-        {"count": 1}, "errorData": null, "isCancelling": false, "tags": [], "name":
-        "Qiskit Sample - 3-qubit GHZ circuit", "id": "00000000-0000-0000-0000-000000000001",
-<<<<<<< HEAD
-        "providerId": "ionq", "target": "ionq.simulator", "creationTime": "2024-04-30T14:04:08.8570718+00:00",
-=======
-        "providerId": "ionq", "target": "ionq.simulator", "creationTime": "2024-05-01T17:44:26.3642212+00:00",
->>>>>>> 45329fda
-        "endExecutionTime": null, "costEstimate": null, "itemType": "Job"}'
-    headers:
-      connection:
-      - keep-alive
-      content-length:
-      - '1538'
-      content-type:
-      - application/json; charset=utf-8
-      transfer-encoding:
-      - chunked
-    status:
-      code: 200
-      message: OK
-- request:
-    body: null
-    headers:
-      Accept:
-      - application/json
-      Accept-Encoding:
-      - gzip, deflate
-      Connection:
-      - keep-alive
-      User-Agent:
-      - testapp-azure-quantum-qiskit azsdk-python-quantum/0.0.1 Python/3.9.19 (Windows-10-10.0.22631-SP0)
-    method: GET
-    uri: https://eastus.quantum.azure.com/subscriptions/00000000-0000-0000-0000-000000000000/resourceGroups/myresourcegroup/providers/Microsoft.Quantum/workspaces/myworkspace/jobs/00000000-0000-0000-0000-000000000001?api-version=2022-09-12-preview&test-sequence-id=5
-  response:
-    body:
-      string: '{"containerUri": "https://mystorage.blob.core.windows.net/job-00000000-0000-0000-0000-000000000001?sv=PLACEHOLDER&sr=c&sig=PLACEHOLDER&se=2050-01-01T00%3A00%3A00Z&sp=rcwl",
-        "inputDataUri": "https://mystorage.blob.core.windows.net/job-00000000-0000-0000-0000-000000000001/inputData?sv=PLACEHOLDER&sr=b&sig=PLACEHOLDER&se=2050-01-01T00%3A00%3A00Z&sp=r&rscd=attachment%3B%20filename%3DQiskit%2BSample%2B-%2B3-qubit%2BGHZ%2Bcircuit-00000000-0000-0000-0000-000000000001.input.json",
-        "inputDataFormat": "ionq.circuit.v1", "inputParams": {"shots": 1024, "count":
-        1024}, "metadata": {"qiskit": "True", "name": "Qiskit Sample - 3-qubit GHZ
-        circuit", "num_qubits": "4", "metadata": "{}", "meas_map": "[0, 1, 2]"}, "sessionId":
-        null, "status": "Waiting", "jobType": "QuantumComputing", "outputDataFormat":
-        "ionq.quantum-results.v1", "outputDataUri": "https://mystorage.blob.core.windows.net/job-00000000-0000-0000-0000-000000000001/outputData?sv=PLACEHOLDER&sr=b&sig=PLACEHOLDER&se=2050-01-01T00%3A00%3A00Z&sp=r&rscd=attachment%3B%20filename%3DQiskit%2BSample%2B-%2B3-qubit%2BGHZ%2Bcircuit-00000000-0000-0000-0000-000000000001.output.json",
-        "beginExecutionTime": null, "cancellationTime": null, "quantumComputingData":
-        {"count": 1}, "errorData": null, "isCancelling": false, "tags": [], "name":
-        "Qiskit Sample - 3-qubit GHZ circuit", "id": "00000000-0000-0000-0000-000000000001",
-<<<<<<< HEAD
-        "providerId": "ionq", "target": "ionq.simulator", "creationTime": "2024-04-30T14:04:08.8570718+00:00",
-=======
-        "providerId": "ionq", "target": "ionq.simulator", "creationTime": "2024-05-01T17:44:26.3642212+00:00",
->>>>>>> 45329fda
-        "endExecutionTime": null, "costEstimate": null, "itemType": "Job"}'
-    headers:
-      connection:
-      - keep-alive
-      content-length:
-      - '1538'
-      content-type:
-      - application/json; charset=utf-8
-      transfer-encoding:
-      - chunked
-    status:
-      code: 200
-      message: OK
-- request:
-    body: null
-    headers:
-      Accept:
-      - application/json
-      Accept-Encoding:
-      - gzip, deflate
-      Connection:
-      - keep-alive
-      User-Agent:
-      - testapp-azure-quantum-qiskit azsdk-python-quantum/0.0.1 Python/3.9.19 (Windows-10-10.0.22631-SP0)
-    method: GET
-    uri: https://eastus.quantum.azure.com/subscriptions/00000000-0000-0000-0000-000000000000/resourceGroups/myresourcegroup/providers/Microsoft.Quantum/workspaces/myworkspace/jobs/00000000-0000-0000-0000-000000000001?api-version=2022-09-12-preview&test-sequence-id=6
-  response:
-    body:
-      string: '{"containerUri": "https://mystorage.blob.core.windows.net/job-00000000-0000-0000-0000-000000000001?sv=PLACEHOLDER&sr=c&sig=PLACEHOLDER&se=2050-01-01T00%3A00%3A00Z&sp=rcwl",
-        "inputDataUri": "https://mystorage.blob.core.windows.net/job-00000000-0000-0000-0000-000000000001/inputData?sv=PLACEHOLDER&sr=b&sig=PLACEHOLDER&se=2050-01-01T00%3A00%3A00Z&sp=r&rscd=attachment%3B%20filename%3DQiskit%2BSample%2B-%2B3-qubit%2BGHZ%2Bcircuit-00000000-0000-0000-0000-000000000001.input.json",
-        "inputDataFormat": "ionq.circuit.v1", "inputParams": {"shots": 1024, "count":
-        1024}, "metadata": {"qiskit": "True", "name": "Qiskit Sample - 3-qubit GHZ
-        circuit", "num_qubits": "4", "metadata": "{}", "meas_map": "[0, 1, 2]"}, "sessionId":
-<<<<<<< HEAD
-        null, "status": "Succeeded", "jobType": "QuantumComputing", "outputDataFormat":
-        "ionq.quantum-results.v1", "outputDataUri": "https://mystorage.blob.core.windows.net/job-00000000-0000-0000-0000-000000000001/rawOutputData?sv=PLACEHOLDER&sr=b&sig=PLACEHOLDER&se=2050-01-01T00%3A00%3A00Z&sp=r&rscd=attachment%3B%20filename%3DQiskit%2BSample%2B-%2B3-qubit%2BGHZ%2Bcircuit-00000000-0000-0000-0000-000000000001.output.json",
-        "beginExecutionTime": "2024-04-30T14:04:11.974Z", "cancellationTime": null,
-        "quantumComputingData": {"count": 1}, "errorData": null, "isCancelling": false,
-        "tags": [], "name": "Qiskit Sample - 3-qubit GHZ circuit", "id": "00000000-0000-0000-0000-000000000001",
-        "providerId": "ionq", "target": "ionq.simulator", "creationTime": "2024-04-30T14:04:08.8570718+00:00",
-        "endExecutionTime": "2024-04-30T14:04:11.99Z", "costEstimate": {"currencyCode":
-=======
-        null, "status": "Waiting", "jobType": "QuantumComputing", "outputDataFormat":
-        "ionq.quantum-results.v1", "outputDataUri": "https://mystorage.blob.core.windows.net/job-00000000-0000-0000-0000-000000000001/outputData?sv=PLACEHOLDER&sr=b&sig=PLACEHOLDER&se=2050-01-01T00%3A00%3A00Z&sp=r&rscd=attachment%3B%20filename%3DQiskit%2BSample%2B-%2B3-qubit%2BGHZ%2Bcircuit-00000000-0000-0000-0000-000000000001.output.json",
-        "beginExecutionTime": null, "cancellationTime": null, "quantumComputingData":
-        {"count": 1}, "errorData": null, "isCancelling": false, "tags": [], "name":
-        "Qiskit Sample - 3-qubit GHZ circuit", "id": "00000000-0000-0000-0000-000000000001",
-        "providerId": "ionq", "target": "ionq.simulator", "creationTime": "2024-05-01T17:44:26.3642212+00:00",
-        "endExecutionTime": null, "costEstimate": null, "itemType": "Job"}'
-    headers:
-      connection:
-      - keep-alive
-      content-length:
-      - '1538'
-      content-type:
-      - application/json; charset=utf-8
-      transfer-encoding:
-      - chunked
-    status:
-      code: 200
-      message: OK
-- request:
-    body: null
-    headers:
-      Accept:
-      - application/json
-      Accept-Encoding:
-      - gzip, deflate
-      Connection:
-      - keep-alive
-      User-Agent:
-      - testapp-azure-quantum-qiskit azsdk-python-quantum/0.0.1 Python/3.9.19 (Windows-10-10.0.22631-SP0)
-    method: GET
-    uri: https://eastus.quantum.azure.com/subscriptions/00000000-0000-0000-0000-000000000000/resourceGroups/myresourcegroup/providers/Microsoft.Quantum/workspaces/myworkspace/jobs/00000000-0000-0000-0000-000000000001?api-version=2022-09-12-preview&test-sequence-id=7
+      content-type:
+      - application/json; charset=utf-8
+      transfer-encoding:
+      - chunked
+    status:
+      code: 200
+      message: OK
+- request:
+    body: null
+    headers:
+      Accept:
+      - application/json
+      Accept-Encoding:
+      - gzip, deflate
+      Connection:
+      - keep-alive
+      User-Agent:
+      - testapp-azure-quantum-qiskit azsdk-python-quantum/0.0.1 Python/3.9.19 (Windows-10-10.0.22631-SP0)
+    method: GET
+    uri: https://eastus.quantum.azure.com/subscriptions/00000000-0000-0000-0000-000000000000/resourceGroups/myresourcegroup/providers/Microsoft.Quantum/workspaces/myworkspace/jobs/00000000-0000-0000-0000-000000000001?api-version=2022-09-12-preview&test-sequence-id=9
   response:
     body:
       string: '{"containerUri": "https://mystorage.blob.core.windows.net/job-00000000-0000-0000-0000-000000000001?sv=PLACEHOLDER&sr=c&sig=PLACEHOLDER&se=2050-01-01T00%3A00%3A00Z&sp=rcwl",
@@ -695,7 +764,6 @@
         "tags": [], "name": "Qiskit Sample - 3-qubit GHZ circuit", "id": "00000000-0000-0000-0000-000000000001",
         "providerId": "ionq", "target": "ionq.simulator", "creationTime": "2024-05-01T17:44:26.3642212+00:00",
         "endExecutionTime": "2024-05-01T17:44:29.649Z", "costEstimate": {"currencyCode":
->>>>>>> 45329fda
         "USD", "events": [{"dimensionId": "gs1q", "dimensionName": "1Q Gate Shot",
         "measureUnit": "1q gate shot", "amountBilled": 0.0, "amountConsumed": 0.0,
         "unitPrice": 0.0}, {"dimensionId": "gs2q", "dimensionName": "2Q Gate Shot",
@@ -705,119 +773,7 @@
       connection:
       - keep-alive
       content-length:
-      - '1942'
-      content-type:
-      - application/json; charset=utf-8
-      transfer-encoding:
-      - chunked
-    status:
-      code: 200
-      message: OK
-- request:
-    body: null
-    headers:
-      Accept:
-      - application/json
-      Accept-Encoding:
-      - gzip, deflate
-      Connection:
-      - keep-alive
-      User-Agent:
-      - testapp-azure-quantum-qiskit azsdk-python-quantum/0.0.1 Python/3.9.19 (Windows-10-10.0.22631-SP0)
-    method: GET
-<<<<<<< HEAD
-    uri: https://eastus.quantum.azure.com/subscriptions/00000000-0000-0000-0000-000000000000/resourceGroups/myresourcegroup/providers/Microsoft.Quantum/workspaces/myworkspace/jobs/00000000-0000-0000-0000-000000000001?api-version=2022-09-12-preview&test-sequence-id=7
-=======
-    uri: https://eastus.quantum.azure.com/subscriptions/00000000-0000-0000-0000-000000000000/resourceGroups/myresourcegroup/providers/Microsoft.Quantum/workspaces/myworkspace/jobs/00000000-0000-0000-0000-000000000001?api-version=2022-09-12-preview&test-sequence-id=8
->>>>>>> 45329fda
-  response:
-    body:
-      string: '{"containerUri": "https://mystorage.blob.core.windows.net/job-00000000-0000-0000-0000-000000000001?sv=PLACEHOLDER&sr=c&sig=PLACEHOLDER&se=2050-01-01T00%3A00%3A00Z&sp=rcwl",
-        "inputDataUri": "https://mystorage.blob.core.windows.net/job-00000000-0000-0000-0000-000000000001/inputData?sv=PLACEHOLDER&sr=b&sig=PLACEHOLDER&se=2050-01-01T00%3A00%3A00Z&sp=r&rscd=attachment%3B%20filename%3DQiskit%2BSample%2B-%2B3-qubit%2BGHZ%2Bcircuit-00000000-0000-0000-0000-000000000001.input.json",
-        "inputDataFormat": "ionq.circuit.v1", "inputParams": {"shots": 1024, "count":
-        1024}, "metadata": {"qiskit": "True", "name": "Qiskit Sample - 3-qubit GHZ
-        circuit", "num_qubits": "4", "metadata": "{}", "meas_map": "[0, 1, 2]"}, "sessionId":
-        null, "status": "Succeeded", "jobType": "QuantumComputing", "outputDataFormat":
-        "ionq.quantum-results.v1", "outputDataUri": "https://mystorage.blob.core.windows.net/job-00000000-0000-0000-0000-000000000001/rawOutputData?sv=PLACEHOLDER&sr=b&sig=PLACEHOLDER&se=2050-01-01T00%3A00%3A00Z&sp=r&rscd=attachment%3B%20filename%3DQiskit%2BSample%2B-%2B3-qubit%2BGHZ%2Bcircuit-00000000-0000-0000-0000-000000000001.output.json",
-<<<<<<< HEAD
-        "beginExecutionTime": "2024-04-30T14:04:11.974Z", "cancellationTime": null,
-        "quantumComputingData": {"count": 1}, "errorData": null, "isCancelling": false,
-        "tags": [], "name": "Qiskit Sample - 3-qubit GHZ circuit", "id": "00000000-0000-0000-0000-000000000001",
-        "providerId": "ionq", "target": "ionq.simulator", "creationTime": "2024-04-30T14:04:08.8570718+00:00",
-        "endExecutionTime": "2024-04-30T14:04:11.99Z", "costEstimate": {"currencyCode":
-=======
-        "beginExecutionTime": "2024-05-01T17:44:29.587Z", "cancellationTime": null,
-        "quantumComputingData": {"count": 1}, "errorData": null, "isCancelling": false,
-        "tags": [], "name": "Qiskit Sample - 3-qubit GHZ circuit", "id": "00000000-0000-0000-0000-000000000001",
-        "providerId": "ionq", "target": "ionq.simulator", "creationTime": "2024-05-01T17:44:26.3642212+00:00",
-        "endExecutionTime": "2024-05-01T17:44:29.649Z", "costEstimate": {"currencyCode":
->>>>>>> 45329fda
-        "USD", "events": [{"dimensionId": "gs1q", "dimensionName": "1Q Gate Shot",
-        "measureUnit": "1q gate shot", "amountBilled": 0.0, "amountConsumed": 0.0,
-        "unitPrice": 0.0}, {"dimensionId": "gs2q", "dimensionName": "2Q Gate Shot",
-        "measureUnit": "2q gate shot", "amountBilled": 0.0, "amountConsumed": 0.0,
-        "unitPrice": 0.0}], "estimatedTotal": 0.0}, "itemType": "Job"}'
-    headers:
-      connection:
-      - keep-alive
-      content-length:
-      - '1942'
-      content-type:
-      - application/json; charset=utf-8
-      transfer-encoding:
-      - chunked
-    status:
-      code: 200
-      message: OK
-- request:
-    body: null
-    headers:
-      Accept:
-      - application/json
-      Accept-Encoding:
-      - gzip, deflate
-      Connection:
-      - keep-alive
-      User-Agent:
-      - testapp-azure-quantum-qiskit azsdk-python-quantum/0.0.1 Python/3.9.19 (Windows-10-10.0.22631-SP0)
-    method: GET
-<<<<<<< HEAD
-    uri: https://eastus.quantum.azure.com/subscriptions/00000000-0000-0000-0000-000000000000/resourceGroups/myresourcegroup/providers/Microsoft.Quantum/workspaces/myworkspace/jobs/00000000-0000-0000-0000-000000000001?api-version=2022-09-12-preview&test-sequence-id=8
-=======
-    uri: https://eastus.quantum.azure.com/subscriptions/00000000-0000-0000-0000-000000000000/resourceGroups/myresourcegroup/providers/Microsoft.Quantum/workspaces/myworkspace/jobs/00000000-0000-0000-0000-000000000001?api-version=2022-09-12-preview&test-sequence-id=9
->>>>>>> 45329fda
-  response:
-    body:
-      string: '{"containerUri": "https://mystorage.blob.core.windows.net/job-00000000-0000-0000-0000-000000000001?sv=PLACEHOLDER&sr=c&sig=PLACEHOLDER&se=2050-01-01T00%3A00%3A00Z&sp=rcwl",
-        "inputDataUri": "https://mystorage.blob.core.windows.net/job-00000000-0000-0000-0000-000000000001/inputData?sv=PLACEHOLDER&sr=b&sig=PLACEHOLDER&se=2050-01-01T00%3A00%3A00Z&sp=r&rscd=attachment%3B%20filename%3DQiskit%2BSample%2B-%2B3-qubit%2BGHZ%2Bcircuit-00000000-0000-0000-0000-000000000001.input.json",
-        "inputDataFormat": "ionq.circuit.v1", "inputParams": {"shots": 1024, "count":
-        1024}, "metadata": {"qiskit": "True", "name": "Qiskit Sample - 3-qubit GHZ
-        circuit", "num_qubits": "4", "metadata": "{}", "meas_map": "[0, 1, 2]"}, "sessionId":
-        null, "status": "Succeeded", "jobType": "QuantumComputing", "outputDataFormat":
-        "ionq.quantum-results.v1", "outputDataUri": "https://mystorage.blob.core.windows.net/job-00000000-0000-0000-0000-000000000001/rawOutputData?sv=PLACEHOLDER&sr=b&sig=PLACEHOLDER&se=2050-01-01T00%3A00%3A00Z&sp=r&rscd=attachment%3B%20filename%3DQiskit%2BSample%2B-%2B3-qubit%2BGHZ%2Bcircuit-00000000-0000-0000-0000-000000000001.output.json",
-<<<<<<< HEAD
-        "beginExecutionTime": "2024-04-30T14:04:11.974Z", "cancellationTime": null,
-        "quantumComputingData": {"count": 1}, "errorData": null, "isCancelling": false,
-        "tags": [], "name": "Qiskit Sample - 3-qubit GHZ circuit", "id": "00000000-0000-0000-0000-000000000001",
-        "providerId": "ionq", "target": "ionq.simulator", "creationTime": "2024-04-30T14:04:08.8570718+00:00",
-        "endExecutionTime": "2024-04-30T14:04:11.99Z", "costEstimate": {"currencyCode":
-=======
-        "beginExecutionTime": "2024-05-01T17:44:29.587Z", "cancellationTime": null,
-        "quantumComputingData": {"count": 1}, "errorData": null, "isCancelling": false,
-        "tags": [], "name": "Qiskit Sample - 3-qubit GHZ circuit", "id": "00000000-0000-0000-0000-000000000001",
-        "providerId": "ionq", "target": "ionq.simulator", "creationTime": "2024-05-01T17:44:26.3642212+00:00",
-        "endExecutionTime": "2024-05-01T17:44:29.649Z", "costEstimate": {"currencyCode":
->>>>>>> 45329fda
-        "USD", "events": [{"dimensionId": "gs1q", "dimensionName": "1Q Gate Shot",
-        "measureUnit": "1q gate shot", "amountBilled": 0.0, "amountConsumed": 0.0,
-        "unitPrice": 0.0}, {"dimensionId": "gs2q", "dimensionName": "2Q Gate Shot",
-        "measureUnit": "2q gate shot", "amountBilled": 0.0, "amountConsumed": 0.0,
-        "unitPrice": 0.0}], "estimatedTotal": 0.0}, "itemType": "Job"}'
-    headers:
-      connection:
-      - keep-alive
-      content-length:
-      - '1942'
+      - '1943'
       content-type:
       - application/json; charset=utf-8
       transfer-encoding:
@@ -844,20 +800,6 @@
         "targets": [{"id": "microsoft.dft", "currentAvailability": "Available", "averageQueueTime":
         0, "statusPage": null}]}, {"id": "ionq", "currentAvailability": "Degraded",
         "targets": [{"id": "ionq.qpu", "currentAvailability": "Available", "averageQueueTime":
-<<<<<<< HEAD
-        383644, "statusPage": "https://status.ionq.co"}, {"id": "ionq.qpu.aria-1",
-        "currentAvailability": "Unavailable", "averageQueueTime": 734677, "statusPage":
-        "https://status.ionq.co"}, {"id": "ionq.qpu.aria-2", "currentAvailability":
-        "Unavailable", "averageQueueTime": 0, "statusPage": "https://status.ionq.co"},
-        {"id": "ionq.simulator", "currentAvailability": "Available", "averageQueueTime":
-        1, "statusPage": "https://status.ionq.co"}]}, {"id": "microsoft-qc", "currentAvailability":
-        "Available", "targets": [{"id": "microsoft.estimator", "currentAvailability":
-        "Available", "averageQueueTime": 0, "statusPage": null}]}, {"id": "pasqal",
-        "currentAvailability": "Available", "targets": [{"id": "pasqal.sim.emu-tn",
-        "currentAvailability": "Available", "averageQueueTime": 278, "statusPage":
-        "https://pasqal.com"}, {"id": "pasqal.qpu.fresnel", "currentAvailability":
-        "Available", "averageQueueTime": 0, "statusPage": "https://pasqal.com"}]},
-=======
         493967, "statusPage": "https://status.ionq.co"}, {"id": "ionq.qpu.aria-1",
         "currentAvailability": "Unavailable", "averageQueueTime": 735673, "statusPage":
         "https://status.ionq.co"}, {"id": "ionq.qpu.aria-2", "currentAvailability":
@@ -870,7 +812,6 @@
         "currentAvailability": "Available", "averageQueueTime": 256, "statusPage":
         "https://pasqal.com"}, {"id": "pasqal.qpu.fresnel", "currentAvailability":
         "Degraded", "averageQueueTime": 0, "statusPage": "https://pasqal.com"}]},
->>>>>>> 45329fda
         {"id": "rigetti", "currentAvailability": "Degraded", "targets": [{"id": "rigetti.sim.qvm",
         "currentAvailability": "Available", "averageQueueTime": 5, "statusPage": "https://rigetti.statuspage.io/"},
         {"id": "rigetti.qpu.ankaa-2", "currentAvailability": "Degraded", "averageQueueTime":
@@ -880,26 +821,6 @@
         "qci.machine1", "currentAvailability": "Available", "averageQueueTime": 1,
         "statusPage": "https://quantumcircuits.com"}, {"id": "qci.simulator.noisy",
         "currentAvailability": "Available", "averageQueueTime": 0, "statusPage": "https://quantumcircuits.com"}]},
-<<<<<<< HEAD
-        {"id": "quantinuum", "currentAvailability": "Degraded", "targets": [{"id":
-        "quantinuum.qpu.h1-1", "currentAvailability": "Available", "averageQueueTime":
-        602461, "statusPage": "https://www.quantinuum.com/hardware/h1"}, {"id": "quantinuum.sim.h1-1sc",
-        "currentAvailability": "Available", "averageQueueTime": 2, "statusPage": "https://www.quantinuum.com/hardware/h1"},
-        {"id": "quantinuum.sim.h1-1e", "currentAvailability": "Available", "averageQueueTime":
-        4, "statusPage": "https://www.quantinuum.com/hardware/h1"}, {"id": "quantinuum.qpu.h2-1",
-        "currentAvailability": "Degraded", "averageQueueTime": 0, "statusPage": "https://www.quantinuum.com/hardware/h2"},
-        {"id": "quantinuum.sim.h2-1sc", "currentAvailability": "Available", "averageQueueTime":
-        0, "statusPage": "https://www.quantinuum.com/hardware/h2"}, {"id": "quantinuum.sim.h2-1e",
-        "currentAvailability": "Available", "averageQueueTime": 10, "statusPage":
-        "https://www.quantinuum.com/hardware/h2"}, {"id": "quantinuum.sim.h1-1sc-preview",
-        "currentAvailability": "Available", "averageQueueTime": 2, "statusPage": "https://www.quantinuum.com/hardware/h1"},
-        {"id": "quantinuum.sim.h1-1e-preview", "currentAvailability": "Available",
-        "averageQueueTime": 4, "statusPage": "https://www.quantinuum.com/hardware/h1"},
-        {"id": "quantinuum.sim.h1-2e-preview", "currentAvailability": "Available",
-        "averageQueueTime": 15089, "statusPage": "https://www.quantinuum.com/hardware/h1"},
-        {"id": "quantinuum.qpu.h1-1-preview", "currentAvailability": "Available",
-        "averageQueueTime": 602461, "statusPage": "https://www.quantinuum.com/hardware/h1"}]},
-=======
         {"id": "quantinuum", "currentAvailability": "Available", "targets": [{"id":
         "quantinuum.qpu.h1-1", "currentAvailability": "Available", "averageQueueTime":
         25016, "statusPage": "https://www.quantinuum.com/hardware/h1"}, {"id": "quantinuum.sim.h1-1sc",
@@ -918,7 +839,6 @@
         "averageQueueTime": 27901, "statusPage": "https://www.quantinuum.com/hardware/h1"},
         {"id": "quantinuum.qpu.h1-1-preview", "currentAvailability": "Available",
         "averageQueueTime": 25016, "statusPage": "https://www.quantinuum.com/hardware/h1"}]},
->>>>>>> 45329fda
         {"id": "Microsoft.Test", "currentAvailability": "Available", "targets": [{"id":
         "echo-rigetti", "currentAvailability": "Available", "averageQueueTime": 1,
         "statusPage": ""}, {"id": "echo-quantinuum", "currentAvailability": "Available",
@@ -937,35 +857,27 @@
       connection:
       - keep-alive
       content-length:
-<<<<<<< HEAD
-      - '4768'
-=======
       - '4771'
->>>>>>> 45329fda
-      content-type:
-      - application/json; charset=utf-8
-      transfer-encoding:
-      - chunked
-    status:
-      code: 200
-      message: OK
-- request:
-    body: null
-    headers:
-      Accept:
-      - application/json
-      Accept-Encoding:
-      - gzip, deflate
-      Connection:
-      - keep-alive
-      User-Agent:
-      - testapp-azure-quantum-qiskit azsdk-python-quantum/0.0.1 Python/3.9.19 (Windows-10-10.0.22631-SP0)
-    method: GET
-<<<<<<< HEAD
-    uri: https://eastus.quantum.azure.com/subscriptions/00000000-0000-0000-0000-000000000000/resourceGroups/myresourcegroup/providers/Microsoft.Quantum/workspaces/myworkspace/jobs/00000000-0000-0000-0000-000000000001?api-version=2022-09-12-preview&test-sequence-id=9
-=======
+      content-type:
+      - application/json; charset=utf-8
+      transfer-encoding:
+      - chunked
+    status:
+      code: 200
+      message: OK
+- request:
+    body: null
+    headers:
+      Accept:
+      - application/json
+      Accept-Encoding:
+      - gzip, deflate
+      Connection:
+      - keep-alive
+      User-Agent:
+      - testapp-azure-quantum-qiskit azsdk-python-quantum/0.0.1 Python/3.9.19 (Windows-10-10.0.22631-SP0)
+    method: GET
     uri: https://eastus.quantum.azure.com/subscriptions/00000000-0000-0000-0000-000000000000/resourceGroups/myresourcegroup/providers/Microsoft.Quantum/workspaces/myworkspace/jobs/00000000-0000-0000-0000-000000000001?api-version=2022-09-12-preview&test-sequence-id=10
->>>>>>> 45329fda
   response:
     body:
       string: '{"containerUri": "https://mystorage.blob.core.windows.net/job-00000000-0000-0000-0000-000000000001?sv=PLACEHOLDER&sr=c&sig=PLACEHOLDER&se=2050-01-01T00%3A00%3A00Z&sp=rcwl",
@@ -975,19 +887,11 @@
         circuit", "num_qubits": "4", "metadata": "{}", "meas_map": "[0, 1, 2]"}, "sessionId":
         null, "status": "Succeeded", "jobType": "QuantumComputing", "outputDataFormat":
         "ionq.quantum-results.v1", "outputDataUri": "https://mystorage.blob.core.windows.net/job-00000000-0000-0000-0000-000000000001/rawOutputData?sv=PLACEHOLDER&sr=b&sig=PLACEHOLDER&se=2050-01-01T00%3A00%3A00Z&sp=r&rscd=attachment%3B%20filename%3DQiskit%2BSample%2B-%2B3-qubit%2BGHZ%2Bcircuit-00000000-0000-0000-0000-000000000001.output.json",
-<<<<<<< HEAD
-        "beginExecutionTime": "2024-04-30T14:04:11.974Z", "cancellationTime": null,
-        "quantumComputingData": {"count": 1}, "errorData": null, "isCancelling": false,
-        "tags": [], "name": "Qiskit Sample - 3-qubit GHZ circuit", "id": "00000000-0000-0000-0000-000000000001",
-        "providerId": "ionq", "target": "ionq.simulator", "creationTime": "2024-04-30T14:04:08.8570718+00:00",
-        "endExecutionTime": "2024-04-30T14:04:11.99Z", "costEstimate": {"currencyCode":
-=======
         "beginExecutionTime": "2024-05-01T17:44:29.587Z", "cancellationTime": null,
         "quantumComputingData": {"count": 1}, "errorData": null, "isCancelling": false,
         "tags": [], "name": "Qiskit Sample - 3-qubit GHZ circuit", "id": "00000000-0000-0000-0000-000000000001",
         "providerId": "ionq", "target": "ionq.simulator", "creationTime": "2024-05-01T17:44:26.3642212+00:00",
         "endExecutionTime": "2024-05-01T17:44:29.649Z", "costEstimate": {"currencyCode":
->>>>>>> 45329fda
         "USD", "events": [{"dimensionId": "gs1q", "dimensionName": "1Q Gate Shot",
         "measureUnit": "1q gate shot", "amountBilled": 0.0, "amountConsumed": 0.0,
         "unitPrice": 0.0}, {"dimensionId": "gs2q", "dimensionName": "2Q Gate Shot",
@@ -997,31 +901,27 @@
       connection:
       - keep-alive
       content-length:
-      - '1942'
-      content-type:
-      - application/json; charset=utf-8
-      transfer-encoding:
-      - chunked
-    status:
-      code: 200
-      message: OK
-- request:
-    body: null
-    headers:
-      Accept:
-      - application/json
-      Accept-Encoding:
-      - gzip, deflate
-      Connection:
-      - keep-alive
-      User-Agent:
-      - testapp-azure-quantum-qiskit azsdk-python-quantum/0.0.1 Python/3.9.19 (Windows-10-10.0.22631-SP0)
-    method: GET
-<<<<<<< HEAD
-    uri: https://eastus.quantum.azure.com/subscriptions/00000000-0000-0000-0000-000000000000/resourceGroups/myresourcegroup/providers/Microsoft.Quantum/workspaces/myworkspace/jobs/00000000-0000-0000-0000-000000000001?api-version=2022-09-12-preview&test-sequence-id=10
-=======
+      - '1943'
+      content-type:
+      - application/json; charset=utf-8
+      transfer-encoding:
+      - chunked
+    status:
+      code: 200
+      message: OK
+- request:
+    body: null
+    headers:
+      Accept:
+      - application/json
+      Accept-Encoding:
+      - gzip, deflate
+      Connection:
+      - keep-alive
+      User-Agent:
+      - testapp-azure-quantum-qiskit azsdk-python-quantum/0.0.1 Python/3.9.19 (Windows-10-10.0.22631-SP0)
+    method: GET
     uri: https://eastus.quantum.azure.com/subscriptions/00000000-0000-0000-0000-000000000000/resourceGroups/myresourcegroup/providers/Microsoft.Quantum/workspaces/myworkspace/jobs/00000000-0000-0000-0000-000000000001?api-version=2022-09-12-preview&test-sequence-id=11
->>>>>>> 45329fda
   response:
     body:
       string: '{"containerUri": "https://mystorage.blob.core.windows.net/job-00000000-0000-0000-0000-000000000001?sv=PLACEHOLDER&sr=c&sig=PLACEHOLDER&se=2050-01-01T00%3A00%3A00Z&sp=rcwl",
@@ -1031,19 +931,11 @@
         circuit", "num_qubits": "4", "metadata": "{}", "meas_map": "[0, 1, 2]"}, "sessionId":
         null, "status": "Succeeded", "jobType": "QuantumComputing", "outputDataFormat":
         "ionq.quantum-results.v1", "outputDataUri": "https://mystorage.blob.core.windows.net/job-00000000-0000-0000-0000-000000000001/rawOutputData?sv=PLACEHOLDER&sr=b&sig=PLACEHOLDER&se=2050-01-01T00%3A00%3A00Z&sp=r&rscd=attachment%3B%20filename%3DQiskit%2BSample%2B-%2B3-qubit%2BGHZ%2Bcircuit-00000000-0000-0000-0000-000000000001.output.json",
-<<<<<<< HEAD
-        "beginExecutionTime": "2024-04-30T14:04:11.974Z", "cancellationTime": null,
-        "quantumComputingData": {"count": 1}, "errorData": null, "isCancelling": false,
-        "tags": [], "name": "Qiskit Sample - 3-qubit GHZ circuit", "id": "00000000-0000-0000-0000-000000000001",
-        "providerId": "ionq", "target": "ionq.simulator", "creationTime": "2024-04-30T14:04:08.8570718+00:00",
-        "endExecutionTime": "2024-04-30T14:04:11.99Z", "costEstimate": {"currencyCode":
-=======
         "beginExecutionTime": "2024-05-01T17:44:29.587Z", "cancellationTime": null,
         "quantumComputingData": {"count": 1}, "errorData": null, "isCancelling": false,
         "tags": [], "name": "Qiskit Sample - 3-qubit GHZ circuit", "id": "00000000-0000-0000-0000-000000000001",
         "providerId": "ionq", "target": "ionq.simulator", "creationTime": "2024-05-01T17:44:26.3642212+00:00",
         "endExecutionTime": "2024-05-01T17:44:29.649Z", "costEstimate": {"currencyCode":
->>>>>>> 45329fda
         "USD", "events": [{"dimensionId": "gs1q", "dimensionName": "1Q Gate Shot",
         "measureUnit": "1q gate shot", "amountBilled": 0.0, "amountConsumed": 0.0,
         "unitPrice": 0.0}, {"dimensionId": "gs2q", "dimensionName": "2Q Gate Shot",
@@ -1053,31 +945,27 @@
       connection:
       - keep-alive
       content-length:
-      - '1942'
-      content-type:
-      - application/json; charset=utf-8
-      transfer-encoding:
-      - chunked
-    status:
-      code: 200
-      message: OK
-- request:
-    body: null
-    headers:
-      Accept:
-      - application/json
-      Accept-Encoding:
-      - gzip, deflate
-      Connection:
-      - keep-alive
-      User-Agent:
-      - testapp-azure-quantum-qiskit azsdk-python-quantum/0.0.1 Python/3.9.19 (Windows-10-10.0.22631-SP0)
-    method: GET
-<<<<<<< HEAD
-    uri: https://eastus.quantum.azure.com/subscriptions/00000000-0000-0000-0000-000000000000/resourceGroups/myresourcegroup/providers/Microsoft.Quantum/workspaces/myworkspace/jobs/00000000-0000-0000-0000-000000000001?api-version=2022-09-12-preview&test-sequence-id=11
-=======
+      - '1943'
+      content-type:
+      - application/json; charset=utf-8
+      transfer-encoding:
+      - chunked
+    status:
+      code: 200
+      message: OK
+- request:
+    body: null
+    headers:
+      Accept:
+      - application/json
+      Accept-Encoding:
+      - gzip, deflate
+      Connection:
+      - keep-alive
+      User-Agent:
+      - testapp-azure-quantum-qiskit azsdk-python-quantum/0.0.1 Python/3.9.19 (Windows-10-10.0.22631-SP0)
+    method: GET
     uri: https://eastus.quantum.azure.com/subscriptions/00000000-0000-0000-0000-000000000000/resourceGroups/myresourcegroup/providers/Microsoft.Quantum/workspaces/myworkspace/jobs/00000000-0000-0000-0000-000000000001?api-version=2022-09-12-preview&test-sequence-id=12
->>>>>>> 45329fda
   response:
     body:
       string: '{"containerUri": "https://mystorage.blob.core.windows.net/job-00000000-0000-0000-0000-000000000001?sv=PLACEHOLDER&sr=c&sig=PLACEHOLDER&se=2050-01-01T00%3A00%3A00Z&sp=rcwl",
@@ -1087,19 +975,11 @@
         circuit", "num_qubits": "4", "metadata": "{}", "meas_map": "[0, 1, 2]"}, "sessionId":
         null, "status": "Succeeded", "jobType": "QuantumComputing", "outputDataFormat":
         "ionq.quantum-results.v1", "outputDataUri": "https://mystorage.blob.core.windows.net/job-00000000-0000-0000-0000-000000000001/rawOutputData?sv=PLACEHOLDER&sr=b&sig=PLACEHOLDER&se=2050-01-01T00%3A00%3A00Z&sp=r&rscd=attachment%3B%20filename%3DQiskit%2BSample%2B-%2B3-qubit%2BGHZ%2Bcircuit-00000000-0000-0000-0000-000000000001.output.json",
-<<<<<<< HEAD
-        "beginExecutionTime": "2024-04-30T14:04:11.974Z", "cancellationTime": null,
-        "quantumComputingData": {"count": 1}, "errorData": null, "isCancelling": false,
-        "tags": [], "name": "Qiskit Sample - 3-qubit GHZ circuit", "id": "00000000-0000-0000-0000-000000000001",
-        "providerId": "ionq", "target": "ionq.simulator", "creationTime": "2024-04-30T14:04:08.8570718+00:00",
-        "endExecutionTime": "2024-04-30T14:04:11.99Z", "costEstimate": {"currencyCode":
-=======
         "beginExecutionTime": "2024-05-01T17:44:29.587Z", "cancellationTime": null,
         "quantumComputingData": {"count": 1}, "errorData": null, "isCancelling": false,
         "tags": [], "name": "Qiskit Sample - 3-qubit GHZ circuit", "id": "00000000-0000-0000-0000-000000000001",
         "providerId": "ionq", "target": "ionq.simulator", "creationTime": "2024-05-01T17:44:26.3642212+00:00",
         "endExecutionTime": "2024-05-01T17:44:29.649Z", "costEstimate": {"currencyCode":
->>>>>>> 45329fda
         "USD", "events": [{"dimensionId": "gs1q", "dimensionName": "1Q Gate Shot",
         "measureUnit": "1q gate shot", "amountBilled": 0.0, "amountConsumed": 0.0,
         "unitPrice": 0.0}, {"dimensionId": "gs2q", "dimensionName": "2Q Gate Shot",
@@ -1109,7 +989,7 @@
       connection:
       - keep-alive
       content-length:
-      - '1942'
+      - '1943'
       content-type:
       - application/json; charset=utf-8
       transfer-encoding:
@@ -1129,11 +1009,7 @@
       User-Agent:
       - azsdk-python-storage-blob/12.19.1 Python/3.9.19 (Windows-10-10.0.22631-SP0)
       x-ms-date:
-<<<<<<< HEAD
-      - Tue, 30 Apr 2024 14:04:13 GMT
-=======
       - Wed, 01 May 2024 17:44:33 GMT
->>>>>>> 45329fda
       x-ms-range:
       - bytes=0-33554431
       x-ms-version:
@@ -1155,11 +1031,7 @@
       x-ms-blob-type:
       - BlockBlob
       x-ms-creation-time:
-<<<<<<< HEAD
-      - Tue, 30 Apr 2024 14:04:10 GMT
-=======
       - Wed, 01 May 2024 17:44:28 GMT
->>>>>>> 45329fda
       x-ms-lease-state:
       - available
       x-ms-lease-status:

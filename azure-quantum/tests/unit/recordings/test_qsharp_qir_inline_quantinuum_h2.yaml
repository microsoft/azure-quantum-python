interactions:
- request:
    body: client_id=PLACEHOLDER&grant_type=client_credentials&client_assertion=PLACEHOLDER&client_info=1&client_assertion_type=PLACEHOLDER&scope=https%3A%2F%2Fquantum.microsoft.com%2F.default
    headers:
      Accept:
      - application/json
      Accept-Encoding:
      - gzip, deflate
      Connection:
      - keep-alive
      Content-Length:
      - '181'
      Content-Type:
      - application/x-www-form-urlencoded
      User-Agent:
      - azsdk-python-identity/1.16.0 Python/3.9.19 (Windows-10-10.0.22631-SP0)
      x-client-current-telemetry:
      - 4|730,2|
      x-client-os:
      - win32
      x-client-sku:
      - MSAL.Python
      x-client-ver:
      - 1.28.0
    method: POST
    uri: https://login.microsoftonline.com/00000000-0000-0000-0000-000000000000/oauth2/v2.0/token
  response:
    body:
<<<<<<< HEAD
      string: '{"error": "invalid_client", "error_description": "AADSTS7000215: Invalid
        client secret provided. Ensure the secret being sent in the request is the
        client secret value, not the client secret ID, for a secret added to app ''00000000-0000-0000-0000-000000000000''.
        Trace ID: a0897d06-3935-4223-91cf-6b9e2cdead00 Correlation ID: 62f33aab-3fc6-4353-893c-e5008802b0a9
        Timestamp: 2024-04-30 14:15:30Z", "error_codes": [7000215], "timestamp": "2024-04-30
        14:15:30Z", "trace_id": "a0897d06-3935-4223-91cf-6b9e2cdead00", "correlation_id":
        "62f33aab-3fc6-4353-893c-e5008802b0a9", "error_uri": "https://login.microsoftonline.com/error?code=7000215"}'
=======
      string: '{"token_type": "Bearer", "expires_in": 1746122232, "ext_expires_in":
        1746122232, "refresh_in": 31536000, "access_token": "PLACEHOLDER"}'
>>>>>>> 45329fda
    headers:
      content-length:
      - '636'
      content-type:
      - application/json; charset=utf-8
    status:
      code: 401
      message: Unauthorized
- request:
    body: null
    headers:
      Accept:
      - application/json
      Accept-Encoding:
      - gzip, deflate
      Connection:
      - keep-alive
      User-Agent:
      - testapp azsdk-python-quantum/0.0.1 Python/3.9.19 (Windows-10-10.0.22631-SP0)
    method: GET
    uri: https://eastus.quantum.azure.com/subscriptions/00000000-0000-0000-0000-000000000000/resourceGroups/myresourcegroup/providers/Microsoft.Quantum/workspaces/myworkspace/providerStatus?api-version=2022-09-12-preview&test-sequence-id=1
  response:
    body:
      string: '{"value": [{"id": "microsoft-elements", "currentAvailability": "Available",
        "targets": [{"id": "microsoft.dft", "currentAvailability": "Available", "averageQueueTime":
        0, "statusPage": null}]}, {"id": "ionq", "currentAvailability": "Degraded",
        "targets": [{"id": "ionq.qpu", "currentAvailability": "Available", "averageQueueTime":
<<<<<<< HEAD
        384356, "statusPage": "https://status.ionq.co"}, {"id": "ionq.qpu.aria-1",
        "currentAvailability": "Unavailable", "averageQueueTime": 735378, "statusPage":
        "https://status.ionq.co"}, {"id": "ionq.qpu.aria-2", "currentAvailability":
        "Unavailable", "averageQueueTime": 0, "statusPage": "https://status.ionq.co"},
        {"id": "ionq.simulator", "currentAvailability": "Available", "averageQueueTime":
        1, "statusPage": "https://status.ionq.co"}]}, {"id": "microsoft-qc", "currentAvailability":
        "Available", "targets": [{"id": "microsoft.estimator", "currentAvailability":
        "Available", "averageQueueTime": 0, "statusPage": null}]}, {"id": "pasqal",
        "currentAvailability": "Available", "targets": [{"id": "pasqal.sim.emu-tn",
        "currentAvailability": "Available", "averageQueueTime": 278, "statusPage":
=======
        500482, "statusPage": "https://status.ionq.co"}, {"id": "ionq.qpu.aria-1",
        "currentAvailability": "Unavailable", "averageQueueTime": 737161, "statusPage":
        "https://status.ionq.co"}, {"id": "ionq.qpu.aria-2", "currentAvailability":
        "Unavailable", "averageQueueTime": 0, "statusPage": "https://status.ionq.co"},
        {"id": "ionq.simulator", "currentAvailability": "Available", "averageQueueTime":
        3, "statusPage": "https://status.ionq.co"}]}, {"id": "microsoft-qc", "currentAvailability":
        "Available", "targets": [{"id": "microsoft.estimator", "currentAvailability":
        "Available", "averageQueueTime": 0, "statusPage": null}]}, {"id": "pasqal",
        "currentAvailability": "Degraded", "targets": [{"id": "pasqal.sim.emu-tn",
        "currentAvailability": "Available", "averageQueueTime": 256, "statusPage":
>>>>>>> 45329fda
        "https://pasqal.com"}, {"id": "pasqal.qpu.fresnel", "currentAvailability":
        "Available", "averageQueueTime": 0, "statusPage": "https://pasqal.com"}]},
        {"id": "rigetti", "currentAvailability": "Degraded", "targets": [{"id": "rigetti.sim.qvm",
        "currentAvailability": "Available", "averageQueueTime": 5, "statusPage": "https://rigetti.statuspage.io/"},
        {"id": "rigetti.qpu.ankaa-2", "currentAvailability": "Degraded", "averageQueueTime":
        5, "statusPage": "https://rigetti.statuspage.io/"}]}, {"id": "qci", "currentAvailability":
        "Available", "targets": [{"id": "qci.simulator", "currentAvailability": "Available",
        "averageQueueTime": 1, "statusPage": "https://quantumcircuits.com"}, {"id":
        "qci.machine1", "currentAvailability": "Available", "averageQueueTime": 1,
        "statusPage": "https://quantumcircuits.com"}, {"id": "qci.simulator.noisy",
        "currentAvailability": "Available", "averageQueueTime": 0, "statusPage": "https://quantumcircuits.com"}]},
<<<<<<< HEAD
        {"id": "quantinuum", "currentAvailability": "Degraded", "targets": [{"id":
        "quantinuum.qpu.h1-1", "currentAvailability": "Available", "averageQueueTime":
        591220, "statusPage": "https://www.quantinuum.com/hardware/h1"}, {"id": "quantinuum.sim.h1-1sc",
        "currentAvailability": "Available", "averageQueueTime": 2, "statusPage": "https://www.quantinuum.com/hardware/h1"},
        {"id": "quantinuum.sim.h1-1e", "currentAvailability": "Available", "averageQueueTime":
        5, "statusPage": "https://www.quantinuum.com/hardware/h1"}, {"id": "quantinuum.qpu.h2-1",
        "currentAvailability": "Degraded", "averageQueueTime": 0, "statusPage": "https://www.quantinuum.com/hardware/h2"},
        {"id": "quantinuum.sim.h2-1sc", "currentAvailability": "Available", "averageQueueTime":
        0, "statusPage": "https://www.quantinuum.com/hardware/h2"}, {"id": "quantinuum.sim.h2-1e",
        "currentAvailability": "Available", "averageQueueTime": 464, "statusPage":
        "https://www.quantinuum.com/hardware/h2"}, {"id": "quantinuum.sim.h1-1sc-preview",
        "currentAvailability": "Available", "averageQueueTime": 2, "statusPage": "https://www.quantinuum.com/hardware/h1"},
        {"id": "quantinuum.sim.h1-1e-preview", "currentAvailability": "Available",
        "averageQueueTime": 5, "statusPage": "https://www.quantinuum.com/hardware/h1"},
        {"id": "quantinuum.sim.h1-2e-preview", "currentAvailability": "Available",
        "averageQueueTime": 15089, "statusPage": "https://www.quantinuum.com/hardware/h1"},
        {"id": "quantinuum.qpu.h1-1-preview", "currentAvailability": "Available",
        "averageQueueTime": 591220, "statusPage": "https://www.quantinuum.com/hardware/h1"}]},
=======
        {"id": "quantinuum", "currentAvailability": "Available", "targets": [{"id":
        "quantinuum.qpu.h1-1", "currentAvailability": "Available", "averageQueueTime":
        25016, "statusPage": "https://www.quantinuum.com/hardware/h1"}, {"id": "quantinuum.sim.h1-1sc",
        "currentAvailability": "Available", "averageQueueTime": 4, "statusPage": "https://www.quantinuum.com/hardware/h1"},
        {"id": "quantinuum.sim.h1-1e", "currentAvailability": "Available", "averageQueueTime":
        4, "statusPage": "https://www.quantinuum.com/hardware/h1"}, {"id": "quantinuum.qpu.h2-1",
        "currentAvailability": "Available", "averageQueueTime": 349980, "statusPage":
        "https://www.quantinuum.com/hardware/h2"}, {"id": "quantinuum.sim.h2-1sc",
        "currentAvailability": "Available", "averageQueueTime": 0, "statusPage": "https://www.quantinuum.com/hardware/h2"},
        {"id": "quantinuum.sim.h2-1e", "currentAvailability": "Available", "averageQueueTime":
        994, "statusPage": "https://www.quantinuum.com/hardware/h2"}, {"id": "quantinuum.sim.h1-1sc-preview",
        "currentAvailability": "Available", "averageQueueTime": 4, "statusPage": "https://www.quantinuum.com/hardware/h1"},
        {"id": "quantinuum.sim.h1-1e-preview", "currentAvailability": "Available",
        "averageQueueTime": 4, "statusPage": "https://www.quantinuum.com/hardware/h1"},
        {"id": "quantinuum.sim.h1-2e-preview", "currentAvailability": "Available",
        "averageQueueTime": 27901, "statusPage": "https://www.quantinuum.com/hardware/h1"},
        {"id": "quantinuum.qpu.h1-1-preview", "currentAvailability": "Available",
        "averageQueueTime": 25016, "statusPage": "https://www.quantinuum.com/hardware/h1"}]},
>>>>>>> 45329fda
        {"id": "Microsoft.Test", "currentAvailability": "Available", "targets": [{"id":
        "echo-rigetti", "currentAvailability": "Available", "averageQueueTime": 1,
        "statusPage": ""}, {"id": "echo-quantinuum", "currentAvailability": "Available",
        "averageQueueTime": 1, "statusPage": ""}, {"id": "echo-qci", "currentAvailability":
        "Available", "averageQueueTime": 1, "statusPage": ""}, {"id": "echo-ionq",
        "currentAvailability": "Available", "averageQueueTime": 1, "statusPage": ""},
        {"id": "echo-aquarius", "currentAvailability": "Available", "averageQueueTime":
        1, "statusPage": ""}, {"id": "sparse-sim-rigetti", "currentAvailability":
        "Available", "averageQueueTime": 1, "statusPage": ""}, {"id": "sparse-sim-quantinuum",
        "currentAvailability": "Available", "averageQueueTime": 1, "statusPage": ""},
        {"id": "sparse-sim-qci", "currentAvailability": "Available", "averageQueueTime":
        1, "statusPage": ""}, {"id": "sparse-sim-ionq", "currentAvailability": "Available",
        "averageQueueTime": 1, "statusPage": ""}, {"id": "echo-output", "currentAvailability":
        "Available", "averageQueueTime": 1, "statusPage": ""}]}], "nextLink": null}'
    headers:
      connection:
      - keep-alive
      content-length:
<<<<<<< HEAD
      - '4769'
=======
      - '4772'
>>>>>>> 45329fda
      content-type:
      - application/json; charset=utf-8
      transfer-encoding:
      - chunked
    status:
      code: 200
      message: OK
- request:
    body: client_id=PLACEHOLDER&grant_type=client_credentials&client_assertion=PLACEHOLDER&client_info=1&client_assertion_type=PLACEHOLDER&scope=https%3A%2F%2Fquantum.microsoft.com%2F.default
    headers:
      Accept:
      - application/json
      Accept-Encoding:
      - gzip, deflate
      Connection:
      - keep-alive
      Content-Length:
      - '181'
      Content-Type:
      - application/x-www-form-urlencoded
      User-Agent:
      - azsdk-python-identity/1.16.0 Python/3.9.19 (Windows-10-10.0.22631-SP0)
      x-client-current-telemetry:
      - 4|730,2|
      x-client-os:
      - win32
      x-client-sku:
      - MSAL.Python
      x-client-ver:
      - 1.28.0
    method: POST
    uri: https://login.microsoftonline.com/00000000-0000-0000-0000-000000000000/oauth2/v2.0/token
  response:
    body:
<<<<<<< HEAD
      string: '{"error": "invalid_client", "error_description": "AADSTS7000215: Invalid
        client secret provided. Ensure the secret being sent in the request is the
        client secret value, not the client secret ID, for a secret added to app ''00000000-0000-0000-0000-000000000000''.
        Trace ID: 19403685-ea37-4ba5-ad2f-e366e77cb800 Correlation ID: 6d8b9144-8983-4be3-8c7b-249593b5db79
        Timestamp: 2024-04-30 14:15:33Z", "error_codes": [7000215], "timestamp": "2024-04-30
        14:15:33Z", "trace_id": "19403685-ea37-4ba5-ad2f-e366e77cb800", "correlation_id":
        "6d8b9144-8983-4be3-8c7b-249593b5db79", "error_uri": "https://login.microsoftonline.com/error?code=7000215"}'
=======
      string: '{"token_type": "Bearer", "expires_in": 1746122234, "ext_expires_in":
        1746122234, "refresh_in": 31536000, "access_token": "PLACEHOLDER"}'
>>>>>>> 45329fda
    headers:
      content-length:
      - '636'
      content-type:
      - application/json; charset=utf-8
    status:
      code: 401
      message: Unauthorized
- request:
    body: 'b''{"containerName": "job-00000000-0000-0000-0000-000000000001"}'''
    headers:
      Accept:
      - application/json
      Accept-Encoding:
      - gzip, deflate
      Connection:
      - keep-alive
      Content-Length:
      - '64'
      Content-Type:
      - application/json
      User-Agent:
      - testapp-azure-quantum-qsharp azsdk-python-quantum/0.0.1 Python/3.9.19 (Windows-10-10.0.22631-SP0)
    method: POST
    uri: https://eastus.quantum.azure.com/subscriptions/00000000-0000-0000-0000-000000000000/resourceGroups/myresourcegroup/providers/Microsoft.Quantum/workspaces/myworkspace/storage/sasUri?api-version=2022-09-12-preview&test-sequence-id=1
  response:
    body:
      string: '{"sasUri": "https://mystorage.blob.core.windows.net/job-00000000-0000-0000-0000-000000000001?sv=PLACEHOLDER&sig=PLACEHOLDER&se=2050-01-01T00%3A00%3A00Z&srt=co&ss=b&sp=racwl"}'
    headers:
      connection:
      - keep-alive
      content-length:
      - '174'
      content-type:
      - application/json; charset=utf-8
      transfer-encoding:
      - chunked
    status:
      code: 200
      message: OK
- request:
    body: null
    headers:
      Accept:
      - application/xml
      Accept-Encoding:
      - gzip, deflate
      Connection:
      - keep-alive
      User-Agent:
      - azsdk-python-storage-blob/12.19.1 Python/3.9.19 (Windows-10-10.0.22631-SP0)
      x-ms-date:
<<<<<<< HEAD
      - Tue, 30 Apr 2024 14:15:35 GMT
=======
      - Wed, 01 May 2024 17:57:16 GMT
>>>>>>> 45329fda
      x-ms-version:
      - '2023-11-03'
    method: GET
    uri: https://mystorage.blob.core.windows.net/job-00000000-0000-0000-0000-000000000001?restype=container&sv=PLACEHOLDER&sig=PLACEHOLDER&se=2050-01-01T00%3A00%3A00Z&srt=co&ss=b&sp=racwl
  response:
    body:
      string: "\uFEFF<?xml version=\"1.0\" encoding=\"utf-8\"?><Error><Code>ContainerNotFound</Code><Message>The
<<<<<<< HEAD
        specified container does not exist.\nRequestId:8ca25766-701e-0016-2508-9bda17000000\nTime:2024-04-30T14:15:36.6586350Z</Message></Error>"
=======
        specified container does not exist.\nRequestId:e5292a6d-201e-000b-6ef1-9bd7ab000000\nTime:2024-05-01T17:57:18.3091261Z</Message></Error>"
>>>>>>> 45329fda
    headers:
      content-length:
      - '223'
      content-type:
      - application/xml
      x-ms-version:
      - '2023-11-03'
    status:
      code: 404
      message: The specified container does not exist.
- request:
    body: null
    headers:
      Accept:
      - application/xml
      Accept-Encoding:
      - gzip, deflate
      Connection:
      - keep-alive
      Content-Length:
      - '0'
      User-Agent:
      - azsdk-python-storage-blob/12.19.1 Python/3.9.19 (Windows-10-10.0.22631-SP0)
      x-ms-date:
<<<<<<< HEAD
      - Tue, 30 Apr 2024 14:15:36 GMT
=======
      - Wed, 01 May 2024 17:57:17 GMT
>>>>>>> 45329fda
      x-ms-version:
      - '2023-11-03'
    method: PUT
    uri: https://mystorage.blob.core.windows.net/job-00000000-0000-0000-0000-000000000001?restype=container&sv=PLACEHOLDER&sig=PLACEHOLDER&se=2050-01-01T00%3A00%3A00Z&srt=co&ss=b&sp=racwl
  response:
    body:
      string: ''
    headers:
      content-length:
      - '0'
      x-ms-version:
      - '2023-11-03'
    status:
      code: 201
      message: Created
- request:
    body: null
    headers:
      Accept:
      - application/xml
      Accept-Encoding:
      - gzip, deflate
      Connection:
      - keep-alive
      User-Agent:
      - azsdk-python-storage-blob/12.19.1 Python/3.9.19 (Windows-10-10.0.22631-SP0)
      x-ms-date:
<<<<<<< HEAD
      - Tue, 30 Apr 2024 14:15:36 GMT
=======
      - Wed, 01 May 2024 17:57:17 GMT
>>>>>>> 45329fda
      x-ms-version:
      - '2023-11-03'
    method: GET
    uri: https://mystorage.blob.core.windows.net/job-00000000-0000-0000-0000-000000000001?restype=container&sv=PLACEHOLDER&sig=PLACEHOLDER&se=2050-01-01T00%3A00%3A00Z&srt=co&ss=b&sp=racwl
  response:
    body:
      string: ''
    headers:
      content-length:
      - '0'
      x-ms-lease-state:
      - available
      x-ms-lease-status:
      - unlocked
      x-ms-version:
      - '2023-11-03'
    status:
      code: 200
      message: OK
- request:
    body: 'b''%Result = type opaque\n%Qubit = type opaque\n\ndefine void @ENTRYPOINT__main()
      #0 {\n  call void @__quantum__qis__h__body(%Qubit* inttoptr (i64 0 to %Qubit*))\n  call
      void @__quantum__qis__cx__body(%Qubit* inttoptr (i64 0 to %Qubit*), %Qubit*
      inttoptr (i64 1 to %Qubit*))\n  call void @__quantum__qis__h__body(%Qubit* inttoptr
      (i64 2 to %Qubit*))\n  call void @__quantum__qis__cz__body(%Qubit* inttoptr
      (i64 2 to %Qubit*), %Qubit* inttoptr (i64 0 to %Qubit*))\n  call void @__quantum__qis__h__body(%Qubit*
      inttoptr (i64 2 to %Qubit*))\n  call void @__quantum__qis__h__body(%Qubit* inttoptr
      (i64 3 to %Qubit*))\n  call void @__quantum__qis__cz__body(%Qubit* inttoptr
      (i64 3 to %Qubit*), %Qubit* inttoptr (i64 1 to %Qubit*))\n  call void @__quantum__qis__h__body(%Qubit*
      inttoptr (i64 3 to %Qubit*))\n  call void @__quantum__qis__mz__body(%Qubit*
      inttoptr (i64 2 to %Qubit*), %Result* inttoptr (i64 0 to %Result*)) #1\n  call
      void @__quantum__qis__mz__body(%Qubit* inttoptr (i64 3 to %Qubit*), %Result*
      inttoptr (i64 1 to %Result*)) #1\n  call void @__quantum__rt__tuple_record_output(i64
      2, i8* null)\n  call void @__quantum__rt__result_record_output(%Result* inttoptr
      (i64 0 to %Result*), i8* null)\n  call void @__quantum__rt__result_record_output(%Result*
      inttoptr (i64 1 to %Result*), i8* null)\n  ret void\n}\n\ndeclare void @__quantum__qis__ccx__body(%Qubit*,
      %Qubit*, %Qubit*)\ndeclare void @__quantum__qis__cx__body(%Qubit*, %Qubit*)\ndeclare
      void @__quantum__qis__cy__body(%Qubit*, %Qubit*)\ndeclare void @__quantum__qis__cz__body(%Qubit*,
      %Qubit*)\ndeclare void @__quantum__qis__rx__body(double, %Qubit*)\ndeclare void
      @__quantum__qis__rxx__body(double, %Qubit*, %Qubit*)\ndeclare void @__quantum__qis__ry__body(double,
      %Qubit*)\ndeclare void @__quantum__qis__ryy__body(double, %Qubit*, %Qubit*)\ndeclare
      void @__quantum__qis__rz__body(double, %Qubit*)\ndeclare void @__quantum__qis__rzz__body(double,
      %Qubit*, %Qubit*)\ndeclare void @__quantum__qis__h__body(%Qubit*)\ndeclare void
      @__quantum__qis__s__body(%Qubit*)\ndeclare void @__quantum__qis__s__adj(%Qubit*)\ndeclare
      void @__quantum__qis__t__body(%Qubit*)\ndeclare void @__quantum__qis__t__adj(%Qubit*)\ndeclare
      void @__quantum__qis__x__body(%Qubit*)\ndeclare void @__quantum__qis__y__body(%Qubit*)\ndeclare
      void @__quantum__qis__z__body(%Qubit*)\ndeclare void @__quantum__qis__swap__body(%Qubit*,
      %Qubit*)\ndeclare void @__quantum__qis__mz__body(%Qubit*, %Result* writeonly)
      #1\ndeclare void @__quantum__rt__result_record_output(%Result*, i8*)\ndeclare
      void @__quantum__rt__array_record_output(i64, i8*)\ndeclare void @__quantum__rt__tuple_record_output(i64,
      i8*)\n\nattributes #0 = { "entry_point" "output_labeling_schema" "qir_profiles"="base_profile"
      "required_num_qubits"="4" "required_num_results"="2" }\nattributes #1 = { "irreversible"
      }\n\n; module flags\n\n!llvm.module.flags = !{!0, !1, !2, !3}\n\n!0 = !{i32
      1, !"qir_major_version", i32 1}\n!1 = !{i32 7, !"qir_minor_version", i32 0}\n!2
      = !{i32 1, !"dynamic_qubit_management", i1 false}\n!3 = !{i32 1, !"dynamic_result_management",
      i1 false}\n'''
    headers:
      Accept:
      - application/xml
      Accept-Encoding:
      - gzip, deflate
      Connection:
      - keep-alive
      Content-Length:
      - '3073'
      Content-Type:
      - application/octet-stream
      User-Agent:
      - azsdk-python-storage-blob/12.19.1 Python/3.9.19 (Windows-10-10.0.22631-SP0)
      x-ms-blob-type:
      - BlockBlob
      x-ms-date:
<<<<<<< HEAD
      - Tue, 30 Apr 2024 14:15:37 GMT
=======
      - Wed, 01 May 2024 17:57:18 GMT
>>>>>>> 45329fda
      x-ms-version:
      - '2023-11-03'
    method: PUT
    uri: https://mystorage.blob.core.windows.net/job-00000000-0000-0000-0000-000000000001/inputData?sv=PLACEHOLDER&sig=PLACEHOLDER&se=2050-01-01T00%3A00%3A00Z&srt=co&ss=b&sp=racwl
  response:
    body:
      string: ''
    headers:
      content-length:
      - '0'
      x-ms-version:
      - '2023-11-03'
    status:
      code: 201
      message: Created
- request:
    body: 'b''{"id": "00000000-0000-0000-0000-000000000001", "name": "quantinuum-job",
      "providerId": "quantinuum", "target": "quantinuum.sim.h2-1e", "itemType": "Job",
      "containerUri": "https://mystorage.blob.core.windows.net/job-00000000-0000-0000-0000-000000000001?sv=PLACEHOLDER&sig=PLACEHOLDER&se=2050-01-01T00%3A00%3A00Z&srt=co&ss=b&sp=racwl",
      "inputDataUri": "https://mystorage.blob.core.windows.net/job-00000000-0000-0000-0000-000000000001/inputData",
      "inputDataFormat": "qir.v1", "inputParams": {"entryPoint": "ENTRYPOINT__main",
      "arguments": [], "targetCapability": "AdaptiveExecution"}, "outputDataFormat":
      "microsoft.quantum-results.v1"}'''
    headers:
      Accept:
      - application/json
      Accept-Encoding:
      - gzip, deflate
      Connection:
      - keep-alive
      Content-Length:
      - '636'
      Content-Type:
      - application/json
      User-Agent:
      - testapp-azure-quantum-qsharp azsdk-python-quantum/0.0.1 Python/3.9.19 (Windows-10-10.0.22631-SP0)
    method: PUT
    uri: https://eastus.quantum.azure.com/subscriptions/00000000-0000-0000-0000-000000000000/resourceGroups/myresourcegroup/providers/Microsoft.Quantum/workspaces/myworkspace/jobs/00000000-0000-0000-0000-000000000001?api-version=2022-09-12-preview&test-sequence-id=1
  response:
    body:
      string: '{"containerUri": "https://mystorage.blob.core.windows.net/job-00000000-0000-0000-0000-000000000001?sv=PLACEHOLDER&sig=PLACEHOLDER&se=2050-01-01T00%3A00%3A00Z&srt=co&ss=b&sp=racwl",
        "inputDataUri": "https://mystorage.blob.core.windows.net/job-00000000-0000-0000-0000-000000000001/inputData?sv=PLACEHOLDER&sr=b&sig=PLACEHOLDER&se=2050-01-01T00%3A00%3A00Z&sp=rcw",
        "inputDataFormat": "qir.v1", "inputParams": {"entryPoint": "ENTRYPOINT__main",
        "arguments": [], "targetCapability": "AdaptiveExecution"}, "metadata": null,
        "sessionId": null, "status": "Waiting", "jobType": "QuantumComputing", "outputDataFormat":
        "microsoft.quantum-results.v1", "outputDataUri": "https://mystorage.blob.core.windows.net:443/job-00000000-0000-0000-0000-000000000001/outputData?sv=PLACEHOLDER&sig=PLACEHOLDER&se=2050-01-01T00%3A00%3A00Z&srt=co&ss=b&sp=racwl",
        "beginExecutionTime": null, "cancellationTime": null, "quantumComputingData":
        null, "errorData": null, "isCancelling": false, "tags": [], "name": "quantinuum-job",
        "id": "00000000-0000-0000-0000-000000000001", "providerId": "quantinuum",
<<<<<<< HEAD
        "target": "quantinuum.sim.h2-1e", "creationTime": "2024-04-30T14:15:38.1817436+00:00",
=======
        "target": "quantinuum.sim.h2-1e", "creationTime": "2024-05-01T17:57:20.3515595+00:00",
>>>>>>> 45329fda
        "endExecutionTime": null, "costEstimate": null, "itemType": "Job"}'
    headers:
      connection:
      - keep-alive
      content-length:
      - '1228'
      content-type:
      - application/json; charset=utf-8
      transfer-encoding:
      - chunked
    status:
      code: 200
      message: OK
- request:
    body: null
    headers:
      Accept:
      - application/json
      Accept-Encoding:
      - gzip, deflate
      Connection:
      - keep-alive
      User-Agent:
      - testapp-azure-quantum-qsharp azsdk-python-quantum/0.0.1 Python/3.9.19 (Windows-10-10.0.22631-SP0)
    method: GET
    uri: https://eastus.quantum.azure.com/subscriptions/00000000-0000-0000-0000-000000000000/resourceGroups/myresourcegroup/providers/Microsoft.Quantum/workspaces/myworkspace/jobs/00000000-0000-0000-0000-000000000001?api-version=2022-09-12-preview&test-sequence-id=1
  response:
    body:
      string: '{"containerUri": "https://mystorage.blob.core.windows.net/job-00000000-0000-0000-0000-000000000001?sv=PLACEHOLDER&sr=c&sig=PLACEHOLDER&se=2050-01-01T00%3A00%3A00Z&sp=rcwl",
        "inputDataUri": "https://mystorage.blob.core.windows.net/job-00000000-0000-0000-0000-000000000001/inputData?sv=PLACEHOLDER&sr=b&sig=PLACEHOLDER&se=2050-01-01T00%3A00%3A00Z&sp=r&rscd=attachment%3B%20filename%3Dquantinuum-job-00000000-0000-0000-0000-000000000001.input.json",
        "inputDataFormat": "qir.v1", "inputParams": {"entryPoint": "ENTRYPOINT__main",
        "arguments": [], "targetCapability": "AdaptiveExecution"}, "metadata": null,
        "sessionId": null, "status": "Waiting", "jobType": "QuantumComputing", "outputDataFormat":
        "microsoft.quantum-results.v1", "outputDataUri": "https://mystorage.blob.core.windows.net/job-00000000-0000-0000-0000-000000000001/outputData?sv=PLACEHOLDER&sr=b&sig=PLACEHOLDER&se=2050-01-01T00%3A00%3A00Z&sp=r&rscd=attachment%3B%20filename%3Dquantinuum-job-00000000-0000-0000-0000-000000000001.output.json",
        "beginExecutionTime": null, "cancellationTime": null, "quantumComputingData":
        null, "errorData": null, "isCancelling": false, "tags": [], "name": "quantinuum-job",
        "id": "00000000-0000-0000-0000-000000000001", "providerId": "quantinuum",
<<<<<<< HEAD
        "target": "quantinuum.sim.h2-1e", "creationTime": "2024-04-30T14:15:38.1817436+00:00",
=======
        "target": "quantinuum.sim.h2-1e", "creationTime": "2024-05-01T17:57:20.3515595+00:00",
>>>>>>> 45329fda
        "endExecutionTime": null, "costEstimate": null, "itemType": "Job"}'
    headers:
      connection:
      - keep-alive
      content-length:
      - '1394'
      content-type:
      - application/json; charset=utf-8
      transfer-encoding:
      - chunked
    status:
      code: 200
      message: OK
- request:
    body: null
    headers:
      Accept:
      - application/json
      Accept-Encoding:
      - gzip, deflate
      Connection:
      - keep-alive
      User-Agent:
      - testapp-azure-quantum-qsharp azsdk-python-quantum/0.0.1 Python/3.9.19 (Windows-10-10.0.22631-SP0)
    method: GET
    uri: https://eastus.quantum.azure.com/subscriptions/00000000-0000-0000-0000-000000000000/resourceGroups/myresourcegroup/providers/Microsoft.Quantum/workspaces/myworkspace/jobs/00000000-0000-0000-0000-000000000001?api-version=2022-09-12-preview&test-sequence-id=2
  response:
    body:
      string: '{"containerUri": "https://mystorage.blob.core.windows.net/job-00000000-0000-0000-0000-000000000001?sv=PLACEHOLDER&sr=c&sig=PLACEHOLDER&se=2050-01-01T00%3A00%3A00Z&sp=rcwl",
        "inputDataUri": "https://mystorage.blob.core.windows.net/job-00000000-0000-0000-0000-000000000001/inputData?sv=PLACEHOLDER&sr=b&sig=PLACEHOLDER&se=2050-01-01T00%3A00%3A00Z&sp=r&rscd=attachment%3B%20filename%3Dquantinuum-job-00000000-0000-0000-0000-000000000001.input.json",
        "inputDataFormat": "qir.v1", "inputParams": {"entryPoint": "ENTRYPOINT__main",
        "arguments": [], "targetCapability": "AdaptiveExecution"}, "metadata": null,
        "sessionId": null, "status": "Waiting", "jobType": "QuantumComputing", "outputDataFormat":
        "microsoft.quantum-results.v1", "outputDataUri": "https://mystorage.blob.core.windows.net/job-00000000-0000-0000-0000-000000000001/outputData?sv=PLACEHOLDER&sr=b&sig=PLACEHOLDER&se=2050-01-01T00%3A00%3A00Z&sp=r&rscd=attachment%3B%20filename%3Dquantinuum-job-00000000-0000-0000-0000-000000000001.output.json",
        "beginExecutionTime": null, "cancellationTime": null, "quantumComputingData":
        null, "errorData": null, "isCancelling": false, "tags": [], "name": "quantinuum-job",
        "id": "00000000-0000-0000-0000-000000000001", "providerId": "quantinuum",
<<<<<<< HEAD
        "target": "quantinuum.sim.h2-1e", "creationTime": "2024-04-30T14:15:38.1817436+00:00",
=======
        "target": "quantinuum.sim.h2-1e", "creationTime": "2024-05-01T17:57:20.3515595+00:00",
>>>>>>> 45329fda
        "endExecutionTime": null, "costEstimate": null, "itemType": "Job"}'
    headers:
      connection:
      - keep-alive
      content-length:
      - '1394'
      content-type:
      - application/json; charset=utf-8
      transfer-encoding:
      - chunked
    status:
      code: 200
      message: OK
- request:
    body: null
    headers:
      Accept:
      - application/json
      Accept-Encoding:
      - gzip, deflate
      Connection:
      - keep-alive
      User-Agent:
      - testapp-azure-quantum-qsharp azsdk-python-quantum/0.0.1 Python/3.9.19 (Windows-10-10.0.22631-SP0)
    method: GET
    uri: https://eastus.quantum.azure.com/subscriptions/00000000-0000-0000-0000-000000000000/resourceGroups/myresourcegroup/providers/Microsoft.Quantum/workspaces/myworkspace/jobs/00000000-0000-0000-0000-000000000001?api-version=2022-09-12-preview&test-sequence-id=3
  response:
    body:
      string: '{"containerUri": "https://mystorage.blob.core.windows.net/job-00000000-0000-0000-0000-000000000001?sv=PLACEHOLDER&sr=c&sig=PLACEHOLDER&se=2050-01-01T00%3A00%3A00Z&sp=rcwl",
        "inputDataUri": "https://mystorage.blob.core.windows.net/job-00000000-0000-0000-0000-000000000001/inputData?sv=PLACEHOLDER&sr=b&sig=PLACEHOLDER&se=2050-01-01T00%3A00%3A00Z&sp=r&rscd=attachment%3B%20filename%3Dquantinuum-job-00000000-0000-0000-0000-000000000001.input.json",
        "inputDataFormat": "qir.v1", "inputParams": {"entryPoint": "ENTRYPOINT__main",
        "arguments": [], "targetCapability": "AdaptiveExecution"}, "metadata": null,
        "sessionId": null, "status": "Waiting", "jobType": "QuantumComputing", "outputDataFormat":
        "microsoft.quantum-results.v1", "outputDataUri": "https://mystorage.blob.core.windows.net/job-00000000-0000-0000-0000-000000000001/outputData?sv=PLACEHOLDER&sr=b&sig=PLACEHOLDER&se=2050-01-01T00%3A00%3A00Z&sp=r&rscd=attachment%3B%20filename%3Dquantinuum-job-00000000-0000-0000-0000-000000000001.output.json",
        "beginExecutionTime": null, "cancellationTime": null, "quantumComputingData":
        null, "errorData": null, "isCancelling": false, "tags": [], "name": "quantinuum-job",
        "id": "00000000-0000-0000-0000-000000000001", "providerId": "quantinuum",
<<<<<<< HEAD
        "target": "quantinuum.sim.h2-1e", "creationTime": "2024-04-30T14:15:38.1817436+00:00",
=======
        "target": "quantinuum.sim.h2-1e", "creationTime": "2024-05-01T17:57:20.3515595+00:00",
>>>>>>> 45329fda
        "endExecutionTime": null, "costEstimate": null, "itemType": "Job"}'
    headers:
      connection:
      - keep-alive
      content-length:
      - '1394'
      content-type:
      - application/json; charset=utf-8
      transfer-encoding:
      - chunked
    status:
      code: 200
      message: OK
- request:
    body: null
    headers:
      Accept:
      - application/json
      Accept-Encoding:
      - gzip, deflate
      Connection:
      - keep-alive
      User-Agent:
      - testapp-azure-quantum-qsharp azsdk-python-quantum/0.0.1 Python/3.9.19 (Windows-10-10.0.22631-SP0)
    method: GET
    uri: https://eastus.quantum.azure.com/subscriptions/00000000-0000-0000-0000-000000000000/resourceGroups/myresourcegroup/providers/Microsoft.Quantum/workspaces/myworkspace/jobs/00000000-0000-0000-0000-000000000001?api-version=2022-09-12-preview&test-sequence-id=4
  response:
    body:
      string: '{"containerUri": "https://mystorage.blob.core.windows.net/job-00000000-0000-0000-0000-000000000001?sv=PLACEHOLDER&sr=c&sig=PLACEHOLDER&se=2050-01-01T00%3A00%3A00Z&sp=rcwl",
        "inputDataUri": "https://mystorage.blob.core.windows.net/job-00000000-0000-0000-0000-000000000001/inputData?sv=PLACEHOLDER&sr=b&sig=PLACEHOLDER&se=2050-01-01T00%3A00%3A00Z&sp=r&rscd=attachment%3B%20filename%3Dquantinuum-job-00000000-0000-0000-0000-000000000001.input.json",
        "inputDataFormat": "qir.v1", "inputParams": {"entryPoint": "ENTRYPOINT__main",
        "arguments": [], "targetCapability": "AdaptiveExecution"}, "metadata": null,
        "sessionId": null, "status": "Waiting", "jobType": "QuantumComputing", "outputDataFormat":
        "microsoft.quantum-results.v1", "outputDataUri": "https://mystorage.blob.core.windows.net/job-00000000-0000-0000-0000-000000000001/outputData?sv=PLACEHOLDER&sr=b&sig=PLACEHOLDER&se=2050-01-01T00%3A00%3A00Z&sp=r&rscd=attachment%3B%20filename%3Dquantinuum-job-00000000-0000-0000-0000-000000000001.output.json",
        "beginExecutionTime": null, "cancellationTime": null, "quantumComputingData":
        null, "errorData": null, "isCancelling": false, "tags": [], "name": "quantinuum-job",
        "id": "00000000-0000-0000-0000-000000000001", "providerId": "quantinuum",
<<<<<<< HEAD
        "target": "quantinuum.sim.h2-1e", "creationTime": "2024-04-30T14:15:38.1817436+00:00",
=======
        "target": "quantinuum.sim.h2-1e", "creationTime": "2024-05-01T17:57:20.3515595+00:00",
>>>>>>> 45329fda
        "endExecutionTime": null, "costEstimate": null, "itemType": "Job"}'
    headers:
      connection:
      - keep-alive
      content-length:
      - '1394'
      content-type:
      - application/json; charset=utf-8
      transfer-encoding:
      - chunked
    status:
      code: 200
      message: OK
- request:
    body: null
    headers:
      Accept:
      - application/json
      Accept-Encoding:
      - gzip, deflate
      Connection:
      - keep-alive
      User-Agent:
      - testapp-azure-quantum-qsharp azsdk-python-quantum/0.0.1 Python/3.9.19 (Windows-10-10.0.22631-SP0)
    method: GET
    uri: https://eastus.quantum.azure.com/subscriptions/00000000-0000-0000-0000-000000000000/resourceGroups/myresourcegroup/providers/Microsoft.Quantum/workspaces/myworkspace/jobs/00000000-0000-0000-0000-000000000001?api-version=2022-09-12-preview&test-sequence-id=5
  response:
    body:
      string: '{"containerUri": "https://mystorage.blob.core.windows.net/job-00000000-0000-0000-0000-000000000001?sv=PLACEHOLDER&sr=c&sig=PLACEHOLDER&se=2050-01-01T00%3A00%3A00Z&sp=rcwl",
        "inputDataUri": "https://mystorage.blob.core.windows.net/job-00000000-0000-0000-0000-000000000001/inputData?sv=PLACEHOLDER&sr=b&sig=PLACEHOLDER&se=2050-01-01T00%3A00%3A00Z&sp=r&rscd=attachment%3B%20filename%3Dquantinuum-job-00000000-0000-0000-0000-000000000001.input.json",
        "inputDataFormat": "qir.v1", "inputParams": {"entryPoint": "ENTRYPOINT__main",
        "arguments": [], "targetCapability": "AdaptiveExecution"}, "metadata": null,
        "sessionId": null, "status": "Waiting", "jobType": "QuantumComputing", "outputDataFormat":
        "microsoft.quantum-results.v1", "outputDataUri": "https://mystorage.blob.core.windows.net/job-00000000-0000-0000-0000-000000000001/outputData?sv=PLACEHOLDER&sr=b&sig=PLACEHOLDER&se=2050-01-01T00%3A00%3A00Z&sp=r&rscd=attachment%3B%20filename%3Dquantinuum-job-00000000-0000-0000-0000-000000000001.output.json",
        "beginExecutionTime": null, "cancellationTime": null, "quantumComputingData":
<<<<<<< HEAD
        null, "errorData": null, "isCancelling": false, "tags": [], "name": "quantinuum-job",
        "id": "00000000-0000-0000-0000-000000000001", "providerId": "quantinuum",
        "target": "quantinuum.sim.h2-1e", "creationTime": "2024-04-30T14:15:38.1817436+00:00",
=======
        {"count": 1}, "errorData": null, "isCancelling": false, "tags": [], "name":
        "quantinuum-job", "id": "00000000-0000-0000-0000-000000000001", "providerId":
        "quantinuum", "target": "quantinuum.sim.h2-1e", "creationTime": "2024-05-01T17:57:20.3515595+00:00",
>>>>>>> 45329fda
        "endExecutionTime": null, "costEstimate": null, "itemType": "Job"}'
    headers:
      connection:
      - keep-alive
      content-length:
      - '1394'
      content-type:
      - application/json; charset=utf-8
      transfer-encoding:
      - chunked
    status:
      code: 200
      message: OK
- request:
    body: null
    headers:
      Accept:
      - application/json
      Accept-Encoding:
      - gzip, deflate
      Connection:
      - keep-alive
      User-Agent:
      - testapp-azure-quantum-qsharp azsdk-python-quantum/0.0.1 Python/3.9.19 (Windows-10-10.0.22631-SP0)
    method: GET
    uri: https://eastus.quantum.azure.com/subscriptions/00000000-0000-0000-0000-000000000000/resourceGroups/myresourcegroup/providers/Microsoft.Quantum/workspaces/myworkspace/jobs/00000000-0000-0000-0000-000000000001?api-version=2022-09-12-preview&test-sequence-id=6
  response:
    body:
      string: '{"containerUri": "https://mystorage.blob.core.windows.net/job-00000000-0000-0000-0000-000000000001?sv=PLACEHOLDER&sr=c&sig=PLACEHOLDER&se=2050-01-01T00%3A00%3A00Z&sp=rcwl",
        "inputDataUri": "https://mystorage.blob.core.windows.net/job-00000000-0000-0000-0000-000000000001/inputData?sv=PLACEHOLDER&sr=b&sig=PLACEHOLDER&se=2050-01-01T00%3A00%3A00Z&sp=r&rscd=attachment%3B%20filename%3Dquantinuum-job-00000000-0000-0000-0000-000000000001.input.json",
        "inputDataFormat": "qir.v1", "inputParams": {"entryPoint": "ENTRYPOINT__main",
        "arguments": [], "targetCapability": "AdaptiveExecution"}, "metadata": null,
        "sessionId": null, "status": "Waiting", "jobType": "QuantumComputing", "outputDataFormat":
        "microsoft.quantum-results.v1", "outputDataUri": "https://mystorage.blob.core.windows.net/job-00000000-0000-0000-0000-000000000001/outputData?sv=PLACEHOLDER&sr=b&sig=PLACEHOLDER&se=2050-01-01T00%3A00%3A00Z&sp=r&rscd=attachment%3B%20filename%3Dquantinuum-job-00000000-0000-0000-0000-000000000001.output.json",
        "beginExecutionTime": null, "cancellationTime": null, "quantumComputingData":
        {"count": 1}, "errorData": null, "isCancelling": false, "tags": [], "name":
        "quantinuum-job", "id": "00000000-0000-0000-0000-000000000001", "providerId":
<<<<<<< HEAD
        "quantinuum", "target": "quantinuum.sim.h2-1e", "creationTime": "2024-04-30T14:15:38.1817436+00:00",
=======
        "quantinuum", "target": "quantinuum.sim.h2-1e", "creationTime": "2024-05-01T17:57:20.3515595+00:00",
>>>>>>> 45329fda
        "endExecutionTime": null, "costEstimate": null, "itemType": "Job"}'
    headers:
      connection:
      - keep-alive
      content-length:
      - '1402'
      content-type:
      - application/json; charset=utf-8
      transfer-encoding:
      - chunked
    status:
      code: 200
      message: OK
- request:
    body: null
    headers:
      Accept:
      - application/json
      Accept-Encoding:
      - gzip, deflate
      Connection:
      - keep-alive
      User-Agent:
      - testapp-azure-quantum-qsharp azsdk-python-quantum/0.0.1 Python/3.9.19 (Windows-10-10.0.22631-SP0)
    method: GET
    uri: https://eastus.quantum.azure.com/subscriptions/00000000-0000-0000-0000-000000000000/resourceGroups/myresourcegroup/providers/Microsoft.Quantum/workspaces/myworkspace/jobs/00000000-0000-0000-0000-000000000001?api-version=2022-09-12-preview&test-sequence-id=7
  response:
    body:
      string: '{"containerUri": "https://mystorage.blob.core.windows.net/job-00000000-0000-0000-0000-000000000001?sv=PLACEHOLDER&sr=c&sig=PLACEHOLDER&se=2050-01-01T00%3A00%3A00Z&sp=rcwl",
        "inputDataUri": "https://mystorage.blob.core.windows.net/job-00000000-0000-0000-0000-000000000001/inputData?sv=PLACEHOLDER&sr=b&sig=PLACEHOLDER&se=2050-01-01T00%3A00%3A00Z&sp=r&rscd=attachment%3B%20filename%3Dquantinuum-job-00000000-0000-0000-0000-000000000001.input.json",
        "inputDataFormat": "qir.v1", "inputParams": {"entryPoint": "ENTRYPOINT__main",
        "arguments": [], "targetCapability": "AdaptiveExecution"}, "metadata": null,
        "sessionId": null, "status": "Waiting", "jobType": "QuantumComputing", "outputDataFormat":
        "microsoft.quantum-results.v1", "outputDataUri": "https://mystorage.blob.core.windows.net/job-00000000-0000-0000-0000-000000000001/outputData?sv=PLACEHOLDER&sr=b&sig=PLACEHOLDER&se=2050-01-01T00%3A00%3A00Z&sp=r&rscd=attachment%3B%20filename%3Dquantinuum-job-00000000-0000-0000-0000-000000000001.output.json",
        "beginExecutionTime": null, "cancellationTime": null, "quantumComputingData":
        {"count": 1}, "errorData": null, "isCancelling": false, "tags": [], "name":
        "quantinuum-job", "id": "00000000-0000-0000-0000-000000000001", "providerId":
<<<<<<< HEAD
        "quantinuum", "target": "quantinuum.sim.h2-1e", "creationTime": "2024-04-30T14:15:38.1817436+00:00",
=======
        "quantinuum", "target": "quantinuum.sim.h2-1e", "creationTime": "2024-05-01T17:57:20.3515595+00:00",
>>>>>>> 45329fda
        "endExecutionTime": null, "costEstimate": null, "itemType": "Job"}'
    headers:
      connection:
      - keep-alive
      content-length:
      - '1402'
      content-type:
      - application/json; charset=utf-8
      transfer-encoding:
      - chunked
    status:
      code: 200
      message: OK
- request:
    body: null
    headers:
      Accept:
      - application/json
      Accept-Encoding:
      - gzip, deflate
      Connection:
      - keep-alive
      User-Agent:
      - testapp-azure-quantum-qsharp azsdk-python-quantum/0.0.1 Python/3.9.19 (Windows-10-10.0.22631-SP0)
    method: GET
    uri: https://eastus.quantum.azure.com/subscriptions/00000000-0000-0000-0000-000000000000/resourceGroups/myresourcegroup/providers/Microsoft.Quantum/workspaces/myworkspace/jobs/00000000-0000-0000-0000-000000000001?api-version=2022-09-12-preview&test-sequence-id=8
  response:
    body:
      string: '{"containerUri": "https://mystorage.blob.core.windows.net/job-00000000-0000-0000-0000-000000000001?sv=PLACEHOLDER&sr=c&sig=PLACEHOLDER&se=2050-01-01T00%3A00%3A00Z&sp=rcwl",
        "inputDataUri": "https://mystorage.blob.core.windows.net/job-00000000-0000-0000-0000-000000000001/inputData?sv=PLACEHOLDER&sr=b&sig=PLACEHOLDER&se=2050-01-01T00%3A00%3A00Z&sp=r&rscd=attachment%3B%20filename%3Dquantinuum-job-00000000-0000-0000-0000-000000000001.input.json",
        "inputDataFormat": "qir.v1", "inputParams": {"entryPoint": "ENTRYPOINT__main",
        "arguments": [], "targetCapability": "AdaptiveExecution"}, "metadata": null,
        "sessionId": null, "status": "Waiting", "jobType": "QuantumComputing", "outputDataFormat":
        "microsoft.quantum-results.v1", "outputDataUri": "https://mystorage.blob.core.windows.net/job-00000000-0000-0000-0000-000000000001/outputData?sv=PLACEHOLDER&sr=b&sig=PLACEHOLDER&se=2050-01-01T00%3A00%3A00Z&sp=r&rscd=attachment%3B%20filename%3Dquantinuum-job-00000000-0000-0000-0000-000000000001.output.json",
        "beginExecutionTime": null, "cancellationTime": null, "quantumComputingData":
        {"count": 1}, "errorData": null, "isCancelling": false, "tags": [], "name":
        "quantinuum-job", "id": "00000000-0000-0000-0000-000000000001", "providerId":
<<<<<<< HEAD
        "quantinuum", "target": "quantinuum.sim.h2-1e", "creationTime": "2024-04-30T14:15:38.1817436+00:00",
=======
        "quantinuum", "target": "quantinuum.sim.h2-1e", "creationTime": "2024-05-01T17:57:20.3515595+00:00",
>>>>>>> 45329fda
        "endExecutionTime": null, "costEstimate": null, "itemType": "Job"}'
    headers:
      connection:
      - keep-alive
      content-length:
      - '1402'
      content-type:
      - application/json; charset=utf-8
      transfer-encoding:
      - chunked
    status:
      code: 200
      message: OK
- request:
    body: null
    headers:
      Accept:
      - application/json
      Accept-Encoding:
      - gzip, deflate
      Connection:
      - keep-alive
      User-Agent:
      - testapp-azure-quantum-qsharp azsdk-python-quantum/0.0.1 Python/3.9.19 (Windows-10-10.0.22631-SP0)
    method: GET
    uri: https://eastus.quantum.azure.com/subscriptions/00000000-0000-0000-0000-000000000000/resourceGroups/myresourcegroup/providers/Microsoft.Quantum/workspaces/myworkspace/jobs/00000000-0000-0000-0000-000000000001?api-version=2022-09-12-preview&test-sequence-id=9
  response:
    body:
      string: '{"containerUri": "https://mystorage.blob.core.windows.net/job-00000000-0000-0000-0000-000000000001?sv=PLACEHOLDER&sr=c&sig=PLACEHOLDER&se=2050-01-01T00%3A00%3A00Z&sp=rcwl",
        "inputDataUri": "https://mystorage.blob.core.windows.net/job-00000000-0000-0000-0000-000000000001/inputData?sv=PLACEHOLDER&sr=b&sig=PLACEHOLDER&se=2050-01-01T00%3A00%3A00Z&sp=r&rscd=attachment%3B%20filename%3Dquantinuum-job-00000000-0000-0000-0000-000000000001.input.json",
        "inputDataFormat": "qir.v1", "inputParams": {"entryPoint": "ENTRYPOINT__main",
        "arguments": [], "targetCapability": "AdaptiveExecution"}, "metadata": null,
        "sessionId": null, "status": "Waiting", "jobType": "QuantumComputing", "outputDataFormat":
        "microsoft.quantum-results.v1", "outputDataUri": "https://mystorage.blob.core.windows.net/job-00000000-0000-0000-0000-000000000001/outputData?sv=PLACEHOLDER&sr=b&sig=PLACEHOLDER&se=2050-01-01T00%3A00%3A00Z&sp=r&rscd=attachment%3B%20filename%3Dquantinuum-job-00000000-0000-0000-0000-000000000001.output.json",
        "beginExecutionTime": null, "cancellationTime": null, "quantumComputingData":
        {"count": 1}, "errorData": null, "isCancelling": false, "tags": [], "name":
        "quantinuum-job", "id": "00000000-0000-0000-0000-000000000001", "providerId":
<<<<<<< HEAD
        "quantinuum", "target": "quantinuum.sim.h2-1e", "creationTime": "2024-04-30T14:15:38.1817436+00:00",
=======
        "quantinuum", "target": "quantinuum.sim.h2-1e", "creationTime": "2024-05-01T17:57:20.3515595+00:00",
>>>>>>> 45329fda
        "endExecutionTime": null, "costEstimate": null, "itemType": "Job"}'
    headers:
      connection:
      - keep-alive
      content-length:
      - '1402'
      content-type:
      - application/json; charset=utf-8
      transfer-encoding:
      - chunked
    status:
      code: 200
      message: OK
- request:
    body: null
    headers:
      Accept:
      - application/json
      Accept-Encoding:
      - gzip, deflate
      Connection:
      - keep-alive
      User-Agent:
      - testapp-azure-quantum-qsharp azsdk-python-quantum/0.0.1 Python/3.9.19 (Windows-10-10.0.22631-SP0)
    method: GET
    uri: https://eastus.quantum.azure.com/subscriptions/00000000-0000-0000-0000-000000000000/resourceGroups/myresourcegroup/providers/Microsoft.Quantum/workspaces/myworkspace/jobs/00000000-0000-0000-0000-000000000001?api-version=2022-09-12-preview&test-sequence-id=10
  response:
    body:
      string: '{"containerUri": "https://mystorage.blob.core.windows.net/job-00000000-0000-0000-0000-000000000001?sv=PLACEHOLDER&sr=c&sig=PLACEHOLDER&se=2050-01-01T00%3A00%3A00Z&sp=rcwl",
        "inputDataUri": "https://mystorage.blob.core.windows.net/job-00000000-0000-0000-0000-000000000001/inputData?sv=PLACEHOLDER&sr=b&sig=PLACEHOLDER&se=2050-01-01T00%3A00%3A00Z&sp=r&rscd=attachment%3B%20filename%3Dquantinuum-job-00000000-0000-0000-0000-000000000001.input.json",
        "inputDataFormat": "qir.v1", "inputParams": {"entryPoint": "ENTRYPOINT__main",
        "arguments": [], "targetCapability": "AdaptiveExecution"}, "metadata": null,
        "sessionId": null, "status": "Executing", "jobType": "QuantumComputing", "outputDataFormat":
        "microsoft.quantum-results.v1", "outputDataUri": "https://mystorage.blob.core.windows.net/job-00000000-0000-0000-0000-000000000001/outputData?sv=PLACEHOLDER&sr=b&sig=PLACEHOLDER&se=2050-01-01T00%3A00%3A00Z&sp=r&rscd=attachment%3B%20filename%3Dquantinuum-job-00000000-0000-0000-0000-000000000001.output.json",
<<<<<<< HEAD
        "beginExecutionTime": null, "cancellationTime": null, "quantumComputingData":
        {"count": 1}, "errorData": null, "isCancelling": false, "tags": [], "name":
        "quantinuum-job", "id": "00000000-0000-0000-0000-000000000001", "providerId":
        "quantinuum", "target": "quantinuum.sim.h2-1e", "creationTime": "2024-04-30T14:15:38.1817436+00:00",
        "endExecutionTime": null, "costEstimate": null, "itemType": "Job"}'
=======
        "beginExecutionTime": "2024-05-01T17:57:35.619452+00:00", "cancellationTime":
        null, "quantumComputingData": {"count": 1}, "errorData": null, "isCancelling":
        false, "tags": [], "name": "quantinuum-job", "id": "00000000-0000-0000-0000-000000000001",
        "providerId": "quantinuum", "target": "quantinuum.sim.h2-1e", "creationTime":
        "2024-05-01T17:57:20.3515595+00:00", "endExecutionTime": null, "costEstimate":
        null, "itemType": "Job"}'
>>>>>>> 45329fda
    headers:
      connection:
      - keep-alive
      content-length:
      - '1434'
      content-type:
      - application/json; charset=utf-8
      transfer-encoding:
      - chunked
    status:
      code: 200
      message: OK
- request:
    body: null
    headers:
      Accept:
      - application/json
      Accept-Encoding:
      - gzip, deflate
      Connection:
      - keep-alive
      User-Agent:
      - testapp-azure-quantum-qsharp azsdk-python-quantum/0.0.1 Python/3.9.19 (Windows-10-10.0.22631-SP0)
    method: GET
    uri: https://eastus.quantum.azure.com/subscriptions/00000000-0000-0000-0000-000000000000/resourceGroups/myresourcegroup/providers/Microsoft.Quantum/workspaces/myworkspace/jobs/00000000-0000-0000-0000-000000000001?api-version=2022-09-12-preview&test-sequence-id=11
  response:
    body:
      string: '{"containerUri": "https://mystorage.blob.core.windows.net/job-00000000-0000-0000-0000-000000000001?sv=PLACEHOLDER&sr=c&sig=PLACEHOLDER&se=2050-01-01T00%3A00%3A00Z&sp=rcwl",
        "inputDataUri": "https://mystorage.blob.core.windows.net/job-00000000-0000-0000-0000-000000000001/inputData?sv=PLACEHOLDER&sr=b&sig=PLACEHOLDER&se=2050-01-01T00%3A00%3A00Z&sp=r&rscd=attachment%3B%20filename%3Dquantinuum-job-00000000-0000-0000-0000-000000000001.input.json",
        "inputDataFormat": "qir.v1", "inputParams": {"entryPoint": "ENTRYPOINT__main",
        "arguments": [], "targetCapability": "AdaptiveExecution"}, "metadata": null,
        "sessionId": null, "status": "Succeeded", "jobType": "QuantumComputing", "outputDataFormat":
        "microsoft.quantum-results.v1", "outputDataUri": "https://mystorage.blob.core.windows.net/job-00000000-0000-0000-0000-000000000001/outputData?sv=PLACEHOLDER&sr=b&sig=PLACEHOLDER&se=2050-01-01T00%3A00%3A00Z&sp=r&rscd=attachment%3B%20filename%3Dquantinuum-job-00000000-0000-0000-0000-000000000001.output.json",
<<<<<<< HEAD
        "beginExecutionTime": "2024-04-30T14:15:56.678838+00:00", "cancellationTime":
        null, "quantumComputingData": {"count": 1}, "errorData": null, "isCancelling":
        false, "tags": [], "name": "quantinuum-job", "id": "00000000-0000-0000-0000-000000000001",
        "providerId": "quantinuum", "target": "quantinuum.sim.h2-1e", "creationTime":
        "2024-04-30T14:15:38.1817436+00:00", "endExecutionTime": "2024-04-30T14:15:59.95937+00:00",
=======
        "beginExecutionTime": "2024-05-01T17:57:35.619452+00:00", "cancellationTime":
        null, "quantumComputingData": {"count": 1}, "errorData": null, "isCancelling":
        false, "tags": [], "name": "quantinuum-job", "id": "00000000-0000-0000-0000-000000000001",
        "providerId": "quantinuum", "target": "quantinuum.sim.h2-1e", "creationTime":
        "2024-05-01T17:57:20.3515595+00:00", "endExecutionTime": "2024-05-01T17:57:38.499159+00:00",
>>>>>>> 45329fda
        "costEstimate": {"currencyCode": "USD", "events": [{"dimensionId": "ehqc",
        "dimensionName": "EHQC", "measureUnit": "hqc", "amountBilled": 5.01, "amountConsumed":
        5.01, "unitPrice": 0.0}], "estimatedTotal": 0.0}, "itemType": "Job"}'
    headers:
      connection:
      - keep-alive
      content-length:
      - '1653'
      content-type:
      - application/json; charset=utf-8
      transfer-encoding:
      - chunked
    status:
      code: 200
      message: OK
- request:
    body: null
    headers:
      Accept:
      - application/json
      Accept-Encoding:
      - gzip, deflate
      Connection:
      - keep-alive
      User-Agent:
      - testapp-azure-quantum-qsharp azsdk-python-quantum/0.0.1 Python/3.9.19 (Windows-10-10.0.22631-SP0)
    method: GET
    uri: https://eastus.quantum.azure.com/subscriptions/00000000-0000-0000-0000-000000000000/resourceGroups/myresourcegroup/providers/Microsoft.Quantum/workspaces/myworkspace/jobs/00000000-0000-0000-0000-000000000001?api-version=2022-09-12-preview&test-sequence-id=12
  response:
    body:
      string: '{"containerUri": "https://mystorage.blob.core.windows.net/job-00000000-0000-0000-0000-000000000001?sv=PLACEHOLDER&sr=c&sig=PLACEHOLDER&se=2050-01-01T00%3A00%3A00Z&sp=rcwl",
        "inputDataUri": "https://mystorage.blob.core.windows.net/job-00000000-0000-0000-0000-000000000001/inputData?sv=PLACEHOLDER&sr=b&sig=PLACEHOLDER&se=2050-01-01T00%3A00%3A00Z&sp=r&rscd=attachment%3B%20filename%3Dquantinuum-job-00000000-0000-0000-0000-000000000001.input.json",
        "inputDataFormat": "qir.v1", "inputParams": {"entryPoint": "ENTRYPOINT__main",
        "arguments": [], "targetCapability": "AdaptiveExecution"}, "metadata": null,
        "sessionId": null, "status": "Succeeded", "jobType": "QuantumComputing", "outputDataFormat":
        "microsoft.quantum-results.v1", "outputDataUri": "https://mystorage.blob.core.windows.net/job-00000000-0000-0000-0000-000000000001/outputData?sv=PLACEHOLDER&sr=b&sig=PLACEHOLDER&se=2050-01-01T00%3A00%3A00Z&sp=r&rscd=attachment%3B%20filename%3Dquantinuum-job-00000000-0000-0000-0000-000000000001.output.json",
<<<<<<< HEAD
        "beginExecutionTime": "2024-04-30T14:15:56.678838+00:00", "cancellationTime":
        null, "quantumComputingData": {"count": 1}, "errorData": null, "isCancelling":
        false, "tags": [], "name": "quantinuum-job", "id": "00000000-0000-0000-0000-000000000001",
        "providerId": "quantinuum", "target": "quantinuum.sim.h2-1e", "creationTime":
        "2024-04-30T14:15:38.1817436+00:00", "endExecutionTime": "2024-04-30T14:15:59.95937+00:00",
=======
        "beginExecutionTime": "2024-05-01T17:57:35.619452+00:00", "cancellationTime":
        null, "quantumComputingData": {"count": 1}, "errorData": null, "isCancelling":
        false, "tags": [], "name": "quantinuum-job", "id": "00000000-0000-0000-0000-000000000001",
        "providerId": "quantinuum", "target": "quantinuum.sim.h2-1e", "creationTime":
        "2024-05-01T17:57:20.3515595+00:00", "endExecutionTime": "2024-05-01T17:57:38.499159+00:00",
>>>>>>> 45329fda
        "costEstimate": {"currencyCode": "USD", "events": [{"dimensionId": "ehqc",
        "dimensionName": "EHQC", "measureUnit": "hqc", "amountBilled": 5.01, "amountConsumed":
        5.01, "unitPrice": 0.0}], "estimatedTotal": 0.0}, "itemType": "Job"}'
    headers:
      connection:
      - keep-alive
      content-length:
      - '1653'
      content-type:
      - application/json; charset=utf-8
      transfer-encoding:
      - chunked
    status:
      code: 200
      message: OK
- request:
    body: null
    headers:
      Accept:
      - application/xml
      Accept-Encoding:
      - gzip, deflate
      Connection:
      - keep-alive
      User-Agent:
      - azsdk-python-storage-blob/12.19.1 Python/3.9.19 (Windows-10-10.0.22631-SP0)
      x-ms-date:
<<<<<<< HEAD
      - Tue, 30 Apr 2024 14:16:03 GMT
=======
      - Wed, 01 May 2024 17:57:45 GMT
>>>>>>> 45329fda
      x-ms-range:
      - bytes=0-33554431
      x-ms-version:
      - '2023-11-03'
    method: GET
    uri: https://mystorage.blob.core.windows.net/job-00000000-0000-0000-0000-000000000001/outputData?sv=PLACEHOLDER&sr=b&sig=PLACEHOLDER&se=2050-01-01T00%3A00%3A00Z&sp=r&rscd=attachment%3B%20filename%3Dquantinuum-job-00000000-0000-0000-0000-000000000001.output.json
  response:
    body:
      string: '{"Histogram": ["(1, 1)", 1.0]}'
    headers:
      accept-ranges:
      - bytes
      content-length:
      - '30'
      content-range:
      - bytes 0-27/28
      content-type:
      - application/octet-stream
      x-ms-blob-content-md5:
      - TsZU9qDl3PaTeyWFAOD/cw==
      x-ms-blob-type:
      - BlockBlob
      x-ms-creation-time:
<<<<<<< HEAD
      - Tue, 30 Apr 2024 14:16:01 GMT
=======
      - Wed, 01 May 2024 17:57:39 GMT
>>>>>>> 45329fda
      x-ms-lease-state:
      - available
      x-ms-lease-status:
      - unlocked
      x-ms-server-encrypted:
      - 'true'
      x-ms-version:
      - '2023-11-03'
    status:
      code: 206
      message: Partial Content
version: 1<|MERGE_RESOLUTION|>--- conflicted
+++ resolved
@@ -26,18 +26,8 @@
     uri: https://login.microsoftonline.com/00000000-0000-0000-0000-000000000000/oauth2/v2.0/token
   response:
     body:
-<<<<<<< HEAD
-      string: '{"error": "invalid_client", "error_description": "AADSTS7000215: Invalid
-        client secret provided. Ensure the secret being sent in the request is the
-        client secret value, not the client secret ID, for a secret added to app ''00000000-0000-0000-0000-000000000000''.
-        Trace ID: a0897d06-3935-4223-91cf-6b9e2cdead00 Correlation ID: 62f33aab-3fc6-4353-893c-e5008802b0a9
-        Timestamp: 2024-04-30 14:15:30Z", "error_codes": [7000215], "timestamp": "2024-04-30
-        14:15:30Z", "trace_id": "a0897d06-3935-4223-91cf-6b9e2cdead00", "correlation_id":
-        "62f33aab-3fc6-4353-893c-e5008802b0a9", "error_uri": "https://login.microsoftonline.com/error?code=7000215"}'
-=======
       string: '{"token_type": "Bearer", "expires_in": 1746122232, "ext_expires_in":
         1746122232, "refresh_in": 31536000, "access_token": "PLACEHOLDER"}'
->>>>>>> 45329fda
     headers:
       content-length:
       - '636'
@@ -65,18 +55,6 @@
         "targets": [{"id": "microsoft.dft", "currentAvailability": "Available", "averageQueueTime":
         0, "statusPage": null}]}, {"id": "ionq", "currentAvailability": "Degraded",
         "targets": [{"id": "ionq.qpu", "currentAvailability": "Available", "averageQueueTime":
-<<<<<<< HEAD
-        384356, "statusPage": "https://status.ionq.co"}, {"id": "ionq.qpu.aria-1",
-        "currentAvailability": "Unavailable", "averageQueueTime": 735378, "statusPage":
-        "https://status.ionq.co"}, {"id": "ionq.qpu.aria-2", "currentAvailability":
-        "Unavailable", "averageQueueTime": 0, "statusPage": "https://status.ionq.co"},
-        {"id": "ionq.simulator", "currentAvailability": "Available", "averageQueueTime":
-        1, "statusPage": "https://status.ionq.co"}]}, {"id": "microsoft-qc", "currentAvailability":
-        "Available", "targets": [{"id": "microsoft.estimator", "currentAvailability":
-        "Available", "averageQueueTime": 0, "statusPage": null}]}, {"id": "pasqal",
-        "currentAvailability": "Available", "targets": [{"id": "pasqal.sim.emu-tn",
-        "currentAvailability": "Available", "averageQueueTime": 278, "statusPage":
-=======
         500482, "statusPage": "https://status.ionq.co"}, {"id": "ionq.qpu.aria-1",
         "currentAvailability": "Unavailable", "averageQueueTime": 737161, "statusPage":
         "https://status.ionq.co"}, {"id": "ionq.qpu.aria-2", "currentAvailability":
@@ -87,7 +65,6 @@
         "Available", "averageQueueTime": 0, "statusPage": null}]}, {"id": "pasqal",
         "currentAvailability": "Degraded", "targets": [{"id": "pasqal.sim.emu-tn",
         "currentAvailability": "Available", "averageQueueTime": 256, "statusPage":
->>>>>>> 45329fda
         "https://pasqal.com"}, {"id": "pasqal.qpu.fresnel", "currentAvailability":
         "Available", "averageQueueTime": 0, "statusPage": "https://pasqal.com"}]},
         {"id": "rigetti", "currentAvailability": "Degraded", "targets": [{"id": "rigetti.sim.qvm",
@@ -99,26 +76,6 @@
         "qci.machine1", "currentAvailability": "Available", "averageQueueTime": 1,
         "statusPage": "https://quantumcircuits.com"}, {"id": "qci.simulator.noisy",
         "currentAvailability": "Available", "averageQueueTime": 0, "statusPage": "https://quantumcircuits.com"}]},
-<<<<<<< HEAD
-        {"id": "quantinuum", "currentAvailability": "Degraded", "targets": [{"id":
-        "quantinuum.qpu.h1-1", "currentAvailability": "Available", "averageQueueTime":
-        591220, "statusPage": "https://www.quantinuum.com/hardware/h1"}, {"id": "quantinuum.sim.h1-1sc",
-        "currentAvailability": "Available", "averageQueueTime": 2, "statusPage": "https://www.quantinuum.com/hardware/h1"},
-        {"id": "quantinuum.sim.h1-1e", "currentAvailability": "Available", "averageQueueTime":
-        5, "statusPage": "https://www.quantinuum.com/hardware/h1"}, {"id": "quantinuum.qpu.h2-1",
-        "currentAvailability": "Degraded", "averageQueueTime": 0, "statusPage": "https://www.quantinuum.com/hardware/h2"},
-        {"id": "quantinuum.sim.h2-1sc", "currentAvailability": "Available", "averageQueueTime":
-        0, "statusPage": "https://www.quantinuum.com/hardware/h2"}, {"id": "quantinuum.sim.h2-1e",
-        "currentAvailability": "Available", "averageQueueTime": 464, "statusPage":
-        "https://www.quantinuum.com/hardware/h2"}, {"id": "quantinuum.sim.h1-1sc-preview",
-        "currentAvailability": "Available", "averageQueueTime": 2, "statusPage": "https://www.quantinuum.com/hardware/h1"},
-        {"id": "quantinuum.sim.h1-1e-preview", "currentAvailability": "Available",
-        "averageQueueTime": 5, "statusPage": "https://www.quantinuum.com/hardware/h1"},
-        {"id": "quantinuum.sim.h1-2e-preview", "currentAvailability": "Available",
-        "averageQueueTime": 15089, "statusPage": "https://www.quantinuum.com/hardware/h1"},
-        {"id": "quantinuum.qpu.h1-1-preview", "currentAvailability": "Available",
-        "averageQueueTime": 591220, "statusPage": "https://www.quantinuum.com/hardware/h1"}]},
-=======
         {"id": "quantinuum", "currentAvailability": "Available", "targets": [{"id":
         "quantinuum.qpu.h1-1", "currentAvailability": "Available", "averageQueueTime":
         25016, "statusPage": "https://www.quantinuum.com/hardware/h1"}, {"id": "quantinuum.sim.h1-1sc",
@@ -137,7 +94,6 @@
         "averageQueueTime": 27901, "statusPage": "https://www.quantinuum.com/hardware/h1"},
         {"id": "quantinuum.qpu.h1-1-preview", "currentAvailability": "Available",
         "averageQueueTime": 25016, "statusPage": "https://www.quantinuum.com/hardware/h1"}]},
->>>>>>> 45329fda
         {"id": "Microsoft.Test", "currentAvailability": "Available", "targets": [{"id":
         "echo-rigetti", "currentAvailability": "Available", "averageQueueTime": 1,
         "statusPage": ""}, {"id": "echo-quantinuum", "currentAvailability": "Available",
@@ -156,11 +112,7 @@
       connection:
       - keep-alive
       content-length:
-<<<<<<< HEAD
-      - '4769'
-=======
       - '4772'
->>>>>>> 45329fda
       content-type:
       - application/json; charset=utf-8
       transfer-encoding:
@@ -195,18 +147,8 @@
     uri: https://login.microsoftonline.com/00000000-0000-0000-0000-000000000000/oauth2/v2.0/token
   response:
     body:
-<<<<<<< HEAD
-      string: '{"error": "invalid_client", "error_description": "AADSTS7000215: Invalid
-        client secret provided. Ensure the secret being sent in the request is the
-        client secret value, not the client secret ID, for a secret added to app ''00000000-0000-0000-0000-000000000000''.
-        Trace ID: 19403685-ea37-4ba5-ad2f-e366e77cb800 Correlation ID: 6d8b9144-8983-4be3-8c7b-249593b5db79
-        Timestamp: 2024-04-30 14:15:33Z", "error_codes": [7000215], "timestamp": "2024-04-30
-        14:15:33Z", "trace_id": "19403685-ea37-4ba5-ad2f-e366e77cb800", "correlation_id":
-        "6d8b9144-8983-4be3-8c7b-249593b5db79", "error_uri": "https://login.microsoftonline.com/error?code=7000215"}'
-=======
       string: '{"token_type": "Bearer", "expires_in": 1746122234, "ext_expires_in":
         1746122234, "refresh_in": 31536000, "access_token": "PLACEHOLDER"}'
->>>>>>> 45329fda
     headers:
       content-length:
       - '636'
@@ -259,11 +201,7 @@
       User-Agent:
       - azsdk-python-storage-blob/12.19.1 Python/3.9.19 (Windows-10-10.0.22631-SP0)
       x-ms-date:
-<<<<<<< HEAD
-      - Tue, 30 Apr 2024 14:15:35 GMT
-=======
       - Wed, 01 May 2024 17:57:16 GMT
->>>>>>> 45329fda
       x-ms-version:
       - '2023-11-03'
     method: GET
@@ -271,11 +209,7 @@
   response:
     body:
       string: "\uFEFF<?xml version=\"1.0\" encoding=\"utf-8\"?><Error><Code>ContainerNotFound</Code><Message>The
-<<<<<<< HEAD
-        specified container does not exist.\nRequestId:8ca25766-701e-0016-2508-9bda17000000\nTime:2024-04-30T14:15:36.6586350Z</Message></Error>"
-=======
         specified container does not exist.\nRequestId:e5292a6d-201e-000b-6ef1-9bd7ab000000\nTime:2024-05-01T17:57:18.3091261Z</Message></Error>"
->>>>>>> 45329fda
     headers:
       content-length:
       - '223'
@@ -300,11 +234,7 @@
       User-Agent:
       - azsdk-python-storage-blob/12.19.1 Python/3.9.19 (Windows-10-10.0.22631-SP0)
       x-ms-date:
-<<<<<<< HEAD
-      - Tue, 30 Apr 2024 14:15:36 GMT
-=======
       - Wed, 01 May 2024 17:57:17 GMT
->>>>>>> 45329fda
       x-ms-version:
       - '2023-11-03'
     method: PUT
@@ -332,11 +262,7 @@
       User-Agent:
       - azsdk-python-storage-blob/12.19.1 Python/3.9.19 (Windows-10-10.0.22631-SP0)
       x-ms-date:
-<<<<<<< HEAD
-      - Tue, 30 Apr 2024 14:15:36 GMT
-=======
       - Wed, 01 May 2024 17:57:17 GMT
->>>>>>> 45329fda
       x-ms-version:
       - '2023-11-03'
     method: GET
@@ -409,11 +335,7 @@
       x-ms-blob-type:
       - BlockBlob
       x-ms-date:
-<<<<<<< HEAD
-      - Tue, 30 Apr 2024 14:15:37 GMT
-=======
       - Wed, 01 May 2024 17:57:18 GMT
->>>>>>> 45329fda
       x-ms-version:
       - '2023-11-03'
     method: PUT
@@ -463,11 +385,7 @@
         "beginExecutionTime": null, "cancellationTime": null, "quantumComputingData":
         null, "errorData": null, "isCancelling": false, "tags": [], "name": "quantinuum-job",
         "id": "00000000-0000-0000-0000-000000000001", "providerId": "quantinuum",
-<<<<<<< HEAD
-        "target": "quantinuum.sim.h2-1e", "creationTime": "2024-04-30T14:15:38.1817436+00:00",
-=======
         "target": "quantinuum.sim.h2-1e", "creationTime": "2024-05-01T17:57:20.3515595+00:00",
->>>>>>> 45329fda
         "endExecutionTime": null, "costEstimate": null, "itemType": "Job"}'
     headers:
       connection:
@@ -505,11 +423,7 @@
         "beginExecutionTime": null, "cancellationTime": null, "quantumComputingData":
         null, "errorData": null, "isCancelling": false, "tags": [], "name": "quantinuum-job",
         "id": "00000000-0000-0000-0000-000000000001", "providerId": "quantinuum",
-<<<<<<< HEAD
-        "target": "quantinuum.sim.h2-1e", "creationTime": "2024-04-30T14:15:38.1817436+00:00",
-=======
         "target": "quantinuum.sim.h2-1e", "creationTime": "2024-05-01T17:57:20.3515595+00:00",
->>>>>>> 45329fda
         "endExecutionTime": null, "costEstimate": null, "itemType": "Job"}'
     headers:
       connection:
@@ -547,11 +461,7 @@
         "beginExecutionTime": null, "cancellationTime": null, "quantumComputingData":
         null, "errorData": null, "isCancelling": false, "tags": [], "name": "quantinuum-job",
         "id": "00000000-0000-0000-0000-000000000001", "providerId": "quantinuum",
-<<<<<<< HEAD
-        "target": "quantinuum.sim.h2-1e", "creationTime": "2024-04-30T14:15:38.1817436+00:00",
-=======
         "target": "quantinuum.sim.h2-1e", "creationTime": "2024-05-01T17:57:20.3515595+00:00",
->>>>>>> 45329fda
         "endExecutionTime": null, "costEstimate": null, "itemType": "Job"}'
     headers:
       connection:
@@ -589,11 +499,7 @@
         "beginExecutionTime": null, "cancellationTime": null, "quantumComputingData":
         null, "errorData": null, "isCancelling": false, "tags": [], "name": "quantinuum-job",
         "id": "00000000-0000-0000-0000-000000000001", "providerId": "quantinuum",
-<<<<<<< HEAD
-        "target": "quantinuum.sim.h2-1e", "creationTime": "2024-04-30T14:15:38.1817436+00:00",
-=======
         "target": "quantinuum.sim.h2-1e", "creationTime": "2024-05-01T17:57:20.3515595+00:00",
->>>>>>> 45329fda
         "endExecutionTime": null, "costEstimate": null, "itemType": "Job"}'
     headers:
       connection:
@@ -631,11 +537,7 @@
         "beginExecutionTime": null, "cancellationTime": null, "quantumComputingData":
         null, "errorData": null, "isCancelling": false, "tags": [], "name": "quantinuum-job",
         "id": "00000000-0000-0000-0000-000000000001", "providerId": "quantinuum",
-<<<<<<< HEAD
-        "target": "quantinuum.sim.h2-1e", "creationTime": "2024-04-30T14:15:38.1817436+00:00",
-=======
         "target": "quantinuum.sim.h2-1e", "creationTime": "2024-05-01T17:57:20.3515595+00:00",
->>>>>>> 45329fda
         "endExecutionTime": null, "costEstimate": null, "itemType": "Job"}'
     headers:
       connection:
@@ -671,15 +573,9 @@
         "sessionId": null, "status": "Waiting", "jobType": "QuantumComputing", "outputDataFormat":
         "microsoft.quantum-results.v1", "outputDataUri": "https://mystorage.blob.core.windows.net/job-00000000-0000-0000-0000-000000000001/outputData?sv=PLACEHOLDER&sr=b&sig=PLACEHOLDER&se=2050-01-01T00%3A00%3A00Z&sp=r&rscd=attachment%3B%20filename%3Dquantinuum-job-00000000-0000-0000-0000-000000000001.output.json",
         "beginExecutionTime": null, "cancellationTime": null, "quantumComputingData":
-<<<<<<< HEAD
-        null, "errorData": null, "isCancelling": false, "tags": [], "name": "quantinuum-job",
-        "id": "00000000-0000-0000-0000-000000000001", "providerId": "quantinuum",
-        "target": "quantinuum.sim.h2-1e", "creationTime": "2024-04-30T14:15:38.1817436+00:00",
-=======
         {"count": 1}, "errorData": null, "isCancelling": false, "tags": [], "name":
         "quantinuum-job", "id": "00000000-0000-0000-0000-000000000001", "providerId":
         "quantinuum", "target": "quantinuum.sim.h2-1e", "creationTime": "2024-05-01T17:57:20.3515595+00:00",
->>>>>>> 45329fda
         "endExecutionTime": null, "costEstimate": null, "itemType": "Job"}'
     headers:
       connection:
@@ -717,11 +613,7 @@
         "beginExecutionTime": null, "cancellationTime": null, "quantumComputingData":
         {"count": 1}, "errorData": null, "isCancelling": false, "tags": [], "name":
         "quantinuum-job", "id": "00000000-0000-0000-0000-000000000001", "providerId":
-<<<<<<< HEAD
-        "quantinuum", "target": "quantinuum.sim.h2-1e", "creationTime": "2024-04-30T14:15:38.1817436+00:00",
-=======
         "quantinuum", "target": "quantinuum.sim.h2-1e", "creationTime": "2024-05-01T17:57:20.3515595+00:00",
->>>>>>> 45329fda
         "endExecutionTime": null, "costEstimate": null, "itemType": "Job"}'
     headers:
       connection:
@@ -759,11 +651,7 @@
         "beginExecutionTime": null, "cancellationTime": null, "quantumComputingData":
         {"count": 1}, "errorData": null, "isCancelling": false, "tags": [], "name":
         "quantinuum-job", "id": "00000000-0000-0000-0000-000000000001", "providerId":
-<<<<<<< HEAD
-        "quantinuum", "target": "quantinuum.sim.h2-1e", "creationTime": "2024-04-30T14:15:38.1817436+00:00",
-=======
         "quantinuum", "target": "quantinuum.sim.h2-1e", "creationTime": "2024-05-01T17:57:20.3515595+00:00",
->>>>>>> 45329fda
         "endExecutionTime": null, "costEstimate": null, "itemType": "Job"}'
     headers:
       connection:
@@ -801,11 +689,7 @@
         "beginExecutionTime": null, "cancellationTime": null, "quantumComputingData":
         {"count": 1}, "errorData": null, "isCancelling": false, "tags": [], "name":
         "quantinuum-job", "id": "00000000-0000-0000-0000-000000000001", "providerId":
-<<<<<<< HEAD
-        "quantinuum", "target": "quantinuum.sim.h2-1e", "creationTime": "2024-04-30T14:15:38.1817436+00:00",
-=======
         "quantinuum", "target": "quantinuum.sim.h2-1e", "creationTime": "2024-05-01T17:57:20.3515595+00:00",
->>>>>>> 45329fda
         "endExecutionTime": null, "costEstimate": null, "itemType": "Job"}'
     headers:
       connection:
@@ -843,11 +727,7 @@
         "beginExecutionTime": null, "cancellationTime": null, "quantumComputingData":
         {"count": 1}, "errorData": null, "isCancelling": false, "tags": [], "name":
         "quantinuum-job", "id": "00000000-0000-0000-0000-000000000001", "providerId":
-<<<<<<< HEAD
-        "quantinuum", "target": "quantinuum.sim.h2-1e", "creationTime": "2024-04-30T14:15:38.1817436+00:00",
-=======
         "quantinuum", "target": "quantinuum.sim.h2-1e", "creationTime": "2024-05-01T17:57:20.3515595+00:00",
->>>>>>> 45329fda
         "endExecutionTime": null, "costEstimate": null, "itemType": "Job"}'
     headers:
       connection:
@@ -882,20 +762,12 @@
         "arguments": [], "targetCapability": "AdaptiveExecution"}, "metadata": null,
         "sessionId": null, "status": "Executing", "jobType": "QuantumComputing", "outputDataFormat":
         "microsoft.quantum-results.v1", "outputDataUri": "https://mystorage.blob.core.windows.net/job-00000000-0000-0000-0000-000000000001/outputData?sv=PLACEHOLDER&sr=b&sig=PLACEHOLDER&se=2050-01-01T00%3A00%3A00Z&sp=r&rscd=attachment%3B%20filename%3Dquantinuum-job-00000000-0000-0000-0000-000000000001.output.json",
-<<<<<<< HEAD
-        "beginExecutionTime": null, "cancellationTime": null, "quantumComputingData":
-        {"count": 1}, "errorData": null, "isCancelling": false, "tags": [], "name":
-        "quantinuum-job", "id": "00000000-0000-0000-0000-000000000001", "providerId":
-        "quantinuum", "target": "quantinuum.sim.h2-1e", "creationTime": "2024-04-30T14:15:38.1817436+00:00",
-        "endExecutionTime": null, "costEstimate": null, "itemType": "Job"}'
-=======
         "beginExecutionTime": "2024-05-01T17:57:35.619452+00:00", "cancellationTime":
         null, "quantumComputingData": {"count": 1}, "errorData": null, "isCancelling":
         false, "tags": [], "name": "quantinuum-job", "id": "00000000-0000-0000-0000-000000000001",
         "providerId": "quantinuum", "target": "quantinuum.sim.h2-1e", "creationTime":
         "2024-05-01T17:57:20.3515595+00:00", "endExecutionTime": null, "costEstimate":
         null, "itemType": "Job"}'
->>>>>>> 45329fda
     headers:
       connection:
       - keep-alive
@@ -929,19 +801,11 @@
         "arguments": [], "targetCapability": "AdaptiveExecution"}, "metadata": null,
         "sessionId": null, "status": "Succeeded", "jobType": "QuantumComputing", "outputDataFormat":
         "microsoft.quantum-results.v1", "outputDataUri": "https://mystorage.blob.core.windows.net/job-00000000-0000-0000-0000-000000000001/outputData?sv=PLACEHOLDER&sr=b&sig=PLACEHOLDER&se=2050-01-01T00%3A00%3A00Z&sp=r&rscd=attachment%3B%20filename%3Dquantinuum-job-00000000-0000-0000-0000-000000000001.output.json",
-<<<<<<< HEAD
-        "beginExecutionTime": "2024-04-30T14:15:56.678838+00:00", "cancellationTime":
-        null, "quantumComputingData": {"count": 1}, "errorData": null, "isCancelling":
-        false, "tags": [], "name": "quantinuum-job", "id": "00000000-0000-0000-0000-000000000001",
-        "providerId": "quantinuum", "target": "quantinuum.sim.h2-1e", "creationTime":
-        "2024-04-30T14:15:38.1817436+00:00", "endExecutionTime": "2024-04-30T14:15:59.95937+00:00",
-=======
         "beginExecutionTime": "2024-05-01T17:57:35.619452+00:00", "cancellationTime":
         null, "quantumComputingData": {"count": 1}, "errorData": null, "isCancelling":
         false, "tags": [], "name": "quantinuum-job", "id": "00000000-0000-0000-0000-000000000001",
         "providerId": "quantinuum", "target": "quantinuum.sim.h2-1e", "creationTime":
         "2024-05-01T17:57:20.3515595+00:00", "endExecutionTime": "2024-05-01T17:57:38.499159+00:00",
->>>>>>> 45329fda
         "costEstimate": {"currencyCode": "USD", "events": [{"dimensionId": "ehqc",
         "dimensionName": "EHQC", "measureUnit": "hqc", "amountBilled": 5.01, "amountConsumed":
         5.01, "unitPrice": 0.0}], "estimatedTotal": 0.0}, "itemType": "Job"}'
@@ -949,7 +813,7 @@
       connection:
       - keep-alive
       content-length:
-      - '1653'
+      - '1654'
       content-type:
       - application/json; charset=utf-8
       transfer-encoding:
@@ -978,19 +842,11 @@
         "arguments": [], "targetCapability": "AdaptiveExecution"}, "metadata": null,
         "sessionId": null, "status": "Succeeded", "jobType": "QuantumComputing", "outputDataFormat":
         "microsoft.quantum-results.v1", "outputDataUri": "https://mystorage.blob.core.windows.net/job-00000000-0000-0000-0000-000000000001/outputData?sv=PLACEHOLDER&sr=b&sig=PLACEHOLDER&se=2050-01-01T00%3A00%3A00Z&sp=r&rscd=attachment%3B%20filename%3Dquantinuum-job-00000000-0000-0000-0000-000000000001.output.json",
-<<<<<<< HEAD
-        "beginExecutionTime": "2024-04-30T14:15:56.678838+00:00", "cancellationTime":
-        null, "quantumComputingData": {"count": 1}, "errorData": null, "isCancelling":
-        false, "tags": [], "name": "quantinuum-job", "id": "00000000-0000-0000-0000-000000000001",
-        "providerId": "quantinuum", "target": "quantinuum.sim.h2-1e", "creationTime":
-        "2024-04-30T14:15:38.1817436+00:00", "endExecutionTime": "2024-04-30T14:15:59.95937+00:00",
-=======
         "beginExecutionTime": "2024-05-01T17:57:35.619452+00:00", "cancellationTime":
         null, "quantumComputingData": {"count": 1}, "errorData": null, "isCancelling":
         false, "tags": [], "name": "quantinuum-job", "id": "00000000-0000-0000-0000-000000000001",
         "providerId": "quantinuum", "target": "quantinuum.sim.h2-1e", "creationTime":
         "2024-05-01T17:57:20.3515595+00:00", "endExecutionTime": "2024-05-01T17:57:38.499159+00:00",
->>>>>>> 45329fda
         "costEstimate": {"currencyCode": "USD", "events": [{"dimensionId": "ehqc",
         "dimensionName": "EHQC", "measureUnit": "hqc", "amountBilled": 5.01, "amountConsumed":
         5.01, "unitPrice": 0.0}], "estimatedTotal": 0.0}, "itemType": "Job"}'
@@ -998,7 +854,7 @@
       connection:
       - keep-alive
       content-length:
-      - '1653'
+      - '1654'
       content-type:
       - application/json; charset=utf-8
       transfer-encoding:
@@ -1018,11 +874,7 @@
       User-Agent:
       - azsdk-python-storage-blob/12.19.1 Python/3.9.19 (Windows-10-10.0.22631-SP0)
       x-ms-date:
-<<<<<<< HEAD
-      - Tue, 30 Apr 2024 14:16:03 GMT
-=======
       - Wed, 01 May 2024 17:57:45 GMT
->>>>>>> 45329fda
       x-ms-range:
       - bytes=0-33554431
       x-ms-version:
@@ -1046,11 +898,7 @@
       x-ms-blob-type:
       - BlockBlob
       x-ms-creation-time:
-<<<<<<< HEAD
-      - Tue, 30 Apr 2024 14:16:01 GMT
-=======
       - Wed, 01 May 2024 17:57:39 GMT
->>>>>>> 45329fda
       x-ms-lease-state:
       - available
       x-ms-lease-status:

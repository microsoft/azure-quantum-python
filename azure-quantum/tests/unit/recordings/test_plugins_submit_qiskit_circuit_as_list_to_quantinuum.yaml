--- conflicted
+++ resolved
@@ -26,18 +26,8 @@
     uri: https://login.microsoftonline.com/00000000-0000-0000-0000-000000000000/oauth2/v2.0/token
   response:
     body:
-<<<<<<< HEAD
-      string: '{"error": "invalid_client", "error_description": "AADSTS7000215: Invalid
-        client secret provided. Ensure the secret being sent in the request is the
-        client secret value, not the client secret ID, for a secret added to app ''00000000-0000-0000-0000-000000000000''.
-        Trace ID: 7ba535e2-a9f5-46dd-8d67-9c5edf54be00 Correlation ID: a5cb3836-1f1e-4d83-83fb-80c22b85b4a1
-        Timestamp: 2024-04-30 14:03:38Z", "error_codes": [7000215], "timestamp": "2024-04-30
-        14:03:38Z", "trace_id": "7ba535e2-a9f5-46dd-8d67-9c5edf54be00", "correlation_id":
-        "a5cb3836-1f1e-4d83-83fb-80c22b85b4a1", "error_uri": "https://login.microsoftonline.com/error?code=7000215"}'
-=======
       string: '{"token_type": "Bearer", "expires_in": 1746121434, "ext_expires_in":
         1746121434, "refresh_in": 31536000, "access_token": "PLACEHOLDER"}'
->>>>>>> 45329fda
     headers:
       content-length:
       - '636'
@@ -65,20 +55,6 @@
         "targets": [{"id": "microsoft.dft", "currentAvailability": "Available", "averageQueueTime":
         0, "statusPage": null}]}, {"id": "ionq", "currentAvailability": "Degraded",
         "targets": [{"id": "ionq.qpu", "currentAvailability": "Available", "averageQueueTime":
-<<<<<<< HEAD
-        383644, "statusPage": "https://status.ionq.co"}, {"id": "ionq.qpu.aria-1",
-        "currentAvailability": "Unavailable", "averageQueueTime": 734677, "statusPage":
-        "https://status.ionq.co"}, {"id": "ionq.qpu.aria-2", "currentAvailability":
-        "Unavailable", "averageQueueTime": 0, "statusPage": "https://status.ionq.co"},
-        {"id": "ionq.simulator", "currentAvailability": "Available", "averageQueueTime":
-        1, "statusPage": "https://status.ionq.co"}]}, {"id": "microsoft-qc", "currentAvailability":
-        "Available", "targets": [{"id": "microsoft.estimator", "currentAvailability":
-        "Available", "averageQueueTime": 0, "statusPage": null}]}, {"id": "pasqal",
-        "currentAvailability": "Available", "targets": [{"id": "pasqal.sim.emu-tn",
-        "currentAvailability": "Available", "averageQueueTime": 278, "statusPage":
-        "https://pasqal.com"}, {"id": "pasqal.qpu.fresnel", "currentAvailability":
-        "Available", "averageQueueTime": 0, "statusPage": "https://pasqal.com"}]},
-=======
         493967, "statusPage": "https://status.ionq.co"}, {"id": "ionq.qpu.aria-1",
         "currentAvailability": "Unavailable", "averageQueueTime": 735673, "statusPage":
         "https://status.ionq.co"}, {"id": "ionq.qpu.aria-2", "currentAvailability":
@@ -91,7 +67,6 @@
         "currentAvailability": "Available", "averageQueueTime": 256, "statusPage":
         "https://pasqal.com"}, {"id": "pasqal.qpu.fresnel", "currentAvailability":
         "Degraded", "averageQueueTime": 0, "statusPage": "https://pasqal.com"}]},
->>>>>>> 45329fda
         {"id": "rigetti", "currentAvailability": "Degraded", "targets": [{"id": "rigetti.sim.qvm",
         "currentAvailability": "Available", "averageQueueTime": 5, "statusPage": "https://rigetti.statuspage.io/"},
         {"id": "rigetti.qpu.ankaa-2", "currentAvailability": "Degraded", "averageQueueTime":
@@ -101,26 +76,6 @@
         "qci.machine1", "currentAvailability": "Available", "averageQueueTime": 1,
         "statusPage": "https://quantumcircuits.com"}, {"id": "qci.simulator.noisy",
         "currentAvailability": "Available", "averageQueueTime": 0, "statusPage": "https://quantumcircuits.com"}]},
-<<<<<<< HEAD
-        {"id": "quantinuum", "currentAvailability": "Degraded", "targets": [{"id":
-        "quantinuum.qpu.h1-1", "currentAvailability": "Available", "averageQueueTime":
-        602461, "statusPage": "https://www.quantinuum.com/hardware/h1"}, {"id": "quantinuum.sim.h1-1sc",
-        "currentAvailability": "Available", "averageQueueTime": 2, "statusPage": "https://www.quantinuum.com/hardware/h1"},
-        {"id": "quantinuum.sim.h1-1e", "currentAvailability": "Available", "averageQueueTime":
-        4, "statusPage": "https://www.quantinuum.com/hardware/h1"}, {"id": "quantinuum.qpu.h2-1",
-        "currentAvailability": "Degraded", "averageQueueTime": 0, "statusPage": "https://www.quantinuum.com/hardware/h2"},
-        {"id": "quantinuum.sim.h2-1sc", "currentAvailability": "Available", "averageQueueTime":
-        0, "statusPage": "https://www.quantinuum.com/hardware/h2"}, {"id": "quantinuum.sim.h2-1e",
-        "currentAvailability": "Available", "averageQueueTime": 10, "statusPage":
-        "https://www.quantinuum.com/hardware/h2"}, {"id": "quantinuum.sim.h1-1sc-preview",
-        "currentAvailability": "Available", "averageQueueTime": 2, "statusPage": "https://www.quantinuum.com/hardware/h1"},
-        {"id": "quantinuum.sim.h1-1e-preview", "currentAvailability": "Available",
-        "averageQueueTime": 4, "statusPage": "https://www.quantinuum.com/hardware/h1"},
-        {"id": "quantinuum.sim.h1-2e-preview", "currentAvailability": "Available",
-        "averageQueueTime": 15089, "statusPage": "https://www.quantinuum.com/hardware/h1"},
-        {"id": "quantinuum.qpu.h1-1-preview", "currentAvailability": "Available",
-        "averageQueueTime": 602461, "statusPage": "https://www.quantinuum.com/hardware/h1"}]},
-=======
         {"id": "quantinuum", "currentAvailability": "Available", "targets": [{"id":
         "quantinuum.qpu.h1-1", "currentAvailability": "Available", "averageQueueTime":
         24688, "statusPage": "https://www.quantinuum.com/hardware/h1"}, {"id": "quantinuum.sim.h1-1sc",
@@ -139,7 +94,6 @@
         "averageQueueTime": 27901, "statusPage": "https://www.quantinuum.com/hardware/h1"},
         {"id": "quantinuum.qpu.h1-1-preview", "currentAvailability": "Available",
         "averageQueueTime": 24688, "statusPage": "https://www.quantinuum.com/hardware/h1"}]},
->>>>>>> 45329fda
         {"id": "Microsoft.Test", "currentAvailability": "Available", "targets": [{"id":
         "echo-rigetti", "currentAvailability": "Available", "averageQueueTime": 1,
         "statusPage": ""}, {"id": "echo-quantinuum", "currentAvailability": "Available",
@@ -158,11 +112,7 @@
       connection:
       - keep-alive
       content-length:
-<<<<<<< HEAD
-      - '4768'
-=======
       - '4771'
->>>>>>> 45329fda
       content-type:
       - application/json; charset=utf-8
       transfer-encoding:
@@ -189,20 +139,6 @@
         "targets": [{"id": "microsoft.dft", "currentAvailability": "Available", "averageQueueTime":
         0, "statusPage": null}]}, {"id": "ionq", "currentAvailability": "Degraded",
         "targets": [{"id": "ionq.qpu", "currentAvailability": "Available", "averageQueueTime":
-<<<<<<< HEAD
-        383644, "statusPage": "https://status.ionq.co"}, {"id": "ionq.qpu.aria-1",
-        "currentAvailability": "Unavailable", "averageQueueTime": 734677, "statusPage":
-        "https://status.ionq.co"}, {"id": "ionq.qpu.aria-2", "currentAvailability":
-        "Unavailable", "averageQueueTime": 0, "statusPage": "https://status.ionq.co"},
-        {"id": "ionq.simulator", "currentAvailability": "Available", "averageQueueTime":
-        1, "statusPage": "https://status.ionq.co"}]}, {"id": "microsoft-qc", "currentAvailability":
-        "Available", "targets": [{"id": "microsoft.estimator", "currentAvailability":
-        "Available", "averageQueueTime": 0, "statusPage": null}]}, {"id": "pasqal",
-        "currentAvailability": "Available", "targets": [{"id": "pasqal.sim.emu-tn",
-        "currentAvailability": "Available", "averageQueueTime": 278, "statusPage":
-        "https://pasqal.com"}, {"id": "pasqal.qpu.fresnel", "currentAvailability":
-        "Available", "averageQueueTime": 0, "statusPage": "https://pasqal.com"}]},
-=======
         493967, "statusPage": "https://status.ionq.co"}, {"id": "ionq.qpu.aria-1",
         "currentAvailability": "Unavailable", "averageQueueTime": 735673, "statusPage":
         "https://status.ionq.co"}, {"id": "ionq.qpu.aria-2", "currentAvailability":
@@ -215,7 +151,6 @@
         "currentAvailability": "Available", "averageQueueTime": 256, "statusPage":
         "https://pasqal.com"}, {"id": "pasqal.qpu.fresnel", "currentAvailability":
         "Degraded", "averageQueueTime": 0, "statusPage": "https://pasqal.com"}]},
->>>>>>> 45329fda
         {"id": "rigetti", "currentAvailability": "Degraded", "targets": [{"id": "rigetti.sim.qvm",
         "currentAvailability": "Available", "averageQueueTime": 5, "statusPage": "https://rigetti.statuspage.io/"},
         {"id": "rigetti.qpu.ankaa-2", "currentAvailability": "Degraded", "averageQueueTime":
@@ -225,26 +160,6 @@
         "qci.machine1", "currentAvailability": "Available", "averageQueueTime": 1,
         "statusPage": "https://quantumcircuits.com"}, {"id": "qci.simulator.noisy",
         "currentAvailability": "Available", "averageQueueTime": 0, "statusPage": "https://quantumcircuits.com"}]},
-<<<<<<< HEAD
-        {"id": "quantinuum", "currentAvailability": "Degraded", "targets": [{"id":
-        "quantinuum.qpu.h1-1", "currentAvailability": "Available", "averageQueueTime":
-        602461, "statusPage": "https://www.quantinuum.com/hardware/h1"}, {"id": "quantinuum.sim.h1-1sc",
-        "currentAvailability": "Available", "averageQueueTime": 2, "statusPage": "https://www.quantinuum.com/hardware/h1"},
-        {"id": "quantinuum.sim.h1-1e", "currentAvailability": "Available", "averageQueueTime":
-        4, "statusPage": "https://www.quantinuum.com/hardware/h1"}, {"id": "quantinuum.qpu.h2-1",
-        "currentAvailability": "Degraded", "averageQueueTime": 0, "statusPage": "https://www.quantinuum.com/hardware/h2"},
-        {"id": "quantinuum.sim.h2-1sc", "currentAvailability": "Available", "averageQueueTime":
-        0, "statusPage": "https://www.quantinuum.com/hardware/h2"}, {"id": "quantinuum.sim.h2-1e",
-        "currentAvailability": "Available", "averageQueueTime": 10, "statusPage":
-        "https://www.quantinuum.com/hardware/h2"}, {"id": "quantinuum.sim.h1-1sc-preview",
-        "currentAvailability": "Available", "averageQueueTime": 2, "statusPage": "https://www.quantinuum.com/hardware/h1"},
-        {"id": "quantinuum.sim.h1-1e-preview", "currentAvailability": "Available",
-        "averageQueueTime": 4, "statusPage": "https://www.quantinuum.com/hardware/h1"},
-        {"id": "quantinuum.sim.h1-2e-preview", "currentAvailability": "Available",
-        "averageQueueTime": 15089, "statusPage": "https://www.quantinuum.com/hardware/h1"},
-        {"id": "quantinuum.qpu.h1-1-preview", "currentAvailability": "Available",
-        "averageQueueTime": 602461, "statusPage": "https://www.quantinuum.com/hardware/h1"}]},
-=======
         {"id": "quantinuum", "currentAvailability": "Available", "targets": [{"id":
         "quantinuum.qpu.h1-1", "currentAvailability": "Available", "averageQueueTime":
         24688, "statusPage": "https://www.quantinuum.com/hardware/h1"}, {"id": "quantinuum.sim.h1-1sc",
@@ -263,7 +178,6 @@
         "averageQueueTime": 27901, "statusPage": "https://www.quantinuum.com/hardware/h1"},
         {"id": "quantinuum.qpu.h1-1-preview", "currentAvailability": "Available",
         "averageQueueTime": 24688, "statusPage": "https://www.quantinuum.com/hardware/h1"}]},
->>>>>>> 45329fda
         {"id": "Microsoft.Test", "currentAvailability": "Available", "targets": [{"id":
         "echo-rigetti", "currentAvailability": "Available", "averageQueueTime": 1,
         "statusPage": ""}, {"id": "echo-quantinuum", "currentAvailability": "Available",
@@ -282,11 +196,7 @@
       connection:
       - keep-alive
       content-length:
-<<<<<<< HEAD
-      - '4768'
-=======
       - '4771'
->>>>>>> 45329fda
       content-type:
       - application/json; charset=utf-8
       transfer-encoding:
@@ -338,11 +248,7 @@
       User-Agent:
       - azsdk-python-storage-blob/12.19.1 Python/3.9.19 (Windows-10-10.0.22631-SP0)
       x-ms-date:
-<<<<<<< HEAD
-      - Tue, 30 Apr 2024 14:03:40 GMT
-=======
       - Wed, 01 May 2024 17:43:56 GMT
->>>>>>> 45329fda
       x-ms-version:
       - '2023-11-03'
     method: GET
@@ -350,11 +256,7 @@
   response:
     body:
       string: "\uFEFF<?xml version=\"1.0\" encoding=\"utf-8\"?><Error><Code>ContainerNotFound</Code><Message>The
-<<<<<<< HEAD
-        specified container does not exist.\nRequestId:1934ff36-601e-0047-7b07-9b479b000000\nTime:2024-04-30T14:03:41.6411488Z</Message></Error>"
-=======
         specified container does not exist.\nRequestId:a2830a96-d01e-006d-11ef-9b988b000000\nTime:2024-05-01T17:43:58.1307281Z</Message></Error>"
->>>>>>> 45329fda
     headers:
       content-length:
       - '223'
@@ -379,11 +281,7 @@
       User-Agent:
       - azsdk-python-storage-blob/12.19.1 Python/3.9.19 (Windows-10-10.0.22631-SP0)
       x-ms-date:
-<<<<<<< HEAD
-      - Tue, 30 Apr 2024 14:03:41 GMT
-=======
       - Wed, 01 May 2024 17:43:57 GMT
->>>>>>> 45329fda
       x-ms-version:
       - '2023-11-03'
     method: PUT
@@ -411,11 +309,7 @@
       User-Agent:
       - azsdk-python-storage-blob/12.19.1 Python/3.9.19 (Windows-10-10.0.22631-SP0)
       x-ms-date:
-<<<<<<< HEAD
-      - Tue, 30 Apr 2024 14:03:41 GMT
-=======
       - Wed, 01 May 2024 17:43:57 GMT
->>>>>>> 45329fda
       x-ms-version:
       - '2023-11-03'
     method: GET
@@ -455,11 +349,7 @@
       x-ms-blob-type:
       - BlockBlob
       x-ms-date:
-<<<<<<< HEAD
-      - Tue, 30 Apr 2024 14:03:42 GMT
-=======
       - Wed, 01 May 2024 17:43:58 GMT
->>>>>>> 45329fda
       x-ms-version:
       - '2023-11-03'
     method: PUT
@@ -512,11 +402,7 @@
         null, "errorData": null, "isCancelling": false, "tags": [], "name": "Qiskit
         Sample - 3-qubit GHZ circuit", "id": "00000000-0000-0000-0000-000000000001",
         "providerId": "quantinuum", "target": "quantinuum.sim.h1-1e", "creationTime":
-<<<<<<< HEAD
-        "2024-04-30T14:03:43.2171251+00:00", "endExecutionTime": null, "costEstimate":
-=======
         "2024-05-01T17:43:59.9438865+00:00", "endExecutionTime": null, "costEstimate":
->>>>>>> 45329fda
         null, "itemType": "Job"}'
     headers:
       connection:
@@ -556,11 +442,7 @@
         {"count": 1}, "errorData": null, "isCancelling": false, "tags": [], "name":
         "Qiskit Sample - 3-qubit GHZ circuit", "id": "00000000-0000-0000-0000-000000000001",
         "providerId": "quantinuum", "target": "quantinuum.sim.h1-1e", "creationTime":
-<<<<<<< HEAD
-        "2024-04-30T14:03:43.2171251+00:00", "endExecutionTime": null, "costEstimate":
-=======
         "2024-05-01T17:43:59.9438865+00:00", "endExecutionTime": null, "costEstimate":
->>>>>>> 45329fda
         null, "itemType": "Job"}'
     headers:
       connection:
@@ -600,11 +482,7 @@
         {"count": 1}, "errorData": null, "isCancelling": false, "tags": [], "name":
         "Qiskit Sample - 3-qubit GHZ circuit", "id": "00000000-0000-0000-0000-000000000001",
         "providerId": "quantinuum", "target": "quantinuum.sim.h1-1e", "creationTime":
-<<<<<<< HEAD
-        "2024-04-30T14:03:43.2171251+00:00", "endExecutionTime": null, "costEstimate":
-=======
         "2024-05-01T17:43:59.9438865+00:00", "endExecutionTime": null, "costEstimate":
->>>>>>> 45329fda
         null, "itemType": "Job"}'
     headers:
       connection:
@@ -644,11 +522,7 @@
         {"count": 1}, "errorData": null, "isCancelling": false, "tags": [], "name":
         "Qiskit Sample - 3-qubit GHZ circuit", "id": "00000000-0000-0000-0000-000000000001",
         "providerId": "quantinuum", "target": "quantinuum.sim.h1-1e", "creationTime":
-<<<<<<< HEAD
-        "2024-04-30T14:03:43.2171251+00:00", "endExecutionTime": null, "costEstimate":
-=======
         "2024-05-01T17:43:59.9438865+00:00", "endExecutionTime": null, "costEstimate":
->>>>>>> 45329fda
         null, "itemType": "Job"}'
     headers:
       connection:
@@ -688,11 +562,7 @@
         {"count": 1}, "errorData": null, "isCancelling": false, "tags": [], "name":
         "Qiskit Sample - 3-qubit GHZ circuit", "id": "00000000-0000-0000-0000-000000000001",
         "providerId": "quantinuum", "target": "quantinuum.sim.h1-1e", "creationTime":
-<<<<<<< HEAD
-        "2024-04-30T14:03:43.2171251+00:00", "endExecutionTime": null, "costEstimate":
-=======
         "2024-05-01T17:43:59.9438865+00:00", "endExecutionTime": null, "costEstimate":
->>>>>>> 45329fda
         null, "itemType": "Job"}'
     headers:
       connection:
@@ -732,11 +602,7 @@
         {"count": 1}, "errorData": null, "isCancelling": false, "tags": [], "name":
         "Qiskit Sample - 3-qubit GHZ circuit", "id": "00000000-0000-0000-0000-000000000001",
         "providerId": "quantinuum", "target": "quantinuum.sim.h1-1e", "creationTime":
-<<<<<<< HEAD
-        "2024-04-30T14:03:43.2171251+00:00", "endExecutionTime": null, "costEstimate":
-=======
         "2024-05-01T17:43:59.9438865+00:00", "endExecutionTime": null, "costEstimate":
->>>>>>> 45329fda
         null, "itemType": "Job"}'
     headers:
       connection:
@@ -776,11 +642,7 @@
         {"count": 1}, "errorData": null, "isCancelling": false, "tags": [], "name":
         "Qiskit Sample - 3-qubit GHZ circuit", "id": "00000000-0000-0000-0000-000000000001",
         "providerId": "quantinuum", "target": "quantinuum.sim.h1-1e", "creationTime":
-<<<<<<< HEAD
-        "2024-04-30T14:03:43.2171251+00:00", "endExecutionTime": null, "costEstimate":
-=======
         "2024-05-01T17:43:59.9438865+00:00", "endExecutionTime": null, "costEstimate":
->>>>>>> 45329fda
         null, "itemType": "Job"}'
     headers:
       connection:
@@ -820,11 +682,7 @@
         {"count": 1}, "errorData": null, "isCancelling": false, "tags": [], "name":
         "Qiskit Sample - 3-qubit GHZ circuit", "id": "00000000-0000-0000-0000-000000000001",
         "providerId": "quantinuum", "target": "quantinuum.sim.h1-1e", "creationTime":
-<<<<<<< HEAD
-        "2024-04-30T14:03:43.2171251+00:00", "endExecutionTime": null, "costEstimate":
-=======
         "2024-05-01T17:43:59.9438865+00:00", "endExecutionTime": null, "costEstimate":
->>>>>>> 45329fda
         null, "itemType": "Job"}'
     headers:
       connection:
@@ -860,19 +718,11 @@
         GHZ circuit", "num_qubits": "4", "metadata": "{\"some\": \"data\"}"}, "sessionId":
         null, "status": "Executing", "jobType": "QuantumComputing", "outputDataFormat":
         "honeywell.quantum-results.v1", "outputDataUri": "https://mystorage.blob.core.windows.net/job-00000000-0000-0000-0000-000000000001/outputData?sv=PLACEHOLDER&sr=b&sig=PLACEHOLDER&se=2050-01-01T00%3A00%3A00Z&sp=r&rscd=attachment%3B%20filename%3DQiskit%2BSample%2B-%2B3-qubit%2BGHZ%2Bcircuit-00000000-0000-0000-0000-000000000001.output.json",
-<<<<<<< HEAD
-        "beginExecutionTime": "2024-04-30T14:03:49.224823+00:00", "cancellationTime":
-        null, "quantumComputingData": {"count": 1}, "errorData": null, "isCancelling":
-        false, "tags": [], "name": "Qiskit Sample - 3-qubit GHZ circuit", "id": "00000000-0000-0000-0000-000000000001",
-        "providerId": "quantinuum", "target": "quantinuum.sim.h1-1e", "creationTime":
-        "2024-04-30T14:03:43.2171251+00:00", "endExecutionTime": null, "costEstimate":
-=======
         "beginExecutionTime": "2024-05-01T17:44:05.822433+00:00", "cancellationTime":
         null, "quantumComputingData": {"count": 1}, "errorData": null, "isCancelling":
         false, "tags": [], "name": "Qiskit Sample - 3-qubit GHZ circuit", "id": "00000000-0000-0000-0000-000000000001",
         "providerId": "quantinuum", "target": "quantinuum.sim.h1-1e", "creationTime":
         "2024-05-01T17:43:59.9438865+00:00", "endExecutionTime": null, "costEstimate":
->>>>>>> 45329fda
         null, "itemType": "Job"}'
     headers:
       connection:
@@ -908,19 +758,11 @@
         GHZ circuit", "num_qubits": "4", "metadata": "{\"some\": \"data\"}"}, "sessionId":
         null, "status": "Succeeded", "jobType": "QuantumComputing", "outputDataFormat":
         "honeywell.quantum-results.v1", "outputDataUri": "https://mystorage.blob.core.windows.net/job-00000000-0000-0000-0000-000000000001/rawOutputData?sv=PLACEHOLDER&sr=b&sig=PLACEHOLDER&se=2050-01-01T00%3A00%3A00Z&sp=r&rscd=attachment%3B%20filename%3DQiskit%2BSample%2B-%2B3-qubit%2BGHZ%2Bcircuit-00000000-0000-0000-0000-000000000001.output.json",
-<<<<<<< HEAD
-        "beginExecutionTime": "2024-04-30T14:03:49.224823+00:00", "cancellationTime":
-        null, "quantumComputingData": {"count": 1}, "errorData": null, "isCancelling":
-        false, "tags": [], "name": "Qiskit Sample - 3-qubit GHZ circuit", "id": "00000000-0000-0000-0000-000000000001",
-        "providerId": "quantinuum", "target": "quantinuum.sim.h1-1e", "creationTime":
-        "2024-04-30T14:03:43.2171251+00:00", "endExecutionTime": "2024-04-30T14:03:50.401252+00:00",
-=======
         "beginExecutionTime": "2024-05-01T17:44:05.822433+00:00", "cancellationTime":
         null, "quantumComputingData": {"count": 1}, "errorData": null, "isCancelling":
         false, "tags": [], "name": "Qiskit Sample - 3-qubit GHZ circuit", "id": "00000000-0000-0000-0000-000000000001",
         "providerId": "quantinuum", "target": "quantinuum.sim.h1-1e", "creationTime":
         "2024-05-01T17:43:59.9438865+00:00", "endExecutionTime": "2024-05-01T17:44:07.074868+00:00",
->>>>>>> 45329fda
         "costEstimate": {"currencyCode": "USD", "events": [{"dimensionId": "ehqc",
         "dimensionName": "EHQC", "measureUnit": "hqc", "amountBilled": 11.1, "amountConsumed":
         11.1, "unitPrice": 0.0}], "estimatedTotal": 0.0}, "itemType": "Job"}'
@@ -958,19 +800,11 @@
         GHZ circuit", "num_qubits": "4", "metadata": "{\"some\": \"data\"}"}, "sessionId":
         null, "status": "Succeeded", "jobType": "QuantumComputing", "outputDataFormat":
         "honeywell.quantum-results.v1", "outputDataUri": "https://mystorage.blob.core.windows.net/job-00000000-0000-0000-0000-000000000001/rawOutputData?sv=PLACEHOLDER&sr=b&sig=PLACEHOLDER&se=2050-01-01T00%3A00%3A00Z&sp=r&rscd=attachment%3B%20filename%3DQiskit%2BSample%2B-%2B3-qubit%2BGHZ%2Bcircuit-00000000-0000-0000-0000-000000000001.output.json",
-<<<<<<< HEAD
-        "beginExecutionTime": "2024-04-30T14:03:49.224823+00:00", "cancellationTime":
-        null, "quantumComputingData": {"count": 1}, "errorData": null, "isCancelling":
-        false, "tags": [], "name": "Qiskit Sample - 3-qubit GHZ circuit", "id": "00000000-0000-0000-0000-000000000001",
-        "providerId": "quantinuum", "target": "quantinuum.sim.h1-1e", "creationTime":
-        "2024-04-30T14:03:43.2171251+00:00", "endExecutionTime": "2024-04-30T14:03:50.401252+00:00",
-=======
         "beginExecutionTime": "2024-05-01T17:44:05.822433+00:00", "cancellationTime":
         null, "quantumComputingData": {"count": 1}, "errorData": null, "isCancelling":
         false, "tags": [], "name": "Qiskit Sample - 3-qubit GHZ circuit", "id": "00000000-0000-0000-0000-000000000001",
         "providerId": "quantinuum", "target": "quantinuum.sim.h1-1e", "creationTime":
         "2024-05-01T17:43:59.9438865+00:00", "endExecutionTime": "2024-05-01T17:44:07.074868+00:00",
->>>>>>> 45329fda
         "costEstimate": {"currencyCode": "USD", "events": [{"dimensionId": "ehqc",
         "dimensionName": "EHQC", "measureUnit": "hqc", "amountBilled": 11.1, "amountConsumed":
         11.1, "unitPrice": 0.0}], "estimatedTotal": 0.0}, "itemType": "Job"}'
@@ -1008,19 +842,11 @@
         GHZ circuit", "num_qubits": "4", "metadata": "{\"some\": \"data\"}"}, "sessionId":
         null, "status": "Succeeded", "jobType": "QuantumComputing", "outputDataFormat":
         "honeywell.quantum-results.v1", "outputDataUri": "https://mystorage.blob.core.windows.net/job-00000000-0000-0000-0000-000000000001/rawOutputData?sv=PLACEHOLDER&sr=b&sig=PLACEHOLDER&se=2050-01-01T00%3A00%3A00Z&sp=r&rscd=attachment%3B%20filename%3DQiskit%2BSample%2B-%2B3-qubit%2BGHZ%2Bcircuit-00000000-0000-0000-0000-000000000001.output.json",
-<<<<<<< HEAD
-        "beginExecutionTime": "2024-04-30T14:03:49.224823+00:00", "cancellationTime":
-        null, "quantumComputingData": {"count": 1}, "errorData": null, "isCancelling":
-        false, "tags": [], "name": "Qiskit Sample - 3-qubit GHZ circuit", "id": "00000000-0000-0000-0000-000000000001",
-        "providerId": "quantinuum", "target": "quantinuum.sim.h1-1e", "creationTime":
-        "2024-04-30T14:03:43.2171251+00:00", "endExecutionTime": "2024-04-30T14:03:50.401252+00:00",
-=======
         "beginExecutionTime": "2024-05-01T17:44:05.822433+00:00", "cancellationTime":
         null, "quantumComputingData": {"count": 1}, "errorData": null, "isCancelling":
         false, "tags": [], "name": "Qiskit Sample - 3-qubit GHZ circuit", "id": "00000000-0000-0000-0000-000000000001",
         "providerId": "quantinuum", "target": "quantinuum.sim.h1-1e", "creationTime":
         "2024-05-01T17:43:59.9438865+00:00", "endExecutionTime": "2024-05-01T17:44:07.074868+00:00",
->>>>>>> 45329fda
         "costEstimate": {"currencyCode": "USD", "events": [{"dimensionId": "ehqc",
         "dimensionName": "EHQC", "measureUnit": "hqc", "amountBilled": 11.1, "amountConsumed":
         11.1, "unitPrice": 0.0}], "estimatedTotal": 0.0}, "itemType": "Job"}'
@@ -1055,20 +881,6 @@
         "targets": [{"id": "microsoft.dft", "currentAvailability": "Available", "averageQueueTime":
         0, "statusPage": null}]}, {"id": "ionq", "currentAvailability": "Degraded",
         "targets": [{"id": "ionq.qpu", "currentAvailability": "Available", "averageQueueTime":
-<<<<<<< HEAD
-        383644, "statusPage": "https://status.ionq.co"}, {"id": "ionq.qpu.aria-1",
-        "currentAvailability": "Unavailable", "averageQueueTime": 734677, "statusPage":
-        "https://status.ionq.co"}, {"id": "ionq.qpu.aria-2", "currentAvailability":
-        "Unavailable", "averageQueueTime": 0, "statusPage": "https://status.ionq.co"},
-        {"id": "ionq.simulator", "currentAvailability": "Available", "averageQueueTime":
-        1, "statusPage": "https://status.ionq.co"}]}, {"id": "microsoft-qc", "currentAvailability":
-        "Available", "targets": [{"id": "microsoft.estimator", "currentAvailability":
-        "Available", "averageQueueTime": 0, "statusPage": null}]}, {"id": "pasqal",
-        "currentAvailability": "Available", "targets": [{"id": "pasqal.sim.emu-tn",
-        "currentAvailability": "Available", "averageQueueTime": 278, "statusPage":
-        "https://pasqal.com"}, {"id": "pasqal.qpu.fresnel", "currentAvailability":
-        "Available", "averageQueueTime": 0, "statusPage": "https://pasqal.com"}]},
-=======
         493967, "statusPage": "https://status.ionq.co"}, {"id": "ionq.qpu.aria-1",
         "currentAvailability": "Unavailable", "averageQueueTime": 735673, "statusPage":
         "https://status.ionq.co"}, {"id": "ionq.qpu.aria-2", "currentAvailability":
@@ -1081,7 +893,6 @@
         "currentAvailability": "Available", "averageQueueTime": 256, "statusPage":
         "https://pasqal.com"}, {"id": "pasqal.qpu.fresnel", "currentAvailability":
         "Degraded", "averageQueueTime": 0, "statusPage": "https://pasqal.com"}]},
->>>>>>> 45329fda
         {"id": "rigetti", "currentAvailability": "Degraded", "targets": [{"id": "rigetti.sim.qvm",
         "currentAvailability": "Available", "averageQueueTime": 5, "statusPage": "https://rigetti.statuspage.io/"},
         {"id": "rigetti.qpu.ankaa-2", "currentAvailability": "Degraded", "averageQueueTime":
@@ -1091,26 +902,6 @@
         "qci.machine1", "currentAvailability": "Available", "averageQueueTime": 1,
         "statusPage": "https://quantumcircuits.com"}, {"id": "qci.simulator.noisy",
         "currentAvailability": "Available", "averageQueueTime": 0, "statusPage": "https://quantumcircuits.com"}]},
-<<<<<<< HEAD
-        {"id": "quantinuum", "currentAvailability": "Degraded", "targets": [{"id":
-        "quantinuum.qpu.h1-1", "currentAvailability": "Available", "averageQueueTime":
-        602461, "statusPage": "https://www.quantinuum.com/hardware/h1"}, {"id": "quantinuum.sim.h1-1sc",
-        "currentAvailability": "Available", "averageQueueTime": 2, "statusPage": "https://www.quantinuum.com/hardware/h1"},
-        {"id": "quantinuum.sim.h1-1e", "currentAvailability": "Available", "averageQueueTime":
-        4, "statusPage": "https://www.quantinuum.com/hardware/h1"}, {"id": "quantinuum.qpu.h2-1",
-        "currentAvailability": "Degraded", "averageQueueTime": 0, "statusPage": "https://www.quantinuum.com/hardware/h2"},
-        {"id": "quantinuum.sim.h2-1sc", "currentAvailability": "Available", "averageQueueTime":
-        0, "statusPage": "https://www.quantinuum.com/hardware/h2"}, {"id": "quantinuum.sim.h2-1e",
-        "currentAvailability": "Available", "averageQueueTime": 10, "statusPage":
-        "https://www.quantinuum.com/hardware/h2"}, {"id": "quantinuum.sim.h1-1sc-preview",
-        "currentAvailability": "Available", "averageQueueTime": 2, "statusPage": "https://www.quantinuum.com/hardware/h1"},
-        {"id": "quantinuum.sim.h1-1e-preview", "currentAvailability": "Available",
-        "averageQueueTime": 4, "statusPage": "https://www.quantinuum.com/hardware/h1"},
-        {"id": "quantinuum.sim.h1-2e-preview", "currentAvailability": "Available",
-        "averageQueueTime": 15089, "statusPage": "https://www.quantinuum.com/hardware/h1"},
-        {"id": "quantinuum.qpu.h1-1-preview", "currentAvailability": "Available",
-        "averageQueueTime": 602461, "statusPage": "https://www.quantinuum.com/hardware/h1"}]},
-=======
         {"id": "quantinuum", "currentAvailability": "Available", "targets": [{"id":
         "quantinuum.qpu.h1-1", "currentAvailability": "Available", "averageQueueTime":
         24688, "statusPage": "https://www.quantinuum.com/hardware/h1"}, {"id": "quantinuum.sim.h1-1sc",
@@ -1129,7 +920,6 @@
         "averageQueueTime": 27901, "statusPage": "https://www.quantinuum.com/hardware/h1"},
         {"id": "quantinuum.qpu.h1-1-preview", "currentAvailability": "Available",
         "averageQueueTime": 24688, "statusPage": "https://www.quantinuum.com/hardware/h1"}]},
->>>>>>> 45329fda
         {"id": "Microsoft.Test", "currentAvailability": "Available", "targets": [{"id":
         "echo-rigetti", "currentAvailability": "Available", "averageQueueTime": 1,
         "statusPage": ""}, {"id": "echo-quantinuum", "currentAvailability": "Available",
@@ -1148,11 +938,7 @@
       connection:
       - keep-alive
       content-length:
-<<<<<<< HEAD
-      - '4768'
-=======
       - '4771'
->>>>>>> 45329fda
       content-type:
       - application/json; charset=utf-8
       transfer-encoding:
@@ -1182,19 +968,11 @@
         GHZ circuit", "num_qubits": "4", "metadata": "{\"some\": \"data\"}"}, "sessionId":
         null, "status": "Succeeded", "jobType": "QuantumComputing", "outputDataFormat":
         "honeywell.quantum-results.v1", "outputDataUri": "https://mystorage.blob.core.windows.net/job-00000000-0000-0000-0000-000000000001/rawOutputData?sv=PLACEHOLDER&sr=b&sig=PLACEHOLDER&se=2050-01-01T00%3A00%3A00Z&sp=r&rscd=attachment%3B%20filename%3DQiskit%2BSample%2B-%2B3-qubit%2BGHZ%2Bcircuit-00000000-0000-0000-0000-000000000001.output.json",
-<<<<<<< HEAD
-        "beginExecutionTime": "2024-04-30T14:03:49.224823+00:00", "cancellationTime":
-        null, "quantumComputingData": {"count": 1}, "errorData": null, "isCancelling":
-        false, "tags": [], "name": "Qiskit Sample - 3-qubit GHZ circuit", "id": "00000000-0000-0000-0000-000000000001",
-        "providerId": "quantinuum", "target": "quantinuum.sim.h1-1e", "creationTime":
-        "2024-04-30T14:03:43.2171251+00:00", "endExecutionTime": "2024-04-30T14:03:50.401252+00:00",
-=======
         "beginExecutionTime": "2024-05-01T17:44:05.822433+00:00", "cancellationTime":
         null, "quantumComputingData": {"count": 1}, "errorData": null, "isCancelling":
         false, "tags": [], "name": "Qiskit Sample - 3-qubit GHZ circuit", "id": "00000000-0000-0000-0000-000000000001",
         "providerId": "quantinuum", "target": "quantinuum.sim.h1-1e", "creationTime":
         "2024-05-01T17:43:59.9438865+00:00", "endExecutionTime": "2024-05-01T17:44:07.074868+00:00",
->>>>>>> 45329fda
         "costEstimate": {"currencyCode": "USD", "events": [{"dimensionId": "ehqc",
         "dimensionName": "EHQC", "measureUnit": "hqc", "amountBilled": 11.1, "amountConsumed":
         11.1, "unitPrice": 0.0}], "estimatedTotal": 0.0}, "itemType": "Job"}'
@@ -1232,19 +1010,11 @@
         GHZ circuit", "num_qubits": "4", "metadata": "{\"some\": \"data\"}"}, "sessionId":
         null, "status": "Succeeded", "jobType": "QuantumComputing", "outputDataFormat":
         "honeywell.quantum-results.v1", "outputDataUri": "https://mystorage.blob.core.windows.net/job-00000000-0000-0000-0000-000000000001/rawOutputData?sv=PLACEHOLDER&sr=b&sig=PLACEHOLDER&se=2050-01-01T00%3A00%3A00Z&sp=r&rscd=attachment%3B%20filename%3DQiskit%2BSample%2B-%2B3-qubit%2BGHZ%2Bcircuit-00000000-0000-0000-0000-000000000001.output.json",
-<<<<<<< HEAD
-        "beginExecutionTime": "2024-04-30T14:03:49.224823+00:00", "cancellationTime":
-        null, "quantumComputingData": {"count": 1}, "errorData": null, "isCancelling":
-        false, "tags": [], "name": "Qiskit Sample - 3-qubit GHZ circuit", "id": "00000000-0000-0000-0000-000000000001",
-        "providerId": "quantinuum", "target": "quantinuum.sim.h1-1e", "creationTime":
-        "2024-04-30T14:03:43.2171251+00:00", "endExecutionTime": "2024-04-30T14:03:50.401252+00:00",
-=======
         "beginExecutionTime": "2024-05-01T17:44:05.822433+00:00", "cancellationTime":
         null, "quantumComputingData": {"count": 1}, "errorData": null, "isCancelling":
         false, "tags": [], "name": "Qiskit Sample - 3-qubit GHZ circuit", "id": "00000000-0000-0000-0000-000000000001",
         "providerId": "quantinuum", "target": "quantinuum.sim.h1-1e", "creationTime":
         "2024-05-01T17:43:59.9438865+00:00", "endExecutionTime": "2024-05-01T17:44:07.074868+00:00",
->>>>>>> 45329fda
         "costEstimate": {"currencyCode": "USD", "events": [{"dimensionId": "ehqc",
         "dimensionName": "EHQC", "measureUnit": "hqc", "amountBilled": 11.1, "amountConsumed":
         11.1, "unitPrice": 0.0}], "estimatedTotal": 0.0}, "itemType": "Job"}'
@@ -1282,19 +1052,11 @@
         GHZ circuit", "num_qubits": "4", "metadata": "{\"some\": \"data\"}"}, "sessionId":
         null, "status": "Succeeded", "jobType": "QuantumComputing", "outputDataFormat":
         "honeywell.quantum-results.v1", "outputDataUri": "https://mystorage.blob.core.windows.net/job-00000000-0000-0000-0000-000000000001/rawOutputData?sv=PLACEHOLDER&sr=b&sig=PLACEHOLDER&se=2050-01-01T00%3A00%3A00Z&sp=r&rscd=attachment%3B%20filename%3DQiskit%2BSample%2B-%2B3-qubit%2BGHZ%2Bcircuit-00000000-0000-0000-0000-000000000001.output.json",
-<<<<<<< HEAD
-        "beginExecutionTime": "2024-04-30T14:03:49.224823+00:00", "cancellationTime":
-        null, "quantumComputingData": {"count": 1}, "errorData": null, "isCancelling":
-        false, "tags": [], "name": "Qiskit Sample - 3-qubit GHZ circuit", "id": "00000000-0000-0000-0000-000000000001",
-        "providerId": "quantinuum", "target": "quantinuum.sim.h1-1e", "creationTime":
-        "2024-04-30T14:03:43.2171251+00:00", "endExecutionTime": "2024-04-30T14:03:50.401252+00:00",
-=======
         "beginExecutionTime": "2024-05-01T17:44:05.822433+00:00", "cancellationTime":
         null, "quantumComputingData": {"count": 1}, "errorData": null, "isCancelling":
         false, "tags": [], "name": "Qiskit Sample - 3-qubit GHZ circuit", "id": "00000000-0000-0000-0000-000000000001",
         "providerId": "quantinuum", "target": "quantinuum.sim.h1-1e", "creationTime":
         "2024-05-01T17:43:59.9438865+00:00", "endExecutionTime": "2024-05-01T17:44:07.074868+00:00",
->>>>>>> 45329fda
         "costEstimate": {"currencyCode": "USD", "events": [{"dimensionId": "ehqc",
         "dimensionName": "EHQC", "measureUnit": "hqc", "amountBilled": 11.1, "amountConsumed":
         11.1, "unitPrice": 0.0}], "estimatedTotal": 0.0}, "itemType": "Job"}'
@@ -1322,11 +1084,7 @@
       User-Agent:
       - azsdk-python-storage-blob/12.19.1 Python/3.9.19 (Windows-10-10.0.22631-SP0)
       x-ms-date:
-<<<<<<< HEAD
-      - Tue, 30 Apr 2024 14:03:55 GMT
-=======
       - Wed, 01 May 2024 17:44:13 GMT
->>>>>>> 45329fda
       x-ms-range:
       - bytes=0-33554431
       x-ms-version:
@@ -1335,54 +1093,6 @@
     uri: https://mystorage.blob.core.windows.net/job-00000000-0000-0000-0000-000000000001/rawOutputData?sv=PLACEHOLDER&sr=b&sig=PLACEHOLDER&se=2050-01-01T00%3A00%3A00Z&sp=r&rscd=attachment%3B%20filename%3DQiskit%2BSample%2B-%2B3-qubit%2BGHZ%2Bcircuit-00000000-0000-0000-0000-000000000001.output.json
   response:
     body:
-<<<<<<< HEAD
-      string: '{"c": ["000", "111", "111", "000", "000", "000", "111", "000", "111",
-        "000", "000", "111", "111", "111", "000", "000", "111", "000", "000", "000",
-        "000", "111", "111", "111", "000", "000", "000", "000", "000", "111", "111",
-        "000", "000", "111", "000", "000", "000", "111", "111", "111", "000", "000",
-        "000", "000", "111", "000", "111", "000", "000", "111", "111", "111", "000",
-        "000", "111", "111", "111", "111", "111", "111", "111", "000", "000", "111",
-        "111", "111", "111", "111", "000", "111", "000", "000", "111", "111", "000",
-        "000", "111", "111", "111", "000", "111", "111", "000", "111", "111", "111",
-        "000", "000", "000", "111", "000", "000", "111", "000", "000", "111", "000",
-        "111", "000", "000", "000", "000", "000", "000", "111", "000", "111", "111",
-        "111", "111", "000", "111", "111", "111", "111", "111", "000", "000", "000",
-        "000", "000", "000", "000", "111", "000", "000", "000", "111", "111", "000",
-        "000", "110", "000", "111", "111", "111", "000", "111", "000", "000", "000",
-        "111", "000", "111", "111", "000", "000", "000", "111", "000", "000", "111",
-        "111", "111", "111", "111", "111", "000", "000", "111", "000", "111", "111",
-        "111", "111", "111", "000", "000", "111", "000", "000", "000", "000", "111",
-        "000", "111", "000", "000", "000", "000", "000", "000", "111", "000", "000",
-        "000", "000", "000", "000", "111", "111", "000", "000", "000", "000", "111",
-        "000", "000", "111", "000", "000", "111", "000", "111", "111", "000", "111",
-        "111", "000", "000", "000", "000", "111", "111", "111", "111", "111", "000",
-        "000", "111", "111", "000", "111", "000", "111", "111", "000", "111", "000",
-        "000", "111", "111", "111", "111", "111", "110", "111", "000", "111", "111",
-        "000", "111", "111", "111", "000", "111", "111", "111", "111", "000", "111",
-        "000", "111", "111", "000", "111", "011", "000", "111", "111", "111", "111",
-        "000", "000", "000", "000", "001", "111", "000", "000", "000", "000", "000",
-        "000", "000", "111", "111", "000", "000", "000", "111", "111", "111", "111",
-        "000", "000", "000", "000", "000", "000", "111", "000", "111", "110", "000",
-        "000", "111", "111", "111", "111", "000", "000", "111", "111", "111", "000",
-        "000", "000", "000", "111", "000", "000", "000", "000", "000", "111", "111",
-        "000", "111", "111", "000", "111", "000", "000", "111", "111", "111", "000",
-        "000", "111", "000", "111", "000", "000", "000", "111", "000", "000", "000",
-        "000", "111", "000", "000", "000", "000", "000", "000", "000", "111", "000",
-        "111", "000", "111", "000", "000", "111", "000", "111", "000", "000", "111",
-        "000", "111", "000", "000", "000", "111", "111", "111", "111", "000", "000",
-        "111", "000", "111", "000", "000", "111", "111", "000", "000", "000", "111",
-        "111", "000", "111", "000", "000", "000", "111", "111", "111", "101", "110",
-        "000", "111", "111", "111", "000", "000", "111", "000", "111", "111", "111",
-        "111", "111", "111", "111", "000", "000", "000", "011", "000", "111", "111",
-        "111", "000", "000", "111", "000", "111", "111", "111", "111", "000", "111",
-        "111", "000", "111", "111", "111", "000", "000", "111", "111", "111", "000",
-        "111", "111", "000", "000", "000", "000", "111", "000", "111", "111", "111",
-        "000", "000", "000", "000", "000", "111", "000", "000", "111", "000", "000",
-        "000", "111", "111", "111", "000", "000", "000", "111", "000", "111", "000",
-        "111", "111", "111", "101", "000", "000", "111", "000", "000", "111", "111",
-        "111", "111", "000", "000", "111", "111", "000", "000", "000", "000", "000",
-        "000", "000", "000", "101", "111", "000", "111"]}'
-=======
       string: '{"c": ["111", "111", "000", "111", "000", "111", "000", "111", "111",
         "000", "111", "111", "111", "111", "000", "111", "000", "000", "111", "000",
         "111", "000", "000", "111", "111", "000", "111", "000", "111", "000", "111",
@@ -1429,7 +1139,6 @@
         "000", "000", "111", "000", "111", "111", "000", "000", "111", "111", "000",
         "000", "000", "000", "111", "000", "111", "000", "111", "111", "111", "000",
         "111", "111", "000", "111", "111", "000", "111"]}'
->>>>>>> 45329fda
     headers:
       accept-ranges:
       - bytes
@@ -1440,19 +1149,11 @@
       content-type:
       - application/octet-stream
       x-ms-blob-content-md5:
-<<<<<<< HEAD
-      - qStFV/kMjPIeaW5EusQwew==
-      x-ms-blob-type:
-      - BlockBlob
-      x-ms-creation-time:
-      - Tue, 30 Apr 2024 14:03:43 GMT
-=======
       - VQ3LyFD8QVWWdM5pvuoSRQ==
       x-ms-blob-type:
       - BlockBlob
       x-ms-creation-time:
       - Wed, 01 May 2024 17:44:00 GMT
->>>>>>> 45329fda
       x-ms-lease-state:
       - available
       x-ms-lease-status:

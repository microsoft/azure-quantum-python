--- conflicted
+++ resolved
@@ -1,10 +1,6 @@
 interactions:
 - request:
-<<<<<<< HEAD
     body: client_id=PLACEHOLDER&grant_type=client_credentials&client_info=1&client_secret=+EDw8Q~cbkbeadF.mrC6bAXxFEspQDblyNyuRkcfT&claims=PLACEHOLDER&scope=https%3A%2F%2Fquantum.microsoft.com%2F.default
-=======
-    body: client_id=PLACEHOLDER&grant_type=client_credentials&client_info=1&client_secret=PLACEHOLDER&claims=PLACEHOLDER&scope=https%3A%2F%2Fquantum.microsoft.com%2F.default
->>>>>>> a3230d83
     headers:
       Accept:
       - application/json
@@ -13,19 +9,11 @@
       Connection:
       - keep-alive
       Content-Length:
-<<<<<<< HEAD
       - '294'
       Content-Type:
       - application/x-www-form-urlencoded
       User-Agent:
       - azsdk-python-identity/1.10.0 Python/3.9.13 (Windows-10-10.0.22000-SP0)
-=======
-      - '287'
-      Content-Type:
-      - application/x-www-form-urlencoded
-      User-Agent:
-      - azsdk-python-identity/1.10.0 Python/3.9.12 (Windows-10-10.0.19042-SP0)
->>>>>>> a3230d83
       x-client-cpu:
       - x64
       x-client-current-telemetry:
@@ -35,11 +23,7 @@
       x-client-sku:
       - MSAL.Python
       x-client-ver:
-<<<<<<< HEAD
       - 1.18.0
-=======
-      - 1.17.0
->>>>>>> a3230d83
     method: POST
     uri: https://login.microsoftonline.com/00000000-0000-0000-0000-000000000000/oauth2/v2.0/token
   response:
@@ -64,11 +48,7 @@
       Connection:
       - keep-alive
       User-Agent:
-<<<<<<< HEAD
-      - testapp-azure-quantum-qiskit azsdk-python-quantum/0.0.0.1 Python/3.9.13 (Windows-10-10.0.22000-SP0)
-=======
-      - testapp-azure-quantum-qiskit azsdk-python-quantum/0.0.0.1 Python/3.9.12 (Windows-10-10.0.19042-SP0)
->>>>>>> a3230d83
+      - testapp-azure-quantum-qiskit azsdk-python-quantum/0.0.0.1 Python/3.9.13 (Windows-10-10.0.22000-SP0)
     method: GET
     uri: https://eastus.quantum.azure.com/v1.0/subscriptions/00000000-0000-0000-0000-000000000000/resourceGroups/myresourcegroup/providers/Microsoft.Quantum/workspaces/myworkspace/providerStatus
   response:
@@ -90,7 +70,6 @@
         {"id": "microsoft.substochasticmontecarlo.cpu", "currentAvailability": "Available",
         "averageQueueTime": 0, "statusPage": null}, {"id": "microsoft.substochasticmontecarlo-parameterfree.cpu",
         "currentAvailability": "Available", "averageQueueTime": 0, "statusPage": null},
-<<<<<<< HEAD
         {"id": "microsoft.populationannealing-parameterfree.cpu", "currentAvailability":
         "Available", "averageQueueTime": 0, "statusPage": null}, {"id": "microsoft.paralleltempering-parameterfree.cpu.legacy",
         "currentAvailability": "Available", "averageQueueTime": 0, "statusPage": null},
@@ -103,19 +82,6 @@
         {"id": "microsoft.tabu.cpu.legacy", "currentAvailability": "Available", "averageQueueTime":
         0, "statusPage": null}, {"id": "microsoft.qmc.cpu.legacy", "currentAvailability":
         "Available", "averageQueueTime": 0, "statusPage": null}, {"id": "microsoft.paralleltempering-parameterfree.cpu.experimental",
-=======
-        {"id": "microsoft.paralleltempering-parameterfree.cpu.legacy", "currentAvailability":
-        "Available", "averageQueueTime": 0, "statusPage": null}, {"id": "microsoft.paralleltempering.cpu.legacy",
-        "currentAvailability": "Available", "averageQueueTime": 0, "statusPage": null},
-        {"id": "microsoft.simulatedannealing-parameterfree.cpu.legacy", "currentAvailability":
-        "Available", "averageQueueTime": 0, "statusPage": null}, {"id": "microsoft.simulatedannealing.cpu.legacy",
-        "currentAvailability": "Available", "averageQueueTime": 0, "statusPage": null},
-        {"id": "microsoft.tabu-parameterfree.cpu.legacy", "currentAvailability": "Available",
-        "averageQueueTime": 0, "statusPage": null}, {"id": "microsoft.tabu.cpu.legacy",
-        "currentAvailability": "Available", "averageQueueTime": 0, "statusPage": null},
-        {"id": "microsoft.qmc.cpu.legacy", "currentAvailability": "Available", "averageQueueTime":
-        0, "statusPage": null}, {"id": "microsoft.paralleltempering-parameterfree.cpu.experimental",
->>>>>>> a3230d83
         "currentAvailability": "Available", "averageQueueTime": 0, "statusPage": null},
         {"id": "microsoft.paralleltempering.cpu.experimental", "currentAvailability":
         "Available", "averageQueueTime": 0, "statusPage": null}, {"id": "microsoft.simulatedannealing-parameterfree.cpu.experimental",
@@ -126,7 +92,6 @@
         {"id": "microsoft.tabu.cpu.experimental", "currentAvailability": "Available",
         "averageQueueTime": 0, "statusPage": null}, {"id": "microsoft.qmc.cpu.experimental",
         "currentAvailability": "Available", "averageQueueTime": 0, "statusPage": null}]},
-<<<<<<< HEAD
         {"id": "ionq", "currentAvailability": "Available", "targets": [{"id": "ionq.qpu",
         "currentAvailability": "Available", "averageQueueTime": 70, "statusPage":
         "https://status.ionq.co"}, {"id": "ionq.qpu.aria-1", "currentAvailability":
@@ -160,84 +125,24 @@
     headers:
       content-length:
       - '5689'
-=======
-        {"id": "toshiba", "currentAvailability": "Available", "targets": [{"id": "toshiba.sbm.ising",
-        "currentAvailability": "Available", "averageQueueTime": 0, "statusPage": "https://aq-sbm.net/v1/service_monitor/index.html"}]},
-        {"id": "honeywell", "currentAvailability": "Degraded", "targets": [{"id":
-        "honeywell.hqs-lt-s1", "currentAvailability": "Unavailable", "averageQueueTime":
-        0, "statusPage": "https://www.honeywell.com/en-us/company/quantum"}, {"id":
-        "honeywell.hqs-lt-s1-apival", "currentAvailability": "Available", "averageQueueTime":
-        0, "statusPage": "https://www.honeywell.com/en-us/company/quantum"}, {"id":
-        "honeywell.hqs-lt-s2", "currentAvailability": "Unavailable", "averageQueueTime":
-        0, "statusPage": "https://www.honeywell.com/en-us/company/quantum"}, {"id":
-        "honeywell.hqs-lt-s2-apival", "currentAvailability": "Available", "averageQueueTime":
-        0, "statusPage": "https://www.honeywell.com/en-us/company/quantum"}, {"id":
-        "honeywell.hqs-lt-s1-sim", "currentAvailability": "Available", "averageQueueTime":
-        55, "statusPage": "https://www.honeywell.com/en-us/company/quantum"}, {"id":
-        "honeywell.hqs-lt", "currentAvailability": "Unavailable", "averageQueueTime":
-        0, "statusPage": "https://www.honeywell.com/en-us/company/quantum"}]}, {"id":
-        "Microsoft.Simulator", "currentAvailability": "Available", "targets": [{"id":
-        "microsoft.simulator.fullstate", "currentAvailability": "Available", "averageQueueTime":
-        0, "statusPage": null}]}, {"id": "1qbit", "currentAvailability": "Degraded",
-        "targets": [{"id": "1qbit.tabu", "currentAvailability": "Degraded", "averageQueueTime":
-        0, "statusPage": "https://status.1qbit.com/"}, {"id": "1qbit.pathrelinking",
-        "currentAvailability": "Degraded", "averageQueueTime": 0, "statusPage": "https://status.1qbit.com/"},
-        {"id": "1qbit.pticm", "currentAvailability": "Degraded", "averageQueueTime":
-        0, "statusPage": "https://status.1qbit.com/"}]}, {"id": "ionq", "currentAvailability":
-        "Available", "targets": [{"id": "ionq.qpu", "currentAvailability": "Available",
-        "averageQueueTime": 4463, "statusPage": "https://status.ionq.co"}, {"id":
-        "ionq.qpu.aria-1", "currentAvailability": "Available", "averageQueueTime":
-        41030, "statusPage": "https://status.ionq.co"}, {"id": "ionq.simulator", "currentAvailability":
-        "Available", "averageQueueTime": 3, "statusPage": "https://status.ionq.co"}]},
-        {"id": "quantinuum", "currentAvailability": "Degraded", "targets": [{"id":
-        "quantinuum.hqs-lt-s1", "currentAvailability": "Unavailable", "averageQueueTime":
-        0, "statusPage": "https://www.quantinuum.com/products/h1"}, {"id": "quantinuum.hqs-lt-s1-apival",
-        "currentAvailability": "Available", "averageQueueTime": 0, "statusPage": "https://www.quantinuum.com/products/h1"},
-        {"id": "quantinuum.hqs-lt-s2", "currentAvailability": "Unavailable", "averageQueueTime":
-        0, "statusPage": "https://www.quantinuum.com/products/h1"}, {"id": "quantinuum.hqs-lt-s2-apival",
-        "currentAvailability": "Available", "averageQueueTime": 0, "statusPage": "https://www.quantinuum.com/products/h1"},
-        {"id": "quantinuum.hqs-lt-s1-sim", "currentAvailability": "Available", "averageQueueTime":
-        55, "statusPage": "https://www.quantinuum.com/products/h1"}, {"id": "quantinuum.hqs-lt-s2-sim",
-        "currentAvailability": "Available", "averageQueueTime": 90, "statusPage":
-        "https://www.quantinuum.com/products/h1"}, {"id": "quantinuum.hqs-lt", "currentAvailability":
-        "Unavailable", "averageQueueTime": 0, "statusPage": "https://www.quantinuum.com/products/h1"}]},
-        {"id": "rigetti", "currentAvailability": "Available", "targets": [{"id": "rigetti.sim.qvm",
-        "currentAvailability": "Available", "averageQueueTime": 5, "statusPage": "https://rigetti.statuspage.io/"},
-        {"id": "rigetti.qpu.aspen-11", "currentAvailability": "Available", "averageQueueTime":
-        5, "statusPage": "https://rigetti.statuspage.io/"}, {"id": "rigetti.qpu.aspen-m-2",
-        "currentAvailability": "Available", "averageQueueTime": 5, "statusPage": "https://rigetti.statuspage.io/"}]},
-        {"id": "qci", "currentAvailability": "Available", "targets": [{"id": "qci.simulator",
-        "currentAvailability": "Available", "averageQueueTime": 1, "statusPage": "https://quantumcircuits.com"},
-        {"id": "qci.machine1", "currentAvailability": "Available", "averageQueueTime":
-        1, "statusPage": "https://quantumcircuits.com"}, {"id": "qci.simulator.noisy",
-        "currentAvailability": "Available", "averageQueueTime": 1, "statusPage": "https://quantumcircuits.com"}]}],
-        "nextLink": null, "access_token": "fake_token"}'
-    headers:
-      content-length:
-      - '7271'
->>>>>>> a3230d83
-      content-type:
-      - application/json; charset=utf-8
-      transfer-encoding:
-      - chunked
-    status:
-      code: 200
-      message: OK
-- request:
-    body: null
-    headers:
-      Accept:
-      - application/json
-      Accept-Encoding:
-      - gzip, deflate, br
-      Connection:
-      - keep-alive
-      User-Agent:
-<<<<<<< HEAD
-      - testapp-azure-quantum-qiskit azsdk-python-quantum/0.0.0.1 Python/3.9.13 (Windows-10-10.0.22000-SP0)
-=======
-      - testapp-azure-quantum-qiskit azsdk-python-quantum/0.0.0.1 Python/3.9.12 (Windows-10-10.0.19042-SP0)
->>>>>>> a3230d83
+      content-type:
+      - application/json; charset=utf-8
+      transfer-encoding:
+      - chunked
+    status:
+      code: 200
+      message: OK
+- request:
+    body: null
+    headers:
+      Accept:
+      - application/json
+      Accept-Encoding:
+      - gzip, deflate, br
+      Connection:
+      - keep-alive
+      User-Agent:
+      - testapp-azure-quantum-qiskit azsdk-python-quantum/0.0.0.1 Python/3.9.13 (Windows-10-10.0.22000-SP0)
     method: GET
     uri: https://eastus.quantum.azure.com/v1.0/subscriptions/00000000-0000-0000-0000-000000000000/resourceGroups/myresourcegroup/providers/Microsoft.Quantum/workspaces/myworkspace/providerStatus
   response:
@@ -259,7 +164,6 @@
         {"id": "microsoft.substochasticmontecarlo.cpu", "currentAvailability": "Available",
         "averageQueueTime": 0, "statusPage": null}, {"id": "microsoft.substochasticmontecarlo-parameterfree.cpu",
         "currentAvailability": "Available", "averageQueueTime": 0, "statusPage": null},
-<<<<<<< HEAD
         {"id": "microsoft.populationannealing-parameterfree.cpu", "currentAvailability":
         "Available", "averageQueueTime": 0, "statusPage": null}, {"id": "microsoft.paralleltempering-parameterfree.cpu.legacy",
         "currentAvailability": "Available", "averageQueueTime": 0, "statusPage": null},
@@ -272,19 +176,6 @@
         {"id": "microsoft.tabu.cpu.legacy", "currentAvailability": "Available", "averageQueueTime":
         0, "statusPage": null}, {"id": "microsoft.qmc.cpu.legacy", "currentAvailability":
         "Available", "averageQueueTime": 0, "statusPage": null}, {"id": "microsoft.paralleltempering-parameterfree.cpu.experimental",
-=======
-        {"id": "microsoft.paralleltempering-parameterfree.cpu.legacy", "currentAvailability":
-        "Available", "averageQueueTime": 0, "statusPage": null}, {"id": "microsoft.paralleltempering.cpu.legacy",
-        "currentAvailability": "Available", "averageQueueTime": 0, "statusPage": null},
-        {"id": "microsoft.simulatedannealing-parameterfree.cpu.legacy", "currentAvailability":
-        "Available", "averageQueueTime": 0, "statusPage": null}, {"id": "microsoft.simulatedannealing.cpu.legacy",
-        "currentAvailability": "Available", "averageQueueTime": 0, "statusPage": null},
-        {"id": "microsoft.tabu-parameterfree.cpu.legacy", "currentAvailability": "Available",
-        "averageQueueTime": 0, "statusPage": null}, {"id": "microsoft.tabu.cpu.legacy",
-        "currentAvailability": "Available", "averageQueueTime": 0, "statusPage": null},
-        {"id": "microsoft.qmc.cpu.legacy", "currentAvailability": "Available", "averageQueueTime":
-        0, "statusPage": null}, {"id": "microsoft.paralleltempering-parameterfree.cpu.experimental",
->>>>>>> a3230d83
         "currentAvailability": "Available", "averageQueueTime": 0, "statusPage": null},
         {"id": "microsoft.paralleltempering.cpu.experimental", "currentAvailability":
         "Available", "averageQueueTime": 0, "statusPage": null}, {"id": "microsoft.simulatedannealing-parameterfree.cpu.experimental",
@@ -295,7 +186,6 @@
         {"id": "microsoft.tabu.cpu.experimental", "currentAvailability": "Available",
         "averageQueueTime": 0, "statusPage": null}, {"id": "microsoft.qmc.cpu.experimental",
         "currentAvailability": "Available", "averageQueueTime": 0, "statusPage": null}]},
-<<<<<<< HEAD
         {"id": "ionq", "currentAvailability": "Available", "targets": [{"id": "ionq.qpu",
         "currentAvailability": "Available", "averageQueueTime": 70, "statusPage":
         "https://status.ionq.co"}, {"id": "ionq.qpu.aria-1", "currentAvailability":
@@ -329,62 +219,6 @@
     headers:
       content-length:
       - '5689'
-=======
-        {"id": "toshiba", "currentAvailability": "Available", "targets": [{"id": "toshiba.sbm.ising",
-        "currentAvailability": "Available", "averageQueueTime": 0, "statusPage": "https://aq-sbm.net/v1/service_monitor/index.html"}]},
-        {"id": "honeywell", "currentAvailability": "Degraded", "targets": [{"id":
-        "honeywell.hqs-lt-s1", "currentAvailability": "Unavailable", "averageQueueTime":
-        0, "statusPage": "https://www.honeywell.com/en-us/company/quantum"}, {"id":
-        "honeywell.hqs-lt-s1-apival", "currentAvailability": "Available", "averageQueueTime":
-        0, "statusPage": "https://www.honeywell.com/en-us/company/quantum"}, {"id":
-        "honeywell.hqs-lt-s2", "currentAvailability": "Unavailable", "averageQueueTime":
-        0, "statusPage": "https://www.honeywell.com/en-us/company/quantum"}, {"id":
-        "honeywell.hqs-lt-s2-apival", "currentAvailability": "Available", "averageQueueTime":
-        0, "statusPage": "https://www.honeywell.com/en-us/company/quantum"}, {"id":
-        "honeywell.hqs-lt-s1-sim", "currentAvailability": "Available", "averageQueueTime":
-        55, "statusPage": "https://www.honeywell.com/en-us/company/quantum"}, {"id":
-        "honeywell.hqs-lt", "currentAvailability": "Unavailable", "averageQueueTime":
-        0, "statusPage": "https://www.honeywell.com/en-us/company/quantum"}]}, {"id":
-        "Microsoft.Simulator", "currentAvailability": "Available", "targets": [{"id":
-        "microsoft.simulator.fullstate", "currentAvailability": "Available", "averageQueueTime":
-        0, "statusPage": null}]}, {"id": "1qbit", "currentAvailability": "Degraded",
-        "targets": [{"id": "1qbit.tabu", "currentAvailability": "Degraded", "averageQueueTime":
-        0, "statusPage": "https://status.1qbit.com/"}, {"id": "1qbit.pathrelinking",
-        "currentAvailability": "Degraded", "averageQueueTime": 0, "statusPage": "https://status.1qbit.com/"},
-        {"id": "1qbit.pticm", "currentAvailability": "Degraded", "averageQueueTime":
-        0, "statusPage": "https://status.1qbit.com/"}]}, {"id": "ionq", "currentAvailability":
-        "Available", "targets": [{"id": "ionq.qpu", "currentAvailability": "Available",
-        "averageQueueTime": 4463, "statusPage": "https://status.ionq.co"}, {"id":
-        "ionq.qpu.aria-1", "currentAvailability": "Available", "averageQueueTime":
-        41030, "statusPage": "https://status.ionq.co"}, {"id": "ionq.simulator", "currentAvailability":
-        "Available", "averageQueueTime": 3, "statusPage": "https://status.ionq.co"}]},
-        {"id": "quantinuum", "currentAvailability": "Degraded", "targets": [{"id":
-        "quantinuum.hqs-lt-s1", "currentAvailability": "Unavailable", "averageQueueTime":
-        0, "statusPage": "https://www.quantinuum.com/products/h1"}, {"id": "quantinuum.hqs-lt-s1-apival",
-        "currentAvailability": "Available", "averageQueueTime": 0, "statusPage": "https://www.quantinuum.com/products/h1"},
-        {"id": "quantinuum.hqs-lt-s2", "currentAvailability": "Unavailable", "averageQueueTime":
-        0, "statusPage": "https://www.quantinuum.com/products/h1"}, {"id": "quantinuum.hqs-lt-s2-apival",
-        "currentAvailability": "Available", "averageQueueTime": 0, "statusPage": "https://www.quantinuum.com/products/h1"},
-        {"id": "quantinuum.hqs-lt-s1-sim", "currentAvailability": "Available", "averageQueueTime":
-        55, "statusPage": "https://www.quantinuum.com/products/h1"}, {"id": "quantinuum.hqs-lt-s2-sim",
-        "currentAvailability": "Available", "averageQueueTime": 90, "statusPage":
-        "https://www.quantinuum.com/products/h1"}, {"id": "quantinuum.hqs-lt", "currentAvailability":
-        "Unavailable", "averageQueueTime": 0, "statusPage": "https://www.quantinuum.com/products/h1"}]},
-        {"id": "rigetti", "currentAvailability": "Available", "targets": [{"id": "rigetti.sim.qvm",
-        "currentAvailability": "Available", "averageQueueTime": 5, "statusPage": "https://rigetti.statuspage.io/"},
-        {"id": "rigetti.qpu.aspen-11", "currentAvailability": "Available", "averageQueueTime":
-        5, "statusPage": "https://rigetti.statuspage.io/"}, {"id": "rigetti.qpu.aspen-m-2",
-        "currentAvailability": "Available", "averageQueueTime": 5, "statusPage": "https://rigetti.statuspage.io/"}]},
-        {"id": "qci", "currentAvailability": "Available", "targets": [{"id": "qci.simulator",
-        "currentAvailability": "Available", "averageQueueTime": 1, "statusPage": "https://quantumcircuits.com"},
-        {"id": "qci.machine1", "currentAvailability": "Available", "averageQueueTime":
-        1, "statusPage": "https://quantumcircuits.com"}, {"id": "qci.simulator.noisy",
-        "currentAvailability": "Available", "averageQueueTime": 1, "statusPage": "https://quantumcircuits.com"}]}],
-        "nextLink": null, "access_token": "fake_token"}'
-    headers:
-      content-length:
-      - '7271'
->>>>>>> a3230d83
       content-type:
       - application/json; charset=utf-8
       transfer-encoding:
@@ -406,11 +240,7 @@
       Content-Type:
       - application/json
       User-Agent:
-<<<<<<< HEAD
-      - testapp-azure-quantum-qiskit azsdk-python-quantum/0.0.0.1 Python/3.9.13 (Windows-10-10.0.22000-SP0)
-=======
-      - testapp-azure-quantum-qiskit azsdk-python-quantum/0.0.0.1 Python/3.9.12 (Windows-10-10.0.19042-SP0)
->>>>>>> a3230d83
+      - testapp-azure-quantum-qiskit azsdk-python-quantum/0.0.0.1 Python/3.9.13 (Windows-10-10.0.22000-SP0)
     method: POST
     uri: https://eastus.quantum.azure.com/v1.0/subscriptions/00000000-0000-0000-0000-000000000000/resourceGroups/myresourcegroup/providers/Microsoft.Quantum/workspaces/myworkspace/storage/sasUri
   response:
@@ -419,11 +249,7 @@
         "access_token": "fake_token"}'
     headers:
       content-length:
-<<<<<<< HEAD
       - '159'
-=======
-      - '209'
->>>>>>> a3230d83
       content-type:
       - application/json; charset=utf-8
       transfer-encoding:
@@ -441,15 +267,9 @@
       Connection:
       - keep-alive
       User-Agent:
-<<<<<<< HEAD
       - azsdk-python-storage-blob/12.11.0 Python/3.9.13 (Windows-10-10.0.22000-SP0)
       x-ms-date:
       - Wed, 14 Sep 2022 19:12:11 GMT
-=======
-      - azsdk-python-storage-blob/12.11.0 Python/3.9.12 (Windows-10-10.0.19042-SP0)
-      x-ms-date:
-      - Thu, 01 Sep 2022 20:38:26 GMT
->>>>>>> a3230d83
       x-ms-version:
       - '2021-04-10'
     method: GET
@@ -457,11 +277,7 @@
   response:
     body:
       string: "\uFEFF<?xml version=\"1.0\" encoding=\"utf-8\"?><Error><Code>ContainerNotFound</Code><Message>The
-<<<<<<< HEAD
         specified container does not exist.\nRequestId:5f29bd67-a01e-003b-766d-c8f7d3000000\nTime:2022-09-14T19:12:12.1579433Z</Message></Error>"
-=======
-        specified container does not exist.\nRequestId:5b77dc04-501e-004f-1642-beeeb9000000\nTime:2022-09-01T20:38:26.1008007Z</Message></Error>"
->>>>>>> a3230d83
     headers:
       content-length:
       - '223'
@@ -484,15 +300,9 @@
       Content-Length:
       - '0'
       User-Agent:
-<<<<<<< HEAD
       - azsdk-python-storage-blob/12.11.0 Python/3.9.13 (Windows-10-10.0.22000-SP0)
       x-ms-date:
       - Wed, 14 Sep 2022 19:12:12 GMT
-=======
-      - azsdk-python-storage-blob/12.11.0 Python/3.9.12 (Windows-10-10.0.19042-SP0)
-      x-ms-date:
-      - Thu, 01 Sep 2022 20:38:26 GMT
->>>>>>> a3230d83
       x-ms-version:
       - '2021-04-10'
     method: PUT
@@ -518,15 +328,9 @@
       Connection:
       - keep-alive
       User-Agent:
-<<<<<<< HEAD
       - azsdk-python-storage-blob/12.11.0 Python/3.9.13 (Windows-10-10.0.22000-SP0)
       x-ms-date:
       - Wed, 14 Sep 2022 19:12:12 GMT
-=======
-      - azsdk-python-storage-blob/12.11.0 Python/3.9.12 (Windows-10-10.0.19042-SP0)
-      x-ms-date:
-      - Thu, 01 Sep 2022 20:38:26 GMT
->>>>>>> a3230d83
       x-ms-version:
       - '2021-04-10'
     method: GET
@@ -562,19 +366,11 @@
       Content-Type:
       - application/octet-stream
       User-Agent:
-<<<<<<< HEAD
       - azsdk-python-storage-blob/12.11.0 Python/3.9.13 (Windows-10-10.0.22000-SP0)
       x-ms-blob-type:
       - BlockBlob
       x-ms-date:
       - Wed, 14 Sep 2022 19:12:12 GMT
-=======
-      - azsdk-python-storage-blob/12.11.0 Python/3.9.12 (Windows-10-10.0.19042-SP0)
-      x-ms-blob-type:
-      - BlockBlob
-      x-ms-date:
-      - Thu, 01 Sep 2022 20:38:26 GMT
->>>>>>> a3230d83
       x-ms-version:
       - '2021-04-10'
     method: PUT
@@ -594,18 +390,10 @@
     body: 'b''{"id": "00000000-0000-0000-0000-000000000000", "name": "Qiskit Sample
       - 3-qubit GHZ circuit", "containerUri": "https://mystorage.blob.core.windows.net/job-00000000-0000-0000-0000-000000000000?sv=PLACEHOLDER&sig=PLACEHOLDER&se=PLACEHOLDER&srt=co&ss=b&sp=racw",
       "inputDataUri": "https://mystorage.blob.core.windows.net/job-00000000-0000-0000-0000-000000000000/inputData",
-<<<<<<< HEAD
       "inputDataFormat": "honeywell.openqasm.v1", "inputParams": {"count": 500, "shots":
       500}, "providerId": "quantinuum", "target": "quantinuum.hqs-lt-s1-apival", "metadata":
       {"qiskit": "True", "name": "Qiskit Sample - 3-qubit GHZ circuit", "num_qubits":
       "4", "metadata": "{\\"some\\": \\"data\\"}"}, "outputDataFormat": "honeywell.quantum-results.v1"}'''
-=======
-      "inputDataFormat": "honeywell.openqasm.v1", "inputParams": {"count": 500, "targetCapability":
-      "openqasm", "shots": 500}, "providerId": "quantinuum", "target": "quantinuum.hqs-lt-s1-apival",
-      "metadata": {"qiskit": "True", "name": "Qiskit Sample - 3-qubit GHZ circuit",
-      "num_qubits": "4", "metadata": "{\\"some\\": \\"data\\"}"}, "outputDataFormat":
-      "honeywell.quantum-results.v1"}'''
->>>>>>> a3230d83
     headers:
       Accept:
       - application/json
@@ -614,19 +402,11 @@
       Connection:
       - keep-alive
       Content-Length:
-<<<<<<< HEAD
       - '774'
       Content-Type:
       - application/json
       User-Agent:
       - testapp-azure-quantum-qiskit azsdk-python-quantum/0.0.0.1 Python/3.9.13 (Windows-10-10.0.22000-SP0)
-=======
-      - '794'
-      Content-Type:
-      - application/json
-      User-Agent:
-      - testapp-azure-quantum-qiskit azsdk-python-quantum/0.0.0.1 Python/3.9.12 (Windows-10-10.0.19042-SP0)
->>>>>>> a3230d83
     method: PUT
     uri: https://eastus.quantum.azure.com/v1.0/subscriptions/00000000-0000-0000-0000-000000000000/resourceGroups/myresourcegroup/providers/Microsoft.Quantum/workspaces/myworkspace/jobs/00000000-0000-0000-0000-000000000000
   response:
@@ -634,7 +414,6 @@
       string: '{"containerUri": "https://mystorage.blob.core.windows.net/job-00000000-0000-0000-0000-000000000000?sv=PLACEHOLDER&sig=PLACEHOLDER&se=PLACEHOLDER&srt=co&ss=b&sp=racw",
         "inputDataUri": "https://mystorage.blob.core.windows.net/job-00000000-0000-0000-0000-000000000000/inputData?sv=PLACEHOLDER&sr=b&sig=PLACEHOLDER&se=PLACEHOLDER&sp=rcw",
         "inputDataFormat": "honeywell.openqasm.v1", "inputParams": {"count": 500,
-<<<<<<< HEAD
         "shots": 500}, "providerId": "quantinuum", "target": "quantinuum.hqs-lt-s1-apival",
         "metadata": {"qiskit": "True", "name": "Qiskit Sample - 3-qubit GHZ circuit",
         "num_qubits": "4", "metadata": "{\"some\": \"data\"}"}, "name": "Qiskit Sample
@@ -642,53 +421,35 @@
         "Waiting", "outputDataFormat": "honeywell.quantum-results.v1", "outputDataUri":
         "https://azuresdkteststo.blob.core.windows.net:443/job-00000000-0000-0000-0000-000000000000/outputData?sv=PLACEHOLDER&sig=PLACEHOLDER&se=PLACEHOLDER&srt=co&ss=b&sp=racw",
         "creationTime": "2022-09-14T19:12:12.8194252+00:00", "beginExecutionTime":
-=======
-        "targetCapability": "openqasm", "shots": 500}, "providerId": "quantinuum",
-        "target": "quantinuum.hqs-lt-s1-apival", "metadata": {"qiskit": "True", "name":
-        "Qiskit Sample - 3-qubit GHZ circuit", "num_qubits": "4", "metadata": "{\"some\":
-        \"data\"}"}, "name": "Qiskit Sample - 3-qubit GHZ circuit", "id": "00000000-0000-0000-0000-000000000000",
-        "status": "Waiting", "outputDataFormat": "honeywell.quantum-results.v1", "outputDataUri":
-        "https://e2etests.blob.core.windows.net:443/job-00000000-0000-0000-0000-000000000000/outputData?sv=PLACEHOLDER&sig=PLACEHOLDER&se=PLACEHOLDER&srt=co&ss=b&sp=racw",
-        "creationTime": "2022-09-01T20:38:26.6421412+00:00", "beginExecutionTime":
->>>>>>> a3230d83
         null, "endExecutionTime": null, "cancellationTime": null, "costEstimate":
         null, "errorData": null, "isCancelling": false, "tags": [], "access_token":
         "fake_token"}'
     headers:
       content-length:
-<<<<<<< HEAD
       - '1141'
-=======
-      - '1314'
->>>>>>> a3230d83
-      content-type:
-      - application/json; charset=utf-8
-      transfer-encoding:
-      - chunked
-    status:
-      code: 200
-      message: OK
-- request:
-    body: null
-    headers:
-      Accept:
-      - application/json
-      Accept-Encoding:
-      - gzip, deflate, br
-      Connection:
-      - keep-alive
-      User-Agent:
-<<<<<<< HEAD
-      - testapp-azure-quantum-qiskit azsdk-python-quantum/0.0.0.1 Python/3.9.13 (Windows-10-10.0.22000-SP0)
-=======
-      - testapp-azure-quantum-qiskit azsdk-python-quantum/0.0.0.1 Python/3.9.12 (Windows-10-10.0.19042-SP0)
->>>>>>> a3230d83
+      content-type:
+      - application/json; charset=utf-8
+      transfer-encoding:
+      - chunked
+    status:
+      code: 200
+      message: OK
+- request:
+    body: null
+    headers:
+      Accept:
+      - application/json
+      Accept-Encoding:
+      - gzip, deflate, br
+      Connection:
+      - keep-alive
+      User-Agent:
+      - testapp-azure-quantum-qiskit azsdk-python-quantum/0.0.0.1 Python/3.9.13 (Windows-10-10.0.22000-SP0)
     method: GET
     uri: https://eastus.quantum.azure.com/v1.0/subscriptions/00000000-0000-0000-0000-000000000000/resourceGroups/myresourcegroup/providers/Microsoft.Quantum/workspaces/myworkspace/jobs/00000000-0000-0000-0000-000000000000
   response:
     body:
       string: '{"containerUri": "https://mystorage.blob.core.windows.net/job-00000000-0000-0000-0000-000000000000?sv=PLACEHOLDER&sig=PLACEHOLDER&se=PLACEHOLDER&srt=co&ss=b&sp=racw",
-<<<<<<< HEAD
         "inputDataUri": "https://mystorage.blob.core.windows.net/job-00000000-0000-0000-0000-000000000000/inputData?sv=PLACEHOLDER&sr=b&sig=PLACEHOLDER&se=PLACEHOLDER&sp=r&rscd=attachment%3B%20filename%3DQiskit%2BSample%2B-%2B3-qubit%2BGHZ%2Bcircuit-22351c93-3461-11ed-96a1-6045bdc85d00.input.json",
         "inputDataFormat": "honeywell.openqasm.v1", "inputParams": {"count": 500,
         "shots": 500}, "providerId": "quantinuum", "target": "quantinuum.hqs-lt-s1-apival",
@@ -699,57 +460,36 @@
         "https://mystorage.blob.core.windows.net/job-00000000-0000-0000-0000-000000000000/rawOutputData?sv=PLACEHOLDER&sr=b&sig=PLACEHOLDER&se=PLACEHOLDER&sp=r&rscd=attachment%3B%20filename%3DQiskit%2BSample%2B-%2B3-qubit%2BGHZ%2Bcircuit-22351c93-3461-11ed-96a1-6045bdc85d00.output.json",
         "creationTime": "2022-09-14T19:12:12.8194252+00:00", "beginExecutionTime":
         "2022-09-14T19:12:14.710008+00:00", "endExecutionTime": "2022-09-14T19:12:14.710474+00:00",
-=======
-        "inputDataUri": "https://mystorage.blob.core.windows.net/job-00000000-0000-0000-0000-000000000000/inputData?sv=PLACEHOLDER&sr=b&sig=PLACEHOLDER&se=PLACEHOLDER&sp=r&rscd=attachment%3B%20filename%3DQiskit%2BSample%2B-%2B3-qubit%2BGHZ%2Bcircuit-06b90d64-2a36-11ed-8c13-2816a847b9a3.input.json",
-        "inputDataFormat": "honeywell.openqasm.v1", "inputParams": {"count": 500,
-        "targetCapability": "openqasm", "shots": 500}, "providerId": "quantinuum",
-        "target": "quantinuum.hqs-lt-s1-apival", "metadata": {"qiskit": "True", "name":
-        "Qiskit Sample - 3-qubit GHZ circuit", "num_qubits": "4", "metadata": "{\"some\":
-        \"data\"}"}, "name": "Qiskit Sample - 3-qubit GHZ circuit", "id": "00000000-0000-0000-0000-000000000000",
-        "status": "Succeeded", "outputDataFormat": "honeywell.quantum-results.v1",
-        "outputDataUri": "https://mystorage.blob.core.windows.net/job-00000000-0000-0000-0000-000000000000/rawOutputData?sv=PLACEHOLDER&sr=b&sig=PLACEHOLDER&se=PLACEHOLDER&sp=r&rscd=attachment%3B%20filename%3DQiskit%2BSample%2B-%2B3-qubit%2BGHZ%2Bcircuit-06b90d64-2a36-11ed-8c13-2816a847b9a3.output.json",
-        "creationTime": "2022-09-01T20:38:26.6421412+00:00", "beginExecutionTime":
-        "2022-09-01T20:38:35.870248+00:00", "endExecutionTime": "2022-09-01T20:38:35.870796+00:00",
->>>>>>> a3230d83
         "cancellationTime": null, "costEstimate": {"currencyCode": "USD", "events":
         [{"dimensionId": "hqc", "dimensionName": "HQC", "measureUnit": "hqc", "amountBilled":
         0.0, "amountConsumed": 0.0, "unitPrice": 0.0}], "estimatedTotal": 0.0}, "errorData":
         null, "isCancelling": false, "tags": [], "access_token": "fake_token"}'
     headers:
       content-length:
-<<<<<<< HEAD
       - '1608'
-=======
-      - '1785'
->>>>>>> a3230d83
-      content-type:
-      - application/json; charset=utf-8
-      transfer-encoding:
-      - chunked
-    status:
-      code: 200
-      message: OK
-- request:
-    body: null
-    headers:
-      Accept:
-      - application/json
-      Accept-Encoding:
-      - gzip, deflate, br
-      Connection:
-      - keep-alive
-      User-Agent:
-<<<<<<< HEAD
-      - testapp-azure-quantum-qiskit azsdk-python-quantum/0.0.0.1 Python/3.9.13 (Windows-10-10.0.22000-SP0)
-=======
-      - testapp-azure-quantum-qiskit azsdk-python-quantum/0.0.0.1 Python/3.9.12 (Windows-10-10.0.19042-SP0)
->>>>>>> a3230d83
+      content-type:
+      - application/json; charset=utf-8
+      transfer-encoding:
+      - chunked
+    status:
+      code: 200
+      message: OK
+- request:
+    body: null
+    headers:
+      Accept:
+      - application/json
+      Accept-Encoding:
+      - gzip, deflate, br
+      Connection:
+      - keep-alive
+      User-Agent:
+      - testapp-azure-quantum-qiskit azsdk-python-quantum/0.0.0.1 Python/3.9.13 (Windows-10-10.0.22000-SP0)
     method: GET
     uri: https://eastus.quantum.azure.com/v1.0/subscriptions/00000000-0000-0000-0000-000000000000/resourceGroups/myresourcegroup/providers/Microsoft.Quantum/workspaces/myworkspace/jobs/00000000-0000-0000-0000-000000000000
   response:
     body:
       string: '{"containerUri": "https://mystorage.blob.core.windows.net/job-00000000-0000-0000-0000-000000000000?sv=PLACEHOLDER&sig=PLACEHOLDER&se=PLACEHOLDER&srt=co&ss=b&sp=racw",
-<<<<<<< HEAD
         "inputDataUri": "https://mystorage.blob.core.windows.net/job-00000000-0000-0000-0000-000000000000/inputData?sv=PLACEHOLDER&sr=b&sig=PLACEHOLDER&se=PLACEHOLDER&sp=r&rscd=attachment%3B%20filename%3DQiskit%2BSample%2B-%2B3-qubit%2BGHZ%2Bcircuit-22351c93-3461-11ed-96a1-6045bdc85d00.input.json",
         "inputDataFormat": "honeywell.openqasm.v1", "inputParams": {"count": 500,
         "shots": 500}, "providerId": "quantinuum", "target": "quantinuum.hqs-lt-s1-apival",
@@ -760,57 +500,36 @@
         "https://mystorage.blob.core.windows.net/job-00000000-0000-0000-0000-000000000000/rawOutputData?sv=PLACEHOLDER&sr=b&sig=PLACEHOLDER&se=PLACEHOLDER&sp=r&rscd=attachment%3B%20filename%3DQiskit%2BSample%2B-%2B3-qubit%2BGHZ%2Bcircuit-22351c93-3461-11ed-96a1-6045bdc85d00.output.json",
         "creationTime": "2022-09-14T19:12:12.8194252+00:00", "beginExecutionTime":
         "2022-09-14T19:12:14.710008+00:00", "endExecutionTime": "2022-09-14T19:12:14.710474+00:00",
-=======
-        "inputDataUri": "https://mystorage.blob.core.windows.net/job-00000000-0000-0000-0000-000000000000/inputData?sv=PLACEHOLDER&sr=b&sig=PLACEHOLDER&se=PLACEHOLDER&sp=r&rscd=attachment%3B%20filename%3DQiskit%2BSample%2B-%2B3-qubit%2BGHZ%2Bcircuit-06b90d64-2a36-11ed-8c13-2816a847b9a3.input.json",
-        "inputDataFormat": "honeywell.openqasm.v1", "inputParams": {"count": 500,
-        "targetCapability": "openqasm", "shots": 500}, "providerId": "quantinuum",
-        "target": "quantinuum.hqs-lt-s1-apival", "metadata": {"qiskit": "True", "name":
-        "Qiskit Sample - 3-qubit GHZ circuit", "num_qubits": "4", "metadata": "{\"some\":
-        \"data\"}"}, "name": "Qiskit Sample - 3-qubit GHZ circuit", "id": "00000000-0000-0000-0000-000000000000",
-        "status": "Succeeded", "outputDataFormat": "honeywell.quantum-results.v1",
-        "outputDataUri": "https://mystorage.blob.core.windows.net/job-00000000-0000-0000-0000-000000000000/rawOutputData?sv=PLACEHOLDER&sr=b&sig=PLACEHOLDER&se=PLACEHOLDER&sp=r&rscd=attachment%3B%20filename%3DQiskit%2BSample%2B-%2B3-qubit%2BGHZ%2Bcircuit-06b90d64-2a36-11ed-8c13-2816a847b9a3.output.json",
-        "creationTime": "2022-09-01T20:38:26.6421412+00:00", "beginExecutionTime":
-        "2022-09-01T20:38:35.870248+00:00", "endExecutionTime": "2022-09-01T20:38:35.870796+00:00",
->>>>>>> a3230d83
         "cancellationTime": null, "costEstimate": {"currencyCode": "USD", "events":
         [{"dimensionId": "hqc", "dimensionName": "HQC", "measureUnit": "hqc", "amountBilled":
         0.0, "amountConsumed": 0.0, "unitPrice": 0.0}], "estimatedTotal": 0.0}, "errorData":
         null, "isCancelling": false, "tags": [], "access_token": "fake_token"}'
     headers:
       content-length:
-<<<<<<< HEAD
       - '1608'
-=======
-      - '1785'
->>>>>>> a3230d83
-      content-type:
-      - application/json; charset=utf-8
-      transfer-encoding:
-      - chunked
-    status:
-      code: 200
-      message: OK
-- request:
-    body: null
-    headers:
-      Accept:
-      - application/json
-      Accept-Encoding:
-      - gzip, deflate, br
-      Connection:
-      - keep-alive
-      User-Agent:
-<<<<<<< HEAD
-      - testapp-azure-quantum-qiskit azsdk-python-quantum/0.0.0.1 Python/3.9.13 (Windows-10-10.0.22000-SP0)
-=======
-      - testapp-azure-quantum-qiskit azsdk-python-quantum/0.0.0.1 Python/3.9.12 (Windows-10-10.0.19042-SP0)
->>>>>>> a3230d83
+      content-type:
+      - application/json; charset=utf-8
+      transfer-encoding:
+      - chunked
+    status:
+      code: 200
+      message: OK
+- request:
+    body: null
+    headers:
+      Accept:
+      - application/json
+      Accept-Encoding:
+      - gzip, deflate, br
+      Connection:
+      - keep-alive
+      User-Agent:
+      - testapp-azure-quantum-qiskit azsdk-python-quantum/0.0.0.1 Python/3.9.13 (Windows-10-10.0.22000-SP0)
     method: GET
     uri: https://eastus.quantum.azure.com/v1.0/subscriptions/00000000-0000-0000-0000-000000000000/resourceGroups/myresourcegroup/providers/Microsoft.Quantum/workspaces/myworkspace/jobs/00000000-0000-0000-0000-000000000000
   response:
     body:
       string: '{"containerUri": "https://mystorage.blob.core.windows.net/job-00000000-0000-0000-0000-000000000000?sv=PLACEHOLDER&sig=PLACEHOLDER&se=PLACEHOLDER&srt=co&ss=b&sp=racw",
-<<<<<<< HEAD
         "inputDataUri": "https://mystorage.blob.core.windows.net/job-00000000-0000-0000-0000-000000000000/inputData?sv=PLACEHOLDER&sr=b&sig=PLACEHOLDER&se=PLACEHOLDER&sp=r&rscd=attachment%3B%20filename%3DQiskit%2BSample%2B-%2B3-qubit%2BGHZ%2Bcircuit-22351c93-3461-11ed-96a1-6045bdc85d00.input.json",
         "inputDataFormat": "honeywell.openqasm.v1", "inputParams": {"count": 500,
         "shots": 500}, "providerId": "quantinuum", "target": "quantinuum.hqs-lt-s1-apival",
@@ -821,51 +540,31 @@
         "https://mystorage.blob.core.windows.net/job-00000000-0000-0000-0000-000000000000/rawOutputData?sv=PLACEHOLDER&sr=b&sig=PLACEHOLDER&se=PLACEHOLDER&sp=r&rscd=attachment%3B%20filename%3DQiskit%2BSample%2B-%2B3-qubit%2BGHZ%2Bcircuit-22351c93-3461-11ed-96a1-6045bdc85d00.output.json",
         "creationTime": "2022-09-14T19:12:12.8194252+00:00", "beginExecutionTime":
         "2022-09-14T19:12:14.710008+00:00", "endExecutionTime": "2022-09-14T19:12:14.710474+00:00",
-=======
-        "inputDataUri": "https://mystorage.blob.core.windows.net/job-00000000-0000-0000-0000-000000000000/inputData?sv=PLACEHOLDER&sr=b&sig=PLACEHOLDER&se=PLACEHOLDER&sp=r&rscd=attachment%3B%20filename%3DQiskit%2BSample%2B-%2B3-qubit%2BGHZ%2Bcircuit-06b90d64-2a36-11ed-8c13-2816a847b9a3.input.json",
-        "inputDataFormat": "honeywell.openqasm.v1", "inputParams": {"count": 500,
-        "targetCapability": "openqasm", "shots": 500}, "providerId": "quantinuum",
-        "target": "quantinuum.hqs-lt-s1-apival", "metadata": {"qiskit": "True", "name":
-        "Qiskit Sample - 3-qubit GHZ circuit", "num_qubits": "4", "metadata": "{\"some\":
-        \"data\"}"}, "name": "Qiskit Sample - 3-qubit GHZ circuit", "id": "00000000-0000-0000-0000-000000000000",
-        "status": "Succeeded", "outputDataFormat": "honeywell.quantum-results.v1",
-        "outputDataUri": "https://mystorage.blob.core.windows.net/job-00000000-0000-0000-0000-000000000000/rawOutputData?sv=PLACEHOLDER&sr=b&sig=PLACEHOLDER&se=PLACEHOLDER&sp=r&rscd=attachment%3B%20filename%3DQiskit%2BSample%2B-%2B3-qubit%2BGHZ%2Bcircuit-06b90d64-2a36-11ed-8c13-2816a847b9a3.output.json",
-        "creationTime": "2022-09-01T20:38:26.6421412+00:00", "beginExecutionTime":
-        "2022-09-01T20:38:35.870248+00:00", "endExecutionTime": "2022-09-01T20:38:35.870796+00:00",
->>>>>>> a3230d83
         "cancellationTime": null, "costEstimate": {"currencyCode": "USD", "events":
         [{"dimensionId": "hqc", "dimensionName": "HQC", "measureUnit": "hqc", "amountBilled":
         0.0, "amountConsumed": 0.0, "unitPrice": 0.0}], "estimatedTotal": 0.0}, "errorData":
         null, "isCancelling": false, "tags": [], "access_token": "fake_token"}'
     headers:
       content-length:
-<<<<<<< HEAD
       - '1608'
-=======
-      - '1785'
->>>>>>> a3230d83
-      content-type:
-      - application/json; charset=utf-8
-      transfer-encoding:
-      - chunked
-    status:
-      code: 200
-      message: OK
-- request:
-    body: null
-    headers:
-      Accept:
-      - application/json
-      Accept-Encoding:
-      - gzip, deflate, br
-      Connection:
-      - keep-alive
-      User-Agent:
-<<<<<<< HEAD
-      - testapp-azure-quantum-qiskit azsdk-python-quantum/0.0.0.1 Python/3.9.13 (Windows-10-10.0.22000-SP0)
-=======
-      - testapp-azure-quantum-qiskit azsdk-python-quantum/0.0.0.1 Python/3.9.12 (Windows-10-10.0.19042-SP0)
->>>>>>> a3230d83
+      content-type:
+      - application/json; charset=utf-8
+      transfer-encoding:
+      - chunked
+    status:
+      code: 200
+      message: OK
+- request:
+    body: null
+    headers:
+      Accept:
+      - application/json
+      Accept-Encoding:
+      - gzip, deflate, br
+      Connection:
+      - keep-alive
+      User-Agent:
+      - testapp-azure-quantum-qiskit azsdk-python-quantum/0.0.0.1 Python/3.9.13 (Windows-10-10.0.22000-SP0)
     method: GET
     uri: https://eastus.quantum.azure.com/v1.0/subscriptions/00000000-0000-0000-0000-000000000000/resourceGroups/myresourcegroup/providers/Microsoft.Quantum/workspaces/myworkspace/providerStatus
   response:
@@ -887,7 +586,6 @@
         {"id": "microsoft.substochasticmontecarlo.cpu", "currentAvailability": "Available",
         "averageQueueTime": 0, "statusPage": null}, {"id": "microsoft.substochasticmontecarlo-parameterfree.cpu",
         "currentAvailability": "Available", "averageQueueTime": 0, "statusPage": null},
-<<<<<<< HEAD
         {"id": "microsoft.populationannealing-parameterfree.cpu", "currentAvailability":
         "Available", "averageQueueTime": 0, "statusPage": null}, {"id": "microsoft.paralleltempering-parameterfree.cpu.legacy",
         "currentAvailability": "Available", "averageQueueTime": 0, "statusPage": null},
@@ -900,19 +598,6 @@
         {"id": "microsoft.tabu.cpu.legacy", "currentAvailability": "Available", "averageQueueTime":
         0, "statusPage": null}, {"id": "microsoft.qmc.cpu.legacy", "currentAvailability":
         "Available", "averageQueueTime": 0, "statusPage": null}, {"id": "microsoft.paralleltempering-parameterfree.cpu.experimental",
-=======
-        {"id": "microsoft.paralleltempering-parameterfree.cpu.legacy", "currentAvailability":
-        "Available", "averageQueueTime": 0, "statusPage": null}, {"id": "microsoft.paralleltempering.cpu.legacy",
-        "currentAvailability": "Available", "averageQueueTime": 0, "statusPage": null},
-        {"id": "microsoft.simulatedannealing-parameterfree.cpu.legacy", "currentAvailability":
-        "Available", "averageQueueTime": 0, "statusPage": null}, {"id": "microsoft.simulatedannealing.cpu.legacy",
-        "currentAvailability": "Available", "averageQueueTime": 0, "statusPage": null},
-        {"id": "microsoft.tabu-parameterfree.cpu.legacy", "currentAvailability": "Available",
-        "averageQueueTime": 0, "statusPage": null}, {"id": "microsoft.tabu.cpu.legacy",
-        "currentAvailability": "Available", "averageQueueTime": 0, "statusPage": null},
-        {"id": "microsoft.qmc.cpu.legacy", "currentAvailability": "Available", "averageQueueTime":
-        0, "statusPage": null}, {"id": "microsoft.paralleltempering-parameterfree.cpu.experimental",
->>>>>>> a3230d83
         "currentAvailability": "Available", "averageQueueTime": 0, "statusPage": null},
         {"id": "microsoft.paralleltempering.cpu.experimental", "currentAvailability":
         "Available", "averageQueueTime": 0, "statusPage": null}, {"id": "microsoft.simulatedannealing-parameterfree.cpu.experimental",
@@ -923,7 +608,6 @@
         {"id": "microsoft.tabu.cpu.experimental", "currentAvailability": "Available",
         "averageQueueTime": 0, "statusPage": null}, {"id": "microsoft.qmc.cpu.experimental",
         "currentAvailability": "Available", "averageQueueTime": 0, "statusPage": null}]},
-<<<<<<< HEAD
         {"id": "ionq", "currentAvailability": "Available", "targets": [{"id": "ionq.qpu",
         "currentAvailability": "Available", "averageQueueTime": 70, "statusPage":
         "https://status.ionq.co"}, {"id": "ionq.qpu.aria-1", "currentAvailability":
@@ -957,90 +641,29 @@
     headers:
       content-length:
       - '5689'
-=======
-        {"id": "toshiba", "currentAvailability": "Available", "targets": [{"id": "toshiba.sbm.ising",
-        "currentAvailability": "Available", "averageQueueTime": 0, "statusPage": "https://aq-sbm.net/v1/service_monitor/index.html"}]},
-        {"id": "honeywell", "currentAvailability": "Degraded", "targets": [{"id":
-        "honeywell.hqs-lt-s1", "currentAvailability": "Unavailable", "averageQueueTime":
-        0, "statusPage": "https://www.honeywell.com/en-us/company/quantum"}, {"id":
-        "honeywell.hqs-lt-s1-apival", "currentAvailability": "Available", "averageQueueTime":
-        0, "statusPage": "https://www.honeywell.com/en-us/company/quantum"}, {"id":
-        "honeywell.hqs-lt-s2", "currentAvailability": "Unavailable", "averageQueueTime":
-        0, "statusPage": "https://www.honeywell.com/en-us/company/quantum"}, {"id":
-        "honeywell.hqs-lt-s2-apival", "currentAvailability": "Available", "averageQueueTime":
-        0, "statusPage": "https://www.honeywell.com/en-us/company/quantum"}, {"id":
-        "honeywell.hqs-lt-s1-sim", "currentAvailability": "Available", "averageQueueTime":
-        55, "statusPage": "https://www.honeywell.com/en-us/company/quantum"}, {"id":
-        "honeywell.hqs-lt", "currentAvailability": "Unavailable", "averageQueueTime":
-        0, "statusPage": "https://www.honeywell.com/en-us/company/quantum"}]}, {"id":
-        "Microsoft.Simulator", "currentAvailability": "Available", "targets": [{"id":
-        "microsoft.simulator.fullstate", "currentAvailability": "Available", "averageQueueTime":
-        0, "statusPage": null}]}, {"id": "1qbit", "currentAvailability": "Degraded",
-        "targets": [{"id": "1qbit.tabu", "currentAvailability": "Degraded", "averageQueueTime":
-        0, "statusPage": "https://status.1qbit.com/"}, {"id": "1qbit.pathrelinking",
-        "currentAvailability": "Degraded", "averageQueueTime": 0, "statusPage": "https://status.1qbit.com/"},
-        {"id": "1qbit.pticm", "currentAvailability": "Degraded", "averageQueueTime":
-        0, "statusPage": "https://status.1qbit.com/"}]}, {"id": "ionq", "currentAvailability":
-        "Available", "targets": [{"id": "ionq.qpu", "currentAvailability": "Available",
-        "averageQueueTime": 4463, "statusPage": "https://status.ionq.co"}, {"id":
-        "ionq.qpu.aria-1", "currentAvailability": "Available", "averageQueueTime":
-        41030, "statusPage": "https://status.ionq.co"}, {"id": "ionq.simulator", "currentAvailability":
-        "Available", "averageQueueTime": 3, "statusPage": "https://status.ionq.co"}]},
-        {"id": "quantinuum", "currentAvailability": "Degraded", "targets": [{"id":
-        "quantinuum.hqs-lt-s1", "currentAvailability": "Unavailable", "averageQueueTime":
-        0, "statusPage": "https://www.quantinuum.com/products/h1"}, {"id": "quantinuum.hqs-lt-s1-apival",
-        "currentAvailability": "Available", "averageQueueTime": 0, "statusPage": "https://www.quantinuum.com/products/h1"},
-        {"id": "quantinuum.hqs-lt-s2", "currentAvailability": "Unavailable", "averageQueueTime":
-        0, "statusPage": "https://www.quantinuum.com/products/h1"}, {"id": "quantinuum.hqs-lt-s2-apival",
-        "currentAvailability": "Available", "averageQueueTime": 0, "statusPage": "https://www.quantinuum.com/products/h1"},
-        {"id": "quantinuum.hqs-lt-s1-sim", "currentAvailability": "Available", "averageQueueTime":
-        55, "statusPage": "https://www.quantinuum.com/products/h1"}, {"id": "quantinuum.hqs-lt-s2-sim",
-        "currentAvailability": "Available", "averageQueueTime": 90, "statusPage":
-        "https://www.quantinuum.com/products/h1"}, {"id": "quantinuum.hqs-lt", "currentAvailability":
-        "Unavailable", "averageQueueTime": 0, "statusPage": "https://www.quantinuum.com/products/h1"}]},
-        {"id": "rigetti", "currentAvailability": "Available", "targets": [{"id": "rigetti.sim.qvm",
-        "currentAvailability": "Available", "averageQueueTime": 5, "statusPage": "https://rigetti.statuspage.io/"},
-        {"id": "rigetti.qpu.aspen-11", "currentAvailability": "Available", "averageQueueTime":
-        5, "statusPage": "https://rigetti.statuspage.io/"}, {"id": "rigetti.qpu.aspen-m-2",
-        "currentAvailability": "Available", "averageQueueTime": 5, "statusPage": "https://rigetti.statuspage.io/"}]},
-        {"id": "qci", "currentAvailability": "Available", "targets": [{"id": "qci.simulator",
-        "currentAvailability": "Available", "averageQueueTime": 1, "statusPage": "https://quantumcircuits.com"},
-        {"id": "qci.machine1", "currentAvailability": "Available", "averageQueueTime":
-        1, "statusPage": "https://quantumcircuits.com"}, {"id": "qci.simulator.noisy",
-        "currentAvailability": "Available", "averageQueueTime": 1, "statusPage": "https://quantumcircuits.com"}]}],
-        "nextLink": null, "access_token": "fake_token"}'
-    headers:
-      content-length:
-      - '7271'
->>>>>>> a3230d83
-      content-type:
-      - application/json; charset=utf-8
-      transfer-encoding:
-      - chunked
-    status:
-      code: 200
-      message: OK
-- request:
-    body: null
-    headers:
-      Accept:
-      - application/json
-      Accept-Encoding:
-      - gzip, deflate, br
-      Connection:
-      - keep-alive
-      User-Agent:
-<<<<<<< HEAD
-      - testapp-azure-quantum-qiskit azsdk-python-quantum/0.0.0.1 Python/3.9.13 (Windows-10-10.0.22000-SP0)
-=======
-      - testapp-azure-quantum-qiskit azsdk-python-quantum/0.0.0.1 Python/3.9.12 (Windows-10-10.0.19042-SP0)
->>>>>>> a3230d83
+      content-type:
+      - application/json; charset=utf-8
+      transfer-encoding:
+      - chunked
+    status:
+      code: 200
+      message: OK
+- request:
+    body: null
+    headers:
+      Accept:
+      - application/json
+      Accept-Encoding:
+      - gzip, deflate, br
+      Connection:
+      - keep-alive
+      User-Agent:
+      - testapp-azure-quantum-qiskit azsdk-python-quantum/0.0.0.1 Python/3.9.13 (Windows-10-10.0.22000-SP0)
     method: GET
     uri: https://eastus.quantum.azure.com/v1.0/subscriptions/00000000-0000-0000-0000-000000000000/resourceGroups/myresourcegroup/providers/Microsoft.Quantum/workspaces/myworkspace/jobs/00000000-0000-0000-0000-000000000000
   response:
     body:
       string: '{"containerUri": "https://mystorage.blob.core.windows.net/job-00000000-0000-0000-0000-000000000000?sv=PLACEHOLDER&sig=PLACEHOLDER&se=PLACEHOLDER&srt=co&ss=b&sp=racw",
-<<<<<<< HEAD
         "inputDataUri": "https://mystorage.blob.core.windows.net/job-00000000-0000-0000-0000-000000000000/inputData?sv=PLACEHOLDER&sr=b&sig=PLACEHOLDER&se=PLACEHOLDER&sp=r&rscd=attachment%3B%20filename%3DQiskit%2BSample%2B-%2B3-qubit%2BGHZ%2Bcircuit-22351c93-3461-11ed-96a1-6045bdc85d00.input.json",
         "inputDataFormat": "honeywell.openqasm.v1", "inputParams": {"count": 500,
         "shots": 500}, "providerId": "quantinuum", "target": "quantinuum.hqs-lt-s1-apival",
@@ -1051,57 +674,36 @@
         "https://mystorage.blob.core.windows.net/job-00000000-0000-0000-0000-000000000000/rawOutputData?sv=PLACEHOLDER&sr=b&sig=PLACEHOLDER&se=PLACEHOLDER&sp=r&rscd=attachment%3B%20filename%3DQiskit%2BSample%2B-%2B3-qubit%2BGHZ%2Bcircuit-22351c93-3461-11ed-96a1-6045bdc85d00.output.json",
         "creationTime": "2022-09-14T19:12:12.8194252+00:00", "beginExecutionTime":
         "2022-09-14T19:12:14.710008+00:00", "endExecutionTime": "2022-09-14T19:12:14.710474+00:00",
-=======
-        "inputDataUri": "https://mystorage.blob.core.windows.net/job-00000000-0000-0000-0000-000000000000/inputData?sv=PLACEHOLDER&sr=b&sig=PLACEHOLDER&se=PLACEHOLDER&sp=r&rscd=attachment%3B%20filename%3DQiskit%2BSample%2B-%2B3-qubit%2BGHZ%2Bcircuit-06b90d64-2a36-11ed-8c13-2816a847b9a3.input.json",
-        "inputDataFormat": "honeywell.openqasm.v1", "inputParams": {"count": 500,
-        "targetCapability": "openqasm", "shots": 500}, "providerId": "quantinuum",
-        "target": "quantinuum.hqs-lt-s1-apival", "metadata": {"qiskit": "True", "name":
-        "Qiskit Sample - 3-qubit GHZ circuit", "num_qubits": "4", "metadata": "{\"some\":
-        \"data\"}"}, "name": "Qiskit Sample - 3-qubit GHZ circuit", "id": "00000000-0000-0000-0000-000000000000",
-        "status": "Succeeded", "outputDataFormat": "honeywell.quantum-results.v1",
-        "outputDataUri": "https://mystorage.blob.core.windows.net/job-00000000-0000-0000-0000-000000000000/rawOutputData?sv=PLACEHOLDER&sr=b&sig=PLACEHOLDER&se=PLACEHOLDER&sp=r&rscd=attachment%3B%20filename%3DQiskit%2BSample%2B-%2B3-qubit%2BGHZ%2Bcircuit-06b90d64-2a36-11ed-8c13-2816a847b9a3.output.json",
-        "creationTime": "2022-09-01T20:38:26.6421412+00:00", "beginExecutionTime":
-        "2022-09-01T20:38:35.870248+00:00", "endExecutionTime": "2022-09-01T20:38:35.870796+00:00",
->>>>>>> a3230d83
         "cancellationTime": null, "costEstimate": {"currencyCode": "USD", "events":
         [{"dimensionId": "hqc", "dimensionName": "HQC", "measureUnit": "hqc", "amountBilled":
         0.0, "amountConsumed": 0.0, "unitPrice": 0.0}], "estimatedTotal": 0.0}, "errorData":
         null, "isCancelling": false, "tags": [], "access_token": "fake_token"}'
     headers:
       content-length:
-<<<<<<< HEAD
       - '1608'
-=======
-      - '1785'
->>>>>>> a3230d83
-      content-type:
-      - application/json; charset=utf-8
-      transfer-encoding:
-      - chunked
-    status:
-      code: 200
-      message: OK
-- request:
-    body: null
-    headers:
-      Accept:
-      - application/json
-      Accept-Encoding:
-      - gzip, deflate, br
-      Connection:
-      - keep-alive
-      User-Agent:
-<<<<<<< HEAD
-      - testapp-azure-quantum-qiskit azsdk-python-quantum/0.0.0.1 Python/3.9.13 (Windows-10-10.0.22000-SP0)
-=======
-      - testapp-azure-quantum-qiskit azsdk-python-quantum/0.0.0.1 Python/3.9.12 (Windows-10-10.0.19042-SP0)
->>>>>>> a3230d83
+      content-type:
+      - application/json; charset=utf-8
+      transfer-encoding:
+      - chunked
+    status:
+      code: 200
+      message: OK
+- request:
+    body: null
+    headers:
+      Accept:
+      - application/json
+      Accept-Encoding:
+      - gzip, deflate, br
+      Connection:
+      - keep-alive
+      User-Agent:
+      - testapp-azure-quantum-qiskit azsdk-python-quantum/0.0.0.1 Python/3.9.13 (Windows-10-10.0.22000-SP0)
     method: GET
     uri: https://eastus.quantum.azure.com/v1.0/subscriptions/00000000-0000-0000-0000-000000000000/resourceGroups/myresourcegroup/providers/Microsoft.Quantum/workspaces/myworkspace/jobs/00000000-0000-0000-0000-000000000000
   response:
     body:
       string: '{"containerUri": "https://mystorage.blob.core.windows.net/job-00000000-0000-0000-0000-000000000000?sv=PLACEHOLDER&sig=PLACEHOLDER&se=PLACEHOLDER&srt=co&ss=b&sp=racw",
-<<<<<<< HEAD
         "inputDataUri": "https://mystorage.blob.core.windows.net/job-00000000-0000-0000-0000-000000000000/inputData?sv=PLACEHOLDER&sr=b&sig=PLACEHOLDER&se=PLACEHOLDER&sp=r&rscd=attachment%3B%20filename%3DQiskit%2BSample%2B-%2B3-qubit%2BGHZ%2Bcircuit-22351c93-3461-11ed-96a1-6045bdc85d00.input.json",
         "inputDataFormat": "honeywell.openqasm.v1", "inputParams": {"count": 500,
         "shots": 500}, "providerId": "quantinuum", "target": "quantinuum.hqs-lt-s1-apival",
@@ -1112,57 +714,36 @@
         "https://mystorage.blob.core.windows.net/job-00000000-0000-0000-0000-000000000000/rawOutputData?sv=PLACEHOLDER&sr=b&sig=PLACEHOLDER&se=PLACEHOLDER&sp=r&rscd=attachment%3B%20filename%3DQiskit%2BSample%2B-%2B3-qubit%2BGHZ%2Bcircuit-22351c93-3461-11ed-96a1-6045bdc85d00.output.json",
         "creationTime": "2022-09-14T19:12:12.8194252+00:00", "beginExecutionTime":
         "2022-09-14T19:12:14.710008+00:00", "endExecutionTime": "2022-09-14T19:12:14.710474+00:00",
-=======
-        "inputDataUri": "https://mystorage.blob.core.windows.net/job-00000000-0000-0000-0000-000000000000/inputData?sv=PLACEHOLDER&sr=b&sig=PLACEHOLDER&se=PLACEHOLDER&sp=r&rscd=attachment%3B%20filename%3DQiskit%2BSample%2B-%2B3-qubit%2BGHZ%2Bcircuit-06b90d64-2a36-11ed-8c13-2816a847b9a3.input.json",
-        "inputDataFormat": "honeywell.openqasm.v1", "inputParams": {"count": 500,
-        "targetCapability": "openqasm", "shots": 500}, "providerId": "quantinuum",
-        "target": "quantinuum.hqs-lt-s1-apival", "metadata": {"qiskit": "True", "name":
-        "Qiskit Sample - 3-qubit GHZ circuit", "num_qubits": "4", "metadata": "{\"some\":
-        \"data\"}"}, "name": "Qiskit Sample - 3-qubit GHZ circuit", "id": "00000000-0000-0000-0000-000000000000",
-        "status": "Succeeded", "outputDataFormat": "honeywell.quantum-results.v1",
-        "outputDataUri": "https://mystorage.blob.core.windows.net/job-00000000-0000-0000-0000-000000000000/rawOutputData?sv=PLACEHOLDER&sr=b&sig=PLACEHOLDER&se=PLACEHOLDER&sp=r&rscd=attachment%3B%20filename%3DQiskit%2BSample%2B-%2B3-qubit%2BGHZ%2Bcircuit-06b90d64-2a36-11ed-8c13-2816a847b9a3.output.json",
-        "creationTime": "2022-09-01T20:38:26.6421412+00:00", "beginExecutionTime":
-        "2022-09-01T20:38:35.870248+00:00", "endExecutionTime": "2022-09-01T20:38:35.870796+00:00",
->>>>>>> a3230d83
         "cancellationTime": null, "costEstimate": {"currencyCode": "USD", "events":
         [{"dimensionId": "hqc", "dimensionName": "HQC", "measureUnit": "hqc", "amountBilled":
         0.0, "amountConsumed": 0.0, "unitPrice": 0.0}], "estimatedTotal": 0.0}, "errorData":
         null, "isCancelling": false, "tags": [], "access_token": "fake_token"}'
     headers:
       content-length:
-<<<<<<< HEAD
       - '1608'
-=======
-      - '1785'
->>>>>>> a3230d83
-      content-type:
-      - application/json; charset=utf-8
-      transfer-encoding:
-      - chunked
-    status:
-      code: 200
-      message: OK
-- request:
-    body: null
-    headers:
-      Accept:
-      - application/json
-      Accept-Encoding:
-      - gzip, deflate, br
-      Connection:
-      - keep-alive
-      User-Agent:
-<<<<<<< HEAD
-      - testapp-azure-quantum-qiskit azsdk-python-quantum/0.0.0.1 Python/3.9.13 (Windows-10-10.0.22000-SP0)
-=======
-      - testapp-azure-quantum-qiskit azsdk-python-quantum/0.0.0.1 Python/3.9.12 (Windows-10-10.0.19042-SP0)
->>>>>>> a3230d83
+      content-type:
+      - application/json; charset=utf-8
+      transfer-encoding:
+      - chunked
+    status:
+      code: 200
+      message: OK
+- request:
+    body: null
+    headers:
+      Accept:
+      - application/json
+      Accept-Encoding:
+      - gzip, deflate, br
+      Connection:
+      - keep-alive
+      User-Agent:
+      - testapp-azure-quantum-qiskit azsdk-python-quantum/0.0.0.1 Python/3.9.13 (Windows-10-10.0.22000-SP0)
     method: GET
     uri: https://eastus.quantum.azure.com/v1.0/subscriptions/00000000-0000-0000-0000-000000000000/resourceGroups/myresourcegroup/providers/Microsoft.Quantum/workspaces/myworkspace/jobs/00000000-0000-0000-0000-000000000000
   response:
     body:
       string: '{"containerUri": "https://mystorage.blob.core.windows.net/job-00000000-0000-0000-0000-000000000000?sv=PLACEHOLDER&sig=PLACEHOLDER&se=PLACEHOLDER&srt=co&ss=b&sp=racw",
-<<<<<<< HEAD
         "inputDataUri": "https://mystorage.blob.core.windows.net/job-00000000-0000-0000-0000-000000000000/inputData?sv=PLACEHOLDER&sr=b&sig=PLACEHOLDER&se=PLACEHOLDER&sp=r&rscd=attachment%3B%20filename%3DQiskit%2BSample%2B-%2B3-qubit%2BGHZ%2Bcircuit-22351c93-3461-11ed-96a1-6045bdc85d00.input.json",
         "inputDataFormat": "honeywell.openqasm.v1", "inputParams": {"count": 500,
         "shots": 500}, "providerId": "quantinuum", "target": "quantinuum.hqs-lt-s1-apival",
@@ -1173,29 +754,13 @@
         "https://mystorage.blob.core.windows.net/job-00000000-0000-0000-0000-000000000000/rawOutputData?sv=PLACEHOLDER&sr=b&sig=PLACEHOLDER&se=PLACEHOLDER&sp=r&rscd=attachment%3B%20filename%3DQiskit%2BSample%2B-%2B3-qubit%2BGHZ%2Bcircuit-22351c93-3461-11ed-96a1-6045bdc85d00.output.json",
         "creationTime": "2022-09-14T19:12:12.8194252+00:00", "beginExecutionTime":
         "2022-09-14T19:12:14.710008+00:00", "endExecutionTime": "2022-09-14T19:12:14.710474+00:00",
-=======
-        "inputDataUri": "https://mystorage.blob.core.windows.net/job-00000000-0000-0000-0000-000000000000/inputData?sv=PLACEHOLDER&sr=b&sig=PLACEHOLDER&se=PLACEHOLDER&sp=r&rscd=attachment%3B%20filename%3DQiskit%2BSample%2B-%2B3-qubit%2BGHZ%2Bcircuit-06b90d64-2a36-11ed-8c13-2816a847b9a3.input.json",
-        "inputDataFormat": "honeywell.openqasm.v1", "inputParams": {"count": 500,
-        "targetCapability": "openqasm", "shots": 500}, "providerId": "quantinuum",
-        "target": "quantinuum.hqs-lt-s1-apival", "metadata": {"qiskit": "True", "name":
-        "Qiskit Sample - 3-qubit GHZ circuit", "num_qubits": "4", "metadata": "{\"some\":
-        \"data\"}"}, "name": "Qiskit Sample - 3-qubit GHZ circuit", "id": "00000000-0000-0000-0000-000000000000",
-        "status": "Succeeded", "outputDataFormat": "honeywell.quantum-results.v1",
-        "outputDataUri": "https://mystorage.blob.core.windows.net/job-00000000-0000-0000-0000-000000000000/rawOutputData?sv=PLACEHOLDER&sr=b&sig=PLACEHOLDER&se=PLACEHOLDER&sp=r&rscd=attachment%3B%20filename%3DQiskit%2BSample%2B-%2B3-qubit%2BGHZ%2Bcircuit-06b90d64-2a36-11ed-8c13-2816a847b9a3.output.json",
-        "creationTime": "2022-09-01T20:38:26.6421412+00:00", "beginExecutionTime":
-        "2022-09-01T20:38:35.870248+00:00", "endExecutionTime": "2022-09-01T20:38:35.870796+00:00",
->>>>>>> a3230d83
         "cancellationTime": null, "costEstimate": {"currencyCode": "USD", "events":
         [{"dimensionId": "hqc", "dimensionName": "HQC", "measureUnit": "hqc", "amountBilled":
         0.0, "amountConsumed": 0.0, "unitPrice": 0.0}], "estimatedTotal": 0.0}, "errorData":
         null, "isCancelling": false, "tags": [], "access_token": "fake_token"}'
     headers:
       content-length:
-<<<<<<< HEAD
       - '1608'
-=======
-      - '1785'
->>>>>>> a3230d83
       content-type:
       - application/json; charset=utf-8
       transfer-encoding:
@@ -1213,25 +778,15 @@
       Connection:
       - keep-alive
       User-Agent:
-<<<<<<< HEAD
       - azsdk-python-storage-blob/12.11.0 Python/3.9.13 (Windows-10-10.0.22000-SP0)
       x-ms-date:
       - Wed, 14 Sep 2022 19:12:23 GMT
-=======
-      - azsdk-python-storage-blob/12.11.0 Python/3.9.12 (Windows-10-10.0.19042-SP0)
-      x-ms-date:
-      - Thu, 01 Sep 2022 20:38:43 GMT
->>>>>>> a3230d83
       x-ms-range:
       - bytes=0-33554431
       x-ms-version:
       - '2021-04-10'
     method: GET
-<<<<<<< HEAD
     uri: https://mystorage.blob.core.windows.net/job-00000000-0000-0000-0000-000000000000/rawOutputData?sv=PLACEHOLDER&sr=b&sig=PLACEHOLDER&se=PLACEHOLDER&sp=r&rscd=attachment%3B%20filename%3DQiskit%2BSample%2B-%2B3-qubit%2BGHZ%2Bcircuit-22351c93-3461-11ed-96a1-6045bdc85d00.output.json
-=======
-    uri: https://mystorage.blob.core.windows.net/job-00000000-0000-0000-0000-000000000000/rawOutputData?sv=PLACEHOLDER&sr=b&sig=PLACEHOLDER&se=PLACEHOLDER&sp=r&rscd=attachment%3B%20filename%3DQiskit%2BSample%2B-%2B3-qubit%2BGHZ%2Bcircuit-06b90d64-2a36-11ed-8c13-2816a847b9a3.output.json
->>>>>>> a3230d83
   response:
     body:
       string: '{"c": ["000", "000", "000", "000", "000", "000", "000", "000", "000",
@@ -1294,11 +849,7 @@
       x-ms-blob-type:
       - BlockBlob
       x-ms-creation-time:
-<<<<<<< HEAD
       - Wed, 14 Sep 2022 19:12:13 GMT
-=======
-      - Thu, 01 Sep 2022 20:38:33 GMT
->>>>>>> a3230d83
       x-ms-lease-state:
       - available
       x-ms-lease-status:

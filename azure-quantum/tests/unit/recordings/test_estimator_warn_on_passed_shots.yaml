--- conflicted
+++ resolved
@@ -26,18 +26,8 @@
     uri: https://login.microsoftonline.com/00000000-0000-0000-0000-000000000000/oauth2/v2.0/token
   response:
     body:
-<<<<<<< HEAD
-      string: '{"error": "invalid_client", "error_description": "AADSTS7000215: Invalid
-        client secret provided. Ensure the secret being sent in the request is the
-        client secret value, not the client secret ID, for a secret added to app ''00000000-0000-0000-0000-000000000000''.
-        Trace ID: 6a3f1148-301d-447d-a385-43d1ee408600 Correlation ID: ca76971d-0c28-4f6e-a482-e5d4b8cc9547
-        Timestamp: 2024-04-30 13:59:46Z", "error_codes": [7000215], "timestamp": "2024-04-30
-        13:59:46Z", "trace_id": "6a3f1148-301d-447d-a385-43d1ee408600", "correlation_id":
-        "ca76971d-0c28-4f6e-a482-e5d4b8cc9547", "error_uri": "https://login.microsoftonline.com/error?code=7000215"}'
-=======
       string: '{"token_type": "Bearer", "expires_in": 1746121219, "ext_expires_in":
         1746121219, "refresh_in": 31536000, "access_token": "PLACEHOLDER"}'
->>>>>>> 45329fda
     headers:
       content-length:
       - '636'
@@ -90,11 +80,7 @@
       User-Agent:
       - azsdk-python-storage-blob/12.19.1 Python/3.9.19 (Windows-10-10.0.22631-SP0)
       x-ms-date:
-<<<<<<< HEAD
-      - Tue, 30 Apr 2024 13:59:47 GMT
-=======
       - Wed, 01 May 2024 17:40:20 GMT
->>>>>>> 45329fda
       x-ms-version:
       - '2023-11-03'
     method: GET
@@ -102,11 +88,7 @@
   response:
     body:
       string: "\uFEFF<?xml version=\"1.0\" encoding=\"utf-8\"?><Error><Code>ContainerNotFound</Code><Message>The
-<<<<<<< HEAD
-        specified container does not exist.\nRequestId:743e4d45-701e-004b-1406-9bd093000000\nTime:2024-04-30T13:59:49.4014934Z</Message></Error>"
-=======
         specified container does not exist.\nRequestId:70d64b1f-901e-0021-6bee-9b08bb000000\nTime:2024-05-01T17:40:22.4928289Z</Message></Error>"
->>>>>>> 45329fda
     headers:
       content-length:
       - '223'
@@ -131,11 +113,7 @@
       User-Agent:
       - azsdk-python-storage-blob/12.19.1 Python/3.9.19 (Windows-10-10.0.22631-SP0)
       x-ms-date:
-<<<<<<< HEAD
-      - Tue, 30 Apr 2024 13:59:48 GMT
-=======
       - Wed, 01 May 2024 17:40:21 GMT
->>>>>>> 45329fda
       x-ms-version:
       - '2023-11-03'
     method: PUT
@@ -163,11 +141,7 @@
       User-Agent:
       - azsdk-python-storage-blob/12.19.1 Python/3.9.19 (Windows-10-10.0.22631-SP0)
       x-ms-date:
-<<<<<<< HEAD
-      - Tue, 30 Apr 2024 13:59:48 GMT
-=======
       - Wed, 01 May 2024 17:40:21 GMT
->>>>>>> 45329fda
       x-ms-version:
       - '2023-11-03'
     method: GET
@@ -260,11 +234,7 @@
       x-ms-blob-type:
       - BlockBlob
       x-ms-date:
-<<<<<<< HEAD
-      - Tue, 30 Apr 2024 13:59:49 GMT
-=======
       - Wed, 01 May 2024 17:40:23 GMT
->>>>>>> 45329fda
       x-ms-version:
       - '2023-11-03'
     method: PUT
@@ -311,11 +281,7 @@
         "beginExecutionTime": null, "cancellationTime": null, "quantumComputingData":
         null, "errorData": null, "isCancelling": false, "tags": [], "name": "azure-quantum-job",
         "id": "00000000-0000-0000-0000-000000000001", "providerId": "microsoft-qc",
-<<<<<<< HEAD
-        "target": "microsoft.estimator", "creationTime": "2024-04-30T13:59:51.0598655+00:00",
-=======
         "target": "microsoft.estimator", "creationTime": "2024-05-01T17:40:24.5627284+00:00",
->>>>>>> 45329fda
         "endExecutionTime": null, "costEstimate": null, "itemType": "Job"}'
     headers:
       connection:
@@ -352,11 +318,7 @@
         "beginExecutionTime": null, "cancellationTime": null, "quantumComputingData":
         {"count": 1}, "errorData": null, "isCancelling": false, "tags": [], "name":
         "azure-quantum-job", "id": "00000000-0000-0000-0000-000000000001", "providerId":
-<<<<<<< HEAD
-        "microsoft-qc", "target": "microsoft.estimator", "creationTime": "2024-04-30T13:59:51.0598655+00:00",
-=======
         "microsoft-qc", "target": "microsoft.estimator", "creationTime": "2024-05-01T17:40:24.5627284+00:00",
->>>>>>> 45329fda
         "endExecutionTime": null, "costEstimate": null, "itemType": "Job"}'
     headers:
       connection:
@@ -393,11 +355,7 @@
         "beginExecutionTime": null, "cancellationTime": null, "quantumComputingData":
         {"count": 1}, "errorData": null, "isCancelling": false, "tags": [], "name":
         "azure-quantum-job", "id": "00000000-0000-0000-0000-000000000001", "providerId":
-<<<<<<< HEAD
-        "microsoft-qc", "target": "microsoft.estimator", "creationTime": "2024-04-30T13:59:51.0598655+00:00",
-=======
         "microsoft-qc", "target": "microsoft.estimator", "creationTime": "2024-05-01T17:40:24.5627284+00:00",
->>>>>>> 45329fda
         "endExecutionTime": null, "costEstimate": null, "itemType": "Job"}'
     headers:
       connection:
@@ -434,11 +392,7 @@
         "beginExecutionTime": null, "cancellationTime": null, "quantumComputingData":
         {"count": 1}, "errorData": null, "isCancelling": false, "tags": [], "name":
         "azure-quantum-job", "id": "00000000-0000-0000-0000-000000000001", "providerId":
-<<<<<<< HEAD
-        "microsoft-qc", "target": "microsoft.estimator", "creationTime": "2024-04-30T13:59:51.0598655+00:00",
-=======
         "microsoft-qc", "target": "microsoft.estimator", "creationTime": "2024-05-01T17:40:24.5627284+00:00",
->>>>>>> 45329fda
         "endExecutionTime": null, "costEstimate": null, "itemType": "Job"}'
     headers:
       connection:
@@ -475,11 +429,7 @@
         "beginExecutionTime": null, "cancellationTime": null, "quantumComputingData":
         {"count": 1}, "errorData": null, "isCancelling": false, "tags": [], "name":
         "azure-quantum-job", "id": "00000000-0000-0000-0000-000000000001", "providerId":
-<<<<<<< HEAD
-        "microsoft-qc", "target": "microsoft.estimator", "creationTime": "2024-04-30T13:59:51.0598655+00:00",
-=======
         "microsoft-qc", "target": "microsoft.estimator", "creationTime": "2024-05-01T17:40:24.5627284+00:00",
->>>>>>> 45329fda
         "endExecutionTime": null, "costEstimate": null, "itemType": "Job"}'
     headers:
       connection:
@@ -513,20 +463,12 @@
         "inputDataFormat": "qir.v1", "inputParams": {}, "metadata": null, "sessionId":
         null, "status": "Waiting", "jobType": "QuantumComputing", "outputDataFormat":
         "microsoft.resource-estimates.v1", "outputDataUri": "https://mystorage.blob.core.windows.net/job-00000000-0000-0000-0000-000000000001/outputData?sv=PLACEHOLDER&sr=b&sig=PLACEHOLDER&se=2050-01-01T00%3A00%3A00Z&sp=r&rscd=attachment%3B%20filename%3Dazure-quantum-job-00000000-0000-0000-0000-000000000001.output.json",
-<<<<<<< HEAD
-        "beginExecutionTime": null, "cancellationTime": null, "quantumComputingData":
-        {"count": 1}, "errorData": null, "isCancelling": false, "tags": [], "name":
-        "azure-quantum-job", "id": "00000000-0000-0000-0000-000000000001", "providerId":
-        "microsoft-qc", "target": "microsoft.estimator", "creationTime": "2024-04-30T13:59:51.0598655+00:00",
-        "endExecutionTime": null, "costEstimate": null, "itemType": "Job"}'
-=======
         "beginExecutionTime": "2024-05-01T17:40:24.9601057Z", "cancellationTime":
         null, "quantumComputingData": {"count": 1}, "errorData": null, "isCancelling":
         false, "tags": [], "name": "azure-quantum-job", "id": "00000000-0000-0000-0000-000000000001",
         "providerId": "microsoft-qc", "target": "microsoft.estimator", "creationTime":
         "2024-05-01T17:40:24.5627284+00:00", "endExecutionTime": null, "costEstimate":
         null, "itemType": "Job"}'
->>>>>>> 45329fda
     headers:
       connection:
       - keep-alive
@@ -633,19 +575,11 @@
         "inputDataFormat": "qir.v1", "inputParams": {}, "metadata": null, "sessionId":
         null, "status": "Succeeded", "jobType": "QuantumComputing", "outputDataFormat":
         "microsoft.resource-estimates.v1", "outputDataUri": "https://mystorage.blob.core.windows.net/job-00000000-0000-0000-0000-000000000001/rawOutputData?sv=PLACEHOLDER&sr=b&sig=PLACEHOLDER&se=2050-01-01T00%3A00%3A00Z&sp=r&rscd=attachment%3B%20filename%3Dazure-quantum-job-00000000-0000-0000-0000-000000000001.output.json",
-<<<<<<< HEAD
-        "beginExecutionTime": "2024-04-30T13:59:54.9310763Z", "cancellationTime":
-        null, "quantumComputingData": {"count": 1}, "errorData": null, "isCancelling":
-        false, "tags": [], "name": "azure-quantum-job", "id": "00000000-0000-0000-0000-000000000001",
-        "providerId": "microsoft-qc", "target": "microsoft.estimator", "creationTime":
-        "2024-04-30T13:59:51.0598655+00:00", "endExecutionTime": "2024-04-30T13:59:57.308077Z",
-=======
         "beginExecutionTime": "2024-05-01T17:40:25.1939125Z", "cancellationTime":
         null, "quantumComputingData": {"count": 1}, "errorData": null, "isCancelling":
         false, "tags": [], "name": "azure-quantum-job", "id": "00000000-0000-0000-0000-000000000001",
         "providerId": "microsoft-qc", "target": "microsoft.estimator", "creationTime":
         "2024-05-01T17:40:24.5627284+00:00", "endExecutionTime": "2024-05-01T17:40:27.4195757Z",
->>>>>>> 45329fda
         "costEstimate": null, "itemType": "Job"}'
     headers:
       connection:

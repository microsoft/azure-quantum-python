--- conflicted
+++ resolved
@@ -26,18 +26,8 @@
     uri: https://login.microsoftonline.com/00000000-0000-0000-0000-000000000000/oauth2/v2.0/token
   response:
     body:
-<<<<<<< HEAD
-      string: '{"error": "invalid_client", "error_description": "AADSTS7000215: Invalid
-        client secret provided. Ensure the secret being sent in the request is the
-        client secret value, not the client secret ID, for a secret added to app ''00000000-0000-0000-0000-000000000000''.
-        Trace ID: 9ed54085-ca3d-4617-aebd-09423dd58f00 Correlation ID: a1f8f52d-16db-48f9-96bf-c2d3f67bb580
-        Timestamp: 2024-04-30 13:59:35Z", "error_codes": [7000215], "timestamp": "2024-04-30
-        13:59:35Z", "trace_id": "9ed54085-ca3d-4617-aebd-09423dd58f00", "correlation_id":
-        "a1f8f52d-16db-48f9-96bf-c2d3f67bb580", "error_uri": "https://login.microsoftonline.com/error?code=7000215"}'
-=======
       string: '{"token_type": "Bearer", "expires_in": 1746121207, "ext_expires_in":
         1746121207, "refresh_in": 31536000, "access_token": "PLACEHOLDER"}'
->>>>>>> 45329fda
     headers:
       content-length:
       - '636'
@@ -90,11 +80,7 @@
       User-Agent:
       - azsdk-python-storage-blob/12.19.1 Python/3.9.19 (Windows-10-10.0.22631-SP0)
       x-ms-date:
-<<<<<<< HEAD
-      - Tue, 30 Apr 2024 13:59:37 GMT
-=======
       - Wed, 01 May 2024 17:40:09 GMT
->>>>>>> 45329fda
       x-ms-version:
       - '2023-11-03'
     method: GET
@@ -102,11 +88,7 @@
   response:
     body:
       string: "\uFEFF<?xml version=\"1.0\" encoding=\"utf-8\"?><Error><Code>ContainerNotFound</Code><Message>The
-<<<<<<< HEAD
-        specified container does not exist.\nRequestId:955a8de4-a01e-0048-0f06-9b31f7000000\nTime:2024-04-30T13:59:38.9228188Z</Message></Error>"
-=======
         specified container does not exist.\nRequestId:14e1a6ea-801e-005f-69ee-9b98fc000000\nTime:2024-05-01T17:40:11.1770411Z</Message></Error>"
->>>>>>> 45329fda
     headers:
       content-length:
       - '223'
@@ -131,11 +113,7 @@
       User-Agent:
       - azsdk-python-storage-blob/12.19.1 Python/3.9.19 (Windows-10-10.0.22631-SP0)
       x-ms-date:
-<<<<<<< HEAD
-      - Tue, 30 Apr 2024 13:59:38 GMT
-=======
       - Wed, 01 May 2024 17:40:10 GMT
->>>>>>> 45329fda
       x-ms-version:
       - '2023-11-03'
     method: PUT
@@ -163,11 +141,7 @@
       User-Agent:
       - azsdk-python-storage-blob/12.19.1 Python/3.9.19 (Windows-10-10.0.22631-SP0)
       x-ms-date:
-<<<<<<< HEAD
-      - Tue, 30 Apr 2024 13:59:38 GMT
-=======
       - Wed, 01 May 2024 17:40:10 GMT
->>>>>>> 45329fda
       x-ms-version:
       - '2023-11-03'
     method: GET
@@ -226,11 +200,7 @@
       x-ms-blob-type:
       - BlockBlob
       x-ms-date:
-<<<<<<< HEAD
-      - Tue, 30 Apr 2024 13:59:39 GMT
-=======
       - Wed, 01 May 2024 17:40:11 GMT
->>>>>>> 45329fda
       x-ms-version:
       - '2023-11-03'
     method: PUT
@@ -277,11 +247,7 @@
         "beginExecutionTime": null, "cancellationTime": null, "quantumComputingData":
         null, "errorData": null, "isCancelling": false, "tags": [], "name": "azure-quantum-job",
         "id": "00000000-0000-0000-0000-000000000001", "providerId": "microsoft-qc",
-<<<<<<< HEAD
-        "target": "microsoft.estimator", "creationTime": "2024-04-30T13:59:40.6623977+00:00",
-=======
         "target": "microsoft.estimator", "creationTime": "2024-05-01T17:40:13.124279+00:00",
->>>>>>> 45329fda
         "endExecutionTime": null, "costEstimate": null, "itemType": "Job"}'
     headers:
       connection:
@@ -318,11 +284,7 @@
         "beginExecutionTime": null, "cancellationTime": null, "quantumComputingData":
         {"count": 1}, "errorData": null, "isCancelling": false, "tags": [], "name":
         "azure-quantum-job", "id": "00000000-0000-0000-0000-000000000001", "providerId":
-<<<<<<< HEAD
-        "microsoft-qc", "target": "microsoft.estimator", "creationTime": "2024-04-30T13:59:40.6623977+00:00",
-=======
         "microsoft-qc", "target": "microsoft.estimator", "creationTime": "2024-05-01T17:40:13.124279+00:00",
->>>>>>> 45329fda
         "endExecutionTime": null, "costEstimate": null, "itemType": "Job"}'
     headers:
       connection:
@@ -359,11 +321,7 @@
         "beginExecutionTime": null, "cancellationTime": null, "quantumComputingData":
         {"count": 1}, "errorData": null, "isCancelling": false, "tags": [], "name":
         "azure-quantum-job", "id": "00000000-0000-0000-0000-000000000001", "providerId":
-<<<<<<< HEAD
-        "microsoft-qc", "target": "microsoft.estimator", "creationTime": "2024-04-30T13:59:40.6623977+00:00",
-=======
         "microsoft-qc", "target": "microsoft.estimator", "creationTime": "2024-05-01T17:40:13.124279+00:00",
->>>>>>> 45329fda
         "endExecutionTime": null, "costEstimate": null, "itemType": "Job"}'
     headers:
       connection:
@@ -400,11 +358,7 @@
         "beginExecutionTime": null, "cancellationTime": null, "quantumComputingData":
         {"count": 1}, "errorData": null, "isCancelling": false, "tags": [], "name":
         "azure-quantum-job", "id": "00000000-0000-0000-0000-000000000001", "providerId":
-<<<<<<< HEAD
-        "microsoft-qc", "target": "microsoft.estimator", "creationTime": "2024-04-30T13:59:40.6623977+00:00",
-=======
         "microsoft-qc", "target": "microsoft.estimator", "creationTime": "2024-05-01T17:40:13.124279+00:00",
->>>>>>> 45329fda
         "endExecutionTime": null, "costEstimate": null, "itemType": "Job"}'
     headers:
       connection:
@@ -441,11 +395,7 @@
         "beginExecutionTime": null, "cancellationTime": null, "quantumComputingData":
         {"count": 1}, "errorData": null, "isCancelling": false, "tags": [], "name":
         "azure-quantum-job", "id": "00000000-0000-0000-0000-000000000001", "providerId":
-<<<<<<< HEAD
-        "microsoft-qc", "target": "microsoft.estimator", "creationTime": "2024-04-30T13:59:40.6623977+00:00",
-=======
         "microsoft-qc", "target": "microsoft.estimator", "creationTime": "2024-05-01T17:40:13.124279+00:00",
->>>>>>> 45329fda
         "endExecutionTime": null, "costEstimate": null, "itemType": "Job"}'
     headers:
       connection:
@@ -479,19 +429,11 @@
         "inputDataFormat": "qir.v1", "inputParams": {}, "metadata": null, "sessionId":
         null, "status": "Executing", "jobType": "QuantumComputing", "outputDataFormat":
         "microsoft.resource-estimates.v1", "outputDataUri": "https://mystorage.blob.core.windows.net/job-00000000-0000-0000-0000-000000000001/outputData?sv=PLACEHOLDER&sr=b&sig=PLACEHOLDER&se=2050-01-01T00%3A00%3A00Z&sp=r&rscd=attachment%3B%20filename%3Dazure-quantum-job-00000000-0000-0000-0000-000000000001.output.json",
-<<<<<<< HEAD
-        "beginExecutionTime": "2024-04-30T13:59:41.0796012Z", "cancellationTime":
-        null, "quantumComputingData": {"count": 1}, "errorData": null, "isCancelling":
-        false, "tags": [], "name": "azure-quantum-job", "id": "00000000-0000-0000-0000-000000000001",
-        "providerId": "microsoft-qc", "target": "microsoft.estimator", "creationTime":
-        "2024-04-30T13:59:40.6623977+00:00", "endExecutionTime": null, "costEstimate":
-=======
         "beginExecutionTime": "2024-05-01T17:40:13.5254612Z", "cancellationTime":
         null, "quantumComputingData": {"count": 1}, "errorData": null, "isCancelling":
         false, "tags": [], "name": "azure-quantum-job", "id": "00000000-0000-0000-0000-000000000001",
         "providerId": "microsoft-qc", "target": "microsoft.estimator", "creationTime":
         "2024-05-01T17:40:13.124279+00:00", "endExecutionTime": null, "costEstimate":
->>>>>>> 45329fda
         null, "itemType": "Job"}'
     headers:
       connection:
@@ -525,19 +467,11 @@
         "inputDataFormat": "qir.v1", "inputParams": {}, "metadata": null, "sessionId":
         null, "status": "Succeeded", "jobType": "QuantumComputing", "outputDataFormat":
         "microsoft.resource-estimates.v1", "outputDataUri": "https://mystorage.blob.core.windows.net/job-00000000-0000-0000-0000-000000000001/rawOutputData?sv=PLACEHOLDER&sr=b&sig=PLACEHOLDER&se=2050-01-01T00%3A00%3A00Z&sp=r&rscd=attachment%3B%20filename%3Dazure-quantum-job-00000000-0000-0000-0000-000000000001.output.json",
-<<<<<<< HEAD
-        "beginExecutionTime": "2024-04-30T13:59:41.1644097Z", "cancellationTime":
-        null, "quantumComputingData": {"count": 1}, "errorData": null, "isCancelling":
-        false, "tags": [], "name": "azure-quantum-job", "id": "00000000-0000-0000-0000-000000000001",
-        "providerId": "microsoft-qc", "target": "microsoft.estimator", "creationTime":
-        "2024-04-30T13:59:40.6623977+00:00", "endExecutionTime": "2024-04-30T13:59:43.4277343Z",
-=======
         "beginExecutionTime": "2024-05-01T17:40:13.7578799Z", "cancellationTime":
         null, "quantumComputingData": {"count": 1}, "errorData": null, "isCancelling":
         false, "tags": [], "name": "azure-quantum-job", "id": "00000000-0000-0000-0000-000000000001",
         "providerId": "microsoft-qc", "target": "microsoft.estimator", "creationTime":
         "2024-05-01T17:40:13.124279+00:00", "endExecutionTime": "2024-05-01T17:40:15.9402094Z",
->>>>>>> 45329fda
         "costEstimate": null, "itemType": "Job"}'
     headers:
       connection:
@@ -563,11 +497,7 @@
       User-Agent:
       - azsdk-python-storage-blob/12.19.1 Python/3.9.19 (Windows-10-10.0.22631-SP0)
       x-ms-date:
-<<<<<<< HEAD
-      - Tue, 30 Apr 2024 13:59:44 GMT
-=======
       - Wed, 01 May 2024 17:40:16 GMT
->>>>>>> 45329fda
       x-ms-range:
       - bytes=0-33554431
       x-ms-version:
@@ -941,11 +871,7 @@
       x-ms-blob-type:
       - BlockBlob
       x-ms-creation-time:
-<<<<<<< HEAD
-      - Tue, 30 Apr 2024 13:59:40 GMT
-=======
       - Wed, 01 May 2024 17:40:13 GMT
->>>>>>> 45329fda
       x-ms-lease-state:
       - available
       x-ms-lease-status:

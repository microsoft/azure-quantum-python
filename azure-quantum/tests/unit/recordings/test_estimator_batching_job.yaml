--- conflicted
+++ resolved
@@ -63,22 +63,13 @@
       x-client-sku:
       - MSAL.Python
       x-client-ver:
-<<<<<<< HEAD
-      - 1.29.0
-=======
       - 1.30.0
->>>>>>> b43e1017
     method: POST
     uri: https://login.microsoftonline.com/00000000-0000-0000-0000-000000000000/oauth2/v2.0/token
   response:
     body:
-<<<<<<< HEAD
-      string: '{"token_type": "Bearer", "expires_in": 1755296090, "ext_expires_in":
-        1755296090, "refresh_in": 31536000, "access_token": "PLACEHOLDER"}'
-=======
       string: '{"token_type": "Bearer", "expires_in": 1756412887, "ext_expires_in":
         1756412887, "refresh_in": 31536000, "access_token": "PLACEHOLDER"}'
->>>>>>> b43e1017
     headers:
       content-length:
       - '135'
@@ -106,20 +97,12 @@
     uri: https://eastus.quantum.azure.com/subscriptions/00000000-0000-0000-0000-000000000000/resourceGroups/myresourcegroup/providers/Microsoft.Quantum/workspaces/myworkspace/storage/sasUri?api-version=2022-09-12-preview&test-sequence-id=1
   response:
     body:
-<<<<<<< HEAD
-      string: '{"sasUri": "https://mystorage.blob.core.windows.net/job-00000000-0000-0000-0000-000000000001?sv=PLACEHOLDER&ss=b&srt=co&spr=https&st=2024-08-15T22%3A14%3A51Z&se=2050-01-01T00%3A00%3A00Z&sp=rwlac&sig=l91T9OnwBPTHG8fUXEqte618zR0PosX0qL017ZTVMwc%3D"}'
-=======
       string: '{"sasUri": "https://mystorage.blob.core.windows.net/job-00000000-0000-0000-0000-000000000001?sv=PLACEHOLDER&ss=b&srt=co&spr=https&st=2000-01-01T00%3A00%3A00Z&se=2050-01-01T00%3A00%3A00Z&sp=rwlac&sig=PLACEHOLDER"}'
->>>>>>> b43e1017
     headers:
       connection:
       - keep-alive
       content-length:
-<<<<<<< HEAD
-      - '247'
-=======
       - '212'
->>>>>>> b43e1017
       content-type:
       - application/json; charset=utf-8
       transfer-encoding:
@@ -139,17 +122,6 @@
       User-Agent:
       - azsdk-python-storage-blob/12.20.0 Python/3.9.19 (Windows-10-10.0.22631-SP0)
       x-ms-date:
-<<<<<<< HEAD
-      - Thu, 15 Aug 2024 22:14:50 GMT
-      x-ms-version:
-      - '2024-05-04'
-    method: GET
-    uri: https://mystorage.blob.core.windows.net/job-00000000-0000-0000-0000-000000000001?restype=container&sv=PLACEHOLDER&ss=b&srt=co&spr=https&st=2024-08-15T22%3A14%3A51Z&se=2050-01-01T00%3A00%3A00Z&sp=rwlac&sig=l91T9OnwBPTHG8fUXEqte618zR0PosX0qL017ZTVMwc%3D
-  response:
-    body:
-      string: "\uFEFF<?xml version=\"1.0\" encoding=\"utf-8\"?><Error><Code>ContainerNotFound</Code><Message>The
-        specified container does not exist.\nRequestId:882be18c-001e-002e-3260-ef117d000000\nTime:2024-08-15T22:14:51.8637368Z</Message></Error>"
-=======
       - Wed, 28 Aug 2024 20:28:07 GMT
       x-ms-version:
       - '2024-05-04'
@@ -159,7 +131,6 @@
     body:
       string: "\uFEFF<?xml version=\"1.0\" encoding=\"utf-8\"?><Error><Code>ContainerNotFound</Code><Message>The
         specified container does not exist.\nRequestId:50a30da5-501e-0033-0188-f91cc1000000\nTime:2024-08-28T20:28:08.8908407Z</Message></Error>"
->>>>>>> b43e1017
     headers:
       content-length:
       - '223'
@@ -184,19 +155,11 @@
       User-Agent:
       - azsdk-python-storage-blob/12.20.0 Python/3.9.19 (Windows-10-10.0.22631-SP0)
       x-ms-date:
-<<<<<<< HEAD
-      - Thu, 15 Aug 2024 22:14:51 GMT
-      x-ms-version:
-      - '2024-05-04'
-    method: PUT
-    uri: https://mystorage.blob.core.windows.net/job-00000000-0000-0000-0000-000000000001?restype=container&sv=PLACEHOLDER&ss=b&srt=co&spr=https&st=2024-08-15T22%3A14%3A51Z&se=2050-01-01T00%3A00%3A00Z&sp=rwlac&sig=l91T9OnwBPTHG8fUXEqte618zR0PosX0qL017ZTVMwc%3D
-=======
       - Wed, 28 Aug 2024 20:28:08 GMT
       x-ms-version:
       - '2024-05-04'
     method: PUT
     uri: https://mystorage.blob.core.windows.net/job-00000000-0000-0000-0000-000000000001?restype=container&sv=PLACEHOLDER&ss=b&srt=co&spr=https&st=2000-01-01T00%3A00%3A00Z&se=2050-01-01T00%3A00%3A00Z&sp=rwlac&sig=PLACEHOLDER
->>>>>>> b43e1017
   response:
     body:
       string: ''
@@ -220,19 +183,11 @@
       User-Agent:
       - azsdk-python-storage-blob/12.20.0 Python/3.9.19 (Windows-10-10.0.22631-SP0)
       x-ms-date:
-<<<<<<< HEAD
-      - Thu, 15 Aug 2024 22:14:51 GMT
-      x-ms-version:
-      - '2024-05-04'
-    method: GET
-    uri: https://mystorage.blob.core.windows.net/job-00000000-0000-0000-0000-000000000001?restype=container&sv=PLACEHOLDER&ss=b&srt=co&spr=https&st=2024-08-15T22%3A14%3A51Z&se=2050-01-01T00%3A00%3A00Z&sp=rwlac&sig=l91T9OnwBPTHG8fUXEqte618zR0PosX0qL017ZTVMwc%3D
-=======
       - Wed, 28 Aug 2024 20:28:08 GMT
       x-ms-version:
       - '2024-05-04'
     method: GET
     uri: https://mystorage.blob.core.windows.net/job-00000000-0000-0000-0000-000000000001?restype=container&sv=PLACEHOLDER&ss=b&srt=co&spr=https&st=2000-01-01T00%3A00%3A00Z&se=2050-01-01T00%3A00%3A00Z&sp=rwlac&sig=PLACEHOLDER
->>>>>>> b43e1017
   response:
     body:
       string: ''
@@ -321,19 +276,11 @@
       x-ms-blob-type:
       - BlockBlob
       x-ms-date:
-<<<<<<< HEAD
-      - Thu, 15 Aug 2024 22:14:51 GMT
-      x-ms-version:
-      - '2024-05-04'
-    method: PUT
-    uri: https://mystorage.blob.core.windows.net/job-00000000-0000-0000-0000-000000000001/inputData?sv=PLACEHOLDER&ss=b&srt=co&spr=https&st=2024-08-15T22%3A14%3A51Z&se=2050-01-01T00%3A00%3A00Z&sp=rwlac&sig=l91T9OnwBPTHG8fUXEqte618zR0PosX0qL017ZTVMwc%3D
-=======
       - Wed, 28 Aug 2024 20:28:08 GMT
       x-ms-version:
       - '2024-05-04'
     method: PUT
     uri: https://mystorage.blob.core.windows.net/job-00000000-0000-0000-0000-000000000001/inputData?sv=PLACEHOLDER&ss=b&srt=co&spr=https&st=2000-01-01T00%3A00%3A00Z&se=2050-01-01T00%3A00%3A00Z&sp=rwlac&sig=PLACEHOLDER
->>>>>>> b43e1017
   response:
     body:
       string: ''
@@ -348,11 +295,7 @@
 - request:
     body: 'b''{"id": "00000000-0000-0000-0000-000000000001", "name": "azure-quantum-job",
       "providerId": "microsoft-qc", "target": "microsoft.estimator", "itemType": "Job",
-<<<<<<< HEAD
-      "containerUri": "https://mystorage.blob.core.windows.net/job-00000000-0000-0000-0000-000000000001?sv=PLACEHOLDER&ss=b&srt=co&spr=https&st=2024-08-15T22%3A14%3A51Z&se=2050-01-01T00%3A00%3A00Z&sp=rwlac&sig=l91T9OnwBPTHG8fUXEqte618zR0PosX0qL017ZTVMwc%3D",
-=======
       "containerUri": "https://mystorage.blob.core.windows.net/job-00000000-0000-0000-0000-000000000001?sv=PLACEHOLDER&ss=b&srt=co&spr=https&st=2000-01-01T00%3A00%3A00Z&se=2050-01-01T00%3A00%3A00Z&sp=rwlac&sig=PLACEHOLDER",
->>>>>>> b43e1017
       "inputDataUri": "https://mystorage.blob.core.windows.net/job-00000000-0000-0000-0000-000000000001/inputData",
       "inputDataFormat": "qir.v1", "inputParams": {"items": [{"qubitParams": {"name":
       "qubit_maj_ns_e4", "instructionSet": "majorana", "tGateTime": "10 ns", "twoQubitJointMeasurementErrorRate":
@@ -374,11 +317,7 @@
       Connection:
       - keep-alive
       Content-Length:
-<<<<<<< HEAD
-      - '1522'
-=======
       - '1487'
->>>>>>> b43e1017
       Content-Type:
       - application/json
       User-Agent:
@@ -387,13 +326,6 @@
     uri: https://eastus.quantum.azure.com/subscriptions/00000000-0000-0000-0000-000000000000/resourceGroups/myresourcegroup/providers/Microsoft.Quantum/workspaces/myworkspace/jobs/00000000-0000-0000-0000-000000000001?api-version=2022-09-12-preview&test-sequence-id=1
   response:
     body:
-<<<<<<< HEAD
-      string: '{"containerUri": "https://mystorage.blob.core.windows.net/job-00000000-0000-0000-0000-000000000001?sv=PLACEHOLDER&ss=b&srt=co&spr=https&st=2024-08-15T22%3A14%3A51Z&se=2050-01-01T00%3A00%3A00Z&sp=rwlac&sig=PLACEHOLDER&st=2024-08-15T22%3A14%3A52Z&se=2050-01-01T00%3A00%3A00Z&sr=b&sp=rcw&sig=PLACEHOLDER&ss=b&srt=co&spr=https&st=2024-08-15T22%3A14%3A51Z&se=2050-01-01T00%3A00%3A00Z&sp=rwlac&sig=l91T9OnwBPTHG8fUXEqte618zR0PosX0qL017ZTVMwc%3D",
-        "beginExecutionTime": null, "cancellationTime": null, "quantumComputingData":
-        null, "errorData": null, "isCancelling": false, "tags": [], "name": "azure-quantum-job",
-        "id": "00000000-0000-0000-0000-000000000001", "providerId": "microsoft-qc",
-        "target": "microsoft.estimator", "creationTime": "2024-08-15T22:14:52.5130483+00:00",
-=======
       string: '{"containerUri": "https://mystorage.blob.core.windows.net/job-00000000-0000-0000-0000-000000000001?sv=PLACEHOLDER&ss=b&srt=co&spr=https&st=2000-01-01T00%3A00%3A00Z&se=2050-01-01T00%3A00%3A00Z&sp=rwlac&sig=PLACEHOLDER",
         "inputDataUri": "https://mystorage.blob.core.windows.net/job-00000000-0000-0000-0000-000000000001/inputData",
         "inputDataFormat": "qir.v1", "inputParams": {"items": [{"qubitParams": {"name":
@@ -414,17 +346,12 @@
         null, "errorData": null, "isCancelling": false, "tags": [], "name": "azure-quantum-job",
         "id": "00000000-0000-0000-0000-000000000001", "providerId": "microsoft-qc",
         "target": "microsoft.estimator", "creationTime": "2024-08-28T20:28:09.3271205+00:00",
->>>>>>> b43e1017
         "endExecutionTime": null, "costEstimate": null, "itemType": "Job"}'
     headers:
       connection:
       - keep-alive
       content-length:
-<<<<<<< HEAD
-      - '836'
-=======
       - '2046'
->>>>>>> b43e1017
       content-type:
       - application/json; charset=utf-8
       transfer-encoding:
@@ -447,13 +374,6 @@
     uri: https://eastus.quantum.azure.com/subscriptions/00000000-0000-0000-0000-000000000000/resourceGroups/myresourcegroup/providers/Microsoft.Quantum/workspaces/myworkspace/jobs/00000000-0000-0000-0000-000000000001?api-version=2022-09-12-preview&test-sequence-id=1
   response:
     body:
-<<<<<<< HEAD
-      string: '{"containerUri": "https://mystorage.blob.core.windows.net/job-00000000-0000-0000-0000-000000000001?sv=PLACEHOLDER&st=2024-08-15T22%3A14%3A52Z&se=2050-01-01T00%3A00%3A00Z&sr=c&sp=rcwl&sig=PLACEHOLDER&st=2024-08-15T22%3A14%3A52Z&se=2050-01-01T00%3A00%3A00Z&sr=b&sp=r&rscd=attachment%3B+filename%3Dazure-quantum-job-00000000-0000-0000-0000-000000000001.input.json&sig=PLACEHOLDER&st=2024-08-15T22%3A14%3A52Z&se=2050-01-01T00%3A00%3A00Z&sr=b&sp=r&rscd=attachment%3B+filename%3Dazure-quantum-job-00000000-0000-0000-0000-000000000001.output.json&sig=Yp4W5vwSRNzs12bPphjai1NBgkYO9dYAJC0QjBQsUnM%3D",
-        "beginExecutionTime": null, "cancellationTime": null, "quantumComputingData":
-        null, "errorData": null, "isCancelling": false, "tags": [], "name": "azure-quantum-job",
-        "id": "00000000-0000-0000-0000-000000000001", "providerId": "microsoft-qc",
-        "target": "microsoft.estimator", "creationTime": "2024-08-15T22:14:52.5130483+00:00",
-=======
       string: '{"containerUri": "https://mystorage.blob.core.windows.net/job-00000000-0000-0000-0000-000000000001?sv=PLACEHOLDER&st=2000-01-01T00%3A00%3A00Z&se=2050-01-01T00%3A00%3A00Z&sr=c&sp=rcwl&sig=PLACEHOLDER",
         "inputDataUri": "https://mystorage.blob.core.windows.net/job-00000000-0000-0000-0000-000000000001/inputData?sv=PLACEHOLDER&st=2000-01-01T00%3A00%3A00Z&se=2050-01-01T00%3A00%3A00Z&sr=b&sp=r&rscd=attachment%3B+filename%3Dazure-quantum-job-00000000-0000-0000-0000-000000000001.input.json&sig=PLACEHOLDER",
         "inputDataFormat": "qir.v1", "inputParams": {"items": [{"qubitParams": {"name":
@@ -474,17 +394,12 @@
         null, "errorData": null, "isCancelling": false, "tags": [], "name": "azure-quantum-job",
         "id": "00000000-0000-0000-0000-000000000001", "providerId": "microsoft-qc",
         "target": "microsoft.estimator", "creationTime": "2024-08-28T20:28:09.3271205+00:00",
->>>>>>> b43e1017
         "endExecutionTime": null, "costEstimate": null, "itemType": "Job"}'
     headers:
       connection:
       - keep-alive
       content-length:
-<<<<<<< HEAD
-      - '988'
-=======
       - '2293'
->>>>>>> b43e1017
       content-type:
       - application/json; charset=utf-8
       transfer-encoding:
@@ -507,255 +422,6 @@
     uri: https://eastus.quantum.azure.com/subscriptions/00000000-0000-0000-0000-000000000000/resourceGroups/myresourcegroup/providers/Microsoft.Quantum/workspaces/myworkspace/jobs/00000000-0000-0000-0000-000000000001?api-version=2022-09-12-preview&test-sequence-id=2
   response:
     body:
-<<<<<<< HEAD
-      string: '{"containerUri": "https://mystorage.blob.core.windows.net/job-00000000-0000-0000-0000-000000000001?sv=PLACEHOLDER&st=2024-08-15T22%3A14%3A52Z&se=2050-01-01T00%3A00%3A00Z&sr=c&sp=rcwl&sig=PLACEHOLDER&st=2024-08-15T22%3A14%3A52Z&se=2050-01-01T00%3A00%3A00Z&sr=b&sp=r&rscd=attachment%3B+filename%3Dazure-quantum-job-00000000-0000-0000-0000-000000000001.input.json&sig=PLACEHOLDER&st=2024-08-15T22%3A14%3A52Z&se=2050-01-01T00%3A00%3A00Z&sr=b&sp=r&rscd=attachment%3B+filename%3Dazure-quantum-job-00000000-0000-0000-0000-000000000001.output.json&sig=Yp4W5vwSRNzs12bPphjai1NBgkYO9dYAJC0QjBQsUnM%3D",
-        "beginExecutionTime": null, "cancellationTime": null, "quantumComputingData":
-        {"count": 1}, "errorData": null, "isCancelling": false, "tags": [], "name":
-        "azure-quantum-job", "id": "00000000-0000-0000-0000-000000000001", "providerId":
-        "microsoft-qc", "target": "microsoft.estimator", "creationTime": "2024-08-15T22:14:52.5130483+00:00",
-=======
-      string: '{"containerUri": "https://mystorage.blob.core.windows.net/job-00000000-0000-0000-0000-000000000001?sv=PLACEHOLDER&st=2000-01-01T00%3A00%3A00Z&se=2050-01-01T00%3A00%3A00Z&sr=c&sp=rcwl&sig=PLACEHOLDER",
-        "inputDataUri": "https://mystorage.blob.core.windows.net/job-00000000-0000-0000-0000-000000000001/inputData?sv=PLACEHOLDER&st=2000-01-01T00%3A00%3A00Z&se=2050-01-01T00%3A00%3A00Z&sr=b&sp=r&rscd=attachment%3B+filename%3Dazure-quantum-job-00000000-0000-0000-0000-000000000001.input.json&sig=PLACEHOLDER",
-        "inputDataFormat": "qir.v1", "inputParams": {"items": [{"qubitParams": {"name":
-        "qubit_maj_ns_e4", "instructionSet": "majorana", "tGateTime": "10 ns", "twoQubitJointMeasurementErrorRate":
-        {"process": 5e-05, "readout": 7e-05}, "tGateErrorRate": 0.03, "idleErrorRate":
-        2e-05}, "distillationUnitSpecifications": [{"displayName": "S", "numInputTs":
-        1, "numOutputTs": 15, "failureProbabilityFormula": "15.0 * inputErrorRate
-        + 356.0 * cliffordErrorRate", "outputErrorRateFormula": "35.0 * inputErrorRate
-        ^ 3 + 7.1 * cliffordErrorRate", "physicalQubitSpecification": {"numUnitQubits":
-        12, "durationInQubitCycleTime": 45}, "logicalQubitSpecification": {"numUnitQubits":
-        12, "durationInQubitCycleTime": 45}}, {"name": "15-1 RM"}, {"name": "15-1
-        space-efficient"}], "errorBudget": 0.001}, {"constraints": {"maxDuration":
-        "20s"}, "errorBudget": 0.002}, {"constraints": {"maxPhysicalQubits": 10000},
-        "errorBudget": 0.003}], "resumeAfterFailedItem": true}, "metadata": null,
-        "sessionId": null, "status": "Waiting", "jobType": "QuantumComputing", "outputDataFormat":
-        "microsoft.resource-estimates.v1", "outputDataUri": "https://mystorage.blob.core.windows.net/job-00000000-0000-0000-0000-000000000001/outputData?sv=PLACEHOLDER&st=2000-01-01T00%3A00%3A00Z&se=2050-01-01T00%3A00%3A00Z&sr=b&sp=r&rscd=attachment%3B+filename%3Dazure-quantum-job-00000000-0000-0000-0000-000000000001.output.json&sig=PLACEHOLDER",
-        "beginExecutionTime": null, "cancellationTime": null, "quantumComputingData":
-        {"count": 1}, "errorData": null, "isCancelling": false, "tags": [], "name":
-        "azure-quantum-job", "id": "00000000-0000-0000-0000-000000000001", "providerId":
-        "microsoft-qc", "target": "microsoft.estimator", "creationTime": "2024-08-28T20:28:09.3271205+00:00",
->>>>>>> b43e1017
-        "endExecutionTime": null, "costEstimate": null, "itemType": "Job"}'
-    headers:
-      connection:
-      - keep-alive
-      content-length:
-<<<<<<< HEAD
-      - '996'
-=======
-      - '2301'
->>>>>>> b43e1017
-      content-type:
-      - application/json; charset=utf-8
-      transfer-encoding:
-      - chunked
-    status:
-      code: 200
-      message: OK
-- request:
-    body: null
-    headers:
-      Accept:
-      - application/json
-      Accept-Encoding:
-      - gzip, deflate
-      Connection:
-      - keep-alive
-      User-Agent:
-      - azsdk-python-quantum/1.2.4 Python/3.9.19 (Windows-10-10.0.22631-SP0)
-    method: GET
-    uri: https://eastus.quantum.azure.com/subscriptions/00000000-0000-0000-0000-000000000000/resourceGroups/myresourcegroup/providers/Microsoft.Quantum/workspaces/myworkspace/jobs/00000000-0000-0000-0000-000000000001?api-version=2022-09-12-preview&test-sequence-id=3
-  response:
-    body:
-<<<<<<< HEAD
-      string: '{"containerUri": "https://mystorage.blob.core.windows.net/job-00000000-0000-0000-0000-000000000001?sv=PLACEHOLDER&st=2024-08-15T22%3A14%3A53Z&se=2050-01-01T00%3A00%3A00Z&sr=c&sp=rcwl&sig=PLACEHOLDER&st=2024-08-15T22%3A14%3A53Z&se=2050-01-01T00%3A00%3A00Z&sr=b&sp=r&rscd=attachment%3B+filename%3Dazure-quantum-job-00000000-0000-0000-0000-000000000001.input.json&sig=PLACEHOLDER&st=2024-08-15T22%3A14%3A53Z&se=2050-01-01T00%3A00%3A00Z&sr=b&sp=r&rscd=attachment%3B+filename%3Dazure-quantum-job-00000000-0000-0000-0000-000000000001.output.json&sig=OwpkWGhwzKhKx%2FvkCSnluxvRaawO8cF7TUGGdYztEOo%3D",
-        "beginExecutionTime": null, "cancellationTime": null, "quantumComputingData":
-        {"count": 1}, "errorData": null, "isCancelling": false, "tags": [], "name":
-        "azure-quantum-job", "id": "00000000-0000-0000-0000-000000000001", "providerId":
-        "microsoft-qc", "target": "microsoft.estimator", "creationTime": "2024-08-15T22:14:52.5130483+00:00",
-=======
-      string: '{"containerUri": "https://mystorage.blob.core.windows.net/job-00000000-0000-0000-0000-000000000001?sv=PLACEHOLDER&st=2000-01-01T00%3A00%3A00Z&se=2050-01-01T00%3A00%3A00Z&sr=c&sp=rcwl&sig=PLACEHOLDER",
-        "inputDataUri": "https://mystorage.blob.core.windows.net/job-00000000-0000-0000-0000-000000000001/inputData?sv=PLACEHOLDER&st=2000-01-01T00%3A00%3A00Z&se=2050-01-01T00%3A00%3A00Z&sr=b&sp=r&rscd=attachment%3B+filename%3Dazure-quantum-job-00000000-0000-0000-0000-000000000001.input.json&sig=PLACEHOLDER",
-        "inputDataFormat": "qir.v1", "inputParams": {"items": [{"qubitParams": {"name":
-        "qubit_maj_ns_e4", "instructionSet": "majorana", "tGateTime": "10 ns", "twoQubitJointMeasurementErrorRate":
-        {"process": 5e-05, "readout": 7e-05}, "tGateErrorRate": 0.03, "idleErrorRate":
-        2e-05}, "distillationUnitSpecifications": [{"displayName": "S", "numInputTs":
-        1, "numOutputTs": 15, "failureProbabilityFormula": "15.0 * inputErrorRate
-        + 356.0 * cliffordErrorRate", "outputErrorRateFormula": "35.0 * inputErrorRate
-        ^ 3 + 7.1 * cliffordErrorRate", "physicalQubitSpecification": {"numUnitQubits":
-        12, "durationInQubitCycleTime": 45}, "logicalQubitSpecification": {"numUnitQubits":
-        12, "durationInQubitCycleTime": 45}}, {"name": "15-1 RM"}, {"name": "15-1
-        space-efficient"}], "errorBudget": 0.001}, {"constraints": {"maxDuration":
-        "20s"}, "errorBudget": 0.002}, {"constraints": {"maxPhysicalQubits": 10000},
-        "errorBudget": 0.003}], "resumeAfterFailedItem": true}, "metadata": null,
-        "sessionId": null, "status": "Waiting", "jobType": "QuantumComputing", "outputDataFormat":
-        "microsoft.resource-estimates.v1", "outputDataUri": "https://mystorage.blob.core.windows.net/job-00000000-0000-0000-0000-000000000001/outputData?sv=PLACEHOLDER&st=2000-01-01T00%3A00%3A00Z&se=2050-01-01T00%3A00%3A00Z&sr=b&sp=r&rscd=attachment%3B+filename%3Dazure-quantum-job-00000000-0000-0000-0000-000000000001.output.json&sig=PLACEHOLDER",
-        "beginExecutionTime": null, "cancellationTime": null, "quantumComputingData":
-        {"count": 1}, "errorData": null, "isCancelling": false, "tags": [], "name":
-        "azure-quantum-job", "id": "00000000-0000-0000-0000-000000000001", "providerId":
-        "microsoft-qc", "target": "microsoft.estimator", "creationTime": "2024-08-28T20:28:09.3271205+00:00",
->>>>>>> b43e1017
-        "endExecutionTime": null, "costEstimate": null, "itemType": "Job"}'
-    headers:
-      connection:
-      - keep-alive
-      content-length:
-<<<<<<< HEAD
-      - '998'
-=======
-      - '2301'
->>>>>>> b43e1017
-      content-type:
-      - application/json; charset=utf-8
-      transfer-encoding:
-      - chunked
-    status:
-      code: 200
-      message: OK
-- request:
-    body: null
-    headers:
-      Accept:
-      - application/json
-      Accept-Encoding:
-      - gzip, deflate
-      Connection:
-      - keep-alive
-      User-Agent:
-      - azsdk-python-quantum/1.2.4 Python/3.9.19 (Windows-10-10.0.22631-SP0)
-    method: GET
-    uri: https://eastus.quantum.azure.com/subscriptions/00000000-0000-0000-0000-000000000000/resourceGroups/myresourcegroup/providers/Microsoft.Quantum/workspaces/myworkspace/jobs/00000000-0000-0000-0000-000000000001?api-version=2022-09-12-preview&test-sequence-id=4
-  response:
-    body:
-<<<<<<< HEAD
-      string: '{"containerUri": "https://mystorage.blob.core.windows.net/job-00000000-0000-0000-0000-000000000001?sv=PLACEHOLDER&st=2024-08-15T22%3A14%3A53Z&se=2050-01-01T00%3A00%3A00Z&sr=c&sp=rcwl&sig=PLACEHOLDER&st=2024-08-15T22%3A14%3A53Z&se=2050-01-01T00%3A00%3A00Z&sr=b&sp=r&rscd=attachment%3B+filename%3Dazure-quantum-job-00000000-0000-0000-0000-000000000001.input.json&sig=PLACEHOLDER&st=2024-08-15T22%3A14%3A53Z&se=2050-01-01T00%3A00%3A00Z&sr=b&sp=r&rscd=attachment%3B+filename%3Dazure-quantum-job-00000000-0000-0000-0000-000000000001.output.json&sig=OwpkWGhwzKhKx%2FvkCSnluxvRaawO8cF7TUGGdYztEOo%3D",
-        "beginExecutionTime": null, "cancellationTime": null, "quantumComputingData":
-        {"count": 1}, "errorData": null, "isCancelling": false, "tags": [], "name":
-        "azure-quantum-job", "id": "00000000-0000-0000-0000-000000000001", "providerId":
-        "microsoft-qc", "target": "microsoft.estimator", "creationTime": "2024-08-15T22:14:52.5130483+00:00",
-=======
-      string: '{"containerUri": "https://mystorage.blob.core.windows.net/job-00000000-0000-0000-0000-000000000001?sv=PLACEHOLDER&st=2000-01-01T00%3A00%3A00Z&se=2050-01-01T00%3A00%3A00Z&sr=c&sp=rcwl&sig=PLACEHOLDER",
-        "inputDataUri": "https://mystorage.blob.core.windows.net/job-00000000-0000-0000-0000-000000000001/inputData?sv=PLACEHOLDER&st=2000-01-01T00%3A00%3A00Z&se=2050-01-01T00%3A00%3A00Z&sr=b&sp=r&rscd=attachment%3B+filename%3Dazure-quantum-job-00000000-0000-0000-0000-000000000001.input.json&sig=PLACEHOLDER",
-        "inputDataFormat": "qir.v1", "inputParams": {"items": [{"qubitParams": {"name":
-        "qubit_maj_ns_e4", "instructionSet": "majorana", "tGateTime": "10 ns", "twoQubitJointMeasurementErrorRate":
-        {"process": 5e-05, "readout": 7e-05}, "tGateErrorRate": 0.03, "idleErrorRate":
-        2e-05}, "distillationUnitSpecifications": [{"displayName": "S", "numInputTs":
-        1, "numOutputTs": 15, "failureProbabilityFormula": "15.0 * inputErrorRate
-        + 356.0 * cliffordErrorRate", "outputErrorRateFormula": "35.0 * inputErrorRate
-        ^ 3 + 7.1 * cliffordErrorRate", "physicalQubitSpecification": {"numUnitQubits":
-        12, "durationInQubitCycleTime": 45}, "logicalQubitSpecification": {"numUnitQubits":
-        12, "durationInQubitCycleTime": 45}}, {"name": "15-1 RM"}, {"name": "15-1
-        space-efficient"}], "errorBudget": 0.001}, {"constraints": {"maxDuration":
-        "20s"}, "errorBudget": 0.002}, {"constraints": {"maxPhysicalQubits": 10000},
-        "errorBudget": 0.003}], "resumeAfterFailedItem": true}, "metadata": null,
-        "sessionId": null, "status": "Waiting", "jobType": "QuantumComputing", "outputDataFormat":
-        "microsoft.resource-estimates.v1", "outputDataUri": "https://mystorage.blob.core.windows.net/job-00000000-0000-0000-0000-000000000001/outputData?sv=PLACEHOLDER&st=2000-01-01T00%3A00%3A00Z&se=2050-01-01T00%3A00%3A00Z&sr=b&sp=r&rscd=attachment%3B+filename%3Dazure-quantum-job-00000000-0000-0000-0000-000000000001.output.json&sig=PLACEHOLDER",
-        "beginExecutionTime": null, "cancellationTime": null, "quantumComputingData":
-        {"count": 1}, "errorData": null, "isCancelling": false, "tags": [], "name":
-        "azure-quantum-job", "id": "00000000-0000-0000-0000-000000000001", "providerId":
-        "microsoft-qc", "target": "microsoft.estimator", "creationTime": "2024-08-28T20:28:09.3271205+00:00",
->>>>>>> b43e1017
-        "endExecutionTime": null, "costEstimate": null, "itemType": "Job"}'
-    headers:
-      connection:
-      - keep-alive
-      content-length:
-<<<<<<< HEAD
-      - '998'
-=======
-      - '2301'
->>>>>>> b43e1017
-      content-type:
-      - application/json; charset=utf-8
-      transfer-encoding:
-      - chunked
-    status:
-      code: 200
-      message: OK
-- request:
-    body: null
-    headers:
-      Accept:
-      - application/json
-      Accept-Encoding:
-      - gzip, deflate
-      Connection:
-      - keep-alive
-      User-Agent:
-      - azsdk-python-quantum/1.2.4 Python/3.9.19 (Windows-10-10.0.22631-SP0)
-    method: GET
-    uri: https://eastus.quantum.azure.com/subscriptions/00000000-0000-0000-0000-000000000000/resourceGroups/myresourcegroup/providers/Microsoft.Quantum/workspaces/myworkspace/jobs/00000000-0000-0000-0000-000000000001?api-version=2022-09-12-preview&test-sequence-id=5
-  response:
-    body:
-<<<<<<< HEAD
-      string: '{"containerUri": "https://mystorage.blob.core.windows.net/job-00000000-0000-0000-0000-000000000001?sv=PLACEHOLDER&st=2024-08-15T22%3A14%3A54Z&se=2050-01-01T00%3A00%3A00Z&sr=c&sp=rcwl&sig=PLACEHOLDER&st=2024-08-15T22%3A14%3A54Z&se=2050-01-01T00%3A00%3A00Z&sr=b&sp=r&rscd=attachment%3B+filename%3Dazure-quantum-job-00000000-0000-0000-0000-000000000001.input.json&sig=PLACEHOLDER&st=2024-08-15T22%3A14%3A54Z&se=2050-01-01T00%3A00%3A00Z&sr=b&sp=r&rscd=attachment%3B+filename%3Dazure-quantum-job-00000000-0000-0000-0000-000000000001.output.json&sig=GKaO7iG7ZEeZ%2BdVHFbK47v%2BaLhd93dQF7W2fUZ4720Q%3D",
-        "beginExecutionTime": null, "cancellationTime": null, "quantumComputingData":
-        {"count": 1}, "errorData": null, "isCancelling": false, "tags": [], "name":
-        "azure-quantum-job", "id": "00000000-0000-0000-0000-000000000001", "providerId":
-        "microsoft-qc", "target": "microsoft.estimator", "creationTime": "2024-08-15T22:14:52.5130483+00:00",
-=======
-      string: '{"containerUri": "https://mystorage.blob.core.windows.net/job-00000000-0000-0000-0000-000000000001?sv=PLACEHOLDER&st=2000-01-01T00%3A00%3A00Z&se=2050-01-01T00%3A00%3A00Z&sr=c&sp=rcwl&sig=PLACEHOLDER",
-        "inputDataUri": "https://mystorage.blob.core.windows.net/job-00000000-0000-0000-0000-000000000001/inputData?sv=PLACEHOLDER&st=2000-01-01T00%3A00%3A00Z&se=2050-01-01T00%3A00%3A00Z&sr=b&sp=r&rscd=attachment%3B+filename%3Dazure-quantum-job-00000000-0000-0000-0000-000000000001.input.json&sig=PLACEHOLDER",
-        "inputDataFormat": "qir.v1", "inputParams": {"items": [{"qubitParams": {"name":
-        "qubit_maj_ns_e4", "instructionSet": "majorana", "tGateTime": "10 ns", "twoQubitJointMeasurementErrorRate":
-        {"process": 5e-05, "readout": 7e-05}, "tGateErrorRate": 0.03, "idleErrorRate":
-        2e-05}, "distillationUnitSpecifications": [{"displayName": "S", "numInputTs":
-        1, "numOutputTs": 15, "failureProbabilityFormula": "15.0 * inputErrorRate
-        + 356.0 * cliffordErrorRate", "outputErrorRateFormula": "35.0 * inputErrorRate
-        ^ 3 + 7.1 * cliffordErrorRate", "physicalQubitSpecification": {"numUnitQubits":
-        12, "durationInQubitCycleTime": 45}, "logicalQubitSpecification": {"numUnitQubits":
-        12, "durationInQubitCycleTime": 45}}, {"name": "15-1 RM"}, {"name": "15-1
-        space-efficient"}], "errorBudget": 0.001}, {"constraints": {"maxDuration":
-        "20s"}, "errorBudget": 0.002}, {"constraints": {"maxPhysicalQubits": 10000},
-        "errorBudget": 0.003}], "resumeAfterFailedItem": true}, "metadata": null,
-        "sessionId": null, "status": "Waiting", "jobType": "QuantumComputing", "outputDataFormat":
-        "microsoft.resource-estimates.v1", "outputDataUri": "https://mystorage.blob.core.windows.net/job-00000000-0000-0000-0000-000000000001/outputData?sv=PLACEHOLDER&st=2000-01-01T00%3A00%3A00Z&se=2050-01-01T00%3A00%3A00Z&sr=b&sp=r&rscd=attachment%3B+filename%3Dazure-quantum-job-00000000-0000-0000-0000-000000000001.output.json&sig=PLACEHOLDER",
-        "beginExecutionTime": null, "cancellationTime": null, "quantumComputingData":
-        {"count": 1}, "errorData": null, "isCancelling": false, "tags": [], "name":
-        "azure-quantum-job", "id": "00000000-0000-0000-0000-000000000001", "providerId":
-        "microsoft-qc", "target": "microsoft.estimator", "creationTime": "2024-08-28T20:28:09.3271205+00:00",
->>>>>>> b43e1017
-        "endExecutionTime": null, "costEstimate": null, "itemType": "Job"}'
-    headers:
-      connection:
-      - keep-alive
-      content-length:
-<<<<<<< HEAD
-      - '1000'
-=======
-      - '2301'
->>>>>>> b43e1017
-      content-type:
-      - application/json; charset=utf-8
-      transfer-encoding:
-      - chunked
-    status:
-      code: 200
-      message: OK
-- request:
-    body: null
-    headers:
-      Accept:
-      - application/json
-      Accept-Encoding:
-      - gzip, deflate
-      Connection:
-      - keep-alive
-      User-Agent:
-      - azsdk-python-quantum/1.2.4 Python/3.9.19 (Windows-10-10.0.22631-SP0)
-    method: GET
-    uri: https://eastus.quantum.azure.com/subscriptions/00000000-0000-0000-0000-000000000000/resourceGroups/myresourcegroup/providers/Microsoft.Quantum/workspaces/myworkspace/jobs/00000000-0000-0000-0000-000000000001?api-version=2022-09-12-preview&test-sequence-id=6
-  response:
-    body:
-<<<<<<< HEAD
-      string: '{"containerUri": "https://mystorage.blob.core.windows.net/job-00000000-0000-0000-0000-000000000001?sv=PLACEHOLDER&st=2024-08-15T22%3A14%3A55Z&se=2050-01-01T00%3A00%3A00Z&sr=c&sp=rcwl&sig=PLACEHOLDER&st=2024-08-15T22%3A14%3A55Z&se=2050-01-01T00%3A00%3A00Z&sr=b&sp=r&rscd=attachment%3B+filename%3Dazure-quantum-job-00000000-0000-0000-0000-000000000001.input.json&sig=PLACEHOLDER&st=2024-08-15T22%3A14%3A55Z&se=2050-01-01T00%3A00%3A00Z&sr=b&sp=r&rscd=attachment%3B+filename%3Dazure-quantum-job-00000000-0000-0000-0000-000000000001.output.json&sig=B7TAZSovrSwzwWh0UtrCdwS2u1JcLki9skyplyVdPKg%3D",
-        "beginExecutionTime": "2024-08-15T22:14:53.057742Z", "cancellationTime": null,
-        "quantumComputingData": {"count": 1}, "errorData": null, "isCancelling": false,
-        "tags": [], "name": "azure-quantum-job", "id": "00000000-0000-0000-0000-000000000001",
-        "providerId": "microsoft-qc", "target": "microsoft.estimator", "creationTime":
-        "2024-08-15T22:14:52.5130483+00:00", "endExecutionTime": null, "costEstimate":
-        null, "itemType": "Job"}'
-=======
       string: '{"containerUri": "https://mystorage.blob.core.windows.net/job-00000000-0000-0000-0000-000000000001?sv=PLACEHOLDER&st=2000-01-01T00%3A00%3A00Z&se=2050-01-01T00%3A00%3A00Z&sr=c&sp=rcwl&sig=PLACEHOLDER",
         "inputDataUri": "https://mystorage.blob.core.windows.net/job-00000000-0000-0000-0000-000000000001/inputData?sv=PLACEHOLDER&st=2000-01-01T00%3A00%3A00Z&se=2050-01-01T00%3A00%3A00Z&sr=b&sp=r&rscd=attachment%3B+filename%3Dazure-quantum-job-00000000-0000-0000-0000-000000000001.input.json&sig=PLACEHOLDER",
         "inputDataFormat": "qir.v1", "inputParams": {"items": [{"qubitParams": {"name":
@@ -799,7 +465,199 @@
       Connection:
       - keep-alive
       User-Agent:
-      - azsdk-python-quantum/0.0.1 Python/3.9.19 (Windows-10-10.0.22631-SP0)
+      - azsdk-python-quantum/1.2.4 Python/3.9.19 (Windows-10-10.0.22631-SP0)
+    method: GET
+    uri: https://eastus.quantum.azure.com/subscriptions/00000000-0000-0000-0000-000000000000/resourceGroups/myresourcegroup/providers/Microsoft.Quantum/workspaces/myworkspace/jobs/00000000-0000-0000-0000-000000000001?api-version=2022-09-12-preview&test-sequence-id=3
+  response:
+    body:
+      string: '{"containerUri": "https://mystorage.blob.core.windows.net/job-00000000-0000-0000-0000-000000000001?sv=PLACEHOLDER&st=2000-01-01T00%3A00%3A00Z&se=2050-01-01T00%3A00%3A00Z&sr=c&sp=rcwl&sig=PLACEHOLDER",
+        "inputDataUri": "https://mystorage.blob.core.windows.net/job-00000000-0000-0000-0000-000000000001/inputData?sv=PLACEHOLDER&st=2000-01-01T00%3A00%3A00Z&se=2050-01-01T00%3A00%3A00Z&sr=b&sp=r&rscd=attachment%3B+filename%3Dazure-quantum-job-00000000-0000-0000-0000-000000000001.input.json&sig=PLACEHOLDER",
+        "inputDataFormat": "qir.v1", "inputParams": {"items": [{"qubitParams": {"name":
+        "qubit_maj_ns_e4", "instructionSet": "majorana", "tGateTime": "10 ns", "twoQubitJointMeasurementErrorRate":
+        {"process": 5e-05, "readout": 7e-05}, "tGateErrorRate": 0.03, "idleErrorRate":
+        2e-05}, "distillationUnitSpecifications": [{"displayName": "S", "numInputTs":
+        1, "numOutputTs": 15, "failureProbabilityFormula": "15.0 * inputErrorRate
+        + 356.0 * cliffordErrorRate", "outputErrorRateFormula": "35.0 * inputErrorRate
+        ^ 3 + 7.1 * cliffordErrorRate", "physicalQubitSpecification": {"numUnitQubits":
+        12, "durationInQubitCycleTime": 45}, "logicalQubitSpecification": {"numUnitQubits":
+        12, "durationInQubitCycleTime": 45}}, {"name": "15-1 RM"}, {"name": "15-1
+        space-efficient"}], "errorBudget": 0.001}, {"constraints": {"maxDuration":
+        "20s"}, "errorBudget": 0.002}, {"constraints": {"maxPhysicalQubits": 10000},
+        "errorBudget": 0.003}], "resumeAfterFailedItem": true}, "metadata": null,
+        "sessionId": null, "status": "Waiting", "jobType": "QuantumComputing", "outputDataFormat":
+        "microsoft.resource-estimates.v1", "outputDataUri": "https://mystorage.blob.core.windows.net/job-00000000-0000-0000-0000-000000000001/outputData?sv=PLACEHOLDER&st=2000-01-01T00%3A00%3A00Z&se=2050-01-01T00%3A00%3A00Z&sr=b&sp=r&rscd=attachment%3B+filename%3Dazure-quantum-job-00000000-0000-0000-0000-000000000001.output.json&sig=PLACEHOLDER",
+        "beginExecutionTime": null, "cancellationTime": null, "quantumComputingData":
+        {"count": 1}, "errorData": null, "isCancelling": false, "tags": [], "name":
+        "azure-quantum-job", "id": "00000000-0000-0000-0000-000000000001", "providerId":
+        "microsoft-qc", "target": "microsoft.estimator", "creationTime": "2024-08-28T20:28:09.3271205+00:00",
+        "endExecutionTime": null, "costEstimate": null, "itemType": "Job"}'
+    headers:
+      connection:
+      - keep-alive
+      content-length:
+      - '2301'
+      content-type:
+      - application/json; charset=utf-8
+      transfer-encoding:
+      - chunked
+    status:
+      code: 200
+      message: OK
+- request:
+    body: null
+    headers:
+      Accept:
+      - application/json
+      Accept-Encoding:
+      - gzip, deflate
+      Connection:
+      - keep-alive
+      User-Agent:
+      - azsdk-python-quantum/1.2.4 Python/3.9.19 (Windows-10-10.0.22631-SP0)
+    method: GET
+    uri: https://eastus.quantum.azure.com/subscriptions/00000000-0000-0000-0000-000000000000/resourceGroups/myresourcegroup/providers/Microsoft.Quantum/workspaces/myworkspace/jobs/00000000-0000-0000-0000-000000000001?api-version=2022-09-12-preview&test-sequence-id=4
+  response:
+    body:
+      string: '{"containerUri": "https://mystorage.blob.core.windows.net/job-00000000-0000-0000-0000-000000000001?sv=PLACEHOLDER&st=2000-01-01T00%3A00%3A00Z&se=2050-01-01T00%3A00%3A00Z&sr=c&sp=rcwl&sig=PLACEHOLDER",
+        "inputDataUri": "https://mystorage.blob.core.windows.net/job-00000000-0000-0000-0000-000000000001/inputData?sv=PLACEHOLDER&st=2000-01-01T00%3A00%3A00Z&se=2050-01-01T00%3A00%3A00Z&sr=b&sp=r&rscd=attachment%3B+filename%3Dazure-quantum-job-00000000-0000-0000-0000-000000000001.input.json&sig=PLACEHOLDER",
+        "inputDataFormat": "qir.v1", "inputParams": {"items": [{"qubitParams": {"name":
+        "qubit_maj_ns_e4", "instructionSet": "majorana", "tGateTime": "10 ns", "twoQubitJointMeasurementErrorRate":
+        {"process": 5e-05, "readout": 7e-05}, "tGateErrorRate": 0.03, "idleErrorRate":
+        2e-05}, "distillationUnitSpecifications": [{"displayName": "S", "numInputTs":
+        1, "numOutputTs": 15, "failureProbabilityFormula": "15.0 * inputErrorRate
+        + 356.0 * cliffordErrorRate", "outputErrorRateFormula": "35.0 * inputErrorRate
+        ^ 3 + 7.1 * cliffordErrorRate", "physicalQubitSpecification": {"numUnitQubits":
+        12, "durationInQubitCycleTime": 45}, "logicalQubitSpecification": {"numUnitQubits":
+        12, "durationInQubitCycleTime": 45}}, {"name": "15-1 RM"}, {"name": "15-1
+        space-efficient"}], "errorBudget": 0.001}, {"constraints": {"maxDuration":
+        "20s"}, "errorBudget": 0.002}, {"constraints": {"maxPhysicalQubits": 10000},
+        "errorBudget": 0.003}], "resumeAfterFailedItem": true}, "metadata": null,
+        "sessionId": null, "status": "Waiting", "jobType": "QuantumComputing", "outputDataFormat":
+        "microsoft.resource-estimates.v1", "outputDataUri": "https://mystorage.blob.core.windows.net/job-00000000-0000-0000-0000-000000000001/outputData?sv=PLACEHOLDER&st=2000-01-01T00%3A00%3A00Z&se=2050-01-01T00%3A00%3A00Z&sr=b&sp=r&rscd=attachment%3B+filename%3Dazure-quantum-job-00000000-0000-0000-0000-000000000001.output.json&sig=PLACEHOLDER",
+        "beginExecutionTime": null, "cancellationTime": null, "quantumComputingData":
+        {"count": 1}, "errorData": null, "isCancelling": false, "tags": [], "name":
+        "azure-quantum-job", "id": "00000000-0000-0000-0000-000000000001", "providerId":
+        "microsoft-qc", "target": "microsoft.estimator", "creationTime": "2024-08-28T20:28:09.3271205+00:00",
+        "endExecutionTime": null, "costEstimate": null, "itemType": "Job"}'
+    headers:
+      connection:
+      - keep-alive
+      content-length:
+      - '2301'
+      content-type:
+      - application/json; charset=utf-8
+      transfer-encoding:
+      - chunked
+    status:
+      code: 200
+      message: OK
+- request:
+    body: null
+    headers:
+      Accept:
+      - application/json
+      Accept-Encoding:
+      - gzip, deflate
+      Connection:
+      - keep-alive
+      User-Agent:
+      - azsdk-python-quantum/1.2.4 Python/3.9.19 (Windows-10-10.0.22631-SP0)
+    method: GET
+    uri: https://eastus.quantum.azure.com/subscriptions/00000000-0000-0000-0000-000000000000/resourceGroups/myresourcegroup/providers/Microsoft.Quantum/workspaces/myworkspace/jobs/00000000-0000-0000-0000-000000000001?api-version=2022-09-12-preview&test-sequence-id=5
+  response:
+    body:
+      string: '{"containerUri": "https://mystorage.blob.core.windows.net/job-00000000-0000-0000-0000-000000000001?sv=PLACEHOLDER&st=2000-01-01T00%3A00%3A00Z&se=2050-01-01T00%3A00%3A00Z&sr=c&sp=rcwl&sig=PLACEHOLDER",
+        "inputDataUri": "https://mystorage.blob.core.windows.net/job-00000000-0000-0000-0000-000000000001/inputData?sv=PLACEHOLDER&st=2000-01-01T00%3A00%3A00Z&se=2050-01-01T00%3A00%3A00Z&sr=b&sp=r&rscd=attachment%3B+filename%3Dazure-quantum-job-00000000-0000-0000-0000-000000000001.input.json&sig=PLACEHOLDER",
+        "inputDataFormat": "qir.v1", "inputParams": {"items": [{"qubitParams": {"name":
+        "qubit_maj_ns_e4", "instructionSet": "majorana", "tGateTime": "10 ns", "twoQubitJointMeasurementErrorRate":
+        {"process": 5e-05, "readout": 7e-05}, "tGateErrorRate": 0.03, "idleErrorRate":
+        2e-05}, "distillationUnitSpecifications": [{"displayName": "S", "numInputTs":
+        1, "numOutputTs": 15, "failureProbabilityFormula": "15.0 * inputErrorRate
+        + 356.0 * cliffordErrorRate", "outputErrorRateFormula": "35.0 * inputErrorRate
+        ^ 3 + 7.1 * cliffordErrorRate", "physicalQubitSpecification": {"numUnitQubits":
+        12, "durationInQubitCycleTime": 45}, "logicalQubitSpecification": {"numUnitQubits":
+        12, "durationInQubitCycleTime": 45}}, {"name": "15-1 RM"}, {"name": "15-1
+        space-efficient"}], "errorBudget": 0.001}, {"constraints": {"maxDuration":
+        "20s"}, "errorBudget": 0.002}, {"constraints": {"maxPhysicalQubits": 10000},
+        "errorBudget": 0.003}], "resumeAfterFailedItem": true}, "metadata": null,
+        "sessionId": null, "status": "Waiting", "jobType": "QuantumComputing", "outputDataFormat":
+        "microsoft.resource-estimates.v1", "outputDataUri": "https://mystorage.blob.core.windows.net/job-00000000-0000-0000-0000-000000000001/outputData?sv=PLACEHOLDER&st=2000-01-01T00%3A00%3A00Z&se=2050-01-01T00%3A00%3A00Z&sr=b&sp=r&rscd=attachment%3B+filename%3Dazure-quantum-job-00000000-0000-0000-0000-000000000001.output.json&sig=PLACEHOLDER",
+        "beginExecutionTime": null, "cancellationTime": null, "quantumComputingData":
+        {"count": 1}, "errorData": null, "isCancelling": false, "tags": [], "name":
+        "azure-quantum-job", "id": "00000000-0000-0000-0000-000000000001", "providerId":
+        "microsoft-qc", "target": "microsoft.estimator", "creationTime": "2024-08-28T20:28:09.3271205+00:00",
+        "endExecutionTime": null, "costEstimate": null, "itemType": "Job"}'
+    headers:
+      connection:
+      - keep-alive
+      content-length:
+      - '2301'
+      content-type:
+      - application/json; charset=utf-8
+      transfer-encoding:
+      - chunked
+    status:
+      code: 200
+      message: OK
+- request:
+    body: null
+    headers:
+      Accept:
+      - application/json
+      Accept-Encoding:
+      - gzip, deflate
+      Connection:
+      - keep-alive
+      User-Agent:
+      - azsdk-python-quantum/1.2.4 Python/3.9.19 (Windows-10-10.0.22631-SP0)
+    method: GET
+    uri: https://eastus.quantum.azure.com/subscriptions/00000000-0000-0000-0000-000000000000/resourceGroups/myresourcegroup/providers/Microsoft.Quantum/workspaces/myworkspace/jobs/00000000-0000-0000-0000-000000000001?api-version=2022-09-12-preview&test-sequence-id=6
+  response:
+    body:
+      string: '{"containerUri": "https://mystorage.blob.core.windows.net/job-00000000-0000-0000-0000-000000000001?sv=PLACEHOLDER&st=2000-01-01T00%3A00%3A00Z&se=2050-01-01T00%3A00%3A00Z&sr=c&sp=rcwl&sig=PLACEHOLDER",
+        "inputDataUri": "https://mystorage.blob.core.windows.net/job-00000000-0000-0000-0000-000000000001/inputData?sv=PLACEHOLDER&st=2000-01-01T00%3A00%3A00Z&se=2050-01-01T00%3A00%3A00Z&sr=b&sp=r&rscd=attachment%3B+filename%3Dazure-quantum-job-00000000-0000-0000-0000-000000000001.input.json&sig=PLACEHOLDER",
+        "inputDataFormat": "qir.v1", "inputParams": {"items": [{"qubitParams": {"name":
+        "qubit_maj_ns_e4", "instructionSet": "majorana", "tGateTime": "10 ns", "twoQubitJointMeasurementErrorRate":
+        {"process": 5e-05, "readout": 7e-05}, "tGateErrorRate": 0.03, "idleErrorRate":
+        2e-05}, "distillationUnitSpecifications": [{"displayName": "S", "numInputTs":
+        1, "numOutputTs": 15, "failureProbabilityFormula": "15.0 * inputErrorRate
+        + 356.0 * cliffordErrorRate", "outputErrorRateFormula": "35.0 * inputErrorRate
+        ^ 3 + 7.1 * cliffordErrorRate", "physicalQubitSpecification": {"numUnitQubits":
+        12, "durationInQubitCycleTime": 45}, "logicalQubitSpecification": {"numUnitQubits":
+        12, "durationInQubitCycleTime": 45}}, {"name": "15-1 RM"}, {"name": "15-1
+        space-efficient"}], "errorBudget": 0.001}, {"constraints": {"maxDuration":
+        "20s"}, "errorBudget": 0.002}, {"constraints": {"maxPhysicalQubits": 10000},
+        "errorBudget": 0.003}], "resumeAfterFailedItem": true}, "metadata": null,
+        "sessionId": null, "status": "Waiting", "jobType": "QuantumComputing", "outputDataFormat":
+        "microsoft.resource-estimates.v1", "outputDataUri": "https://mystorage.blob.core.windows.net/job-00000000-0000-0000-0000-000000000001/outputData?sv=PLACEHOLDER&st=2000-01-01T00%3A00%3A00Z&se=2050-01-01T00%3A00%3A00Z&sr=b&sp=r&rscd=attachment%3B+filename%3Dazure-quantum-job-00000000-0000-0000-0000-000000000001.output.json&sig=PLACEHOLDER",
+        "beginExecutionTime": null, "cancellationTime": null, "quantumComputingData":
+        {"count": 1}, "errorData": null, "isCancelling": false, "tags": [], "name":
+        "azure-quantum-job", "id": "00000000-0000-0000-0000-000000000001", "providerId":
+        "microsoft-qc", "target": "microsoft.estimator", "creationTime": "2024-08-28T20:28:09.3271205+00:00",
+        "endExecutionTime": null, "costEstimate": null, "itemType": "Job"}'
+    headers:
+      connection:
+      - keep-alive
+      content-length:
+      - '2301'
+      content-type:
+      - application/json; charset=utf-8
+      transfer-encoding:
+      - chunked
+    status:
+      code: 200
+      message: OK
+- request:
+    body: null
+    headers:
+      Accept:
+      - application/json
+      Accept-Encoding:
+      - gzip, deflate
+      Connection:
+      - keep-alive
+      User-Agent:
+      - azsdk-python-quantum/1.2.4 Python/3.9.19 (Windows-10-10.0.22631-SP0)
     method: GET
     uri: https://eastus.quantum.azure.com/subscriptions/00000000-0000-0000-0000-000000000000/resourceGroups/myresourcegroup/providers/Microsoft.Quantum/workspaces/myworkspace/jobs/00000000-0000-0000-0000-000000000001?api-version=2022-09-12-preview&test-sequence-id=7
   response:
@@ -874,16 +732,11 @@
         "providerId": "microsoft-qc", "target": "microsoft.estimator", "creationTime":
         "2024-08-28T20:28:09.3271205+00:00", "endExecutionTime": "2024-08-28T20:28:15.6519661Z",
         "costEstimate": null, "itemType": "Job"}'
->>>>>>> b43e1017
     headers:
       connection:
       - keep-alive
       content-length:
-<<<<<<< HEAD
-      - '1021'
-=======
       - '2355'
->>>>>>> b43e1017
       content-type:
       - application/json; charset=utf-8
       transfer-encoding:
@@ -901,19 +754,11 @@
       Connection:
       - keep-alive
       User-Agent:
-      - azsdk-python-quantum/1.2.4 Python/3.9.19 (Windows-10-10.0.22631-SP0)
+      - azsdk-python-quantum/0.0.1 Python/3.9.19 (Windows-10-10.0.22631-SP0)
     method: GET
     uri: https://eastus.quantum.azure.com/subscriptions/00000000-0000-0000-0000-000000000000/resourceGroups/myresourcegroup/providers/Microsoft.Quantum/workspaces/myworkspace/jobs/00000000-0000-0000-0000-000000000001?api-version=2022-09-12-preview&test-sequence-id=9
   response:
     body:
-<<<<<<< HEAD
-      string: '{"containerUri": "https://mystorage.blob.core.windows.net/job-00000000-0000-0000-0000-000000000001?sv=PLACEHOLDER&st=2024-08-15T22%3A14%3A57Z&se=2050-01-01T00%3A00%3A00Z&sr=c&sp=rcwl&sig=PLACEHOLDER&st=2024-08-15T22%3A14%3A57Z&se=2050-01-01T00%3A00%3A00Z&sr=b&sp=r&rscd=attachment%3B+filename%3Dazure-quantum-job-00000000-0000-0000-0000-000000000001.input.json&sig=PLACEHOLDER&st=2024-08-15T22%3A14%3A57Z&se=2050-01-01T00%3A00%3A00Z&sr=b&sp=r&rscd=attachment%3B+filename%3Dazure-quantum-job-00000000-0000-0000-0000-000000000001.output.json&sig=i7IJLUfahl6a8Mk6UEVi6Lf0LYypCxCw1yMggy9e%2BS4%3D",
-        "beginExecutionTime": "2024-08-15T22:14:53.128155Z", "cancellationTime": null,
-        "quantumComputingData": {"count": 1}, "errorData": null, "isCancelling": false,
-        "tags": [], "name": "azure-quantum-job", "id": "00000000-0000-0000-0000-000000000001",
-        "providerId": "microsoft-qc", "target": "microsoft.estimator", "creationTime":
-        "2024-08-15T22:14:52.5130483+00:00", "endExecutionTime": "2024-08-15T22:14:55.5289596Z",
-=======
       string: '{"containerUri": "https://mystorage.blob.core.windows.net/job-00000000-0000-0000-0000-000000000001?sv=PLACEHOLDER&st=2000-01-01T00%3A00%3A00Z&se=2050-01-01T00%3A00%3A00Z&sr=c&sp=rcwl&sig=PLACEHOLDER",
         "inputDataUri": "https://mystorage.blob.core.windows.net/job-00000000-0000-0000-0000-000000000001/inputData?sv=PLACEHOLDER&st=2000-01-01T00%3A00%3A00Z&se=2050-01-01T00%3A00%3A00Z&sr=b&sp=r&rscd=attachment%3B+filename%3Dazure-quantum-job-00000000-0000-0000-0000-000000000001.input.json&sig=PLACEHOLDER",
         "inputDataFormat": "qir.v1", "inputParams": {"items": [{"qubitParams": {"name":
@@ -935,17 +780,12 @@
         false, "tags": [], "name": "azure-quantum-job", "id": "00000000-0000-0000-0000-000000000001",
         "providerId": "microsoft-qc", "target": "microsoft.estimator", "creationTime":
         "2024-08-28T20:28:09.3271205+00:00", "endExecutionTime": "2024-08-28T20:28:15.6519661Z",
->>>>>>> b43e1017
         "costEstimate": null, "itemType": "Job"}'
     headers:
       connection:
       - keep-alive
       content-length:
-<<<<<<< HEAD
-      - '1049'
-=======
       - '2358'
->>>>>>> b43e1017
       content-type:
       - application/json; charset=utf-8
       transfer-encoding:
@@ -965,21 +805,13 @@
       User-Agent:
       - azsdk-python-storage-blob/12.20.0 Python/3.9.19 (Windows-10-10.0.22631-SP0)
       x-ms-date:
-<<<<<<< HEAD
-      - Thu, 15 Aug 2024 22:14:56 GMT
-=======
       - Wed, 28 Aug 2024 20:28:18 GMT
->>>>>>> b43e1017
       x-ms-range:
       - bytes=0-33554431
       x-ms-version:
       - '2024-05-04'
     method: GET
-<<<<<<< HEAD
-    uri: https://mystorage.blob.core.windows.net/job-00000000-0000-0000-0000-000000000001/rawOutputData?sv=PLACEHOLDER&st=2024-08-15T22%3A14%3A57Z&se=2050-01-01T00%3A00%3A00Z&sr=b&sp=r&rscd=attachment%3B%20filename%3Dazure-quantum-job-00000000-0000-0000-0000-000000000001.output.json&sig=i7IJLUfahl6a8Mk6UEVi6Lf0LYypCxCw1yMggy9e%2BS4%3D
-=======
     uri: https://mystorage.blob.core.windows.net/job-00000000-0000-0000-0000-000000000001/rawOutputData?sv=PLACEHOLDER&st=2000-01-01T00%3A00%3A00Z&se=2050-01-01T00%3A00%3A00Z&sr=b&sp=r&rscd=attachment%3B%20filename%3Dazure-quantum-job-00000000-0000-0000-0000-000000000001.output.json&sig=PLACEHOLDER
->>>>>>> b43e1017
   response:
     body:
       string: '[{"status": "success", "jobParams": {"qecScheme": {"name": "surface_code",
@@ -2048,11 +1880,7 @@
       x-ms-blob-type:
       - BlockBlob
       x-ms-creation-time:
-<<<<<<< HEAD
-      - Thu, 15 Aug 2024 22:14:52 GMT
-=======
       - Wed, 28 Aug 2024 20:28:09 GMT
->>>>>>> b43e1017
       x-ms-lease-state:
       - available
       x-ms-lease-status:

--- conflicted
+++ resolved
@@ -26,18 +26,8 @@
     uri: https://login.microsoftonline.com/00000000-0000-0000-0000-000000000000/oauth2/v2.0/token
   response:
     body:
-<<<<<<< HEAD
-      string: '{"error": "invalid_client", "error_description": "AADSTS7000215: Invalid
-        client secret provided. Ensure the secret being sent in the request is the
-        client secret value, not the client secret ID, for a secret added to app ''00000000-0000-0000-0000-000000000000''.
-        Trace ID: 69c76057-41bb-4988-ac61-86917675bd00 Correlation ID: 3d9c2dd0-a763-4e40-8367-25e1fd37871a
-        Timestamp: 2024-04-30 13:58:46Z", "error_codes": [7000215], "timestamp": "2024-04-30
-        13:58:46Z", "trace_id": "69c76057-41bb-4988-ac61-86917675bd00", "correlation_id":
-        "3d9c2dd0-a763-4e40-8367-25e1fd37871a", "error_uri": "https://login.microsoftonline.com/error?code=7000215"}'
-=======
       string: '{"token_type": "Bearer", "expires_in": 1746121155, "ext_expires_in":
         1746121155, "refresh_in": 31536000, "access_token": "PLACEHOLDER"}'
->>>>>>> 45329fda
     headers:
       content-length:
       - '636'
@@ -90,11 +80,7 @@
       User-Agent:
       - azsdk-python-storage-blob/12.19.1 Python/3.9.19 (Windows-10-10.0.22631-SP0)
       x-ms-date:
-<<<<<<< HEAD
-      - Tue, 30 Apr 2024 13:58:48 GMT
-=======
       - Wed, 01 May 2024 17:39:16 GMT
->>>>>>> 45329fda
       x-ms-version:
       - '2023-11-03'
     method: GET
@@ -102,11 +88,7 @@
   response:
     body:
       string: "\uFEFF<?xml version=\"1.0\" encoding=\"utf-8\"?><Error><Code>ContainerNotFound</Code><Message>The
-<<<<<<< HEAD
-        specified container does not exist.\nRequestId:7e994e97-601e-000a-3006-9b8877000000\nTime:2024-04-30T13:58:49.8429036Z</Message></Error>"
-=======
         specified container does not exist.\nRequestId:a0e2a620-101e-0000-66ee-9b2cc0000000\nTime:2024-05-01T17:39:18.8182471Z</Message></Error>"
->>>>>>> 45329fda
     headers:
       content-length:
       - '223'
@@ -131,11 +113,7 @@
       User-Agent:
       - azsdk-python-storage-blob/12.19.1 Python/3.9.19 (Windows-10-10.0.22631-SP0)
       x-ms-date:
-<<<<<<< HEAD
-      - Tue, 30 Apr 2024 13:58:49 GMT
-=======
       - Wed, 01 May 2024 17:39:17 GMT
->>>>>>> 45329fda
       x-ms-version:
       - '2023-11-03'
     method: PUT
@@ -163,11 +141,7 @@
       User-Agent:
       - azsdk-python-storage-blob/12.19.1 Python/3.9.19 (Windows-10-10.0.22631-SP0)
       x-ms-date:
-<<<<<<< HEAD
-      - Tue, 30 Apr 2024 13:58:49 GMT
-=======
       - Wed, 01 May 2024 17:39:18 GMT
->>>>>>> 45329fda
       x-ms-version:
       - '2023-11-03'
     method: GET
@@ -260,11 +234,7 @@
       x-ms-blob-type:
       - BlockBlob
       x-ms-date:
-<<<<<<< HEAD
-      - Tue, 30 Apr 2024 13:58:50 GMT
-=======
       - Wed, 01 May 2024 17:39:19 GMT
->>>>>>> 45329fda
       x-ms-version:
       - '2023-11-03'
     method: PUT
@@ -333,11 +303,7 @@
         "beginExecutionTime": null, "cancellationTime": null, "quantumComputingData":
         null, "errorData": null, "isCancelling": false, "tags": [], "name": "azure-quantum-job",
         "id": "00000000-0000-0000-0000-000000000001", "providerId": "microsoft-qc",
-<<<<<<< HEAD
-        "target": "microsoft.estimator", "creationTime": "2024-04-30T13:58:53.5070643+00:00",
-=======
         "target": "microsoft.estimator", "creationTime": "2024-05-01T17:39:21.1423165+00:00",
->>>>>>> 45329fda
         "endExecutionTime": null, "costEstimate": null, "itemType": "Job"}'
     headers:
       connection:
@@ -385,11 +351,7 @@
         "beginExecutionTime": null, "cancellationTime": null, "quantumComputingData":
         null, "errorData": null, "isCancelling": false, "tags": [], "name": "azure-quantum-job",
         "id": "00000000-0000-0000-0000-000000000001", "providerId": "microsoft-qc",
-<<<<<<< HEAD
-        "target": "microsoft.estimator", "creationTime": "2024-04-30T13:58:53.5070643+00:00",
-=======
         "target": "microsoft.estimator", "creationTime": "2024-05-01T17:39:21.1423165+00:00",
->>>>>>> 45329fda
         "endExecutionTime": null, "costEstimate": null, "itemType": "Job"}'
     headers:
       connection:
@@ -437,11 +399,7 @@
         "beginExecutionTime": null, "cancellationTime": null, "quantumComputingData":
         {"count": 1}, "errorData": null, "isCancelling": false, "tags": [], "name":
         "azure-quantum-job", "id": "00000000-0000-0000-0000-000000000001", "providerId":
-<<<<<<< HEAD
-        "microsoft-qc", "target": "microsoft.estimator", "creationTime": "2024-04-30T13:58:53.5070643+00:00",
-=======
         "microsoft-qc", "target": "microsoft.estimator", "creationTime": "2024-05-01T17:39:21.1423165+00:00",
->>>>>>> 45329fda
         "endExecutionTime": null, "costEstimate": null, "itemType": "Job"}'
     headers:
       connection:
@@ -489,11 +447,7 @@
         "beginExecutionTime": null, "cancellationTime": null, "quantumComputingData":
         {"count": 1}, "errorData": null, "isCancelling": false, "tags": [], "name":
         "azure-quantum-job", "id": "00000000-0000-0000-0000-000000000001", "providerId":
-<<<<<<< HEAD
-        "microsoft-qc", "target": "microsoft.estimator", "creationTime": "2024-04-30T13:58:53.5070643+00:00",
-=======
         "microsoft-qc", "target": "microsoft.estimator", "creationTime": "2024-05-01T17:39:21.1423165+00:00",
->>>>>>> 45329fda
         "endExecutionTime": null, "costEstimate": null, "itemType": "Job"}'
     headers:
       connection:
@@ -541,11 +495,7 @@
         "beginExecutionTime": null, "cancellationTime": null, "quantumComputingData":
         {"count": 1}, "errorData": null, "isCancelling": false, "tags": [], "name":
         "azure-quantum-job", "id": "00000000-0000-0000-0000-000000000001", "providerId":
-<<<<<<< HEAD
-        "microsoft-qc", "target": "microsoft.estimator", "creationTime": "2024-04-30T13:58:53.5070643+00:00",
-=======
         "microsoft-qc", "target": "microsoft.estimator", "creationTime": "2024-05-01T17:39:21.1423165+00:00",
->>>>>>> 45329fda
         "endExecutionTime": null, "costEstimate": null, "itemType": "Job"}'
     headers:
       connection:
@@ -593,11 +543,7 @@
         "beginExecutionTime": null, "cancellationTime": null, "quantumComputingData":
         {"count": 1}, "errorData": null, "isCancelling": false, "tags": [], "name":
         "azure-quantum-job", "id": "00000000-0000-0000-0000-000000000001", "providerId":
-<<<<<<< HEAD
-        "microsoft-qc", "target": "microsoft.estimator", "creationTime": "2024-04-30T13:58:53.5070643+00:00",
-=======
         "microsoft-qc", "target": "microsoft.estimator", "creationTime": "2024-05-01T17:39:21.1423165+00:00",
->>>>>>> 45329fda
         "endExecutionTime": null, "costEstimate": null, "itemType": "Job"}'
     headers:
       connection:
@@ -645,11 +591,7 @@
         "beginExecutionTime": null, "cancellationTime": null, "quantumComputingData":
         {"count": 1}, "errorData": null, "isCancelling": false, "tags": [], "name":
         "azure-quantum-job", "id": "00000000-0000-0000-0000-000000000001", "providerId":
-<<<<<<< HEAD
-        "microsoft-qc", "target": "microsoft.estimator", "creationTime": "2024-04-30T13:58:53.5070643+00:00",
-=======
         "microsoft-qc", "target": "microsoft.estimator", "creationTime": "2024-05-01T17:39:21.1423165+00:00",
->>>>>>> 45329fda
         "endExecutionTime": null, "costEstimate": null, "itemType": "Job"}'
     headers:
       connection:
@@ -697,11 +639,7 @@
         "beginExecutionTime": null, "cancellationTime": null, "quantumComputingData":
         {"count": 1}, "errorData": null, "isCancelling": false, "tags": [], "name":
         "azure-quantum-job", "id": "00000000-0000-0000-0000-000000000001", "providerId":
-<<<<<<< HEAD
-        "microsoft-qc", "target": "microsoft.estimator", "creationTime": "2024-04-30T13:58:53.5070643+00:00",
-=======
         "microsoft-qc", "target": "microsoft.estimator", "creationTime": "2024-05-01T17:39:21.1423165+00:00",
->>>>>>> 45329fda
         "endExecutionTime": null, "costEstimate": null, "itemType": "Job"}'
     headers:
       connection:
@@ -746,19 +684,11 @@
         "errorBudget": 0.003}], "resumeAfterFailedItem": true}, "metadata": null,
         "sessionId": null, "status": "Succeeded", "jobType": "QuantumComputing", "outputDataFormat":
         "microsoft.resource-estimates.v1", "outputDataUri": "https://mystorage.blob.core.windows.net/job-00000000-0000-0000-0000-000000000001/rawOutputData?sv=PLACEHOLDER&sr=b&sig=PLACEHOLDER&se=2050-01-01T00%3A00%3A00Z&sp=r&rscd=attachment%3B%20filename%3Dazure-quantum-job-00000000-0000-0000-0000-000000000001.output.json",
-<<<<<<< HEAD
-        "beginExecutionTime": "2024-04-30T13:58:56.5574763Z", "cancellationTime":
-        null, "quantumComputingData": {"count": 1}, "errorData": null, "isCancelling":
-        false, "tags": [], "name": "azure-quantum-job", "id": "00000000-0000-0000-0000-000000000001",
-        "providerId": "microsoft-qc", "target": "microsoft.estimator", "creationTime":
-        "2024-04-30T13:58:53.5070643+00:00", "endExecutionTime": "2024-04-30T13:58:59.2925741Z",
-=======
         "beginExecutionTime": "2024-05-01T17:39:26.2320505Z", "cancellationTime":
         null, "quantumComputingData": {"count": 1}, "errorData": null, "isCancelling":
         false, "tags": [], "name": "azure-quantum-job", "id": "00000000-0000-0000-0000-000000000001",
         "providerId": "microsoft-qc", "target": "microsoft.estimator", "creationTime":
         "2024-05-01T17:39:21.1423165+00:00", "endExecutionTime": "2024-05-01T17:39:28.5415479Z",
->>>>>>> 45329fda
         "costEstimate": null, "itemType": "Job"}'
     headers:
       connection:
@@ -784,11 +714,7 @@
       User-Agent:
       - azsdk-python-storage-blob/12.19.1 Python/3.9.19 (Windows-10-10.0.22631-SP0)
       x-ms-date:
-<<<<<<< HEAD
-      - Tue, 30 Apr 2024 13:59:01 GMT
-=======
       - Wed, 01 May 2024 17:39:28 GMT
->>>>>>> 45329fda
       x-ms-range:
       - bytes=0-33554431
       x-ms-version:
@@ -1863,11 +1789,7 @@
       x-ms-blob-type:
       - BlockBlob
       x-ms-creation-time:
-<<<<<<< HEAD
-      - Tue, 30 Apr 2024 13:58:54 GMT
-=======
       - Wed, 01 May 2024 17:39:21 GMT
->>>>>>> 45329fda
       x-ms-lease-state:
       - available
       x-ms-lease-status:

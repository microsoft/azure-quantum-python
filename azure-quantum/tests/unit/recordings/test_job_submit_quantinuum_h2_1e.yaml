--- conflicted
+++ resolved
@@ -63,22 +63,13 @@
       x-client-sku:
       - MSAL.Python
       x-client-ver:
-<<<<<<< HEAD
-      - 1.29.0
-=======
       - 1.30.0
->>>>>>> b43e1017
     method: POST
     uri: https://login.microsoftonline.com/00000000-0000-0000-0000-000000000000/oauth2/v2.0/token
   response:
     body:
-<<<<<<< HEAD
-      string: '{"token_type": "Bearer", "expires_in": 1755297801, "ext_expires_in":
-        1755297801, "refresh_in": 31536000, "access_token": "PLACEHOLDER"}'
-=======
       string: '{"token_type": "Bearer", "expires_in": 1754789934, "ext_expires_in":
         1754789934, "refresh_in": 31536000, "access_token": "PLACEHOLDER"}'
->>>>>>> b43e1017
     headers:
       content-length:
       - '135'
@@ -105,42 +96,6 @@
       string: '{"value": [{"id": "microsoft-elements", "currentAvailability": "Available",
         "targets": [{"id": "microsoft.dft", "currentAvailability": "Available", "averageQueueTime":
         0, "statusPage": null}]}, {"id": "ionq", "currentAvailability": "Degraded",
-<<<<<<< HEAD
-        "targets": [{"id": "ionq.qpu", "currentAvailability": "Available", "averageQueueTime":
-        1310625, "statusPage": "https://status.ionq.co"}, {"id": "ionq.qpu.aria-1",
-        "currentAvailability": "Unavailable", "averageQueueTime": 2214205, "statusPage":
-        "https://status.ionq.co"}, {"id": "ionq.qpu.aria-2", "currentAvailability":
-        "Available", "averageQueueTime": 1296152, "statusPage": "https://status.ionq.co"},
-        {"id": "ionq.simulator", "currentAvailability": "Available", "averageQueueTime":
-        725, "statusPage": "https://status.ionq.co"}]}, {"id": "microsoft-qc", "currentAvailability":
-        "Available", "targets": [{"id": "microsoft.estimator", "currentAvailability":
-        "Available", "averageQueueTime": 0, "statusPage": null}]}, {"id": "pasqal",
-        "currentAvailability": "Available", "targets": [{"id": "pasqal.sim.emu-tn",
-        "currentAvailability": "Available", "averageQueueTime": 243, "statusPage":
-        "https://pasqal.com"}, {"id": "pasqal.qpu.fresnel", "currentAvailability":
-        "Available", "averageQueueTime": 104365, "statusPage": "https://pasqal.com"}]},
-        {"id": "quantinuum", "currentAvailability": "Available", "targets": [{"id":
-        "quantinuum.qpu.h1-1", "currentAvailability": "Available", "averageQueueTime":
-        34856, "statusPage": "https://www.quantinuum.com/hardware/h1"}, {"id": "quantinuum.sim.h1-1sc",
-        "currentAvailability": "Available", "averageQueueTime": 4, "statusPage": "https://www.quantinuum.com/hardware/h1"},
-        {"id": "quantinuum.sim.h1-1e", "currentAvailability": "Available", "averageQueueTime":
-        1119, "statusPage": "https://www.quantinuum.com/hardware/h1"}, {"id": "quantinuum.qpu.h2-1",
-        "currentAvailability": "Available", "averageQueueTime": 10072, "statusPage":
-        "https://www.quantinuum.com/hardware/h2"}, {"id": "quantinuum.sim.h2-1sc",
-        "currentAvailability": "Available", "averageQueueTime": 2, "statusPage": "https://www.quantinuum.com/hardware/h2"},
-        {"id": "quantinuum.sim.h2-1e", "currentAvailability": "Available", "averageQueueTime":
-        574072, "statusPage": "https://www.quantinuum.com/hardware/h2"}, {"id": "quantinuum.sim.h1-1sc-preview",
-        "currentAvailability": "Available", "averageQueueTime": 4, "statusPage": "https://www.quantinuum.com/hardware/h1"},
-        {"id": "quantinuum.sim.h1-1e-preview", "currentAvailability": "Available",
-        "averageQueueTime": 1119, "statusPage": "https://www.quantinuum.com/hardware/h1"},
-        {"id": "quantinuum.sim.h1-2e-preview", "currentAvailability": "Available",
-        "averageQueueTime": 631, "statusPage": "https://www.quantinuum.com/hardware/h1"},
-        {"id": "quantinuum.qpu.h1-1-preview", "currentAvailability": "Available",
-        "averageQueueTime": 34856, "statusPage": "https://www.quantinuum.com/hardware/h1"}]},
-        {"id": "rigetti", "currentAvailability": "Available", "targets": [{"id": "rigetti.sim.qvm",
-        "currentAvailability": "Available", "averageQueueTime": 5, "statusPage": "https://rigetti.statuspage.io/"},
-        {"id": "rigetti.qpu.ankaa-2", "currentAvailability": "Available", "averageQueueTime":
-=======
         "targets": [{"id": "ionq.qpu", "currentAvailability": "Unavailable", "averageQueueTime":
         1008017, "statusPage": "https://status.ionq.co"}, {"id": "ionq.qpu.aria-1",
         "currentAvailability": "Unavailable", "averageQueueTime": 1711870, "statusPage":
@@ -175,7 +130,6 @@
         "currentAvailability": "Degraded", "targets": [{"id": "rigetti.sim.qvm", "currentAvailability":
         "Available", "averageQueueTime": 5, "statusPage": "https://rigetti.statuspage.io/"},
         {"id": "rigetti.qpu.ankaa-2", "currentAvailability": "Degraded", "averageQueueTime":
->>>>>>> b43e1017
         5, "statusPage": "https://rigetti.statuspage.io/"}]}, {"id": "qci", "currentAvailability":
         "Degraded", "targets": [{"id": "qci.simulator", "currentAvailability": "Available",
         "averageQueueTime": 1, "statusPage": "https://quantumcircuits.com"}, {"id":
@@ -200,11 +154,7 @@
       connection:
       - keep-alive
       content-length:
-<<<<<<< HEAD
-      - '4796'
-=======
       - '4777'
->>>>>>> b43e1017
       content-type:
       - application/json; charset=utf-8
       transfer-encoding:
@@ -276,22 +226,13 @@
       x-client-sku:
       - MSAL.Python
       x-client-ver:
-<<<<<<< HEAD
-      - 1.29.0
-=======
       - 1.30.0
->>>>>>> b43e1017
     method: POST
     uri: https://login.microsoftonline.com/00000000-0000-0000-0000-000000000000/oauth2/v2.0/token
   response:
     body:
-<<<<<<< HEAD
-      string: '{"token_type": "Bearer", "expires_in": 1755297803, "ext_expires_in":
-        1755297803, "refresh_in": 31536000, "access_token": "PLACEHOLDER"}'
-=======
       string: '{"token_type": "Bearer", "expires_in": 1754789935, "ext_expires_in":
         1754789935, "refresh_in": 31536000, "access_token": "PLACEHOLDER"}'
->>>>>>> b43e1017
     headers:
       content-length:
       - '135'
@@ -344,11 +285,7 @@
       User-Agent:
       - azsdk-python-storage-blob/12.20.0 Python/3.9.19 (Windows-10-10.0.22631-SP0)
       x-ms-date:
-<<<<<<< HEAD
-      - Thu, 15 Aug 2024 22:43:24 GMT
-=======
       - Sat, 10 Aug 2024 01:38:55 GMT
->>>>>>> b43e1017
       x-ms-version:
       - '2024-05-04'
     method: GET
@@ -356,11 +293,7 @@
   response:
     body:
       string: "\uFEFF<?xml version=\"1.0\" encoding=\"utf-8\"?><Error><Code>ContainerNotFound</Code><Message>The
-<<<<<<< HEAD
-        specified container does not exist.\nRequestId:3e74a42f-b01e-002b-3d64-efc3a6000000\nTime:2024-08-15T22:43:25.7670717Z</Message></Error>"
-=======
         specified container does not exist.\nRequestId:7a35142f-f01e-002a-64c6-ea9c7a000000\nTime:2024-08-10T01:38:56.3941001Z</Message></Error>"
->>>>>>> b43e1017
     headers:
       content-length:
       - '223'
@@ -385,11 +318,7 @@
       User-Agent:
       - azsdk-python-storage-blob/12.20.0 Python/3.9.19 (Windows-10-10.0.22631-SP0)
       x-ms-date:
-<<<<<<< HEAD
-      - Thu, 15 Aug 2024 22:43:25 GMT
-=======
       - Sat, 10 Aug 2024 01:38:55 GMT
->>>>>>> b43e1017
       x-ms-version:
       - '2024-05-04'
     method: PUT
@@ -417,11 +346,7 @@
       User-Agent:
       - azsdk-python-storage-blob/12.20.0 Python/3.9.19 (Windows-10-10.0.22631-SP0)
       x-ms-date:
-<<<<<<< HEAD
-      - Thu, 15 Aug 2024 22:43:25 GMT
-=======
       - Sat, 10 Aug 2024 01:38:55 GMT
->>>>>>> b43e1017
       x-ms-version:
       - '2024-05-04'
     method: GET
@@ -464,11 +389,7 @@
       x-ms-blob-type:
       - BlockBlob
       x-ms-date:
-<<<<<<< HEAD
-      - Thu, 15 Aug 2024 22:43:25 GMT
-=======
       - Sat, 10 Aug 2024 01:38:56 GMT
->>>>>>> b43e1017
       x-ms-version:
       - '2024-05-04'
     method: PUT
@@ -512,11 +433,7 @@
         "beginExecutionTime": null, "cancellationTime": null, "quantumComputingData":
         null, "errorData": null, "isCancelling": false, "tags": [], "name": "quantinuum-job",
         "id": "00000000-0000-0000-0000-000000000001", "providerId": "quantinuum",
-<<<<<<< HEAD
-        "target": "quantinuum.sim.h2-1e", "creationTime": "2024-08-15T22:43:26.4492673+00:00",
-=======
         "target": "quantinuum.sim.h2-1e", "creationTime": "2024-08-10T01:38:56.9520116+00:00",
->>>>>>> b43e1017
         "endExecutionTime": null, "costEstimate": null, "itemType": "Job"}'
     headers:
       connection:
@@ -549,21 +466,13 @@
         "beginExecutionTime": null, "cancellationTime": null, "quantumComputingData":
         null, "errorData": null, "isCancelling": false, "tags": [], "name": "quantinuum-job",
         "id": "00000000-0000-0000-0000-000000000001", "providerId": "quantinuum",
-<<<<<<< HEAD
-        "target": "quantinuum.sim.h2-1e", "creationTime": "2024-08-15T22:43:26.4492673+00:00",
-=======
         "target": "quantinuum.sim.h2-1e", "creationTime": "2024-08-10T01:38:56.9520116+00:00",
->>>>>>> b43e1017
-        "endExecutionTime": null, "costEstimate": null, "itemType": "Job"}'
-    headers:
-      connection:
-      - keep-alive
-      content-length:
-<<<<<<< HEAD
-      - '984'
-=======
+        "endExecutionTime": null, "costEstimate": null, "itemType": "Job"}'
+    headers:
+      connection:
+      - keep-alive
+      content-length:
       - '1319'
->>>>>>> b43e1017
       content-type:
       - application/json; charset=utf-8
       transfer-encoding:
@@ -590,11 +499,7 @@
         "beginExecutionTime": null, "cancellationTime": null, "quantumComputingData":
         {"count": 1}, "errorData": null, "isCancelling": false, "tags": [], "name":
         "quantinuum-job", "id": "00000000-0000-0000-0000-000000000001", "providerId":
-<<<<<<< HEAD
-        "quantinuum", "target": "quantinuum.sim.h2-1e", "creationTime": "2024-08-15T22:43:26.4492673+00:00",
-=======
-        "quantinuum", "target": "quantinuum.sim.h2-1e", "creationTime": "2024-08-10T01:38:56.9520116+00:00",
->>>>>>> b43e1017
+        "quantinuum", "target": "quantinuum.sim.h2-1e", "creationTime": "2024-08-10T01:38:56.9520116+00:00",
         "endExecutionTime": null, "costEstimate": null, "itemType": "Job"}'
     headers:
       connection:
@@ -627,11 +532,7 @@
         "beginExecutionTime": null, "cancellationTime": null, "quantumComputingData":
         {"count": 1}, "errorData": null, "isCancelling": false, "tags": [], "name":
         "quantinuum-job", "id": "00000000-0000-0000-0000-000000000001", "providerId":
-<<<<<<< HEAD
-        "quantinuum", "target": "quantinuum.sim.h2-1e", "creationTime": "2024-08-15T22:43:26.4492673+00:00",
-=======
-        "quantinuum", "target": "quantinuum.sim.h2-1e", "creationTime": "2024-08-10T01:38:56.9520116+00:00",
->>>>>>> b43e1017
+        "quantinuum", "target": "quantinuum.sim.h2-1e", "creationTime": "2024-08-10T01:38:56.9520116+00:00",
         "endExecutionTime": null, "costEstimate": null, "itemType": "Job"}'
     headers:
       connection:
@@ -664,11 +565,7 @@
         "beginExecutionTime": null, "cancellationTime": null, "quantumComputingData":
         {"count": 1}, "errorData": null, "isCancelling": false, "tags": [], "name":
         "quantinuum-job", "id": "00000000-0000-0000-0000-000000000001", "providerId":
-<<<<<<< HEAD
-        "quantinuum", "target": "quantinuum.sim.h2-1e", "creationTime": "2024-08-15T22:43:26.4492673+00:00",
-=======
-        "quantinuum", "target": "quantinuum.sim.h2-1e", "creationTime": "2024-08-10T01:38:56.9520116+00:00",
->>>>>>> b43e1017
+        "quantinuum", "target": "quantinuum.sim.h2-1e", "creationTime": "2024-08-10T01:38:56.9520116+00:00",
         "endExecutionTime": null, "costEstimate": null, "itemType": "Job"}'
     headers:
       connection:
@@ -701,11 +598,7 @@
         "beginExecutionTime": null, "cancellationTime": null, "quantumComputingData":
         {"count": 1}, "errorData": null, "isCancelling": false, "tags": [], "name":
         "quantinuum-job", "id": "00000000-0000-0000-0000-000000000001", "providerId":
-<<<<<<< HEAD
-        "quantinuum", "target": "quantinuum.sim.h2-1e", "creationTime": "2024-08-15T22:43:26.4492673+00:00",
-=======
-        "quantinuum", "target": "quantinuum.sim.h2-1e", "creationTime": "2024-08-10T01:38:56.9520116+00:00",
->>>>>>> b43e1017
+        "quantinuum", "target": "quantinuum.sim.h2-1e", "creationTime": "2024-08-10T01:38:56.9520116+00:00",
         "endExecutionTime": null, "costEstimate": null, "itemType": "Job"}'
     headers:
       connection:
@@ -738,11 +631,7 @@
         "beginExecutionTime": null, "cancellationTime": null, "quantumComputingData":
         {"count": 1}, "errorData": null, "isCancelling": false, "tags": [], "name":
         "quantinuum-job", "id": "00000000-0000-0000-0000-000000000001", "providerId":
-<<<<<<< HEAD
-        "quantinuum", "target": "quantinuum.sim.h2-1e", "creationTime": "2024-08-15T22:43:26.4492673+00:00",
-=======
-        "quantinuum", "target": "quantinuum.sim.h2-1e", "creationTime": "2024-08-10T01:38:56.9520116+00:00",
->>>>>>> b43e1017
+        "quantinuum", "target": "quantinuum.sim.h2-1e", "creationTime": "2024-08-10T01:38:56.9520116+00:00",
         "endExecutionTime": null, "costEstimate": null, "itemType": "Job"}'
     headers:
       connection:
@@ -775,11 +664,7 @@
         "beginExecutionTime": null, "cancellationTime": null, "quantumComputingData":
         {"count": 1}, "errorData": null, "isCancelling": false, "tags": [], "name":
         "quantinuum-job", "id": "00000000-0000-0000-0000-000000000001", "providerId":
-<<<<<<< HEAD
-        "quantinuum", "target": "quantinuum.sim.h2-1e", "creationTime": "2024-08-15T22:43:26.4492673+00:00",
-=======
-        "quantinuum", "target": "quantinuum.sim.h2-1e", "creationTime": "2024-08-10T01:38:56.9520116+00:00",
->>>>>>> b43e1017
+        "quantinuum", "target": "quantinuum.sim.h2-1e", "creationTime": "2024-08-10T01:38:56.9520116+00:00",
         "endExecutionTime": null, "costEstimate": null, "itemType": "Job"}'
     headers:
       connection:
@@ -812,11 +697,7 @@
         "beginExecutionTime": null, "cancellationTime": null, "quantumComputingData":
         {"count": 1}, "errorData": null, "isCancelling": false, "tags": [], "name":
         "quantinuum-job", "id": "00000000-0000-0000-0000-000000000001", "providerId":
-<<<<<<< HEAD
-        "quantinuum", "target": "quantinuum.sim.h2-1e", "creationTime": "2024-08-15T22:43:26.4492673+00:00",
-=======
-        "quantinuum", "target": "quantinuum.sim.h2-1e", "creationTime": "2024-08-10T01:38:56.9520116+00:00",
->>>>>>> b43e1017
+        "quantinuum", "target": "quantinuum.sim.h2-1e", "creationTime": "2024-08-10T01:38:56.9520116+00:00",
         "endExecutionTime": null, "costEstimate": null, "itemType": "Job"}'
     headers:
       connection:
@@ -845,13 +726,6 @@
     uri: https://eastus.quantum.azure.com/subscriptions/00000000-0000-0000-0000-000000000000/resourceGroups/myresourcegroup/providers/Microsoft.Quantum/workspaces/myworkspace/jobs/00000000-0000-0000-0000-000000000001?api-version=2022-09-12-preview&test-sequence-id=9
   response:
     body:
-<<<<<<< HEAD
-      string: '{"containerUri": "https://mystorage.blob.core.windows.net/job-00000000-0000-0000-0000-000000000001?sv=PLACEHOLDER&st=2024-08-15T22%3A43%3A37Z&se=2050-01-01T00%3A00%3A00Z&sr=c&sp=rcwl&sig=PLACEHOLDER&st=2024-08-15T22%3A43%3A37Z&se=2050-01-01T00%3A00%3A00Z&sr=b&sp=r&rscd=attachment%3B+filename%3Dquantinuum-job-00000000-0000-0000-0000-000000000001.input.json&sig=PLACEHOLDER&st=2024-08-15T22%3A43%3A37Z&se=2050-01-01T00%3A00%3A00Z&sr=b&sp=r&rscd=attachment%3B+filename%3Dquantinuum-job-00000000-0000-0000-0000-000000000001.output.json&sig=xf7nhsQcaYUmExkWcryzu7sMzNlETiK8vJion0PmnU8%3D",
-        "beginExecutionTime": null, "cancellationTime": null, "quantumComputingData":
-        {"count": 1}, "errorData": null, "isCancelling": false, "tags": [], "name":
-        "quantinuum-job", "id": "00000000-0000-0000-0000-000000000001", "providerId":
-        "quantinuum", "target": "quantinuum.sim.h2-1e", "creationTime": "2024-08-15T22:43:26.4492673+00:00",
-=======
       string: '{"containerUri": "https://mystorage.blob.core.windows.net/job-00000000-0000-0000-0000-000000000001?sv=PLACEHOLDER&sr=c&sig=PLACEHOLDER&se=2050-01-01T00%3A00%3A00Z&sp=rcwl",
         "inputDataUri": "https://mystorage.blob.core.windows.net/job-00000000-0000-0000-0000-000000000001/inputData?sv=PLACEHOLDER&sr=b&sig=PLACEHOLDER&se=2050-01-01T00%3A00%3A00Z&sp=r&rscd=attachment%3B%20filename%3Dquantinuum-job-00000000-0000-0000-0000-000000000001.input.json",
         "inputDataFormat": "honeywell.openqasm.v1", "inputParams": {}, "metadata":
@@ -861,17 +735,12 @@
         {"count": 1}, "errorData": null, "isCancelling": false, "tags": [], "name":
         "quantinuum-job", "id": "00000000-0000-0000-0000-000000000001", "providerId":
         "quantinuum", "target": "quantinuum.sim.h2-1e", "creationTime": "2024-08-10T01:38:56.9520116+00:00",
->>>>>>> b43e1017
-        "endExecutionTime": null, "costEstimate": null, "itemType": "Job"}'
-    headers:
-      connection:
-      - keep-alive
-      content-length:
-<<<<<<< HEAD
-      - '986'
-=======
+        "endExecutionTime": null, "costEstimate": null, "itemType": "Job"}'
+    headers:
+      connection:
+      - keep-alive
+      content-length:
       - '1327'
->>>>>>> b43e1017
       content-type:
       - application/json; charset=utf-8
       transfer-encoding:
@@ -894,13 +763,6 @@
     uri: https://eastus.quantum.azure.com/subscriptions/00000000-0000-0000-0000-000000000000/resourceGroups/myresourcegroup/providers/Microsoft.Quantum/workspaces/myworkspace/jobs/00000000-0000-0000-0000-000000000001?api-version=2022-09-12-preview&test-sequence-id=10
   response:
     body:
-<<<<<<< HEAD
-      string: '{"containerUri": "https://mystorage.blob.core.windows.net/job-00000000-0000-0000-0000-000000000001?sv=PLACEHOLDER&st=2024-08-15T22%3A43%3A42Z&se=2050-01-01T00%3A00%3A00Z&sr=c&sp=rcwl&sig=PLACEHOLDER&st=2024-08-15T22%3A43%3A42Z&se=2050-01-01T00%3A00%3A00Z&sr=b&sp=r&rscd=attachment%3B+filename%3Dquantinuum-job-00000000-0000-0000-0000-000000000001.input.json&sig=PLACEHOLDER&st=2024-08-15T22%3A43%3A42Z&se=2050-01-01T00%3A00%3A00Z&sr=b&sp=r&rscd=attachment%3B+filename%3Dquantinuum-job-00000000-0000-0000-0000-000000000001.output.json&sig=vYr%2FZ3iaza0MNt%2BUW9ZXQ%2FvgQqqWZOBh2hQfsQnI%2F9g%3D",
-        "beginExecutionTime": null, "cancellationTime": null, "quantumComputingData":
-        {"count": 1}, "errorData": null, "isCancelling": false, "tags": [], "name":
-        "quantinuum-job", "id": "00000000-0000-0000-0000-000000000001", "providerId":
-        "quantinuum", "target": "quantinuum.sim.h2-1e", "creationTime": "2024-08-15T22:43:26.4492673+00:00",
-=======
       string: '{"containerUri": "https://mystorage.blob.core.windows.net/job-00000000-0000-0000-0000-000000000001?sv=PLACEHOLDER&sr=c&sig=PLACEHOLDER&se=2050-01-01T00%3A00%3A00Z&sp=rcwl",
         "inputDataUri": "https://mystorage.blob.core.windows.net/job-00000000-0000-0000-0000-000000000001/inputData?sv=PLACEHOLDER&sr=b&sig=PLACEHOLDER&se=2050-01-01T00%3A00%3A00Z&sp=r&rscd=attachment%3B%20filename%3Dquantinuum-job-00000000-0000-0000-0000-000000000001.input.json",
         "inputDataFormat": "honeywell.openqasm.v1", "inputParams": {}, "metadata":
@@ -910,50 +772,34 @@
         {"count": 1}, "errorData": null, "isCancelling": false, "tags": [], "name":
         "quantinuum-job", "id": "00000000-0000-0000-0000-000000000001", "providerId":
         "quantinuum", "target": "quantinuum.sim.h2-1e", "creationTime": "2024-08-10T01:38:56.9520116+00:00",
->>>>>>> b43e1017
-        "endExecutionTime": null, "costEstimate": null, "itemType": "Job"}'
-    headers:
-      connection:
-      - keep-alive
-      content-length:
-<<<<<<< HEAD
-      - '994'
-=======
+        "endExecutionTime": null, "costEstimate": null, "itemType": "Job"}'
+    headers:
+      connection:
+      - keep-alive
+      content-length:
       - '1327'
->>>>>>> b43e1017
-      content-type:
-      - application/json; charset=utf-8
-      transfer-encoding:
-      - chunked
-    status:
-      code: 200
-      message: OK
-- request:
-    body: null
-    headers:
-      Accept:
-      - application/json
-      Accept-Encoding:
-      - gzip, deflate
-      Connection:
-      - keep-alive
-      User-Agent:
-<<<<<<< HEAD
-      - azsdk-python-quantum/1.2.4 Python/3.9.19 (Windows-10-10.0.22631-SP0)
-=======
+      content-type:
+      - application/json; charset=utf-8
+      transfer-encoding:
+      - chunked
+    status:
+      code: 200
+      message: OK
+- request:
+    body: null
+    headers:
+      Accept:
+      - application/json
+      Accept-Encoding:
+      - gzip, deflate
+      Connection:
+      - keep-alive
+      User-Agent:
       - azsdk-python-quantum/0.0.1 Python/3.9.19 (Windows-10-10.0.22631-SP0)
->>>>>>> b43e1017
     method: GET
     uri: https://eastus.quantum.azure.com/subscriptions/00000000-0000-0000-0000-000000000000/resourceGroups/myresourcegroup/providers/Microsoft.Quantum/workspaces/myworkspace/jobs/00000000-0000-0000-0000-000000000001?api-version=2022-09-12-preview&test-sequence-id=11
   response:
     body:
-<<<<<<< HEAD
-      string: '{"containerUri": "https://mystorage.blob.core.windows.net/job-00000000-0000-0000-0000-000000000001?sv=PLACEHOLDER&st=2024-08-15T22%3A43%3A50Z&se=2050-01-01T00%3A00%3A00Z&sr=c&sp=rcwl&sig=PLACEHOLDER&st=2024-08-15T22%3A43%3A50Z&se=2050-01-01T00%3A00%3A00Z&sr=b&sp=r&rscd=attachment%3B+filename%3Dquantinuum-job-00000000-0000-0000-0000-000000000001.input.json&sig=PLACEHOLDER&st=2024-08-15T22%3A43%3A50Z&se=2050-01-01T00%3A00%3A00Z&sr=b&sp=r&rscd=attachment%3B+filename%3Dquantinuum-job-00000000-0000-0000-0000-000000000001.output.json&sig=JijR4ya6jQI5WnS6UwXSR21%2FWb3r9L3lEfK5xu6VFg0%3D",
-        "beginExecutionTime": null, "cancellationTime": null, "quantumComputingData":
-        {"count": 1}, "errorData": null, "isCancelling": false, "tags": [], "name":
-        "quantinuum-job", "id": "00000000-0000-0000-0000-000000000001", "providerId":
-        "quantinuum", "target": "quantinuum.sim.h2-1e", "creationTime": "2024-08-15T22:43:26.4492673+00:00",
-=======
       string: '{"containerUri": "https://mystorage.blob.core.windows.net/job-00000000-0000-0000-0000-000000000001?sv=PLACEHOLDER&sr=c&sig=PLACEHOLDER&se=2050-01-01T00%3A00%3A00Z&sp=rcwl",
         "inputDataUri": "https://mystorage.blob.core.windows.net/job-00000000-0000-0000-0000-000000000001/inputData?sv=PLACEHOLDER&sr=b&sig=PLACEHOLDER&se=2050-01-01T00%3A00%3A00Z&sp=r&rscd=attachment%3B%20filename%3Dquantinuum-job-00000000-0000-0000-0000-000000000001.input.json",
         "inputDataFormat": "honeywell.openqasm.v1", "inputParams": {}, "metadata":
@@ -963,50 +809,34 @@
         {"count": 1}, "errorData": null, "isCancelling": false, "tags": [], "name":
         "quantinuum-job", "id": "00000000-0000-0000-0000-000000000001", "providerId":
         "quantinuum", "target": "quantinuum.sim.h2-1e", "creationTime": "2024-08-10T01:38:56.9520116+00:00",
->>>>>>> b43e1017
-        "endExecutionTime": null, "costEstimate": null, "itemType": "Job"}'
-    headers:
-      connection:
-      - keep-alive
-      content-length:
-<<<<<<< HEAD
-      - '988'
-=======
+        "endExecutionTime": null, "costEstimate": null, "itemType": "Job"}'
+    headers:
+      connection:
+      - keep-alive
+      content-length:
       - '1327'
->>>>>>> b43e1017
-      content-type:
-      - application/json; charset=utf-8
-      transfer-encoding:
-      - chunked
-    status:
-      code: 200
-      message: OK
-- request:
-    body: null
-    headers:
-      Accept:
-      - application/json
-      Accept-Encoding:
-      - gzip, deflate
-      Connection:
-      - keep-alive
-      User-Agent:
-<<<<<<< HEAD
-      - azsdk-python-quantum/1.2.4 Python/3.9.19 (Windows-10-10.0.22631-SP0)
-=======
+      content-type:
+      - application/json; charset=utf-8
+      transfer-encoding:
+      - chunked
+    status:
+      code: 200
+      message: OK
+- request:
+    body: null
+    headers:
+      Accept:
+      - application/json
+      Accept-Encoding:
+      - gzip, deflate
+      Connection:
+      - keep-alive
+      User-Agent:
       - azsdk-python-quantum/0.0.1 Python/3.9.19 (Windows-10-10.0.22631-SP0)
->>>>>>> b43e1017
     method: GET
     uri: https://eastus.quantum.azure.com/subscriptions/00000000-0000-0000-0000-000000000000/resourceGroups/myresourcegroup/providers/Microsoft.Quantum/workspaces/myworkspace/jobs/00000000-0000-0000-0000-000000000001?api-version=2022-09-12-preview&test-sequence-id=12
   response:
     body:
-<<<<<<< HEAD
-      string: '{"containerUri": "https://mystorage.blob.core.windows.net/job-00000000-0000-0000-0000-000000000001?sv=PLACEHOLDER&st=2024-08-15T22%3A44%3A01Z&se=2050-01-01T00%3A00%3A00Z&sr=c&sp=rcwl&sig=PLACEHOLDER&st=2024-08-15T22%3A44%3A01Z&se=2050-01-01T00%3A00%3A00Z&sr=b&sp=r&rscd=attachment%3B+filename%3Dquantinuum-job-00000000-0000-0000-0000-000000000001.input.json&sig=PLACEHOLDER&st=2024-08-15T22%3A44%3A01Z&se=2050-01-01T00%3A00%3A00Z&sr=b&sp=r&rscd=attachment%3B+filename%3Dquantinuum-job-00000000-0000-0000-0000-000000000001.output.json&sig=fKfYE5frQ1ahlvfv5%2BknxyB%2FfyJVaUiorZk7kx7AIIY%3D",
-        "beginExecutionTime": null, "cancellationTime": null, "quantumComputingData":
-        {"count": 1}, "errorData": null, "isCancelling": false, "tags": [], "name":
-        "quantinuum-job", "id": "00000000-0000-0000-0000-000000000001", "providerId":
-        "quantinuum", "target": "quantinuum.sim.h2-1e", "creationTime": "2024-08-15T22:43:26.4492673+00:00",
-=======
       string: '{"containerUri": "https://mystorage.blob.core.windows.net/job-00000000-0000-0000-0000-000000000001?sv=PLACEHOLDER&sr=c&sig=PLACEHOLDER&se=2050-01-01T00%3A00%3A00Z&sp=rcwl",
         "inputDataUri": "https://mystorage.blob.core.windows.net/job-00000000-0000-0000-0000-000000000001/inputData?sv=PLACEHOLDER&sr=b&sig=PLACEHOLDER&se=2050-01-01T00%3A00%3A00Z&sp=r&rscd=attachment%3B%20filename%3Dquantinuum-job-00000000-0000-0000-0000-000000000001.input.json",
         "inputDataFormat": "honeywell.openqasm.v1", "inputParams": {}, "metadata":
@@ -1016,50 +846,34 @@
         {"count": 1}, "errorData": null, "isCancelling": false, "tags": [], "name":
         "quantinuum-job", "id": "00000000-0000-0000-0000-000000000001", "providerId":
         "quantinuum", "target": "quantinuum.sim.h2-1e", "creationTime": "2024-08-10T01:38:56.9520116+00:00",
->>>>>>> b43e1017
-        "endExecutionTime": null, "costEstimate": null, "itemType": "Job"}'
-    headers:
-      connection:
-      - keep-alive
-      content-length:
-<<<<<<< HEAD
-      - '990'
-=======
+        "endExecutionTime": null, "costEstimate": null, "itemType": "Job"}'
+    headers:
+      connection:
+      - keep-alive
+      content-length:
       - '1327'
->>>>>>> b43e1017
-      content-type:
-      - application/json; charset=utf-8
-      transfer-encoding:
-      - chunked
-    status:
-      code: 200
-      message: OK
-- request:
-    body: null
-    headers:
-      Accept:
-      - application/json
-      Accept-Encoding:
-      - gzip, deflate
-      Connection:
-      - keep-alive
-      User-Agent:
-<<<<<<< HEAD
-      - azsdk-python-quantum/1.2.4 Python/3.9.19 (Windows-10-10.0.22631-SP0)
-=======
+      content-type:
+      - application/json; charset=utf-8
+      transfer-encoding:
+      - chunked
+    status:
+      code: 200
+      message: OK
+- request:
+    body: null
+    headers:
+      Accept:
+      - application/json
+      Accept-Encoding:
+      - gzip, deflate
+      Connection:
+      - keep-alive
+      User-Agent:
       - azsdk-python-quantum/0.0.1 Python/3.9.19 (Windows-10-10.0.22631-SP0)
->>>>>>> b43e1017
     method: GET
     uri: https://eastus.quantum.azure.com/subscriptions/00000000-0000-0000-0000-000000000000/resourceGroups/myresourcegroup/providers/Microsoft.Quantum/workspaces/myworkspace/jobs/00000000-0000-0000-0000-000000000001?api-version=2022-09-12-preview&test-sequence-id=13
   response:
     body:
-<<<<<<< HEAD
-      string: '{"containerUri": "https://mystorage.blob.core.windows.net/job-00000000-0000-0000-0000-000000000001?sv=PLACEHOLDER&st=2024-08-15T22%3A44%3A19Z&se=2050-01-01T00%3A00%3A00Z&sr=c&sp=rcwl&sig=PLACEHOLDER&st=2024-08-15T22%3A44%3A19Z&se=2050-01-01T00%3A00%3A00Z&sr=b&sp=r&rscd=attachment%3B+filename%3Dquantinuum-job-00000000-0000-0000-0000-000000000001.input.json&sig=PLACEHOLDER&st=2024-08-15T22%3A44%3A19Z&se=2050-01-01T00%3A00%3A00Z&sr=b&sp=r&rscd=attachment%3B+filename%3Dquantinuum-job-00000000-0000-0000-0000-000000000001.output.json&sig=81s1v57X51e0wo%2B7BypN9M0sB2uWSOkp4jBF8AuSuVs%3D",
-        "beginExecutionTime": null, "cancellationTime": null, "quantumComputingData":
-        {"count": 1}, "errorData": null, "isCancelling": false, "tags": [], "name":
-        "quantinuum-job", "id": "00000000-0000-0000-0000-000000000001", "providerId":
-        "quantinuum", "target": "quantinuum.sim.h2-1e", "creationTime": "2024-08-15T22:43:26.4492673+00:00",
-=======
       string: '{"containerUri": "https://mystorage.blob.core.windows.net/job-00000000-0000-0000-0000-000000000001?sv=PLACEHOLDER&sr=c&sig=PLACEHOLDER&se=2050-01-01T00%3A00%3A00Z&sp=rcwl",
         "inputDataUri": "https://mystorage.blob.core.windows.net/job-00000000-0000-0000-0000-000000000001/inputData?sv=PLACEHOLDER&sr=b&sig=PLACEHOLDER&se=2050-01-01T00%3A00%3A00Z&sp=r&rscd=attachment%3B%20filename%3Dquantinuum-job-00000000-0000-0000-0000-000000000001.input.json",
         "inputDataFormat": "honeywell.openqasm.v1", "inputParams": {}, "metadata":
@@ -1069,50 +883,34 @@
         {"count": 1}, "errorData": null, "isCancelling": false, "tags": [], "name":
         "quantinuum-job", "id": "00000000-0000-0000-0000-000000000001", "providerId":
         "quantinuum", "target": "quantinuum.sim.h2-1e", "creationTime": "2024-08-10T01:38:56.9520116+00:00",
->>>>>>> b43e1017
-        "endExecutionTime": null, "costEstimate": null, "itemType": "Job"}'
-    headers:
-      connection:
-      - keep-alive
-      content-length:
-<<<<<<< HEAD
-      - '988'
-=======
+        "endExecutionTime": null, "costEstimate": null, "itemType": "Job"}'
+    headers:
+      connection:
+      - keep-alive
+      content-length:
       - '1327'
->>>>>>> b43e1017
-      content-type:
-      - application/json; charset=utf-8
-      transfer-encoding:
-      - chunked
-    status:
-      code: 200
-      message: OK
-- request:
-    body: null
-    headers:
-      Accept:
-      - application/json
-      Accept-Encoding:
-      - gzip, deflate
-      Connection:
-      - keep-alive
-      User-Agent:
-<<<<<<< HEAD
-      - azsdk-python-quantum/1.2.4 Python/3.9.19 (Windows-10-10.0.22631-SP0)
-=======
+      content-type:
+      - application/json; charset=utf-8
+      transfer-encoding:
+      - chunked
+    status:
+      code: 200
+      message: OK
+- request:
+    body: null
+    headers:
+      Accept:
+      - application/json
+      Accept-Encoding:
+      - gzip, deflate
+      Connection:
+      - keep-alive
+      User-Agent:
       - azsdk-python-quantum/0.0.1 Python/3.9.19 (Windows-10-10.0.22631-SP0)
->>>>>>> b43e1017
     method: GET
     uri: https://eastus.quantum.azure.com/subscriptions/00000000-0000-0000-0000-000000000000/resourceGroups/myresourcegroup/providers/Microsoft.Quantum/workspaces/myworkspace/jobs/00000000-0000-0000-0000-000000000001?api-version=2022-09-12-preview&test-sequence-id=14
   response:
     body:
-<<<<<<< HEAD
-      string: '{"containerUri": "https://mystorage.blob.core.windows.net/job-00000000-0000-0000-0000-000000000001?sv=PLACEHOLDER&st=2024-08-15T22%3A44%3A45Z&se=2050-01-01T00%3A00%3A00Z&sr=c&sp=rcwl&sig=PLACEHOLDER&st=2024-08-15T22%3A44%3A45Z&se=2050-01-01T00%3A00%3A00Z&sr=b&sp=r&rscd=attachment%3B+filename%3Dquantinuum-job-00000000-0000-0000-0000-000000000001.input.json&sig=PLACEHOLDER&st=2024-08-15T22%3A44%3A45Z&se=2050-01-01T00%3A00%3A00Z&sr=b&sp=r&rscd=attachment%3B+filename%3Dquantinuum-job-00000000-0000-0000-0000-000000000001.output.json&sig=SekSMgISgZ4A%2BD9R8if63wMaeJHSjrTopV9M8Wql%2Buc%3D",
-        "beginExecutionTime": null, "cancellationTime": null, "quantumComputingData":
-        {"count": 1}, "errorData": null, "isCancelling": false, "tags": [], "name":
-        "quantinuum-job", "id": "00000000-0000-0000-0000-000000000001", "providerId":
-        "quantinuum", "target": "quantinuum.sim.h2-1e", "creationTime": "2024-08-15T22:43:26.4492673+00:00",
-=======
       string: '{"containerUri": "https://mystorage.blob.core.windows.net/job-00000000-0000-0000-0000-000000000001?sv=PLACEHOLDER&sr=c&sig=PLACEHOLDER&se=2050-01-01T00%3A00%3A00Z&sp=rcwl",
         "inputDataUri": "https://mystorage.blob.core.windows.net/job-00000000-0000-0000-0000-000000000001/inputData?sv=PLACEHOLDER&sr=b&sig=PLACEHOLDER&se=2050-01-01T00%3A00%3A00Z&sp=r&rscd=attachment%3B%20filename%3Dquantinuum-job-00000000-0000-0000-0000-000000000001.input.json",
         "inputDataFormat": "honeywell.openqasm.v1", "inputParams": {}, "metadata":
@@ -1122,51 +920,34 @@
         {"count": 1}, "errorData": null, "isCancelling": false, "tags": [], "name":
         "quantinuum-job", "id": "00000000-0000-0000-0000-000000000001", "providerId":
         "quantinuum", "target": "quantinuum.sim.h2-1e", "creationTime": "2024-08-10T01:38:56.9520116+00:00",
->>>>>>> b43e1017
-        "endExecutionTime": null, "costEstimate": null, "itemType": "Job"}'
-    headers:
-      connection:
-      - keep-alive
-      content-length:
-<<<<<<< HEAD
-      - '990'
-=======
+        "endExecutionTime": null, "costEstimate": null, "itemType": "Job"}'
+    headers:
+      connection:
+      - keep-alive
+      content-length:
       - '1327'
->>>>>>> b43e1017
-      content-type:
-      - application/json; charset=utf-8
-      transfer-encoding:
-      - chunked
-    status:
-      code: 200
-      message: OK
-- request:
-    body: null
-    headers:
-      Accept:
-      - application/json
-      Accept-Encoding:
-      - gzip, deflate
-      Connection:
-      - keep-alive
-      User-Agent:
-<<<<<<< HEAD
-      - azsdk-python-quantum/1.2.4 Python/3.9.19 (Windows-10-10.0.22631-SP0)
-=======
+      content-type:
+      - application/json; charset=utf-8
+      transfer-encoding:
+      - chunked
+    status:
+      code: 200
+      message: OK
+- request:
+    body: null
+    headers:
+      Accept:
+      - application/json
+      Accept-Encoding:
+      - gzip, deflate
+      Connection:
+      - keep-alive
+      User-Agent:
       - azsdk-python-quantum/0.0.1 Python/3.9.19 (Windows-10-10.0.22631-SP0)
->>>>>>> b43e1017
     method: GET
     uri: https://eastus.quantum.azure.com/subscriptions/00000000-0000-0000-0000-000000000000/resourceGroups/myresourcegroup/providers/Microsoft.Quantum/workspaces/myworkspace/jobs/00000000-0000-0000-0000-000000000001?api-version=2022-09-12-preview&test-sequence-id=15
   response:
     body:
-<<<<<<< HEAD
-      string: '{"containerUri": "https://mystorage.blob.core.windows.net/job-00000000-0000-0000-0000-000000000001?sv=PLACEHOLDER&st=2024-08-15T22%3A45%3A24Z&se=2050-01-01T00%3A00%3A00Z&sr=c&sp=rcwl&sig=PLACEHOLDER&st=2024-08-15T22%3A45%3A24Z&se=2050-01-01T00%3A00%3A00Z&sr=b&sp=r&rscd=attachment%3B+filename%3Dquantinuum-job-00000000-0000-0000-0000-000000000001.input.json&sig=PLACEHOLDER&st=2024-08-15T22%3A45%3A24Z&se=2050-01-01T00%3A00%3A00Z&sr=b&sp=r&rscd=attachment%3B+filename%3Dquantinuum-job-00000000-0000-0000-0000-000000000001.output.json&sig=Xy5OM3aGHHs6GdhoMalAuw%2FYchWHGgRk953C2RWXd6k%3D",
-        "beginExecutionTime": "2024-08-15T22:45:20.088945+00:00", "cancellationTime":
-        null, "quantumComputingData": {"count": 1}, "errorData": null, "isCancelling":
-        false, "tags": [], "name": "quantinuum-job", "id": "00000000-0000-0000-0000-000000000001",
-        "providerId": "quantinuum", "target": "quantinuum.sim.h2-1e", "creationTime":
-        "2024-08-15T22:43:26.4492673+00:00", "endExecutionTime": "2024-08-15T22:45:21.56423+00:00",
-=======
       string: '{"containerUri": "https://mystorage.blob.core.windows.net/job-00000000-0000-0000-0000-000000000001?sv=PLACEHOLDER&sr=c&sig=PLACEHOLDER&se=2050-01-01T00%3A00%3A00Z&sp=rcwl",
         "inputDataUri": "https://mystorage.blob.core.windows.net/job-00000000-0000-0000-0000-000000000001/inputData?sv=PLACEHOLDER&sr=b&sig=PLACEHOLDER&se=2050-01-01T00%3A00%3A00Z&sp=r&rscd=attachment%3B%20filename%3Dquantinuum-job-00000000-0000-0000-0000-000000000001.input.json",
         "inputDataFormat": "honeywell.openqasm.v1", "inputParams": {}, "metadata":
@@ -1177,7 +958,6 @@
         false, "tags": [], "name": "quantinuum-job", "id": "00000000-0000-0000-0000-000000000001",
         "providerId": "quantinuum", "target": "quantinuum.sim.h2-1e", "creationTime":
         "2024-08-10T01:38:56.9520116+00:00", "endExecutionTime": "2024-08-10T01:40:29.993779+00:00",
->>>>>>> b43e1017
         "costEstimate": {"currencyCode": "USD", "events": [{"dimensionId": "ehqc",
         "dimensionName": "EHQC", "measureUnit": "hqc", "amountBilled": 5.01, "amountConsumed":
         5.01, "unitPrice": 0.0}], "estimatedTotal": 0.0}, "itemType": "Job"}'
@@ -1185,7 +965,7 @@
       connection:
       - keep-alive
       content-length:
-      - '1237'
+      - '994'
       content-type:
       - application/json; charset=utf-8
       transfer-encoding:
@@ -1208,14 +988,6 @@
     uri: https://eastus.quantum.azure.com/subscriptions/00000000-0000-0000-0000-000000000000/resourceGroups/myresourcegroup/providers/Microsoft.Quantum/workspaces/myworkspace/jobs/00000000-0000-0000-0000-000000000001?api-version=2022-09-12-preview&test-sequence-id=16
   response:
     body:
-<<<<<<< HEAD
-      string: '{"containerUri": "https://mystorage.blob.core.windows.net/job-00000000-0000-0000-0000-000000000001?sv=PLACEHOLDER&st=2024-08-15T22%3A45%3A24Z&se=2050-01-01T00%3A00%3A00Z&sr=c&sp=rcwl&sig=PLACEHOLDER&st=2024-08-15T22%3A45%3A24Z&se=2050-01-01T00%3A00%3A00Z&sr=b&sp=r&rscd=attachment%3B+filename%3Dquantinuum-job-00000000-0000-0000-0000-000000000001.input.json&sig=PLACEHOLDER&st=2024-08-15T22%3A45%3A24Z&se=2050-01-01T00%3A00%3A00Z&sr=b&sp=r&rscd=attachment%3B+filename%3Dquantinuum-job-00000000-0000-0000-0000-000000000001.output.json&sig=Xy5OM3aGHHs6GdhoMalAuw%2FYchWHGgRk953C2RWXd6k%3D",
-        "beginExecutionTime": "2024-08-15T22:45:20.088945+00:00", "cancellationTime":
-        null, "quantumComputingData": {"count": 1}, "errorData": null, "isCancelling":
-        false, "tags": [], "name": "quantinuum-job", "id": "00000000-0000-0000-0000-000000000001",
-        "providerId": "quantinuum", "target": "quantinuum.sim.h2-1e", "creationTime":
-        "2024-08-15T22:43:26.4492673+00:00", "endExecutionTime": "2024-08-15T22:45:21.56423+00:00",
-=======
       string: '{"containerUri": "https://mystorage.blob.core.windows.net/job-00000000-0000-0000-0000-000000000001?sv=PLACEHOLDER&sr=c&sig=PLACEHOLDER&se=2050-01-01T00%3A00%3A00Z&sp=rcwl",
         "inputDataUri": "https://mystorage.blob.core.windows.net/job-00000000-0000-0000-0000-000000000001/inputData?sv=PLACEHOLDER&sr=b&sig=PLACEHOLDER&se=2050-01-01T00%3A00%3A00Z&sp=r&rscd=attachment%3B%20filename%3Dquantinuum-job-00000000-0000-0000-0000-000000000001.input.json",
         "inputDataFormat": "honeywell.openqasm.v1", "inputParams": {}, "metadata":
@@ -1226,7 +998,6 @@
         false, "tags": [], "name": "quantinuum-job", "id": "00000000-0000-0000-0000-000000000001",
         "providerId": "quantinuum", "target": "quantinuum.sim.h2-1e", "creationTime":
         "2024-08-10T01:38:56.9520116+00:00", "endExecutionTime": "2024-08-10T01:40:29.993779+00:00",
->>>>>>> b43e1017
         "costEstimate": {"currencyCode": "USD", "events": [{"dimensionId": "ehqc",
         "dimensionName": "EHQC", "measureUnit": "hqc", "amountBilled": 5.01, "amountConsumed":
         5.01, "unitPrice": 0.0}], "estimatedTotal": 0.0}, "itemType": "Job"}'
@@ -1246,6 +1017,42 @@
     body: null
     headers:
       Accept:
+      - application/json
+      Accept-Encoding:
+      - gzip, deflate
+      Connection:
+      - keep-alive
+      User-Agent:
+      - azsdk-python-quantum/1.2.4 Python/3.9.19 (Windows-10-10.0.22631-SP0)
+    method: GET
+    uri: https://eastus.quantum.azure.com/subscriptions/00000000-0000-0000-0000-000000000000/resourceGroups/myresourcegroup/providers/Microsoft.Quantum/workspaces/myworkspace/jobs/00000000-0000-0000-0000-000000000001?api-version=2022-09-12-preview&test-sequence-id=16
+  response:
+    body:
+      string: '{"containerUri": "https://mystorage.blob.core.windows.net/job-00000000-0000-0000-0000-000000000001?sv=PLACEHOLDER&st=2024-08-15T22%3A45%3A24Z&se=2050-01-01T00%3A00%3A00Z&sr=c&sp=rcwl&sig=PLACEHOLDER&st=2024-08-15T22%3A45%3A24Z&se=2050-01-01T00%3A00%3A00Z&sr=b&sp=r&rscd=attachment%3B+filename%3Dquantinuum-job-00000000-0000-0000-0000-000000000001.input.json&sig=PLACEHOLDER&st=2024-08-15T22%3A45%3A24Z&se=2050-01-01T00%3A00%3A00Z&sr=b&sp=r&rscd=attachment%3B+filename%3Dquantinuum-job-00000000-0000-0000-0000-000000000001.output.json&sig=Xy5OM3aGHHs6GdhoMalAuw%2FYchWHGgRk953C2RWXd6k%3D",
+        "beginExecutionTime": "2024-08-15T22:45:20.088945+00:00", "cancellationTime":
+        null, "quantumComputingData": {"count": 1}, "errorData": null, "isCancelling":
+        false, "tags": [], "name": "quantinuum-job", "id": "00000000-0000-0000-0000-000000000001",
+        "providerId": "quantinuum", "target": "quantinuum.sim.h2-1e", "creationTime":
+        "2024-08-15T22:43:26.4492673+00:00", "endExecutionTime": "2024-08-15T22:45:21.56423+00:00",
+        "costEstimate": {"currencyCode": "USD", "events": [{"dimensionId": "ehqc",
+        "dimensionName": "EHQC", "measureUnit": "hqc", "amountBilled": 5.01, "amountConsumed":
+        5.01, "unitPrice": 0.0}], "estimatedTotal": 0.0}, "itemType": "Job"}'
+    headers:
+      connection:
+      - keep-alive
+      content-length:
+      - '1237'
+      content-type:
+      - application/json; charset=utf-8
+      transfer-encoding:
+      - chunked
+    status:
+      code: 200
+      message: OK
+- request:
+    body: null
+    headers:
+      Accept:
       - application/xml
       Accept-Encoding:
       - gzip, deflate
@@ -1254,11 +1061,7 @@
       User-Agent:
       - azsdk-python-storage-blob/12.20.0 Python/3.9.19 (Windows-10-10.0.22631-SP0)
       x-ms-date:
-<<<<<<< HEAD
-      - Thu, 15 Aug 2024 22:45:23 GMT
-=======
       - Sat, 10 Aug 2024 01:40:54 GMT
->>>>>>> b43e1017
       x-ms-range:
       - bytes=0-33554431
       x-ms-version:
@@ -1282,11 +1085,7 @@
       x-ms-blob-type:
       - BlockBlob
       x-ms-creation-time:
-<<<<<<< HEAD
-      - Thu, 15 Aug 2024 22:43:26 GMT
-=======
       - Sat, 10 Aug 2024 01:38:57 GMT
->>>>>>> b43e1017
       x-ms-lease-state:
       - available
       x-ms-lease-status:

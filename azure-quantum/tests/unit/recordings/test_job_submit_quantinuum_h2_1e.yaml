interactions:
- request:
    body: client_id=PLACEHOLDER&grant_type=client_credentials&client_assertion=PLACEHOLDER&client_info=1&client_assertion_type=PLACEHOLDER&scope=https%3A%2F%2Fquantum.microsoft.com%2F.default
    headers:
      Accept:
      - application/json
      Accept-Encoding:
      - gzip, deflate
      Connection:
      - keep-alive
      Content-Length:
      - '181'
      Content-Type:
      - application/x-www-form-urlencoded
      User-Agent:
      - azsdk-python-identity/1.16.0 Python/3.9.19 (Windows-10-10.0.22631-SP0)
      x-client-current-telemetry:
      - 4|730,2|
      x-client-os:
      - win32
      x-client-sku:
      - MSAL.Python
      x-client-ver:
      - 1.28.0
    method: POST
    uri: https://login.microsoftonline.com/00000000-0000-0000-0000-000000000000/oauth2/v2.0/token
  response:
    body:
<<<<<<< HEAD
      string: '{"error": "invalid_client", "error_description": "AADSTS7000215: Invalid
        client secret provided. Ensure the secret being sent in the request is the
        client secret value, not the client secret ID, for a secret added to app ''00000000-0000-0000-0000-000000000000''.
        Trace ID: e2c3cab9-eaa0-4a8a-953a-10baf61cc100 Correlation ID: 2081deb8-ff76-4997-a27b-8480fea42d08
        Timestamp: 2024-04-30 14:16:49Z", "error_codes": [7000215], "timestamp": "2024-04-30
        14:16:49Z", "trace_id": "e2c3cab9-eaa0-4a8a-953a-10baf61cc100", "correlation_id":
        "2081deb8-ff76-4997-a27b-8480fea42d08", "error_uri": "https://login.microsoftonline.com/error?code=7000215"}'
=======
      string: '{"token_type": "Bearer", "expires_in": 1746122306, "ext_expires_in":
        1746122306, "refresh_in": 31536000, "access_token": "PLACEHOLDER"}'
>>>>>>> 45329fda
    headers:
      content-length:
      - '636'
      content-type:
      - application/json; charset=utf-8
    status:
      code: 401
      message: Unauthorized
- request:
    body: null
    headers:
      Accept:
      - application/json
      Accept-Encoding:
      - gzip, deflate
      Connection:
      - keep-alive
      User-Agent:
      - testapp azsdk-python-quantum/0.0.1 Python/3.9.19 (Windows-10-10.0.22631-SP0)
    method: GET
    uri: https://eastus.quantum.azure.com/subscriptions/00000000-0000-0000-0000-000000000000/resourceGroups/myresourcegroup/providers/Microsoft.Quantum/workspaces/myworkspace/providerStatus?api-version=2022-09-12-preview&test-sequence-id=1
  response:
    body:
      string: '{"value": [{"id": "microsoft-elements", "currentAvailability": "Available",
        "targets": [{"id": "microsoft.dft", "currentAvailability": "Available", "averageQueueTime":
        0, "statusPage": null}]}, {"id": "ionq", "currentAvailability": "Degraded",
        "targets": [{"id": "ionq.qpu", "currentAvailability": "Available", "averageQueueTime":
<<<<<<< HEAD
        384356, "statusPage": "https://status.ionq.co"}, {"id": "ionq.qpu.aria-1",
        "currentAvailability": "Unavailable", "averageQueueTime": 735378, "statusPage":
        "https://status.ionq.co"}, {"id": "ionq.qpu.aria-2", "currentAvailability":
        "Unavailable", "averageQueueTime": 0, "statusPage": "https://status.ionq.co"},
        {"id": "ionq.simulator", "currentAvailability": "Available", "averageQueueTime":
        1, "statusPage": "https://status.ionq.co"}]}, {"id": "microsoft-qc", "currentAvailability":
        "Available", "targets": [{"id": "microsoft.estimator", "currentAvailability":
        "Available", "averageQueueTime": 0, "statusPage": null}]}, {"id": "pasqal",
        "currentAvailability": "Available", "targets": [{"id": "pasqal.sim.emu-tn",
        "currentAvailability": "Available", "averageQueueTime": 278, "statusPage":
=======
        500791, "statusPage": "https://status.ionq.co"}, {"id": "ionq.qpu.aria-1",
        "currentAvailability": "Unavailable", "averageQueueTime": 737766, "statusPage":
        "https://status.ionq.co"}, {"id": "ionq.qpu.aria-2", "currentAvailability":
        "Unavailable", "averageQueueTime": 0, "statusPage": "https://status.ionq.co"},
        {"id": "ionq.simulator", "currentAvailability": "Available", "averageQueueTime":
        3, "statusPage": "https://status.ionq.co"}]}, {"id": "microsoft-qc", "currentAvailability":
        "Available", "targets": [{"id": "microsoft.estimator", "currentAvailability":
        "Available", "averageQueueTime": 0, "statusPage": null}]}, {"id": "pasqal",
        "currentAvailability": "Degraded", "targets": [{"id": "pasqal.sim.emu-tn",
        "currentAvailability": "Available", "averageQueueTime": 256, "statusPage":
>>>>>>> 45329fda
        "https://pasqal.com"}, {"id": "pasqal.qpu.fresnel", "currentAvailability":
        "Available", "averageQueueTime": 0, "statusPage": "https://pasqal.com"}]},
        {"id": "rigetti", "currentAvailability": "Degraded", "targets": [{"id": "rigetti.sim.qvm",
        "currentAvailability": "Available", "averageQueueTime": 5, "statusPage": "https://rigetti.statuspage.io/"},
        {"id": "rigetti.qpu.ankaa-2", "currentAvailability": "Degraded", "averageQueueTime":
        5, "statusPage": "https://rigetti.statuspage.io/"}]}, {"id": "qci", "currentAvailability":
        "Available", "targets": [{"id": "qci.simulator", "currentAvailability": "Available",
        "averageQueueTime": 1, "statusPage": "https://quantumcircuits.com"}, {"id":
        "qci.machine1", "currentAvailability": "Available", "averageQueueTime": 1,
        "statusPage": "https://quantumcircuits.com"}, {"id": "qci.simulator.noisy",
        "currentAvailability": "Available", "averageQueueTime": 0, "statusPage": "https://quantumcircuits.com"}]},
<<<<<<< HEAD
        {"id": "quantinuum", "currentAvailability": "Degraded", "targets": [{"id":
        "quantinuum.qpu.h1-1", "currentAvailability": "Available", "averageQueueTime":
        591220, "statusPage": "https://www.quantinuum.com/hardware/h1"}, {"id": "quantinuum.sim.h1-1sc",
        "currentAvailability": "Available", "averageQueueTime": 2, "statusPage": "https://www.quantinuum.com/hardware/h1"},
        {"id": "quantinuum.sim.h1-1e", "currentAvailability": "Available", "averageQueueTime":
        4, "statusPage": "https://www.quantinuum.com/hardware/h1"}, {"id": "quantinuum.qpu.h2-1",
        "currentAvailability": "Degraded", "averageQueueTime": 0, "statusPage": "https://www.quantinuum.com/hardware/h2"},
        {"id": "quantinuum.sim.h2-1sc", "currentAvailability": "Available", "averageQueueTime":
        0, "statusPage": "https://www.quantinuum.com/hardware/h2"}, {"id": "quantinuum.sim.h2-1e",
        "currentAvailability": "Available", "averageQueueTime": 465, "statusPage":
        "https://www.quantinuum.com/hardware/h2"}, {"id": "quantinuum.sim.h1-1sc-preview",
        "currentAvailability": "Available", "averageQueueTime": 2, "statusPage": "https://www.quantinuum.com/hardware/h1"},
        {"id": "quantinuum.sim.h1-1e-preview", "currentAvailability": "Available",
        "averageQueueTime": 4, "statusPage": "https://www.quantinuum.com/hardware/h1"},
        {"id": "quantinuum.sim.h1-2e-preview", "currentAvailability": "Available",
        "averageQueueTime": 15089, "statusPage": "https://www.quantinuum.com/hardware/h1"},
        {"id": "quantinuum.qpu.h1-1-preview", "currentAvailability": "Available",
        "averageQueueTime": 591220, "statusPage": "https://www.quantinuum.com/hardware/h1"}]},
=======
        {"id": "quantinuum", "currentAvailability": "Available", "targets": [{"id":
        "quantinuum.qpu.h1-1", "currentAvailability": "Available", "averageQueueTime":
        25016, "statusPage": "https://www.quantinuum.com/hardware/h1"}, {"id": "quantinuum.sim.h1-1sc",
        "currentAvailability": "Available", "averageQueueTime": 4, "statusPage": "https://www.quantinuum.com/hardware/h1"},
        {"id": "quantinuum.sim.h1-1e", "currentAvailability": "Available", "averageQueueTime":
        4, "statusPage": "https://www.quantinuum.com/hardware/h1"}, {"id": "quantinuum.qpu.h2-1",
        "currentAvailability": "Available", "averageQueueTime": 349980, "statusPage":
        "https://www.quantinuum.com/hardware/h2"}, {"id": "quantinuum.sim.h2-1sc",
        "currentAvailability": "Available", "averageQueueTime": 0, "statusPage": "https://www.quantinuum.com/hardware/h2"},
        {"id": "quantinuum.sim.h2-1e", "currentAvailability": "Available", "averageQueueTime":
        931, "statusPage": "https://www.quantinuum.com/hardware/h2"}, {"id": "quantinuum.sim.h1-1sc-preview",
        "currentAvailability": "Available", "averageQueueTime": 4, "statusPage": "https://www.quantinuum.com/hardware/h1"},
        {"id": "quantinuum.sim.h1-1e-preview", "currentAvailability": "Available",
        "averageQueueTime": 4, "statusPage": "https://www.quantinuum.com/hardware/h1"},
        {"id": "quantinuum.sim.h1-2e-preview", "currentAvailability": "Available",
        "averageQueueTime": 27901, "statusPage": "https://www.quantinuum.com/hardware/h1"},
        {"id": "quantinuum.qpu.h1-1-preview", "currentAvailability": "Available",
        "averageQueueTime": 25016, "statusPage": "https://www.quantinuum.com/hardware/h1"}]},
>>>>>>> 45329fda
        {"id": "Microsoft.Test", "currentAvailability": "Available", "targets": [{"id":
        "echo-rigetti", "currentAvailability": "Available", "averageQueueTime": 1,
        "statusPage": ""}, {"id": "echo-quantinuum", "currentAvailability": "Available",
        "averageQueueTime": 1, "statusPage": ""}, {"id": "echo-qci", "currentAvailability":
        "Available", "averageQueueTime": 1, "statusPage": ""}, {"id": "echo-ionq",
        "currentAvailability": "Available", "averageQueueTime": 1, "statusPage": ""},
        {"id": "echo-aquarius", "currentAvailability": "Available", "averageQueueTime":
        1, "statusPage": ""}, {"id": "sparse-sim-rigetti", "currentAvailability":
        "Available", "averageQueueTime": 1, "statusPage": ""}, {"id": "sparse-sim-quantinuum",
        "currentAvailability": "Available", "averageQueueTime": 1, "statusPage": ""},
        {"id": "sparse-sim-qci", "currentAvailability": "Available", "averageQueueTime":
        1, "statusPage": ""}, {"id": "sparse-sim-ionq", "currentAvailability": "Available",
        "averageQueueTime": 1, "statusPage": ""}, {"id": "echo-output", "currentAvailability":
        "Available", "averageQueueTime": 1, "statusPage": ""}]}], "nextLink": null}'
    headers:
      connection:
      - keep-alive
      content-length:
<<<<<<< HEAD
      - '4769'
=======
      - '4772'
>>>>>>> 45329fda
      content-type:
      - application/json; charset=utf-8
      transfer-encoding:
      - chunked
    status:
      code: 200
      message: OK
- request:
    body: client_id=PLACEHOLDER&grant_type=client_credentials&client_assertion=PLACEHOLDER&client_info=1&client_assertion_type=PLACEHOLDER&scope=https%3A%2F%2Fquantum.microsoft.com%2F.default
    headers:
      Accept:
      - application/json
      Accept-Encoding:
      - gzip, deflate
      Connection:
      - keep-alive
      Content-Length:
      - '181'
      Content-Type:
      - application/x-www-form-urlencoded
      User-Agent:
      - azsdk-python-identity/1.16.0 Python/3.9.19 (Windows-10-10.0.22631-SP0)
      x-client-current-telemetry:
      - 4|730,2|
      x-client-os:
      - win32
      x-client-sku:
      - MSAL.Python
      x-client-ver:
      - 1.28.0
    method: POST
    uri: https://login.microsoftonline.com/00000000-0000-0000-0000-000000000000/oauth2/v2.0/token
  response:
    body:
<<<<<<< HEAD
      string: '{"error": "invalid_client", "error_description": "AADSTS7000215: Invalid
        client secret provided. Ensure the secret being sent in the request is the
        client secret value, not the client secret ID, for a secret added to app ''00000000-0000-0000-0000-000000000000''.
        Trace ID: 3c9edfe4-b920-48d3-ba56-30bca1a09100 Correlation ID: 50ea37cf-0f3f-4a6c-8927-5680f8f35252
        Timestamp: 2024-04-30 14:16:51Z", "error_codes": [7000215], "timestamp": "2024-04-30
        14:16:51Z", "trace_id": "3c9edfe4-b920-48d3-ba56-30bca1a09100", "correlation_id":
        "50ea37cf-0f3f-4a6c-8927-5680f8f35252", "error_uri": "https://login.microsoftonline.com/error?code=7000215"}'
=======
      string: '{"token_type": "Bearer", "expires_in": 1746122309, "ext_expires_in":
        1746122309, "refresh_in": 31536000, "access_token": "PLACEHOLDER"}'
>>>>>>> 45329fda
    headers:
      content-length:
      - '636'
      content-type:
      - application/json; charset=utf-8
    status:
      code: 401
      message: Unauthorized
- request:
    body: 'b''{"containerName": "job-00000000-0000-0000-0000-000000000001"}'''
    headers:
      Accept:
      - application/json
      Accept-Encoding:
      - gzip, deflate
      Connection:
      - keep-alive
      Content-Length:
      - '64'
      Content-Type:
      - application/json
      User-Agent:
      - azsdk-python-quantum/0.0.1 Python/3.9.19 (Windows-10-10.0.22631-SP0)
    method: POST
    uri: https://eastus.quantum.azure.com/subscriptions/00000000-0000-0000-0000-000000000000/resourceGroups/myresourcegroup/providers/Microsoft.Quantum/workspaces/myworkspace/storage/sasUri?api-version=2022-09-12-preview&test-sequence-id=1
  response:
    body:
      string: '{"sasUri": "https://mystorage.blob.core.windows.net/job-00000000-0000-0000-0000-000000000001?sv=PLACEHOLDER&sig=PLACEHOLDER&se=2050-01-01T00%3A00%3A00Z&srt=co&ss=b&sp=racwl"}'
    headers:
      connection:
      - keep-alive
      content-length:
      - '174'
      content-type:
      - application/json; charset=utf-8
      transfer-encoding:
      - chunked
    status:
      code: 200
      message: OK
- request:
    body: null
    headers:
      Accept:
      - application/xml
      Accept-Encoding:
      - gzip, deflate
      Connection:
      - keep-alive
      User-Agent:
      - azsdk-python-storage-blob/12.19.1 Python/3.9.19 (Windows-10-10.0.22631-SP0)
      x-ms-date:
<<<<<<< HEAD
      - Tue, 30 Apr 2024 14:16:53 GMT
=======
      - Wed, 01 May 2024 17:58:30 GMT
>>>>>>> 45329fda
      x-ms-version:
      - '2023-11-03'
    method: GET
    uri: https://mystorage.blob.core.windows.net/job-00000000-0000-0000-0000-000000000001?restype=container&sv=PLACEHOLDER&sig=PLACEHOLDER&se=2050-01-01T00%3A00%3A00Z&srt=co&ss=b&sp=racwl
  response:
    body:
      string: "\uFEFF<?xml version=\"1.0\" encoding=\"utf-8\"?><Error><Code>ContainerNotFound</Code><Message>The
<<<<<<< HEAD
        specified container does not exist.\nRequestId:f5c4d280-201e-0024-5409-9bda60000000\nTime:2024-04-30T14:16:54.8321407Z</Message></Error>"
=======
        specified container does not exist.\nRequestId:4e4d0555-901e-006c-45f1-9bc757000000\nTime:2024-05-01T17:58:32.7546761Z</Message></Error>"
>>>>>>> 45329fda
    headers:
      content-length:
      - '223'
      content-type:
      - application/xml
      x-ms-version:
      - '2023-11-03'
    status:
      code: 404
      message: The specified container does not exist.
- request:
    body: null
    headers:
      Accept:
      - application/xml
      Accept-Encoding:
      - gzip, deflate
      Connection:
      - keep-alive
      Content-Length:
      - '0'
      User-Agent:
      - azsdk-python-storage-blob/12.19.1 Python/3.9.19 (Windows-10-10.0.22631-SP0)
      x-ms-date:
<<<<<<< HEAD
      - Tue, 30 Apr 2024 14:16:54 GMT
=======
      - Wed, 01 May 2024 17:58:31 GMT
>>>>>>> 45329fda
      x-ms-version:
      - '2023-11-03'
    method: PUT
    uri: https://mystorage.blob.core.windows.net/job-00000000-0000-0000-0000-000000000001?restype=container&sv=PLACEHOLDER&sig=PLACEHOLDER&se=2050-01-01T00%3A00%3A00Z&srt=co&ss=b&sp=racwl
  response:
    body:
      string: ''
    headers:
      content-length:
      - '0'
      x-ms-version:
      - '2023-11-03'
    status:
      code: 201
      message: Created
- request:
    body: null
    headers:
      Accept:
      - application/xml
      Accept-Encoding:
      - gzip, deflate
      Connection:
      - keep-alive
      User-Agent:
      - azsdk-python-storage-blob/12.19.1 Python/3.9.19 (Windows-10-10.0.22631-SP0)
      x-ms-date:
<<<<<<< HEAD
      - Tue, 30 Apr 2024 14:16:54 GMT
=======
      - Wed, 01 May 2024 17:58:32 GMT
>>>>>>> 45329fda
      x-ms-version:
      - '2023-11-03'
    method: GET
    uri: https://mystorage.blob.core.windows.net/job-00000000-0000-0000-0000-000000000001?restype=container&sv=PLACEHOLDER&sig=PLACEHOLDER&se=2050-01-01T00%3A00%3A00Z&srt=co&ss=b&sp=racwl
  response:
    body:
      string: ''
    headers:
      content-length:
      - '0'
      x-ms-lease-state:
      - available
      x-ms-lease-status:
      - unlocked
      x-ms-version:
      - '2023-11-03'
    status:
      code: 200
      message: OK
- request:
    body: b'OPENQASM 2.0;\n        include "qelib1.inc";\n\n        qreg q[3];\n        creg
      c0[1];\n        creg c1[1];\n        creg c2[1];\n\n        h q[0];\n        cx
      q[0], q[1];\n        x q[2];\n        h q[2];\n        cx q[2], q[0];\n        h
      q[2];\n        measure q[0] -> c0[0];\n        if (c0==1) x q[1];\n        measure
      q[2] -> c1[0];\n        if (c1==1) z q[1];\n        h q[1];\n        measure
      q[1] -> c2[0];\n        '
    headers:
      Accept:
      - application/xml
      Accept-Encoding:
      - gzip, deflate
      Connection:
      - keep-alive
      Content-Length:
      - '429'
      Content-Type:
      - application/octet-stream
      User-Agent:
      - azsdk-python-storage-blob/12.19.1 Python/3.9.19 (Windows-10-10.0.22631-SP0)
      x-ms-blob-type:
      - BlockBlob
      x-ms-date:
<<<<<<< HEAD
      - Tue, 30 Apr 2024 14:16:55 GMT
=======
      - Wed, 01 May 2024 17:58:33 GMT
>>>>>>> 45329fda
      x-ms-version:
      - '2023-11-03'
    method: PUT
    uri: https://mystorage.blob.core.windows.net/job-00000000-0000-0000-0000-000000000001/inputData?sv=PLACEHOLDER&sig=PLACEHOLDER&se=2050-01-01T00%3A00%3A00Z&srt=co&ss=b&sp=racwl
  response:
    body:
      string: ''
    headers:
      content-length:
      - '0'
      x-ms-version:
      - '2023-11-03'
    status:
      code: 201
      message: Created
- request:
    body: 'b''{"id": "00000000-0000-0000-0000-000000000001", "name": "quantinuum-job",
      "providerId": "quantinuum", "target": "quantinuum.sim.h2-1e", "itemType": "Job",
      "containerUri": "https://mystorage.blob.core.windows.net/job-00000000-0000-0000-0000-000000000001?sv=PLACEHOLDER&sig=PLACEHOLDER&se=2050-01-01T00%3A00%3A00Z&srt=co&ss=b&sp=racwl",
      "inputDataUri": "https://mystorage.blob.core.windows.net/job-00000000-0000-0000-0000-000000000001/inputData",
      "inputDataFormat": "honeywell.openqasm.v1", "inputParams": {}, "outputDataFormat":
      "honeywell.quantum-results.v1"}'''
    headers:
      Accept:
      - application/json
      Accept-Encoding:
      - gzip, deflate
      Connection:
      - keep-alive
      Content-Length:
      - '561'
      Content-Type:
      - application/json
      User-Agent:
      - azsdk-python-quantum/0.0.1 Python/3.9.19 (Windows-10-10.0.22631-SP0)
    method: PUT
    uri: https://eastus.quantum.azure.com/subscriptions/00000000-0000-0000-0000-000000000000/resourceGroups/myresourcegroup/providers/Microsoft.Quantum/workspaces/myworkspace/jobs/00000000-0000-0000-0000-000000000001?api-version=2022-09-12-preview&test-sequence-id=1
  response:
    body:
      string: '{"containerUri": "https://mystorage.blob.core.windows.net/job-00000000-0000-0000-0000-000000000001?sv=PLACEHOLDER&sig=PLACEHOLDER&se=2050-01-01T00%3A00%3A00Z&srt=co&ss=b&sp=racwl",
        "inputDataUri": "https://mystorage.blob.core.windows.net/job-00000000-0000-0000-0000-000000000001/inputData?sv=PLACEHOLDER&sr=b&sig=PLACEHOLDER&se=2050-01-01T00%3A00%3A00Z&sp=rcw",
        "inputDataFormat": "honeywell.openqasm.v1", "inputParams": {}, "metadata":
        null, "sessionId": null, "status": "Waiting", "jobType": "QuantumComputing",
        "outputDataFormat": "honeywell.quantum-results.v1", "outputDataUri": "https://mystorage.blob.core.windows.net:443/job-00000000-0000-0000-0000-000000000001/outputData?sv=PLACEHOLDER&sig=PLACEHOLDER&se=2050-01-01T00%3A00%3A00Z&srt=co&ss=b&sp=racwl",
        "beginExecutionTime": null, "cancellationTime": null, "quantumComputingData":
        null, "errorData": null, "isCancelling": false, "tags": [], "name": "quantinuum-job",
        "id": "00000000-0000-0000-0000-000000000001", "providerId": "quantinuum",
<<<<<<< HEAD
        "target": "quantinuum.sim.h2-1e", "creationTime": "2024-04-30T14:16:56.3486998+00:00",
=======
        "target": "quantinuum.sim.h2-1e", "creationTime": "2024-05-01T17:58:34.9858479+00:00",
>>>>>>> 45329fda
        "endExecutionTime": null, "costEstimate": null, "itemType": "Job"}'
    headers:
      connection:
      - keep-alive
      content-length:
      - '1153'
      content-type:
      - application/json; charset=utf-8
      transfer-encoding:
      - chunked
    status:
      code: 200
      message: OK
- request:
    body: null
    headers:
      Accept:
      - application/json
      Accept-Encoding:
      - gzip, deflate
      Connection:
      - keep-alive
      User-Agent:
      - azsdk-python-quantum/0.0.1 Python/3.9.19 (Windows-10-10.0.22631-SP0)
    method: GET
    uri: https://eastus.quantum.azure.com/subscriptions/00000000-0000-0000-0000-000000000000/resourceGroups/myresourcegroup/providers/Microsoft.Quantum/workspaces/myworkspace/jobs/00000000-0000-0000-0000-000000000001?api-version=2022-09-12-preview&test-sequence-id=1
  response:
    body:
      string: '{"containerUri": "https://mystorage.blob.core.windows.net/job-00000000-0000-0000-0000-000000000001?sv=PLACEHOLDER&sr=c&sig=PLACEHOLDER&se=2050-01-01T00%3A00%3A00Z&sp=rcwl",
        "inputDataUri": "https://mystorage.blob.core.windows.net/job-00000000-0000-0000-0000-000000000001/inputData?sv=PLACEHOLDER&sr=b&sig=PLACEHOLDER&se=2050-01-01T00%3A00%3A00Z&sp=r&rscd=attachment%3B%20filename%3Dquantinuum-job-00000000-0000-0000-0000-000000000001.input.json",
        "inputDataFormat": "honeywell.openqasm.v1", "inputParams": {}, "metadata":
        null, "sessionId": null, "status": "Waiting", "jobType": "QuantumComputing",
        "outputDataFormat": "honeywell.quantum-results.v1", "outputDataUri": "https://mystorage.blob.core.windows.net/job-00000000-0000-0000-0000-000000000001/outputData?sv=PLACEHOLDER&sr=b&sig=PLACEHOLDER&se=2050-01-01T00%3A00%3A00Z&sp=r&rscd=attachment%3B%20filename%3Dquantinuum-job-00000000-0000-0000-0000-000000000001.output.json",
        "beginExecutionTime": null, "cancellationTime": null, "quantumComputingData":
        {"count": 1}, "errorData": null, "isCancelling": false, "tags": [], "name":
        "quantinuum-job", "id": "00000000-0000-0000-0000-000000000001", "providerId":
<<<<<<< HEAD
        "quantinuum", "target": "quantinuum.sim.h2-1e", "creationTime": "2024-04-30T14:16:56.3486998+00:00",
=======
        "quantinuum", "target": "quantinuum.sim.h2-1e", "creationTime": "2024-05-01T17:58:34.9858479+00:00",
>>>>>>> 45329fda
        "endExecutionTime": null, "costEstimate": null, "itemType": "Job"}'
    headers:
      connection:
      - keep-alive
      content-length:
      - '1327'
      content-type:
      - application/json; charset=utf-8
      transfer-encoding:
      - chunked
    status:
      code: 200
      message: OK
- request:
    body: null
    headers:
      Accept:
      - application/json
      Accept-Encoding:
      - gzip, deflate
      Connection:
      - keep-alive
      User-Agent:
      - azsdk-python-quantum/0.0.1 Python/3.9.19 (Windows-10-10.0.22631-SP0)
    method: GET
    uri: https://eastus.quantum.azure.com/subscriptions/00000000-0000-0000-0000-000000000000/resourceGroups/myresourcegroup/providers/Microsoft.Quantum/workspaces/myworkspace/jobs/00000000-0000-0000-0000-000000000001?api-version=2022-09-12-preview&test-sequence-id=2
  response:
    body:
      string: '{"containerUri": "https://mystorage.blob.core.windows.net/job-00000000-0000-0000-0000-000000000001?sv=PLACEHOLDER&sr=c&sig=PLACEHOLDER&se=2050-01-01T00%3A00%3A00Z&sp=rcwl",
        "inputDataUri": "https://mystorage.blob.core.windows.net/job-00000000-0000-0000-0000-000000000001/inputData?sv=PLACEHOLDER&sr=b&sig=PLACEHOLDER&se=2050-01-01T00%3A00%3A00Z&sp=r&rscd=attachment%3B%20filename%3Dquantinuum-job-00000000-0000-0000-0000-000000000001.input.json",
        "inputDataFormat": "honeywell.openqasm.v1", "inputParams": {}, "metadata":
        null, "sessionId": null, "status": "Waiting", "jobType": "QuantumComputing",
        "outputDataFormat": "honeywell.quantum-results.v1", "outputDataUri": "https://mystorage.blob.core.windows.net/job-00000000-0000-0000-0000-000000000001/outputData?sv=PLACEHOLDER&sr=b&sig=PLACEHOLDER&se=2050-01-01T00%3A00%3A00Z&sp=r&rscd=attachment%3B%20filename%3Dquantinuum-job-00000000-0000-0000-0000-000000000001.output.json",
        "beginExecutionTime": null, "cancellationTime": null, "quantumComputingData":
        {"count": 1}, "errorData": null, "isCancelling": false, "tags": [], "name":
        "quantinuum-job", "id": "00000000-0000-0000-0000-000000000001", "providerId":
<<<<<<< HEAD
        "quantinuum", "target": "quantinuum.sim.h2-1e", "creationTime": "2024-04-30T14:16:56.3486998+00:00",
=======
        "quantinuum", "target": "quantinuum.sim.h2-1e", "creationTime": "2024-05-01T17:58:34.9858479+00:00",
>>>>>>> 45329fda
        "endExecutionTime": null, "costEstimate": null, "itemType": "Job"}'
    headers:
      connection:
      - keep-alive
      content-length:
      - '1327'
      content-type:
      - application/json; charset=utf-8
      transfer-encoding:
      - chunked
    status:
      code: 200
      message: OK
- request:
    body: null
    headers:
      Accept:
      - application/json
      Accept-Encoding:
      - gzip, deflate
      Connection:
      - keep-alive
      User-Agent:
      - azsdk-python-quantum/0.0.1 Python/3.9.19 (Windows-10-10.0.22631-SP0)
    method: GET
    uri: https://eastus.quantum.azure.com/subscriptions/00000000-0000-0000-0000-000000000000/resourceGroups/myresourcegroup/providers/Microsoft.Quantum/workspaces/myworkspace/jobs/00000000-0000-0000-0000-000000000001?api-version=2022-09-12-preview&test-sequence-id=3
  response:
    body:
      string: '{"containerUri": "https://mystorage.blob.core.windows.net/job-00000000-0000-0000-0000-000000000001?sv=PLACEHOLDER&sr=c&sig=PLACEHOLDER&se=2050-01-01T00%3A00%3A00Z&sp=rcwl",
        "inputDataUri": "https://mystorage.blob.core.windows.net/job-00000000-0000-0000-0000-000000000001/inputData?sv=PLACEHOLDER&sr=b&sig=PLACEHOLDER&se=2050-01-01T00%3A00%3A00Z&sp=r&rscd=attachment%3B%20filename%3Dquantinuum-job-00000000-0000-0000-0000-000000000001.input.json",
        "inputDataFormat": "honeywell.openqasm.v1", "inputParams": {}, "metadata":
        null, "sessionId": null, "status": "Waiting", "jobType": "QuantumComputing",
        "outputDataFormat": "honeywell.quantum-results.v1", "outputDataUri": "https://mystorage.blob.core.windows.net/job-00000000-0000-0000-0000-000000000001/outputData?sv=PLACEHOLDER&sr=b&sig=PLACEHOLDER&se=2050-01-01T00%3A00%3A00Z&sp=r&rscd=attachment%3B%20filename%3Dquantinuum-job-00000000-0000-0000-0000-000000000001.output.json",
        "beginExecutionTime": null, "cancellationTime": null, "quantumComputingData":
        {"count": 1}, "errorData": null, "isCancelling": false, "tags": [], "name":
        "quantinuum-job", "id": "00000000-0000-0000-0000-000000000001", "providerId":
<<<<<<< HEAD
        "quantinuum", "target": "quantinuum.sim.h2-1e", "creationTime": "2024-04-30T14:16:56.3486998+00:00",
=======
        "quantinuum", "target": "quantinuum.sim.h2-1e", "creationTime": "2024-05-01T17:58:34.9858479+00:00",
>>>>>>> 45329fda
        "endExecutionTime": null, "costEstimate": null, "itemType": "Job"}'
    headers:
      connection:
      - keep-alive
      content-length:
      - '1327'
      content-type:
      - application/json; charset=utf-8
      transfer-encoding:
      - chunked
    status:
      code: 200
      message: OK
- request:
    body: null
    headers:
      Accept:
      - application/json
      Accept-Encoding:
      - gzip, deflate
      Connection:
      - keep-alive
      User-Agent:
      - azsdk-python-quantum/0.0.1 Python/3.9.19 (Windows-10-10.0.22631-SP0)
    method: GET
    uri: https://eastus.quantum.azure.com/subscriptions/00000000-0000-0000-0000-000000000000/resourceGroups/myresourcegroup/providers/Microsoft.Quantum/workspaces/myworkspace/jobs/00000000-0000-0000-0000-000000000001?api-version=2022-09-12-preview&test-sequence-id=4
  response:
    body:
      string: '{"containerUri": "https://mystorage.blob.core.windows.net/job-00000000-0000-0000-0000-000000000001?sv=PLACEHOLDER&sr=c&sig=PLACEHOLDER&se=2050-01-01T00%3A00%3A00Z&sp=rcwl",
        "inputDataUri": "https://mystorage.blob.core.windows.net/job-00000000-0000-0000-0000-000000000001/inputData?sv=PLACEHOLDER&sr=b&sig=PLACEHOLDER&se=2050-01-01T00%3A00%3A00Z&sp=r&rscd=attachment%3B%20filename%3Dquantinuum-job-00000000-0000-0000-0000-000000000001.input.json",
        "inputDataFormat": "honeywell.openqasm.v1", "inputParams": {}, "metadata":
        null, "sessionId": null, "status": "Waiting", "jobType": "QuantumComputing",
        "outputDataFormat": "honeywell.quantum-results.v1", "outputDataUri": "https://mystorage.blob.core.windows.net/job-00000000-0000-0000-0000-000000000001/outputData?sv=PLACEHOLDER&sr=b&sig=PLACEHOLDER&se=2050-01-01T00%3A00%3A00Z&sp=r&rscd=attachment%3B%20filename%3Dquantinuum-job-00000000-0000-0000-0000-000000000001.output.json",
        "beginExecutionTime": null, "cancellationTime": null, "quantumComputingData":
        {"count": 1}, "errorData": null, "isCancelling": false, "tags": [], "name":
        "quantinuum-job", "id": "00000000-0000-0000-0000-000000000001", "providerId":
<<<<<<< HEAD
        "quantinuum", "target": "quantinuum.sim.h2-1e", "creationTime": "2024-04-30T14:16:56.3486998+00:00",
=======
        "quantinuum", "target": "quantinuum.sim.h2-1e", "creationTime": "2024-05-01T17:58:34.9858479+00:00",
>>>>>>> 45329fda
        "endExecutionTime": null, "costEstimate": null, "itemType": "Job"}'
    headers:
      connection:
      - keep-alive
      content-length:
      - '1327'
      content-type:
      - application/json; charset=utf-8
      transfer-encoding:
      - chunked
    status:
      code: 200
      message: OK
- request:
    body: null
    headers:
      Accept:
      - application/json
      Accept-Encoding:
      - gzip, deflate
      Connection:
      - keep-alive
      User-Agent:
      - azsdk-python-quantum/0.0.1 Python/3.9.19 (Windows-10-10.0.22631-SP0)
    method: GET
    uri: https://eastus.quantum.azure.com/subscriptions/00000000-0000-0000-0000-000000000000/resourceGroups/myresourcegroup/providers/Microsoft.Quantum/workspaces/myworkspace/jobs/00000000-0000-0000-0000-000000000001?api-version=2022-09-12-preview&test-sequence-id=5
  response:
    body:
      string: '{"containerUri": "https://mystorage.blob.core.windows.net/job-00000000-0000-0000-0000-000000000001?sv=PLACEHOLDER&sr=c&sig=PLACEHOLDER&se=2050-01-01T00%3A00%3A00Z&sp=rcwl",
        "inputDataUri": "https://mystorage.blob.core.windows.net/job-00000000-0000-0000-0000-000000000001/inputData?sv=PLACEHOLDER&sr=b&sig=PLACEHOLDER&se=2050-01-01T00%3A00%3A00Z&sp=r&rscd=attachment%3B%20filename%3Dquantinuum-job-00000000-0000-0000-0000-000000000001.input.json",
        "inputDataFormat": "honeywell.openqasm.v1", "inputParams": {}, "metadata":
        null, "sessionId": null, "status": "Waiting", "jobType": "QuantumComputing",
        "outputDataFormat": "honeywell.quantum-results.v1", "outputDataUri": "https://mystorage.blob.core.windows.net/job-00000000-0000-0000-0000-000000000001/outputData?sv=PLACEHOLDER&sr=b&sig=PLACEHOLDER&se=2050-01-01T00%3A00%3A00Z&sp=r&rscd=attachment%3B%20filename%3Dquantinuum-job-00000000-0000-0000-0000-000000000001.output.json",
        "beginExecutionTime": null, "cancellationTime": null, "quantumComputingData":
        {"count": 1}, "errorData": null, "isCancelling": false, "tags": [], "name":
        "quantinuum-job", "id": "00000000-0000-0000-0000-000000000001", "providerId":
<<<<<<< HEAD
        "quantinuum", "target": "quantinuum.sim.h2-1e", "creationTime": "2024-04-30T14:16:56.3486998+00:00",
=======
        "quantinuum", "target": "quantinuum.sim.h2-1e", "creationTime": "2024-05-01T17:58:34.9858479+00:00",
>>>>>>> 45329fda
        "endExecutionTime": null, "costEstimate": null, "itemType": "Job"}'
    headers:
      connection:
      - keep-alive
      content-length:
      - '1327'
      content-type:
      - application/json; charset=utf-8
      transfer-encoding:
      - chunked
    status:
      code: 200
      message: OK
- request:
    body: null
    headers:
      Accept:
      - application/json
      Accept-Encoding:
      - gzip, deflate
      Connection:
      - keep-alive
      User-Agent:
      - azsdk-python-quantum/0.0.1 Python/3.9.19 (Windows-10-10.0.22631-SP0)
    method: GET
    uri: https://eastus.quantum.azure.com/subscriptions/00000000-0000-0000-0000-000000000000/resourceGroups/myresourcegroup/providers/Microsoft.Quantum/workspaces/myworkspace/jobs/00000000-0000-0000-0000-000000000001?api-version=2022-09-12-preview&test-sequence-id=6
  response:
    body:
      string: '{"containerUri": "https://mystorage.blob.core.windows.net/job-00000000-0000-0000-0000-000000000001?sv=PLACEHOLDER&sr=c&sig=PLACEHOLDER&se=2050-01-01T00%3A00%3A00Z&sp=rcwl",
        "inputDataUri": "https://mystorage.blob.core.windows.net/job-00000000-0000-0000-0000-000000000001/inputData?sv=PLACEHOLDER&sr=b&sig=PLACEHOLDER&se=2050-01-01T00%3A00%3A00Z&sp=r&rscd=attachment%3B%20filename%3Dquantinuum-job-00000000-0000-0000-0000-000000000001.input.json",
        "inputDataFormat": "honeywell.openqasm.v1", "inputParams": {}, "metadata":
        null, "sessionId": null, "status": "Waiting", "jobType": "QuantumComputing",
        "outputDataFormat": "honeywell.quantum-results.v1", "outputDataUri": "https://mystorage.blob.core.windows.net/job-00000000-0000-0000-0000-000000000001/outputData?sv=PLACEHOLDER&sr=b&sig=PLACEHOLDER&se=2050-01-01T00%3A00%3A00Z&sp=r&rscd=attachment%3B%20filename%3Dquantinuum-job-00000000-0000-0000-0000-000000000001.output.json",
        "beginExecutionTime": null, "cancellationTime": null, "quantumComputingData":
        {"count": 1}, "errorData": null, "isCancelling": false, "tags": [], "name":
        "quantinuum-job", "id": "00000000-0000-0000-0000-000000000001", "providerId":
<<<<<<< HEAD
        "quantinuum", "target": "quantinuum.sim.h2-1e", "creationTime": "2024-04-30T14:16:56.3486998+00:00",
=======
        "quantinuum", "target": "quantinuum.sim.h2-1e", "creationTime": "2024-05-01T17:58:34.9858479+00:00",
>>>>>>> 45329fda
        "endExecutionTime": null, "costEstimate": null, "itemType": "Job"}'
    headers:
      connection:
      - keep-alive
      content-length:
      - '1327'
      content-type:
      - application/json; charset=utf-8
      transfer-encoding:
      - chunked
    status:
      code: 200
      message: OK
- request:
    body: null
    headers:
      Accept:
      - application/json
      Accept-Encoding:
      - gzip, deflate
      Connection:
      - keep-alive
      User-Agent:
      - azsdk-python-quantum/0.0.1 Python/3.9.19 (Windows-10-10.0.22631-SP0)
    method: GET
    uri: https://eastus.quantum.azure.com/subscriptions/00000000-0000-0000-0000-000000000000/resourceGroups/myresourcegroup/providers/Microsoft.Quantum/workspaces/myworkspace/jobs/00000000-0000-0000-0000-000000000001?api-version=2022-09-12-preview&test-sequence-id=7
  response:
    body:
      string: '{"containerUri": "https://mystorage.blob.core.windows.net/job-00000000-0000-0000-0000-000000000001?sv=PLACEHOLDER&sr=c&sig=PLACEHOLDER&se=2050-01-01T00%3A00%3A00Z&sp=rcwl",
        "inputDataUri": "https://mystorage.blob.core.windows.net/job-00000000-0000-0000-0000-000000000001/inputData?sv=PLACEHOLDER&sr=b&sig=PLACEHOLDER&se=2050-01-01T00%3A00%3A00Z&sp=r&rscd=attachment%3B%20filename%3Dquantinuum-job-00000000-0000-0000-0000-000000000001.input.json",
        "inputDataFormat": "honeywell.openqasm.v1", "inputParams": {}, "metadata":
        null, "sessionId": null, "status": "Waiting", "jobType": "QuantumComputing",
        "outputDataFormat": "honeywell.quantum-results.v1", "outputDataUri": "https://mystorage.blob.core.windows.net/job-00000000-0000-0000-0000-000000000001/outputData?sv=PLACEHOLDER&sr=b&sig=PLACEHOLDER&se=2050-01-01T00%3A00%3A00Z&sp=r&rscd=attachment%3B%20filename%3Dquantinuum-job-00000000-0000-0000-0000-000000000001.output.json",
        "beginExecutionTime": null, "cancellationTime": null, "quantumComputingData":
        {"count": 1}, "errorData": null, "isCancelling": false, "tags": [], "name":
        "quantinuum-job", "id": "00000000-0000-0000-0000-000000000001", "providerId":
<<<<<<< HEAD
        "quantinuum", "target": "quantinuum.sim.h2-1e", "creationTime": "2024-04-30T14:16:56.3486998+00:00",
=======
        "quantinuum", "target": "quantinuum.sim.h2-1e", "creationTime": "2024-05-01T17:58:34.9858479+00:00",
>>>>>>> 45329fda
        "endExecutionTime": null, "costEstimate": null, "itemType": "Job"}'
    headers:
      connection:
      - keep-alive
      content-length:
      - '1327'
      content-type:
      - application/json; charset=utf-8
      transfer-encoding:
      - chunked
    status:
      code: 200
      message: OK
- request:
    body: null
    headers:
      Accept:
      - application/json
      Accept-Encoding:
      - gzip, deflate
      Connection:
      - keep-alive
      User-Agent:
      - azsdk-python-quantum/0.0.1 Python/3.9.19 (Windows-10-10.0.22631-SP0)
    method: GET
    uri: https://eastus.quantum.azure.com/subscriptions/00000000-0000-0000-0000-000000000000/resourceGroups/myresourcegroup/providers/Microsoft.Quantum/workspaces/myworkspace/jobs/00000000-0000-0000-0000-000000000001?api-version=2022-09-12-preview&test-sequence-id=8
  response:
    body:
      string: '{"containerUri": "https://mystorage.blob.core.windows.net/job-00000000-0000-0000-0000-000000000001?sv=PLACEHOLDER&sr=c&sig=PLACEHOLDER&se=2050-01-01T00%3A00%3A00Z&sp=rcwl",
        "inputDataUri": "https://mystorage.blob.core.windows.net/job-00000000-0000-0000-0000-000000000001/inputData?sv=PLACEHOLDER&sr=b&sig=PLACEHOLDER&se=2050-01-01T00%3A00%3A00Z&sp=r&rscd=attachment%3B%20filename%3Dquantinuum-job-00000000-0000-0000-0000-000000000001.input.json",
        "inputDataFormat": "honeywell.openqasm.v1", "inputParams": {}, "metadata":
        null, "sessionId": null, "status": "Waiting", "jobType": "QuantumComputing",
        "outputDataFormat": "honeywell.quantum-results.v1", "outputDataUri": "https://mystorage.blob.core.windows.net/job-00000000-0000-0000-0000-000000000001/outputData?sv=PLACEHOLDER&sr=b&sig=PLACEHOLDER&se=2050-01-01T00%3A00%3A00Z&sp=r&rscd=attachment%3B%20filename%3Dquantinuum-job-00000000-0000-0000-0000-000000000001.output.json",
        "beginExecutionTime": null, "cancellationTime": null, "quantumComputingData":
        {"count": 1}, "errorData": null, "isCancelling": false, "tags": [], "name":
        "quantinuum-job", "id": "00000000-0000-0000-0000-000000000001", "providerId":
<<<<<<< HEAD
        "quantinuum", "target": "quantinuum.sim.h2-1e", "creationTime": "2024-04-30T14:16:56.3486998+00:00",
=======
        "quantinuum", "target": "quantinuum.sim.h2-1e", "creationTime": "2024-05-01T17:58:34.9858479+00:00",
>>>>>>> 45329fda
        "endExecutionTime": null, "costEstimate": null, "itemType": "Job"}'
    headers:
      connection:
      - keep-alive
      content-length:
      - '1327'
      content-type:
      - application/json; charset=utf-8
      transfer-encoding:
      - chunked
    status:
      code: 200
      message: OK
- request:
    body: null
    headers:
      Accept:
      - application/json
      Accept-Encoding:
      - gzip, deflate
      Connection:
      - keep-alive
      User-Agent:
      - azsdk-python-quantum/0.0.1 Python/3.9.19 (Windows-10-10.0.22631-SP0)
    method: GET
    uri: https://eastus.quantum.azure.com/subscriptions/00000000-0000-0000-0000-000000000000/resourceGroups/myresourcegroup/providers/Microsoft.Quantum/workspaces/myworkspace/jobs/00000000-0000-0000-0000-000000000001?api-version=2022-09-12-preview&test-sequence-id=9
  response:
    body:
      string: '{"containerUri": "https://mystorage.blob.core.windows.net/job-00000000-0000-0000-0000-000000000001?sv=PLACEHOLDER&sr=c&sig=PLACEHOLDER&se=2050-01-01T00%3A00%3A00Z&sp=rcwl",
        "inputDataUri": "https://mystorage.blob.core.windows.net/job-00000000-0000-0000-0000-000000000001/inputData?sv=PLACEHOLDER&sr=b&sig=PLACEHOLDER&se=2050-01-01T00%3A00%3A00Z&sp=r&rscd=attachment%3B%20filename%3Dquantinuum-job-00000000-0000-0000-0000-000000000001.input.json",
        "inputDataFormat": "honeywell.openqasm.v1", "inputParams": {}, "metadata":
        null, "sessionId": null, "status": "Waiting", "jobType": "QuantumComputing",
        "outputDataFormat": "honeywell.quantum-results.v1", "outputDataUri": "https://mystorage.blob.core.windows.net/job-00000000-0000-0000-0000-000000000001/outputData?sv=PLACEHOLDER&sr=b&sig=PLACEHOLDER&se=2050-01-01T00%3A00%3A00Z&sp=r&rscd=attachment%3B%20filename%3Dquantinuum-job-00000000-0000-0000-0000-000000000001.output.json",
        "beginExecutionTime": null, "cancellationTime": null, "quantumComputingData":
        {"count": 1}, "errorData": null, "isCancelling": false, "tags": [], "name":
        "quantinuum-job", "id": "00000000-0000-0000-0000-000000000001", "providerId":
<<<<<<< HEAD
        "quantinuum", "target": "quantinuum.sim.h2-1e", "creationTime": "2024-04-30T14:16:56.3486998+00:00",
=======
        "quantinuum", "target": "quantinuum.sim.h2-1e", "creationTime": "2024-05-01T17:58:34.9858479+00:00",
>>>>>>> 45329fda
        "endExecutionTime": null, "costEstimate": null, "itemType": "Job"}'
    headers:
      connection:
      - keep-alive
      content-length:
      - '1327'
      content-type:
      - application/json; charset=utf-8
      transfer-encoding:
      - chunked
    status:
      code: 200
      message: OK
- request:
    body: null
    headers:
      Accept:
      - application/json
      Accept-Encoding:
      - gzip, deflate
      Connection:
      - keep-alive
      User-Agent:
      - azsdk-python-quantum/0.0.1 Python/3.9.19 (Windows-10-10.0.22631-SP0)
    method: GET
    uri: https://eastus.quantum.azure.com/subscriptions/00000000-0000-0000-0000-000000000000/resourceGroups/myresourcegroup/providers/Microsoft.Quantum/workspaces/myworkspace/jobs/00000000-0000-0000-0000-000000000001?api-version=2022-09-12-preview&test-sequence-id=10
  response:
    body:
      string: '{"containerUri": "https://mystorage.blob.core.windows.net/job-00000000-0000-0000-0000-000000000001?sv=PLACEHOLDER&sr=c&sig=PLACEHOLDER&se=2050-01-01T00%3A00%3A00Z&sp=rcwl",
        "inputDataUri": "https://mystorage.blob.core.windows.net/job-00000000-0000-0000-0000-000000000001/inputData?sv=PLACEHOLDER&sr=b&sig=PLACEHOLDER&se=2050-01-01T00%3A00%3A00Z&sp=r&rscd=attachment%3B%20filename%3Dquantinuum-job-00000000-0000-0000-0000-000000000001.input.json",
        "inputDataFormat": "honeywell.openqasm.v1", "inputParams": {}, "metadata":
        null, "sessionId": null, "status": "Waiting", "jobType": "QuantumComputing",
        "outputDataFormat": "honeywell.quantum-results.v1", "outputDataUri": "https://mystorage.blob.core.windows.net/job-00000000-0000-0000-0000-000000000001/outputData?sv=PLACEHOLDER&sr=b&sig=PLACEHOLDER&se=2050-01-01T00%3A00%3A00Z&sp=r&rscd=attachment%3B%20filename%3Dquantinuum-job-00000000-0000-0000-0000-000000000001.output.json",
        "beginExecutionTime": null, "cancellationTime": null, "quantumComputingData":
        {"count": 1}, "errorData": null, "isCancelling": false, "tags": [], "name":
        "quantinuum-job", "id": "00000000-0000-0000-0000-000000000001", "providerId":
<<<<<<< HEAD
        "quantinuum", "target": "quantinuum.sim.h2-1e", "creationTime": "2024-04-30T14:16:56.3486998+00:00",
=======
        "quantinuum", "target": "quantinuum.sim.h2-1e", "creationTime": "2024-05-01T17:58:34.9858479+00:00",
>>>>>>> 45329fda
        "endExecutionTime": null, "costEstimate": null, "itemType": "Job"}'
    headers:
      connection:
      - keep-alive
      content-length:
      - '1327'
      content-type:
      - application/json; charset=utf-8
      transfer-encoding:
      - chunked
    status:
      code: 200
      message: OK
- request:
    body: null
    headers:
      Accept:
      - application/json
      Accept-Encoding:
      - gzip, deflate
      Connection:
      - keep-alive
      User-Agent:
      - azsdk-python-quantum/0.0.1 Python/3.9.19 (Windows-10-10.0.22631-SP0)
    method: GET
    uri: https://eastus.quantum.azure.com/subscriptions/00000000-0000-0000-0000-000000000000/resourceGroups/myresourcegroup/providers/Microsoft.Quantum/workspaces/myworkspace/jobs/00000000-0000-0000-0000-000000000001?api-version=2022-09-12-preview&test-sequence-id=11
  response:
    body:
      string: '{"containerUri": "https://mystorage.blob.core.windows.net/job-00000000-0000-0000-0000-000000000001?sv=PLACEHOLDER&sr=c&sig=PLACEHOLDER&se=2050-01-01T00%3A00%3A00Z&sp=rcwl",
        "inputDataUri": "https://mystorage.blob.core.windows.net/job-00000000-0000-0000-0000-000000000001/inputData?sv=PLACEHOLDER&sr=b&sig=PLACEHOLDER&se=2050-01-01T00%3A00%3A00Z&sp=r&rscd=attachment%3B%20filename%3Dquantinuum-job-00000000-0000-0000-0000-000000000001.input.json",
        "inputDataFormat": "honeywell.openqasm.v1", "inputParams": {}, "metadata":
        null, "sessionId": null, "status": "Waiting", "jobType": "QuantumComputing",
<<<<<<< HEAD
        "outputDataFormat": "honeywell.quantum-results.v1", "outputDataUri": "https://mystorage.blob.core.windows.net/job-00000000-0000-0000-0000-000000000001/outputData?sv=PLACEHOLDER&sr=b&sig=PLACEHOLDER&se=2050-01-01T00%3A00%3A00Z&sp=r&rscd=attachment%3B%20filename%3Dquantinuum-job-00000000-0000-0000-0000-000000000001.output.json",
        "beginExecutionTime": null, "cancellationTime": null, "quantumComputingData":
        {"count": 1}, "errorData": null, "isCancelling": false, "tags": [], "name":
        "quantinuum-job", "id": "00000000-0000-0000-0000-000000000001", "providerId":
        "quantinuum", "target": "quantinuum.sim.h2-1e", "creationTime": "2024-04-30T14:16:56.3486998+00:00",
        "endExecutionTime": null, "costEstimate": null, "itemType": "Job"}'
=======
        "outputDataFormat": "honeywell.quantum-results.v1", "outputDataUri": "https://mystorage.blob.core.windows.net/job-00000000-0000-0000-0000-000000000001/outputData?sv=PLACEHOLDER&sr=b&sig=PLACEHOLDER&se=2050-01-01T00%3A00%3A00Z&sp=r&rscd=attachment%3B%20filename%3Dquantinuum-job-00000000-0000-0000-0000-000000000001.output.json",
        "beginExecutionTime": null, "cancellationTime": null, "quantumComputingData":
        {"count": 1}, "errorData": null, "isCancelling": false, "tags": [], "name":
        "quantinuum-job", "id": "00000000-0000-0000-0000-000000000001", "providerId":
        "quantinuum", "target": "quantinuum.sim.h2-1e", "creationTime": "2024-05-01T17:58:34.9858479+00:00",
        "endExecutionTime": null, "costEstimate": null, "itemType": "Job"}'
    headers:
      connection:
      - keep-alive
      content-length:
      - '1327'
      content-type:
      - application/json; charset=utf-8
      transfer-encoding:
      - chunked
    status:
      code: 200
      message: OK
- request:
    body: null
    headers:
      Accept:
      - application/json
      Accept-Encoding:
      - gzip, deflate
      Connection:
      - keep-alive
      User-Agent:
      - azsdk-python-quantum/0.0.1 Python/3.9.19 (Windows-10-10.0.22631-SP0)
    method: GET
    uri: https://eastus.quantum.azure.com/subscriptions/00000000-0000-0000-0000-000000000000/resourceGroups/myresourcegroup/providers/Microsoft.Quantum/workspaces/myworkspace/jobs/00000000-0000-0000-0000-000000000001?api-version=2022-09-12-preview&test-sequence-id=12
  response:
    body:
      string: '{"containerUri": "https://mystorage.blob.core.windows.net/job-00000000-0000-0000-0000-000000000001?sv=PLACEHOLDER&sr=c&sig=PLACEHOLDER&se=2050-01-01T00%3A00%3A00Z&sp=rcwl",
        "inputDataUri": "https://mystorage.blob.core.windows.net/job-00000000-0000-0000-0000-000000000001/inputData?sv=PLACEHOLDER&sr=b&sig=PLACEHOLDER&se=2050-01-01T00%3A00%3A00Z&sp=r&rscd=attachment%3B%20filename%3Dquantinuum-job-00000000-0000-0000-0000-000000000001.input.json",
        "inputDataFormat": "honeywell.openqasm.v1", "inputParams": {}, "metadata":
        null, "sessionId": null, "status": "Executing", "jobType": "QuantumComputing",
        "outputDataFormat": "honeywell.quantum-results.v1", "outputDataUri": "https://mystorage.blob.core.windows.net/job-00000000-0000-0000-0000-000000000001/outputData?sv=PLACEHOLDER&sr=b&sig=PLACEHOLDER&se=2050-01-01T00%3A00%3A00Z&sp=r&rscd=attachment%3B%20filename%3Dquantinuum-job-00000000-0000-0000-0000-000000000001.output.json",
        "beginExecutionTime": "2024-05-01T17:59:12.787733+00:00", "cancellationTime":
        null, "quantumComputingData": {"count": 1}, "errorData": null, "isCancelling":
        false, "tags": [], "name": "quantinuum-job", "id": "00000000-0000-0000-0000-000000000001",
        "providerId": "quantinuum", "target": "quantinuum.sim.h2-1e", "creationTime":
        "2024-05-01T17:58:34.9858479+00:00", "endExecutionTime": null, "costEstimate":
        null, "itemType": "Job"}'
>>>>>>> 45329fda
    headers:
      connection:
      - keep-alive
      content-length:
      - '1327'
      content-type:
      - application/json; charset=utf-8
      transfer-encoding:
      - chunked
    status:
      code: 200
      message: OK
- request:
    body: null
    headers:
      Accept:
      - application/json
      Accept-Encoding:
      - gzip, deflate
      Connection:
      - keep-alive
      User-Agent:
      - azsdk-python-quantum/0.0.1 Python/3.9.19 (Windows-10-10.0.22631-SP0)
    method: GET
    uri: https://eastus.quantum.azure.com/subscriptions/00000000-0000-0000-0000-000000000000/resourceGroups/myresourcegroup/providers/Microsoft.Quantum/workspaces/myworkspace/jobs/00000000-0000-0000-0000-000000000001?api-version=2022-09-12-preview&test-sequence-id=13
  response:
    body:
      string: '{"containerUri": "https://mystorage.blob.core.windows.net/job-00000000-0000-0000-0000-000000000001?sv=PLACEHOLDER&sr=c&sig=PLACEHOLDER&se=2050-01-01T00%3A00%3A00Z&sp=rcwl",
        "inputDataUri": "https://mystorage.blob.core.windows.net/job-00000000-0000-0000-0000-000000000001/inputData?sv=PLACEHOLDER&sr=b&sig=PLACEHOLDER&se=2050-01-01T00%3A00%3A00Z&sp=r&rscd=attachment%3B%20filename%3Dquantinuum-job-00000000-0000-0000-0000-000000000001.input.json",
        "inputDataFormat": "honeywell.openqasm.v1", "inputParams": {}, "metadata":
        null, "sessionId": null, "status": "Waiting", "jobType": "QuantumComputing",
        "outputDataFormat": "honeywell.quantum-results.v1", "outputDataUri": "https://mystorage.blob.core.windows.net/job-00000000-0000-0000-0000-000000000001/outputData?sv=PLACEHOLDER&sr=b&sig=PLACEHOLDER&se=2050-01-01T00%3A00%3A00Z&sp=r&rscd=attachment%3B%20filename%3Dquantinuum-job-00000000-0000-0000-0000-000000000001.output.json",
        "beginExecutionTime": null, "cancellationTime": null, "quantumComputingData":
        {"count": 1}, "errorData": null, "isCancelling": false, "tags": [], "name":
        "quantinuum-job", "id": "00000000-0000-0000-0000-000000000001", "providerId":
        "quantinuum", "target": "quantinuum.sim.h2-1e", "creationTime": "2024-04-30T14:16:56.3486998+00:00",
        "endExecutionTime": null, "costEstimate": null, "itemType": "Job"}'
    headers:
      connection:
      - keep-alive
      content-length:
      - '1327'
      content-type:
      - application/json; charset=utf-8
      transfer-encoding:
      - chunked
    status:
      code: 200
      message: OK
- request:
    body: null
    headers:
      Accept:
      - application/json
      Accept-Encoding:
      - gzip, deflate
      Connection:
      - keep-alive
      User-Agent:
      - azsdk-python-quantum/0.0.1 Python/3.9.19 (Windows-10-10.0.22631-SP0)
    method: GET
    uri: https://eastus.quantum.azure.com/subscriptions/00000000-0000-0000-0000-000000000000/resourceGroups/myresourcegroup/providers/Microsoft.Quantum/workspaces/myworkspace/jobs/00000000-0000-0000-0000-000000000001?api-version=2022-09-12-preview&test-sequence-id=13
  response:
    body:
      string: '{"containerUri": "https://mystorage.blob.core.windows.net/job-00000000-0000-0000-0000-000000000001?sv=PLACEHOLDER&sr=c&sig=PLACEHOLDER&se=2050-01-01T00%3A00%3A00Z&sp=rcwl",
        "inputDataUri": "https://mystorage.blob.core.windows.net/job-00000000-0000-0000-0000-000000000001/inputData?sv=PLACEHOLDER&sr=b&sig=PLACEHOLDER&se=2050-01-01T00%3A00%3A00Z&sp=r&rscd=attachment%3B%20filename%3Dquantinuum-job-00000000-0000-0000-0000-000000000001.input.json",
        "inputDataFormat": "honeywell.openqasm.v1", "inputParams": {}, "metadata":
        null, "sessionId": null, "status": "Succeeded", "jobType": "QuantumComputing",
        "outputDataFormat": "honeywell.quantum-results.v1", "outputDataUri": "https://mystorage.blob.core.windows.net/job-00000000-0000-0000-0000-000000000001/rawOutputData?sv=PLACEHOLDER&sr=b&sig=PLACEHOLDER&se=2050-01-01T00%3A00%3A00Z&sp=r&rscd=attachment%3B%20filename%3Dquantinuum-job-00000000-0000-0000-0000-000000000001.output.json",
<<<<<<< HEAD
        "beginExecutionTime": "2024-04-30T14:17:38.922642+00:00", "cancellationTime":
        null, "quantumComputingData": {"count": 1}, "errorData": null, "isCancelling":
        false, "tags": [], "name": "quantinuum-job", "id": "00000000-0000-0000-0000-000000000001",
        "providerId": "quantinuum", "target": "quantinuum.sim.h2-1e", "creationTime":
        "2024-04-30T14:16:56.3486998+00:00", "endExecutionTime": "2024-04-30T14:17:42.34577+00:00",
=======
        "beginExecutionTime": "2024-05-01T17:59:12.787733+00:00", "cancellationTime":
        null, "quantumComputingData": {"count": 1}, "errorData": null, "isCancelling":
        false, "tags": [], "name": "quantinuum-job", "id": "00000000-0000-0000-0000-000000000001",
        "providerId": "quantinuum", "target": "quantinuum.sim.h2-1e", "creationTime":
        "2024-05-01T17:58:34.9858479+00:00", "endExecutionTime": "2024-05-01T17:59:16.129609+00:00",
>>>>>>> 45329fda
        "costEstimate": {"currencyCode": "USD", "events": [{"dimensionId": "ehqc",
        "dimensionName": "EHQC", "measureUnit": "hqc", "amountBilled": 5.01, "amountConsumed":
        5.01, "unitPrice": 0.0}], "estimatedTotal": 0.0}, "itemType": "Job"}'
    headers:
      connection:
      - keep-alive
      content-length:
      - '1581'
      content-type:
      - application/json; charset=utf-8
      transfer-encoding:
      - chunked
    status:
      code: 200
      message: OK
- request:
    body: null
    headers:
      Accept:
      - application/json
      Accept-Encoding:
      - gzip, deflate
      Connection:
      - keep-alive
      User-Agent:
      - azsdk-python-quantum/0.0.1 Python/3.9.19 (Windows-10-10.0.22631-SP0)
    method: GET
    uri: https://eastus.quantum.azure.com/subscriptions/00000000-0000-0000-0000-000000000000/resourceGroups/myresourcegroup/providers/Microsoft.Quantum/workspaces/myworkspace/jobs/00000000-0000-0000-0000-000000000001?api-version=2022-09-12-preview&test-sequence-id=14
  response:
    body:
      string: '{"containerUri": "https://mystorage.blob.core.windows.net/job-00000000-0000-0000-0000-000000000001?sv=PLACEHOLDER&sr=c&sig=PLACEHOLDER&se=2050-01-01T00%3A00%3A00Z&sp=rcwl",
        "inputDataUri": "https://mystorage.blob.core.windows.net/job-00000000-0000-0000-0000-000000000001/inputData?sv=PLACEHOLDER&sr=b&sig=PLACEHOLDER&se=2050-01-01T00%3A00%3A00Z&sp=r&rscd=attachment%3B%20filename%3Dquantinuum-job-00000000-0000-0000-0000-000000000001.input.json",
        "inputDataFormat": "honeywell.openqasm.v1", "inputParams": {}, "metadata":
        null, "sessionId": null, "status": "Succeeded", "jobType": "QuantumComputing",
        "outputDataFormat": "honeywell.quantum-results.v1", "outputDataUri": "https://mystorage.blob.core.windows.net/job-00000000-0000-0000-0000-000000000001/rawOutputData?sv=PLACEHOLDER&sr=b&sig=PLACEHOLDER&se=2050-01-01T00%3A00%3A00Z&sp=r&rscd=attachment%3B%20filename%3Dquantinuum-job-00000000-0000-0000-0000-000000000001.output.json",
<<<<<<< HEAD
        "beginExecutionTime": "2024-04-30T14:17:38.922642+00:00", "cancellationTime":
        null, "quantumComputingData": {"count": 1}, "errorData": null, "isCancelling":
        false, "tags": [], "name": "quantinuum-job", "id": "00000000-0000-0000-0000-000000000001",
        "providerId": "quantinuum", "target": "quantinuum.sim.h2-1e", "creationTime":
        "2024-04-30T14:16:56.3486998+00:00", "endExecutionTime": "2024-04-30T14:17:42.34577+00:00",
=======
        "beginExecutionTime": "2024-05-01T17:59:12.787733+00:00", "cancellationTime":
        null, "quantumComputingData": {"count": 1}, "errorData": null, "isCancelling":
        false, "tags": [], "name": "quantinuum-job", "id": "00000000-0000-0000-0000-000000000001",
        "providerId": "quantinuum", "target": "quantinuum.sim.h2-1e", "creationTime":
        "2024-05-01T17:58:34.9858479+00:00", "endExecutionTime": "2024-05-01T17:59:16.129609+00:00",
>>>>>>> 45329fda
        "costEstimate": {"currencyCode": "USD", "events": [{"dimensionId": "ehqc",
        "dimensionName": "EHQC", "measureUnit": "hqc", "amountBilled": 5.01, "amountConsumed":
        5.01, "unitPrice": 0.0}], "estimatedTotal": 0.0}, "itemType": "Job"}'
    headers:
      connection:
      - keep-alive
      content-length:
      - '1581'
      content-type:
      - application/json; charset=utf-8
      transfer-encoding:
      - chunked
    status:
      code: 200
      message: OK
- request:
    body: null
    headers:
      Accept:
      - application/xml
      Accept-Encoding:
      - gzip, deflate
      Connection:
      - keep-alive
      User-Agent:
      - azsdk-python-storage-blob/12.19.1 Python/3.9.19 (Windows-10-10.0.22631-SP0)
      x-ms-date:
<<<<<<< HEAD
      - Tue, 30 Apr 2024 14:18:35 GMT
=======
      - Wed, 01 May 2024 17:59:30 GMT
>>>>>>> 45329fda
      x-ms-range:
      - bytes=0-33554431
      x-ms-version:
      - '2023-11-03'
    method: GET
    uri: https://mystorage.blob.core.windows.net/job-00000000-0000-0000-0000-000000000001/rawOutputData?sv=PLACEHOLDER&sr=b&sig=PLACEHOLDER&se=2050-01-01T00%3A00%3A00Z&sp=r&rscd=attachment%3B%20filename%3Dquantinuum-job-00000000-0000-0000-0000-000000000001.output.json
  response:
    body:
<<<<<<< HEAD
      string: '{"c0": ["0"], "c1": ["1"], "c2": ["1"]}'
=======
      string: '{"c0": ["1"], "c1": ["0"], "c2": ["1"]}'
>>>>>>> 45329fda
    headers:
      accept-ranges:
      - bytes
      content-length:
      - '39'
      content-range:
      - bytes 0-38/39
      content-type:
      - application/octet-stream
      x-ms-blob-content-md5:
<<<<<<< HEAD
      - +FOl9wkMFTJx4svjdV7F9A==
      x-ms-blob-type:
      - BlockBlob
      x-ms-creation-time:
      - Tue, 30 Apr 2024 14:16:56 GMT
=======
      - Ko5YllGO+Y+t4X1tzFBS2Q==
      x-ms-blob-type:
      - BlockBlob
      x-ms-creation-time:
      - Wed, 01 May 2024 17:58:35 GMT
>>>>>>> 45329fda
      x-ms-lease-state:
      - available
      x-ms-lease-status:
      - unlocked
      x-ms-server-encrypted:
      - 'true'
      x-ms-version:
      - '2023-11-03'
    status:
      code: 206
      message: Partial Content
version: 1<|MERGE_RESOLUTION|>--- conflicted
+++ resolved
@@ -26,18 +26,8 @@
     uri: https://login.microsoftonline.com/00000000-0000-0000-0000-000000000000/oauth2/v2.0/token
   response:
     body:
-<<<<<<< HEAD
-      string: '{"error": "invalid_client", "error_description": "AADSTS7000215: Invalid
-        client secret provided. Ensure the secret being sent in the request is the
-        client secret value, not the client secret ID, for a secret added to app ''00000000-0000-0000-0000-000000000000''.
-        Trace ID: e2c3cab9-eaa0-4a8a-953a-10baf61cc100 Correlation ID: 2081deb8-ff76-4997-a27b-8480fea42d08
-        Timestamp: 2024-04-30 14:16:49Z", "error_codes": [7000215], "timestamp": "2024-04-30
-        14:16:49Z", "trace_id": "e2c3cab9-eaa0-4a8a-953a-10baf61cc100", "correlation_id":
-        "2081deb8-ff76-4997-a27b-8480fea42d08", "error_uri": "https://login.microsoftonline.com/error?code=7000215"}'
-=======
       string: '{"token_type": "Bearer", "expires_in": 1746122306, "ext_expires_in":
         1746122306, "refresh_in": 31536000, "access_token": "PLACEHOLDER"}'
->>>>>>> 45329fda
     headers:
       content-length:
       - '636'
@@ -65,18 +55,6 @@
         "targets": [{"id": "microsoft.dft", "currentAvailability": "Available", "averageQueueTime":
         0, "statusPage": null}]}, {"id": "ionq", "currentAvailability": "Degraded",
         "targets": [{"id": "ionq.qpu", "currentAvailability": "Available", "averageQueueTime":
-<<<<<<< HEAD
-        384356, "statusPage": "https://status.ionq.co"}, {"id": "ionq.qpu.aria-1",
-        "currentAvailability": "Unavailable", "averageQueueTime": 735378, "statusPage":
-        "https://status.ionq.co"}, {"id": "ionq.qpu.aria-2", "currentAvailability":
-        "Unavailable", "averageQueueTime": 0, "statusPage": "https://status.ionq.co"},
-        {"id": "ionq.simulator", "currentAvailability": "Available", "averageQueueTime":
-        1, "statusPage": "https://status.ionq.co"}]}, {"id": "microsoft-qc", "currentAvailability":
-        "Available", "targets": [{"id": "microsoft.estimator", "currentAvailability":
-        "Available", "averageQueueTime": 0, "statusPage": null}]}, {"id": "pasqal",
-        "currentAvailability": "Available", "targets": [{"id": "pasqal.sim.emu-tn",
-        "currentAvailability": "Available", "averageQueueTime": 278, "statusPage":
-=======
         500791, "statusPage": "https://status.ionq.co"}, {"id": "ionq.qpu.aria-1",
         "currentAvailability": "Unavailable", "averageQueueTime": 737766, "statusPage":
         "https://status.ionq.co"}, {"id": "ionq.qpu.aria-2", "currentAvailability":
@@ -87,7 +65,6 @@
         "Available", "averageQueueTime": 0, "statusPage": null}]}, {"id": "pasqal",
         "currentAvailability": "Degraded", "targets": [{"id": "pasqal.sim.emu-tn",
         "currentAvailability": "Available", "averageQueueTime": 256, "statusPage":
->>>>>>> 45329fda
         "https://pasqal.com"}, {"id": "pasqal.qpu.fresnel", "currentAvailability":
         "Available", "averageQueueTime": 0, "statusPage": "https://pasqal.com"}]},
         {"id": "rigetti", "currentAvailability": "Degraded", "targets": [{"id": "rigetti.sim.qvm",
@@ -99,26 +76,6 @@
         "qci.machine1", "currentAvailability": "Available", "averageQueueTime": 1,
         "statusPage": "https://quantumcircuits.com"}, {"id": "qci.simulator.noisy",
         "currentAvailability": "Available", "averageQueueTime": 0, "statusPage": "https://quantumcircuits.com"}]},
-<<<<<<< HEAD
-        {"id": "quantinuum", "currentAvailability": "Degraded", "targets": [{"id":
-        "quantinuum.qpu.h1-1", "currentAvailability": "Available", "averageQueueTime":
-        591220, "statusPage": "https://www.quantinuum.com/hardware/h1"}, {"id": "quantinuum.sim.h1-1sc",
-        "currentAvailability": "Available", "averageQueueTime": 2, "statusPage": "https://www.quantinuum.com/hardware/h1"},
-        {"id": "quantinuum.sim.h1-1e", "currentAvailability": "Available", "averageQueueTime":
-        4, "statusPage": "https://www.quantinuum.com/hardware/h1"}, {"id": "quantinuum.qpu.h2-1",
-        "currentAvailability": "Degraded", "averageQueueTime": 0, "statusPage": "https://www.quantinuum.com/hardware/h2"},
-        {"id": "quantinuum.sim.h2-1sc", "currentAvailability": "Available", "averageQueueTime":
-        0, "statusPage": "https://www.quantinuum.com/hardware/h2"}, {"id": "quantinuum.sim.h2-1e",
-        "currentAvailability": "Available", "averageQueueTime": 465, "statusPage":
-        "https://www.quantinuum.com/hardware/h2"}, {"id": "quantinuum.sim.h1-1sc-preview",
-        "currentAvailability": "Available", "averageQueueTime": 2, "statusPage": "https://www.quantinuum.com/hardware/h1"},
-        {"id": "quantinuum.sim.h1-1e-preview", "currentAvailability": "Available",
-        "averageQueueTime": 4, "statusPage": "https://www.quantinuum.com/hardware/h1"},
-        {"id": "quantinuum.sim.h1-2e-preview", "currentAvailability": "Available",
-        "averageQueueTime": 15089, "statusPage": "https://www.quantinuum.com/hardware/h1"},
-        {"id": "quantinuum.qpu.h1-1-preview", "currentAvailability": "Available",
-        "averageQueueTime": 591220, "statusPage": "https://www.quantinuum.com/hardware/h1"}]},
-=======
         {"id": "quantinuum", "currentAvailability": "Available", "targets": [{"id":
         "quantinuum.qpu.h1-1", "currentAvailability": "Available", "averageQueueTime":
         25016, "statusPage": "https://www.quantinuum.com/hardware/h1"}, {"id": "quantinuum.sim.h1-1sc",
@@ -137,7 +94,6 @@
         "averageQueueTime": 27901, "statusPage": "https://www.quantinuum.com/hardware/h1"},
         {"id": "quantinuum.qpu.h1-1-preview", "currentAvailability": "Available",
         "averageQueueTime": 25016, "statusPage": "https://www.quantinuum.com/hardware/h1"}]},
->>>>>>> 45329fda
         {"id": "Microsoft.Test", "currentAvailability": "Available", "targets": [{"id":
         "echo-rigetti", "currentAvailability": "Available", "averageQueueTime": 1,
         "statusPage": ""}, {"id": "echo-quantinuum", "currentAvailability": "Available",
@@ -156,11 +112,7 @@
       connection:
       - keep-alive
       content-length:
-<<<<<<< HEAD
-      - '4769'
-=======
       - '4772'
->>>>>>> 45329fda
       content-type:
       - application/json; charset=utf-8
       transfer-encoding:
@@ -195,18 +147,8 @@
     uri: https://login.microsoftonline.com/00000000-0000-0000-0000-000000000000/oauth2/v2.0/token
   response:
     body:
-<<<<<<< HEAD
-      string: '{"error": "invalid_client", "error_description": "AADSTS7000215: Invalid
-        client secret provided. Ensure the secret being sent in the request is the
-        client secret value, not the client secret ID, for a secret added to app ''00000000-0000-0000-0000-000000000000''.
-        Trace ID: 3c9edfe4-b920-48d3-ba56-30bca1a09100 Correlation ID: 50ea37cf-0f3f-4a6c-8927-5680f8f35252
-        Timestamp: 2024-04-30 14:16:51Z", "error_codes": [7000215], "timestamp": "2024-04-30
-        14:16:51Z", "trace_id": "3c9edfe4-b920-48d3-ba56-30bca1a09100", "correlation_id":
-        "50ea37cf-0f3f-4a6c-8927-5680f8f35252", "error_uri": "https://login.microsoftonline.com/error?code=7000215"}'
-=======
       string: '{"token_type": "Bearer", "expires_in": 1746122309, "ext_expires_in":
         1746122309, "refresh_in": 31536000, "access_token": "PLACEHOLDER"}'
->>>>>>> 45329fda
     headers:
       content-length:
       - '636'
@@ -259,11 +201,7 @@
       User-Agent:
       - azsdk-python-storage-blob/12.19.1 Python/3.9.19 (Windows-10-10.0.22631-SP0)
       x-ms-date:
-<<<<<<< HEAD
-      - Tue, 30 Apr 2024 14:16:53 GMT
-=======
       - Wed, 01 May 2024 17:58:30 GMT
->>>>>>> 45329fda
       x-ms-version:
       - '2023-11-03'
     method: GET
@@ -271,11 +209,7 @@
   response:
     body:
       string: "\uFEFF<?xml version=\"1.0\" encoding=\"utf-8\"?><Error><Code>ContainerNotFound</Code><Message>The
-<<<<<<< HEAD
-        specified container does not exist.\nRequestId:f5c4d280-201e-0024-5409-9bda60000000\nTime:2024-04-30T14:16:54.8321407Z</Message></Error>"
-=======
         specified container does not exist.\nRequestId:4e4d0555-901e-006c-45f1-9bc757000000\nTime:2024-05-01T17:58:32.7546761Z</Message></Error>"
->>>>>>> 45329fda
     headers:
       content-length:
       - '223'
@@ -300,11 +234,7 @@
       User-Agent:
       - azsdk-python-storage-blob/12.19.1 Python/3.9.19 (Windows-10-10.0.22631-SP0)
       x-ms-date:
-<<<<<<< HEAD
-      - Tue, 30 Apr 2024 14:16:54 GMT
-=======
       - Wed, 01 May 2024 17:58:31 GMT
->>>>>>> 45329fda
       x-ms-version:
       - '2023-11-03'
     method: PUT
@@ -332,11 +262,7 @@
       User-Agent:
       - azsdk-python-storage-blob/12.19.1 Python/3.9.19 (Windows-10-10.0.22631-SP0)
       x-ms-date:
-<<<<<<< HEAD
-      - Tue, 30 Apr 2024 14:16:54 GMT
-=======
       - Wed, 01 May 2024 17:58:32 GMT
->>>>>>> 45329fda
       x-ms-version:
       - '2023-11-03'
     method: GET
@@ -379,11 +305,7 @@
       x-ms-blob-type:
       - BlockBlob
       x-ms-date:
-<<<<<<< HEAD
-      - Tue, 30 Apr 2024 14:16:55 GMT
-=======
       - Wed, 01 May 2024 17:58:33 GMT
->>>>>>> 45329fda
       x-ms-version:
       - '2023-11-03'
     method: PUT
@@ -431,11 +353,7 @@
         "beginExecutionTime": null, "cancellationTime": null, "quantumComputingData":
         null, "errorData": null, "isCancelling": false, "tags": [], "name": "quantinuum-job",
         "id": "00000000-0000-0000-0000-000000000001", "providerId": "quantinuum",
-<<<<<<< HEAD
-        "target": "quantinuum.sim.h2-1e", "creationTime": "2024-04-30T14:16:56.3486998+00:00",
-=======
         "target": "quantinuum.sim.h2-1e", "creationTime": "2024-05-01T17:58:34.9858479+00:00",
->>>>>>> 45329fda
         "endExecutionTime": null, "costEstimate": null, "itemType": "Job"}'
     headers:
       connection:
@@ -472,11 +390,7 @@
         "beginExecutionTime": null, "cancellationTime": null, "quantumComputingData":
         {"count": 1}, "errorData": null, "isCancelling": false, "tags": [], "name":
         "quantinuum-job", "id": "00000000-0000-0000-0000-000000000001", "providerId":
-<<<<<<< HEAD
-        "quantinuum", "target": "quantinuum.sim.h2-1e", "creationTime": "2024-04-30T14:16:56.3486998+00:00",
-=======
-        "quantinuum", "target": "quantinuum.sim.h2-1e", "creationTime": "2024-05-01T17:58:34.9858479+00:00",
->>>>>>> 45329fda
+        "quantinuum", "target": "quantinuum.sim.h2-1e", "creationTime": "2024-05-01T17:58:34.9858479+00:00",
         "endExecutionTime": null, "costEstimate": null, "itemType": "Job"}'
     headers:
       connection:
@@ -513,11 +427,7 @@
         "beginExecutionTime": null, "cancellationTime": null, "quantumComputingData":
         {"count": 1}, "errorData": null, "isCancelling": false, "tags": [], "name":
         "quantinuum-job", "id": "00000000-0000-0000-0000-000000000001", "providerId":
-<<<<<<< HEAD
-        "quantinuum", "target": "quantinuum.sim.h2-1e", "creationTime": "2024-04-30T14:16:56.3486998+00:00",
-=======
-        "quantinuum", "target": "quantinuum.sim.h2-1e", "creationTime": "2024-05-01T17:58:34.9858479+00:00",
->>>>>>> 45329fda
+        "quantinuum", "target": "quantinuum.sim.h2-1e", "creationTime": "2024-05-01T17:58:34.9858479+00:00",
         "endExecutionTime": null, "costEstimate": null, "itemType": "Job"}'
     headers:
       connection:
@@ -554,11 +464,7 @@
         "beginExecutionTime": null, "cancellationTime": null, "quantumComputingData":
         {"count": 1}, "errorData": null, "isCancelling": false, "tags": [], "name":
         "quantinuum-job", "id": "00000000-0000-0000-0000-000000000001", "providerId":
-<<<<<<< HEAD
-        "quantinuum", "target": "quantinuum.sim.h2-1e", "creationTime": "2024-04-30T14:16:56.3486998+00:00",
-=======
-        "quantinuum", "target": "quantinuum.sim.h2-1e", "creationTime": "2024-05-01T17:58:34.9858479+00:00",
->>>>>>> 45329fda
+        "quantinuum", "target": "quantinuum.sim.h2-1e", "creationTime": "2024-05-01T17:58:34.9858479+00:00",
         "endExecutionTime": null, "costEstimate": null, "itemType": "Job"}'
     headers:
       connection:
@@ -595,11 +501,7 @@
         "beginExecutionTime": null, "cancellationTime": null, "quantumComputingData":
         {"count": 1}, "errorData": null, "isCancelling": false, "tags": [], "name":
         "quantinuum-job", "id": "00000000-0000-0000-0000-000000000001", "providerId":
-<<<<<<< HEAD
-        "quantinuum", "target": "quantinuum.sim.h2-1e", "creationTime": "2024-04-30T14:16:56.3486998+00:00",
-=======
-        "quantinuum", "target": "quantinuum.sim.h2-1e", "creationTime": "2024-05-01T17:58:34.9858479+00:00",
->>>>>>> 45329fda
+        "quantinuum", "target": "quantinuum.sim.h2-1e", "creationTime": "2024-05-01T17:58:34.9858479+00:00",
         "endExecutionTime": null, "costEstimate": null, "itemType": "Job"}'
     headers:
       connection:
@@ -636,11 +538,7 @@
         "beginExecutionTime": null, "cancellationTime": null, "quantumComputingData":
         {"count": 1}, "errorData": null, "isCancelling": false, "tags": [], "name":
         "quantinuum-job", "id": "00000000-0000-0000-0000-000000000001", "providerId":
-<<<<<<< HEAD
-        "quantinuum", "target": "quantinuum.sim.h2-1e", "creationTime": "2024-04-30T14:16:56.3486998+00:00",
-=======
-        "quantinuum", "target": "quantinuum.sim.h2-1e", "creationTime": "2024-05-01T17:58:34.9858479+00:00",
->>>>>>> 45329fda
+        "quantinuum", "target": "quantinuum.sim.h2-1e", "creationTime": "2024-05-01T17:58:34.9858479+00:00",
         "endExecutionTime": null, "costEstimate": null, "itemType": "Job"}'
     headers:
       connection:
@@ -677,11 +575,7 @@
         "beginExecutionTime": null, "cancellationTime": null, "quantumComputingData":
         {"count": 1}, "errorData": null, "isCancelling": false, "tags": [], "name":
         "quantinuum-job", "id": "00000000-0000-0000-0000-000000000001", "providerId":
-<<<<<<< HEAD
-        "quantinuum", "target": "quantinuum.sim.h2-1e", "creationTime": "2024-04-30T14:16:56.3486998+00:00",
-=======
-        "quantinuum", "target": "quantinuum.sim.h2-1e", "creationTime": "2024-05-01T17:58:34.9858479+00:00",
->>>>>>> 45329fda
+        "quantinuum", "target": "quantinuum.sim.h2-1e", "creationTime": "2024-05-01T17:58:34.9858479+00:00",
         "endExecutionTime": null, "costEstimate": null, "itemType": "Job"}'
     headers:
       connection:
@@ -718,11 +612,7 @@
         "beginExecutionTime": null, "cancellationTime": null, "quantumComputingData":
         {"count": 1}, "errorData": null, "isCancelling": false, "tags": [], "name":
         "quantinuum-job", "id": "00000000-0000-0000-0000-000000000001", "providerId":
-<<<<<<< HEAD
-        "quantinuum", "target": "quantinuum.sim.h2-1e", "creationTime": "2024-04-30T14:16:56.3486998+00:00",
-=======
-        "quantinuum", "target": "quantinuum.sim.h2-1e", "creationTime": "2024-05-01T17:58:34.9858479+00:00",
->>>>>>> 45329fda
+        "quantinuum", "target": "quantinuum.sim.h2-1e", "creationTime": "2024-05-01T17:58:34.9858479+00:00",
         "endExecutionTime": null, "costEstimate": null, "itemType": "Job"}'
     headers:
       connection:
@@ -759,11 +649,7 @@
         "beginExecutionTime": null, "cancellationTime": null, "quantumComputingData":
         {"count": 1}, "errorData": null, "isCancelling": false, "tags": [], "name":
         "quantinuum-job", "id": "00000000-0000-0000-0000-000000000001", "providerId":
-<<<<<<< HEAD
-        "quantinuum", "target": "quantinuum.sim.h2-1e", "creationTime": "2024-04-30T14:16:56.3486998+00:00",
-=======
-        "quantinuum", "target": "quantinuum.sim.h2-1e", "creationTime": "2024-05-01T17:58:34.9858479+00:00",
->>>>>>> 45329fda
+        "quantinuum", "target": "quantinuum.sim.h2-1e", "creationTime": "2024-05-01T17:58:34.9858479+00:00",
         "endExecutionTime": null, "costEstimate": null, "itemType": "Job"}'
     headers:
       connection:
@@ -800,11 +686,7 @@
         "beginExecutionTime": null, "cancellationTime": null, "quantumComputingData":
         {"count": 1}, "errorData": null, "isCancelling": false, "tags": [], "name":
         "quantinuum-job", "id": "00000000-0000-0000-0000-000000000001", "providerId":
-<<<<<<< HEAD
-        "quantinuum", "target": "quantinuum.sim.h2-1e", "creationTime": "2024-04-30T14:16:56.3486998+00:00",
-=======
-        "quantinuum", "target": "quantinuum.sim.h2-1e", "creationTime": "2024-05-01T17:58:34.9858479+00:00",
->>>>>>> 45329fda
+        "quantinuum", "target": "quantinuum.sim.h2-1e", "creationTime": "2024-05-01T17:58:34.9858479+00:00",
         "endExecutionTime": null, "costEstimate": null, "itemType": "Job"}'
     headers:
       connection:
@@ -841,11 +723,7 @@
         "beginExecutionTime": null, "cancellationTime": null, "quantumComputingData":
         {"count": 1}, "errorData": null, "isCancelling": false, "tags": [], "name":
         "quantinuum-job", "id": "00000000-0000-0000-0000-000000000001", "providerId":
-<<<<<<< HEAD
-        "quantinuum", "target": "quantinuum.sim.h2-1e", "creationTime": "2024-04-30T14:16:56.3486998+00:00",
-=======
-        "quantinuum", "target": "quantinuum.sim.h2-1e", "creationTime": "2024-05-01T17:58:34.9858479+00:00",
->>>>>>> 45329fda
+        "quantinuum", "target": "quantinuum.sim.h2-1e", "creationTime": "2024-05-01T17:58:34.9858479+00:00",
         "endExecutionTime": null, "costEstimate": null, "itemType": "Job"}'
     headers:
       connection:
@@ -878,14 +756,6 @@
         "inputDataUri": "https://mystorage.blob.core.windows.net/job-00000000-0000-0000-0000-000000000001/inputData?sv=PLACEHOLDER&sr=b&sig=PLACEHOLDER&se=2050-01-01T00%3A00%3A00Z&sp=r&rscd=attachment%3B%20filename%3Dquantinuum-job-00000000-0000-0000-0000-000000000001.input.json",
         "inputDataFormat": "honeywell.openqasm.v1", "inputParams": {}, "metadata":
         null, "sessionId": null, "status": "Waiting", "jobType": "QuantumComputing",
-<<<<<<< HEAD
-        "outputDataFormat": "honeywell.quantum-results.v1", "outputDataUri": "https://mystorage.blob.core.windows.net/job-00000000-0000-0000-0000-000000000001/outputData?sv=PLACEHOLDER&sr=b&sig=PLACEHOLDER&se=2050-01-01T00%3A00%3A00Z&sp=r&rscd=attachment%3B%20filename%3Dquantinuum-job-00000000-0000-0000-0000-000000000001.output.json",
-        "beginExecutionTime": null, "cancellationTime": null, "quantumComputingData":
-        {"count": 1}, "errorData": null, "isCancelling": false, "tags": [], "name":
-        "quantinuum-job", "id": "00000000-0000-0000-0000-000000000001", "providerId":
-        "quantinuum", "target": "quantinuum.sim.h2-1e", "creationTime": "2024-04-30T14:16:56.3486998+00:00",
-        "endExecutionTime": null, "costEstimate": null, "itemType": "Job"}'
-=======
         "outputDataFormat": "honeywell.quantum-results.v1", "outputDataUri": "https://mystorage.blob.core.windows.net/job-00000000-0000-0000-0000-000000000001/outputData?sv=PLACEHOLDER&sr=b&sig=PLACEHOLDER&se=2050-01-01T00%3A00%3A00Z&sp=r&rscd=attachment%3B%20filename%3Dquantinuum-job-00000000-0000-0000-0000-000000000001.output.json",
         "beginExecutionTime": null, "cancellationTime": null, "quantumComputingData":
         {"count": 1}, "errorData": null, "isCancelling": false, "tags": [], "name":
@@ -930,49 +800,11 @@
         "providerId": "quantinuum", "target": "quantinuum.sim.h2-1e", "creationTime":
         "2024-05-01T17:58:34.9858479+00:00", "endExecutionTime": null, "costEstimate":
         null, "itemType": "Job"}'
->>>>>>> 45329fda
-    headers:
-      connection:
-      - keep-alive
-      content-length:
-      - '1327'
-      content-type:
-      - application/json; charset=utf-8
-      transfer-encoding:
-      - chunked
-    status:
-      code: 200
-      message: OK
-- request:
-    body: null
-    headers:
-      Accept:
-      - application/json
-      Accept-Encoding:
-      - gzip, deflate
-      Connection:
-      - keep-alive
-      User-Agent:
-      - azsdk-python-quantum/0.0.1 Python/3.9.19 (Windows-10-10.0.22631-SP0)
-    method: GET
-    uri: https://eastus.quantum.azure.com/subscriptions/00000000-0000-0000-0000-000000000000/resourceGroups/myresourcegroup/providers/Microsoft.Quantum/workspaces/myworkspace/jobs/00000000-0000-0000-0000-000000000001?api-version=2022-09-12-preview&test-sequence-id=13
-  response:
-    body:
-      string: '{"containerUri": "https://mystorage.blob.core.windows.net/job-00000000-0000-0000-0000-000000000001?sv=PLACEHOLDER&sr=c&sig=PLACEHOLDER&se=2050-01-01T00%3A00%3A00Z&sp=rcwl",
-        "inputDataUri": "https://mystorage.blob.core.windows.net/job-00000000-0000-0000-0000-000000000001/inputData?sv=PLACEHOLDER&sr=b&sig=PLACEHOLDER&se=2050-01-01T00%3A00%3A00Z&sp=r&rscd=attachment%3B%20filename%3Dquantinuum-job-00000000-0000-0000-0000-000000000001.input.json",
-        "inputDataFormat": "honeywell.openqasm.v1", "inputParams": {}, "metadata":
-        null, "sessionId": null, "status": "Waiting", "jobType": "QuantumComputing",
-        "outputDataFormat": "honeywell.quantum-results.v1", "outputDataUri": "https://mystorage.blob.core.windows.net/job-00000000-0000-0000-0000-000000000001/outputData?sv=PLACEHOLDER&sr=b&sig=PLACEHOLDER&se=2050-01-01T00%3A00%3A00Z&sp=r&rscd=attachment%3B%20filename%3Dquantinuum-job-00000000-0000-0000-0000-000000000001.output.json",
-        "beginExecutionTime": null, "cancellationTime": null, "quantumComputingData":
-        {"count": 1}, "errorData": null, "isCancelling": false, "tags": [], "name":
-        "quantinuum-job", "id": "00000000-0000-0000-0000-000000000001", "providerId":
-        "quantinuum", "target": "quantinuum.sim.h2-1e", "creationTime": "2024-04-30T14:16:56.3486998+00:00",
-        "endExecutionTime": null, "costEstimate": null, "itemType": "Job"}'
-    headers:
-      connection:
-      - keep-alive
-      content-length:
-      - '1327'
+    headers:
+      connection:
+      - keep-alive
+      content-length:
+      - '1359'
       content-type:
       - application/json; charset=utf-8
       transfer-encoding:
@@ -1000,19 +832,91 @@
         "inputDataFormat": "honeywell.openqasm.v1", "inputParams": {}, "metadata":
         null, "sessionId": null, "status": "Succeeded", "jobType": "QuantumComputing",
         "outputDataFormat": "honeywell.quantum-results.v1", "outputDataUri": "https://mystorage.blob.core.windows.net/job-00000000-0000-0000-0000-000000000001/rawOutputData?sv=PLACEHOLDER&sr=b&sig=PLACEHOLDER&se=2050-01-01T00%3A00%3A00Z&sp=r&rscd=attachment%3B%20filename%3Dquantinuum-job-00000000-0000-0000-0000-000000000001.output.json",
-<<<<<<< HEAD
+        "beginExecutionTime": "2024-05-01T17:59:12.787733+00:00", "cancellationTime":
+        null, "quantumComputingData": {"count": 1}, "errorData": null, "isCancelling":
+        false, "tags": [], "name": "quantinuum-job", "id": "00000000-0000-0000-0000-000000000001",
+        "providerId": "quantinuum", "target": "quantinuum.sim.h2-1e", "creationTime":
+        "2024-05-01T17:58:34.9858479+00:00", "endExecutionTime": "2024-05-01T17:59:16.129609+00:00",
+        "costEstimate": {"currencyCode": "USD", "events": [{"dimensionId": "ehqc",
+        "dimensionName": "EHQC", "measureUnit": "hqc", "amountBilled": 5.01, "amountConsumed":
+        5.01, "unitPrice": 0.0}], "estimatedTotal": 0.0}, "itemType": "Job"}'
+    headers:
+      connection:
+      - keep-alive
+      content-length:
+      - '1582'
+      content-type:
+      - application/json; charset=utf-8
+      transfer-encoding:
+      - chunked
+    status:
+      code: 200
+      message: OK
+- request:
+    body: null
+    headers:
+      Accept:
+      - application/json
+      Accept-Encoding:
+      - gzip, deflate
+      Connection:
+      - keep-alive
+      User-Agent:
+      - azsdk-python-quantum/0.0.1 Python/3.9.19 (Windows-10-10.0.22631-SP0)
+    method: GET
+    uri: https://eastus.quantum.azure.com/subscriptions/00000000-0000-0000-0000-000000000000/resourceGroups/myresourcegroup/providers/Microsoft.Quantum/workspaces/myworkspace/jobs/00000000-0000-0000-0000-000000000001?api-version=2022-09-12-preview&test-sequence-id=14
+  response:
+    body:
+      string: '{"containerUri": "https://mystorage.blob.core.windows.net/job-00000000-0000-0000-0000-000000000001?sv=PLACEHOLDER&sr=c&sig=PLACEHOLDER&se=2050-01-01T00%3A00%3A00Z&sp=rcwl",
+        "inputDataUri": "https://mystorage.blob.core.windows.net/job-00000000-0000-0000-0000-000000000001/inputData?sv=PLACEHOLDER&sr=b&sig=PLACEHOLDER&se=2050-01-01T00%3A00%3A00Z&sp=r&rscd=attachment%3B%20filename%3Dquantinuum-job-00000000-0000-0000-0000-000000000001.input.json",
+        "inputDataFormat": "honeywell.openqasm.v1", "inputParams": {}, "metadata":
+        null, "sessionId": null, "status": "Succeeded", "jobType": "QuantumComputing",
+        "outputDataFormat": "honeywell.quantum-results.v1", "outputDataUri": "https://mystorage.blob.core.windows.net/job-00000000-0000-0000-0000-000000000001/rawOutputData?sv=PLACEHOLDER&sr=b&sig=PLACEHOLDER&se=2050-01-01T00%3A00%3A00Z&sp=r&rscd=attachment%3B%20filename%3Dquantinuum-job-00000000-0000-0000-0000-000000000001.output.json",
+        "beginExecutionTime": "2024-05-01T17:59:12.787733+00:00", "cancellationTime":
+        null, "quantumComputingData": {"count": 1}, "errorData": null, "isCancelling":
+        false, "tags": [], "name": "quantinuum-job", "id": "00000000-0000-0000-0000-000000000001",
+        "providerId": "quantinuum", "target": "quantinuum.sim.h2-1e", "creationTime":
+        "2024-05-01T17:58:34.9858479+00:00", "endExecutionTime": "2024-05-01T17:59:16.129609+00:00",
+        "costEstimate": {"currencyCode": "USD", "events": [{"dimensionId": "ehqc",
+        "dimensionName": "EHQC", "measureUnit": "hqc", "amountBilled": 5.01, "amountConsumed":
+        5.01, "unitPrice": 0.0}], "estimatedTotal": 0.0}, "itemType": "Job"}'
+    headers:
+      connection:
+      - keep-alive
+      content-length:
+      - '1581'
+      content-type:
+      - application/json; charset=utf-8
+      transfer-encoding:
+      - chunked
+    status:
+      code: 200
+      message: OK
+- request:
+    body: null
+    headers:
+      Accept:
+      - application/json
+      Accept-Encoding:
+      - gzip, deflate
+      Connection:
+      - keep-alive
+      User-Agent:
+      - azsdk-python-quantum/0.0.1 Python/3.9.19 (Windows-10-10.0.22631-SP0)
+    method: GET
+    uri: https://eastus.quantum.azure.com/subscriptions/00000000-0000-0000-0000-000000000000/resourceGroups/myresourcegroup/providers/Microsoft.Quantum/workspaces/myworkspace/jobs/00000000-0000-0000-0000-000000000001?api-version=2022-09-12-preview&test-sequence-id=14
+  response:
+    body:
+      string: '{"containerUri": "https://mystorage.blob.core.windows.net/job-00000000-0000-0000-0000-000000000001?sv=PLACEHOLDER&sr=c&sig=PLACEHOLDER&se=2050-01-01T00%3A00%3A00Z&sp=rcwl",
+        "inputDataUri": "https://mystorage.blob.core.windows.net/job-00000000-0000-0000-0000-000000000001/inputData?sv=PLACEHOLDER&sr=b&sig=PLACEHOLDER&se=2050-01-01T00%3A00%3A00Z&sp=r&rscd=attachment%3B%20filename%3Dquantinuum-job-00000000-0000-0000-0000-000000000001.input.json",
+        "inputDataFormat": "honeywell.openqasm.v1", "inputParams": {}, "metadata":
+        null, "sessionId": null, "status": "Succeeded", "jobType": "QuantumComputing",
+        "outputDataFormat": "honeywell.quantum-results.v1", "outputDataUri": "https://mystorage.blob.core.windows.net/job-00000000-0000-0000-0000-000000000001/rawOutputData?sv=PLACEHOLDER&sr=b&sig=PLACEHOLDER&se=2050-01-01T00%3A00%3A00Z&sp=r&rscd=attachment%3B%20filename%3Dquantinuum-job-00000000-0000-0000-0000-000000000001.output.json",
         "beginExecutionTime": "2024-04-30T14:17:38.922642+00:00", "cancellationTime":
         null, "quantumComputingData": {"count": 1}, "errorData": null, "isCancelling":
         false, "tags": [], "name": "quantinuum-job", "id": "00000000-0000-0000-0000-000000000001",
         "providerId": "quantinuum", "target": "quantinuum.sim.h2-1e", "creationTime":
         "2024-04-30T14:16:56.3486998+00:00", "endExecutionTime": "2024-04-30T14:17:42.34577+00:00",
-=======
-        "beginExecutionTime": "2024-05-01T17:59:12.787733+00:00", "cancellationTime":
-        null, "quantumComputingData": {"count": 1}, "errorData": null, "isCancelling":
-        false, "tags": [], "name": "quantinuum-job", "id": "00000000-0000-0000-0000-000000000001",
-        "providerId": "quantinuum", "target": "quantinuum.sim.h2-1e", "creationTime":
-        "2024-05-01T17:58:34.9858479+00:00", "endExecutionTime": "2024-05-01T17:59:16.129609+00:00",
->>>>>>> 45329fda
         "costEstimate": {"currencyCode": "USD", "events": [{"dimensionId": "ehqc",
         "dimensionName": "EHQC", "measureUnit": "hqc", "amountBilled": 5.01, "amountConsumed":
         5.01, "unitPrice": 0.0}], "estimatedTotal": 0.0}, "itemType": "Job"}'
@@ -1032,54 +936,6 @@
     body: null
     headers:
       Accept:
-      - application/json
-      Accept-Encoding:
-      - gzip, deflate
-      Connection:
-      - keep-alive
-      User-Agent:
-      - azsdk-python-quantum/0.0.1 Python/3.9.19 (Windows-10-10.0.22631-SP0)
-    method: GET
-    uri: https://eastus.quantum.azure.com/subscriptions/00000000-0000-0000-0000-000000000000/resourceGroups/myresourcegroup/providers/Microsoft.Quantum/workspaces/myworkspace/jobs/00000000-0000-0000-0000-000000000001?api-version=2022-09-12-preview&test-sequence-id=14
-  response:
-    body:
-      string: '{"containerUri": "https://mystorage.blob.core.windows.net/job-00000000-0000-0000-0000-000000000001?sv=PLACEHOLDER&sr=c&sig=PLACEHOLDER&se=2050-01-01T00%3A00%3A00Z&sp=rcwl",
-        "inputDataUri": "https://mystorage.blob.core.windows.net/job-00000000-0000-0000-0000-000000000001/inputData?sv=PLACEHOLDER&sr=b&sig=PLACEHOLDER&se=2050-01-01T00%3A00%3A00Z&sp=r&rscd=attachment%3B%20filename%3Dquantinuum-job-00000000-0000-0000-0000-000000000001.input.json",
-        "inputDataFormat": "honeywell.openqasm.v1", "inputParams": {}, "metadata":
-        null, "sessionId": null, "status": "Succeeded", "jobType": "QuantumComputing",
-        "outputDataFormat": "honeywell.quantum-results.v1", "outputDataUri": "https://mystorage.blob.core.windows.net/job-00000000-0000-0000-0000-000000000001/rawOutputData?sv=PLACEHOLDER&sr=b&sig=PLACEHOLDER&se=2050-01-01T00%3A00%3A00Z&sp=r&rscd=attachment%3B%20filename%3Dquantinuum-job-00000000-0000-0000-0000-000000000001.output.json",
-<<<<<<< HEAD
-        "beginExecutionTime": "2024-04-30T14:17:38.922642+00:00", "cancellationTime":
-        null, "quantumComputingData": {"count": 1}, "errorData": null, "isCancelling":
-        false, "tags": [], "name": "quantinuum-job", "id": "00000000-0000-0000-0000-000000000001",
-        "providerId": "quantinuum", "target": "quantinuum.sim.h2-1e", "creationTime":
-        "2024-04-30T14:16:56.3486998+00:00", "endExecutionTime": "2024-04-30T14:17:42.34577+00:00",
-=======
-        "beginExecutionTime": "2024-05-01T17:59:12.787733+00:00", "cancellationTime":
-        null, "quantumComputingData": {"count": 1}, "errorData": null, "isCancelling":
-        false, "tags": [], "name": "quantinuum-job", "id": "00000000-0000-0000-0000-000000000001",
-        "providerId": "quantinuum", "target": "quantinuum.sim.h2-1e", "creationTime":
-        "2024-05-01T17:58:34.9858479+00:00", "endExecutionTime": "2024-05-01T17:59:16.129609+00:00",
->>>>>>> 45329fda
-        "costEstimate": {"currencyCode": "USD", "events": [{"dimensionId": "ehqc",
-        "dimensionName": "EHQC", "measureUnit": "hqc", "amountBilled": 5.01, "amountConsumed":
-        5.01, "unitPrice": 0.0}], "estimatedTotal": 0.0}, "itemType": "Job"}'
-    headers:
-      connection:
-      - keep-alive
-      content-length:
-      - '1581'
-      content-type:
-      - application/json; charset=utf-8
-      transfer-encoding:
-      - chunked
-    status:
-      code: 200
-      message: OK
-- request:
-    body: null
-    headers:
-      Accept:
       - application/xml
       Accept-Encoding:
       - gzip, deflate
@@ -1088,11 +944,7 @@
       User-Agent:
       - azsdk-python-storage-blob/12.19.1 Python/3.9.19 (Windows-10-10.0.22631-SP0)
       x-ms-date:
-<<<<<<< HEAD
-      - Tue, 30 Apr 2024 14:18:35 GMT
-=======
       - Wed, 01 May 2024 17:59:30 GMT
->>>>>>> 45329fda
       x-ms-range:
       - bytes=0-33554431
       x-ms-version:
@@ -1101,11 +953,7 @@
     uri: https://mystorage.blob.core.windows.net/job-00000000-0000-0000-0000-000000000001/rawOutputData?sv=PLACEHOLDER&sr=b&sig=PLACEHOLDER&se=2050-01-01T00%3A00%3A00Z&sp=r&rscd=attachment%3B%20filename%3Dquantinuum-job-00000000-0000-0000-0000-000000000001.output.json
   response:
     body:
-<<<<<<< HEAD
-      string: '{"c0": ["0"], "c1": ["1"], "c2": ["1"]}'
-=======
       string: '{"c0": ["1"], "c1": ["0"], "c2": ["1"]}'
->>>>>>> 45329fda
     headers:
       accept-ranges:
       - bytes
@@ -1116,19 +964,11 @@
       content-type:
       - application/octet-stream
       x-ms-blob-content-md5:
-<<<<<<< HEAD
-      - +FOl9wkMFTJx4svjdV7F9A==
-      x-ms-blob-type:
-      - BlockBlob
-      x-ms-creation-time:
-      - Tue, 30 Apr 2024 14:16:56 GMT
-=======
       - Ko5YllGO+Y+t4X1tzFBS2Q==
       x-ms-blob-type:
       - BlockBlob
       x-ms-creation-time:
       - Wed, 01 May 2024 17:58:35 GMT
->>>>>>> 45329fda
       x-ms-lease-state:
       - available
       x-ms-lease-status:

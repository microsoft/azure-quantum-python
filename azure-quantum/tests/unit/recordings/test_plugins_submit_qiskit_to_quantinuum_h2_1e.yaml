--- conflicted
+++ resolved
@@ -26,18 +26,8 @@
     uri: https://login.microsoftonline.com/00000000-0000-0000-0000-000000000000/oauth2/v2.0/token
   response:
     body:
-<<<<<<< HEAD
-      string: '{"error": "invalid_client", "error_description": "AADSTS7000215: Invalid
-        client secret provided. Ensure the secret being sent in the request is the
-        client secret value, not the client secret ID, for a secret added to app ''00000000-0000-0000-0000-000000000000''.
-        Trace ID: e849587b-8b26-4c2f-b4e0-4e84f75b9a00 Correlation ID: e59aa979-8576-4678-a338-b41b59db5707
-        Timestamp: 2024-04-30 14:05:22Z", "error_codes": [7000215], "timestamp": "2024-04-30
-        14:05:22Z", "trace_id": "e849587b-8b26-4c2f-b4e0-4e84f75b9a00", "correlation_id":
-        "e59aa979-8576-4678-a338-b41b59db5707", "error_uri": "https://login.microsoftonline.com/error?code=7000215"}'
-=======
       string: '{"token_type": "Bearer", "expires_in": 1746044534, "ext_expires_in":
         1746044534, "refresh_in": 31536000, "access_token": "PLACEHOLDER"}'
->>>>>>> 45329fda
     headers:
       content-length:
       - '636'
@@ -65,13 +55,8 @@
         "targets": [{"id": "microsoft.dft", "currentAvailability": "Available", "averageQueueTime":
         0, "statusPage": null}]}, {"id": "ionq", "currentAvailability": "Degraded",
         "targets": [{"id": "ionq.qpu", "currentAvailability": "Available", "averageQueueTime":
-<<<<<<< HEAD
-        383644, "statusPage": "https://status.ionq.co"}, {"id": "ionq.qpu.aria-1",
-        "currentAvailability": "Unavailable", "averageQueueTime": 734677, "statusPage":
-=======
         390173, "statusPage": "https://status.ionq.co"}, {"id": "ionq.qpu.aria-1",
         "currentAvailability": "Unavailable", "averageQueueTime": 683734, "statusPage":
->>>>>>> 45329fda
         "https://status.ionq.co"}, {"id": "ionq.qpu.aria-2", "currentAvailability":
         "Unavailable", "averageQueueTime": 0, "statusPage": "https://status.ionq.co"},
         {"id": "ionq.simulator", "currentAvailability": "Available", "averageQueueTime":
@@ -81,11 +66,7 @@
         "currentAvailability": "Available", "targets": [{"id": "pasqal.sim.emu-tn",
         "currentAvailability": "Available", "averageQueueTime": 278, "statusPage":
         "https://pasqal.com"}, {"id": "pasqal.qpu.fresnel", "currentAvailability":
-<<<<<<< HEAD
-        "Available", "averageQueueTime": 0, "statusPage": "https://pasqal.com"}]},
-=======
         "Available", "averageQueueTime": 19034, "statusPage": "https://pasqal.com"}]},
->>>>>>> 45329fda
         {"id": "rigetti", "currentAvailability": "Degraded", "targets": [{"id": "rigetti.sim.qvm",
         "currentAvailability": "Available", "averageQueueTime": 5, "statusPage": "https://rigetti.statuspage.io/"},
         {"id": "rigetti.qpu.ankaa-2", "currentAvailability": "Degraded", "averageQueueTime":
@@ -96,39 +77,6 @@
         "statusPage": "https://quantumcircuits.com"}, {"id": "qci.simulator.noisy",
         "currentAvailability": "Available", "averageQueueTime": 0, "statusPage": "https://quantumcircuits.com"}]},
         {"id": "quantinuum", "currentAvailability": "Degraded", "targets": [{"id":
-<<<<<<< HEAD
-        "quantinuum.qpu.h1-1", "currentAvailability": "Available", "averageQueueTime":
-        602461, "statusPage": "https://www.quantinuum.com/hardware/h1"}, {"id": "quantinuum.sim.h1-1sc",
-        "currentAvailability": "Available", "averageQueueTime": 2, "statusPage": "https://www.quantinuum.com/hardware/h1"},
-        {"id": "quantinuum.sim.h1-1e", "currentAvailability": "Available", "averageQueueTime":
-        4, "statusPage": "https://www.quantinuum.com/hardware/h1"}, {"id": "quantinuum.qpu.h2-1",
-        "currentAvailability": "Degraded", "averageQueueTime": 0, "statusPage": "https://www.quantinuum.com/hardware/h2"},
-        {"id": "quantinuum.sim.h2-1sc", "currentAvailability": "Available", "averageQueueTime":
-        0, "statusPage": "https://www.quantinuum.com/hardware/h2"}, {"id": "quantinuum.sim.h2-1e",
-        "currentAvailability": "Available", "averageQueueTime": 10, "statusPage":
-        "https://www.quantinuum.com/hardware/h2"}, {"id": "quantinuum.sim.h1-1sc-preview",
-        "currentAvailability": "Available", "averageQueueTime": 2, "statusPage": "https://www.quantinuum.com/hardware/h1"},
-        {"id": "quantinuum.sim.h1-1e-preview", "currentAvailability": "Available",
-        "averageQueueTime": 4, "statusPage": "https://www.quantinuum.com/hardware/h1"},
-        {"id": "quantinuum.sim.h1-2e-preview", "currentAvailability": "Available",
-        "averageQueueTime": 15089, "statusPage": "https://www.quantinuum.com/hardware/h1"},
-        {"id": "quantinuum.qpu.h1-1-preview", "currentAvailability": "Available",
-        "averageQueueTime": 602461, "statusPage": "https://www.quantinuum.com/hardware/h1"}]},
-        {"id": "Microsoft.Test", "currentAvailability": "Available", "targets": [{"id":
-        "echo-rigetti", "currentAvailability": "Available", "averageQueueTime": 1,
-        "statusPage": ""}, {"id": "echo-quantinuum", "currentAvailability": "Available",
-        "averageQueueTime": 1, "statusPage": ""}, {"id": "echo-qci", "currentAvailability":
-        "Available", "averageQueueTime": 1, "statusPage": ""}, {"id": "echo-ionq",
-        "currentAvailability": "Available", "averageQueueTime": 1, "statusPage": ""},
-        {"id": "echo-aquarius", "currentAvailability": "Available", "averageQueueTime":
-        1, "statusPage": ""}, {"id": "sparse-sim-rigetti", "currentAvailability":
-        "Available", "averageQueueTime": 1, "statusPage": ""}, {"id": "sparse-sim-quantinuum",
-        "currentAvailability": "Available", "averageQueueTime": 1, "statusPage": ""},
-        {"id": "sparse-sim-qci", "currentAvailability": "Available", "averageQueueTime":
-        1, "statusPage": ""}, {"id": "sparse-sim-ionq", "currentAvailability": "Available",
-        "averageQueueTime": 1, "statusPage": ""}, {"id": "echo-output", "currentAvailability":
-        "Available", "averageQueueTime": 1, "statusPage": ""}]}], "nextLink": null}'
-=======
         "quantinuum.qpu.h1-1", "currentAvailability": "Degraded", "averageQueueTime":
         0, "statusPage": "https://www.quantinuum.com/hardware/h1"}, {"id": "quantinuum.sim.h1-1sc",
         "currentAvailability": "Available", "averageQueueTime": 0, "statusPage": "https://www.quantinuum.com/hardware/h1"},
@@ -160,16 +108,11 @@
         "Available", "averageQueueTime": 1, "statusPage": ""}, {"id": "echo-output",
         "currentAvailability": "Available", "averageQueueTime": 1, "statusPage": ""}]}],
         "nextLink": null}'
->>>>>>> 45329fda
-    headers:
-      connection:
-      - keep-alive
-      content-length:
-<<<<<<< HEAD
-      - '4768'
-=======
+    headers:
+      connection:
+      - keep-alive
+      content-length:
       - '4766'
->>>>>>> 45329fda
       content-type:
       - application/json; charset=utf-8
       transfer-encoding:
@@ -196,13 +139,8 @@
         "targets": [{"id": "microsoft.dft", "currentAvailability": "Available", "averageQueueTime":
         0, "statusPage": null}]}, {"id": "ionq", "currentAvailability": "Degraded",
         "targets": [{"id": "ionq.qpu", "currentAvailability": "Available", "averageQueueTime":
-<<<<<<< HEAD
-        383644, "statusPage": "https://status.ionq.co"}, {"id": "ionq.qpu.aria-1",
-        "currentAvailability": "Unavailable", "averageQueueTime": 734677, "statusPage":
-=======
         390173, "statusPage": "https://status.ionq.co"}, {"id": "ionq.qpu.aria-1",
         "currentAvailability": "Unavailable", "averageQueueTime": 683734, "statusPage":
->>>>>>> 45329fda
         "https://status.ionq.co"}, {"id": "ionq.qpu.aria-2", "currentAvailability":
         "Unavailable", "averageQueueTime": 0, "statusPage": "https://status.ionq.co"},
         {"id": "ionq.simulator", "currentAvailability": "Available", "averageQueueTime":
@@ -212,11 +150,7 @@
         "currentAvailability": "Available", "targets": [{"id": "pasqal.sim.emu-tn",
         "currentAvailability": "Available", "averageQueueTime": 278, "statusPage":
         "https://pasqal.com"}, {"id": "pasqal.qpu.fresnel", "currentAvailability":
-<<<<<<< HEAD
-        "Available", "averageQueueTime": 0, "statusPage": "https://pasqal.com"}]},
-=======
         "Available", "averageQueueTime": 19034, "statusPage": "https://pasqal.com"}]},
->>>>>>> 45329fda
         {"id": "rigetti", "currentAvailability": "Degraded", "targets": [{"id": "rigetti.sim.qvm",
         "currentAvailability": "Available", "averageQueueTime": 5, "statusPage": "https://rigetti.statuspage.io/"},
         {"id": "rigetti.qpu.ankaa-2", "currentAvailability": "Degraded", "averageQueueTime":
@@ -227,39 +161,6 @@
         "statusPage": "https://quantumcircuits.com"}, {"id": "qci.simulator.noisy",
         "currentAvailability": "Available", "averageQueueTime": 0, "statusPage": "https://quantumcircuits.com"}]},
         {"id": "quantinuum", "currentAvailability": "Degraded", "targets": [{"id":
-<<<<<<< HEAD
-        "quantinuum.qpu.h1-1", "currentAvailability": "Available", "averageQueueTime":
-        602461, "statusPage": "https://www.quantinuum.com/hardware/h1"}, {"id": "quantinuum.sim.h1-1sc",
-        "currentAvailability": "Available", "averageQueueTime": 2, "statusPage": "https://www.quantinuum.com/hardware/h1"},
-        {"id": "quantinuum.sim.h1-1e", "currentAvailability": "Available", "averageQueueTime":
-        4, "statusPage": "https://www.quantinuum.com/hardware/h1"}, {"id": "quantinuum.qpu.h2-1",
-        "currentAvailability": "Degraded", "averageQueueTime": 0, "statusPage": "https://www.quantinuum.com/hardware/h2"},
-        {"id": "quantinuum.sim.h2-1sc", "currentAvailability": "Available", "averageQueueTime":
-        0, "statusPage": "https://www.quantinuum.com/hardware/h2"}, {"id": "quantinuum.sim.h2-1e",
-        "currentAvailability": "Available", "averageQueueTime": 10, "statusPage":
-        "https://www.quantinuum.com/hardware/h2"}, {"id": "quantinuum.sim.h1-1sc-preview",
-        "currentAvailability": "Available", "averageQueueTime": 2, "statusPage": "https://www.quantinuum.com/hardware/h1"},
-        {"id": "quantinuum.sim.h1-1e-preview", "currentAvailability": "Available",
-        "averageQueueTime": 4, "statusPage": "https://www.quantinuum.com/hardware/h1"},
-        {"id": "quantinuum.sim.h1-2e-preview", "currentAvailability": "Available",
-        "averageQueueTime": 15089, "statusPage": "https://www.quantinuum.com/hardware/h1"},
-        {"id": "quantinuum.qpu.h1-1-preview", "currentAvailability": "Available",
-        "averageQueueTime": 602461, "statusPage": "https://www.quantinuum.com/hardware/h1"}]},
-        {"id": "Microsoft.Test", "currentAvailability": "Available", "targets": [{"id":
-        "echo-rigetti", "currentAvailability": "Available", "averageQueueTime": 1,
-        "statusPage": ""}, {"id": "echo-quantinuum", "currentAvailability": "Available",
-        "averageQueueTime": 1, "statusPage": ""}, {"id": "echo-qci", "currentAvailability":
-        "Available", "averageQueueTime": 1, "statusPage": ""}, {"id": "echo-ionq",
-        "currentAvailability": "Available", "averageQueueTime": 1, "statusPage": ""},
-        {"id": "echo-aquarius", "currentAvailability": "Available", "averageQueueTime":
-        1, "statusPage": ""}, {"id": "sparse-sim-rigetti", "currentAvailability":
-        "Available", "averageQueueTime": 1, "statusPage": ""}, {"id": "sparse-sim-quantinuum",
-        "currentAvailability": "Available", "averageQueueTime": 1, "statusPage": ""},
-        {"id": "sparse-sim-qci", "currentAvailability": "Available", "averageQueueTime":
-        1, "statusPage": ""}, {"id": "sparse-sim-ionq", "currentAvailability": "Available",
-        "averageQueueTime": 1, "statusPage": ""}, {"id": "echo-output", "currentAvailability":
-        "Available", "averageQueueTime": 1, "statusPage": ""}]}], "nextLink": null}'
-=======
         "quantinuum.qpu.h1-1", "currentAvailability": "Degraded", "averageQueueTime":
         0, "statusPage": "https://www.quantinuum.com/hardware/h1"}, {"id": "quantinuum.sim.h1-1sc",
         "currentAvailability": "Available", "averageQueueTime": 0, "statusPage": "https://www.quantinuum.com/hardware/h1"},
@@ -291,16 +192,11 @@
         "Available", "averageQueueTime": 1, "statusPage": ""}, {"id": "echo-output",
         "currentAvailability": "Available", "averageQueueTime": 1, "statusPage": ""}]}],
         "nextLink": null}'
->>>>>>> 45329fda
-    headers:
-      connection:
-      - keep-alive
-      content-length:
-<<<<<<< HEAD
-      - '4768'
-=======
+    headers:
+      connection:
+      - keep-alive
+      content-length:
       - '4766'
->>>>>>> 45329fda
       content-type:
       - application/json; charset=utf-8
       transfer-encoding:
@@ -352,11 +248,7 @@
       User-Agent:
       - azsdk-python-storage-blob/12.19.1 Python/3.9.19 (Windows-10-10.0.22631-SP0)
       x-ms-date:
-<<<<<<< HEAD
-      - Tue, 30 Apr 2024 14:05:24 GMT
-=======
       - Tue, 30 Apr 2024 20:22:16 GMT
->>>>>>> 45329fda
       x-ms-version:
       - '2023-11-03'
     method: GET
@@ -364,11 +256,7 @@
   response:
     body:
       string: "\uFEFF<?xml version=\"1.0\" encoding=\"utf-8\"?><Error><Code>ContainerNotFound</Code><Message>The
-<<<<<<< HEAD
-        specified container does not exist.\nRequestId:2de7d6ce-801e-0070-7307-9b9537000000\nTime:2024-04-30T14:05:25.6499716Z</Message></Error>"
-=======
         specified container does not exist.\nRequestId:ddf70c74-b01e-0026-153c-9b64d8000000\nTime:2024-04-30T20:22:17.9616703Z</Message></Error>"
->>>>>>> 45329fda
     headers:
       content-length:
       - '223'
@@ -393,11 +281,7 @@
       User-Agent:
       - azsdk-python-storage-blob/12.19.1 Python/3.9.19 (Windows-10-10.0.22631-SP0)
       x-ms-date:
-<<<<<<< HEAD
-      - Tue, 30 Apr 2024 14:05:25 GMT
-=======
       - Tue, 30 Apr 2024 20:22:17 GMT
->>>>>>> 45329fda
       x-ms-version:
       - '2023-11-03'
     method: PUT
@@ -425,11 +309,7 @@
       User-Agent:
       - azsdk-python-storage-blob/12.19.1 Python/3.9.19 (Windows-10-10.0.22631-SP0)
       x-ms-date:
-<<<<<<< HEAD
-      - Tue, 30 Apr 2024 14:05:25 GMT
-=======
       - Tue, 30 Apr 2024 20:22:17 GMT
->>>>>>> 45329fda
       x-ms-version:
       - '2023-11-03'
     method: GET
@@ -469,11 +349,7 @@
       x-ms-blob-type:
       - BlockBlob
       x-ms-date:
-<<<<<<< HEAD
-      - Tue, 30 Apr 2024 14:05:26 GMT
-=======
       - Tue, 30 Apr 2024 20:22:18 GMT
->>>>>>> 45329fda
       x-ms-version:
       - '2023-11-03'
     method: PUT
@@ -526,11 +402,7 @@
         null, "errorData": null, "isCancelling": false, "tags": [], "name": "Qiskit
         Sample - 3-qubit GHZ circuit", "id": "00000000-0000-0000-0000-000000000001",
         "providerId": "quantinuum", "target": "quantinuum.sim.h2-1e", "creationTime":
-<<<<<<< HEAD
-        "2024-04-30T14:05:27.2261005+00:00", "endExecutionTime": null, "costEstimate":
-=======
         "2024-04-30T20:22:19.6561532+00:00", "endExecutionTime": null, "costEstimate":
->>>>>>> 45329fda
         null, "itemType": "Job"}'
     headers:
       connection:
@@ -570,11 +442,7 @@
         {"count": 1}, "errorData": null, "isCancelling": false, "tags": [], "name":
         "Qiskit Sample - 3-qubit GHZ circuit", "id": "00000000-0000-0000-0000-000000000001",
         "providerId": "quantinuum", "target": "quantinuum.sim.h2-1e", "creationTime":
-<<<<<<< HEAD
-        "2024-04-30T14:05:27.2261005+00:00", "endExecutionTime": null, "costEstimate":
-=======
         "2024-04-30T20:22:19.6561532+00:00", "endExecutionTime": null, "costEstimate":
->>>>>>> 45329fda
         null, "itemType": "Job"}'
     headers:
       connection:
@@ -614,11 +482,7 @@
         {"count": 1}, "errorData": null, "isCancelling": false, "tags": [], "name":
         "Qiskit Sample - 3-qubit GHZ circuit", "id": "00000000-0000-0000-0000-000000000001",
         "providerId": "quantinuum", "target": "quantinuum.sim.h2-1e", "creationTime":
-<<<<<<< HEAD
-        "2024-04-30T14:05:27.2261005+00:00", "endExecutionTime": null, "costEstimate":
-=======
         "2024-04-30T20:22:19.6561532+00:00", "endExecutionTime": null, "costEstimate":
->>>>>>> 45329fda
         null, "itemType": "Job"}'
     headers:
       connection:
@@ -658,11 +522,7 @@
         {"count": 1}, "errorData": null, "isCancelling": false, "tags": [], "name":
         "Qiskit Sample - 3-qubit GHZ circuit", "id": "00000000-0000-0000-0000-000000000001",
         "providerId": "quantinuum", "target": "quantinuum.sim.h2-1e", "creationTime":
-<<<<<<< HEAD
-        "2024-04-30T14:05:27.2261005+00:00", "endExecutionTime": null, "costEstimate":
-=======
         "2024-04-30T20:22:19.6561532+00:00", "endExecutionTime": null, "costEstimate":
->>>>>>> 45329fda
         null, "itemType": "Job"}'
     headers:
       connection:
@@ -702,11 +562,7 @@
         {"count": 1}, "errorData": null, "isCancelling": false, "tags": [], "name":
         "Qiskit Sample - 3-qubit GHZ circuit", "id": "00000000-0000-0000-0000-000000000001",
         "providerId": "quantinuum", "target": "quantinuum.sim.h2-1e", "creationTime":
-<<<<<<< HEAD
-        "2024-04-30T14:05:27.2261005+00:00", "endExecutionTime": null, "costEstimate":
-=======
         "2024-04-30T20:22:19.6561532+00:00", "endExecutionTime": null, "costEstimate":
->>>>>>> 45329fda
         null, "itemType": "Job"}'
     headers:
       connection:
@@ -746,11 +602,7 @@
         {"count": 1}, "errorData": null, "isCancelling": false, "tags": [], "name":
         "Qiskit Sample - 3-qubit GHZ circuit", "id": "00000000-0000-0000-0000-000000000001",
         "providerId": "quantinuum", "target": "quantinuum.sim.h2-1e", "creationTime":
-<<<<<<< HEAD
-        "2024-04-30T14:05:27.2261005+00:00", "endExecutionTime": null, "costEstimate":
-=======
         "2024-04-30T20:22:19.6561532+00:00", "endExecutionTime": null, "costEstimate":
->>>>>>> 45329fda
         null, "itemType": "Job"}'
     headers:
       connection:
@@ -790,11 +642,7 @@
         {"count": 1}, "errorData": null, "isCancelling": false, "tags": [], "name":
         "Qiskit Sample - 3-qubit GHZ circuit", "id": "00000000-0000-0000-0000-000000000001",
         "providerId": "quantinuum", "target": "quantinuum.sim.h2-1e", "creationTime":
-<<<<<<< HEAD
-        "2024-04-30T14:05:27.2261005+00:00", "endExecutionTime": null, "costEstimate":
-=======
         "2024-04-30T20:22:19.6561532+00:00", "endExecutionTime": null, "costEstimate":
->>>>>>> 45329fda
         null, "itemType": "Job"}'
     headers:
       connection:
@@ -834,11 +682,7 @@
         {"count": 1}, "errorData": null, "isCancelling": false, "tags": [], "name":
         "Qiskit Sample - 3-qubit GHZ circuit", "id": "00000000-0000-0000-0000-000000000001",
         "providerId": "quantinuum", "target": "quantinuum.sim.h2-1e", "creationTime":
-<<<<<<< HEAD
-        "2024-04-30T14:05:27.2261005+00:00", "endExecutionTime": null, "costEstimate":
-=======
         "2024-04-30T20:22:19.6561532+00:00", "endExecutionTime": null, "costEstimate":
->>>>>>> 45329fda
         null, "itemType": "Job"}'
     headers:
       connection:
@@ -878,11 +722,7 @@
         {"count": 1}, "errorData": null, "isCancelling": false, "tags": [], "name":
         "Qiskit Sample - 3-qubit GHZ circuit", "id": "00000000-0000-0000-0000-000000000001",
         "providerId": "quantinuum", "target": "quantinuum.sim.h2-1e", "creationTime":
-<<<<<<< HEAD
-        "2024-04-30T14:05:27.2261005+00:00", "endExecutionTime": null, "costEstimate":
-=======
         "2024-04-30T20:22:19.6561532+00:00", "endExecutionTime": null, "costEstimate":
->>>>>>> 45329fda
         null, "itemType": "Job"}'
     headers:
       connection:
@@ -922,11 +762,7 @@
         {"count": 1}, "errorData": null, "isCancelling": false, "tags": [], "name":
         "Qiskit Sample - 3-qubit GHZ circuit", "id": "00000000-0000-0000-0000-000000000001",
         "providerId": "quantinuum", "target": "quantinuum.sim.h2-1e", "creationTime":
-<<<<<<< HEAD
-        "2024-04-30T14:05:27.2261005+00:00", "endExecutionTime": null, "costEstimate":
-=======
         "2024-04-30T20:22:19.6561532+00:00", "endExecutionTime": null, "costEstimate":
->>>>>>> 45329fda
         null, "itemType": "Job"}'
     headers:
       connection:
@@ -962,19 +798,11 @@
         GHZ circuit", "num_qubits": "4", "metadata": "{\"some\": \"data\"}"}, "sessionId":
         null, "status": "Waiting", "jobType": "QuantumComputing", "outputDataFormat":
         "honeywell.quantum-results.v1", "outputDataUri": "https://mystorage.blob.core.windows.net/job-00000000-0000-0000-0000-000000000001/outputData?sv=PLACEHOLDER&sr=b&sig=PLACEHOLDER&se=2050-01-01T00%3A00%3A00Z&sp=r&rscd=attachment%3B%20filename%3DQiskit%2BSample%2B-%2B3-qubit%2BGHZ%2Bcircuit-00000000-0000-0000-0000-000000000001.output.json",
-<<<<<<< HEAD
-        "beginExecutionTime": null, "cancellationTime": null, "quantumComputingData":
-        {"count": 1}, "errorData": null, "isCancelling": false, "tags": [], "name":
-        "Qiskit Sample - 3-qubit GHZ circuit", "id": "00000000-0000-0000-0000-000000000001",
-        "providerId": "quantinuum", "target": "quantinuum.sim.h2-1e", "creationTime":
-        "2024-04-30T14:05:27.2261005+00:00", "endExecutionTime": null, "costEstimate":
-=======
         "beginExecutionTime": "2024-04-30T20:22:32.819965+00:00", "cancellationTime":
         null, "quantumComputingData": {"count": 1}, "errorData": null, "isCancelling":
         false, "tags": [], "name": "Qiskit Sample - 3-qubit GHZ circuit", "id": "00000000-0000-0000-0000-000000000001",
         "providerId": "quantinuum", "target": "quantinuum.sim.h2-1e", "creationTime":
         "2024-04-30T20:22:19.6561532+00:00", "endExecutionTime": null, "costEstimate":
->>>>>>> 45329fda
         null, "itemType": "Job"}'
     headers:
       connection:
@@ -1001,6 +829,90 @@
       - testapp-azure-quantum-qiskit azsdk-python-quantum/0.0.1 Python/3.9.19 (Windows-10-10.0.22631-SP0)
     method: GET
     uri: https://eastus.quantum.azure.com/subscriptions/00000000-0000-0000-0000-000000000000/resourceGroups/myresourcegroup/providers/Microsoft.Quantum/workspaces/myworkspace/jobs/00000000-0000-0000-0000-000000000001?api-version=2022-09-12-preview&test-sequence-id=11
+  response:
+    body:
+      string: '{"containerUri": "https://mystorage.blob.core.windows.net/job-00000000-0000-0000-0000-000000000001?sv=PLACEHOLDER&sr=c&sig=PLACEHOLDER&se=2050-01-01T00%3A00%3A00Z&sp=rcwl",
+        "inputDataUri": "https://mystorage.blob.core.windows.net/job-00000000-0000-0000-0000-000000000001/inputData?sv=PLACEHOLDER&sr=b&sig=PLACEHOLDER&se=2050-01-01T00%3A00%3A00Z&sp=r&rscd=attachment%3B%20filename%3DQiskit%2BSample%2B-%2B3-qubit%2BGHZ%2Bcircuit-00000000-0000-0000-0000-000000000001.input.json",
+        "inputDataFormat": "honeywell.openqasm.v1", "inputParams": {"count": 500,
+        "shots": 500}, "metadata": {"qiskit": "True", "name": "Qiskit Sample - 3-qubit
+        GHZ circuit", "num_qubits": "4", "metadata": "{\"some\": \"data\"}"}, "sessionId":
+        null, "status": "Succeeded", "jobType": "QuantumComputing", "outputDataFormat":
+        "honeywell.quantum-results.v1", "outputDataUri": "https://mystorage.blob.core.windows.net/job-00000000-0000-0000-0000-000000000001/rawOutputData?sv=PLACEHOLDER&sr=b&sig=PLACEHOLDER&se=2050-01-01T00%3A00%3A00Z&sp=r&rscd=attachment%3B%20filename%3DQiskit%2BSample%2B-%2B3-qubit%2BGHZ%2Bcircuit-00000000-0000-0000-0000-000000000001.output.json",
+        "beginExecutionTime": "2024-04-30T20:22:32.819965+00:00", "cancellationTime":
+        null, "quantumComputingData": {"count": 1}, "errorData": null, "isCancelling":
+        false, "tags": [], "name": "Qiskit Sample - 3-qubit GHZ circuit", "id": "00000000-0000-0000-0000-000000000001",
+        "providerId": "quantinuum", "target": "quantinuum.sim.h2-1e", "creationTime":
+        "2024-04-30T20:22:19.6561532+00:00", "endExecutionTime": "2024-04-30T20:22:37.515184+00:00",
+        "costEstimate": {"currencyCode": "USD", "events": [{"dimensionId": "ehqc",
+        "dimensionName": "EHQC", "measureUnit": "hqc", "amountBilled": 11.1, "amountConsumed":
+        11.1, "unitPrice": 0.0}], "estimatedTotal": 0.0}, "itemType": "Job"}'
+    headers:
+      connection:
+      - keep-alive
+      content-length:
+      - '1552'
+      content-type:
+      - application/json; charset=utf-8
+      transfer-encoding:
+      - chunked
+    status:
+      code: 200
+      message: OK
+- request:
+    body: null
+    headers:
+      Accept:
+      - application/json
+      Accept-Encoding:
+      - gzip, deflate
+      Connection:
+      - keep-alive
+      User-Agent:
+      - testapp-azure-quantum-qiskit azsdk-python-quantum/0.0.1 Python/3.9.19 (Windows-10-10.0.22631-SP0)
+    method: GET
+    uri: https://eastus.quantum.azure.com/subscriptions/00000000-0000-0000-0000-000000000000/resourceGroups/myresourcegroup/providers/Microsoft.Quantum/workspaces/myworkspace/jobs/00000000-0000-0000-0000-000000000001?api-version=2022-09-12-preview&test-sequence-id=12
+  response:
+    body:
+      string: '{"containerUri": "https://mystorage.blob.core.windows.net/job-00000000-0000-0000-0000-000000000001?sv=PLACEHOLDER&sr=c&sig=PLACEHOLDER&se=2050-01-01T00%3A00%3A00Z&sp=rcwl",
+        "inputDataUri": "https://mystorage.blob.core.windows.net/job-00000000-0000-0000-0000-000000000001/inputData?sv=PLACEHOLDER&sr=b&sig=PLACEHOLDER&se=2050-01-01T00%3A00%3A00Z&sp=r&rscd=attachment%3B%20filename%3DQiskit%2BSample%2B-%2B3-qubit%2BGHZ%2Bcircuit-00000000-0000-0000-0000-000000000001.input.json",
+        "inputDataFormat": "honeywell.openqasm.v1", "inputParams": {"count": 500,
+        "shots": 500}, "metadata": {"qiskit": "True", "name": "Qiskit Sample - 3-qubit
+        GHZ circuit", "num_qubits": "4", "metadata": "{\"some\": \"data\"}"}, "sessionId":
+        null, "status": "Succeeded", "jobType": "QuantumComputing", "outputDataFormat":
+        "honeywell.quantum-results.v1", "outputDataUri": "https://mystorage.blob.core.windows.net/job-00000000-0000-0000-0000-000000000001/rawOutputData?sv=PLACEHOLDER&sr=b&sig=PLACEHOLDER&se=2050-01-01T00%3A00%3A00Z&sp=r&rscd=attachment%3B%20filename%3DQiskit%2BSample%2B-%2B3-qubit%2BGHZ%2Bcircuit-00000000-0000-0000-0000-000000000001.output.json",
+        "beginExecutionTime": "2024-04-30T20:22:32.819965+00:00", "cancellationTime":
+        null, "quantumComputingData": {"count": 1}, "errorData": null, "isCancelling":
+        false, "tags": [], "name": "Qiskit Sample - 3-qubit GHZ circuit", "id": "00000000-0000-0000-0000-000000000001",
+        "providerId": "quantinuum", "target": "quantinuum.sim.h2-1e", "creationTime":
+        "2024-04-30T20:22:19.6561532+00:00", "endExecutionTime": "2024-04-30T20:22:37.515184+00:00",
+        "costEstimate": {"currencyCode": "USD", "events": [{"dimensionId": "ehqc",
+        "dimensionName": "EHQC", "measureUnit": "hqc", "amountBilled": 11.1, "amountConsumed":
+        11.1, "unitPrice": 0.0}], "estimatedTotal": 0.0}, "itemType": "Job"}'
+    headers:
+      connection:
+      - keep-alive
+      content-length:
+      - '1552'
+      content-type:
+      - application/json; charset=utf-8
+      transfer-encoding:
+      - chunked
+    status:
+      code: 200
+      message: OK
+- request:
+    body: null
+    headers:
+      Accept:
+      - application/json
+      Accept-Encoding:
+      - gzip, deflate
+      Connection:
+      - keep-alive
+      User-Agent:
+      - testapp-azure-quantum-qiskit azsdk-python-quantum/0.0.1 Python/3.9.19 (Windows-10-10.0.22631-SP0)
+    method: GET
+    uri: https://eastus.quantum.azure.com/subscriptions/00000000-0000-0000-0000-000000000000/resourceGroups/myresourcegroup/providers/Microsoft.Quantum/workspaces/myworkspace/jobs/00000000-0000-0000-0000-000000000001?api-version=2022-09-12-preview&test-sequence-id=13
   response:
     body:
       string: '{"containerUri": "https://mystorage.blob.core.windows.net/job-00000000-0000-0000-0000-000000000001?sv=PLACEHOLDER&sr=c&sig=PLACEHOLDER&se=2050-01-01T00%3A00%3A00Z&sp=rcwl",
@@ -1040,7 +952,7 @@
       User-Agent:
       - testapp-azure-quantum-qiskit azsdk-python-quantum/0.0.1 Python/3.9.19 (Windows-10-10.0.22631-SP0)
     method: GET
-    uri: https://eastus.quantum.azure.com/subscriptions/00000000-0000-0000-0000-000000000000/resourceGroups/myresourcegroup/providers/Microsoft.Quantum/workspaces/myworkspace/jobs/00000000-0000-0000-0000-000000000001?api-version=2022-09-12-preview&test-sequence-id=12
+    uri: https://eastus.quantum.azure.com/subscriptions/00000000-0000-0000-0000-000000000000/resourceGroups/myresourcegroup/providers/Microsoft.Quantum/workspaces/myworkspace/jobs/00000000-0000-0000-0000-000000000001?api-version=2022-09-12-preview&test-sequence-id=14
   response:
     body:
       string: '{"containerUri": "https://mystorage.blob.core.windows.net/job-00000000-0000-0000-0000-000000000001?sv=PLACEHOLDER&sr=c&sig=PLACEHOLDER&se=2050-01-01T00%3A00%3A00Z&sp=rcwl",
@@ -1080,7 +992,7 @@
       User-Agent:
       - testapp-azure-quantum-qiskit azsdk-python-quantum/0.0.1 Python/3.9.19 (Windows-10-10.0.22631-SP0)
     method: GET
-    uri: https://eastus.quantum.azure.com/subscriptions/00000000-0000-0000-0000-000000000000/resourceGroups/myresourcegroup/providers/Microsoft.Quantum/workspaces/myworkspace/jobs/00000000-0000-0000-0000-000000000001?api-version=2022-09-12-preview&test-sequence-id=13
+    uri: https://eastus.quantum.azure.com/subscriptions/00000000-0000-0000-0000-000000000000/resourceGroups/myresourcegroup/providers/Microsoft.Quantum/workspaces/myworkspace/jobs/00000000-0000-0000-0000-000000000001?api-version=2022-09-12-preview&test-sequence-id=15
   response:
     body:
       string: '{"containerUri": "https://mystorage.blob.core.windows.net/job-00000000-0000-0000-0000-000000000001?sv=PLACEHOLDER&sr=c&sig=PLACEHOLDER&se=2050-01-01T00%3A00%3A00Z&sp=rcwl",
@@ -1120,86 +1032,6 @@
       User-Agent:
       - testapp-azure-quantum-qiskit azsdk-python-quantum/0.0.1 Python/3.9.19 (Windows-10-10.0.22631-SP0)
     method: GET
-    uri: https://eastus.quantum.azure.com/subscriptions/00000000-0000-0000-0000-000000000000/resourceGroups/myresourcegroup/providers/Microsoft.Quantum/workspaces/myworkspace/jobs/00000000-0000-0000-0000-000000000001?api-version=2022-09-12-preview&test-sequence-id=14
-  response:
-    body:
-      string: '{"containerUri": "https://mystorage.blob.core.windows.net/job-00000000-0000-0000-0000-000000000001?sv=PLACEHOLDER&sr=c&sig=PLACEHOLDER&se=2050-01-01T00%3A00%3A00Z&sp=rcwl",
-        "inputDataUri": "https://mystorage.blob.core.windows.net/job-00000000-0000-0000-0000-000000000001/inputData?sv=PLACEHOLDER&sr=b&sig=PLACEHOLDER&se=2050-01-01T00%3A00%3A00Z&sp=r&rscd=attachment%3B%20filename%3DQiskit%2BSample%2B-%2B3-qubit%2BGHZ%2Bcircuit-00000000-0000-0000-0000-000000000001.input.json",
-        "inputDataFormat": "honeywell.openqasm.v1", "inputParams": {"count": 500,
-        "shots": 500}, "metadata": {"qiskit": "True", "name": "Qiskit Sample - 3-qubit
-        GHZ circuit", "num_qubits": "4", "metadata": "{\"some\": \"data\"}"}, "sessionId":
-        null, "status": "Waiting", "jobType": "QuantumComputing", "outputDataFormat":
-        "honeywell.quantum-results.v1", "outputDataUri": "https://mystorage.blob.core.windows.net/job-00000000-0000-0000-0000-000000000001/outputData?sv=PLACEHOLDER&sr=b&sig=PLACEHOLDER&se=2050-01-01T00%3A00%3A00Z&sp=r&rscd=attachment%3B%20filename%3DQiskit%2BSample%2B-%2B3-qubit%2BGHZ%2Bcircuit-00000000-0000-0000-0000-000000000001.output.json",
-        "beginExecutionTime": null, "cancellationTime": null, "quantumComputingData":
-        {"count": 1}, "errorData": null, "isCancelling": false, "tags": [], "name":
-        "Qiskit Sample - 3-qubit GHZ circuit", "id": "00000000-0000-0000-0000-000000000001",
-        "providerId": "quantinuum", "target": "quantinuum.sim.h2-1e", "creationTime":
-        "2024-04-30T14:05:27.2261005+00:00", "endExecutionTime": null, "costEstimate":
-        null, "itemType": "Job"}'
-    headers:
-      connection:
-      - keep-alive
-      content-length:
-      - '1552'
-      content-type:
-      - application/json; charset=utf-8
-      transfer-encoding:
-      - chunked
-    status:
-      code: 200
-      message: OK
-- request:
-    body: null
-    headers:
-      Accept:
-      - application/json
-      Accept-Encoding:
-      - gzip, deflate
-      Connection:
-      - keep-alive
-      User-Agent:
-      - testapp-azure-quantum-qiskit azsdk-python-quantum/0.0.1 Python/3.9.19 (Windows-10-10.0.22631-SP0)
-    method: GET
-    uri: https://eastus.quantum.azure.com/subscriptions/00000000-0000-0000-0000-000000000000/resourceGroups/myresourcegroup/providers/Microsoft.Quantum/workspaces/myworkspace/jobs/00000000-0000-0000-0000-000000000001?api-version=2022-09-12-preview&test-sequence-id=15
-  response:
-    body:
-      string: '{"containerUri": "https://mystorage.blob.core.windows.net/job-00000000-0000-0000-0000-000000000001?sv=PLACEHOLDER&sr=c&sig=PLACEHOLDER&se=2050-01-01T00%3A00%3A00Z&sp=rcwl",
-        "inputDataUri": "https://mystorage.blob.core.windows.net/job-00000000-0000-0000-0000-000000000001/inputData?sv=PLACEHOLDER&sr=b&sig=PLACEHOLDER&se=2050-01-01T00%3A00%3A00Z&sp=r&rscd=attachment%3B%20filename%3DQiskit%2BSample%2B-%2B3-qubit%2BGHZ%2Bcircuit-00000000-0000-0000-0000-000000000001.input.json",
-        "inputDataFormat": "honeywell.openqasm.v1", "inputParams": {"count": 500,
-        "shots": 500}, "metadata": {"qiskit": "True", "name": "Qiskit Sample - 3-qubit
-        GHZ circuit", "num_qubits": "4", "metadata": "{\"some\": \"data\"}"}, "sessionId":
-        null, "status": "Waiting", "jobType": "QuantumComputing", "outputDataFormat":
-        "honeywell.quantum-results.v1", "outputDataUri": "https://mystorage.blob.core.windows.net/job-00000000-0000-0000-0000-000000000001/outputData?sv=PLACEHOLDER&sr=b&sig=PLACEHOLDER&se=2050-01-01T00%3A00%3A00Z&sp=r&rscd=attachment%3B%20filename%3DQiskit%2BSample%2B-%2B3-qubit%2BGHZ%2Bcircuit-00000000-0000-0000-0000-000000000001.output.json",
-        "beginExecutionTime": null, "cancellationTime": null, "quantumComputingData":
-        {"count": 1}, "errorData": null, "isCancelling": false, "tags": [], "name":
-        "Qiskit Sample - 3-qubit GHZ circuit", "id": "00000000-0000-0000-0000-000000000001",
-        "providerId": "quantinuum", "target": "quantinuum.sim.h2-1e", "creationTime":
-        "2024-04-30T14:05:27.2261005+00:00", "endExecutionTime": null, "costEstimate":
-        null, "itemType": "Job"}'
-    headers:
-      connection:
-      - keep-alive
-      content-length:
-      - '1552'
-      content-type:
-      - application/json; charset=utf-8
-      transfer-encoding:
-      - chunked
-    status:
-      code: 200
-      message: OK
-- request:
-    body: null
-    headers:
-      Accept:
-      - application/json
-      Accept-Encoding:
-      - gzip, deflate
-      Connection:
-      - keep-alive
-      User-Agent:
-      - testapp-azure-quantum-qiskit azsdk-python-quantum/0.0.1 Python/3.9.19 (Windows-10-10.0.22631-SP0)
-    method: GET
     uri: https://eastus.quantum.azure.com/subscriptions/00000000-0000-0000-0000-000000000000/resourceGroups/myresourcegroup/providers/Microsoft.Quantum/workspaces/myworkspace/jobs/00000000-0000-0000-0000-000000000001?api-version=2022-09-12-preview&test-sequence-id=16
   response:
     body:
@@ -1210,119 +1042,11 @@
         GHZ circuit", "num_qubits": "4", "metadata": "{\"some\": \"data\"}"}, "sessionId":
         null, "status": "Succeeded", "jobType": "QuantumComputing", "outputDataFormat":
         "honeywell.quantum-results.v1", "outputDataUri": "https://mystorage.blob.core.windows.net/job-00000000-0000-0000-0000-000000000001/rawOutputData?sv=PLACEHOLDER&sr=b&sig=PLACEHOLDER&se=2050-01-01T00%3A00%3A00Z&sp=r&rscd=attachment%3B%20filename%3DQiskit%2BSample%2B-%2B3-qubit%2BGHZ%2Bcircuit-00000000-0000-0000-0000-000000000001.output.json",
-<<<<<<< HEAD
-        "beginExecutionTime": "2024-04-30T14:07:33.492734+00:00", "cancellationTime":
-        null, "quantumComputingData": {"count": 1}, "errorData": null, "isCancelling":
-        false, "tags": [], "name": "Qiskit Sample - 3-qubit GHZ circuit", "id": "00000000-0000-0000-0000-000000000001",
-        "providerId": "quantinuum", "target": "quantinuum.sim.h2-1e", "creationTime":
-        "2024-04-30T14:05:27.2261005+00:00", "endExecutionTime": "2024-04-30T14:07:39.098905+00:00",
-=======
         "beginExecutionTime": "2024-04-30T20:22:32.819965+00:00", "cancellationTime":
         null, "quantumComputingData": {"count": 1}, "errorData": null, "isCancelling":
         false, "tags": [], "name": "Qiskit Sample - 3-qubit GHZ circuit", "id": "00000000-0000-0000-0000-000000000001",
         "providerId": "quantinuum", "target": "quantinuum.sim.h2-1e", "creationTime":
         "2024-04-30T20:22:19.6561532+00:00", "endExecutionTime": "2024-04-30T20:22:37.515184+00:00",
->>>>>>> 45329fda
-        "costEstimate": {"currencyCode": "USD", "events": [{"dimensionId": "ehqc",
-        "dimensionName": "EHQC", "measureUnit": "hqc", "amountBilled": 11.1, "amountConsumed":
-        11.1, "unitPrice": 0.0}], "estimatedTotal": 0.0}, "itemType": "Job"}'
-    headers:
-      connection:
-      - keep-alive
-      content-length:
-      - '1807'
-      content-type:
-      - application/json; charset=utf-8
-      transfer-encoding:
-      - chunked
-    status:
-      code: 200
-      message: OK
-- request:
-    body: null
-    headers:
-      Accept:
-      - application/json
-      Accept-Encoding:
-      - gzip, deflate
-      Connection:
-      - keep-alive
-      User-Agent:
-      - testapp-azure-quantum-qiskit azsdk-python-quantum/0.0.1 Python/3.9.19 (Windows-10-10.0.22631-SP0)
-    method: GET
-    uri: https://eastus.quantum.azure.com/subscriptions/00000000-0000-0000-0000-000000000000/resourceGroups/myresourcegroup/providers/Microsoft.Quantum/workspaces/myworkspace/jobs/00000000-0000-0000-0000-000000000001?api-version=2022-09-12-preview&test-sequence-id=17
-  response:
-    body:
-      string: '{"containerUri": "https://mystorage.blob.core.windows.net/job-00000000-0000-0000-0000-000000000001?sv=PLACEHOLDER&sr=c&sig=PLACEHOLDER&se=2050-01-01T00%3A00%3A00Z&sp=rcwl",
-        "inputDataUri": "https://mystorage.blob.core.windows.net/job-00000000-0000-0000-0000-000000000001/inputData?sv=PLACEHOLDER&sr=b&sig=PLACEHOLDER&se=2050-01-01T00%3A00%3A00Z&sp=r&rscd=attachment%3B%20filename%3DQiskit%2BSample%2B-%2B3-qubit%2BGHZ%2Bcircuit-00000000-0000-0000-0000-000000000001.input.json",
-        "inputDataFormat": "honeywell.openqasm.v1", "inputParams": {"count": 500,
-        "shots": 500}, "metadata": {"qiskit": "True", "name": "Qiskit Sample - 3-qubit
-        GHZ circuit", "num_qubits": "4", "metadata": "{\"some\": \"data\"}"}, "sessionId":
-        null, "status": "Succeeded", "jobType": "QuantumComputing", "outputDataFormat":
-        "honeywell.quantum-results.v1", "outputDataUri": "https://mystorage.blob.core.windows.net/job-00000000-0000-0000-0000-000000000001/rawOutputData?sv=PLACEHOLDER&sr=b&sig=PLACEHOLDER&se=2050-01-01T00%3A00%3A00Z&sp=r&rscd=attachment%3B%20filename%3DQiskit%2BSample%2B-%2B3-qubit%2BGHZ%2Bcircuit-00000000-0000-0000-0000-000000000001.output.json",
-<<<<<<< HEAD
-        "beginExecutionTime": "2024-04-30T14:07:33.492734+00:00", "cancellationTime":
-        null, "quantumComputingData": {"count": 1}, "errorData": null, "isCancelling":
-        false, "tags": [], "name": "Qiskit Sample - 3-qubit GHZ circuit", "id": "00000000-0000-0000-0000-000000000001",
-        "providerId": "quantinuum", "target": "quantinuum.sim.h2-1e", "creationTime":
-        "2024-04-30T14:05:27.2261005+00:00", "endExecutionTime": "2024-04-30T14:07:39.098905+00:00",
-=======
-        "beginExecutionTime": "2024-04-30T20:22:32.819965+00:00", "cancellationTime":
-        null, "quantumComputingData": {"count": 1}, "errorData": null, "isCancelling":
-        false, "tags": [], "name": "Qiskit Sample - 3-qubit GHZ circuit", "id": "00000000-0000-0000-0000-000000000001",
-        "providerId": "quantinuum", "target": "quantinuum.sim.h2-1e", "creationTime":
-        "2024-04-30T20:22:19.6561532+00:00", "endExecutionTime": "2024-04-30T20:22:37.515184+00:00",
->>>>>>> 45329fda
-        "costEstimate": {"currencyCode": "USD", "events": [{"dimensionId": "ehqc",
-        "dimensionName": "EHQC", "measureUnit": "hqc", "amountBilled": 11.1, "amountConsumed":
-        11.1, "unitPrice": 0.0}], "estimatedTotal": 0.0}, "itemType": "Job"}'
-    headers:
-      connection:
-      - keep-alive
-      content-length:
-      - '1807'
-      content-type:
-      - application/json; charset=utf-8
-      transfer-encoding:
-      - chunked
-    status:
-      code: 200
-      message: OK
-- request:
-    body: null
-    headers:
-      Accept:
-      - application/json
-      Accept-Encoding:
-      - gzip, deflate
-      Connection:
-      - keep-alive
-      User-Agent:
-      - testapp-azure-quantum-qiskit azsdk-python-quantum/0.0.1 Python/3.9.19 (Windows-10-10.0.22631-SP0)
-    method: GET
-    uri: https://eastus.quantum.azure.com/subscriptions/00000000-0000-0000-0000-000000000000/resourceGroups/myresourcegroup/providers/Microsoft.Quantum/workspaces/myworkspace/jobs/00000000-0000-0000-0000-000000000001?api-version=2022-09-12-preview&test-sequence-id=18
-  response:
-    body:
-      string: '{"containerUri": "https://mystorage.blob.core.windows.net/job-00000000-0000-0000-0000-000000000001?sv=PLACEHOLDER&sr=c&sig=PLACEHOLDER&se=2050-01-01T00%3A00%3A00Z&sp=rcwl",
-        "inputDataUri": "https://mystorage.blob.core.windows.net/job-00000000-0000-0000-0000-000000000001/inputData?sv=PLACEHOLDER&sr=b&sig=PLACEHOLDER&se=2050-01-01T00%3A00%3A00Z&sp=r&rscd=attachment%3B%20filename%3DQiskit%2BSample%2B-%2B3-qubit%2BGHZ%2Bcircuit-00000000-0000-0000-0000-000000000001.input.json",
-        "inputDataFormat": "honeywell.openqasm.v1", "inputParams": {"count": 500,
-        "shots": 500}, "metadata": {"qiskit": "True", "name": "Qiskit Sample - 3-qubit
-        GHZ circuit", "num_qubits": "4", "metadata": "{\"some\": \"data\"}"}, "sessionId":
-        null, "status": "Succeeded", "jobType": "QuantumComputing", "outputDataFormat":
-        "honeywell.quantum-results.v1", "outputDataUri": "https://mystorage.blob.core.windows.net/job-00000000-0000-0000-0000-000000000001/rawOutputData?sv=PLACEHOLDER&sr=b&sig=PLACEHOLDER&se=2050-01-01T00%3A00%3A00Z&sp=r&rscd=attachment%3B%20filename%3DQiskit%2BSample%2B-%2B3-qubit%2BGHZ%2Bcircuit-00000000-0000-0000-0000-000000000001.output.json",
-<<<<<<< HEAD
-        "beginExecutionTime": "2024-04-30T14:07:33.492734+00:00", "cancellationTime":
-        null, "quantumComputingData": {"count": 1}, "errorData": null, "isCancelling":
-        false, "tags": [], "name": "Qiskit Sample - 3-qubit GHZ circuit", "id": "00000000-0000-0000-0000-000000000001",
-        "providerId": "quantinuum", "target": "quantinuum.sim.h2-1e", "creationTime":
-        "2024-04-30T14:05:27.2261005+00:00", "endExecutionTime": "2024-04-30T14:07:39.098905+00:00",
-=======
-        "beginExecutionTime": "2024-04-30T20:22:32.819965+00:00", "cancellationTime":
-        null, "quantumComputingData": {"count": 1}, "errorData": null, "isCancelling":
-        false, "tags": [], "name": "Qiskit Sample - 3-qubit GHZ circuit", "id": "00000000-0000-0000-0000-000000000001",
-        "providerId": "quantinuum", "target": "quantinuum.sim.h2-1e", "creationTime":
-        "2024-04-30T20:22:19.6561532+00:00", "endExecutionTime": "2024-04-30T20:22:37.515184+00:00",
->>>>>>> 45329fda
         "costEstimate": {"currencyCode": "USD", "events": [{"dimensionId": "ehqc",
         "dimensionName": "EHQC", "measureUnit": "hqc", "amountBilled": 11.1, "amountConsumed":
         11.1, "unitPrice": 0.0}], "estimatedTotal": 0.0}, "itemType": "Job"}'
@@ -1357,13 +1081,8 @@
         "targets": [{"id": "microsoft.dft", "currentAvailability": "Available", "averageQueueTime":
         0, "statusPage": null}]}, {"id": "ionq", "currentAvailability": "Degraded",
         "targets": [{"id": "ionq.qpu", "currentAvailability": "Available", "averageQueueTime":
-<<<<<<< HEAD
-        383644, "statusPage": "https://status.ionq.co"}, {"id": "ionq.qpu.aria-1",
-        "currentAvailability": "Unavailable", "averageQueueTime": 734677, "statusPage":
-=======
         390173, "statusPage": "https://status.ionq.co"}, {"id": "ionq.qpu.aria-1",
         "currentAvailability": "Unavailable", "averageQueueTime": 683734, "statusPage":
->>>>>>> 45329fda
         "https://status.ionq.co"}, {"id": "ionq.qpu.aria-2", "currentAvailability":
         "Unavailable", "averageQueueTime": 0, "statusPage": "https://status.ionq.co"},
         {"id": "ionq.simulator", "currentAvailability": "Available", "averageQueueTime":
@@ -1373,11 +1092,7 @@
         "currentAvailability": "Available", "targets": [{"id": "pasqal.sim.emu-tn",
         "currentAvailability": "Available", "averageQueueTime": 278, "statusPage":
         "https://pasqal.com"}, {"id": "pasqal.qpu.fresnel", "currentAvailability":
-<<<<<<< HEAD
-        "Available", "averageQueueTime": 0, "statusPage": "https://pasqal.com"}]},
-=======
         "Available", "averageQueueTime": 19034, "statusPage": "https://pasqal.com"}]},
->>>>>>> 45329fda
         {"id": "rigetti", "currentAvailability": "Degraded", "targets": [{"id": "rigetti.sim.qvm",
         "currentAvailability": "Available", "averageQueueTime": 5, "statusPage": "https://rigetti.statuspage.io/"},
         {"id": "rigetti.qpu.ankaa-2", "currentAvailability": "Degraded", "averageQueueTime":
@@ -1388,39 +1103,6 @@
         "statusPage": "https://quantumcircuits.com"}, {"id": "qci.simulator.noisy",
         "currentAvailability": "Available", "averageQueueTime": 0, "statusPage": "https://quantumcircuits.com"}]},
         {"id": "quantinuum", "currentAvailability": "Degraded", "targets": [{"id":
-<<<<<<< HEAD
-        "quantinuum.qpu.h1-1", "currentAvailability": "Available", "averageQueueTime":
-        602461, "statusPage": "https://www.quantinuum.com/hardware/h1"}, {"id": "quantinuum.sim.h1-1sc",
-        "currentAvailability": "Available", "averageQueueTime": 2, "statusPage": "https://www.quantinuum.com/hardware/h1"},
-        {"id": "quantinuum.sim.h1-1e", "currentAvailability": "Available", "averageQueueTime":
-        5, "statusPage": "https://www.quantinuum.com/hardware/h1"}, {"id": "quantinuum.qpu.h2-1",
-        "currentAvailability": "Degraded", "averageQueueTime": 0, "statusPage": "https://www.quantinuum.com/hardware/h2"},
-        {"id": "quantinuum.sim.h2-1sc", "currentAvailability": "Available", "averageQueueTime":
-        0, "statusPage": "https://www.quantinuum.com/hardware/h2"}, {"id": "quantinuum.sim.h2-1e",
-        "currentAvailability": "Available", "averageQueueTime": 10, "statusPage":
-        "https://www.quantinuum.com/hardware/h2"}, {"id": "quantinuum.sim.h1-1sc-preview",
-        "currentAvailability": "Available", "averageQueueTime": 2, "statusPage": "https://www.quantinuum.com/hardware/h1"},
-        {"id": "quantinuum.sim.h1-1e-preview", "currentAvailability": "Available",
-        "averageQueueTime": 5, "statusPage": "https://www.quantinuum.com/hardware/h1"},
-        {"id": "quantinuum.sim.h1-2e-preview", "currentAvailability": "Available",
-        "averageQueueTime": 15089, "statusPage": "https://www.quantinuum.com/hardware/h1"},
-        {"id": "quantinuum.qpu.h1-1-preview", "currentAvailability": "Available",
-        "averageQueueTime": 602461, "statusPage": "https://www.quantinuum.com/hardware/h1"}]},
-        {"id": "Microsoft.Test", "currentAvailability": "Available", "targets": [{"id":
-        "echo-rigetti", "currentAvailability": "Available", "averageQueueTime": 1,
-        "statusPage": ""}, {"id": "echo-quantinuum", "currentAvailability": "Available",
-        "averageQueueTime": 1, "statusPage": ""}, {"id": "echo-qci", "currentAvailability":
-        "Available", "averageQueueTime": 1, "statusPage": ""}, {"id": "echo-ionq",
-        "currentAvailability": "Available", "averageQueueTime": 1, "statusPage": ""},
-        {"id": "echo-aquarius", "currentAvailability": "Available", "averageQueueTime":
-        1, "statusPage": ""}, {"id": "sparse-sim-rigetti", "currentAvailability":
-        "Available", "averageQueueTime": 1, "statusPage": ""}, {"id": "sparse-sim-quantinuum",
-        "currentAvailability": "Available", "averageQueueTime": 1, "statusPage": ""},
-        {"id": "sparse-sim-qci", "currentAvailability": "Available", "averageQueueTime":
-        1, "statusPage": ""}, {"id": "sparse-sim-ionq", "currentAvailability": "Available",
-        "averageQueueTime": 1, "statusPage": ""}, {"id": "echo-output", "currentAvailability":
-        "Available", "averageQueueTime": 1, "statusPage": ""}]}], "nextLink": null}'
-=======
         "quantinuum.qpu.h1-1", "currentAvailability": "Degraded", "averageQueueTime":
         0, "statusPage": "https://www.quantinuum.com/hardware/h1"}, {"id": "quantinuum.sim.h1-1sc",
         "currentAvailability": "Available", "averageQueueTime": 0, "statusPage": "https://www.quantinuum.com/hardware/h1"},
@@ -1452,16 +1134,11 @@
         "Available", "averageQueueTime": 1, "statusPage": ""}, {"id": "echo-output",
         "currentAvailability": "Available", "averageQueueTime": 1, "statusPage": ""}]}],
         "nextLink": null}'
->>>>>>> 45329fda
-    headers:
-      connection:
-      - keep-alive
-      content-length:
-<<<<<<< HEAD
-      - '4768'
-=======
+    headers:
+      connection:
+      - keep-alive
+      content-length:
       - '4766'
->>>>>>> 45329fda
       content-type:
       - application/json; charset=utf-8
       transfer-encoding:
@@ -1491,19 +1168,11 @@
         GHZ circuit", "num_qubits": "4", "metadata": "{\"some\": \"data\"}"}, "sessionId":
         null, "status": "Succeeded", "jobType": "QuantumComputing", "outputDataFormat":
         "honeywell.quantum-results.v1", "outputDataUri": "https://mystorage.blob.core.windows.net/job-00000000-0000-0000-0000-000000000001/rawOutputData?sv=PLACEHOLDER&sr=b&sig=PLACEHOLDER&se=2050-01-01T00%3A00%3A00Z&sp=r&rscd=attachment%3B%20filename%3DQiskit%2BSample%2B-%2B3-qubit%2BGHZ%2Bcircuit-00000000-0000-0000-0000-000000000001.output.json",
-<<<<<<< HEAD
-        "beginExecutionTime": "2024-04-30T14:07:33.492734+00:00", "cancellationTime":
-        null, "quantumComputingData": {"count": 1}, "errorData": null, "isCancelling":
-        false, "tags": [], "name": "Qiskit Sample - 3-qubit GHZ circuit", "id": "00000000-0000-0000-0000-000000000001",
-        "providerId": "quantinuum", "target": "quantinuum.sim.h2-1e", "creationTime":
-        "2024-04-30T14:05:27.2261005+00:00", "endExecutionTime": "2024-04-30T14:07:39.098905+00:00",
-=======
         "beginExecutionTime": "2024-04-30T20:22:32.819965+00:00", "cancellationTime":
         null, "quantumComputingData": {"count": 1}, "errorData": null, "isCancelling":
         false, "tags": [], "name": "Qiskit Sample - 3-qubit GHZ circuit", "id": "00000000-0000-0000-0000-000000000001",
         "providerId": "quantinuum", "target": "quantinuum.sim.h2-1e", "creationTime":
         "2024-04-30T20:22:19.6561532+00:00", "endExecutionTime": "2024-04-30T20:22:37.515184+00:00",
->>>>>>> 45329fda
         "costEstimate": {"currencyCode": "USD", "events": [{"dimensionId": "ehqc",
         "dimensionName": "EHQC", "measureUnit": "hqc", "amountBilled": 11.1, "amountConsumed":
         11.1, "unitPrice": 0.0}], "estimatedTotal": 0.0}, "itemType": "Job"}'
@@ -1541,19 +1210,11 @@
         GHZ circuit", "num_qubits": "4", "metadata": "{\"some\": \"data\"}"}, "sessionId":
         null, "status": "Succeeded", "jobType": "QuantumComputing", "outputDataFormat":
         "honeywell.quantum-results.v1", "outputDataUri": "https://mystorage.blob.core.windows.net/job-00000000-0000-0000-0000-000000000001/rawOutputData?sv=PLACEHOLDER&sr=b&sig=PLACEHOLDER&se=2050-01-01T00%3A00%3A00Z&sp=r&rscd=attachment%3B%20filename%3DQiskit%2BSample%2B-%2B3-qubit%2BGHZ%2Bcircuit-00000000-0000-0000-0000-000000000001.output.json",
-<<<<<<< HEAD
-        "beginExecutionTime": "2024-04-30T14:07:33.492734+00:00", "cancellationTime":
-        null, "quantumComputingData": {"count": 1}, "errorData": null, "isCancelling":
-        false, "tags": [], "name": "Qiskit Sample - 3-qubit GHZ circuit", "id": "00000000-0000-0000-0000-000000000001",
-        "providerId": "quantinuum", "target": "quantinuum.sim.h2-1e", "creationTime":
-        "2024-04-30T14:05:27.2261005+00:00", "endExecutionTime": "2024-04-30T14:07:39.098905+00:00",
-=======
         "beginExecutionTime": "2024-04-30T20:22:32.819965+00:00", "cancellationTime":
         null, "quantumComputingData": {"count": 1}, "errorData": null, "isCancelling":
         false, "tags": [], "name": "Qiskit Sample - 3-qubit GHZ circuit", "id": "00000000-0000-0000-0000-000000000001",
         "providerId": "quantinuum", "target": "quantinuum.sim.h2-1e", "creationTime":
         "2024-04-30T20:22:19.6561532+00:00", "endExecutionTime": "2024-04-30T20:22:37.515184+00:00",
->>>>>>> 45329fda
         "costEstimate": {"currencyCode": "USD", "events": [{"dimensionId": "ehqc",
         "dimensionName": "EHQC", "measureUnit": "hqc", "amountBilled": 11.1, "amountConsumed":
         11.1, "unitPrice": 0.0}], "estimatedTotal": 0.0}, "itemType": "Job"}'
@@ -1591,19 +1252,11 @@
         GHZ circuit", "num_qubits": "4", "metadata": "{\"some\": \"data\"}"}, "sessionId":
         null, "status": "Succeeded", "jobType": "QuantumComputing", "outputDataFormat":
         "honeywell.quantum-results.v1", "outputDataUri": "https://mystorage.blob.core.windows.net/job-00000000-0000-0000-0000-000000000001/rawOutputData?sv=PLACEHOLDER&sr=b&sig=PLACEHOLDER&se=2050-01-01T00%3A00%3A00Z&sp=r&rscd=attachment%3B%20filename%3DQiskit%2BSample%2B-%2B3-qubit%2BGHZ%2Bcircuit-00000000-0000-0000-0000-000000000001.output.json",
-<<<<<<< HEAD
-        "beginExecutionTime": "2024-04-30T14:07:33.492734+00:00", "cancellationTime":
-        null, "quantumComputingData": {"count": 1}, "errorData": null, "isCancelling":
-        false, "tags": [], "name": "Qiskit Sample - 3-qubit GHZ circuit", "id": "00000000-0000-0000-0000-000000000001",
-        "providerId": "quantinuum", "target": "quantinuum.sim.h2-1e", "creationTime":
-        "2024-04-30T14:05:27.2261005+00:00", "endExecutionTime": "2024-04-30T14:07:39.098905+00:00",
-=======
         "beginExecutionTime": "2024-04-30T20:22:32.819965+00:00", "cancellationTime":
         null, "quantumComputingData": {"count": 1}, "errorData": null, "isCancelling":
         false, "tags": [], "name": "Qiskit Sample - 3-qubit GHZ circuit", "id": "00000000-0000-0000-0000-000000000001",
         "providerId": "quantinuum", "target": "quantinuum.sim.h2-1e", "creationTime":
         "2024-04-30T20:22:19.6561532+00:00", "endExecutionTime": "2024-04-30T20:22:37.515184+00:00",
->>>>>>> 45329fda
         "costEstimate": {"currencyCode": "USD", "events": [{"dimensionId": "ehqc",
         "dimensionName": "EHQC", "measureUnit": "hqc", "amountBilled": 11.1, "amountConsumed":
         11.1, "unitPrice": 0.0}], "estimatedTotal": 0.0}, "itemType": "Job"}'
@@ -1631,11 +1284,7 @@
       User-Agent:
       - azsdk-python-storage-blob/12.19.1 Python/3.9.19 (Windows-10-10.0.22631-SP0)
       x-ms-date:
-<<<<<<< HEAD
-      - Tue, 30 Apr 2024 14:07:59 GMT
-=======
       - Tue, 30 Apr 2024 20:22:45 GMT
->>>>>>> 45329fda
       x-ms-range:
       - bytes=0-33554431
       x-ms-version:
@@ -1644,54 +1293,6 @@
     uri: https://mystorage.blob.core.windows.net/job-00000000-0000-0000-0000-000000000001/rawOutputData?sv=PLACEHOLDER&sr=b&sig=PLACEHOLDER&se=2050-01-01T00%3A00%3A00Z&sp=r&rscd=attachment%3B%20filename%3DQiskit%2BSample%2B-%2B3-qubit%2BGHZ%2Bcircuit-00000000-0000-0000-0000-000000000001.output.json
   response:
     body:
-<<<<<<< HEAD
-      string: '{"c": ["111", "000", "000", "111", "111", "111", "000", "111", "000",
-        "111", "000", "000", "111", "111", "000", "111", "000", "111", "000", "111",
-        "000", "000", "000", "111", "111", "000", "111", "000", "111", "000", "111",
-        "111", "000", "000", "000", "111", "000", "111", "111", "000", "000", "111",
-        "000", "000", "111", "000", "111", "000", "111", "111", "111", "111", "111",
-        "000", "000", "111", "000", "111", "111", "000", "000", "111", "111", "000",
-        "000", "111", "111", "111", "111", "111", "111", "111", "000", "111", "000",
-        "000", "111", "111", "000", "000", "000", "111", "111", "111", "000", "111",
-        "000", "111", "111", "111", "000", "111", "000", "000", "111", "111", "000",
-        "111", "000", "000", "000", "000", "000", "111", "111", "000", "111", "000",
-        "111", "111", "111", "111", "111", "111", "111", "000", "000", "000", "000",
-        "111", "000", "000", "000", "000", "000", "111", "000", "111", "111", "000",
-        "000", "000", "000", "111", "111", "111", "000", "111", "000", "111", "000",
-        "111", "111", "000", "111", "111", "111", "000", "000", "000", "000", "000",
-        "000", "111", "111", "111", "111", "000", "000", "000", "000", "000", "000",
-        "111", "000", "111", "000", "000", "111", "111", "000", "111", "111", "111",
-        "000", "000", "000", "000", "000", "000", "111", "111", "111", "000", "111",
-        "111", "000", "000", "111", "111", "000", "111", "111", "111", "111", "000",
-        "000", "000", "000", "000", "111", "111", "000", "000", "000", "111", "111",
-        "111", "111", "111", "000", "000", "000", "000", "000", "111", "111", "000",
-        "000", "111", "111", "111", "111", "000", "000", "000", "000", "000", "000",
-        "111", "000", "000", "000", "111", "111", "111", "111", "111", "111", "111",
-        "000", "000", "000", "000", "111", "111", "111", "111", "000", "000", "111",
-        "000", "000", "111", "111", "111", "111", "111", "111", "000", "000", "000",
-        "111", "000", "000", "111", "111", "000", "111", "000", "000", "000", "111",
-        "000", "000", "111", "000", "111", "000", "111", "000", "000", "111", "111",
-        "000", "111", "000", "000", "000", "000", "000", "000", "000", "000", "111",
-        "000", "111", "111", "111", "000", "111", "000", "111", "111", "000", "111",
-        "111", "000", "111", "000", "000", "000", "111", "000", "000", "000", "111",
-        "000", "000", "000", "111", "000", "111", "111", "000", "000", "111", "000",
-        "000", "000", "111", "000", "111", "000", "111", "000", "000", "000", "000",
-        "111", "111", "000", "111", "000", "111", "111", "000", "000", "111", "111",
-        "111", "000", "111", "000", "000", "111", "000", "000", "111", "000", "111",
-        "000", "111", "000", "111", "111", "111", "000", "111", "111", "111", "111",
-        "111", "111", "111", "000", "111", "111", "111", "000", "000", "111", "000",
-        "000", "111", "000", "111", "110", "111", "000", "000", "000", "111", "000",
-        "000", "000", "000", "111", "111", "000", "111", "111", "111", "111", "111",
-        "111", "010", "111", "111", "000", "000", "111", "111", "000", "000", "000",
-        "000", "000", "111", "111", "000", "000", "111", "111", "111", "111", "111",
-        "000", "000", "111", "111", "000", "111", "111", "000", "111", "111", "000",
-        "000", "000", "000", "000", "111", "000", "000", "111", "000", "000", "111",
-        "000", "111", "000", "000", "111", "000", "111", "000", "000", "000", "111",
-        "000", "000", "000", "111", "000", "111", "000", "111", "111", "111", "000",
-        "000", "000", "111", "000", "000", "111", "111", "000", "111", "000", "000",
-        "000", "000", "000", "000", "000", "000", "000", "111", "000", "111", "000",
-        "111", "000", "000", "000", "000", "000", "111"]}'
-=======
       string: '{"c": ["000", "000", "000", "000", "000", "111", "111", "000", "111",
         "111", "000", "111", "000", "111", "111", "111", "000", "000", "000", "000",
         "000", "111", "111", "000", "111", "000", "111", "000", "111", "000", "111",
@@ -1738,7 +1339,6 @@
         "111", "111", "111", "000", "000", "000", "000", "111", "000", "111", "000",
         "111", "000", "111", "111", "111", "000", "111", "000", "000", "111", "111",
         "111", "111", "111", "000", "000", "111", "000"]}'
->>>>>>> 45329fda
     headers:
       accept-ranges:
       - bytes
@@ -1749,19 +1349,11 @@
       content-type:
       - application/octet-stream
       x-ms-blob-content-md5:
-<<<<<<< HEAD
-      - 1zofED6aWl8pAgNJ1FS9Rw==
-      x-ms-blob-type:
-      - BlockBlob
-      x-ms-creation-time:
-      - Tue, 30 Apr 2024 14:05:27 GMT
-=======
       - qukmG4A1GpdaSw4vLR+fzQ==
       x-ms-blob-type:
       - BlockBlob
       x-ms-creation-time:
       - Tue, 30 Apr 2024 20:22:20 GMT
->>>>>>> 45329fda
       x-ms-lease-state:
       - available
       x-ms-lease-status:

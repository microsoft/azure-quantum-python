interactions:
- request:
    body: null
    headers:
      Accept:
      - '*/*'
      Accept-Encoding:
      - gzip, deflate
      Connection:
      - keep-alive
      User-Agent:
      - azsdk-python-identity/1.17.1 Python/3.9.19 (Windows-10-10.0.22631-SP0)
    method: GET
    uri: https://login.microsoftonline.com/00000000-0000-0000-0000-000000000000/v2.0/.well-known/openid-configuration
  response:
    body:
      string: '{"token_endpoint": "https://login.microsoftonline.com/00000000-0000-0000-0000-000000000000/oauth2/v2.0/token",
        "token_endpoint_auth_methods_supported": ["client_secret_post", "private_key_jwt",
        "client_secret_basic"], "jwks_uri": "https://login.microsoftonline.com/00000000-0000-0000-0000-000000000000/discovery/v2.0/keys",
        "response_modes_supported": ["query", "fragment", "form_post"], "subject_types_supported":
        ["pairwise"], "id_token_signing_alg_values_supported": ["RS256"], "response_types_supported":
        ["code", "id_token", "code id_token", "id_token token"], "scopes_supported":
        ["openid", "profile", "email", "offline_access"], "issuer": "https://login.microsoftonline.com/00000000-0000-0000-0000-000000000000/v2.0",
        "request_uri_parameter_supported": false, "userinfo_endpoint": "https://graph.microsoft.com/oidc/userinfo",
        "authorization_endpoint": "https://login.microsoftonline.com/00000000-0000-0000-0000-000000000000/oauth2/v2.0/authorize",
        "device_authorization_endpoint": "https://login.microsoftonline.com/00000000-0000-0000-0000-000000000000/oauth2/v2.0/devicecode",
        "http_logout_supported": true, "frontchannel_logout_supported": true, "end_session_endpoint":
        "https://login.microsoftonline.com/00000000-0000-0000-0000-000000000000/oauth2/v2.0/logout",
        "claims_supported": ["sub", "iss", "cloud_instance_name", "cloud_instance_host_name",
        "cloud_graph_host_name", "msgraph_host", "aud", "exp", "iat", "auth_time",
        "acr", "nonce", "preferred_username", "name", "tid", "ver", "at_hash", "c_hash",
        "email"], "kerberos_endpoint": "https://login.microsoftonline.com/00000000-0000-0000-0000-000000000000/kerberos",
        "tenant_region_scope": "WW", "cloud_instance_name": "microsoftonline.com",
        "cloud_graph_host_name": "graph.windows.net", "msgraph_host": "graph.microsoft.com",
        "rbac_url": "https://pas.windows.net"}'
    headers:
      content-length:
      - '1826'
      content-type:
      - application/json; charset=utf-8
    status:
      code: 200
      message: OK
- request:
    body: client_id=PLACEHOLDER&grant_type=client_credentials&client_assertion=PLACEHOLDER&client_info=1&client_assertion_type=PLACEHOLDER&scope=https%3A%2F%2Fquantum.microsoft.com%2F.default
    headers:
      Accept:
      - application/json
      Accept-Encoding:
      - gzip, deflate
      Connection:
      - keep-alive
      Content-Length:
      - '181'
      Content-Type:
      - application/x-www-form-urlencoded
      User-Agent:
      - azsdk-python-identity/1.17.1 Python/3.9.19 (Windows-10-10.0.22631-SP0)
      x-client-current-telemetry:
      - 4|730,2|
      x-client-os:
      - win32
      x-client-sku:
      - MSAL.Python
      x-client-ver:
      - 1.30.0
    method: POST
    uri: https://login.microsoftonline.com/00000000-0000-0000-0000-000000000000/oauth2/v2.0/token
  response:
    body:
<<<<<<< HEAD
      string: '{"token_type": "Bearer", "expires_in": 1755296524, "ext_expires_in":
        1755296524, "refresh_in": 31536000, "access_token": "PLACEHOLDER"}'
=======
      string: '{"token_type": "Bearer", "expires_in": 1754788983, "ext_expires_in":
        1754788983, "refresh_in": 31536000, "access_token": "PLACEHOLDER"}'
>>>>>>> b43e1017
    headers:
      content-length:
      - '135'
      content-type:
      - application/json; charset=utf-8
    status:
      code: 200
      message: OK
- request:
    body: null
    headers:
      Accept:
      - application/json
      Accept-Encoding:
      - gzip, deflate
      Connection:
      - keep-alive
      User-Agent:
      - testapp-azure-quantum-qiskit azsdk-python-quantum/0.0.1 Python/3.9.19 (Windows-10-10.0.22631-SP0)
    method: GET
    uri: https://eastus.quantum.azure.com/subscriptions/00000000-0000-0000-0000-000000000000/resourceGroups/myresourcegroup/providers/Microsoft.Quantum/workspaces/myworkspace/providerStatus?api-version=2022-09-12-preview&test-sequence-id=1
  response:
    body:
      string: '{"value": [{"id": "microsoft-elements", "currentAvailability": "Available",
        "targets": [{"id": "microsoft.dft", "currentAvailability": "Available", "averageQueueTime":
        0, "statusPage": null}]}, {"id": "ionq", "currentAvailability": "Degraded",
<<<<<<< HEAD
        "targets": [{"id": "ionq.qpu", "currentAvailability": "Available", "averageQueueTime":
        1328901, "statusPage": "https://status.ionq.co"}, {"id": "ionq.qpu.aria-1",
        "currentAvailability": "Unavailable", "averageQueueTime": 2212405, "statusPage":
        "https://status.ionq.co"}, {"id": "ionq.qpu.aria-2", "currentAvailability":
        "Available", "averageQueueTime": 1630148, "statusPage": "https://status.ionq.co"},
        {"id": "ionq.simulator", "currentAvailability": "Available", "averageQueueTime":
        314, "statusPage": "https://status.ionq.co"}]}, {"id": "microsoft-qc", "currentAvailability":
        "Available", "targets": [{"id": "microsoft.estimator", "currentAvailability":
        "Available", "averageQueueTime": 0, "statusPage": null}]}, {"id": "pasqal",
        "currentAvailability": "Available", "targets": [{"id": "pasqal.sim.emu-tn",
=======
        "targets": [{"id": "ionq.qpu", "currentAvailability": "Unavailable", "averageQueueTime":
        1005677, "statusPage": "https://status.ionq.co"}, {"id": "ionq.qpu.aria-1",
        "currentAvailability": "Unavailable", "averageQueueTime": 1710970, "statusPage":
        "https://status.ionq.co"}, {"id": "ionq.qpu.aria-2", "currentAvailability":
        "Available", "averageQueueTime": 1195777, "statusPage": "https://status.ionq.co"},
        {"id": "ionq.simulator", "currentAvailability": "Available", "averageQueueTime":
        1, "statusPage": "https://status.ionq.co"}]}, {"id": "microsoft-qc", "currentAvailability":
        "Available", "targets": [{"id": "microsoft.estimator", "currentAvailability":
        "Available", "averageQueueTime": 0, "statusPage": null}]}, {"id": "pasqal",
        "currentAvailability": "Degraded", "targets": [{"id": "pasqal.sim.emu-tn",
>>>>>>> b43e1017
        "currentAvailability": "Available", "averageQueueTime": 243, "statusPage":
        "https://pasqal.com"}, {"id": "pasqal.qpu.fresnel", "currentAvailability":
        "Available", "averageQueueTime": 103193, "statusPage": "https://pasqal.com"}]},
        {"id": "quantinuum", "currentAvailability": "Degraded", "targets": [{"id":
        "quantinuum.qpu.h1-1", "currentAvailability": "Degraded", "averageQueueTime":
        0, "statusPage": "https://www.quantinuum.com/hardware/h1"}, {"id": "quantinuum.sim.h1-1sc",
        "currentAvailability": "Available", "averageQueueTime": 4, "statusPage": "https://www.quantinuum.com/hardware/h1"},
        {"id": "quantinuum.sim.h1-1e", "currentAvailability": "Available", "averageQueueTime":
<<<<<<< HEAD
        1319, "statusPage": "https://www.quantinuum.com/hardware/h1"}, {"id": "quantinuum.qpu.h2-1",
        "currentAvailability": "Degraded", "averageQueueTime": 0, "statusPage": "https://www.quantinuum.com/hardware/h2"},
        {"id": "quantinuum.sim.h2-1sc", "currentAvailability": "Available", "averageQueueTime":
        1, "statusPage": "https://www.quantinuum.com/hardware/h2"}, {"id": "quantinuum.sim.h2-1e",
        "currentAvailability": "Available", "averageQueueTime": 1767318, "statusPage":
        "https://www.quantinuum.com/hardware/h2"}, {"id": "quantinuum.sim.h1-1sc-preview",
        "currentAvailability": "Available", "averageQueueTime": 4, "statusPage": "https://www.quantinuum.com/hardware/h1"},
        {"id": "quantinuum.sim.h1-1e-preview", "currentAvailability": "Available",
        "averageQueueTime": 1319, "statusPage": "https://www.quantinuum.com/hardware/h1"},
        {"id": "quantinuum.sim.h1-2e-preview", "currentAvailability": "Available",
        "averageQueueTime": 838, "statusPage": "https://www.quantinuum.com/hardware/h1"},
=======
        89933, "statusPage": "https://www.quantinuum.com/hardware/h1"}, {"id": "quantinuum.qpu.h2-1",
        "currentAvailability": "Available", "averageQueueTime": 945785, "statusPage":
        "https://www.quantinuum.com/hardware/h2"}, {"id": "quantinuum.sim.h2-1sc",
        "currentAvailability": "Available", "averageQueueTime": 0, "statusPage": "https://www.quantinuum.com/hardware/h2"},
        {"id": "quantinuum.sim.h2-1e", "currentAvailability": "Available", "averageQueueTime":
        49444, "statusPage": "https://www.quantinuum.com/hardware/h2"}, {"id": "quantinuum.sim.h1-1sc-preview",
        "currentAvailability": "Available", "averageQueueTime": 0, "statusPage": "https://www.quantinuum.com/hardware/h1"},
        {"id": "quantinuum.sim.h1-1e-preview", "currentAvailability": "Available",
        "averageQueueTime": 89933, "statusPage": "https://www.quantinuum.com/hardware/h1"},
        {"id": "quantinuum.sim.h1-2e-preview", "currentAvailability": "Available",
        "averageQueueTime": 0, "statusPage": "https://www.quantinuum.com/hardware/h1"},
>>>>>>> b43e1017
        {"id": "quantinuum.qpu.h1-1-preview", "currentAvailability": "Degraded", "averageQueueTime":
        0, "statusPage": "https://www.quantinuum.com/hardware/h1"}]}, {"id": "rigetti",
        "currentAvailability": "Degraded", "targets": [{"id": "rigetti.sim.qvm", "currentAvailability":
        "Available", "averageQueueTime": 5, "statusPage": "https://rigetti.statuspage.io/"},
        {"id": "rigetti.qpu.ankaa-2", "currentAvailability": "Degraded", "averageQueueTime":
        5, "statusPage": "https://rigetti.statuspage.io/"}]}, {"id": "qci", "currentAvailability":
        "Degraded", "targets": [{"id": "qci.simulator", "currentAvailability": "Available",
        "averageQueueTime": 1, "statusPage": "https://quantumcircuits.com"}, {"id":
        "qci.machine1", "currentAvailability": "Unavailable", "averageQueueTime":
        1, "statusPage": "https://quantumcircuits.com"}, {"id": "qci.simulator.noisy",
        "currentAvailability": "Available", "averageQueueTime": 0, "statusPage": "https://quantumcircuits.com"}]},
        {"id": "Microsoft.Test", "currentAvailability": "Available", "targets": [{"id":
        "echo-rigetti", "currentAvailability": "Available", "averageQueueTime": 1,
        "statusPage": ""}, {"id": "echo-quantinuum", "currentAvailability": "Available",
        "averageQueueTime": 1, "statusPage": ""}, {"id": "echo-qci", "currentAvailability":
        "Available", "averageQueueTime": 1, "statusPage": ""}, {"id": "echo-ionq",
        "currentAvailability": "Available", "averageQueueTime": 1, "statusPage": ""},
        {"id": "echo-aquarius", "currentAvailability": "Available", "averageQueueTime":
        1, "statusPage": ""}, {"id": "sparse-sim-rigetti", "currentAvailability":
        "Available", "averageQueueTime": 1, "statusPage": ""}, {"id": "sparse-sim-quantinuum",
        "currentAvailability": "Available", "averageQueueTime": 1, "statusPage": ""},
        {"id": "sparse-sim-qci", "currentAvailability": "Available", "averageQueueTime":
        1, "statusPage": ""}, {"id": "sparse-sim-ionq", "currentAvailability": "Available",
        "averageQueueTime": 1, "statusPage": ""}, {"id": "echo-output", "currentAvailability":
        "Available", "averageQueueTime": 1, "statusPage": ""}]}], "nextLink": null}'
    headers:
      connection:
      - keep-alive
      content-length:
      - '4781'
      content-type:
      - application/json; charset=utf-8
      transfer-encoding:
      - chunked
    status:
      code: 200
      message: OK
- request:
    body: null
    headers:
      Accept:
      - application/json
      Accept-Encoding:
      - gzip, deflate
      Connection:
      - keep-alive
      User-Agent:
      - testapp-azure-quantum-qiskit azsdk-python-quantum/0.0.1 Python/3.9.19 (Windows-10-10.0.22631-SP0)
    method: GET
    uri: https://eastus.quantum.azure.com/subscriptions/00000000-0000-0000-0000-000000000000/resourceGroups/myresourcegroup/providers/Microsoft.Quantum/workspaces/myworkspace/providerStatus?api-version=2022-09-12-preview&test-sequence-id=2
  response:
    body:
      string: '{"value": [{"id": "microsoft-elements", "currentAvailability": "Available",
        "targets": [{"id": "microsoft.dft", "currentAvailability": "Available", "averageQueueTime":
        0, "statusPage": null}]}, {"id": "ionq", "currentAvailability": "Degraded",
<<<<<<< HEAD
        "targets": [{"id": "ionq.qpu", "currentAvailability": "Available", "averageQueueTime":
        1328901, "statusPage": "https://status.ionq.co"}, {"id": "ionq.qpu.aria-1",
        "currentAvailability": "Unavailable", "averageQueueTime": 2212405, "statusPage":
        "https://status.ionq.co"}, {"id": "ionq.qpu.aria-2", "currentAvailability":
        "Available", "averageQueueTime": 1630148, "statusPage": "https://status.ionq.co"},
        {"id": "ionq.simulator", "currentAvailability": "Available", "averageQueueTime":
        314, "statusPage": "https://status.ionq.co"}]}, {"id": "microsoft-qc", "currentAvailability":
        "Available", "targets": [{"id": "microsoft.estimator", "currentAvailability":
        "Available", "averageQueueTime": 0, "statusPage": null}]}, {"id": "pasqal",
        "currentAvailability": "Available", "targets": [{"id": "pasqal.sim.emu-tn",
=======
        "targets": [{"id": "ionq.qpu", "currentAvailability": "Unavailable", "averageQueueTime":
        1005677, "statusPage": "https://status.ionq.co"}, {"id": "ionq.qpu.aria-1",
        "currentAvailability": "Unavailable", "averageQueueTime": 1710970, "statusPage":
        "https://status.ionq.co"}, {"id": "ionq.qpu.aria-2", "currentAvailability":
        "Available", "averageQueueTime": 1195777, "statusPage": "https://status.ionq.co"},
        {"id": "ionq.simulator", "currentAvailability": "Available", "averageQueueTime":
        1, "statusPage": "https://status.ionq.co"}]}, {"id": "microsoft-qc", "currentAvailability":
        "Available", "targets": [{"id": "microsoft.estimator", "currentAvailability":
        "Available", "averageQueueTime": 0, "statusPage": null}]}, {"id": "pasqal",
        "currentAvailability": "Degraded", "targets": [{"id": "pasqal.sim.emu-tn",
>>>>>>> b43e1017
        "currentAvailability": "Available", "averageQueueTime": 243, "statusPage":
        "https://pasqal.com"}, {"id": "pasqal.qpu.fresnel", "currentAvailability":
        "Available", "averageQueueTime": 103193, "statusPage": "https://pasqal.com"}]},
        {"id": "quantinuum", "currentAvailability": "Degraded", "targets": [{"id":
        "quantinuum.qpu.h1-1", "currentAvailability": "Degraded", "averageQueueTime":
        0, "statusPage": "https://www.quantinuum.com/hardware/h1"}, {"id": "quantinuum.sim.h1-1sc",
        "currentAvailability": "Available", "averageQueueTime": 4, "statusPage": "https://www.quantinuum.com/hardware/h1"},
        {"id": "quantinuum.sim.h1-1e", "currentAvailability": "Available", "averageQueueTime":
<<<<<<< HEAD
        1319, "statusPage": "https://www.quantinuum.com/hardware/h1"}, {"id": "quantinuum.qpu.h2-1",
        "currentAvailability": "Degraded", "averageQueueTime": 0, "statusPage": "https://www.quantinuum.com/hardware/h2"},
        {"id": "quantinuum.sim.h2-1sc", "currentAvailability": "Available", "averageQueueTime":
        1, "statusPage": "https://www.quantinuum.com/hardware/h2"}, {"id": "quantinuum.sim.h2-1e",
        "currentAvailability": "Available", "averageQueueTime": 1767318, "statusPage":
        "https://www.quantinuum.com/hardware/h2"}, {"id": "quantinuum.sim.h1-1sc-preview",
        "currentAvailability": "Available", "averageQueueTime": 4, "statusPage": "https://www.quantinuum.com/hardware/h1"},
        {"id": "quantinuum.sim.h1-1e-preview", "currentAvailability": "Available",
        "averageQueueTime": 1319, "statusPage": "https://www.quantinuum.com/hardware/h1"},
        {"id": "quantinuum.sim.h1-2e-preview", "currentAvailability": "Available",
        "averageQueueTime": 838, "statusPage": "https://www.quantinuum.com/hardware/h1"},
=======
        89933, "statusPage": "https://www.quantinuum.com/hardware/h1"}, {"id": "quantinuum.qpu.h2-1",
        "currentAvailability": "Available", "averageQueueTime": 945785, "statusPage":
        "https://www.quantinuum.com/hardware/h2"}, {"id": "quantinuum.sim.h2-1sc",
        "currentAvailability": "Available", "averageQueueTime": 0, "statusPage": "https://www.quantinuum.com/hardware/h2"},
        {"id": "quantinuum.sim.h2-1e", "currentAvailability": "Available", "averageQueueTime":
        49444, "statusPage": "https://www.quantinuum.com/hardware/h2"}, {"id": "quantinuum.sim.h1-1sc-preview",
        "currentAvailability": "Available", "averageQueueTime": 0, "statusPage": "https://www.quantinuum.com/hardware/h1"},
        {"id": "quantinuum.sim.h1-1e-preview", "currentAvailability": "Available",
        "averageQueueTime": 89933, "statusPage": "https://www.quantinuum.com/hardware/h1"},
        {"id": "quantinuum.sim.h1-2e-preview", "currentAvailability": "Available",
        "averageQueueTime": 0, "statusPage": "https://www.quantinuum.com/hardware/h1"},
>>>>>>> b43e1017
        {"id": "quantinuum.qpu.h1-1-preview", "currentAvailability": "Degraded", "averageQueueTime":
        0, "statusPage": "https://www.quantinuum.com/hardware/h1"}]}, {"id": "rigetti",
        "currentAvailability": "Degraded", "targets": [{"id": "rigetti.sim.qvm", "currentAvailability":
        "Available", "averageQueueTime": 5, "statusPage": "https://rigetti.statuspage.io/"},
        {"id": "rigetti.qpu.ankaa-2", "currentAvailability": "Degraded", "averageQueueTime":
        5, "statusPage": "https://rigetti.statuspage.io/"}]}, {"id": "qci", "currentAvailability":
        "Degraded", "targets": [{"id": "qci.simulator", "currentAvailability": "Available",
        "averageQueueTime": 1, "statusPage": "https://quantumcircuits.com"}, {"id":
        "qci.machine1", "currentAvailability": "Unavailable", "averageQueueTime":
        1, "statusPage": "https://quantumcircuits.com"}, {"id": "qci.simulator.noisy",
        "currentAvailability": "Available", "averageQueueTime": 0, "statusPage": "https://quantumcircuits.com"}]},
        {"id": "Microsoft.Test", "currentAvailability": "Available", "targets": [{"id":
        "echo-rigetti", "currentAvailability": "Available", "averageQueueTime": 1,
        "statusPage": ""}, {"id": "echo-quantinuum", "currentAvailability": "Available",
        "averageQueueTime": 1, "statusPage": ""}, {"id": "echo-qci", "currentAvailability":
        "Available", "averageQueueTime": 1, "statusPage": ""}, {"id": "echo-ionq",
        "currentAvailability": "Available", "averageQueueTime": 1, "statusPage": ""},
        {"id": "echo-aquarius", "currentAvailability": "Available", "averageQueueTime":
        1, "statusPage": ""}, {"id": "sparse-sim-rigetti", "currentAvailability":
        "Available", "averageQueueTime": 1, "statusPage": ""}, {"id": "sparse-sim-quantinuum",
        "currentAvailability": "Available", "averageQueueTime": 1, "statusPage": ""},
        {"id": "sparse-sim-qci", "currentAvailability": "Available", "averageQueueTime":
        1, "statusPage": ""}, {"id": "sparse-sim-ionq", "currentAvailability": "Available",
        "averageQueueTime": 1, "statusPage": ""}, {"id": "echo-output", "currentAvailability":
        "Available", "averageQueueTime": 1, "statusPage": ""}]}], "nextLink": null}'
    headers:
      connection:
      - keep-alive
      content-length:
      - '4781'
      content-type:
      - application/json; charset=utf-8
      transfer-encoding:
      - chunked
    status:
      code: 200
      message: OK
- request:
    body: 'b''{"containerName": "job-00000000-0000-0000-0000-000000000001"}'''
    headers:
      Accept:
      - application/json
      Accept-Encoding:
      - gzip, deflate
      Connection:
      - keep-alive
      Content-Length:
      - '64'
      Content-Type:
      - application/json
      User-Agent:
      - testapp-azure-quantum-qiskit azsdk-python-quantum/0.0.1 Python/3.9.19 (Windows-10-10.0.22631-SP0)
    method: POST
    uri: https://eastus.quantum.azure.com/subscriptions/00000000-0000-0000-0000-000000000000/resourceGroups/myresourcegroup/providers/Microsoft.Quantum/workspaces/myworkspace/storage/sasUri?api-version=2022-09-12-preview&test-sequence-id=1
  response:
    body:
      string: '{"sasUri": "https://mystorage.blob.core.windows.net/job-00000000-0000-0000-0000-000000000001?sv=PLACEHOLDER&ss=b&srt=co&spr=https&st=2024-08-15T22%3A22%3A05Z&se=2050-01-01T00%3A00%3A00Z&sp=rwlac&sig=0%2BXdSRVdSZPKnQPU7bp%2BYINh%2Bk4kPVcoQsdLUw4wV3E%3D"}'
    headers:
      connection:
      - keep-alive
      content-length:
      - '253'
      content-type:
      - application/json; charset=utf-8
      transfer-encoding:
      - chunked
    status:
      code: 200
      message: OK
- request:
    body: null
    headers:
      Accept:
      - application/xml
      Accept-Encoding:
      - gzip, deflate
      Connection:
      - keep-alive
      User-Agent:
      - azsdk-python-storage-blob/12.20.0 Python/3.9.19 (Windows-10-10.0.22631-SP0)
      x-ms-date:
<<<<<<< HEAD
      - Thu, 15 Aug 2024 22:22:05 GMT
=======
      - Sat, 10 Aug 2024 01:23:03 GMT
>>>>>>> b43e1017
      x-ms-version:
      - '2024-05-04'
    method: GET
    uri: https://mystorage.blob.core.windows.net/job-00000000-0000-0000-0000-000000000001?restype=container&sv=PLACEHOLDER&ss=b&srt=co&spr=https&st=2024-08-15T22%3A22%3A05Z&se=2050-01-01T00%3A00%3A00Z&sp=rwlac&sig=0%2BXdSRVdSZPKnQPU7bp%2BYINh%2Bk4kPVcoQsdLUw4wV3E%3D
  response:
    body:
      string: "\uFEFF<?xml version=\"1.0\" encoding=\"utf-8\"?><Error><Code>ContainerNotFound</Code><Message>The
<<<<<<< HEAD
        specified container does not exist.\nRequestId:8a1566c3-f01e-0005-2a61-ef91b1000000\nTime:2024-08-15T22:22:06.0286111Z</Message></Error>"
=======
        specified container does not exist.\nRequestId:6a461397-e01e-0044-5ac3-eac955000000\nTime:2024-08-10T01:23:04.2933522Z</Message></Error>"
>>>>>>> b43e1017
    headers:
      content-length:
      - '223'
      content-type:
      - application/xml
      x-ms-version:
      - '2024-05-04'
    status:
      code: 404
      message: The specified container does not exist.
- request:
    body: null
    headers:
      Accept:
      - application/xml
      Accept-Encoding:
      - gzip, deflate
      Connection:
      - keep-alive
      Content-Length:
      - '0'
      User-Agent:
      - azsdk-python-storage-blob/12.20.0 Python/3.9.19 (Windows-10-10.0.22631-SP0)
      x-ms-date:
<<<<<<< HEAD
      - Thu, 15 Aug 2024 22:22:05 GMT
=======
      - Sat, 10 Aug 2024 01:23:03 GMT
>>>>>>> b43e1017
      x-ms-version:
      - '2024-05-04'
    method: PUT
    uri: https://mystorage.blob.core.windows.net/job-00000000-0000-0000-0000-000000000001?restype=container&sv=PLACEHOLDER&ss=b&srt=co&spr=https&st=2024-08-15T22%3A22%3A05Z&se=2050-01-01T00%3A00%3A00Z&sp=rwlac&sig=0%2BXdSRVdSZPKnQPU7bp%2BYINh%2Bk4kPVcoQsdLUw4wV3E%3D
  response:
    body:
      string: ''
    headers:
      content-length:
      - '0'
      x-ms-version:
      - '2024-05-04'
    status:
      code: 201
      message: Created
- request:
    body: null
    headers:
      Accept:
      - application/xml
      Accept-Encoding:
      - gzip, deflate
      Connection:
      - keep-alive
      User-Agent:
      - azsdk-python-storage-blob/12.20.0 Python/3.9.19 (Windows-10-10.0.22631-SP0)
      x-ms-date:
<<<<<<< HEAD
      - Thu, 15 Aug 2024 22:22:05 GMT
=======
      - Sat, 10 Aug 2024 01:23:03 GMT
>>>>>>> b43e1017
      x-ms-version:
      - '2024-05-04'
    method: GET
    uri: https://mystorage.blob.core.windows.net/job-00000000-0000-0000-0000-000000000001?restype=container&sv=PLACEHOLDER&ss=b&srt=co&spr=https&st=2024-08-15T22%3A22%3A05Z&se=2050-01-01T00%3A00%3A00Z&sp=rwlac&sig=0%2BXdSRVdSZPKnQPU7bp%2BYINh%2Bk4kPVcoQsdLUw4wV3E%3D
  response:
    body:
      string: ''
    headers:
      content-length:
      - '0'
      x-ms-lease-state:
      - available
      x-ms-lease-status:
      - unlocked
      x-ms-version:
      - '2024-05-04'
    status:
      code: 200
      message: OK
- request:
    body: 'b''BC\xc0\xde5\x14\x00\x00\x05\x00\x00\x00b\x0c0$JY\xbef\x8d\xfb\xb4\xaf\x0bQ\x80L\x01\x00\x00\x00!\x0c\x00\x00\xc1\x01\x00\x00\x0b\x02!\x00\x02\x00\x00\x00\x16\x00\x00\x00\x07\x81#\x91A\xc8\x04I\x06\x1029\x92\x01\x84\x0c%\x05\x08\x19\x1e\x04\x8bb\x80\x14E\x02B\x92\x0bB\xa4\x102\x148\x08\x18K\n2R\x88Hp\xc4!#D\x12\x87\x8c\x10A\x92\x02d\xc8\x08\xb1\x14
      CF\x88 \xc9\x012R\x84\x18*(*\x901|\xb0\\\x91 \xc5\xc8\x00\x00\x00\x89 \x00\x00\x19\x00\x00\x002"H\t
      bF\x00!+$\x98\x14!%$\x98\x14\x19\''\x0c\x85\xa4\x90`Rd\\ $e\x82 \x1b\x010\x01\xa00G\x80\xd00\x02
      T\xb0P\xa9\x00\x99\xc6\x08\x00:F\x00\x88\x92\x19\x00B\xb4\xd0X\t\x89Z\xa61\x02\x80\x9a\x19\x00r\xf4\xe6\x08@\xc1\x0c
      \x12\x92f\x00\x8e\x10\x1d\x08\x98#\x00\x839\x82\x00\x00\x00Q\x18\x00\x000\x00\x00\x00\x1b\xd6!\xf8\xff\xff\xff\xffa(\x07w\xa0\x07y\xc8\x87_\x80\x87wH\x07w\xa0\x07`x\x87z\xa0\x07x\xa8\x07z\xf8\x05v\x08\x07q(\x07vH\x07w8\x87_\x98\x87q@\x87rh\x87p\x00\x88xH\x07y\xf8\x05x\x90\x87w0\x87t`\x87r\x98\x07`\x1c\xeaa\x1e\xe8\xe1\x1d\xda\x01
      \xe4\xa1\x1c\xe2\xa1\x1e\xd2A\x1e\xca\x81\x1c~\xc1\x1d\xea\xa1\x1d~!\x1e\xeaA\x1c\xd2\x81\x1e\xe6\x01\xa0\x03\x80\x90\x87r\x88\x87zH\x07y(\x07r\xf8\x05w\xa8\x87v\xf8\x05y(\x87y\xa8\x07v\xa0\x87y\x00\xe6\x00\xd8\x00\t\xff\xff\xff\xff?\x0c\xe9
      \x0f\xf2P\x0e\xf6P\x0e\xf20\x0f\xe9 \x0e\xecP\x0e\xc0\x06b\x10\x00:\x00\x00\x00I\x18\x00\x00\x02\x00\x00\x00\x13\x82`\x82
      \x0c\x00\x00\x1a!\x0cY\x04\xc0$\x1cC*`\x0c\x02\x00\x00\x02\x00\x00\x00\x00\x00\x00\x00\x00\x801\x00\x86Tc\x90\x15@\x00\x00\x00\x00\x00\x00\x00\x00\x00\x00\x00c\x00\x0c\xa9\xf8\xe0J\x80\x00\x00\x00\x00\x00\x00\x00\x00\x00\x00\x00\xc6\x00\x18R\xcd\x82\xb6\x00\x01\x00\x00\x00\x00\x00\x00\x00\x00\x00\x00\x8c\x010\xa4j\x07\xec\x01\x02@\x00\x00\x00\x00\x00\x00\x00\x00\x00\x18\x03`HU\x12b
      \x01\x01\x00\x00\x00\x00\x00\x00\x00\x00\x00\x00\x8c\x010\xa4:\x8b1\xa0\x80\x00\x00\x00\x00\x00\x00\x00\x00\x00\x00\x00\xc6\x00\x90\xd8
      P\xb48\x00\x00 \x0b\x04\x00\x00\x07\x00\x00\x002\x1e\x98\x10\x19\x11L\x90\x8c\t&G\xc6\x04C\xba%P\x0e#\x00\x84G\x00\x00\x00\x00\x00\xb1\x18\x00\x00\x97\x00\x00\x003\x08\x80\x1c\xc4\xe1\x1cf\x14\x01=\x88C8\x84\xc3\x8cB\x80\x07yx\x07s\x98q\x0c\xe6\x00\x0f\xed\x10\x0e\xf4\x80\x0e3\x0cB\x1e\xc2\xc1\x1d\xce\xa1\x1cf0\x05=\x88C8\x84\x83\x1b\xcc\x03=\xc8C=\x8c\x03=\xccx\x8ctp\x07{\x08\x07yH\x87pp\x07zp\x03vx\x87p
      \x87\x19\xcc\x11\x0e\xec\x90\x0e\xe10\x0fn0\x0f\xe3\xf0\x0e\xf0P\x0e3\x10\xc4\x1d\xde!\x1c\xd8!\x1d\xc2a\x1ef0\x89;\xbc\x83;\xd0C9\xb4\x03<\xbc\x83<\x84\x03;\xcc\xf0\x14v`\x07{h\x077h\x87rh\x077\x80\x87p\x90\x87p`\x07v(\x07v\xf8\x05vx\x87w\x80\x87_\x08\x87q\x18\x87r\x98\x87y\x98\x81,\xee\xf0\x0e\xee\xe0\x0e\xf5\xc0\x0e\xec0\x03b\xc8\xa1\x1c\xe4\xa1\x1c\xcc\xa1\x1c\xe4\xa1\x1c\xdca\x1c\xca!\x1c\xc4\x81\x1d\xcaa\x06\xd6\x90C9\xc8C9\x98C9\xc8C9\xb8\xc38\x94C8\x88\x03;\x94\xc3/\xbc\x83<\xfc\x82;\xd4\x03;\xb0\xc3\x0c\xc7i\x87pX\x87rp\x83th\x07x`\x87t\x18\x87t\xa0\x87\x19\xceS\x0f\xee\x00\x0f\xf2P\x0e\xe4\x90\x0e\xe3@\x0f\xe1
      \x0e\xecP\x0e3 (\x1d\xdc\xc1\x1e\xc2A\x1e\xd2!\x1c\xdc\x81\x1e\xdc\xe0\x1c\xe4\xe1\x1d\xea\x01\x1ef\x18Q8\xb0C:\x9c\x83;\xccP$v`\x07{h\x077`\x87wx\x07x\x98QL\xf4\x90\x0f\xf0P\x0e3\x1ej\x1e\xcaa\x1c\xe8!\x1d\xde\xc1\x1d~\x01\x1e\xe4\xa1\x1c\xcc!\x1d\xf0a\x06T\x85\x838\xcc\xc3;\xb0C=\xd0C9\xfc\xc2<\xe4C;\x88\xc3;\xb0\xc3\x8c\xc5\n\x87y\x98\x87w\x18\x87t\x08\x07z(\x07r\x98\x81\\\xe3\x10\x0e\xec\xc0\x0e\xe5P\x0e\xf30#\xc1\xd2A\x1e\xe4\xe1\x17\xd8\xe1\x1d\xde\x01\x1efH\x19;\xb0\x83=\xb4\x83\x1b\x84\xc38\x8cC9\xcc\xc3<\xb8\xc19\xc8\xc3;\xd4\x03<\xccH\xb4q\x08\x07v`\x07q\x08\x87qX\x87\x19\xdb\xc6\x0e\xec`\x0f\xed\xe0\x06\xf0
      \x0f\xe50\x0f\xe5 \x0f\xf6P\x0en\x10\x0e\xe30\x0e\xe50\x0f\xf3\xe0\x06\xe9\xe0\x0e\xe4P\x0e\xf80#\xe2\xeca\x1c\xc2\x81\x1d\xd8\xe1\x17\xec!\x1d\xe6!\x1d\xc4!\x1d\xd8!\x1d\xe8!\x1ff
      \x9d;\xbcC=\xb8\x039\x94\x839\xccX\xbcpp\x07wx\x07z\x08\x07zH\x87wp\x07\x00\x00y
      \x00\x00.\x00\x00\x00r\x1eH C\x88\x0c\x19\tr2H #\x81\x8c\x91\x91\xd1D\xa0\x10(d<12B\x8e\x90!\xa3H\x10\xb7\x00Q\x84e\x00qir_major_versionqir_minor_versiondynamic_qubit_managementdynamic_result_management\x00#\x08\xd71\x82p!#\x08W2\x82\x80)3\x0cEP\xcc0\x18\xc21\xc3P\x0c\xc8\x0cCA
      2\x12\x98\xa0\x8c\xd8\xd8\xec\xda\\\xda\xde\xc8\xea\xd8\xca\\\xcc\xd8\xc2\xce\xe6F!\x90DY\x00\x00\xa9\x18\x00\x00!\x00\x00\x00\x0b\nr(\x87w\x80\x07zXp\x98C=\xb8\xc38\xb0C9\xd0\xc3\x82\xe6\x1c\xc6\xa1\r\xe8A\x1e\xc2\xc1\x1d\xe6!\x1d\xe8!\x1d\xde\xc1\x1d\x164\xe3`\x0e\xe7P\x0f\xe1
      \x0f\xe4@\x0f\xe1 \x0f\xe7P\x0e\xf4\xb0\x80\x81\x07y(\x87p`\x07vx\x87q\x08\x07z(\x07rXp\x9c\xc38\xb4\x01;\xa4\x83=\x94\xc3\x02k\x1c\xd8!\x1c\xdc\xe1\x1c\xdc
      \x1c\xe4a\x1c\xdc \x1c\xe8\x81\x1e\xc2a\x1c\xd0\xa1\x1c\xc8a\x1c\xc2\x81\x1d\xd8\x01\xd1\x10\x00\x00\x06\x00\x00\x00\x07\xcc<\xa4\x83;\x9c\x03;\x94\x03=\xa0\x83<\x94C8\x90\xc3\x01\x00\x00\x00a
      \x00\x00,\x00\x00\x00\x13\x04A,\x10\x00\x00\x00\x08\x00\x00\x00\x14K\xa0\x08\xca\x80\xc8\x08\x00\xa1\x11\x00\xd3\xb8`\x1a\x19Lc\x03\xb9\x11\x00\xd3\xb8`\x1a\x19\x00\x00\x00\x00#\x06\x05\x00\x82`PT\xc8\x88A\x01\x80
      \x18$\xd41b`\x00 \x08\x06\xcbt\x18#\x06\x06\x00\x82`\xb0LF1bP\x00 \x08\x06\tE\x8c\x18\x18\x00\x08\x82\xc1#\x1d\xc3\x88\x81\x01\x80
      \x18<\x92!\x8c\x18\x18\x00\x08\x82\xc1#\x15\xc1\x88\x81\x01\x80 \x18HQ\x82\x8c\x18\x18\x00\x08\x82\x01\x05\x05\xc8\x88\x81\x01\x80
      \x18P\x90\x80\x8c\x18\x18\x00\x08\x82\x01\x05\r\x88\x86\x03\x01\x00\x02\x00\x00\x00\x07P\x10\xcd\x14a\x00\x00\x00\x00\x00\x00q
      \x00\x00\x03\x00\x00\x002\x0e\x10"\x84\x00\x97\x03\x00\x00\x00\x00\x00\x00\x00\x00]\x0c\x00\x00C\x00\x00\x00\x12\x03\x94\xfe\x01\x00\x00\x00Qiskit
      Sample - 3-qubit GHZ circuit__quantum__rt__initialize__quantum__qis__h__body__quantum__qis__cnot__body__quantum__qis__mz__body__quantum__rt__array_record_output__quantum__rt__result_record_output14.0.6
      f28c006a5895fc0e329fe15fead81e37457cb1d1batch\x00\x00\x00\x00\x00\x00'''
    headers:
      Accept:
      - application/xml
      Accept-Encoding:
      - gzip, deflate
      Connection:
      - keep-alive
      Content-Length:
      - '5738'
      Content-Type:
      - application/octet-stream
      User-Agent:
      - azsdk-python-storage-blob/12.20.0 Python/3.9.19 (Windows-10-10.0.22631-SP0)
      x-ms-blob-type:
      - BlockBlob
      x-ms-date:
<<<<<<< HEAD
      - Thu, 15 Aug 2024 22:22:05 GMT
=======
      - Sat, 10 Aug 2024 01:23:04 GMT
>>>>>>> b43e1017
      x-ms-version:
      - '2024-05-04'
    method: PUT
    uri: https://mystorage.blob.core.windows.net/job-00000000-0000-0000-0000-000000000001/inputData?sv=PLACEHOLDER&ss=b&srt=co&spr=https&st=2024-08-15T22%3A22%3A05Z&se=2050-01-01T00%3A00%3A00Z&sp=rwlac&sig=0%2BXdSRVdSZPKnQPU7bp%2BYINh%2Bk4kPVcoQsdLUw4wV3E%3D
  response:
    body:
      string: ''
    headers:
      content-length:
      - '0'
      x-ms-version:
      - '2024-05-04'
    status:
      code: 201
      message: Created
- request:
    body: 'b''{"id": "00000000-0000-0000-0000-000000000001", "name": "Qiskit Sample
      - 3-qubit GHZ circuit", "providerId": "quantinuum", "target": "quantinuum.sim.h2-1e",
      "itemType": "Job", "containerUri": "https://mystorage.blob.core.windows.net/job-00000000-0000-0000-0000-000000000001?sv=PLACEHOLDER&ss=b&srt=co&spr=https&st=2024-08-15T22%3A22%3A05Z&se=2050-01-01T00%3A00%3A00Z&sp=rwlac&sig=0%2BXdSRVdSZPKnQPU7bp%2BYINh%2Bk4kPVcoQsdLUw4wV3E%3D",
      "inputDataUri": "https://mystorage.blob.core.windows.net/job-00000000-0000-0000-0000-000000000001/inputData",
      "inputDataFormat": "qir.v1", "inputParams": {"count": 500, "shots": 500, "items":
      [{"entryPoint": "Qiskit Sample - 3-qubit GHZ circuit", "arguments": []}]}, "metadata":
      {"qiskit": "True", "name": "Qiskit Sample - 3-qubit GHZ circuit", "num_qubits":
      "4", "metadata": "{\\"some\\": \\"data\\"}"}, "outputDataFormat": "microsoft.quantum-results.v2"}'''
    headers:
      Accept:
      - application/json
      Accept-Encoding:
      - gzip, deflate
      Connection:
      - keep-alive
      Content-Length:
      - '893'
      Content-Type:
      - application/json
      User-Agent:
      - testapp-azure-quantum-qiskit azsdk-python-quantum/0.0.1 Python/3.9.19 (Windows-10-10.0.22631-SP0)
    method: PUT
    uri: https://eastus.quantum.azure.com/subscriptions/00000000-0000-0000-0000-000000000000/resourceGroups/myresourcegroup/providers/Microsoft.Quantum/workspaces/myworkspace/jobs/00000000-0000-0000-0000-000000000001?api-version=2022-09-12-preview&test-sequence-id=1
  response:
    body:
      string: '{"containerUri": "https://mystorage.blob.core.windows.net/job-00000000-0000-0000-0000-000000000001?sv=PLACEHOLDER&ss=b&srt=co&spr=https&st=2024-08-15T22%3A22%3A05Z&se=2050-01-01T00%3A00%3A00Z&sp=rwlac&sig=PLACEHOLDER&st=2024-08-15T22%3A22%3A06Z&se=2050-01-01T00%3A00%3A00Z&sr=b&sp=rcw&sig=PLACEHOLDER&ss=b&srt=co&spr=https&st=2024-08-15T22%3A22%3A05Z&se=2050-01-01T00%3A00%3A00Z&sp=rwlac&sig=0%2BXdSRVdSZPKnQPU7bp%2BYINh%2Bk4kPVcoQsdLUw4wV3E%3D",
        "beginExecutionTime": null, "cancellationTime": null, "quantumComputingData":
        null, "errorData": null, "isCancelling": false, "tags": [], "name": "Qiskit
        Sample - 3-qubit GHZ circuit", "id": "00000000-0000-0000-0000-000000000001",
        "providerId": "quantinuum", "target": "quantinuum.sim.h2-1e", "creationTime":
<<<<<<< HEAD
        "2024-08-15T22:22:06.7006703+00:00", "endExecutionTime": null, "costEstimate":
=======
        "2024-08-10T01:23:04.7143209+00:00", "endExecutionTime": null, "costEstimate":
>>>>>>> b43e1017
        null, "itemType": "Job"}'
    headers:
      connection:
      - keep-alive
      content-length:
      - '859'
      content-type:
      - application/json; charset=utf-8
      transfer-encoding:
      - chunked
    status:
      code: 200
      message: OK
- request:
    body: null
    headers:
      Accept:
      - application/json
      Accept-Encoding:
      - gzip, deflate
      Connection:
      - keep-alive
      User-Agent:
      - testapp-azure-quantum-qiskit azsdk-python-quantum/0.0.1 Python/3.9.19 (Windows-10-10.0.22631-SP0)
    method: GET
    uri: https://eastus.quantum.azure.com/subscriptions/00000000-0000-0000-0000-000000000000/resourceGroups/myresourcegroup/providers/Microsoft.Quantum/workspaces/myworkspace/jobs/00000000-0000-0000-0000-000000000001?api-version=2022-09-12-preview&test-sequence-id=1
  response:
    body:
      string: '{"containerUri": "https://mystorage.blob.core.windows.net/job-00000000-0000-0000-0000-000000000001?sv=PLACEHOLDER&st=2024-08-15T22%3A22%3A06Z&se=2050-01-01T00%3A00%3A00Z&sr=c&sp=rcwl&sig=PLACEHOLDER&st=2024-08-15T22%3A22%3A06Z&se=2050-01-01T00%3A00%3A00Z&sr=b&sp=r&rscd=attachment%3B+filename%3DQiskit%2BSample%2B-%2B3-qubit%2BGHZ%2Bcircuit-00000000-0000-0000-0000-000000000001.input.json&sig=PLACEHOLDER&st=2024-08-15T22%3A22%3A06Z&se=2050-01-01T00%3A00%3A00Z&sr=b&sp=r&rscd=attachment%3B+filename%3DQiskit%2BSample%2B-%2B3-qubit%2BGHZ%2Bcircuit-00000000-0000-0000-0000-000000000001.output.json&sig=PT0Q2%2Bir4j1Hybp96AqZutFL%2FMnGVciuzzVfZJJi07s%3D",
        "beginExecutionTime": null, "cancellationTime": null, "quantumComputingData":
        null, "errorData": null, "isCancelling": false, "tags": [], "name": "Qiskit
        Sample - 3-qubit GHZ circuit", "id": "00000000-0000-0000-0000-000000000001",
        "providerId": "quantinuum", "target": "quantinuum.sim.h2-1e", "creationTime":
<<<<<<< HEAD
        "2024-08-15T22:22:06.7006703+00:00", "endExecutionTime": null, "costEstimate":
=======
        "2024-08-10T01:23:04.7143209+00:00", "endExecutionTime": null, "costEstimate":
>>>>>>> b43e1017
        null, "itemType": "Job"}'
    headers:
      connection:
      - keep-alive
      content-length:
      - '1065'
      content-type:
      - application/json; charset=utf-8
      transfer-encoding:
      - chunked
    status:
      code: 200
      message: OK
- request:
    body: null
    headers:
      Accept:
      - application/json
      Accept-Encoding:
      - gzip, deflate
      Connection:
      - keep-alive
      User-Agent:
      - testapp-azure-quantum-qiskit azsdk-python-quantum/0.0.1 Python/3.9.19 (Windows-10-10.0.22631-SP0)
    method: GET
    uri: https://eastus.quantum.azure.com/subscriptions/00000000-0000-0000-0000-000000000000/resourceGroups/myresourcegroup/providers/Microsoft.Quantum/workspaces/myworkspace/jobs/00000000-0000-0000-0000-000000000001?api-version=2022-09-12-preview&test-sequence-id=2
  response:
    body:
      string: '{"containerUri": "https://mystorage.blob.core.windows.net/job-00000000-0000-0000-0000-000000000001?sv=PLACEHOLDER&st=2024-08-15T22%3A22%3A07Z&se=2050-01-01T00%3A00%3A00Z&sr=c&sp=rcwl&sig=PLACEHOLDER&st=2024-08-15T22%3A22%3A07Z&se=2050-01-01T00%3A00%3A00Z&sr=b&sp=r&rscd=attachment%3B+filename%3DQiskit%2BSample%2B-%2B3-qubit%2BGHZ%2Bcircuit-00000000-0000-0000-0000-000000000001.input.json&sig=PLACEHOLDER&st=2024-08-15T22%3A22%3A07Z&se=2050-01-01T00%3A00%3A00Z&sr=b&sp=r&rscd=attachment%3B+filename%3DQiskit%2BSample%2B-%2B3-qubit%2BGHZ%2Bcircuit-00000000-0000-0000-0000-000000000001.output.json&sig=Fp%2FkNy7PL1I9aZEKooh4KsS4bibgj%2BGMcUWqvw7iAyA%3D",
        "beginExecutionTime": null, "cancellationTime": null, "quantumComputingData":
        null, "errorData": null, "isCancelling": false, "tags": [], "name": "Qiskit
        Sample - 3-qubit GHZ circuit", "id": "00000000-0000-0000-0000-000000000001",
        "providerId": "quantinuum", "target": "quantinuum.sim.h2-1e", "creationTime":
<<<<<<< HEAD
        "2024-08-15T22:22:06.7006703+00:00", "endExecutionTime": null, "costEstimate":
=======
        "2024-08-10T01:23:04.7143209+00:00", "endExecutionTime": null, "costEstimate":
>>>>>>> b43e1017
        null, "itemType": "Job"}'
    headers:
      connection:
      - keep-alive
      content-length:
      - '1065'
      content-type:
      - application/json; charset=utf-8
      transfer-encoding:
      - chunked
    status:
      code: 200
      message: OK
- request:
    body: null
    headers:
      Accept:
      - application/json
      Accept-Encoding:
      - gzip, deflate
      Connection:
      - keep-alive
      User-Agent:
      - testapp-azure-quantum-qiskit azsdk-python-quantum/0.0.1 Python/3.9.19 (Windows-10-10.0.22631-SP0)
    method: GET
    uri: https://eastus.quantum.azure.com/subscriptions/00000000-0000-0000-0000-000000000000/resourceGroups/myresourcegroup/providers/Microsoft.Quantum/workspaces/myworkspace/jobs/00000000-0000-0000-0000-000000000001?api-version=2022-09-12-preview&test-sequence-id=3
  response:
    body:
      string: '{"containerUri": "https://mystorage.blob.core.windows.net/job-00000000-0000-0000-0000-000000000001?sv=PLACEHOLDER&st=2024-08-15T22%3A22%3A07Z&se=2050-01-01T00%3A00%3A00Z&sr=c&sp=rcwl&sig=PLACEHOLDER&st=2024-08-15T22%3A22%3A07Z&se=2050-01-01T00%3A00%3A00Z&sr=b&sp=r&rscd=attachment%3B+filename%3DQiskit%2BSample%2B-%2B3-qubit%2BGHZ%2Bcircuit-00000000-0000-0000-0000-000000000001.input.json&sig=PLACEHOLDER&st=2024-08-15T22%3A22%3A07Z&se=2050-01-01T00%3A00%3A00Z&sr=b&sp=r&rscd=attachment%3B+filename%3DQiskit%2BSample%2B-%2B3-qubit%2BGHZ%2Bcircuit-00000000-0000-0000-0000-000000000001.output.json&sig=Fp%2FkNy7PL1I9aZEKooh4KsS4bibgj%2BGMcUWqvw7iAyA%3D",
        "beginExecutionTime": null, "cancellationTime": null, "quantumComputingData":
        null, "errorData": null, "isCancelling": false, "tags": [], "name": "Qiskit
        Sample - 3-qubit GHZ circuit", "id": "00000000-0000-0000-0000-000000000001",
        "providerId": "quantinuum", "target": "quantinuum.sim.h2-1e", "creationTime":
<<<<<<< HEAD
        "2024-08-15T22:22:06.7006703+00:00", "endExecutionTime": null, "costEstimate":
=======
        "2024-08-10T01:23:04.7143209+00:00", "endExecutionTime": null, "costEstimate":
>>>>>>> b43e1017
        null, "itemType": "Job"}'
    headers:
      connection:
      - keep-alive
      content-length:
      - '1065'
      content-type:
      - application/json; charset=utf-8
      transfer-encoding:
      - chunked
    status:
      code: 200
      message: OK
- request:
    body: null
    headers:
      Accept:
      - application/json
      Accept-Encoding:
      - gzip, deflate
      Connection:
      - keep-alive
      User-Agent:
      - testapp-azure-quantum-qiskit azsdk-python-quantum/0.0.1 Python/3.9.19 (Windows-10-10.0.22631-SP0)
    method: GET
    uri: https://eastus.quantum.azure.com/subscriptions/00000000-0000-0000-0000-000000000000/resourceGroups/myresourcegroup/providers/Microsoft.Quantum/workspaces/myworkspace/jobs/00000000-0000-0000-0000-000000000001?api-version=2022-09-12-preview&test-sequence-id=4
  response:
    body:
      string: '{"containerUri": "https://mystorage.blob.core.windows.net/job-00000000-0000-0000-0000-000000000001?sv=PLACEHOLDER&st=2024-08-15T22%3A22%3A07Z&se=2050-01-01T00%3A00%3A00Z&sr=c&sp=rcwl&sig=PLACEHOLDER&st=2024-08-15T22%3A22%3A07Z&se=2050-01-01T00%3A00%3A00Z&sr=b&sp=r&rscd=attachment%3B+filename%3DQiskit%2BSample%2B-%2B3-qubit%2BGHZ%2Bcircuit-00000000-0000-0000-0000-000000000001.input.json&sig=PLACEHOLDER&st=2024-08-15T22%3A22%3A07Z&se=2050-01-01T00%3A00%3A00Z&sr=b&sp=r&rscd=attachment%3B+filename%3DQiskit%2BSample%2B-%2B3-qubit%2BGHZ%2Bcircuit-00000000-0000-0000-0000-000000000001.output.json&sig=Fp%2FkNy7PL1I9aZEKooh4KsS4bibgj%2BGMcUWqvw7iAyA%3D",
        "beginExecutionTime": null, "cancellationTime": null, "quantumComputingData":
        null, "errorData": null, "isCancelling": false, "tags": [], "name": "Qiskit
        Sample - 3-qubit GHZ circuit", "id": "00000000-0000-0000-0000-000000000001",
        "providerId": "quantinuum", "target": "quantinuum.sim.h2-1e", "creationTime":
<<<<<<< HEAD
        "2024-08-15T22:22:06.7006703+00:00", "endExecutionTime": null, "costEstimate":
=======
        "2024-08-10T01:23:04.7143209+00:00", "endExecutionTime": null, "costEstimate":
>>>>>>> b43e1017
        null, "itemType": "Job"}'
    headers:
      connection:
      - keep-alive
      content-length:
      - '1065'
      content-type:
      - application/json; charset=utf-8
      transfer-encoding:
      - chunked
    status:
      code: 200
      message: OK
- request:
    body: null
    headers:
      Accept:
      - application/json
      Accept-Encoding:
      - gzip, deflate
      Connection:
      - keep-alive
      User-Agent:
      - testapp-azure-quantum-qiskit azsdk-python-quantum/0.0.1 Python/3.9.19 (Windows-10-10.0.22631-SP0)
    method: GET
    uri: https://eastus.quantum.azure.com/subscriptions/00000000-0000-0000-0000-000000000000/resourceGroups/myresourcegroup/providers/Microsoft.Quantum/workspaces/myworkspace/jobs/00000000-0000-0000-0000-000000000001?api-version=2022-09-12-preview&test-sequence-id=5
  response:
    body:
      string: '{"containerUri": "https://mystorage.blob.core.windows.net/job-00000000-0000-0000-0000-000000000001?sv=PLACEHOLDER&st=2024-08-15T22%3A22%3A08Z&se=2050-01-01T00%3A00%3A00Z&sr=c&sp=rcwl&sig=PLACEHOLDER&st=2024-08-15T22%3A22%3A08Z&se=2050-01-01T00%3A00%3A00Z&sr=b&sp=r&rscd=attachment%3B+filename%3DQiskit%2BSample%2B-%2B3-qubit%2BGHZ%2Bcircuit-00000000-0000-0000-0000-000000000001.input.json&sig=PLACEHOLDER&st=2024-08-15T22%3A22%3A08Z&se=2050-01-01T00%3A00%3A00Z&sr=b&sp=r&rscd=attachment%3B+filename%3DQiskit%2BSample%2B-%2B3-qubit%2BGHZ%2Bcircuit-00000000-0000-0000-0000-000000000001.output.json&sig=TTQFcUibaYWMYPjgse8sUSEGweoIyxrrQJAebLkqR9k%3D",
        "beginExecutionTime": null, "cancellationTime": null, "quantumComputingData":
        null, "errorData": null, "isCancelling": false, "tags": [], "name": "Qiskit
        Sample - 3-qubit GHZ circuit", "id": "00000000-0000-0000-0000-000000000001",
        "providerId": "quantinuum", "target": "quantinuum.sim.h2-1e", "creationTime":
<<<<<<< HEAD
        "2024-08-15T22:22:06.7006703+00:00", "endExecutionTime": null, "costEstimate":
=======
        "2024-08-10T01:23:04.7143209+00:00", "endExecutionTime": null, "costEstimate":
>>>>>>> b43e1017
        null, "itemType": "Job"}'
    headers:
      connection:
      - keep-alive
      content-length:
      - '1061'
      content-type:
      - application/json; charset=utf-8
      transfer-encoding:
      - chunked
    status:
      code: 200
      message: OK
- request:
    body: null
    headers:
      Accept:
      - application/json
      Accept-Encoding:
      - gzip, deflate
      Connection:
      - keep-alive
      User-Agent:
      - testapp-azure-quantum-qiskit azsdk-python-quantum/0.0.1 Python/3.9.19 (Windows-10-10.0.22631-SP0)
    method: GET
    uri: https://eastus.quantum.azure.com/subscriptions/00000000-0000-0000-0000-000000000000/resourceGroups/myresourcegroup/providers/Microsoft.Quantum/workspaces/myworkspace/jobs/00000000-0000-0000-0000-000000000001?api-version=2022-09-12-preview&test-sequence-id=6
  response:
    body:
      string: '{"containerUri": "https://mystorage.blob.core.windows.net/job-00000000-0000-0000-0000-000000000001?sv=PLACEHOLDER&st=2024-08-15T22%3A22%3A09Z&se=2050-01-01T00%3A00%3A00Z&sr=c&sp=rcwl&sig=PLACEHOLDER&st=2024-08-15T22%3A22%3A09Z&se=2050-01-01T00%3A00%3A00Z&sr=b&sp=r&rscd=attachment%3B+filename%3DQiskit%2BSample%2B-%2B3-qubit%2BGHZ%2Bcircuit-00000000-0000-0000-0000-000000000001.input.json&sig=PLACEHOLDER&st=2024-08-15T22%3A22%3A09Z&se=2050-01-01T00%3A00%3A00Z&sr=b&sp=r&rscd=attachment%3B+filename%3DQiskit%2BSample%2B-%2B3-qubit%2BGHZ%2Bcircuit-00000000-0000-0000-0000-000000000001.output.json&sig=YI1UFRBezdfFU73%2B4GEjZ9cmU8oUe%2F8KCAki5KWBBCk%3D",
        "beginExecutionTime": null, "cancellationTime": null, "quantumComputingData":
        {"count": 1}, "errorData": null, "isCancelling": false, "tags": [], "name":
        "Qiskit Sample - 3-qubit GHZ circuit", "id": "00000000-0000-0000-0000-000000000001",
        "providerId": "quantinuum", "target": "quantinuum.sim.h2-1e", "creationTime":
<<<<<<< HEAD
        "2024-08-15T22:22:06.7006703+00:00", "endExecutionTime": null, "costEstimate":
=======
        "2024-08-10T01:23:04.7143209+00:00", "endExecutionTime": null, "costEstimate":
>>>>>>> b43e1017
        null, "itemType": "Job"}'
    headers:
      connection:
      - keep-alive
      content-length:
      - '1073'
      content-type:
      - application/json; charset=utf-8
      transfer-encoding:
      - chunked
    status:
      code: 200
      message: OK
- request:
    body: null
    headers:
      Accept:
      - application/json
      Accept-Encoding:
      - gzip, deflate
      Connection:
      - keep-alive
      User-Agent:
      - testapp-azure-quantum-qiskit azsdk-python-quantum/0.0.1 Python/3.9.19 (Windows-10-10.0.22631-SP0)
    method: GET
    uri: https://eastus.quantum.azure.com/subscriptions/00000000-0000-0000-0000-000000000000/resourceGroups/myresourcegroup/providers/Microsoft.Quantum/workspaces/myworkspace/jobs/00000000-0000-0000-0000-000000000001?api-version=2022-09-12-preview&test-sequence-id=7
  response:
    body:
      string: '{"containerUri": "https://mystorage.blob.core.windows.net/job-00000000-0000-0000-0000-000000000001?sv=PLACEHOLDER&st=2024-08-15T22%3A22%3A11Z&se=2050-01-01T00%3A00%3A00Z&sr=c&sp=rcwl&sig=PLACEHOLDER&st=2024-08-15T22%3A22%3A11Z&se=2050-01-01T00%3A00%3A00Z&sr=b&sp=r&rscd=attachment%3B+filename%3DQiskit%2BSample%2B-%2B3-qubit%2BGHZ%2Bcircuit-00000000-0000-0000-0000-000000000001.input.json&sig=PLACEHOLDER&st=2024-08-15T22%3A22%3A11Z&se=2050-01-01T00%3A00%3A00Z&sr=b&sp=r&rscd=attachment%3B+filename%3DQiskit%2BSample%2B-%2B3-qubit%2BGHZ%2Bcircuit-00000000-0000-0000-0000-000000000001.output.json&sig=hpapyt9dN3dN0bYjo0noPtoJ6bU5MN2LMMLGPNxnRx0%3D",
        "beginExecutionTime": null, "cancellationTime": null, "quantumComputingData":
        {"count": 1}, "errorData": null, "isCancelling": false, "tags": [], "name":
        "Qiskit Sample - 3-qubit GHZ circuit", "id": "00000000-0000-0000-0000-000000000001",
        "providerId": "quantinuum", "target": "quantinuum.sim.h2-1e", "creationTime":
<<<<<<< HEAD
        "2024-08-15T22:22:06.7006703+00:00", "endExecutionTime": null, "costEstimate":
=======
        "2024-08-10T01:23:04.7143209+00:00", "endExecutionTime": null, "costEstimate":
>>>>>>> b43e1017
        null, "itemType": "Job"}'
    headers:
      connection:
      - keep-alive
      content-length:
      - '1069'
      content-type:
      - application/json; charset=utf-8
      transfer-encoding:
      - chunked
    status:
      code: 200
      message: OK
- request:
    body: null
    headers:
      Accept:
      - application/json
      Accept-Encoding:
      - gzip, deflate
      Connection:
      - keep-alive
      User-Agent:
      - testapp-azure-quantum-qiskit azsdk-python-quantum/0.0.1 Python/3.9.19 (Windows-10-10.0.22631-SP0)
    method: GET
    uri: https://eastus.quantum.azure.com/subscriptions/00000000-0000-0000-0000-000000000000/resourceGroups/myresourcegroup/providers/Microsoft.Quantum/workspaces/myworkspace/jobs/00000000-0000-0000-0000-000000000001?api-version=2022-09-12-preview&test-sequence-id=8
  response:
    body:
      string: '{"containerUri": "https://mystorage.blob.core.windows.net/job-00000000-0000-0000-0000-000000000001?sv=PLACEHOLDER&st=2024-08-15T22%3A22%3A13Z&se=2050-01-01T00%3A00%3A00Z&sr=c&sp=rcwl&sig=PLACEHOLDER&st=2024-08-15T22%3A22%3A13Z&se=2050-01-01T00%3A00%3A00Z&sr=b&sp=r&rscd=attachment%3B+filename%3DQiskit%2BSample%2B-%2B3-qubit%2BGHZ%2Bcircuit-00000000-0000-0000-0000-000000000001.input.json&sig=PLACEHOLDER&st=2024-08-15T22%3A22%3A13Z&se=2050-01-01T00%3A00%3A00Z&sr=b&sp=r&rscd=attachment%3B+filename%3DQiskit%2BSample%2B-%2B3-qubit%2BGHZ%2Bcircuit-00000000-0000-0000-0000-000000000001.output.json&sig=ccE7wLi3UAuXiPUQtw2N4rSb%2FE5omPV3xbPytJyzaBk%3D",
        "beginExecutionTime": null, "cancellationTime": null, "quantumComputingData":
        {"count": 1}, "errorData": null, "isCancelling": false, "tags": [], "name":
        "Qiskit Sample - 3-qubit GHZ circuit", "id": "00000000-0000-0000-0000-000000000001",
        "providerId": "quantinuum", "target": "quantinuum.sim.h2-1e", "creationTime":
<<<<<<< HEAD
        "2024-08-15T22:22:06.7006703+00:00", "endExecutionTime": null, "costEstimate":
=======
        "2024-08-10T01:23:04.7143209+00:00", "endExecutionTime": null, "costEstimate":
>>>>>>> b43e1017
        null, "itemType": "Job"}'
    headers:
      connection:
      - keep-alive
      content-length:
      - '1071'
      content-type:
      - application/json; charset=utf-8
      transfer-encoding:
      - chunked
    status:
      code: 200
      message: OK
- request:
    body: null
    headers:
      Accept:
      - application/json
      Accept-Encoding:
      - gzip, deflate
      Connection:
      - keep-alive
      User-Agent:
      - testapp-azure-quantum-qiskit azsdk-python-quantum/0.0.1 Python/3.9.19 (Windows-10-10.0.22631-SP0)
    method: GET
    uri: https://eastus.quantum.azure.com/subscriptions/00000000-0000-0000-0000-000000000000/resourceGroups/myresourcegroup/providers/Microsoft.Quantum/workspaces/myworkspace/jobs/00000000-0000-0000-0000-000000000001?api-version=2022-09-12-preview&test-sequence-id=9
  response:
    body:
      string: '{"containerUri": "https://mystorage.blob.core.windows.net/job-00000000-0000-0000-0000-000000000001?sv=PLACEHOLDER&st=2024-08-15T22%3A22%3A17Z&se=2050-01-01T00%3A00%3A00Z&sr=c&sp=rcwl&sig=PLACEHOLDER&st=2024-08-15T22%3A22%3A17Z&se=2050-01-01T00%3A00%3A00Z&sr=b&sp=r&rscd=attachment%3B+filename%3DQiskit%2BSample%2B-%2B3-qubit%2BGHZ%2Bcircuit-00000000-0000-0000-0000-000000000001.input.json&sig=PLACEHOLDER&st=2024-08-15T22%3A22%3A17Z&se=2050-01-01T00%3A00%3A00Z&sr=b&sp=r&rscd=attachment%3B+filename%3DQiskit%2BSample%2B-%2B3-qubit%2BGHZ%2Bcircuit-00000000-0000-0000-0000-000000000001.output.json&sig=GHLcxlKqLDSHfGcx%2BkmFUWkq3j7Bg2ZHR1P1zdnUQfY%3D",
        "beginExecutionTime": null, "cancellationTime": null, "quantumComputingData":
        {"count": 1}, "errorData": null, "isCancelling": false, "tags": [], "name":
        "Qiskit Sample - 3-qubit GHZ circuit", "id": "00000000-0000-0000-0000-000000000001",
        "providerId": "quantinuum", "target": "quantinuum.sim.h2-1e", "creationTime":
<<<<<<< HEAD
        "2024-08-15T22:22:06.7006703+00:00", "endExecutionTime": null, "costEstimate":
=======
        "2024-08-10T01:23:04.7143209+00:00", "endExecutionTime": null, "costEstimate":
>>>>>>> b43e1017
        null, "itemType": "Job"}'
    headers:
      connection:
      - keep-alive
      content-length:
      - '1071'
      content-type:
      - application/json; charset=utf-8
      transfer-encoding:
      - chunked
    status:
      code: 200
      message: OK
- request:
    body: null
    headers:
      Accept:
      - application/json
      Accept-Encoding:
      - gzip, deflate
      Connection:
      - keep-alive
      User-Agent:
      - testapp-azure-quantum-qiskit azsdk-python-quantum/0.0.1 Python/3.9.19 (Windows-10-10.0.22631-SP0)
    method: GET
    uri: https://eastus.quantum.azure.com/subscriptions/00000000-0000-0000-0000-000000000000/resourceGroups/myresourcegroup/providers/Microsoft.Quantum/workspaces/myworkspace/jobs/00000000-0000-0000-0000-000000000001?api-version=2022-09-12-preview&test-sequence-id=10
  response:
    body:
      string: '{"containerUri": "https://mystorage.blob.core.windows.net/job-00000000-0000-0000-0000-000000000001?sv=PLACEHOLDER&st=2024-08-15T22%3A22%3A22Z&se=2050-01-01T00%3A00%3A00Z&sr=c&sp=rcwl&sig=PLACEHOLDER&st=2024-08-15T22%3A22%3A22Z&se=2050-01-01T00%3A00%3A00Z&sr=b&sp=r&rscd=attachment%3B+filename%3DQiskit%2BSample%2B-%2B3-qubit%2BGHZ%2Bcircuit-00000000-0000-0000-0000-000000000001.input.json&sig=PLACEHOLDER&st=2024-08-15T22%3A22%3A22Z&se=2050-01-01T00%3A00%3A00Z&sr=b&sp=r&rscd=attachment%3B+filename%3DQiskit%2BSample%2B-%2B3-qubit%2BGHZ%2Bcircuit-00000000-0000-0000-0000-000000000001.output.json&sig=LnMWorZFFTUtcca3O%2BrKLEcI%2FxmL6YuWQv2p3BNB8J8%3D",
        "beginExecutionTime": null, "cancellationTime": null, "quantumComputingData":
        {"count": 1}, "errorData": null, "isCancelling": false, "tags": [], "name":
        "Qiskit Sample - 3-qubit GHZ circuit", "id": "00000000-0000-0000-0000-000000000001",
        "providerId": "quantinuum", "target": "quantinuum.sim.h2-1e", "creationTime":
<<<<<<< HEAD
        "2024-08-15T22:22:06.7006703+00:00", "endExecutionTime": null, "costEstimate":
=======
        "2024-08-10T01:23:04.7143209+00:00", "endExecutionTime": null, "costEstimate":
>>>>>>> b43e1017
        null, "itemType": "Job"}'
    headers:
      connection:
      - keep-alive
      content-length:
      - '1073'
      content-type:
      - application/json; charset=utf-8
      transfer-encoding:
      - chunked
    status:
      code: 200
      message: OK
- request:
    body: null
    headers:
      Accept:
      - application/json
      Accept-Encoding:
      - gzip, deflate
      Connection:
      - keep-alive
      User-Agent:
      - testapp-azure-quantum-qiskit azsdk-python-quantum/0.0.1 Python/3.9.19 (Windows-10-10.0.22631-SP0)
    method: GET
    uri: https://eastus.quantum.azure.com/subscriptions/00000000-0000-0000-0000-000000000000/resourceGroups/myresourcegroup/providers/Microsoft.Quantum/workspaces/myworkspace/jobs/00000000-0000-0000-0000-000000000001?api-version=2022-09-12-preview&test-sequence-id=11
  response:
    body:
      string: '{"containerUri": "https://mystorage.blob.core.windows.net/job-00000000-0000-0000-0000-000000000001?sv=PLACEHOLDER&st=2024-08-15T22%3A22%3A30Z&se=2050-01-01T00%3A00%3A00Z&sr=c&sp=rcwl&sig=PLACEHOLDER&st=2024-08-15T22%3A22%3A30Z&se=2050-01-01T00%3A00%3A00Z&sr=b&sp=r&rscd=attachment%3B+filename%3DQiskit%2BSample%2B-%2B3-qubit%2BGHZ%2Bcircuit-00000000-0000-0000-0000-000000000001.input.json&sig=PLACEHOLDER&st=2024-08-15T22%3A22%3A30Z&se=2050-01-01T00%3A00%3A00Z&sr=b&sp=r&rscd=attachment%3B+filename%3DQiskit%2BSample%2B-%2B3-qubit%2BGHZ%2Bcircuit-00000000-0000-0000-0000-000000000001.output.json&sig=yT16DnUCoTCVpiL6RJjSfbalorg3Cy7DODUKKZHFBgw%3D",
        "beginExecutionTime": null, "cancellationTime": null, "quantumComputingData":
        {"count": 1}, "errorData": null, "isCancelling": false, "tags": [], "name":
        "Qiskit Sample - 3-qubit GHZ circuit", "id": "00000000-0000-0000-0000-000000000001",
        "providerId": "quantinuum", "target": "quantinuum.sim.h2-1e", "creationTime":
<<<<<<< HEAD
        "2024-08-15T22:22:06.7006703+00:00", "endExecutionTime": null, "costEstimate":
=======
        "2024-08-10T01:23:04.7143209+00:00", "endExecutionTime": null, "costEstimate":
>>>>>>> b43e1017
        null, "itemType": "Job"}'
    headers:
      connection:
      - keep-alive
      content-length:
      - '1069'
      content-type:
      - application/json; charset=utf-8
      transfer-encoding:
      - chunked
    status:
      code: 200
      message: OK
- request:
    body: null
    headers:
      Accept:
      - application/json
      Accept-Encoding:
      - gzip, deflate
      Connection:
      - keep-alive
      User-Agent:
      - testapp-azure-quantum-qiskit azsdk-python-quantum/0.0.1 Python/3.9.19 (Windows-10-10.0.22631-SP0)
    method: GET
    uri: https://eastus.quantum.azure.com/subscriptions/00000000-0000-0000-0000-000000000000/resourceGroups/myresourcegroup/providers/Microsoft.Quantum/workspaces/myworkspace/jobs/00000000-0000-0000-0000-000000000001?api-version=2022-09-12-preview&test-sequence-id=12
  response:
    body:
      string: '{"containerUri": "https://mystorage.blob.core.windows.net/job-00000000-0000-0000-0000-000000000001?sv=PLACEHOLDER&st=2024-08-15T22%3A22%3A41Z&se=2050-01-01T00%3A00%3A00Z&sr=c&sp=rcwl&sig=PLACEHOLDER&st=2024-08-15T22%3A22%3A41Z&se=2050-01-01T00%3A00%3A00Z&sr=b&sp=r&rscd=attachment%3B+filename%3DQiskit%2BSample%2B-%2B3-qubit%2BGHZ%2Bcircuit-00000000-0000-0000-0000-000000000001.input.json&sig=PLACEHOLDER&st=2024-08-15T22%3A22%3A41Z&se=2050-01-01T00%3A00%3A00Z&sr=b&sp=r&rscd=attachment%3B+filename%3DQiskit%2BSample%2B-%2B3-qubit%2BGHZ%2Bcircuit-00000000-0000-0000-0000-000000000001.output.json&sig=Z1sQgmexLERvq9cmlrFwHj3Q0VPLC9cLbmbwuAEUpOg%3D",
        "beginExecutionTime": null, "cancellationTime": null, "quantumComputingData":
        {"count": 1}, "errorData": null, "isCancelling": false, "tags": [], "name":
        "Qiskit Sample - 3-qubit GHZ circuit", "id": "00000000-0000-0000-0000-000000000001",
        "providerId": "quantinuum", "target": "quantinuum.sim.h2-1e", "creationTime":
<<<<<<< HEAD
        "2024-08-15T22:22:06.7006703+00:00", "endExecutionTime": null, "costEstimate":
=======
        "2024-08-10T01:23:04.7143209+00:00", "endExecutionTime": null, "costEstimate":
>>>>>>> b43e1017
        null, "itemType": "Job"}'
    headers:
      connection:
      - keep-alive
      content-length:
      - '1069'
      content-type:
      - application/json; charset=utf-8
      transfer-encoding:
      - chunked
    status:
      code: 200
      message: OK
- request:
    body: null
    headers:
      Accept:
      - application/json
      Accept-Encoding:
      - gzip, deflate
      Connection:
      - keep-alive
      User-Agent:
      - testapp-azure-quantum-qiskit azsdk-python-quantum/0.0.1 Python/3.9.19 (Windows-10-10.0.22631-SP0)
    method: GET
    uri: https://eastus.quantum.azure.com/subscriptions/00000000-0000-0000-0000-000000000000/resourceGroups/myresourcegroup/providers/Microsoft.Quantum/workspaces/myworkspace/jobs/00000000-0000-0000-0000-000000000001?api-version=2022-09-12-preview&test-sequence-id=13
  response:
    body:
      string: '{"containerUri": "https://mystorage.blob.core.windows.net/job-00000000-0000-0000-0000-000000000001?sv=PLACEHOLDER&st=2024-08-15T22%3A22%3A59Z&se=2050-01-01T00%3A00%3A00Z&sr=c&sp=rcwl&sig=PLACEHOLDER&st=2024-08-15T22%3A22%3A59Z&se=2050-01-01T00%3A00%3A00Z&sr=b&sp=r&rscd=attachment%3B+filename%3DQiskit%2BSample%2B-%2B3-qubit%2BGHZ%2Bcircuit-00000000-0000-0000-0000-000000000001.input.json&sig=PLACEHOLDER&st=2024-08-15T22%3A22%3A59Z&se=2050-01-01T00%3A00%3A00Z&sr=b&sp=r&rscd=attachment%3B+filename%3DQiskit%2BSample%2B-%2B3-qubit%2BGHZ%2Bcircuit-00000000-0000-0000-0000-000000000001.output.json&sig=ihWPBIZjwwQZ%2BhCm3%2FrzzHx5KCDO5JIgG4Gu2sxa0dk%3D",
        "beginExecutionTime": null, "cancellationTime": null, "quantumComputingData":
        {"count": 1}, "errorData": null, "isCancelling": false, "tags": [], "name":
        "Qiskit Sample - 3-qubit GHZ circuit", "id": "00000000-0000-0000-0000-000000000001",
        "providerId": "quantinuum", "target": "quantinuum.sim.h2-1e", "creationTime":
<<<<<<< HEAD
        "2024-08-15T22:22:06.7006703+00:00", "endExecutionTime": null, "costEstimate":
=======
        "2024-08-10T01:23:04.7143209+00:00", "endExecutionTime": null, "costEstimate":
>>>>>>> b43e1017
        null, "itemType": "Job"}'
    headers:
      connection:
      - keep-alive
      content-length:
      - '1073'
      content-type:
      - application/json; charset=utf-8
      transfer-encoding:
      - chunked
    status:
      code: 200
      message: OK
- request:
    body: null
    headers:
      Accept:
      - application/json
      Accept-Encoding:
      - gzip, deflate
      Connection:
      - keep-alive
      User-Agent:
      - testapp-azure-quantum-qiskit azsdk-python-quantum/0.0.1 Python/3.9.19 (Windows-10-10.0.22631-SP0)
    method: GET
    uri: https://eastus.quantum.azure.com/subscriptions/00000000-0000-0000-0000-000000000000/resourceGroups/myresourcegroup/providers/Microsoft.Quantum/workspaces/myworkspace/jobs/00000000-0000-0000-0000-000000000001?api-version=2022-09-12-preview&test-sequence-id=14
  response:
    body:
      string: '{"containerUri": "https://mystorage.blob.core.windows.net/job-00000000-0000-0000-0000-000000000001?sv=PLACEHOLDER&st=2024-08-15T22%3A23%3A25Z&se=2050-01-01T00%3A00%3A00Z&sr=c&sp=rcwl&sig=PLACEHOLDER&st=2024-08-15T22%3A23%3A25Z&se=2050-01-01T00%3A00%3A00Z&sr=b&sp=r&rscd=attachment%3B+filename%3DQiskit%2BSample%2B-%2B3-qubit%2BGHZ%2Bcircuit-00000000-0000-0000-0000-000000000001.input.json&sig=PLACEHOLDER&st=2024-08-15T22%3A23%3A25Z&se=2050-01-01T00%3A00%3A00Z&sr=b&sp=r&rscd=attachment%3B+filename%3DQiskit%2BSample%2B-%2B3-qubit%2BGHZ%2Bcircuit-00000000-0000-0000-0000-000000000001.output.json&sig=jG2RB4UO98xOJBSowXx%2B9FJqpE%2FKR3ofngRI7q%2F1mZw%3D",
        "beginExecutionTime": null, "cancellationTime": null, "quantumComputingData":
        {"count": 1}, "errorData": null, "isCancelling": false, "tags": [], "name":
        "Qiskit Sample - 3-qubit GHZ circuit", "id": "00000000-0000-0000-0000-000000000001",
        "providerId": "quantinuum", "target": "quantinuum.sim.h2-1e", "creationTime":
<<<<<<< HEAD
        "2024-08-15T22:22:06.7006703+00:00", "endExecutionTime": null, "costEstimate":
=======
        "2024-08-10T01:23:04.7143209+00:00", "endExecutionTime": null, "costEstimate":
>>>>>>> b43e1017
        null, "itemType": "Job"}'
    headers:
      connection:
      - keep-alive
      content-length:
      - '1075'
      content-type:
      - application/json; charset=utf-8
      transfer-encoding:
      - chunked
    status:
      code: 200
      message: OK
- request:
    body: null
    headers:
      Accept:
      - application/json
      Accept-Encoding:
      - gzip, deflate
      Connection:
      - keep-alive
      User-Agent:
      - testapp-azure-quantum-qiskit azsdk-python-quantum/0.0.1 Python/3.9.19 (Windows-10-10.0.22631-SP0)
    method: GET
    uri: https://eastus.quantum.azure.com/subscriptions/00000000-0000-0000-0000-000000000000/resourceGroups/myresourcegroup/providers/Microsoft.Quantum/workspaces/myworkspace/jobs/00000000-0000-0000-0000-000000000001?api-version=2022-09-12-preview&test-sequence-id=15
  response:
    body:
<<<<<<< HEAD
      string: '{"containerUri": "https://mystorage.blob.core.windows.net/job-00000000-0000-0000-0000-000000000001?sv=PLACEHOLDER&st=2024-08-15T22%3A24%3A04Z&se=2050-01-01T00%3A00%3A00Z&sr=c&sp=rcwl&sig=PLACEHOLDER&st=2024-08-15T22%3A24%3A04Z&se=2050-01-01T00%3A00%3A00Z&sr=b&sp=r&rscd=attachment%3B+filename%3DQiskit%2BSample%2B-%2B3-qubit%2BGHZ%2Bcircuit-00000000-0000-0000-0000-000000000001.input.json&sig=PLACEHOLDER&st=2024-08-15T22%3A24%3A04Z&se=2050-01-01T00%3A00%3A00Z&sr=b&sp=r&rscd=attachment%3B+filename%3DQiskit%2BSample%2B-%2B3-qubit%2BGHZ%2Bcircuit-00000000-0000-0000-0000-000000000001.output.json&sig=8r%2FwKwLodRkXXvFEm2OdpW1qZH5etw2E1ZCtBBjFBWw%3D",
        "beginExecutionTime": "2024-08-15T22:23:52.197124+00:00", "cancellationTime":
        null, "quantumComputingData": {"count": 1}, "errorData": null, "isCancelling":
        false, "tags": [], "name": "Qiskit Sample - 3-qubit GHZ circuit", "id": "00000000-0000-0000-0000-000000000001",
        "providerId": "quantinuum", "target": "quantinuum.sim.h2-1e", "creationTime":
        "2024-08-15T22:22:06.7006703+00:00", "endExecutionTime": "2024-08-15T22:23:56.695214+00:00",
=======
      string: '{"containerUri": "https://mystorage.blob.core.windows.net/job-00000000-0000-0000-0000-000000000001?sv=PLACEHOLDER&sr=c&sig=PLACEHOLDER&se=2050-01-01T00%3A00%3A00Z&sp=rcwl",
        "inputDataUri": "https://mystorage.blob.core.windows.net/job-00000000-0000-0000-0000-000000000001/inputData?sv=PLACEHOLDER&sr=b&sig=PLACEHOLDER&se=2050-01-01T00%3A00%3A00Z&sp=r&rscd=attachment%3B%20filename%3DQiskit%2BSample%2B-%2B3-qubit%2BGHZ%2Bcircuit-00000000-0000-0000-0000-000000000001.input.json",
        "inputDataFormat": "honeywell.openqasm.v1", "inputParams": {"count": 500,
        "shots": 500}, "metadata": {"qiskit": "True", "name": "Qiskit Sample - 3-qubit
        GHZ circuit", "num_qubits": "4", "metadata": "{\"some\": \"data\"}"}, "sessionId":
        null, "status": "Succeeded", "jobType": "QuantumComputing", "outputDataFormat":
        "honeywell.quantum-results.v1", "outputDataUri": "https://mystorage.blob.core.windows.net/job-00000000-0000-0000-0000-000000000001/rawOutputData?sv=PLACEHOLDER&sr=b&sig=PLACEHOLDER&se=2050-01-01T00%3A00%3A00Z&sp=r&rscd=attachment%3B%20filename%3DQiskit%2BSample%2B-%2B3-qubit%2BGHZ%2Bcircuit-00000000-0000-0000-0000-000000000001.output.json",
        "beginExecutionTime": "2024-08-10T01:24:38.713597+00:00", "cancellationTime":
        null, "quantumComputingData": {"count": 1}, "errorData": null, "isCancelling":
        false, "tags": [], "name": "Qiskit Sample - 3-qubit GHZ circuit", "id": "00000000-0000-0000-0000-000000000001",
        "providerId": "quantinuum", "target": "quantinuum.sim.h2-1e", "creationTime":
        "2024-08-10T01:23:04.7143209+00:00", "endExecutionTime": "2024-08-10T01:24:43.538234+00:00",
>>>>>>> b43e1017
        "costEstimate": {"currencyCode": "USD", "events": [{"dimensionId": "ehqc",
        "dimensionName": "EHQC", "measureUnit": "hqc", "amountBilled": 11.1, "amountConsumed":
        11.1, "unitPrice": 0.0}], "estimatedTotal": 0.0}, "itemType": "Job"}'
    headers:
      connection:
      - keep-alive
      content-length:
      - '1321'
      content-type:
      - application/json; charset=utf-8
      transfer-encoding:
      - chunked
    status:
      code: 200
      message: OK
- request:
    body: null
    headers:
      Accept:
      - application/json
      Accept-Encoding:
      - gzip, deflate
      Connection:
      - keep-alive
      User-Agent:
      - testapp-azure-quantum-qiskit azsdk-python-quantum/0.0.1 Python/3.9.19 (Windows-10-10.0.22631-SP0)
    method: GET
    uri: https://eastus.quantum.azure.com/subscriptions/00000000-0000-0000-0000-000000000000/resourceGroups/myresourcegroup/providers/Microsoft.Quantum/workspaces/myworkspace/jobs/00000000-0000-0000-0000-000000000001?api-version=2022-09-12-preview&test-sequence-id=16
  response:
    body:
<<<<<<< HEAD
      string: '{"containerUri": "https://mystorage.blob.core.windows.net/job-00000000-0000-0000-0000-000000000001?sv=PLACEHOLDER&st=2024-08-15T22%3A24%3A04Z&se=2050-01-01T00%3A00%3A00Z&sr=c&sp=rcwl&sig=PLACEHOLDER&st=2024-08-15T22%3A24%3A04Z&se=2050-01-01T00%3A00%3A00Z&sr=b&sp=r&rscd=attachment%3B+filename%3DQiskit%2BSample%2B-%2B3-qubit%2BGHZ%2Bcircuit-00000000-0000-0000-0000-000000000001.input.json&sig=PLACEHOLDER&st=2024-08-15T22%3A24%3A04Z&se=2050-01-01T00%3A00%3A00Z&sr=b&sp=r&rscd=attachment%3B+filename%3DQiskit%2BSample%2B-%2B3-qubit%2BGHZ%2Bcircuit-00000000-0000-0000-0000-000000000001.output.json&sig=8r%2FwKwLodRkXXvFEm2OdpW1qZH5etw2E1ZCtBBjFBWw%3D",
        "beginExecutionTime": "2024-08-15T22:23:52.197124+00:00", "cancellationTime":
        null, "quantumComputingData": {"count": 1}, "errorData": null, "isCancelling":
        false, "tags": [], "name": "Qiskit Sample - 3-qubit GHZ circuit", "id": "00000000-0000-0000-0000-000000000001",
        "providerId": "quantinuum", "target": "quantinuum.sim.h2-1e", "creationTime":
        "2024-08-15T22:22:06.7006703+00:00", "endExecutionTime": "2024-08-15T22:23:56.695214+00:00",
=======
      string: '{"containerUri": "https://mystorage.blob.core.windows.net/job-00000000-0000-0000-0000-000000000001?sv=PLACEHOLDER&sr=c&sig=PLACEHOLDER&se=2050-01-01T00%3A00%3A00Z&sp=rcwl",
        "inputDataUri": "https://mystorage.blob.core.windows.net/job-00000000-0000-0000-0000-000000000001/inputData?sv=PLACEHOLDER&sr=b&sig=PLACEHOLDER&se=2050-01-01T00%3A00%3A00Z&sp=r&rscd=attachment%3B%20filename%3DQiskit%2BSample%2B-%2B3-qubit%2BGHZ%2Bcircuit-00000000-0000-0000-0000-000000000001.input.json",
        "inputDataFormat": "honeywell.openqasm.v1", "inputParams": {"count": 500,
        "shots": 500}, "metadata": {"qiskit": "True", "name": "Qiskit Sample - 3-qubit
        GHZ circuit", "num_qubits": "4", "metadata": "{\"some\": \"data\"}"}, "sessionId":
        null, "status": "Succeeded", "jobType": "QuantumComputing", "outputDataFormat":
        "honeywell.quantum-results.v1", "outputDataUri": "https://mystorage.blob.core.windows.net/job-00000000-0000-0000-0000-000000000001/rawOutputData?sv=PLACEHOLDER&sr=b&sig=PLACEHOLDER&se=2050-01-01T00%3A00%3A00Z&sp=r&rscd=attachment%3B%20filename%3DQiskit%2BSample%2B-%2B3-qubit%2BGHZ%2Bcircuit-00000000-0000-0000-0000-000000000001.output.json",
        "beginExecutionTime": "2024-08-10T01:24:38.713597+00:00", "cancellationTime":
        null, "quantumComputingData": {"count": 1}, "errorData": null, "isCancelling":
        false, "tags": [], "name": "Qiskit Sample - 3-qubit GHZ circuit", "id": "00000000-0000-0000-0000-000000000001",
        "providerId": "quantinuum", "target": "quantinuum.sim.h2-1e", "creationTime":
        "2024-08-10T01:23:04.7143209+00:00", "endExecutionTime": "2024-08-10T01:24:43.538234+00:00",
>>>>>>> b43e1017
        "costEstimate": {"currencyCode": "USD", "events": [{"dimensionId": "ehqc",
        "dimensionName": "EHQC", "measureUnit": "hqc", "amountBilled": 11.1, "amountConsumed":
        11.1, "unitPrice": 0.0}], "estimatedTotal": 0.0}, "itemType": "Job"}'
    headers:
      connection:
      - keep-alive
      content-length:
      - '1321'
      content-type:
      - application/json; charset=utf-8
      transfer-encoding:
      - chunked
    status:
      code: 200
      message: OK
- request:
    body: null
    headers:
      Accept:
      - application/json
      Accept-Encoding:
      - gzip, deflate
      Connection:
      - keep-alive
      User-Agent:
      - testapp-azure-quantum-qiskit azsdk-python-quantum/0.0.1 Python/3.9.19 (Windows-10-10.0.22631-SP0)
    method: GET
    uri: https://eastus.quantum.azure.com/subscriptions/00000000-0000-0000-0000-000000000000/resourceGroups/myresourcegroup/providers/Microsoft.Quantum/workspaces/myworkspace/jobs/00000000-0000-0000-0000-000000000001?api-version=2022-09-12-preview&test-sequence-id=17
  response:
    body:
<<<<<<< HEAD
      string: '{"containerUri": "https://mystorage.blob.core.windows.net/job-00000000-0000-0000-0000-000000000001?sv=PLACEHOLDER&st=2024-08-15T22%3A24%3A04Z&se=2050-01-01T00%3A00%3A00Z&sr=c&sp=rcwl&sig=PLACEHOLDER&st=2024-08-15T22%3A24%3A04Z&se=2050-01-01T00%3A00%3A00Z&sr=b&sp=r&rscd=attachment%3B+filename%3DQiskit%2BSample%2B-%2B3-qubit%2BGHZ%2Bcircuit-00000000-0000-0000-0000-000000000001.input.json&sig=PLACEHOLDER&st=2024-08-15T22%3A24%3A04Z&se=2050-01-01T00%3A00%3A00Z&sr=b&sp=r&rscd=attachment%3B+filename%3DQiskit%2BSample%2B-%2B3-qubit%2BGHZ%2Bcircuit-00000000-0000-0000-0000-000000000001.output.json&sig=8r%2FwKwLodRkXXvFEm2OdpW1qZH5etw2E1ZCtBBjFBWw%3D",
        "beginExecutionTime": "2024-08-15T22:23:52.197124+00:00", "cancellationTime":
        null, "quantumComputingData": {"count": 1}, "errorData": null, "isCancelling":
        false, "tags": [], "name": "Qiskit Sample - 3-qubit GHZ circuit", "id": "00000000-0000-0000-0000-000000000001",
        "providerId": "quantinuum", "target": "quantinuum.sim.h2-1e", "creationTime":
        "2024-08-15T22:22:06.7006703+00:00", "endExecutionTime": "2024-08-15T22:23:56.695214+00:00",
=======
      string: '{"containerUri": "https://mystorage.blob.core.windows.net/job-00000000-0000-0000-0000-000000000001?sv=PLACEHOLDER&sr=c&sig=PLACEHOLDER&se=2050-01-01T00%3A00%3A00Z&sp=rcwl",
        "inputDataUri": "https://mystorage.blob.core.windows.net/job-00000000-0000-0000-0000-000000000001/inputData?sv=PLACEHOLDER&sr=b&sig=PLACEHOLDER&se=2050-01-01T00%3A00%3A00Z&sp=r&rscd=attachment%3B%20filename%3DQiskit%2BSample%2B-%2B3-qubit%2BGHZ%2Bcircuit-00000000-0000-0000-0000-000000000001.input.json",
        "inputDataFormat": "honeywell.openqasm.v1", "inputParams": {"count": 500,
        "shots": 500}, "metadata": {"qiskit": "True", "name": "Qiskit Sample - 3-qubit
        GHZ circuit", "num_qubits": "4", "metadata": "{\"some\": \"data\"}"}, "sessionId":
        null, "status": "Succeeded", "jobType": "QuantumComputing", "outputDataFormat":
        "honeywell.quantum-results.v1", "outputDataUri": "https://mystorage.blob.core.windows.net/job-00000000-0000-0000-0000-000000000001/rawOutputData?sv=PLACEHOLDER&sr=b&sig=PLACEHOLDER&se=2050-01-01T00%3A00%3A00Z&sp=r&rscd=attachment%3B%20filename%3DQiskit%2BSample%2B-%2B3-qubit%2BGHZ%2Bcircuit-00000000-0000-0000-0000-000000000001.output.json",
        "beginExecutionTime": "2024-08-10T01:24:38.713597+00:00", "cancellationTime":
        null, "quantumComputingData": {"count": 1}, "errorData": null, "isCancelling":
        false, "tags": [], "name": "Qiskit Sample - 3-qubit GHZ circuit", "id": "00000000-0000-0000-0000-000000000001",
        "providerId": "quantinuum", "target": "quantinuum.sim.h2-1e", "creationTime":
        "2024-08-10T01:23:04.7143209+00:00", "endExecutionTime": "2024-08-10T01:24:43.538234+00:00",
>>>>>>> b43e1017
        "costEstimate": {"currencyCode": "USD", "events": [{"dimensionId": "ehqc",
        "dimensionName": "EHQC", "measureUnit": "hqc", "amountBilled": 11.1, "amountConsumed":
        11.1, "unitPrice": 0.0}], "estimatedTotal": 0.0}, "itemType": "Job"}'
    headers:
      connection:
      - keep-alive
      content-length:
      - '1321'
      content-type:
      - application/json; charset=utf-8
      transfer-encoding:
      - chunked
    status:
      code: 200
      message: OK
- request:
    body: null
    headers:
      Accept:
      - application/json
      Accept-Encoding:
      - gzip, deflate
      Connection:
      - keep-alive
      User-Agent:
      - testapp-azure-quantum-qiskit azsdk-python-quantum/0.0.1 Python/3.9.19 (Windows-10-10.0.22631-SP0)
    method: GET
    uri: https://eastus.quantum.azure.com/subscriptions/00000000-0000-0000-0000-000000000000/resourceGroups/myresourcegroup/providers/Microsoft.Quantum/workspaces/myworkspace/providerStatus?api-version=2022-09-12-preview&test-sequence-id=3
  response:
    body:
      string: '{"value": [{"id": "microsoft-elements", "currentAvailability": "Available",
        "targets": [{"id": "microsoft.dft", "currentAvailability": "Available", "averageQueueTime":
        0, "statusPage": null}]}, {"id": "ionq", "currentAvailability": "Degraded",
<<<<<<< HEAD
        "targets": [{"id": "ionq.qpu", "currentAvailability": "Available", "averageQueueTime":
        1328970, "statusPage": "https://status.ionq.co"}, {"id": "ionq.qpu.aria-1",
        "currentAvailability": "Unavailable", "averageQueueTime": 2212524, "statusPage":
        "https://status.ionq.co"}, {"id": "ionq.qpu.aria-2", "currentAvailability":
        "Available", "averageQueueTime": 1230336, "statusPage": "https://status.ionq.co"},
        {"id": "ionq.simulator", "currentAvailability": "Available", "averageQueueTime":
        298, "statusPage": "https://status.ionq.co"}]}, {"id": "microsoft-qc", "currentAvailability":
        "Available", "targets": [{"id": "microsoft.estimator", "currentAvailability":
        "Available", "averageQueueTime": 0, "statusPage": null}]}, {"id": "pasqal",
        "currentAvailability": "Available", "targets": [{"id": "pasqal.sim.emu-tn",
=======
        "targets": [{"id": "ionq.qpu", "currentAvailability": "Unavailable", "averageQueueTime":
        1005677, "statusPage": "https://status.ionq.co"}, {"id": "ionq.qpu.aria-1",
        "currentAvailability": "Unavailable", "averageQueueTime": 1710970, "statusPage":
        "https://status.ionq.co"}, {"id": "ionq.qpu.aria-2", "currentAvailability":
        "Available", "averageQueueTime": 1195777, "statusPage": "https://status.ionq.co"},
        {"id": "ionq.simulator", "currentAvailability": "Available", "averageQueueTime":
        1, "statusPage": "https://status.ionq.co"}]}, {"id": "microsoft-qc", "currentAvailability":
        "Available", "targets": [{"id": "microsoft.estimator", "currentAvailability":
        "Available", "averageQueueTime": 0, "statusPage": null}]}, {"id": "pasqal",
        "currentAvailability": "Degraded", "targets": [{"id": "pasqal.sim.emu-tn",
>>>>>>> b43e1017
        "currentAvailability": "Available", "averageQueueTime": 243, "statusPage":
        "https://pasqal.com"}, {"id": "pasqal.qpu.fresnel", "currentAvailability":
        "Available", "averageQueueTime": 103193, "statusPage": "https://pasqal.com"}]},
        {"id": "quantinuum", "currentAvailability": "Degraded", "targets": [{"id":
        "quantinuum.qpu.h1-1", "currentAvailability": "Degraded", "averageQueueTime":
        0, "statusPage": "https://www.quantinuum.com/hardware/h1"}, {"id": "quantinuum.sim.h1-1sc",
        "currentAvailability": "Available", "averageQueueTime": 4, "statusPage": "https://www.quantinuum.com/hardware/h1"},
        {"id": "quantinuum.sim.h1-1e", "currentAvailability": "Available", "averageQueueTime":
<<<<<<< HEAD
        1657, "statusPage": "https://www.quantinuum.com/hardware/h1"}, {"id": "quantinuum.qpu.h2-1",
        "currentAvailability": "Degraded", "averageQueueTime": 0, "statusPage": "https://www.quantinuum.com/hardware/h2"},
        {"id": "quantinuum.sim.h2-1sc", "currentAvailability": "Available", "averageQueueTime":
        1, "statusPage": "https://www.quantinuum.com/hardware/h2"}, {"id": "quantinuum.sim.h2-1e",
        "currentAvailability": "Available", "averageQueueTime": 1767318, "statusPage":
        "https://www.quantinuum.com/hardware/h2"}, {"id": "quantinuum.sim.h1-1sc-preview",
        "currentAvailability": "Available", "averageQueueTime": 4, "statusPage": "https://www.quantinuum.com/hardware/h1"},
        {"id": "quantinuum.sim.h1-1e-preview", "currentAvailability": "Available",
        "averageQueueTime": 1657, "statusPage": "https://www.quantinuum.com/hardware/h1"},
        {"id": "quantinuum.sim.h1-2e-preview", "currentAvailability": "Available",
        "averageQueueTime": 838, "statusPage": "https://www.quantinuum.com/hardware/h1"},
=======
        76903, "statusPage": "https://www.quantinuum.com/hardware/h1"}, {"id": "quantinuum.qpu.h2-1",
        "currentAvailability": "Available", "averageQueueTime": 945785, "statusPage":
        "https://www.quantinuum.com/hardware/h2"}, {"id": "quantinuum.sim.h2-1sc",
        "currentAvailability": "Available", "averageQueueTime": 0, "statusPage": "https://www.quantinuum.com/hardware/h2"},
        {"id": "quantinuum.sim.h2-1e", "currentAvailability": "Available", "averageQueueTime":
        49444, "statusPage": "https://www.quantinuum.com/hardware/h2"}, {"id": "quantinuum.sim.h1-1sc-preview",
        "currentAvailability": "Available", "averageQueueTime": 0, "statusPage": "https://www.quantinuum.com/hardware/h1"},
        {"id": "quantinuum.sim.h1-1e-preview", "currentAvailability": "Available",
        "averageQueueTime": 76903, "statusPage": "https://www.quantinuum.com/hardware/h1"},
        {"id": "quantinuum.sim.h1-2e-preview", "currentAvailability": "Available",
        "averageQueueTime": 0, "statusPage": "https://www.quantinuum.com/hardware/h1"},
>>>>>>> b43e1017
        {"id": "quantinuum.qpu.h1-1-preview", "currentAvailability": "Degraded", "averageQueueTime":
        0, "statusPage": "https://www.quantinuum.com/hardware/h1"}]}, {"id": "rigetti",
        "currentAvailability": "Degraded", "targets": [{"id": "rigetti.sim.qvm", "currentAvailability":
        "Available", "averageQueueTime": 5, "statusPage": "https://rigetti.statuspage.io/"},
        {"id": "rigetti.qpu.ankaa-2", "currentAvailability": "Degraded", "averageQueueTime":
        5, "statusPage": "https://rigetti.statuspage.io/"}]}, {"id": "qci", "currentAvailability":
        "Degraded", "targets": [{"id": "qci.simulator", "currentAvailability": "Available",
        "averageQueueTime": 1, "statusPage": "https://quantumcircuits.com"}, {"id":
        "qci.machine1", "currentAvailability": "Unavailable", "averageQueueTime":
        1, "statusPage": "https://quantumcircuits.com"}, {"id": "qci.simulator.noisy",
        "currentAvailability": "Available", "averageQueueTime": 0, "statusPage": "https://quantumcircuits.com"}]},
        {"id": "Microsoft.Test", "currentAvailability": "Available", "targets": [{"id":
        "echo-rigetti", "currentAvailability": "Available", "averageQueueTime": 1,
        "statusPage": ""}, {"id": "echo-quantinuum", "currentAvailability": "Available",
        "averageQueueTime": 1, "statusPage": ""}, {"id": "echo-qci", "currentAvailability":
        "Available", "averageQueueTime": 1, "statusPage": ""}, {"id": "echo-ionq",
        "currentAvailability": "Available", "averageQueueTime": 1, "statusPage": ""},
        {"id": "echo-aquarius", "currentAvailability": "Available", "averageQueueTime":
        1, "statusPage": ""}, {"id": "sparse-sim-rigetti", "currentAvailability":
        "Available", "averageQueueTime": 1, "statusPage": ""}, {"id": "sparse-sim-quantinuum",
        "currentAvailability": "Available", "averageQueueTime": 1, "statusPage": ""},
        {"id": "sparse-sim-qci", "currentAvailability": "Available", "averageQueueTime":
        1, "statusPage": ""}, {"id": "sparse-sim-ionq", "currentAvailability": "Available",
        "averageQueueTime": 1, "statusPage": ""}, {"id": "echo-output", "currentAvailability":
        "Available", "averageQueueTime": 1, "statusPage": ""}]}], "nextLink": null}'
    headers:
      connection:
      - keep-alive
      content-length:
<<<<<<< HEAD
      - '4781'
=======
      - '4776'
>>>>>>> b43e1017
      content-type:
      - application/json; charset=utf-8
      transfer-encoding:
      - chunked
    status:
      code: 200
      message: OK
- request:
    body: null
    headers:
      Accept:
      - application/json
      Accept-Encoding:
      - gzip, deflate
      Connection:
      - keep-alive
      User-Agent:
      - testapp-azure-quantum-qiskit azsdk-python-quantum/0.0.1 Python/3.9.19 (Windows-10-10.0.22631-SP0)
    method: GET
    uri: https://eastus.quantum.azure.com/subscriptions/00000000-0000-0000-0000-000000000000/resourceGroups/myresourcegroup/providers/Microsoft.Quantum/workspaces/myworkspace/jobs/00000000-0000-0000-0000-000000000001?api-version=2022-09-12-preview&test-sequence-id=18
  response:
    body:
<<<<<<< HEAD
      string: '{"containerUri": "https://mystorage.blob.core.windows.net/job-00000000-0000-0000-0000-000000000001?sv=PLACEHOLDER&st=2024-08-15T22%3A24%3A04Z&se=2050-01-01T00%3A00%3A00Z&sr=c&sp=rcwl&sig=PLACEHOLDER&st=2024-08-15T22%3A24%3A04Z&se=2050-01-01T00%3A00%3A00Z&sr=b&sp=r&rscd=attachment%3B+filename%3DQiskit%2BSample%2B-%2B3-qubit%2BGHZ%2Bcircuit-00000000-0000-0000-0000-000000000001.input.json&sig=PLACEHOLDER&st=2024-08-15T22%3A24%3A04Z&se=2050-01-01T00%3A00%3A00Z&sr=b&sp=r&rscd=attachment%3B+filename%3DQiskit%2BSample%2B-%2B3-qubit%2BGHZ%2Bcircuit-00000000-0000-0000-0000-000000000001.output.json&sig=8r%2FwKwLodRkXXvFEm2OdpW1qZH5etw2E1ZCtBBjFBWw%3D",
        "beginExecutionTime": "2024-08-15T22:23:52.197124+00:00", "cancellationTime":
        null, "quantumComputingData": {"count": 1}, "errorData": null, "isCancelling":
        false, "tags": [], "name": "Qiskit Sample - 3-qubit GHZ circuit", "id": "00000000-0000-0000-0000-000000000001",
        "providerId": "quantinuum", "target": "quantinuum.sim.h2-1e", "creationTime":
        "2024-08-15T22:22:06.7006703+00:00", "endExecutionTime": "2024-08-15T22:23:56.695214+00:00",
=======
      string: '{"containerUri": "https://mystorage.blob.core.windows.net/job-00000000-0000-0000-0000-000000000001?sv=PLACEHOLDER&sr=c&sig=PLACEHOLDER&se=2050-01-01T00%3A00%3A00Z&sp=rcwl",
        "inputDataUri": "https://mystorage.blob.core.windows.net/job-00000000-0000-0000-0000-000000000001/inputData?sv=PLACEHOLDER&sr=b&sig=PLACEHOLDER&se=2050-01-01T00%3A00%3A00Z&sp=r&rscd=attachment%3B%20filename%3DQiskit%2BSample%2B-%2B3-qubit%2BGHZ%2Bcircuit-00000000-0000-0000-0000-000000000001.input.json",
        "inputDataFormat": "honeywell.openqasm.v1", "inputParams": {"count": 500,
        "shots": 500}, "metadata": {"qiskit": "True", "name": "Qiskit Sample - 3-qubit
        GHZ circuit", "num_qubits": "4", "metadata": "{\"some\": \"data\"}"}, "sessionId":
        null, "status": "Succeeded", "jobType": "QuantumComputing", "outputDataFormat":
        "honeywell.quantum-results.v1", "outputDataUri": "https://mystorage.blob.core.windows.net/job-00000000-0000-0000-0000-000000000001/rawOutputData?sv=PLACEHOLDER&sr=b&sig=PLACEHOLDER&se=2050-01-01T00%3A00%3A00Z&sp=r&rscd=attachment%3B%20filename%3DQiskit%2BSample%2B-%2B3-qubit%2BGHZ%2Bcircuit-00000000-0000-0000-0000-000000000001.output.json",
        "beginExecutionTime": "2024-08-10T01:24:38.713597+00:00", "cancellationTime":
        null, "quantumComputingData": {"count": 1}, "errorData": null, "isCancelling":
        false, "tags": [], "name": "Qiskit Sample - 3-qubit GHZ circuit", "id": "00000000-0000-0000-0000-000000000001",
        "providerId": "quantinuum", "target": "quantinuum.sim.h2-1e", "creationTime":
        "2024-08-10T01:23:04.7143209+00:00", "endExecutionTime": "2024-08-10T01:24:43.538234+00:00",
>>>>>>> b43e1017
        "costEstimate": {"currencyCode": "USD", "events": [{"dimensionId": "ehqc",
        "dimensionName": "EHQC", "measureUnit": "hqc", "amountBilled": 11.1, "amountConsumed":
        11.1, "unitPrice": 0.0}], "estimatedTotal": 0.0}, "itemType": "Job"}'
    headers:
      connection:
      - keep-alive
      content-length:
      - '1321'
      content-type:
      - application/json; charset=utf-8
      transfer-encoding:
      - chunked
    status:
      code: 200
      message: OK
- request:
    body: null
    headers:
      Accept:
      - application/json
      Accept-Encoding:
      - gzip, deflate
      Connection:
      - keep-alive
      User-Agent:
      - testapp-azure-quantum-qiskit azsdk-python-quantum/0.0.1 Python/3.9.19 (Windows-10-10.0.22631-SP0)
    method: GET
    uri: https://eastus.quantum.azure.com/subscriptions/00000000-0000-0000-0000-000000000000/resourceGroups/myresourcegroup/providers/Microsoft.Quantum/workspaces/myworkspace/jobs/00000000-0000-0000-0000-000000000001?api-version=2022-09-12-preview&test-sequence-id=19
  response:
    body:
<<<<<<< HEAD
      string: '{"containerUri": "https://mystorage.blob.core.windows.net/job-00000000-0000-0000-0000-000000000001?sv=PLACEHOLDER&st=2024-08-15T22%3A24%3A04Z&se=2050-01-01T00%3A00%3A00Z&sr=c&sp=rcwl&sig=PLACEHOLDER&st=2024-08-15T22%3A24%3A04Z&se=2050-01-01T00%3A00%3A00Z&sr=b&sp=r&rscd=attachment%3B+filename%3DQiskit%2BSample%2B-%2B3-qubit%2BGHZ%2Bcircuit-00000000-0000-0000-0000-000000000001.input.json&sig=PLACEHOLDER&st=2024-08-15T22%3A24%3A04Z&se=2050-01-01T00%3A00%3A00Z&sr=b&sp=r&rscd=attachment%3B+filename%3DQiskit%2BSample%2B-%2B3-qubit%2BGHZ%2Bcircuit-00000000-0000-0000-0000-000000000001.output.json&sig=8r%2FwKwLodRkXXvFEm2OdpW1qZH5etw2E1ZCtBBjFBWw%3D",
        "beginExecutionTime": "2024-08-15T22:23:52.197124+00:00", "cancellationTime":
        null, "quantumComputingData": {"count": 1}, "errorData": null, "isCancelling":
        false, "tags": [], "name": "Qiskit Sample - 3-qubit GHZ circuit", "id": "00000000-0000-0000-0000-000000000001",
        "providerId": "quantinuum", "target": "quantinuum.sim.h2-1e", "creationTime":
        "2024-08-15T22:22:06.7006703+00:00", "endExecutionTime": "2024-08-15T22:23:56.695214+00:00",
=======
      string: '{"containerUri": "https://mystorage.blob.core.windows.net/job-00000000-0000-0000-0000-000000000001?sv=PLACEHOLDER&sr=c&sig=PLACEHOLDER&se=2050-01-01T00%3A00%3A00Z&sp=rcwl",
        "inputDataUri": "https://mystorage.blob.core.windows.net/job-00000000-0000-0000-0000-000000000001/inputData?sv=PLACEHOLDER&sr=b&sig=PLACEHOLDER&se=2050-01-01T00%3A00%3A00Z&sp=r&rscd=attachment%3B%20filename%3DQiskit%2BSample%2B-%2B3-qubit%2BGHZ%2Bcircuit-00000000-0000-0000-0000-000000000001.input.json",
        "inputDataFormat": "honeywell.openqasm.v1", "inputParams": {"count": 500,
        "shots": 500}, "metadata": {"qiskit": "True", "name": "Qiskit Sample - 3-qubit
        GHZ circuit", "num_qubits": "4", "metadata": "{\"some\": \"data\"}"}, "sessionId":
        null, "status": "Succeeded", "jobType": "QuantumComputing", "outputDataFormat":
        "honeywell.quantum-results.v1", "outputDataUri": "https://mystorage.blob.core.windows.net/job-00000000-0000-0000-0000-000000000001/rawOutputData?sv=PLACEHOLDER&sr=b&sig=PLACEHOLDER&se=2050-01-01T00%3A00%3A00Z&sp=r&rscd=attachment%3B%20filename%3DQiskit%2BSample%2B-%2B3-qubit%2BGHZ%2Bcircuit-00000000-0000-0000-0000-000000000001.output.json",
        "beginExecutionTime": "2024-08-10T01:24:38.713597+00:00", "cancellationTime":
        null, "quantumComputingData": {"count": 1}, "errorData": null, "isCancelling":
        false, "tags": [], "name": "Qiskit Sample - 3-qubit GHZ circuit", "id": "00000000-0000-0000-0000-000000000001",
        "providerId": "quantinuum", "target": "quantinuum.sim.h2-1e", "creationTime":
        "2024-08-10T01:23:04.7143209+00:00", "endExecutionTime": "2024-08-10T01:24:43.538234+00:00",
>>>>>>> b43e1017
        "costEstimate": {"currencyCode": "USD", "events": [{"dimensionId": "ehqc",
        "dimensionName": "EHQC", "measureUnit": "hqc", "amountBilled": 11.1, "amountConsumed":
        11.1, "unitPrice": 0.0}], "estimatedTotal": 0.0}, "itemType": "Job"}'
    headers:
      connection:
      - keep-alive
      content-length:
      - '1321'
      content-type:
      - application/json; charset=utf-8
      transfer-encoding:
      - chunked
    status:
      code: 200
      message: OK
- request:
    body: null
    headers:
      Accept:
      - application/json
      Accept-Encoding:
      - gzip, deflate
      Connection:
      - keep-alive
      User-Agent:
      - testapp-azure-quantum-qiskit azsdk-python-quantum/0.0.1 Python/3.9.19 (Windows-10-10.0.22631-SP0)
    method: GET
    uri: https://eastus.quantum.azure.com/subscriptions/00000000-0000-0000-0000-000000000000/resourceGroups/myresourcegroup/providers/Microsoft.Quantum/workspaces/myworkspace/jobs/00000000-0000-0000-0000-000000000001?api-version=2022-09-12-preview&test-sequence-id=20
  response:
    body:
<<<<<<< HEAD
      string: '{"containerUri": "https://mystorage.blob.core.windows.net/job-00000000-0000-0000-0000-000000000001?sv=PLACEHOLDER&st=2024-08-15T22%3A24%3A04Z&se=2050-01-01T00%3A00%3A00Z&sr=c&sp=rcwl&sig=PLACEHOLDER&st=2024-08-15T22%3A24%3A04Z&se=2050-01-01T00%3A00%3A00Z&sr=b&sp=r&rscd=attachment%3B+filename%3DQiskit%2BSample%2B-%2B3-qubit%2BGHZ%2Bcircuit-00000000-0000-0000-0000-000000000001.input.json&sig=PLACEHOLDER&st=2024-08-15T22%3A24%3A04Z&se=2050-01-01T00%3A00%3A00Z&sr=b&sp=r&rscd=attachment%3B+filename%3DQiskit%2BSample%2B-%2B3-qubit%2BGHZ%2Bcircuit-00000000-0000-0000-0000-000000000001.output.json&sig=8r%2FwKwLodRkXXvFEm2OdpW1qZH5etw2E1ZCtBBjFBWw%3D",
        "beginExecutionTime": "2024-08-15T22:23:52.197124+00:00", "cancellationTime":
        null, "quantumComputingData": {"count": 1}, "errorData": null, "isCancelling":
        false, "tags": [], "name": "Qiskit Sample - 3-qubit GHZ circuit", "id": "00000000-0000-0000-0000-000000000001",
        "providerId": "quantinuum", "target": "quantinuum.sim.h2-1e", "creationTime":
        "2024-08-15T22:22:06.7006703+00:00", "endExecutionTime": "2024-08-15T22:23:56.695214+00:00",
=======
      string: '{"containerUri": "https://mystorage.blob.core.windows.net/job-00000000-0000-0000-0000-000000000001?sv=PLACEHOLDER&sr=c&sig=PLACEHOLDER&se=2050-01-01T00%3A00%3A00Z&sp=rcwl",
        "inputDataUri": "https://mystorage.blob.core.windows.net/job-00000000-0000-0000-0000-000000000001/inputData?sv=PLACEHOLDER&sr=b&sig=PLACEHOLDER&se=2050-01-01T00%3A00%3A00Z&sp=r&rscd=attachment%3B%20filename%3DQiskit%2BSample%2B-%2B3-qubit%2BGHZ%2Bcircuit-00000000-0000-0000-0000-000000000001.input.json",
        "inputDataFormat": "honeywell.openqasm.v1", "inputParams": {"count": 500,
        "shots": 500}, "metadata": {"qiskit": "True", "name": "Qiskit Sample - 3-qubit
        GHZ circuit", "num_qubits": "4", "metadata": "{\"some\": \"data\"}"}, "sessionId":
        null, "status": "Succeeded", "jobType": "QuantumComputing", "outputDataFormat":
        "honeywell.quantum-results.v1", "outputDataUri": "https://mystorage.blob.core.windows.net/job-00000000-0000-0000-0000-000000000001/rawOutputData?sv=PLACEHOLDER&sr=b&sig=PLACEHOLDER&se=2050-01-01T00%3A00%3A00Z&sp=r&rscd=attachment%3B%20filename%3DQiskit%2BSample%2B-%2B3-qubit%2BGHZ%2Bcircuit-00000000-0000-0000-0000-000000000001.output.json",
        "beginExecutionTime": "2024-08-10T01:24:38.713597+00:00", "cancellationTime":
        null, "quantumComputingData": {"count": 1}, "errorData": null, "isCancelling":
        false, "tags": [], "name": "Qiskit Sample - 3-qubit GHZ circuit", "id": "00000000-0000-0000-0000-000000000001",
        "providerId": "quantinuum", "target": "quantinuum.sim.h2-1e", "creationTime":
        "2024-08-10T01:23:04.7143209+00:00", "endExecutionTime": "2024-08-10T01:24:43.538234+00:00",
>>>>>>> b43e1017
        "costEstimate": {"currencyCode": "USD", "events": [{"dimensionId": "ehqc",
        "dimensionName": "EHQC", "measureUnit": "hqc", "amountBilled": 11.1, "amountConsumed":
        11.1, "unitPrice": 0.0}], "estimatedTotal": 0.0}, "itemType": "Job"}'
    headers:
      connection:
      - keep-alive
      content-length:
      - '1321'
      content-type:
      - application/json; charset=utf-8
      transfer-encoding:
      - chunked
    status:
      code: 200
      message: OK
- request:
    body: null
    headers:
      Accept:
      - application/xml
      Accept-Encoding:
      - gzip, deflate
      Connection:
      - keep-alive
      User-Agent:
      - azsdk-python-storage-blob/12.20.0 Python/3.9.19 (Windows-10-10.0.22631-SP0)
      x-ms-date:
<<<<<<< HEAD
      - Thu, 15 Aug 2024 22:24:04 GMT
      x-ms-range:
      - bytes=0-33554431
      x-ms-version:
      - '2024-05-04'
    method: GET
    uri: https://mystorage.blob.core.windows.net/job-00000000-0000-0000-0000-000000000001/outputData?sv=PLACEHOLDER&st=2024-08-15T22%3A24%3A04Z&se=2050-01-01T00%3A00%3A00Z&sr=b&sp=r&rscd=attachment%3B%20filename%3DQiskit%2BSample%2B-%2B3-qubit%2BGHZ%2Bcircuit-00000000-0000-0000-0000-000000000001.output.json&sig=8r%2FwKwLodRkXXvFEm2OdpW1qZH5etw2E1ZCtBBjFBWw%3D
  response:
    body:
      string: '{"DataFormat": "microsoft.quantum-results.v2", "Results": [{"Histogram":
        [{"Outcome": [0, 0, 0], "Display": "[0, 0, 0]", "Count": 249}, {"Outcome":
        [1, 1, 1], "Display": "[1, 1, 1]", "Count": 243}, {"Outcome": [0, 1, 1], "Display":
        "[0, 1, 1]", "Count": 4}, {"Outcome": [1, 0, 1], "Display": "[1, 0, 1]", "Count":
        2}, {"Outcome": [1, 1, 0], "Display": "[1, 1, 0]", "Count": 1}, {"Outcome":
        [0, 0, 1], "Display": "[0, 0, 1]", "Count": 1}], "Shots": [[0, 0, 0], [0,
        0, 0], [1, 1, 1], [1, 1, 1], [0, 0, 0], [1, 1, 1], [0, 0, 0], [1, 1, 1], [1,
        1, 1], [0, 0, 0], [1, 1, 1], [1, 1, 1], [1, 1, 1], [0, 0, 0], [1, 1, 1], [1,
        1, 1], [0, 0, 0], [0, 0, 0], [0, 0, 0], [1, 1, 1], [0, 0, 0], [0, 0, 0], [1,
        1, 1], [1, 1, 1], [1, 1, 1], [0, 0, 0], [1, 1, 1], [0, 0, 0], [0, 1, 1], [0,
        0, 0], [0, 1, 1], [0, 0, 0], [0, 0, 0], [0, 0, 0], [0, 0, 0], [0, 0, 0], [1,
        1, 1], [1, 1, 1], [1, 1, 1], [0, 0, 0], [0, 0, 0], [1, 1, 1], [1, 1, 1], [0,
        0, 0], [0, 0, 0], [1, 1, 1], [1, 1, 1], [0, 0, 0], [1, 1, 1], [0, 0, 0], [0,
        0, 0], [0, 0, 0], [1, 1, 1], [0, 0, 0], [0, 0, 0], [1, 1, 1], [1, 1, 1], [1,
        1, 1], [0, 0, 0], [0, 0, 0], [0, 0, 0], [1, 1, 1], [1, 1, 1], [1, 1, 1], [0,
        0, 0], [0, 0, 0], [0, 0, 0], [1, 1, 1], [1, 1, 1], [0, 0, 0], [1, 1, 1], [1,
        1, 1], [0, 0, 0], [1, 1, 1], [0, 0, 0], [1, 1, 1], [1, 1, 1], [1, 1, 1], [1,
        1, 1], [1, 1, 1], [1, 1, 1], [1, 1, 1], [0, 0, 0], [1, 1, 1], [1, 1, 1], [0,
        0, 0], [0, 0, 0], [1, 1, 1], [0, 0, 0], [0, 0, 0], [1, 1, 1], [0, 0, 0], [1,
        1, 1], [1, 1, 1], [1, 1, 1], [0, 0, 0], [0, 0, 0], [0, 0, 0], [0, 0, 0], [1,
        1, 1], [0, 0, 0], [0, 0, 0], [0, 0, 0], [0, 0, 0], [0, 0, 0], [1, 1, 1], [0,
        0, 0], [1, 1, 1], [0, 0, 0], [1, 1, 1], [1, 1, 1], [0, 0, 0], [1, 1, 1], [1,
        1, 1], [1, 1, 1], [0, 0, 0], [0, 0, 0], [1, 1, 1], [0, 0, 0], [0, 0, 0], [0,
        0, 0], [1, 1, 1], [0, 0, 0], [0, 0, 0], [0, 0, 0], [1, 1, 1], [1, 1, 1], [1,
        1, 1], [0, 0, 0], [1, 1, 1], [1, 1, 1], [1, 1, 1], [0, 0, 0], [1, 1, 1], [1,
        1, 1], [0, 0, 0], [0, 0, 0], [1, 1, 1], [0, 0, 0], [0, 0, 0], [1, 1, 1], [1,
        1, 1], [0, 0, 0], [0, 0, 0], [1, 1, 1], [1, 1, 1], [0, 0, 0], [0, 0, 0], [1,
        1, 1], [0, 0, 0], [0, 0, 0], [0, 0, 0], [0, 0, 0], [0, 0, 0], [1, 1, 1], [0,
        0, 0], [1, 1, 1], [0, 0, 0], [0, 0, 0], [1, 1, 1], [0, 0, 0], [1, 1, 1], [0,
        0, 0], [1, 1, 1], [1, 1, 1], [1, 1, 1], [0, 0, 0], [0, 0, 0], [0, 0, 0], [0,
        0, 0], [0, 0, 0], [0, 0, 0], [1, 1, 1], [1, 1, 1], [0, 0, 0], [1, 1, 1], [0,
        0, 0], [1, 1, 1], [0, 0, 0], [1, 1, 1], [0, 0, 0], [1, 1, 1], [1, 1, 1], [0,
        0, 0], [0, 0, 0], [1, 1, 1], [0, 1, 1], [0, 0, 0], [1, 1, 1], [1, 1, 1], [0,
        0, 0], [1, 1, 1], [0, 0, 0], [0, 0, 0], [0, 0, 0], [0, 0, 0], [0, 0, 0], [1,
        1, 1], [0, 0, 0], [0, 0, 0], [1, 1, 1], [1, 1, 1], [1, 1, 1], [1, 1, 1], [0,
        0, 0], [0, 0, 0], [1, 1, 1], [1, 1, 1], [1, 1, 1], [0, 0, 0], [0, 0, 0], [1,
        1, 1], [0, 0, 0], [1, 1, 1], [1, 1, 1], [1, 1, 1], [1, 1, 1], [1, 1, 1], [0,
        0, 0], [1, 1, 1], [1, 1, 1], [1, 1, 1], [1, 1, 1], [0, 0, 0], [0, 0, 0], [0,
        0, 0], [0, 0, 0], [1, 1, 1], [1, 1, 1], [1, 1, 1], [1, 1, 1], [1, 1, 1], [0,
        0, 0], [0, 0, 0], [0, 0, 0], [1, 1, 1], [0, 0, 0], [0, 0, 0], [1, 1, 1], [0,
        0, 0], [1, 0, 1], [0, 0, 0], [0, 0, 0], [0, 0, 0], [0, 0, 0], [0, 0, 0], [0,
        0, 0], [0, 0, 0], [1, 1, 1], [1, 1, 1], [1, 1, 1], [1, 1, 1], [1, 1, 1], [1,
        1, 1], [1, 1, 1], [0, 0, 0], [1, 1, 1], [1, 1, 1], [1, 1, 1], [0, 0, 0], [0,
        0, 0], [1, 1, 1], [0, 0, 0], [1, 1, 1], [1, 1, 1], [1, 1, 1], [0, 0, 0], [0,
        0, 0], [0, 0, 0], [1, 1, 0], [0, 0, 0], [1, 1, 1], [1, 1, 1], [0, 0, 0], [1,
        1, 1], [0, 0, 0], [0, 0, 0], [0, 0, 0], [0, 0, 0], [1, 1, 1], [0, 0, 0], [1,
        1, 1], [0, 0, 0], [0, 0, 0], [0, 0, 0], [0, 0, 0], [1, 1, 1], [0, 0, 0], [0,
        0, 0], [1, 1, 1], [0, 0, 0], [1, 1, 1], [0, 0, 0], [1, 1, 1], [0, 0, 0], [1,
        1, 1], [1, 1, 1], [1, 1, 1], [1, 1, 1], [1, 1, 1], [1, 1, 1], [0, 0, 0], [1,
        1, 1], [0, 0, 0], [1, 1, 1], [1, 1, 1], [0, 0, 0], [1, 1, 1], [1, 1, 1], [1,
        1, 1], [0, 0, 0], [0, 0, 0], [1, 1, 1], [1, 1, 1], [0, 0, 0], [0, 0, 0], [1,
        1, 1], [1, 1, 1], [0, 0, 0], [0, 0, 0], [1, 1, 1], [1, 1, 1], [1, 1, 1], [1,
        1, 1], [1, 1, 1], [0, 0, 0], [0, 0, 0], [0, 0, 0], [1, 1, 1], [0, 0, 0], [1,
        1, 1], [0, 0, 0], [1, 1, 1], [0, 0, 0], [1, 1, 1], [1, 1, 1], [1, 1, 1], [0,
        1, 1], [1, 1, 1], [0, 0, 0], [0, 0, 0], [0, 0, 0], [1, 1, 1], [0, 0, 0], [0,
        0, 0], [0, 0, 0], [0, 0, 0], [0, 0, 0], [1, 1, 1], [0, 0, 0], [0, 0, 0], [1,
        1, 1], [1, 1, 1], [1, 1, 1], [1, 1, 1], [1, 1, 1], [1, 1, 1], [0, 0, 0], [0,
        0, 0], [0, 0, 0], [0, 0, 0], [0, 0, 0], [1, 1, 1], [1, 1, 1], [1, 1, 1], [1,
        1, 1], [0, 0, 0], [1, 1, 1], [1, 1, 1], [1, 1, 1], [1, 1, 1], [1, 1, 1], [1,
        1, 1], [1, 1, 1], [1, 1, 1], [1, 1, 1], [1, 1, 1], [1, 1, 1], [1, 1, 1], [1,
        1, 1], [1, 1, 1], [0, 0, 0], [1, 1, 1], [0, 0, 0], [0, 0, 0], [1, 1, 1], [1,
        1, 1], [1, 1, 1], [0, 0, 0], [1, 1, 1], [0, 0, 0], [1, 1, 1], [1, 1, 1], [0,
        0, 0], [0, 0, 0], [0, 0, 0], [0, 0, 0], [1, 1, 1], [1, 1, 1], [1, 1, 1], [0,
        0, 0], [0, 0, 0], [0, 0, 0], [0, 0, 0], [0, 0, 0], [1, 1, 1], [0, 0, 0], [0,
        0, 0], [0, 0, 0], [1, 1, 1], [0, 0, 0], [1, 1, 1], [0, 0, 0], [1, 1, 1], [0,
        0, 0], [0, 0, 0], [0, 0, 0], [0, 0, 0], [1, 1, 1], [1, 1, 1], [0, 0, 0], [0,
        0, 0], [1, 1, 1], [1, 1, 1], [0, 0, 0], [0, 0, 0], [0, 0, 0], [0, 0, 0], [1,
        1, 1], [0, 0, 0], [0, 0, 0], [1, 1, 1], [1, 1, 1], [1, 1, 1], [1, 1, 1], [0,
        0, 0], [0, 0, 0], [0, 0, 0], [0, 0, 0], [0, 0, 0], [0, 0, 0], [1, 1, 1], [0,
        0, 0], [1, 1, 1], [0, 0, 0], [1, 1, 1], [0, 0, 0], [0, 0, 0], [1, 1, 1], [1,
        1, 1], [0, 0, 0], [0, 0, 0], [1, 1, 1], [0, 0, 0], [1, 1, 1], [1, 1, 1], [1,
        1, 1], [0, 0, 0], [1, 1, 1], [1, 1, 1], [1, 1, 1], [1, 1, 1], [0, 0, 0], [0,
        0, 0], [0, 0, 1], [1, 0, 1], [1, 1, 1], [1, 1, 1], [0, 0, 0], [0, 0, 0], [1,
        1, 1], [1, 1, 1], [0, 0, 0], [0, 0, 0], [0, 0, 0], [1, 1, 1], [1, 1, 1], [0,
        0, 0], [1, 1, 1], [0, 0, 0], [0, 0, 0], [0, 0, 0], [0, 0, 0], [0, 0, 0], [0,
        0, 0], [1, 1, 1], [0, 0, 0], [0, 0, 0], [1, 1, 1], [1, 1, 1], [0, 0, 0], [1,
        1, 1], [0, 0, 0], [0, 0, 0], [1, 1, 1], [0, 0, 0], [1, 1, 1], [0, 0, 0], [1,
        1, 1], [0, 0, 0]]}]}'
    headers:
      accept-ranges:
      - bytes
      content-length:
      - '5951'
      content-range:
      - bytes 0-4398/4399
      content-type:
      - application/octet-stream
      x-ms-blob-content-md5:
      - lSE7zOGpnAiy1k46pxkRSA==
      x-ms-blob-type:
      - BlockBlob
      x-ms-creation-time:
      - Thu, 15 Aug 2024 22:23:58 GMT
      x-ms-lease-state:
      - available
      x-ms-lease-status:
      - unlocked
      x-ms-server-encrypted:
      - 'true'
      x-ms-version:
      - '2024-05-04'
    status:
      code: 206
      message: Partial Content
- request:
    body: null
    headers:
      Accept:
      - application/xml
      Accept-Encoding:
      - gzip, deflate
      Connection:
      - keep-alive
      User-Agent:
      - azsdk-python-storage-blob/12.20.0 Python/3.9.19 (Windows-10-10.0.22631-SP0)
      x-ms-date:
      - Thu, 15 Aug 2024 22:24:04 GMT
=======
      - Sat, 10 Aug 2024 01:25:02 GMT
>>>>>>> b43e1017
      x-ms-range:
      - bytes=0-33554431
      x-ms-version:
      - '2024-05-04'
    method: GET
    uri: https://mystorage.blob.core.windows.net/job-00000000-0000-0000-0000-000000000001/outputData?sv=PLACEHOLDER&st=2024-08-15T22%3A24%3A04Z&se=2050-01-01T00%3A00%3A00Z&sr=b&sp=r&rscd=attachment%3B%20filename%3DQiskit%2BSample%2B-%2B3-qubit%2BGHZ%2Bcircuit-00000000-0000-0000-0000-000000000001.output.json&sig=8r%2FwKwLodRkXXvFEm2OdpW1qZH5etw2E1ZCtBBjFBWw%3D
  response:
    body:
<<<<<<< HEAD
      string: '{"DataFormat": "microsoft.quantum-results.v2", "Results": [{"Histogram":
        [{"Outcome": [0, 0, 0], "Display": "[0, 0, 0]", "Count": 249}, {"Outcome":
        [1, 1, 1], "Display": "[1, 1, 1]", "Count": 243}, {"Outcome": [0, 1, 1], "Display":
        "[0, 1, 1]", "Count": 4}, {"Outcome": [1, 0, 1], "Display": "[1, 0, 1]", "Count":
        2}, {"Outcome": [1, 1, 0], "Display": "[1, 1, 0]", "Count": 1}, {"Outcome":
        [0, 0, 1], "Display": "[0, 0, 1]", "Count": 1}], "Shots": [[0, 0, 0], [0,
        0, 0], [1, 1, 1], [1, 1, 1], [0, 0, 0], [1, 1, 1], [0, 0, 0], [1, 1, 1], [1,
        1, 1], [0, 0, 0], [1, 1, 1], [1, 1, 1], [1, 1, 1], [0, 0, 0], [1, 1, 1], [1,
        1, 1], [0, 0, 0], [0, 0, 0], [0, 0, 0], [1, 1, 1], [0, 0, 0], [0, 0, 0], [1,
        1, 1], [1, 1, 1], [1, 1, 1], [0, 0, 0], [1, 1, 1], [0, 0, 0], [0, 1, 1], [0,
        0, 0], [0, 1, 1], [0, 0, 0], [0, 0, 0], [0, 0, 0], [0, 0, 0], [0, 0, 0], [1,
        1, 1], [1, 1, 1], [1, 1, 1], [0, 0, 0], [0, 0, 0], [1, 1, 1], [1, 1, 1], [0,
        0, 0], [0, 0, 0], [1, 1, 1], [1, 1, 1], [0, 0, 0], [1, 1, 1], [0, 0, 0], [0,
        0, 0], [0, 0, 0], [1, 1, 1], [0, 0, 0], [0, 0, 0], [1, 1, 1], [1, 1, 1], [1,
        1, 1], [0, 0, 0], [0, 0, 0], [0, 0, 0], [1, 1, 1], [1, 1, 1], [1, 1, 1], [0,
        0, 0], [0, 0, 0], [0, 0, 0], [1, 1, 1], [1, 1, 1], [0, 0, 0], [1, 1, 1], [1,
        1, 1], [0, 0, 0], [1, 1, 1], [0, 0, 0], [1, 1, 1], [1, 1, 1], [1, 1, 1], [1,
        1, 1], [1, 1, 1], [1, 1, 1], [1, 1, 1], [0, 0, 0], [1, 1, 1], [1, 1, 1], [0,
        0, 0], [0, 0, 0], [1, 1, 1], [0, 0, 0], [0, 0, 0], [1, 1, 1], [0, 0, 0], [1,
        1, 1], [1, 1, 1], [1, 1, 1], [0, 0, 0], [0, 0, 0], [0, 0, 0], [0, 0, 0], [1,
        1, 1], [0, 0, 0], [0, 0, 0], [0, 0, 0], [0, 0, 0], [0, 0, 0], [1, 1, 1], [0,
        0, 0], [1, 1, 1], [0, 0, 0], [1, 1, 1], [1, 1, 1], [0, 0, 0], [1, 1, 1], [1,
        1, 1], [1, 1, 1], [0, 0, 0], [0, 0, 0], [1, 1, 1], [0, 0, 0], [0, 0, 0], [0,
        0, 0], [1, 1, 1], [0, 0, 0], [0, 0, 0], [0, 0, 0], [1, 1, 1], [1, 1, 1], [1,
        1, 1], [0, 0, 0], [1, 1, 1], [1, 1, 1], [1, 1, 1], [0, 0, 0], [1, 1, 1], [1,
        1, 1], [0, 0, 0], [0, 0, 0], [1, 1, 1], [0, 0, 0], [0, 0, 0], [1, 1, 1], [1,
        1, 1], [0, 0, 0], [0, 0, 0], [1, 1, 1], [1, 1, 1], [0, 0, 0], [0, 0, 0], [1,
        1, 1], [0, 0, 0], [0, 0, 0], [0, 0, 0], [0, 0, 0], [0, 0, 0], [1, 1, 1], [0,
        0, 0], [1, 1, 1], [0, 0, 0], [0, 0, 0], [1, 1, 1], [0, 0, 0], [1, 1, 1], [0,
        0, 0], [1, 1, 1], [1, 1, 1], [1, 1, 1], [0, 0, 0], [0, 0, 0], [0, 0, 0], [0,
        0, 0], [0, 0, 0], [0, 0, 0], [1, 1, 1], [1, 1, 1], [0, 0, 0], [1, 1, 1], [0,
        0, 0], [1, 1, 1], [0, 0, 0], [1, 1, 1], [0, 0, 0], [1, 1, 1], [1, 1, 1], [0,
        0, 0], [0, 0, 0], [1, 1, 1], [0, 1, 1], [0, 0, 0], [1, 1, 1], [1, 1, 1], [0,
        0, 0], [1, 1, 1], [0, 0, 0], [0, 0, 0], [0, 0, 0], [0, 0, 0], [0, 0, 0], [1,
        1, 1], [0, 0, 0], [0, 0, 0], [1, 1, 1], [1, 1, 1], [1, 1, 1], [1, 1, 1], [0,
        0, 0], [0, 0, 0], [1, 1, 1], [1, 1, 1], [1, 1, 1], [0, 0, 0], [0, 0, 0], [1,
        1, 1], [0, 0, 0], [1, 1, 1], [1, 1, 1], [1, 1, 1], [1, 1, 1], [1, 1, 1], [0,
        0, 0], [1, 1, 1], [1, 1, 1], [1, 1, 1], [1, 1, 1], [0, 0, 0], [0, 0, 0], [0,
        0, 0], [0, 0, 0], [1, 1, 1], [1, 1, 1], [1, 1, 1], [1, 1, 1], [1, 1, 1], [0,
        0, 0], [0, 0, 0], [0, 0, 0], [1, 1, 1], [0, 0, 0], [0, 0, 0], [1, 1, 1], [0,
        0, 0], [1, 0, 1], [0, 0, 0], [0, 0, 0], [0, 0, 0], [0, 0, 0], [0, 0, 0], [0,
        0, 0], [0, 0, 0], [1, 1, 1], [1, 1, 1], [1, 1, 1], [1, 1, 1], [1, 1, 1], [1,
        1, 1], [1, 1, 1], [0, 0, 0], [1, 1, 1], [1, 1, 1], [1, 1, 1], [0, 0, 0], [0,
        0, 0], [1, 1, 1], [0, 0, 0], [1, 1, 1], [1, 1, 1], [1, 1, 1], [0, 0, 0], [0,
        0, 0], [0, 0, 0], [1, 1, 0], [0, 0, 0], [1, 1, 1], [1, 1, 1], [0, 0, 0], [1,
        1, 1], [0, 0, 0], [0, 0, 0], [0, 0, 0], [0, 0, 0], [1, 1, 1], [0, 0, 0], [1,
        1, 1], [0, 0, 0], [0, 0, 0], [0, 0, 0], [0, 0, 0], [1, 1, 1], [0, 0, 0], [0,
        0, 0], [1, 1, 1], [0, 0, 0], [1, 1, 1], [0, 0, 0], [1, 1, 1], [0, 0, 0], [1,
        1, 1], [1, 1, 1], [1, 1, 1], [1, 1, 1], [1, 1, 1], [1, 1, 1], [0, 0, 0], [1,
        1, 1], [0, 0, 0], [1, 1, 1], [1, 1, 1], [0, 0, 0], [1, 1, 1], [1, 1, 1], [1,
        1, 1], [0, 0, 0], [0, 0, 0], [1, 1, 1], [1, 1, 1], [0, 0, 0], [0, 0, 0], [1,
        1, 1], [1, 1, 1], [0, 0, 0], [0, 0, 0], [1, 1, 1], [1, 1, 1], [1, 1, 1], [1,
        1, 1], [1, 1, 1], [0, 0, 0], [0, 0, 0], [0, 0, 0], [1, 1, 1], [0, 0, 0], [1,
        1, 1], [0, 0, 0], [1, 1, 1], [0, 0, 0], [1, 1, 1], [1, 1, 1], [1, 1, 1], [0,
        1, 1], [1, 1, 1], [0, 0, 0], [0, 0, 0], [0, 0, 0], [1, 1, 1], [0, 0, 0], [0,
        0, 0], [0, 0, 0], [0, 0, 0], [0, 0, 0], [1, 1, 1], [0, 0, 0], [0, 0, 0], [1,
        1, 1], [1, 1, 1], [1, 1, 1], [1, 1, 1], [1, 1, 1], [1, 1, 1], [0, 0, 0], [0,
        0, 0], [0, 0, 0], [0, 0, 0], [0, 0, 0], [1, 1, 1], [1, 1, 1], [1, 1, 1], [1,
        1, 1], [0, 0, 0], [1, 1, 1], [1, 1, 1], [1, 1, 1], [1, 1, 1], [1, 1, 1], [1,
        1, 1], [1, 1, 1], [1, 1, 1], [1, 1, 1], [1, 1, 1], [1, 1, 1], [1, 1, 1], [1,
        1, 1], [1, 1, 1], [0, 0, 0], [1, 1, 1], [0, 0, 0], [0, 0, 0], [1, 1, 1], [1,
        1, 1], [1, 1, 1], [0, 0, 0], [1, 1, 1], [0, 0, 0], [1, 1, 1], [1, 1, 1], [0,
        0, 0], [0, 0, 0], [0, 0, 0], [0, 0, 0], [1, 1, 1], [1, 1, 1], [1, 1, 1], [0,
        0, 0], [0, 0, 0], [0, 0, 0], [0, 0, 0], [0, 0, 0], [1, 1, 1], [0, 0, 0], [0,
        0, 0], [0, 0, 0], [1, 1, 1], [0, 0, 0], [1, 1, 1], [0, 0, 0], [1, 1, 1], [0,
        0, 0], [0, 0, 0], [0, 0, 0], [0, 0, 0], [1, 1, 1], [1, 1, 1], [0, 0, 0], [0,
        0, 0], [1, 1, 1], [1, 1, 1], [0, 0, 0], [0, 0, 0], [0, 0, 0], [0, 0, 0], [1,
        1, 1], [0, 0, 0], [0, 0, 0], [1, 1, 1], [1, 1, 1], [1, 1, 1], [1, 1, 1], [0,
        0, 0], [0, 0, 0], [0, 0, 0], [0, 0, 0], [0, 0, 0], [0, 0, 0], [1, 1, 1], [0,
        0, 0], [1, 1, 1], [0, 0, 0], [1, 1, 1], [0, 0, 0], [0, 0, 0], [1, 1, 1], [1,
        1, 1], [0, 0, 0], [0, 0, 0], [1, 1, 1], [0, 0, 0], [1, 1, 1], [1, 1, 1], [1,
        1, 1], [0, 0, 0], [1, 1, 1], [1, 1, 1], [1, 1, 1], [1, 1, 1], [0, 0, 0], [0,
        0, 0], [0, 0, 1], [1, 0, 1], [1, 1, 1], [1, 1, 1], [0, 0, 0], [0, 0, 0], [1,
        1, 1], [1, 1, 1], [0, 0, 0], [0, 0, 0], [0, 0, 0], [1, 1, 1], [1, 1, 1], [0,
        0, 0], [1, 1, 1], [0, 0, 0], [0, 0, 0], [0, 0, 0], [0, 0, 0], [0, 0, 0], [0,
        0, 0], [1, 1, 1], [0, 0, 0], [0, 0, 0], [1, 1, 1], [1, 1, 1], [0, 0, 0], [1,
        1, 1], [0, 0, 0], [0, 0, 0], [1, 1, 1], [0, 0, 0], [1, 1, 1], [0, 0, 0], [1,
        1, 1], [0, 0, 0]]}]}'
=======
      string: '{"c": ["000", "111", "111", "000", "000", "000", "000", "000", "000",
        "000", "000", "000", "000", "111", "000", "111", "111", "000", "000", "111",
        "000", "111", "000", "111", "000", "111", "000", "000", "111", "111", "000",
        "111", "111", "111", "111", "111", "111", "000", "000", "000", "000", "111",
        "111", "111", "111", "000", "111", "000", "111", "111", "000", "000", "000",
        "000", "000", "000", "111", "000", "000", "111", "111", "111", "000", "000",
        "111", "000", "111", "111", "000", "111", "000", "000", "111", "111", "000",
        "000", "000", "000", "111", "111", "000", "000", "000", "000", "111", "111",
        "111", "000", "000", "000", "000", "000", "000", "111", "000", "000", "000",
        "000", "000", "000", "111", "111", "111", "000", "000", "111", "111", "000",
        "111", "111", "111", "111", "111", "000", "111", "000", "110", "111", "111",
        "111", "000", "111", "111", "000", "000", "111", "111", "111", "111", "101",
        "000", "111", "111", "111", "111", "111", "000", "111", "000", "111", "000",
        "111", "111", "000", "000", "111", "000", "000", "000", "000", "000", "111",
        "000", "111", "111", "000", "111", "111", "111", "000", "111", "111", "000",
        "000", "111", "111", "000", "111", "111", "111", "000", "000", "111", "111",
        "000", "111", "000", "000", "111", "111", "000", "111", "000", "111", "111",
        "000", "000", "111", "000", "000", "111", "000", "111", "000", "000", "111",
        "111", "000", "000", "000", "000", "111", "111", "000", "111", "111", "000",
        "000", "111", "000", "000", "111", "000", "000", "111", "000", "000", "000",
        "000", "000", "000", "111", "000", "111", "111", "111", "000", "000", "000",
        "000", "000", "111", "000", "000", "111", "000", "000", "000", "111", "000",
        "000", "111", "111", "000", "000", "111", "000", "111", "111", "111", "000",
        "111", "000", "000", "111", "111", "111", "111", "111", "000", "111", "111",
        "000", "111", "000", "000", "111", "111", "000", "111", "111", "000", "111",
        "000", "000", "111", "111", "000", "111", "000", "000", "000", "000", "111",
        "000", "111", "000", "000", "000", "000", "000", "000", "000", "000", "111",
        "111", "111", "111", "111", "111", "111", "000", "000", "111", "000", "111",
        "111", "000", "111", "111", "111", "111", "111", "111", "111", "000", "111",
        "111", "111", "000", "000", "000", "111", "111", "000", "111", "000", "000",
        "000", "111", "111", "111", "111", "000", "000", "000", "000", "111", "000",
        "111", "111", "111", "000", "000", "000", "000", "000", "111", "111", "000",
        "000", "000", "000", "000", "111", "111", "000", "111", "000", "111", "000",
        "111", "111", "111", "000", "000", "111", "000", "000", "000", "000", "000",
        "000", "111", "000", "000", "000", "000", "000", "000", "000", "000", "000",
        "111", "000", "111", "111", "111", "000", "111", "111", "111", "000", "000",
        "000", "111", "111", "111", "111", "111", "000", "000", "000", "111", "000",
        "000", "000", "000", "000", "111", "000", "000", "000", "111", "111", "000",
        "111", "111", "000", "111", "000", "000", "000", "111", "111", "000", "111",
        "111", "000", "111", "000", "000", "000", "111", "000", "000", "111", "111",
        "000", "000", "111", "111", "000", "000", "111", "111", "000", "000", "111",
        "111", "000", "111", "111", "000", "000", "111", "000", "000", "111", "111",
        "111", "111", "000", "000", "111", "000", "000", "000", "111", "111", "111",
        "000", "111", "000", "111", "000", "111", "000", "111", "000", "111", "000",
        "000", "111", "111", "000", "000", "000", "000", "000", "000", "111", "000",
        "000", "111", "000", "000", "000", "111", "000"]}'
>>>>>>> b43e1017
    headers:
      accept-ranges:
      - bytes
      content-length:
      - '5951'
      content-range:
      - bytes 0-4398/4399
      content-type:
      - application/octet-stream
      x-ms-blob-content-md5:
<<<<<<< HEAD
      - lSE7zOGpnAiy1k46pxkRSA==
      x-ms-blob-type:
      - BlockBlob
      x-ms-creation-time:
      - Thu, 15 Aug 2024 22:23:58 GMT
=======
      - ipcfRgr1kx7ooSxcNZ+m4w==
      x-ms-blob-type:
      - BlockBlob
      x-ms-creation-time:
      - Sat, 10 Aug 2024 01:23:04 GMT
>>>>>>> b43e1017
      x-ms-lease-state:
      - available
      x-ms-lease-status:
      - unlocked
      x-ms-server-encrypted:
      - 'true'
      x-ms-version:
      - '2024-05-04'
    status:
      code: 206
      message: Partial Content
- request:
    body: null
    headers:
      Accept:
      - application/json
      Accept-Encoding:
      - gzip, deflate
      Connection:
      - keep-alive
      User-Agent:
      - testapp-azure-quantum-qiskit azsdk-python-quantum/1.2.4 Python/3.9.19 (Windows-10-10.0.22631-SP0)
    method: GET
    uri: https://eastus.quantum.azure.com/subscriptions/00000000-0000-0000-0000-000000000000/resourceGroups/myresourcegroup/providers/Microsoft.Quantum/workspaces/myworkspace/jobs/00000000-0000-0000-0000-000000000001?api-version=2022-09-12-preview&test-sequence-id=21
  response:
    body:
      string: '{"containerUri": "https://mystorage.blob.core.windows.net/job-00000000-0000-0000-0000-000000000001?sv=PLACEHOLDER&st=2024-08-15T22%3A24%3A05Z&se=2050-01-01T00%3A00%3A00Z&sr=c&sp=rcwl&sig=PLACEHOLDER&st=2024-08-15T22%3A24%3A05Z&se=2050-01-01T00%3A00%3A00Z&sr=b&sp=r&rscd=attachment%3B+filename%3DQiskit%2BSample%2B-%2B3-qubit%2BGHZ%2Bcircuit-00000000-0000-0000-0000-000000000001.input.json&sig=PLACEHOLDER&st=2024-08-15T22%3A24%3A05Z&se=2050-01-01T00%3A00%3A00Z&sr=b&sp=r&rscd=attachment%3B+filename%3DQiskit%2BSample%2B-%2B3-qubit%2BGHZ%2Bcircuit-00000000-0000-0000-0000-000000000001.output.json&sig=IJ1seu7IhAnX4fIwmJ1CXAfOngdmAUjVfA%2Bcw0l0ZnM%3D",
        "beginExecutionTime": "2024-08-15T22:23:52.197124+00:00", "cancellationTime":
        null, "quantumComputingData": {"count": 1}, "errorData": null, "isCancelling":
        false, "tags": [], "name": "Qiskit Sample - 3-qubit GHZ circuit", "id": "00000000-0000-0000-0000-000000000001",
        "providerId": "quantinuum", "target": "quantinuum.sim.h2-1e", "creationTime":
        "2024-08-15T22:22:06.7006703+00:00", "endExecutionTime": "2024-08-15T22:23:56.695214+00:00",
        "costEstimate": {"currencyCode": "USD", "events": [{"dimensionId": "ehqc",
        "dimensionName": "EHQC", "measureUnit": "hqc", "amountBilled": 11.1, "amountConsumed":
        11.1, "unitPrice": 0.0}], "estimatedTotal": 0.0}, "itemType": "Job"}'
    headers:
      connection:
      - keep-alive
      content-length:
      - '1321'
      content-type:
      - application/json; charset=utf-8
      transfer-encoding:
      - chunked
    status:
      code: 200
      message: OK
version: 1<|MERGE_RESOLUTION|>--- conflicted
+++ resolved
@@ -68,13 +68,8 @@
     uri: https://login.microsoftonline.com/00000000-0000-0000-0000-000000000000/oauth2/v2.0/token
   response:
     body:
-<<<<<<< HEAD
-      string: '{"token_type": "Bearer", "expires_in": 1755296524, "ext_expires_in":
-        1755296524, "refresh_in": 31536000, "access_token": "PLACEHOLDER"}'
-=======
       string: '{"token_type": "Bearer", "expires_in": 1754788983, "ext_expires_in":
         1754788983, "refresh_in": 31536000, "access_token": "PLACEHOLDER"}'
->>>>>>> b43e1017
     headers:
       content-length:
       - '135'
@@ -101,18 +96,6 @@
       string: '{"value": [{"id": "microsoft-elements", "currentAvailability": "Available",
         "targets": [{"id": "microsoft.dft", "currentAvailability": "Available", "averageQueueTime":
         0, "statusPage": null}]}, {"id": "ionq", "currentAvailability": "Degraded",
-<<<<<<< HEAD
-        "targets": [{"id": "ionq.qpu", "currentAvailability": "Available", "averageQueueTime":
-        1328901, "statusPage": "https://status.ionq.co"}, {"id": "ionq.qpu.aria-1",
-        "currentAvailability": "Unavailable", "averageQueueTime": 2212405, "statusPage":
-        "https://status.ionq.co"}, {"id": "ionq.qpu.aria-2", "currentAvailability":
-        "Available", "averageQueueTime": 1630148, "statusPage": "https://status.ionq.co"},
-        {"id": "ionq.simulator", "currentAvailability": "Available", "averageQueueTime":
-        314, "statusPage": "https://status.ionq.co"}]}, {"id": "microsoft-qc", "currentAvailability":
-        "Available", "targets": [{"id": "microsoft.estimator", "currentAvailability":
-        "Available", "averageQueueTime": 0, "statusPage": null}]}, {"id": "pasqal",
-        "currentAvailability": "Available", "targets": [{"id": "pasqal.sim.emu-tn",
-=======
         "targets": [{"id": "ionq.qpu", "currentAvailability": "Unavailable", "averageQueueTime":
         1005677, "statusPage": "https://status.ionq.co"}, {"id": "ionq.qpu.aria-1",
         "currentAvailability": "Unavailable", "averageQueueTime": 1710970, "statusPage":
@@ -123,7 +106,6 @@
         "Available", "targets": [{"id": "microsoft.estimator", "currentAvailability":
         "Available", "averageQueueTime": 0, "statusPage": null}]}, {"id": "pasqal",
         "currentAvailability": "Degraded", "targets": [{"id": "pasqal.sim.emu-tn",
->>>>>>> b43e1017
         "currentAvailability": "Available", "averageQueueTime": 243, "statusPage":
         "https://pasqal.com"}, {"id": "pasqal.qpu.fresnel", "currentAvailability":
         "Available", "averageQueueTime": 103193, "statusPage": "https://pasqal.com"}]},
@@ -132,19 +114,6 @@
         0, "statusPage": "https://www.quantinuum.com/hardware/h1"}, {"id": "quantinuum.sim.h1-1sc",
         "currentAvailability": "Available", "averageQueueTime": 4, "statusPage": "https://www.quantinuum.com/hardware/h1"},
         {"id": "quantinuum.sim.h1-1e", "currentAvailability": "Available", "averageQueueTime":
-<<<<<<< HEAD
-        1319, "statusPage": "https://www.quantinuum.com/hardware/h1"}, {"id": "quantinuum.qpu.h2-1",
-        "currentAvailability": "Degraded", "averageQueueTime": 0, "statusPage": "https://www.quantinuum.com/hardware/h2"},
-        {"id": "quantinuum.sim.h2-1sc", "currentAvailability": "Available", "averageQueueTime":
-        1, "statusPage": "https://www.quantinuum.com/hardware/h2"}, {"id": "quantinuum.sim.h2-1e",
-        "currentAvailability": "Available", "averageQueueTime": 1767318, "statusPage":
-        "https://www.quantinuum.com/hardware/h2"}, {"id": "quantinuum.sim.h1-1sc-preview",
-        "currentAvailability": "Available", "averageQueueTime": 4, "statusPage": "https://www.quantinuum.com/hardware/h1"},
-        {"id": "quantinuum.sim.h1-1e-preview", "currentAvailability": "Available",
-        "averageQueueTime": 1319, "statusPage": "https://www.quantinuum.com/hardware/h1"},
-        {"id": "quantinuum.sim.h1-2e-preview", "currentAvailability": "Available",
-        "averageQueueTime": 838, "statusPage": "https://www.quantinuum.com/hardware/h1"},
-=======
         89933, "statusPage": "https://www.quantinuum.com/hardware/h1"}, {"id": "quantinuum.qpu.h2-1",
         "currentAvailability": "Available", "averageQueueTime": 945785, "statusPage":
         "https://www.quantinuum.com/hardware/h2"}, {"id": "quantinuum.sim.h2-1sc",
@@ -156,7 +125,6 @@
         "averageQueueTime": 89933, "statusPage": "https://www.quantinuum.com/hardware/h1"},
         {"id": "quantinuum.sim.h1-2e-preview", "currentAvailability": "Available",
         "averageQueueTime": 0, "statusPage": "https://www.quantinuum.com/hardware/h1"},
->>>>>>> b43e1017
         {"id": "quantinuum.qpu.h1-1-preview", "currentAvailability": "Degraded", "averageQueueTime":
         0, "statusPage": "https://www.quantinuum.com/hardware/h1"}]}, {"id": "rigetti",
         "currentAvailability": "Degraded", "targets": [{"id": "rigetti.sim.qvm", "currentAvailability":
@@ -212,18 +180,6 @@
       string: '{"value": [{"id": "microsoft-elements", "currentAvailability": "Available",
         "targets": [{"id": "microsoft.dft", "currentAvailability": "Available", "averageQueueTime":
         0, "statusPage": null}]}, {"id": "ionq", "currentAvailability": "Degraded",
-<<<<<<< HEAD
-        "targets": [{"id": "ionq.qpu", "currentAvailability": "Available", "averageQueueTime":
-        1328901, "statusPage": "https://status.ionq.co"}, {"id": "ionq.qpu.aria-1",
-        "currentAvailability": "Unavailable", "averageQueueTime": 2212405, "statusPage":
-        "https://status.ionq.co"}, {"id": "ionq.qpu.aria-2", "currentAvailability":
-        "Available", "averageQueueTime": 1630148, "statusPage": "https://status.ionq.co"},
-        {"id": "ionq.simulator", "currentAvailability": "Available", "averageQueueTime":
-        314, "statusPage": "https://status.ionq.co"}]}, {"id": "microsoft-qc", "currentAvailability":
-        "Available", "targets": [{"id": "microsoft.estimator", "currentAvailability":
-        "Available", "averageQueueTime": 0, "statusPage": null}]}, {"id": "pasqal",
-        "currentAvailability": "Available", "targets": [{"id": "pasqal.sim.emu-tn",
-=======
         "targets": [{"id": "ionq.qpu", "currentAvailability": "Unavailable", "averageQueueTime":
         1005677, "statusPage": "https://status.ionq.co"}, {"id": "ionq.qpu.aria-1",
         "currentAvailability": "Unavailable", "averageQueueTime": 1710970, "statusPage":
@@ -234,7 +190,6 @@
         "Available", "targets": [{"id": "microsoft.estimator", "currentAvailability":
         "Available", "averageQueueTime": 0, "statusPage": null}]}, {"id": "pasqal",
         "currentAvailability": "Degraded", "targets": [{"id": "pasqal.sim.emu-tn",
->>>>>>> b43e1017
         "currentAvailability": "Available", "averageQueueTime": 243, "statusPage":
         "https://pasqal.com"}, {"id": "pasqal.qpu.fresnel", "currentAvailability":
         "Available", "averageQueueTime": 103193, "statusPage": "https://pasqal.com"}]},
@@ -243,19 +198,6 @@
         0, "statusPage": "https://www.quantinuum.com/hardware/h1"}, {"id": "quantinuum.sim.h1-1sc",
         "currentAvailability": "Available", "averageQueueTime": 4, "statusPage": "https://www.quantinuum.com/hardware/h1"},
         {"id": "quantinuum.sim.h1-1e", "currentAvailability": "Available", "averageQueueTime":
-<<<<<<< HEAD
-        1319, "statusPage": "https://www.quantinuum.com/hardware/h1"}, {"id": "quantinuum.qpu.h2-1",
-        "currentAvailability": "Degraded", "averageQueueTime": 0, "statusPage": "https://www.quantinuum.com/hardware/h2"},
-        {"id": "quantinuum.sim.h2-1sc", "currentAvailability": "Available", "averageQueueTime":
-        1, "statusPage": "https://www.quantinuum.com/hardware/h2"}, {"id": "quantinuum.sim.h2-1e",
-        "currentAvailability": "Available", "averageQueueTime": 1767318, "statusPage":
-        "https://www.quantinuum.com/hardware/h2"}, {"id": "quantinuum.sim.h1-1sc-preview",
-        "currentAvailability": "Available", "averageQueueTime": 4, "statusPage": "https://www.quantinuum.com/hardware/h1"},
-        {"id": "quantinuum.sim.h1-1e-preview", "currentAvailability": "Available",
-        "averageQueueTime": 1319, "statusPage": "https://www.quantinuum.com/hardware/h1"},
-        {"id": "quantinuum.sim.h1-2e-preview", "currentAvailability": "Available",
-        "averageQueueTime": 838, "statusPage": "https://www.quantinuum.com/hardware/h1"},
-=======
         89933, "statusPage": "https://www.quantinuum.com/hardware/h1"}, {"id": "quantinuum.qpu.h2-1",
         "currentAvailability": "Available", "averageQueueTime": 945785, "statusPage":
         "https://www.quantinuum.com/hardware/h2"}, {"id": "quantinuum.sim.h2-1sc",
@@ -267,7 +209,6 @@
         "averageQueueTime": 89933, "statusPage": "https://www.quantinuum.com/hardware/h1"},
         {"id": "quantinuum.sim.h1-2e-preview", "currentAvailability": "Available",
         "averageQueueTime": 0, "statusPage": "https://www.quantinuum.com/hardware/h1"},
->>>>>>> b43e1017
         {"id": "quantinuum.qpu.h1-1-preview", "currentAvailability": "Degraded", "averageQueueTime":
         0, "statusPage": "https://www.quantinuum.com/hardware/h1"}]}, {"id": "rigetti",
         "currentAvailability": "Degraded", "targets": [{"id": "rigetti.sim.qvm", "currentAvailability":
@@ -349,11 +290,7 @@
       User-Agent:
       - azsdk-python-storage-blob/12.20.0 Python/3.9.19 (Windows-10-10.0.22631-SP0)
       x-ms-date:
-<<<<<<< HEAD
-      - Thu, 15 Aug 2024 22:22:05 GMT
-=======
       - Sat, 10 Aug 2024 01:23:03 GMT
->>>>>>> b43e1017
       x-ms-version:
       - '2024-05-04'
     method: GET
@@ -361,11 +298,7 @@
   response:
     body:
       string: "\uFEFF<?xml version=\"1.0\" encoding=\"utf-8\"?><Error><Code>ContainerNotFound</Code><Message>The
-<<<<<<< HEAD
-        specified container does not exist.\nRequestId:8a1566c3-f01e-0005-2a61-ef91b1000000\nTime:2024-08-15T22:22:06.0286111Z</Message></Error>"
-=======
         specified container does not exist.\nRequestId:6a461397-e01e-0044-5ac3-eac955000000\nTime:2024-08-10T01:23:04.2933522Z</Message></Error>"
->>>>>>> b43e1017
     headers:
       content-length:
       - '223'
@@ -390,11 +323,7 @@
       User-Agent:
       - azsdk-python-storage-blob/12.20.0 Python/3.9.19 (Windows-10-10.0.22631-SP0)
       x-ms-date:
-<<<<<<< HEAD
-      - Thu, 15 Aug 2024 22:22:05 GMT
-=======
       - Sat, 10 Aug 2024 01:23:03 GMT
->>>>>>> b43e1017
       x-ms-version:
       - '2024-05-04'
     method: PUT
@@ -422,11 +351,7 @@
       User-Agent:
       - azsdk-python-storage-blob/12.20.0 Python/3.9.19 (Windows-10-10.0.22631-SP0)
       x-ms-date:
-<<<<<<< HEAD
-      - Thu, 15 Aug 2024 22:22:05 GMT
-=======
       - Sat, 10 Aug 2024 01:23:03 GMT
->>>>>>> b43e1017
       x-ms-version:
       - '2024-05-04'
     method: GET
@@ -488,11 +413,7 @@
       x-ms-blob-type:
       - BlockBlob
       x-ms-date:
-<<<<<<< HEAD
-      - Thu, 15 Aug 2024 22:22:05 GMT
-=======
       - Sat, 10 Aug 2024 01:23:04 GMT
->>>>>>> b43e1017
       x-ms-version:
       - '2024-05-04'
     method: PUT
@@ -539,11 +460,7 @@
         null, "errorData": null, "isCancelling": false, "tags": [], "name": "Qiskit
         Sample - 3-qubit GHZ circuit", "id": "00000000-0000-0000-0000-000000000001",
         "providerId": "quantinuum", "target": "quantinuum.sim.h2-1e", "creationTime":
-<<<<<<< HEAD
-        "2024-08-15T22:22:06.7006703+00:00", "endExecutionTime": null, "costEstimate":
-=======
         "2024-08-10T01:23:04.7143209+00:00", "endExecutionTime": null, "costEstimate":
->>>>>>> b43e1017
         null, "itemType": "Job"}'
     headers:
       connection:
@@ -577,11 +494,7 @@
         null, "errorData": null, "isCancelling": false, "tags": [], "name": "Qiskit
         Sample - 3-qubit GHZ circuit", "id": "00000000-0000-0000-0000-000000000001",
         "providerId": "quantinuum", "target": "quantinuum.sim.h2-1e", "creationTime":
-<<<<<<< HEAD
-        "2024-08-15T22:22:06.7006703+00:00", "endExecutionTime": null, "costEstimate":
-=======
         "2024-08-10T01:23:04.7143209+00:00", "endExecutionTime": null, "costEstimate":
->>>>>>> b43e1017
         null, "itemType": "Job"}'
     headers:
       connection:
@@ -615,11 +528,7 @@
         null, "errorData": null, "isCancelling": false, "tags": [], "name": "Qiskit
         Sample - 3-qubit GHZ circuit", "id": "00000000-0000-0000-0000-000000000001",
         "providerId": "quantinuum", "target": "quantinuum.sim.h2-1e", "creationTime":
-<<<<<<< HEAD
-        "2024-08-15T22:22:06.7006703+00:00", "endExecutionTime": null, "costEstimate":
-=======
         "2024-08-10T01:23:04.7143209+00:00", "endExecutionTime": null, "costEstimate":
->>>>>>> b43e1017
         null, "itemType": "Job"}'
     headers:
       connection:
@@ -653,11 +562,7 @@
         null, "errorData": null, "isCancelling": false, "tags": [], "name": "Qiskit
         Sample - 3-qubit GHZ circuit", "id": "00000000-0000-0000-0000-000000000001",
         "providerId": "quantinuum", "target": "quantinuum.sim.h2-1e", "creationTime":
-<<<<<<< HEAD
-        "2024-08-15T22:22:06.7006703+00:00", "endExecutionTime": null, "costEstimate":
-=======
         "2024-08-10T01:23:04.7143209+00:00", "endExecutionTime": null, "costEstimate":
->>>>>>> b43e1017
         null, "itemType": "Job"}'
     headers:
       connection:
@@ -691,11 +596,7 @@
         null, "errorData": null, "isCancelling": false, "tags": [], "name": "Qiskit
         Sample - 3-qubit GHZ circuit", "id": "00000000-0000-0000-0000-000000000001",
         "providerId": "quantinuum", "target": "quantinuum.sim.h2-1e", "creationTime":
-<<<<<<< HEAD
-        "2024-08-15T22:22:06.7006703+00:00", "endExecutionTime": null, "costEstimate":
-=======
         "2024-08-10T01:23:04.7143209+00:00", "endExecutionTime": null, "costEstimate":
->>>>>>> b43e1017
         null, "itemType": "Job"}'
     headers:
       connection:
@@ -729,11 +630,7 @@
         null, "errorData": null, "isCancelling": false, "tags": [], "name": "Qiskit
         Sample - 3-qubit GHZ circuit", "id": "00000000-0000-0000-0000-000000000001",
         "providerId": "quantinuum", "target": "quantinuum.sim.h2-1e", "creationTime":
-<<<<<<< HEAD
-        "2024-08-15T22:22:06.7006703+00:00", "endExecutionTime": null, "costEstimate":
-=======
         "2024-08-10T01:23:04.7143209+00:00", "endExecutionTime": null, "costEstimate":
->>>>>>> b43e1017
         null, "itemType": "Job"}'
     headers:
       connection:
@@ -767,11 +664,7 @@
         {"count": 1}, "errorData": null, "isCancelling": false, "tags": [], "name":
         "Qiskit Sample - 3-qubit GHZ circuit", "id": "00000000-0000-0000-0000-000000000001",
         "providerId": "quantinuum", "target": "quantinuum.sim.h2-1e", "creationTime":
-<<<<<<< HEAD
-        "2024-08-15T22:22:06.7006703+00:00", "endExecutionTime": null, "costEstimate":
-=======
         "2024-08-10T01:23:04.7143209+00:00", "endExecutionTime": null, "costEstimate":
->>>>>>> b43e1017
         null, "itemType": "Job"}'
     headers:
       connection:
@@ -805,11 +698,7 @@
         {"count": 1}, "errorData": null, "isCancelling": false, "tags": [], "name":
         "Qiskit Sample - 3-qubit GHZ circuit", "id": "00000000-0000-0000-0000-000000000001",
         "providerId": "quantinuum", "target": "quantinuum.sim.h2-1e", "creationTime":
-<<<<<<< HEAD
-        "2024-08-15T22:22:06.7006703+00:00", "endExecutionTime": null, "costEstimate":
-=======
         "2024-08-10T01:23:04.7143209+00:00", "endExecutionTime": null, "costEstimate":
->>>>>>> b43e1017
         null, "itemType": "Job"}'
     headers:
       connection:
@@ -843,11 +732,7 @@
         {"count": 1}, "errorData": null, "isCancelling": false, "tags": [], "name":
         "Qiskit Sample - 3-qubit GHZ circuit", "id": "00000000-0000-0000-0000-000000000001",
         "providerId": "quantinuum", "target": "quantinuum.sim.h2-1e", "creationTime":
-<<<<<<< HEAD
-        "2024-08-15T22:22:06.7006703+00:00", "endExecutionTime": null, "costEstimate":
-=======
         "2024-08-10T01:23:04.7143209+00:00", "endExecutionTime": null, "costEstimate":
->>>>>>> b43e1017
         null, "itemType": "Job"}'
     headers:
       connection:
@@ -881,11 +766,7 @@
         {"count": 1}, "errorData": null, "isCancelling": false, "tags": [], "name":
         "Qiskit Sample - 3-qubit GHZ circuit", "id": "00000000-0000-0000-0000-000000000001",
         "providerId": "quantinuum", "target": "quantinuum.sim.h2-1e", "creationTime":
-<<<<<<< HEAD
-        "2024-08-15T22:22:06.7006703+00:00", "endExecutionTime": null, "costEstimate":
-=======
         "2024-08-10T01:23:04.7143209+00:00", "endExecutionTime": null, "costEstimate":
->>>>>>> b43e1017
         null, "itemType": "Job"}'
     headers:
       connection:
@@ -919,11 +800,7 @@
         {"count": 1}, "errorData": null, "isCancelling": false, "tags": [], "name":
         "Qiskit Sample - 3-qubit GHZ circuit", "id": "00000000-0000-0000-0000-000000000001",
         "providerId": "quantinuum", "target": "quantinuum.sim.h2-1e", "creationTime":
-<<<<<<< HEAD
-        "2024-08-15T22:22:06.7006703+00:00", "endExecutionTime": null, "costEstimate":
-=======
         "2024-08-10T01:23:04.7143209+00:00", "endExecutionTime": null, "costEstimate":
->>>>>>> b43e1017
         null, "itemType": "Job"}'
     headers:
       connection:
@@ -957,11 +834,7 @@
         {"count": 1}, "errorData": null, "isCancelling": false, "tags": [], "name":
         "Qiskit Sample - 3-qubit GHZ circuit", "id": "00000000-0000-0000-0000-000000000001",
         "providerId": "quantinuum", "target": "quantinuum.sim.h2-1e", "creationTime":
-<<<<<<< HEAD
-        "2024-08-15T22:22:06.7006703+00:00", "endExecutionTime": null, "costEstimate":
-=======
         "2024-08-10T01:23:04.7143209+00:00", "endExecutionTime": null, "costEstimate":
->>>>>>> b43e1017
         null, "itemType": "Job"}'
     headers:
       connection:
@@ -995,11 +868,7 @@
         {"count": 1}, "errorData": null, "isCancelling": false, "tags": [], "name":
         "Qiskit Sample - 3-qubit GHZ circuit", "id": "00000000-0000-0000-0000-000000000001",
         "providerId": "quantinuum", "target": "quantinuum.sim.h2-1e", "creationTime":
-<<<<<<< HEAD
-        "2024-08-15T22:22:06.7006703+00:00", "endExecutionTime": null, "costEstimate":
-=======
         "2024-08-10T01:23:04.7143209+00:00", "endExecutionTime": null, "costEstimate":
->>>>>>> b43e1017
         null, "itemType": "Job"}'
     headers:
       connection:
@@ -1033,11 +902,7 @@
         {"count": 1}, "errorData": null, "isCancelling": false, "tags": [], "name":
         "Qiskit Sample - 3-qubit GHZ circuit", "id": "00000000-0000-0000-0000-000000000001",
         "providerId": "quantinuum", "target": "quantinuum.sim.h2-1e", "creationTime":
-<<<<<<< HEAD
-        "2024-08-15T22:22:06.7006703+00:00", "endExecutionTime": null, "costEstimate":
-=======
         "2024-08-10T01:23:04.7143209+00:00", "endExecutionTime": null, "costEstimate":
->>>>>>> b43e1017
         null, "itemType": "Job"}'
     headers:
       connection:
@@ -1071,11 +936,7 @@
         {"count": 1}, "errorData": null, "isCancelling": false, "tags": [], "name":
         "Qiskit Sample - 3-qubit GHZ circuit", "id": "00000000-0000-0000-0000-000000000001",
         "providerId": "quantinuum", "target": "quantinuum.sim.h2-1e", "creationTime":
-<<<<<<< HEAD
-        "2024-08-15T22:22:06.7006703+00:00", "endExecutionTime": null, "costEstimate":
-=======
         "2024-08-10T01:23:04.7143209+00:00", "endExecutionTime": null, "costEstimate":
->>>>>>> b43e1017
         null, "itemType": "Job"}'
     headers:
       connection:
@@ -1104,14 +965,6 @@
     uri: https://eastus.quantum.azure.com/subscriptions/00000000-0000-0000-0000-000000000000/resourceGroups/myresourcegroup/providers/Microsoft.Quantum/workspaces/myworkspace/jobs/00000000-0000-0000-0000-000000000001?api-version=2022-09-12-preview&test-sequence-id=15
   response:
     body:
-<<<<<<< HEAD
-      string: '{"containerUri": "https://mystorage.blob.core.windows.net/job-00000000-0000-0000-0000-000000000001?sv=PLACEHOLDER&st=2024-08-15T22%3A24%3A04Z&se=2050-01-01T00%3A00%3A00Z&sr=c&sp=rcwl&sig=PLACEHOLDER&st=2024-08-15T22%3A24%3A04Z&se=2050-01-01T00%3A00%3A00Z&sr=b&sp=r&rscd=attachment%3B+filename%3DQiskit%2BSample%2B-%2B3-qubit%2BGHZ%2Bcircuit-00000000-0000-0000-0000-000000000001.input.json&sig=PLACEHOLDER&st=2024-08-15T22%3A24%3A04Z&se=2050-01-01T00%3A00%3A00Z&sr=b&sp=r&rscd=attachment%3B+filename%3DQiskit%2BSample%2B-%2B3-qubit%2BGHZ%2Bcircuit-00000000-0000-0000-0000-000000000001.output.json&sig=8r%2FwKwLodRkXXvFEm2OdpW1qZH5etw2E1ZCtBBjFBWw%3D",
-        "beginExecutionTime": "2024-08-15T22:23:52.197124+00:00", "cancellationTime":
-        null, "quantumComputingData": {"count": 1}, "errorData": null, "isCancelling":
-        false, "tags": [], "name": "Qiskit Sample - 3-qubit GHZ circuit", "id": "00000000-0000-0000-0000-000000000001",
-        "providerId": "quantinuum", "target": "quantinuum.sim.h2-1e", "creationTime":
-        "2024-08-15T22:22:06.7006703+00:00", "endExecutionTime": "2024-08-15T22:23:56.695214+00:00",
-=======
       string: '{"containerUri": "https://mystorage.blob.core.windows.net/job-00000000-0000-0000-0000-000000000001?sv=PLACEHOLDER&sr=c&sig=PLACEHOLDER&se=2050-01-01T00%3A00%3A00Z&sp=rcwl",
         "inputDataUri": "https://mystorage.blob.core.windows.net/job-00000000-0000-0000-0000-000000000001/inputData?sv=PLACEHOLDER&sr=b&sig=PLACEHOLDER&se=2050-01-01T00%3A00%3A00Z&sp=r&rscd=attachment%3B%20filename%3DQiskit%2BSample%2B-%2B3-qubit%2BGHZ%2Bcircuit-00000000-0000-0000-0000-000000000001.input.json",
         "inputDataFormat": "honeywell.openqasm.v1", "inputParams": {"count": 500,
@@ -1124,7 +977,6 @@
         false, "tags": [], "name": "Qiskit Sample - 3-qubit GHZ circuit", "id": "00000000-0000-0000-0000-000000000001",
         "providerId": "quantinuum", "target": "quantinuum.sim.h2-1e", "creationTime":
         "2024-08-10T01:23:04.7143209+00:00", "endExecutionTime": "2024-08-10T01:24:43.538234+00:00",
->>>>>>> b43e1017
         "costEstimate": {"currencyCode": "USD", "events": [{"dimensionId": "ehqc",
         "dimensionName": "EHQC", "measureUnit": "hqc", "amountBilled": 11.1, "amountConsumed":
         11.1, "unitPrice": 0.0}], "estimatedTotal": 0.0}, "itemType": "Job"}'
@@ -1155,14 +1007,6 @@
     uri: https://eastus.quantum.azure.com/subscriptions/00000000-0000-0000-0000-000000000000/resourceGroups/myresourcegroup/providers/Microsoft.Quantum/workspaces/myworkspace/jobs/00000000-0000-0000-0000-000000000001?api-version=2022-09-12-preview&test-sequence-id=16
   response:
     body:
-<<<<<<< HEAD
-      string: '{"containerUri": "https://mystorage.blob.core.windows.net/job-00000000-0000-0000-0000-000000000001?sv=PLACEHOLDER&st=2024-08-15T22%3A24%3A04Z&se=2050-01-01T00%3A00%3A00Z&sr=c&sp=rcwl&sig=PLACEHOLDER&st=2024-08-15T22%3A24%3A04Z&se=2050-01-01T00%3A00%3A00Z&sr=b&sp=r&rscd=attachment%3B+filename%3DQiskit%2BSample%2B-%2B3-qubit%2BGHZ%2Bcircuit-00000000-0000-0000-0000-000000000001.input.json&sig=PLACEHOLDER&st=2024-08-15T22%3A24%3A04Z&se=2050-01-01T00%3A00%3A00Z&sr=b&sp=r&rscd=attachment%3B+filename%3DQiskit%2BSample%2B-%2B3-qubit%2BGHZ%2Bcircuit-00000000-0000-0000-0000-000000000001.output.json&sig=8r%2FwKwLodRkXXvFEm2OdpW1qZH5etw2E1ZCtBBjFBWw%3D",
-        "beginExecutionTime": "2024-08-15T22:23:52.197124+00:00", "cancellationTime":
-        null, "quantumComputingData": {"count": 1}, "errorData": null, "isCancelling":
-        false, "tags": [], "name": "Qiskit Sample - 3-qubit GHZ circuit", "id": "00000000-0000-0000-0000-000000000001",
-        "providerId": "quantinuum", "target": "quantinuum.sim.h2-1e", "creationTime":
-        "2024-08-15T22:22:06.7006703+00:00", "endExecutionTime": "2024-08-15T22:23:56.695214+00:00",
-=======
       string: '{"containerUri": "https://mystorage.blob.core.windows.net/job-00000000-0000-0000-0000-000000000001?sv=PLACEHOLDER&sr=c&sig=PLACEHOLDER&se=2050-01-01T00%3A00%3A00Z&sp=rcwl",
         "inputDataUri": "https://mystorage.blob.core.windows.net/job-00000000-0000-0000-0000-000000000001/inputData?sv=PLACEHOLDER&sr=b&sig=PLACEHOLDER&se=2050-01-01T00%3A00%3A00Z&sp=r&rscd=attachment%3B%20filename%3DQiskit%2BSample%2B-%2B3-qubit%2BGHZ%2Bcircuit-00000000-0000-0000-0000-000000000001.input.json",
         "inputDataFormat": "honeywell.openqasm.v1", "inputParams": {"count": 500,
@@ -1175,7 +1019,6 @@
         false, "tags": [], "name": "Qiskit Sample - 3-qubit GHZ circuit", "id": "00000000-0000-0000-0000-000000000001",
         "providerId": "quantinuum", "target": "quantinuum.sim.h2-1e", "creationTime":
         "2024-08-10T01:23:04.7143209+00:00", "endExecutionTime": "2024-08-10T01:24:43.538234+00:00",
->>>>>>> b43e1017
         "costEstimate": {"currencyCode": "USD", "events": [{"dimensionId": "ehqc",
         "dimensionName": "EHQC", "measureUnit": "hqc", "amountBilled": 11.1, "amountConsumed":
         11.1, "unitPrice": 0.0}], "estimatedTotal": 0.0}, "itemType": "Job"}'
@@ -1206,14 +1049,6 @@
     uri: https://eastus.quantum.azure.com/subscriptions/00000000-0000-0000-0000-000000000000/resourceGroups/myresourcegroup/providers/Microsoft.Quantum/workspaces/myworkspace/jobs/00000000-0000-0000-0000-000000000001?api-version=2022-09-12-preview&test-sequence-id=17
   response:
     body:
-<<<<<<< HEAD
-      string: '{"containerUri": "https://mystorage.blob.core.windows.net/job-00000000-0000-0000-0000-000000000001?sv=PLACEHOLDER&st=2024-08-15T22%3A24%3A04Z&se=2050-01-01T00%3A00%3A00Z&sr=c&sp=rcwl&sig=PLACEHOLDER&st=2024-08-15T22%3A24%3A04Z&se=2050-01-01T00%3A00%3A00Z&sr=b&sp=r&rscd=attachment%3B+filename%3DQiskit%2BSample%2B-%2B3-qubit%2BGHZ%2Bcircuit-00000000-0000-0000-0000-000000000001.input.json&sig=PLACEHOLDER&st=2024-08-15T22%3A24%3A04Z&se=2050-01-01T00%3A00%3A00Z&sr=b&sp=r&rscd=attachment%3B+filename%3DQiskit%2BSample%2B-%2B3-qubit%2BGHZ%2Bcircuit-00000000-0000-0000-0000-000000000001.output.json&sig=8r%2FwKwLodRkXXvFEm2OdpW1qZH5etw2E1ZCtBBjFBWw%3D",
-        "beginExecutionTime": "2024-08-15T22:23:52.197124+00:00", "cancellationTime":
-        null, "quantumComputingData": {"count": 1}, "errorData": null, "isCancelling":
-        false, "tags": [], "name": "Qiskit Sample - 3-qubit GHZ circuit", "id": "00000000-0000-0000-0000-000000000001",
-        "providerId": "quantinuum", "target": "quantinuum.sim.h2-1e", "creationTime":
-        "2024-08-15T22:22:06.7006703+00:00", "endExecutionTime": "2024-08-15T22:23:56.695214+00:00",
-=======
       string: '{"containerUri": "https://mystorage.blob.core.windows.net/job-00000000-0000-0000-0000-000000000001?sv=PLACEHOLDER&sr=c&sig=PLACEHOLDER&se=2050-01-01T00%3A00%3A00Z&sp=rcwl",
         "inputDataUri": "https://mystorage.blob.core.windows.net/job-00000000-0000-0000-0000-000000000001/inputData?sv=PLACEHOLDER&sr=b&sig=PLACEHOLDER&se=2050-01-01T00%3A00%3A00Z&sp=r&rscd=attachment%3B%20filename%3DQiskit%2BSample%2B-%2B3-qubit%2BGHZ%2Bcircuit-00000000-0000-0000-0000-000000000001.input.json",
         "inputDataFormat": "honeywell.openqasm.v1", "inputParams": {"count": 500,
@@ -1226,7 +1061,6 @@
         false, "tags": [], "name": "Qiskit Sample - 3-qubit GHZ circuit", "id": "00000000-0000-0000-0000-000000000001",
         "providerId": "quantinuum", "target": "quantinuum.sim.h2-1e", "creationTime":
         "2024-08-10T01:23:04.7143209+00:00", "endExecutionTime": "2024-08-10T01:24:43.538234+00:00",
->>>>>>> b43e1017
         "costEstimate": {"currencyCode": "USD", "events": [{"dimensionId": "ehqc",
         "dimensionName": "EHQC", "measureUnit": "hqc", "amountBilled": 11.1, "amountConsumed":
         11.1, "unitPrice": 0.0}], "estimatedTotal": 0.0}, "itemType": "Job"}'
@@ -1260,18 +1094,6 @@
       string: '{"value": [{"id": "microsoft-elements", "currentAvailability": "Available",
         "targets": [{"id": "microsoft.dft", "currentAvailability": "Available", "averageQueueTime":
         0, "statusPage": null}]}, {"id": "ionq", "currentAvailability": "Degraded",
-<<<<<<< HEAD
-        "targets": [{"id": "ionq.qpu", "currentAvailability": "Available", "averageQueueTime":
-        1328970, "statusPage": "https://status.ionq.co"}, {"id": "ionq.qpu.aria-1",
-        "currentAvailability": "Unavailable", "averageQueueTime": 2212524, "statusPage":
-        "https://status.ionq.co"}, {"id": "ionq.qpu.aria-2", "currentAvailability":
-        "Available", "averageQueueTime": 1230336, "statusPage": "https://status.ionq.co"},
-        {"id": "ionq.simulator", "currentAvailability": "Available", "averageQueueTime":
-        298, "statusPage": "https://status.ionq.co"}]}, {"id": "microsoft-qc", "currentAvailability":
-        "Available", "targets": [{"id": "microsoft.estimator", "currentAvailability":
-        "Available", "averageQueueTime": 0, "statusPage": null}]}, {"id": "pasqal",
-        "currentAvailability": "Available", "targets": [{"id": "pasqal.sim.emu-tn",
-=======
         "targets": [{"id": "ionq.qpu", "currentAvailability": "Unavailable", "averageQueueTime":
         1005677, "statusPage": "https://status.ionq.co"}, {"id": "ionq.qpu.aria-1",
         "currentAvailability": "Unavailable", "averageQueueTime": 1710970, "statusPage":
@@ -1282,7 +1104,6 @@
         "Available", "targets": [{"id": "microsoft.estimator", "currentAvailability":
         "Available", "averageQueueTime": 0, "statusPage": null}]}, {"id": "pasqal",
         "currentAvailability": "Degraded", "targets": [{"id": "pasqal.sim.emu-tn",
->>>>>>> b43e1017
         "currentAvailability": "Available", "averageQueueTime": 243, "statusPage":
         "https://pasqal.com"}, {"id": "pasqal.qpu.fresnel", "currentAvailability":
         "Available", "averageQueueTime": 103193, "statusPage": "https://pasqal.com"}]},
@@ -1291,19 +1112,6 @@
         0, "statusPage": "https://www.quantinuum.com/hardware/h1"}, {"id": "quantinuum.sim.h1-1sc",
         "currentAvailability": "Available", "averageQueueTime": 4, "statusPage": "https://www.quantinuum.com/hardware/h1"},
         {"id": "quantinuum.sim.h1-1e", "currentAvailability": "Available", "averageQueueTime":
-<<<<<<< HEAD
-        1657, "statusPage": "https://www.quantinuum.com/hardware/h1"}, {"id": "quantinuum.qpu.h2-1",
-        "currentAvailability": "Degraded", "averageQueueTime": 0, "statusPage": "https://www.quantinuum.com/hardware/h2"},
-        {"id": "quantinuum.sim.h2-1sc", "currentAvailability": "Available", "averageQueueTime":
-        1, "statusPage": "https://www.quantinuum.com/hardware/h2"}, {"id": "quantinuum.sim.h2-1e",
-        "currentAvailability": "Available", "averageQueueTime": 1767318, "statusPage":
-        "https://www.quantinuum.com/hardware/h2"}, {"id": "quantinuum.sim.h1-1sc-preview",
-        "currentAvailability": "Available", "averageQueueTime": 4, "statusPage": "https://www.quantinuum.com/hardware/h1"},
-        {"id": "quantinuum.sim.h1-1e-preview", "currentAvailability": "Available",
-        "averageQueueTime": 1657, "statusPage": "https://www.quantinuum.com/hardware/h1"},
-        {"id": "quantinuum.sim.h1-2e-preview", "currentAvailability": "Available",
-        "averageQueueTime": 838, "statusPage": "https://www.quantinuum.com/hardware/h1"},
-=======
         76903, "statusPage": "https://www.quantinuum.com/hardware/h1"}, {"id": "quantinuum.qpu.h2-1",
         "currentAvailability": "Available", "averageQueueTime": 945785, "statusPage":
         "https://www.quantinuum.com/hardware/h2"}, {"id": "quantinuum.sim.h2-1sc",
@@ -1315,7 +1123,6 @@
         "averageQueueTime": 76903, "statusPage": "https://www.quantinuum.com/hardware/h1"},
         {"id": "quantinuum.sim.h1-2e-preview", "currentAvailability": "Available",
         "averageQueueTime": 0, "statusPage": "https://www.quantinuum.com/hardware/h1"},
->>>>>>> b43e1017
         {"id": "quantinuum.qpu.h1-1-preview", "currentAvailability": "Degraded", "averageQueueTime":
         0, "statusPage": "https://www.quantinuum.com/hardware/h1"}]}, {"id": "rigetti",
         "currentAvailability": "Degraded", "targets": [{"id": "rigetti.sim.qvm", "currentAvailability":
@@ -1345,11 +1152,7 @@
       connection:
       - keep-alive
       content-length:
-<<<<<<< HEAD
-      - '4781'
-=======
       - '4776'
->>>>>>> b43e1017
       content-type:
       - application/json; charset=utf-8
       transfer-encoding:
@@ -1372,14 +1175,6 @@
     uri: https://eastus.quantum.azure.com/subscriptions/00000000-0000-0000-0000-000000000000/resourceGroups/myresourcegroup/providers/Microsoft.Quantum/workspaces/myworkspace/jobs/00000000-0000-0000-0000-000000000001?api-version=2022-09-12-preview&test-sequence-id=18
   response:
     body:
-<<<<<<< HEAD
-      string: '{"containerUri": "https://mystorage.blob.core.windows.net/job-00000000-0000-0000-0000-000000000001?sv=PLACEHOLDER&st=2024-08-15T22%3A24%3A04Z&se=2050-01-01T00%3A00%3A00Z&sr=c&sp=rcwl&sig=PLACEHOLDER&st=2024-08-15T22%3A24%3A04Z&se=2050-01-01T00%3A00%3A00Z&sr=b&sp=r&rscd=attachment%3B+filename%3DQiskit%2BSample%2B-%2B3-qubit%2BGHZ%2Bcircuit-00000000-0000-0000-0000-000000000001.input.json&sig=PLACEHOLDER&st=2024-08-15T22%3A24%3A04Z&se=2050-01-01T00%3A00%3A00Z&sr=b&sp=r&rscd=attachment%3B+filename%3DQiskit%2BSample%2B-%2B3-qubit%2BGHZ%2Bcircuit-00000000-0000-0000-0000-000000000001.output.json&sig=8r%2FwKwLodRkXXvFEm2OdpW1qZH5etw2E1ZCtBBjFBWw%3D",
-        "beginExecutionTime": "2024-08-15T22:23:52.197124+00:00", "cancellationTime":
-        null, "quantumComputingData": {"count": 1}, "errorData": null, "isCancelling":
-        false, "tags": [], "name": "Qiskit Sample - 3-qubit GHZ circuit", "id": "00000000-0000-0000-0000-000000000001",
-        "providerId": "quantinuum", "target": "quantinuum.sim.h2-1e", "creationTime":
-        "2024-08-15T22:22:06.7006703+00:00", "endExecutionTime": "2024-08-15T22:23:56.695214+00:00",
-=======
       string: '{"containerUri": "https://mystorage.blob.core.windows.net/job-00000000-0000-0000-0000-000000000001?sv=PLACEHOLDER&sr=c&sig=PLACEHOLDER&se=2050-01-01T00%3A00%3A00Z&sp=rcwl",
         "inputDataUri": "https://mystorage.blob.core.windows.net/job-00000000-0000-0000-0000-000000000001/inputData?sv=PLACEHOLDER&sr=b&sig=PLACEHOLDER&se=2050-01-01T00%3A00%3A00Z&sp=r&rscd=attachment%3B%20filename%3DQiskit%2BSample%2B-%2B3-qubit%2BGHZ%2Bcircuit-00000000-0000-0000-0000-000000000001.input.json",
         "inputDataFormat": "honeywell.openqasm.v1", "inputParams": {"count": 500,
@@ -1392,7 +1187,6 @@
         false, "tags": [], "name": "Qiskit Sample - 3-qubit GHZ circuit", "id": "00000000-0000-0000-0000-000000000001",
         "providerId": "quantinuum", "target": "quantinuum.sim.h2-1e", "creationTime":
         "2024-08-10T01:23:04.7143209+00:00", "endExecutionTime": "2024-08-10T01:24:43.538234+00:00",
->>>>>>> b43e1017
         "costEstimate": {"currencyCode": "USD", "events": [{"dimensionId": "ehqc",
         "dimensionName": "EHQC", "measureUnit": "hqc", "amountBilled": 11.1, "amountConsumed":
         11.1, "unitPrice": 0.0}], "estimatedTotal": 0.0}, "itemType": "Job"}'
@@ -1423,14 +1217,6 @@
     uri: https://eastus.quantum.azure.com/subscriptions/00000000-0000-0000-0000-000000000000/resourceGroups/myresourcegroup/providers/Microsoft.Quantum/workspaces/myworkspace/jobs/00000000-0000-0000-0000-000000000001?api-version=2022-09-12-preview&test-sequence-id=19
   response:
     body:
-<<<<<<< HEAD
-      string: '{"containerUri": "https://mystorage.blob.core.windows.net/job-00000000-0000-0000-0000-000000000001?sv=PLACEHOLDER&st=2024-08-15T22%3A24%3A04Z&se=2050-01-01T00%3A00%3A00Z&sr=c&sp=rcwl&sig=PLACEHOLDER&st=2024-08-15T22%3A24%3A04Z&se=2050-01-01T00%3A00%3A00Z&sr=b&sp=r&rscd=attachment%3B+filename%3DQiskit%2BSample%2B-%2B3-qubit%2BGHZ%2Bcircuit-00000000-0000-0000-0000-000000000001.input.json&sig=PLACEHOLDER&st=2024-08-15T22%3A24%3A04Z&se=2050-01-01T00%3A00%3A00Z&sr=b&sp=r&rscd=attachment%3B+filename%3DQiskit%2BSample%2B-%2B3-qubit%2BGHZ%2Bcircuit-00000000-0000-0000-0000-000000000001.output.json&sig=8r%2FwKwLodRkXXvFEm2OdpW1qZH5etw2E1ZCtBBjFBWw%3D",
-        "beginExecutionTime": "2024-08-15T22:23:52.197124+00:00", "cancellationTime":
-        null, "quantumComputingData": {"count": 1}, "errorData": null, "isCancelling":
-        false, "tags": [], "name": "Qiskit Sample - 3-qubit GHZ circuit", "id": "00000000-0000-0000-0000-000000000001",
-        "providerId": "quantinuum", "target": "quantinuum.sim.h2-1e", "creationTime":
-        "2024-08-15T22:22:06.7006703+00:00", "endExecutionTime": "2024-08-15T22:23:56.695214+00:00",
-=======
       string: '{"containerUri": "https://mystorage.blob.core.windows.net/job-00000000-0000-0000-0000-000000000001?sv=PLACEHOLDER&sr=c&sig=PLACEHOLDER&se=2050-01-01T00%3A00%3A00Z&sp=rcwl",
         "inputDataUri": "https://mystorage.blob.core.windows.net/job-00000000-0000-0000-0000-000000000001/inputData?sv=PLACEHOLDER&sr=b&sig=PLACEHOLDER&se=2050-01-01T00%3A00%3A00Z&sp=r&rscd=attachment%3B%20filename%3DQiskit%2BSample%2B-%2B3-qubit%2BGHZ%2Bcircuit-00000000-0000-0000-0000-000000000001.input.json",
         "inputDataFormat": "honeywell.openqasm.v1", "inputParams": {"count": 500,
@@ -1443,7 +1229,6 @@
         false, "tags": [], "name": "Qiskit Sample - 3-qubit GHZ circuit", "id": "00000000-0000-0000-0000-000000000001",
         "providerId": "quantinuum", "target": "quantinuum.sim.h2-1e", "creationTime":
         "2024-08-10T01:23:04.7143209+00:00", "endExecutionTime": "2024-08-10T01:24:43.538234+00:00",
->>>>>>> b43e1017
         "costEstimate": {"currencyCode": "USD", "events": [{"dimensionId": "ehqc",
         "dimensionName": "EHQC", "measureUnit": "hqc", "amountBilled": 11.1, "amountConsumed":
         11.1, "unitPrice": 0.0}], "estimatedTotal": 0.0}, "itemType": "Job"}'
@@ -1474,14 +1259,6 @@
     uri: https://eastus.quantum.azure.com/subscriptions/00000000-0000-0000-0000-000000000000/resourceGroups/myresourcegroup/providers/Microsoft.Quantum/workspaces/myworkspace/jobs/00000000-0000-0000-0000-000000000001?api-version=2022-09-12-preview&test-sequence-id=20
   response:
     body:
-<<<<<<< HEAD
-      string: '{"containerUri": "https://mystorage.blob.core.windows.net/job-00000000-0000-0000-0000-000000000001?sv=PLACEHOLDER&st=2024-08-15T22%3A24%3A04Z&se=2050-01-01T00%3A00%3A00Z&sr=c&sp=rcwl&sig=PLACEHOLDER&st=2024-08-15T22%3A24%3A04Z&se=2050-01-01T00%3A00%3A00Z&sr=b&sp=r&rscd=attachment%3B+filename%3DQiskit%2BSample%2B-%2B3-qubit%2BGHZ%2Bcircuit-00000000-0000-0000-0000-000000000001.input.json&sig=PLACEHOLDER&st=2024-08-15T22%3A24%3A04Z&se=2050-01-01T00%3A00%3A00Z&sr=b&sp=r&rscd=attachment%3B+filename%3DQiskit%2BSample%2B-%2B3-qubit%2BGHZ%2Bcircuit-00000000-0000-0000-0000-000000000001.output.json&sig=8r%2FwKwLodRkXXvFEm2OdpW1qZH5etw2E1ZCtBBjFBWw%3D",
-        "beginExecutionTime": "2024-08-15T22:23:52.197124+00:00", "cancellationTime":
-        null, "quantumComputingData": {"count": 1}, "errorData": null, "isCancelling":
-        false, "tags": [], "name": "Qiskit Sample - 3-qubit GHZ circuit", "id": "00000000-0000-0000-0000-000000000001",
-        "providerId": "quantinuum", "target": "quantinuum.sim.h2-1e", "creationTime":
-        "2024-08-15T22:22:06.7006703+00:00", "endExecutionTime": "2024-08-15T22:23:56.695214+00:00",
-=======
       string: '{"containerUri": "https://mystorage.blob.core.windows.net/job-00000000-0000-0000-0000-000000000001?sv=PLACEHOLDER&sr=c&sig=PLACEHOLDER&se=2050-01-01T00%3A00%3A00Z&sp=rcwl",
         "inputDataUri": "https://mystorage.blob.core.windows.net/job-00000000-0000-0000-0000-000000000001/inputData?sv=PLACEHOLDER&sr=b&sig=PLACEHOLDER&se=2050-01-01T00%3A00%3A00Z&sp=r&rscd=attachment%3B%20filename%3DQiskit%2BSample%2B-%2B3-qubit%2BGHZ%2Bcircuit-00000000-0000-0000-0000-000000000001.input.json",
         "inputDataFormat": "honeywell.openqasm.v1", "inputParams": {"count": 500,
@@ -1494,7 +1271,6 @@
         false, "tags": [], "name": "Qiskit Sample - 3-qubit GHZ circuit", "id": "00000000-0000-0000-0000-000000000001",
         "providerId": "quantinuum", "target": "quantinuum.sim.h2-1e", "creationTime":
         "2024-08-10T01:23:04.7143209+00:00", "endExecutionTime": "2024-08-10T01:24:43.538234+00:00",
->>>>>>> b43e1017
         "costEstimate": {"currencyCode": "USD", "events": [{"dimensionId": "ehqc",
         "dimensionName": "EHQC", "measureUnit": "hqc", "amountBilled": 11.1, "amountConsumed":
         11.1, "unitPrice": 0.0}], "estimatedTotal": 0.0}, "itemType": "Job"}'
@@ -1522,7 +1298,99 @@
       User-Agent:
       - azsdk-python-storage-blob/12.20.0 Python/3.9.19 (Windows-10-10.0.22631-SP0)
       x-ms-date:
-<<<<<<< HEAD
+      - Sat, 10 Aug 2024 01:25:02 GMT
+      x-ms-range:
+      - bytes=0-33554431
+      x-ms-version:
+      - '2024-05-04'
+    method: GET
+    uri: https://mystorage.blob.core.windows.net/job-00000000-0000-0000-0000-000000000001/outputData?sv=PLACEHOLDER&st=2024-08-15T22%3A24%3A04Z&se=2050-01-01T00%3A00%3A00Z&sr=b&sp=r&rscd=attachment%3B%20filename%3DQiskit%2BSample%2B-%2B3-qubit%2BGHZ%2Bcircuit-00000000-0000-0000-0000-000000000001.output.json&sig=8r%2FwKwLodRkXXvFEm2OdpW1qZH5etw2E1ZCtBBjFBWw%3D
+  response:
+    body:
+      string: '{"c": ["000", "111", "111", "000", "000", "000", "000", "000", "000",
+        "000", "000", "000", "000", "111", "000", "111", "111", "000", "000", "111",
+        "000", "111", "000", "111", "000", "111", "000", "000", "111", "111", "000",
+        "111", "111", "111", "111", "111", "111", "000", "000", "000", "000", "111",
+        "111", "111", "111", "000", "111", "000", "111", "111", "000", "000", "000",
+        "000", "000", "000", "111", "000", "000", "111", "111", "111", "000", "000",
+        "111", "000", "111", "111", "000", "111", "000", "000", "111", "111", "000",
+        "000", "000", "000", "111", "111", "000", "000", "000", "000", "111", "111",
+        "111", "000", "000", "000", "000", "000", "000", "111", "000", "000", "000",
+        "000", "000", "000", "111", "111", "111", "000", "000", "111", "111", "000",
+        "111", "111", "111", "111", "111", "000", "111", "000", "110", "111", "111",
+        "111", "000", "111", "111", "000", "000", "111", "111", "111", "111", "101",
+        "000", "111", "111", "111", "111", "111", "000", "111", "000", "111", "000",
+        "111", "111", "000", "000", "111", "000", "000", "000", "000", "000", "111",
+        "000", "111", "111", "000", "111", "111", "111", "000", "111", "111", "000",
+        "000", "111", "111", "000", "111", "111", "111", "000", "000", "111", "111",
+        "000", "111", "000", "000", "111", "111", "000", "111", "000", "111", "111",
+        "000", "000", "111", "000", "000", "111", "000", "111", "000", "000", "111",
+        "111", "000", "000", "000", "000", "111", "111", "000", "111", "111", "000",
+        "000", "111", "000", "000", "111", "000", "000", "111", "000", "000", "000",
+        "000", "000", "000", "111", "000", "111", "111", "111", "000", "000", "000",
+        "000", "000", "111", "000", "000", "111", "000", "000", "000", "111", "000",
+        "000", "111", "111", "000", "000", "111", "000", "111", "111", "111", "000",
+        "111", "000", "000", "111", "111", "111", "111", "111", "000", "111", "111",
+        "000", "111", "000", "000", "111", "111", "000", "111", "111", "000", "111",
+        "000", "000", "111", "111", "000", "111", "000", "000", "000", "000", "111",
+        "000", "111", "000", "000", "000", "000", "000", "000", "000", "000", "111",
+        "111", "111", "111", "111", "111", "111", "000", "000", "111", "000", "111",
+        "111", "000", "111", "111", "111", "111", "111", "111", "111", "000", "111",
+        "111", "111", "000", "000", "000", "111", "111", "000", "111", "000", "000",
+        "000", "111", "111", "111", "111", "000", "000", "000", "000", "111", "000",
+        "111", "111", "111", "000", "000", "000", "000", "000", "111", "111", "000",
+        "000", "000", "000", "000", "111", "111", "000", "111", "000", "111", "000",
+        "111", "111", "111", "000", "000", "111", "000", "000", "000", "000", "000",
+        "000", "111", "000", "000", "000", "000", "000", "000", "000", "000", "000",
+        "111", "000", "111", "111", "111", "000", "111", "111", "111", "000", "000",
+        "000", "111", "111", "111", "111", "111", "000", "000", "000", "111", "000",
+        "000", "000", "000", "000", "111", "000", "000", "000", "111", "111", "000",
+        "111", "111", "000", "111", "000", "000", "000", "111", "111", "000", "111",
+        "111", "000", "111", "000", "000", "000", "111", "000", "000", "111", "111",
+        "000", "000", "111", "111", "000", "000", "111", "111", "000", "000", "111",
+        "111", "000", "111", "111", "000", "000", "111", "000", "000", "111", "111",
+        "111", "111", "000", "000", "111", "000", "000", "000", "111", "111", "111",
+        "000", "111", "000", "111", "000", "111", "000", "111", "000", "111", "000",
+        "000", "111", "111", "000", "000", "000", "000", "000", "000", "111", "000",
+        "000", "111", "000", "000", "000", "111", "000"]}'
+    headers:
+      accept-ranges:
+      - bytes
+      content-length:
+      - '5951'
+      content-range:
+      - bytes 0-4398/4399
+      content-type:
+      - application/octet-stream
+      x-ms-blob-content-md5:
+      - ipcfRgr1kx7ooSxcNZ+m4w==
+      x-ms-blob-type:
+      - BlockBlob
+      x-ms-creation-time:
+      - Sat, 10 Aug 2024 01:23:04 GMT
+      x-ms-lease-state:
+      - available
+      x-ms-lease-status:
+      - unlocked
+      x-ms-server-encrypted:
+      - 'true'
+      x-ms-version:
+      - '2024-05-04'
+    status:
+      code: 206
+      message: Partial Content
+- request:
+    body: null
+    headers:
+      Accept:
+      - application/xml
+      Accept-Encoding:
+      - gzip, deflate
+      Connection:
+      - keep-alive
+      User-Agent:
+      - azsdk-python-storage-blob/12.20.0 Python/3.9.19 (Windows-10-10.0.22631-SP0)
+      x-ms-date:
       - Thu, 15 Aug 2024 22:24:04 GMT
       x-ms-range:
       - bytes=0-33554431
@@ -1640,191 +1508,6 @@
     body: null
     headers:
       Accept:
-      - application/xml
-      Accept-Encoding:
-      - gzip, deflate
-      Connection:
-      - keep-alive
-      User-Agent:
-      - azsdk-python-storage-blob/12.20.0 Python/3.9.19 (Windows-10-10.0.22631-SP0)
-      x-ms-date:
-      - Thu, 15 Aug 2024 22:24:04 GMT
-=======
-      - Sat, 10 Aug 2024 01:25:02 GMT
->>>>>>> b43e1017
-      x-ms-range:
-      - bytes=0-33554431
-      x-ms-version:
-      - '2024-05-04'
-    method: GET
-    uri: https://mystorage.blob.core.windows.net/job-00000000-0000-0000-0000-000000000001/outputData?sv=PLACEHOLDER&st=2024-08-15T22%3A24%3A04Z&se=2050-01-01T00%3A00%3A00Z&sr=b&sp=r&rscd=attachment%3B%20filename%3DQiskit%2BSample%2B-%2B3-qubit%2BGHZ%2Bcircuit-00000000-0000-0000-0000-000000000001.output.json&sig=8r%2FwKwLodRkXXvFEm2OdpW1qZH5etw2E1ZCtBBjFBWw%3D
-  response:
-    body:
-<<<<<<< HEAD
-      string: '{"DataFormat": "microsoft.quantum-results.v2", "Results": [{"Histogram":
-        [{"Outcome": [0, 0, 0], "Display": "[0, 0, 0]", "Count": 249}, {"Outcome":
-        [1, 1, 1], "Display": "[1, 1, 1]", "Count": 243}, {"Outcome": [0, 1, 1], "Display":
-        "[0, 1, 1]", "Count": 4}, {"Outcome": [1, 0, 1], "Display": "[1, 0, 1]", "Count":
-        2}, {"Outcome": [1, 1, 0], "Display": "[1, 1, 0]", "Count": 1}, {"Outcome":
-        [0, 0, 1], "Display": "[0, 0, 1]", "Count": 1}], "Shots": [[0, 0, 0], [0,
-        0, 0], [1, 1, 1], [1, 1, 1], [0, 0, 0], [1, 1, 1], [0, 0, 0], [1, 1, 1], [1,
-        1, 1], [0, 0, 0], [1, 1, 1], [1, 1, 1], [1, 1, 1], [0, 0, 0], [1, 1, 1], [1,
-        1, 1], [0, 0, 0], [0, 0, 0], [0, 0, 0], [1, 1, 1], [0, 0, 0], [0, 0, 0], [1,
-        1, 1], [1, 1, 1], [1, 1, 1], [0, 0, 0], [1, 1, 1], [0, 0, 0], [0, 1, 1], [0,
-        0, 0], [0, 1, 1], [0, 0, 0], [0, 0, 0], [0, 0, 0], [0, 0, 0], [0, 0, 0], [1,
-        1, 1], [1, 1, 1], [1, 1, 1], [0, 0, 0], [0, 0, 0], [1, 1, 1], [1, 1, 1], [0,
-        0, 0], [0, 0, 0], [1, 1, 1], [1, 1, 1], [0, 0, 0], [1, 1, 1], [0, 0, 0], [0,
-        0, 0], [0, 0, 0], [1, 1, 1], [0, 0, 0], [0, 0, 0], [1, 1, 1], [1, 1, 1], [1,
-        1, 1], [0, 0, 0], [0, 0, 0], [0, 0, 0], [1, 1, 1], [1, 1, 1], [1, 1, 1], [0,
-        0, 0], [0, 0, 0], [0, 0, 0], [1, 1, 1], [1, 1, 1], [0, 0, 0], [1, 1, 1], [1,
-        1, 1], [0, 0, 0], [1, 1, 1], [0, 0, 0], [1, 1, 1], [1, 1, 1], [1, 1, 1], [1,
-        1, 1], [1, 1, 1], [1, 1, 1], [1, 1, 1], [0, 0, 0], [1, 1, 1], [1, 1, 1], [0,
-        0, 0], [0, 0, 0], [1, 1, 1], [0, 0, 0], [0, 0, 0], [1, 1, 1], [0, 0, 0], [1,
-        1, 1], [1, 1, 1], [1, 1, 1], [0, 0, 0], [0, 0, 0], [0, 0, 0], [0, 0, 0], [1,
-        1, 1], [0, 0, 0], [0, 0, 0], [0, 0, 0], [0, 0, 0], [0, 0, 0], [1, 1, 1], [0,
-        0, 0], [1, 1, 1], [0, 0, 0], [1, 1, 1], [1, 1, 1], [0, 0, 0], [1, 1, 1], [1,
-        1, 1], [1, 1, 1], [0, 0, 0], [0, 0, 0], [1, 1, 1], [0, 0, 0], [0, 0, 0], [0,
-        0, 0], [1, 1, 1], [0, 0, 0], [0, 0, 0], [0, 0, 0], [1, 1, 1], [1, 1, 1], [1,
-        1, 1], [0, 0, 0], [1, 1, 1], [1, 1, 1], [1, 1, 1], [0, 0, 0], [1, 1, 1], [1,
-        1, 1], [0, 0, 0], [0, 0, 0], [1, 1, 1], [0, 0, 0], [0, 0, 0], [1, 1, 1], [1,
-        1, 1], [0, 0, 0], [0, 0, 0], [1, 1, 1], [1, 1, 1], [0, 0, 0], [0, 0, 0], [1,
-        1, 1], [0, 0, 0], [0, 0, 0], [0, 0, 0], [0, 0, 0], [0, 0, 0], [1, 1, 1], [0,
-        0, 0], [1, 1, 1], [0, 0, 0], [0, 0, 0], [1, 1, 1], [0, 0, 0], [1, 1, 1], [0,
-        0, 0], [1, 1, 1], [1, 1, 1], [1, 1, 1], [0, 0, 0], [0, 0, 0], [0, 0, 0], [0,
-        0, 0], [0, 0, 0], [0, 0, 0], [1, 1, 1], [1, 1, 1], [0, 0, 0], [1, 1, 1], [0,
-        0, 0], [1, 1, 1], [0, 0, 0], [1, 1, 1], [0, 0, 0], [1, 1, 1], [1, 1, 1], [0,
-        0, 0], [0, 0, 0], [1, 1, 1], [0, 1, 1], [0, 0, 0], [1, 1, 1], [1, 1, 1], [0,
-        0, 0], [1, 1, 1], [0, 0, 0], [0, 0, 0], [0, 0, 0], [0, 0, 0], [0, 0, 0], [1,
-        1, 1], [0, 0, 0], [0, 0, 0], [1, 1, 1], [1, 1, 1], [1, 1, 1], [1, 1, 1], [0,
-        0, 0], [0, 0, 0], [1, 1, 1], [1, 1, 1], [1, 1, 1], [0, 0, 0], [0, 0, 0], [1,
-        1, 1], [0, 0, 0], [1, 1, 1], [1, 1, 1], [1, 1, 1], [1, 1, 1], [1, 1, 1], [0,
-        0, 0], [1, 1, 1], [1, 1, 1], [1, 1, 1], [1, 1, 1], [0, 0, 0], [0, 0, 0], [0,
-        0, 0], [0, 0, 0], [1, 1, 1], [1, 1, 1], [1, 1, 1], [1, 1, 1], [1, 1, 1], [0,
-        0, 0], [0, 0, 0], [0, 0, 0], [1, 1, 1], [0, 0, 0], [0, 0, 0], [1, 1, 1], [0,
-        0, 0], [1, 0, 1], [0, 0, 0], [0, 0, 0], [0, 0, 0], [0, 0, 0], [0, 0, 0], [0,
-        0, 0], [0, 0, 0], [1, 1, 1], [1, 1, 1], [1, 1, 1], [1, 1, 1], [1, 1, 1], [1,
-        1, 1], [1, 1, 1], [0, 0, 0], [1, 1, 1], [1, 1, 1], [1, 1, 1], [0, 0, 0], [0,
-        0, 0], [1, 1, 1], [0, 0, 0], [1, 1, 1], [1, 1, 1], [1, 1, 1], [0, 0, 0], [0,
-        0, 0], [0, 0, 0], [1, 1, 0], [0, 0, 0], [1, 1, 1], [1, 1, 1], [0, 0, 0], [1,
-        1, 1], [0, 0, 0], [0, 0, 0], [0, 0, 0], [0, 0, 0], [1, 1, 1], [0, 0, 0], [1,
-        1, 1], [0, 0, 0], [0, 0, 0], [0, 0, 0], [0, 0, 0], [1, 1, 1], [0, 0, 0], [0,
-        0, 0], [1, 1, 1], [0, 0, 0], [1, 1, 1], [0, 0, 0], [1, 1, 1], [0, 0, 0], [1,
-        1, 1], [1, 1, 1], [1, 1, 1], [1, 1, 1], [1, 1, 1], [1, 1, 1], [0, 0, 0], [1,
-        1, 1], [0, 0, 0], [1, 1, 1], [1, 1, 1], [0, 0, 0], [1, 1, 1], [1, 1, 1], [1,
-        1, 1], [0, 0, 0], [0, 0, 0], [1, 1, 1], [1, 1, 1], [0, 0, 0], [0, 0, 0], [1,
-        1, 1], [1, 1, 1], [0, 0, 0], [0, 0, 0], [1, 1, 1], [1, 1, 1], [1, 1, 1], [1,
-        1, 1], [1, 1, 1], [0, 0, 0], [0, 0, 0], [0, 0, 0], [1, 1, 1], [0, 0, 0], [1,
-        1, 1], [0, 0, 0], [1, 1, 1], [0, 0, 0], [1, 1, 1], [1, 1, 1], [1, 1, 1], [0,
-        1, 1], [1, 1, 1], [0, 0, 0], [0, 0, 0], [0, 0, 0], [1, 1, 1], [0, 0, 0], [0,
-        0, 0], [0, 0, 0], [0, 0, 0], [0, 0, 0], [1, 1, 1], [0, 0, 0], [0, 0, 0], [1,
-        1, 1], [1, 1, 1], [1, 1, 1], [1, 1, 1], [1, 1, 1], [1, 1, 1], [0, 0, 0], [0,
-        0, 0], [0, 0, 0], [0, 0, 0], [0, 0, 0], [1, 1, 1], [1, 1, 1], [1, 1, 1], [1,
-        1, 1], [0, 0, 0], [1, 1, 1], [1, 1, 1], [1, 1, 1], [1, 1, 1], [1, 1, 1], [1,
-        1, 1], [1, 1, 1], [1, 1, 1], [1, 1, 1], [1, 1, 1], [1, 1, 1], [1, 1, 1], [1,
-        1, 1], [1, 1, 1], [0, 0, 0], [1, 1, 1], [0, 0, 0], [0, 0, 0], [1, 1, 1], [1,
-        1, 1], [1, 1, 1], [0, 0, 0], [1, 1, 1], [0, 0, 0], [1, 1, 1], [1, 1, 1], [0,
-        0, 0], [0, 0, 0], [0, 0, 0], [0, 0, 0], [1, 1, 1], [1, 1, 1], [1, 1, 1], [0,
-        0, 0], [0, 0, 0], [0, 0, 0], [0, 0, 0], [0, 0, 0], [1, 1, 1], [0, 0, 0], [0,
-        0, 0], [0, 0, 0], [1, 1, 1], [0, 0, 0], [1, 1, 1], [0, 0, 0], [1, 1, 1], [0,
-        0, 0], [0, 0, 0], [0, 0, 0], [0, 0, 0], [1, 1, 1], [1, 1, 1], [0, 0, 0], [0,
-        0, 0], [1, 1, 1], [1, 1, 1], [0, 0, 0], [0, 0, 0], [0, 0, 0], [0, 0, 0], [1,
-        1, 1], [0, 0, 0], [0, 0, 0], [1, 1, 1], [1, 1, 1], [1, 1, 1], [1, 1, 1], [0,
-        0, 0], [0, 0, 0], [0, 0, 0], [0, 0, 0], [0, 0, 0], [0, 0, 0], [1, 1, 1], [0,
-        0, 0], [1, 1, 1], [0, 0, 0], [1, 1, 1], [0, 0, 0], [0, 0, 0], [1, 1, 1], [1,
-        1, 1], [0, 0, 0], [0, 0, 0], [1, 1, 1], [0, 0, 0], [1, 1, 1], [1, 1, 1], [1,
-        1, 1], [0, 0, 0], [1, 1, 1], [1, 1, 1], [1, 1, 1], [1, 1, 1], [0, 0, 0], [0,
-        0, 0], [0, 0, 1], [1, 0, 1], [1, 1, 1], [1, 1, 1], [0, 0, 0], [0, 0, 0], [1,
-        1, 1], [1, 1, 1], [0, 0, 0], [0, 0, 0], [0, 0, 0], [1, 1, 1], [1, 1, 1], [0,
-        0, 0], [1, 1, 1], [0, 0, 0], [0, 0, 0], [0, 0, 0], [0, 0, 0], [0, 0, 0], [0,
-        0, 0], [1, 1, 1], [0, 0, 0], [0, 0, 0], [1, 1, 1], [1, 1, 1], [0, 0, 0], [1,
-        1, 1], [0, 0, 0], [0, 0, 0], [1, 1, 1], [0, 0, 0], [1, 1, 1], [0, 0, 0], [1,
-        1, 1], [0, 0, 0]]}]}'
-=======
-      string: '{"c": ["000", "111", "111", "000", "000", "000", "000", "000", "000",
-        "000", "000", "000", "000", "111", "000", "111", "111", "000", "000", "111",
-        "000", "111", "000", "111", "000", "111", "000", "000", "111", "111", "000",
-        "111", "111", "111", "111", "111", "111", "000", "000", "000", "000", "111",
-        "111", "111", "111", "000", "111", "000", "111", "111", "000", "000", "000",
-        "000", "000", "000", "111", "000", "000", "111", "111", "111", "000", "000",
-        "111", "000", "111", "111", "000", "111", "000", "000", "111", "111", "000",
-        "000", "000", "000", "111", "111", "000", "000", "000", "000", "111", "111",
-        "111", "000", "000", "000", "000", "000", "000", "111", "000", "000", "000",
-        "000", "000", "000", "111", "111", "111", "000", "000", "111", "111", "000",
-        "111", "111", "111", "111", "111", "000", "111", "000", "110", "111", "111",
-        "111", "000", "111", "111", "000", "000", "111", "111", "111", "111", "101",
-        "000", "111", "111", "111", "111", "111", "000", "111", "000", "111", "000",
-        "111", "111", "000", "000", "111", "000", "000", "000", "000", "000", "111",
-        "000", "111", "111", "000", "111", "111", "111", "000", "111", "111", "000",
-        "000", "111", "111", "000", "111", "111", "111", "000", "000", "111", "111",
-        "000", "111", "000", "000", "111", "111", "000", "111", "000", "111", "111",
-        "000", "000", "111", "000", "000", "111", "000", "111", "000", "000", "111",
-        "111", "000", "000", "000", "000", "111", "111", "000", "111", "111", "000",
-        "000", "111", "000", "000", "111", "000", "000", "111", "000", "000", "000",
-        "000", "000", "000", "111", "000", "111", "111", "111", "000", "000", "000",
-        "000", "000", "111", "000", "000", "111", "000", "000", "000", "111", "000",
-        "000", "111", "111", "000", "000", "111", "000", "111", "111", "111", "000",
-        "111", "000", "000", "111", "111", "111", "111", "111", "000", "111", "111",
-        "000", "111", "000", "000", "111", "111", "000", "111", "111", "000", "111",
-        "000", "000", "111", "111", "000", "111", "000", "000", "000", "000", "111",
-        "000", "111", "000", "000", "000", "000", "000", "000", "000", "000", "111",
-        "111", "111", "111", "111", "111", "111", "000", "000", "111", "000", "111",
-        "111", "000", "111", "111", "111", "111", "111", "111", "111", "000", "111",
-        "111", "111", "000", "000", "000", "111", "111", "000", "111", "000", "000",
-        "000", "111", "111", "111", "111", "000", "000", "000", "000", "111", "000",
-        "111", "111", "111", "000", "000", "000", "000", "000", "111", "111", "000",
-        "000", "000", "000", "000", "111", "111", "000", "111", "000", "111", "000",
-        "111", "111", "111", "000", "000", "111", "000", "000", "000", "000", "000",
-        "000", "111", "000", "000", "000", "000", "000", "000", "000", "000", "000",
-        "111", "000", "111", "111", "111", "000", "111", "111", "111", "000", "000",
-        "000", "111", "111", "111", "111", "111", "000", "000", "000", "111", "000",
-        "000", "000", "000", "000", "111", "000", "000", "000", "111", "111", "000",
-        "111", "111", "000", "111", "000", "000", "000", "111", "111", "000", "111",
-        "111", "000", "111", "000", "000", "000", "111", "000", "000", "111", "111",
-        "000", "000", "111", "111", "000", "000", "111", "111", "000", "000", "111",
-        "111", "000", "111", "111", "000", "000", "111", "000", "000", "111", "111",
-        "111", "111", "000", "000", "111", "000", "000", "000", "111", "111", "111",
-        "000", "111", "000", "111", "000", "111", "000", "111", "000", "111", "000",
-        "000", "111", "111", "000", "000", "000", "000", "000", "000", "111", "000",
-        "000", "111", "000", "000", "000", "111", "000"]}'
->>>>>>> b43e1017
-    headers:
-      accept-ranges:
-      - bytes
-      content-length:
-      - '5951'
-      content-range:
-      - bytes 0-4398/4399
-      content-type:
-      - application/octet-stream
-      x-ms-blob-content-md5:
-<<<<<<< HEAD
-      - lSE7zOGpnAiy1k46pxkRSA==
-      x-ms-blob-type:
-      - BlockBlob
-      x-ms-creation-time:
-      - Thu, 15 Aug 2024 22:23:58 GMT
-=======
-      - ipcfRgr1kx7ooSxcNZ+m4w==
-      x-ms-blob-type:
-      - BlockBlob
-      x-ms-creation-time:
-      - Sat, 10 Aug 2024 01:23:04 GMT
->>>>>>> b43e1017
-      x-ms-lease-state:
-      - available
-      x-ms-lease-status:
-      - unlocked
-      x-ms-server-encrypted:
-      - 'true'
-      x-ms-version:
-      - '2024-05-04'
-    status:
-      code: 206
-      message: Partial Content
-- request:
-    body: null
-    headers:
-      Accept:
       - application/json
       Accept-Encoding:
       - gzip, deflate

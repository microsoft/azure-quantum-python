--- conflicted
+++ resolved
@@ -1,10 +1,6 @@
 interactions:
 - request:
-<<<<<<< HEAD
     body: client_id=PLACEHOLDER&grant_type=client_credentials&client_info=1&client_secret=PLACEHOLDER&claims=PLACEHOLDER&scope=https%3A%2F%2Fquantum.microsoft.com%2F.default
-=======
-    body: client_id=PLACEHOLDER&grant_type=client_credentials&client_info=1&client_secret=+EDw8Q~cbkbeadF.mrC6bAXxFEspQDblyNyuRkcfT&claims=PLACEHOLDER&scope=https%3A%2F%2Fquantum.microsoft.com%2F.default
->>>>>>> 179fb04f
     headers:
       Accept:
       - application/json
@@ -85,11 +81,7 @@
       User-Agent:
       - azsdk-python-storage-blob/12.11.0 Python/3.9.13 (Windows-10-10.0.22000-SP0)
       x-ms-date:
-<<<<<<< HEAD
       - Wed, 14 Sep 2022 23:51:49 GMT
-=======
-      - Wed, 14 Sep 2022 19:10:21 GMT
->>>>>>> 179fb04f
       x-ms-version:
       - '2021-04-10'
     method: GET
@@ -97,11 +89,7 @@
   response:
     body:
       string: "\uFEFF<?xml version=\"1.0\" encoding=\"utf-8\"?><Error><Code>ContainerNotFound</Code><Message>The
-<<<<<<< HEAD
         specified container does not exist.\nRequestId:2c2c2ba9-901e-0052-6594-c8ce9f000000\nTime:2022-09-14T23:51:49.9810798Z</Message></Error>"
-=======
-        specified container does not exist.\nRequestId:4fc41d33-801e-0071-296d-c8545c000000\nTime:2022-09-14T19:10:22.0245421Z</Message></Error>"
->>>>>>> 179fb04f
     headers:
       content-length:
       - '223'
@@ -126,11 +114,7 @@
       User-Agent:
       - azsdk-python-storage-blob/12.11.0 Python/3.9.13 (Windows-10-10.0.22000-SP0)
       x-ms-date:
-<<<<<<< HEAD
       - Wed, 14 Sep 2022 23:51:50 GMT
-=======
-      - Wed, 14 Sep 2022 19:10:22 GMT
->>>>>>> 179fb04f
       x-ms-version:
       - '2021-04-10'
     method: PUT
@@ -158,36 +142,28 @@
       User-Agent:
       - azsdk-python-storage-blob/12.11.0 Python/3.9.13 (Windows-10-10.0.22000-SP0)
       x-ms-date:
-<<<<<<< HEAD
       - Wed, 14 Sep 2022 23:51:50 GMT
-=======
-      - Wed, 14 Sep 2022 19:10:22 GMT
->>>>>>> 179fb04f
-      x-ms-version:
-      - '2021-04-10'
-    method: GET
-    uri: https://mystorage.blob.core.windows.net/job-00000000-0000-0000-0000-000000000000?restype=container&sv=PLACEHOLDER&sig=PLACEHOLDER&se=PLACEHOLDER&srt=co&ss=b&sp=racw
-  response:
-    body:
-      string: ''
-    headers:
-      content-length:
-      - '0'
-      x-ms-lease-state:
-      - available
-      x-ms-lease-status:
-      - unlocked
-      x-ms-version:
-      - '2021-04-10'
-    status:
-      code: 200
-      message: OK
-- request:
-<<<<<<< HEAD
+      x-ms-version:
+      - '2021-04-10'
+    method: GET
+    uri: https://mystorage.blob.core.windows.net/job-00000000-0000-0000-0000-000000000000?restype=container&sv=PLACEHOLDER&sig=PLACEHOLDER&se=PLACEHOLDER&srt=co&ss=b&sp=racw
+  response:
+    body:
+      string: ''
+    headers:
+      content-length:
+      - '0'
+      x-ms-lease-state:
+      - available
+      x-ms-lease-status:
+      - unlocked
+      x-ms-version:
+      - '2021-04-10'
+    status:
+      code: 200
+      message: OK
+- request:
     body: b'\x1f\x8b\x08\x00\x13i"c\x02\xffU\xcc\xc1\n\xc3 \x0c\x06\xe0W\x91\x9c\xdbQ\xedv\xd8^e\x94bm\xc6:PKM\x0bC|\xf7\x05{p\x9e\x8c\xff\x97?\x11,\x92\x9e5ix\x88\x08N[\xe4\x01\x08\x03\x8d\x1f?\x8d\x9aH\x9b\xb7EG\x01R#\xc0x\x86\xd7\xee\x0c-\xde\xe5\xca\x81[8g\x90\x97\x0ex\x87\xbek>\xb2\xee\x93\xcf\x7f\xdcl\xe0\xe0\x19\xc1\xf0\xd3\xf6\x9c-sNd#\xba\x81\xef\x9er+\xa0*\xb8W
-=======
-    body: b'\x1f\x8b\x08\x00\x1d\'"c\x02\xffU\xcc\xc1\n\xc3 \x0c\x06\xe0W\x91\x9c\xdbQ\xedv\xd8^e\x94bm\xc6:PKM\x0bC|\xf7\x05{p\x9e\x8c\xff\x97?\x11,\x92\x9e5ix\x88\x08N[\xe4\x01\x08\x03\x8d\x1f?\x8d\x9aH\x9b\xb7EG\x01R#\xc0x\x86\xd7\xee\x0c-\xde\xe5\xca\x81[8g\x90\x97\x0ex\x87\xbek>\xb2\xee\x93\xcf\x7f\xdcl\xe0\xe0\x19\xc1\xf0\xd3\xf6\x9c-sNd#\xba\x81\xef\x9er+\xa0*\xb8W
->>>>>>> 179fb04f
       \x0b\xa8\x02}\xd5h\xaf\x95\xfcUjPC\x1aR\xfa\x01\xcc\xacx\xfb\x06\x01\x00\x00'
     headers:
       Accept:
@@ -205,11 +181,7 @@
       x-ms-blob-type:
       - BlockBlob
       x-ms-date:
-<<<<<<< HEAD
       - Wed, 14 Sep 2022 23:51:50 GMT
-=======
-      - Wed, 14 Sep 2022 19:10:22 GMT
->>>>>>> 179fb04f
       x-ms-version:
       - '2021-04-10'
     method: PUT
@@ -255,23 +227,14 @@
         "microsoft", "target": "microsoft.simulatedannealing-parameterfree.cpu", "metadata":
         null, "name": "test_job_attachments", "id": "00000000-0000-0000-0000-000000000000",
         "status": "Waiting", "outputDataFormat": "microsoft.qio-results.v2", "outputDataUri":
-<<<<<<< HEAD
         "https://mystorage.blob.core.windows.net:443/job-00000000-0000-0000-0000-000000000000/outputData?sv=PLACEHOLDER&sig=PLACEHOLDER&se=PLACEHOLDER&srt=co&ss=b&sp=racw",
         "creationTime": "2022-09-14T23:51:50.9821222+00:00", "beginExecutionTime":
-=======
-        "https://azuresdkteststo.blob.core.windows.net:443/job-00000000-0000-0000-0000-000000000000/outputData?sv=PLACEHOLDER&sig=PLACEHOLDER&se=PLACEHOLDER&srt=co&ss=b&sp=racw",
-        "creationTime": "2022-09-14T19:10:22.6704799+00:00", "beginExecutionTime":
->>>>>>> 179fb04f
         null, "endExecutionTime": null, "cancellationTime": null, "costEstimate":
         null, "errorData": null, "isCancelling": false, "tags": [], "access_token":
         "fake_token"}'
     headers:
       content-length:
-<<<<<<< HEAD
       - '950'
-=======
-      - '1014'
->>>>>>> 179fb04f
       content-type:
       - application/json; charset=utf-8
       transfer-encoding:
@@ -322,47 +285,39 @@
       User-Agent:
       - azsdk-python-storage-blob/12.11.0 Python/3.9.13 (Windows-10-10.0.22000-SP0)
       x-ms-date:
-<<<<<<< HEAD
       - Wed, 14 Sep 2022 23:51:51 GMT
-=======
-      - Wed, 14 Sep 2022 19:10:22 GMT
->>>>>>> 179fb04f
-      x-ms-version:
-      - '2021-04-10'
-    method: GET
-    uri: https://mystorage.blob.core.windows.net/job-00000000-0000-0000-0000-000000000000?restype=container&sv=PLACEHOLDER&sig=PLACEHOLDER&se=PLACEHOLDER&srt=co&ss=b&sp=racw
-  response:
-    body:
-      string: ''
-    headers:
-      content-length:
-      - '0'
-      x-ms-lease-state:
-      - available
-      x-ms-lease-status:
-      - unlocked
-      x-ms-version:
-      - '2021-04-10'
-    status:
-      code: 200
-      message: OK
-- request:
-    body: null
-    headers:
-      Accept:
-      - application/xml
-      Accept-Encoding:
-      - gzip, deflate, br
-      Connection:
-      - keep-alive
-      User-Agent:
-      - azsdk-python-storage-blob/12.11.0 Python/3.9.13 (Windows-10-10.0.22000-SP0)
-      x-ms-date:
-<<<<<<< HEAD
+      x-ms-version:
+      - '2021-04-10'
+    method: GET
+    uri: https://mystorage.blob.core.windows.net/job-00000000-0000-0000-0000-000000000000?restype=container&sv=PLACEHOLDER&sig=PLACEHOLDER&se=PLACEHOLDER&srt=co&ss=b&sp=racw
+  response:
+    body:
+      string: ''
+    headers:
+      content-length:
+      - '0'
+      x-ms-lease-state:
+      - available
+      x-ms-lease-status:
+      - unlocked
+      x-ms-version:
+      - '2021-04-10'
+    status:
+      code: 200
+      message: OK
+- request:
+    body: null
+    headers:
+      Accept:
+      - application/xml
+      Accept-Encoding:
+      - gzip, deflate, br
+      Connection:
+      - keep-alive
+      User-Agent:
+      - azsdk-python-storage-blob/12.11.0 Python/3.9.13 (Windows-10-10.0.22000-SP0)
+      x-ms-date:
       - Wed, 14 Sep 2022 23:51:51 GMT
-=======
-      - Wed, 14 Sep 2022 19:10:23 GMT
->>>>>>> 179fb04f
       x-ms-version:
       - '2021-04-10'
     method: GET
@@ -400,11 +355,7 @@
       x-ms-blob-type:
       - BlockBlob
       x-ms-date:
-<<<<<<< HEAD
       - Wed, 14 Sep 2022 23:51:52 GMT
-=======
-      - Wed, 14 Sep 2022 19:10:23 GMT
->>>>>>> 179fb04f
       x-ms-version:
       - '2021-04-10'
     method: PUT
@@ -463,47 +414,39 @@
       User-Agent:
       - azsdk-python-storage-blob/12.11.0 Python/3.9.13 (Windows-10-10.0.22000-SP0)
       x-ms-date:
-<<<<<<< HEAD
       - Wed, 14 Sep 2022 23:51:52 GMT
-=======
-      - Wed, 14 Sep 2022 19:10:23 GMT
->>>>>>> 179fb04f
-      x-ms-version:
-      - '2021-04-10'
-    method: GET
-    uri: https://mystorage.blob.core.windows.net/job-00000000-0000-0000-0000-000000000000?restype=container&sv=PLACEHOLDER&sig=PLACEHOLDER&se=PLACEHOLDER&srt=co&ss=b&sp=racw
-  response:
-    body:
-      string: ''
-    headers:
-      content-length:
-      - '0'
-      x-ms-lease-state:
-      - available
-      x-ms-lease-status:
-      - unlocked
-      x-ms-version:
-      - '2021-04-10'
-    status:
-      code: 200
-      message: OK
-- request:
-    body: null
-    headers:
-      Accept:
-      - application/xml
-      Accept-Encoding:
-      - gzip, deflate, br
-      Connection:
-      - keep-alive
-      User-Agent:
-      - azsdk-python-storage-blob/12.11.0 Python/3.9.13 (Windows-10-10.0.22000-SP0)
-      x-ms-date:
-<<<<<<< HEAD
+      x-ms-version:
+      - '2021-04-10'
+    method: GET
+    uri: https://mystorage.blob.core.windows.net/job-00000000-0000-0000-0000-000000000000?restype=container&sv=PLACEHOLDER&sig=PLACEHOLDER&se=PLACEHOLDER&srt=co&ss=b&sp=racw
+  response:
+    body:
+      string: ''
+    headers:
+      content-length:
+      - '0'
+      x-ms-lease-state:
+      - available
+      x-ms-lease-status:
+      - unlocked
+      x-ms-version:
+      - '2021-04-10'
+    status:
+      code: 200
+      message: OK
+- request:
+    body: null
+    headers:
+      Accept:
+      - application/xml
+      Accept-Encoding:
+      - gzip, deflate, br
+      Connection:
+      - keep-alive
+      User-Agent:
+      - azsdk-python-storage-blob/12.11.0 Python/3.9.13 (Windows-10-10.0.22000-SP0)
+      x-ms-date:
       - Wed, 14 Sep 2022 23:51:53 GMT
-=======
-      - Wed, 14 Sep 2022 19:10:23 GMT
->>>>>>> 179fb04f
       x-ms-version:
       - '2021-04-10'
     method: GET
@@ -541,11 +484,7 @@
       x-ms-blob-type:
       - BlockBlob
       x-ms-date:
-<<<<<<< HEAD
       - Wed, 14 Sep 2022 23:51:53 GMT
-=======
-      - Wed, 14 Sep 2022 19:10:23 GMT
->>>>>>> 179fb04f
       x-ms-version:
       - '2021-04-10'
     method: PUT
@@ -604,47 +543,39 @@
       User-Agent:
       - azsdk-python-storage-blob/12.11.0 Python/3.9.13 (Windows-10-10.0.22000-SP0)
       x-ms-date:
-<<<<<<< HEAD
       - Wed, 14 Sep 2022 23:51:53 GMT
-=======
-      - Wed, 14 Sep 2022 19:10:24 GMT
->>>>>>> 179fb04f
-      x-ms-version:
-      - '2021-04-10'
-    method: GET
-    uri: https://mystorage.blob.core.windows.net/job-00000000-0000-0000-0000-000000000000?restype=container&sv=PLACEHOLDER&sig=PLACEHOLDER&se=PLACEHOLDER&srt=co&ss=b&sp=racw
-  response:
-    body:
-      string: ''
-    headers:
-      content-length:
-      - '0'
-      x-ms-lease-state:
-      - available
-      x-ms-lease-status:
-      - unlocked
-      x-ms-version:
-      - '2021-04-10'
-    status:
-      code: 200
-      message: OK
-- request:
-    body: null
-    headers:
-      Accept:
-      - application/xml
-      Accept-Encoding:
-      - gzip, deflate, br
-      Connection:
-      - keep-alive
-      User-Agent:
-      - azsdk-python-storage-blob/12.11.0 Python/3.9.13 (Windows-10-10.0.22000-SP0)
-      x-ms-date:
-<<<<<<< HEAD
+      x-ms-version:
+      - '2021-04-10'
+    method: GET
+    uri: https://mystorage.blob.core.windows.net/job-00000000-0000-0000-0000-000000000000?restype=container&sv=PLACEHOLDER&sig=PLACEHOLDER&se=PLACEHOLDER&srt=co&ss=b&sp=racw
+  response:
+    body:
+      string: ''
+    headers:
+      content-length:
+      - '0'
+      x-ms-lease-state:
+      - available
+      x-ms-lease-status:
+      - unlocked
+      x-ms-version:
+      - '2021-04-10'
+    status:
+      code: 200
+      message: OK
+- request:
+    body: null
+    headers:
+      Accept:
+      - application/xml
+      Accept-Encoding:
+      - gzip, deflate, br
+      Connection:
+      - keep-alive
+      User-Agent:
+      - azsdk-python-storage-blob/12.11.0 Python/3.9.13 (Windows-10-10.0.22000-SP0)
+      x-ms-date:
       - Wed, 14 Sep 2022 23:51:54 GMT
-=======
-      - Wed, 14 Sep 2022 19:10:24 GMT
->>>>>>> 179fb04f
       x-ms-range:
       - bytes=0-33554431
       x-ms-version:
@@ -668,11 +599,7 @@
       x-ms-blob-type:
       - BlockBlob
       x-ms-creation-time:
-<<<<<<< HEAD
       - Wed, 14 Sep 2022 23:51:52 GMT
-=======
-      - Wed, 14 Sep 2022 19:10:23 GMT
->>>>>>> 179fb04f
       x-ms-lease-state:
       - available
       x-ms-lease-status:
@@ -727,47 +654,39 @@
       User-Agent:
       - azsdk-python-storage-blob/12.11.0 Python/3.9.13 (Windows-10-10.0.22000-SP0)
       x-ms-date:
-<<<<<<< HEAD
       - Wed, 14 Sep 2022 23:51:55 GMT
-=======
-      - Wed, 14 Sep 2022 19:10:24 GMT
->>>>>>> 179fb04f
-      x-ms-version:
-      - '2021-04-10'
-    method: GET
-    uri: https://mystorage.blob.core.windows.net/job-00000000-0000-0000-0000-000000000000?restype=container&sv=PLACEHOLDER&sig=PLACEHOLDER&se=PLACEHOLDER&srt=co&ss=b&sp=racw
-  response:
-    body:
-      string: ''
-    headers:
-      content-length:
-      - '0'
-      x-ms-lease-state:
-      - available
-      x-ms-lease-status:
-      - unlocked
-      x-ms-version:
-      - '2021-04-10'
-    status:
-      code: 200
-      message: OK
-- request:
-    body: null
-    headers:
-      Accept:
-      - application/xml
-      Accept-Encoding:
-      - gzip, deflate, br
-      Connection:
-      - keep-alive
-      User-Agent:
-      - azsdk-python-storage-blob/12.11.0 Python/3.9.13 (Windows-10-10.0.22000-SP0)
-      x-ms-date:
-<<<<<<< HEAD
+      x-ms-version:
+      - '2021-04-10'
+    method: GET
+    uri: https://mystorage.blob.core.windows.net/job-00000000-0000-0000-0000-000000000000?restype=container&sv=PLACEHOLDER&sig=PLACEHOLDER&se=PLACEHOLDER&srt=co&ss=b&sp=racw
+  response:
+    body:
+      string: ''
+    headers:
+      content-length:
+      - '0'
+      x-ms-lease-state:
+      - available
+      x-ms-lease-status:
+      - unlocked
+      x-ms-version:
+      - '2021-04-10'
+    status:
+      code: 200
+      message: OK
+- request:
+    body: null
+    headers:
+      Accept:
+      - application/xml
+      Accept-Encoding:
+      - gzip, deflate, br
+      Connection:
+      - keep-alive
+      User-Agent:
+      - azsdk-python-storage-blob/12.11.0 Python/3.9.13 (Windows-10-10.0.22000-SP0)
+      x-ms-date:
       - Wed, 14 Sep 2022 23:51:55 GMT
-=======
-      - Wed, 14 Sep 2022 19:10:25 GMT
->>>>>>> 179fb04f
       x-ms-range:
       - bytes=0-33554431
       x-ms-version:
@@ -791,11 +710,7 @@
       x-ms-blob-type:
       - BlockBlob
       x-ms-creation-time:
-<<<<<<< HEAD
       - Wed, 14 Sep 2022 23:51:53 GMT
-=======
-      - Wed, 14 Sep 2022 19:10:24 GMT
->>>>>>> 179fb04f
       x-ms-lease-state:
       - available
       x-ms-lease-status:
@@ -850,47 +765,39 @@
       User-Agent:
       - azsdk-python-storage-blob/12.11.0 Python/3.9.13 (Windows-10-10.0.22000-SP0)
       x-ms-date:
-<<<<<<< HEAD
       - Wed, 14 Sep 2022 23:51:56 GMT
-=======
-      - Wed, 14 Sep 2022 19:10:25 GMT
->>>>>>> 179fb04f
-      x-ms-version:
-      - '2021-04-10'
-    method: GET
-    uri: https://mystorage.blob.core.windows.net/job-00000000-0000-0000-0000-000000000000?restype=container&sv=PLACEHOLDER&sig=PLACEHOLDER&se=PLACEHOLDER&srt=co&ss=b&sp=racw
-  response:
-    body:
-      string: ''
-    headers:
-      content-length:
-      - '0'
-      x-ms-lease-state:
-      - available
-      x-ms-lease-status:
-      - unlocked
-      x-ms-version:
-      - '2021-04-10'
-    status:
-      code: 200
-      message: OK
-- request:
-    body: null
-    headers:
-      Accept:
-      - application/xml
-      Accept-Encoding:
-      - gzip, deflate, br
-      Connection:
-      - keep-alive
-      User-Agent:
-      - azsdk-python-storage-blob/12.11.0 Python/3.9.13 (Windows-10-10.0.22000-SP0)
-      x-ms-date:
-<<<<<<< HEAD
+      x-ms-version:
+      - '2021-04-10'
+    method: GET
+    uri: https://mystorage.blob.core.windows.net/job-00000000-0000-0000-0000-000000000000?restype=container&sv=PLACEHOLDER&sig=PLACEHOLDER&se=PLACEHOLDER&srt=co&ss=b&sp=racw
+  response:
+    body:
+      string: ''
+    headers:
+      content-length:
+      - '0'
+      x-ms-lease-state:
+      - available
+      x-ms-lease-status:
+      - unlocked
+      x-ms-version:
+      - '2021-04-10'
+    status:
+      code: 200
+      message: OK
+- request:
+    body: null
+    headers:
+      Accept:
+      - application/xml
+      Accept-Encoding:
+      - gzip, deflate, br
+      Connection:
+      - keep-alive
+      User-Agent:
+      - azsdk-python-storage-blob/12.11.0 Python/3.9.13 (Windows-10-10.0.22000-SP0)
+      x-ms-date:
       - Wed, 14 Sep 2022 23:51:57 GMT
-=======
-      - Wed, 14 Sep 2022 19:10:25 GMT
->>>>>>> 179fb04f
       x-ms-range:
       - bytes=0-33554431
       x-ms-version:
@@ -913,19 +820,11 @@
       content-type:
       - application/json
       x-ms-blob-content-md5:
-<<<<<<< HEAD
       - HwJAg+N1cTKcbfmqW77TtA==
       x-ms-blob-type:
       - BlockBlob
       x-ms-creation-time:
       - Wed, 14 Sep 2022 23:51:50 GMT
-=======
-      - 8QUEOBNr1RLEzDNDo0kvXw==
-      x-ms-blob-type:
-      - BlockBlob
-      x-ms-creation-time:
-      - Wed, 14 Sep 2022 19:10:22 GMT
->>>>>>> 179fb04f
       x-ms-lease-state:
       - available
       x-ms-lease-status:

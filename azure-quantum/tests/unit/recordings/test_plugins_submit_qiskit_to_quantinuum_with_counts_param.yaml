interactions:
- request:
    body: null
    headers:
      Accept:
      - '*/*'
      Accept-Encoding:
      - gzip, deflate
      Connection:
      - keep-alive
      User-Agent:
      - azsdk-python-identity/1.17.1 Python/3.9.19 (Windows-10-10.0.22631-SP0)
    method: GET
    uri: https://login.microsoftonline.com/00000000-0000-0000-0000-000000000000/v2.0/.well-known/openid-configuration
  response:
    body:
      string: '{"token_endpoint": "https://login.microsoftonline.com/00000000-0000-0000-0000-000000000000/oauth2/v2.0/token",
        "token_endpoint_auth_methods_supported": ["client_secret_post", "private_key_jwt",
        "client_secret_basic"], "jwks_uri": "https://login.microsoftonline.com/00000000-0000-0000-0000-000000000000/discovery/v2.0/keys",
        "response_modes_supported": ["query", "fragment", "form_post"], "subject_types_supported":
        ["pairwise"], "id_token_signing_alg_values_supported": ["RS256"], "response_types_supported":
        ["code", "id_token", "code id_token", "id_token token"], "scopes_supported":
        ["openid", "profile", "email", "offline_access"], "issuer": "https://login.microsoftonline.com/00000000-0000-0000-0000-000000000000/v2.0",
        "request_uri_parameter_supported": false, "userinfo_endpoint": "https://graph.microsoft.com/oidc/userinfo",
        "authorization_endpoint": "https://login.microsoftonline.com/00000000-0000-0000-0000-000000000000/oauth2/v2.0/authorize",
        "device_authorization_endpoint": "https://login.microsoftonline.com/00000000-0000-0000-0000-000000000000/oauth2/v2.0/devicecode",
        "http_logout_supported": true, "frontchannel_logout_supported": true, "end_session_endpoint":
        "https://login.microsoftonline.com/00000000-0000-0000-0000-000000000000/oauth2/v2.0/logout",
        "claims_supported": ["sub", "iss", "cloud_instance_name", "cloud_instance_host_name",
        "cloud_graph_host_name", "msgraph_host", "aud", "exp", "iat", "auth_time",
        "acr", "nonce", "preferred_username", "name", "tid", "ver", "at_hash", "c_hash",
        "email"], "kerberos_endpoint": "https://login.microsoftonline.com/00000000-0000-0000-0000-000000000000/kerberos",
        "tenant_region_scope": "WW", "cloud_instance_name": "microsoftonline.com",
        "cloud_graph_host_name": "graph.windows.net", "msgraph_host": "graph.microsoft.com",
        "rbac_url": "https://pas.windows.net"}'
    headers:
      content-length:
      - '1826'
      content-type:
      - application/json; charset=utf-8
    status:
      code: 200
      message: OK
- request:
    body: client_id=PLACEHOLDER&grant_type=client_credentials&client_assertion=PLACEHOLDER&client_info=1&client_assertion_type=PLACEHOLDER&scope=https%3A%2F%2Fquantum.microsoft.com%2F.default
    headers:
      Accept:
      - application/json
      Accept-Encoding:
      - gzip, deflate
      Connection:
      - keep-alive
      Content-Length:
      - '181'
      Content-Type:
      - application/x-www-form-urlencoded
      User-Agent:
      - azsdk-python-identity/1.17.1 Python/3.9.19 (Windows-10-10.0.22631-SP0)
      x-client-current-telemetry:
      - 4|730,2|
      x-client-os:
      - win32
      x-client-sku:
      - MSAL.Python
      x-client-ver:
      - 1.30.0
    method: POST
    uri: https://login.microsoftonline.com/00000000-0000-0000-0000-000000000000/oauth2/v2.0/token
  response:
    body:
<<<<<<< HEAD
      string: '{"token_type": "Bearer", "expires_in": 1755297063, "ext_expires_in":
        1755297063, "refresh_in": 31536000, "access_token": "PLACEHOLDER"}'
=======
      string: '{"token_type": "Bearer", "expires_in": 1756413200, "ext_expires_in":
        1756413200, "refresh_in": 31536000, "access_token": "PLACEHOLDER"}'
>>>>>>> b43e1017
    headers:
      content-length:
      - '135'
      content-type:
      - application/json; charset=utf-8
    status:
      code: 200
      message: OK
- request:
    body: null
    headers:
      Accept:
      - application/json
      Accept-Encoding:
      - gzip, deflate
      Connection:
      - keep-alive
      User-Agent:
      - testapp-azure-quantum-qiskit azsdk-python-quantum/0.0.1 Python/3.9.19 (Windows-10-10.0.22631-SP0)
    method: GET
    uri: https://eastus.quantum.azure.com/subscriptions/00000000-0000-0000-0000-000000000000/resourceGroups/myresourcegroup/providers/Microsoft.Quantum/workspaces/myworkspace/providerStatus?api-version=2022-09-12-preview&test-sequence-id=1
  response:
    body:
<<<<<<< HEAD
      string: '{"value": [{"id": "microsoft-elements", "currentAvailability": "Available",
        "targets": [{"id": "microsoft.dft", "currentAvailability": "Available", "averageQueueTime":
        0, "statusPage": null}]}, {"id": "ionq", "currentAvailability": "Degraded",
        "targets": [{"id": "ionq.qpu", "currentAvailability": "Available", "averageQueueTime":
        1329487, "statusPage": "https://status.ionq.co"}, {"id": "ionq.qpu.aria-1",
        "currentAvailability": "Unavailable", "averageQueueTime": 2213305, "statusPage":
        "https://status.ionq.co"}, {"id": "ionq.qpu.aria-2", "currentAvailability":
        "Available", "averageQueueTime": 1228966, "statusPage": "https://status.ionq.co"},
        {"id": "ionq.simulator", "currentAvailability": "Available", "averageQueueTime":
        354, "statusPage": "https://status.ionq.co"}]}, {"id": "microsoft-qc", "currentAvailability":
        "Available", "targets": [{"id": "microsoft.estimator", "currentAvailability":
        "Available", "averageQueueTime": 0, "statusPage": null}]}, {"id": "pasqal",
        "currentAvailability": "Available", "targets": [{"id": "pasqal.sim.emu-tn",
        "currentAvailability": "Available", "averageQueueTime": 243, "statusPage":
        "https://pasqal.com"}, {"id": "pasqal.qpu.fresnel", "currentAvailability":
        "Available", "averageQueueTime": 102895, "statusPage": "https://pasqal.com"}]},
        {"id": "quantinuum", "currentAvailability": "Degraded", "targets": [{"id":
        "quantinuum.qpu.h1-1", "currentAvailability": "Degraded", "averageQueueTime":
        0, "statusPage": "https://www.quantinuum.com/hardware/h1"}, {"id": "quantinuum.sim.h1-1sc",
        "currentAvailability": "Available", "averageQueueTime": 4, "statusPage": "https://www.quantinuum.com/hardware/h1"},
        {"id": "quantinuum.sim.h1-1e", "currentAvailability": "Available", "averageQueueTime":
        573, "statusPage": "https://www.quantinuum.com/hardware/h1"}, {"id": "quantinuum.qpu.h2-1",
        "currentAvailability": "Available", "averageQueueTime": 5530, "statusPage":
        "https://www.quantinuum.com/hardware/h2"}, {"id": "quantinuum.sim.h2-1sc",
        "currentAvailability": "Available", "averageQueueTime": 2, "statusPage": "https://www.quantinuum.com/hardware/h2"},
        {"id": "quantinuum.sim.h2-1e", "currentAvailability": "Available", "averageQueueTime":
        1145674, "statusPage": "https://www.quantinuum.com/hardware/h2"}, {"id": "quantinuum.sim.h1-1sc-preview",
        "currentAvailability": "Available", "averageQueueTime": 4, "statusPage": "https://www.quantinuum.com/hardware/h1"},
        {"id": "quantinuum.sim.h1-1e-preview", "currentAvailability": "Available",
        "averageQueueTime": 573, "statusPage": "https://www.quantinuum.com/hardware/h1"},
        {"id": "quantinuum.sim.h1-2e-preview", "currentAvailability": "Available",
        "averageQueueTime": 838, "statusPage": "https://www.quantinuum.com/hardware/h1"},
        {"id": "quantinuum.qpu.h1-1-preview", "currentAvailability": "Degraded", "averageQueueTime":
        0, "statusPage": "https://www.quantinuum.com/hardware/h1"}]}, {"id": "rigetti",
=======
      string: '{"value": [{"id": "ionq", "currentAvailability": "Degraded", "targets":
        [{"id": "ionq.qpu", "currentAvailability": "Unavailable", "averageQueueTime":
        0, "statusPage": null}, {"id": "ionq.qpu.aria-1", "currentAvailability": "Available",
        "averageQueueTime": 129222, "statusPage": "https://status.ionq.co"}, {"id":
        "ionq.qpu.aria-2", "currentAvailability": "Unavailable", "averageQueueTime":
        1962205, "statusPage": "https://status.ionq.co"}, {"id": "ionq.simulator",
        "currentAvailability": "Available", "averageQueueTime": 2, "statusPage": "https://status.ionq.co"}]},
        {"id": "microsoft-qc", "currentAvailability": "Available", "targets": [{"id":
        "microsoft.estimator", "currentAvailability": "Available", "averageQueueTime":
        0, "statusPage": null}]}, {"id": "pasqal", "currentAvailability": "Degraded",
        "targets": [{"id": "pasqal.sim.emu-tn", "currentAvailability": "Available",
        "averageQueueTime": 235, "statusPage": "https://pasqal.com"}, {"id": "pasqal.qpu.fresnel",
        "currentAvailability": "Degraded", "averageQueueTime": 0, "statusPage": "https://pasqal.com"}]},
        {"id": "quantinuum", "currentAvailability": "Degraded", "targets": [{"id":
        "quantinuum.qpu.h1-1", "currentAvailability": "Degraded", "averageQueueTime":
        0, "statusPage": "https://www.quantinuum.com/hardware/h1"}, {"id": "quantinuum.sim.h1-1sc",
        "currentAvailability": "Available", "averageQueueTime": 1, "statusPage": "https://www.quantinuum.com/hardware/h1"},
        {"id": "quantinuum.sim.h1-1e", "currentAvailability": "Available", "averageQueueTime":
        4660, "statusPage": "https://www.quantinuum.com/hardware/h1"}]}, {"id": "rigetti",
>>>>>>> b43e1017
        "currentAvailability": "Available", "targets": [{"id": "rigetti.sim.qvm",
        "currentAvailability": "Available", "averageQueueTime": 5, "statusPage": "https://rigetti.statuspage.io/"},
        {"id": "rigetti.qpu.ankaa-2", "currentAvailability": "Available", "averageQueueTime":
        5, "statusPage": "https://rigetti.statuspage.io/"}]}, {"id": "qci", "currentAvailability":
        "Degraded", "targets": [{"id": "qci.simulator", "currentAvailability": "Available",
        "averageQueueTime": 1, "statusPage": "https://quantumcircuits.com"}, {"id":
        "qci.machine1", "currentAvailability": "Unavailable", "averageQueueTime":
        1, "statusPage": "https://quantumcircuits.com"}, {"id": "qci.simulator.noisy",
        "currentAvailability": "Available", "averageQueueTime": 0, "statusPage": "https://quantumcircuits.com"}]},
        {"id": "Microsoft.ChemistryHpc", "currentAvailability": "Degraded", "targets":
        [{"id": "microsoft.hpc", "currentAvailability": "Unavailable", "averageQueueTime":
        0, "statusPage": null}]}, {"id": "Microsoft.Test", "currentAvailability":
        "Available", "targets": [{"id": "echo-rigetti", "currentAvailability": "Available",
        "averageQueueTime": 1, "statusPage": ""}, {"id": "echo-quantinuum", "currentAvailability":
        "Available", "averageQueueTime": 1, "statusPage": ""}, {"id": "echo-qci",
        "currentAvailability": "Available", "averageQueueTime": 1, "statusPage": ""},
        {"id": "echo-ionq", "currentAvailability": "Available", "averageQueueTime":
        1, "statusPage": ""}, {"id": "echo-aquarius", "currentAvailability": "Available",
        "averageQueueTime": 1, "statusPage": ""}, {"id": "sparse-sim-rigetti", "currentAvailability":
        "Available", "averageQueueTime": 1, "statusPage": ""}, {"id": "sparse-sim-quantinuum",
        "currentAvailability": "Available", "averageQueueTime": 1, "statusPage": ""},
        {"id": "sparse-sim-qci", "currentAvailability": "Available", "averageQueueTime":
        1, "statusPage": ""}, {"id": "sparse-sim-ionq", "currentAvailability": "Available",
        "averageQueueTime": 1, "statusPage": ""}, {"id": "echo-output", "currentAvailability":
        "Available", "averageQueueTime": 1, "statusPage": ""}]}], "nextLink": null}'
    headers:
      connection:
      - keep-alive
      content-length:
<<<<<<< HEAD
      - '4783'
=======
      - '3682'
>>>>>>> b43e1017
      content-type:
      - application/json; charset=utf-8
      transfer-encoding:
      - chunked
    status:
      code: 200
      message: OK
- request:
    body: 'b''{"containerName": "job-00000000-0000-0000-0000-000000000001"}'''
    headers:
      Accept:
      - application/json
      Accept-Encoding:
      - gzip, deflate
      Connection:
      - keep-alive
      Content-Length:
      - '64'
      Content-Type:
      - application/json
      User-Agent:
      - testapp-azure-quantum-qiskit azsdk-python-quantum/0.0.1 Python/3.9.19 (Windows-10-10.0.22631-SP0)
    method: POST
    uri: https://eastus.quantum.azure.com/subscriptions/00000000-0000-0000-0000-000000000000/resourceGroups/myresourcegroup/providers/Microsoft.Quantum/workspaces/myworkspace/storage/sasUri?api-version=2022-09-12-preview&test-sequence-id=1
  response:
    body:
<<<<<<< HEAD
      string: '{"sasUri": "https://mystorage.blob.core.windows.net/job-00000000-0000-0000-0000-000000000001?sv=PLACEHOLDER&ss=b&srt=co&spr=https&st=2024-08-15T22%3A31%3A04Z&se=2050-01-01T00%3A00%3A00Z&sp=rwlac&sig=KVJ%2BDP515oi%2FXnezPwM0Y5RehT9tnEi8uHr1mkcBnaE%3D"}'
=======
      string: '{"sasUri": "https://mystorage.blob.core.windows.net/job-00000000-0000-0000-0000-000000000001?sv=PLACEHOLDER&ss=b&srt=co&spr=https&st=2000-01-01T00%3A00%3A00Z&se=2050-01-01T00%3A00%3A00Z&sp=rwlac&sig=PLACEHOLDER"}'
>>>>>>> b43e1017
    headers:
      connection:
      - keep-alive
      content-length:
<<<<<<< HEAD
      - '251'
=======
      - '212'
>>>>>>> b43e1017
      content-type:
      - application/json; charset=utf-8
      transfer-encoding:
      - chunked
    status:
      code: 200
      message: OK
- request:
    body: null
    headers:
      Accept:
      - application/xml
      Accept-Encoding:
      - gzip, deflate
      Connection:
      - keep-alive
      User-Agent:
      - azsdk-python-storage-blob/12.20.0 Python/3.9.19 (Windows-10-10.0.22631-SP0)
      x-ms-date:
<<<<<<< HEAD
      - Thu, 15 Aug 2024 22:31:04 GMT
      x-ms-version:
      - '2024-05-04'
    method: GET
    uri: https://mystorage.blob.core.windows.net/job-00000000-0000-0000-0000-000000000001?restype=container&sv=PLACEHOLDER&ss=b&srt=co&spr=https&st=2024-08-15T22%3A31%3A04Z&se=2050-01-01T00%3A00%3A00Z&sp=rwlac&sig=KVJ%2BDP515oi%2FXnezPwM0Y5RehT9tnEi8uHr1mkcBnaE%3D
  response:
    body:
      string: "\uFEFF<?xml version=\"1.0\" encoding=\"utf-8\"?><Error><Code>ContainerNotFound</Code><Message>The
        specified container does not exist.\nRequestId:cd6493b3-101e-001d-2562-ef4ed6000000\nTime:2024-08-15T22:31:05.0661921Z</Message></Error>"
=======
      - Wed, 28 Aug 2024 20:33:20 GMT
      x-ms-version:
      - '2024-05-04'
    method: GET
    uri: https://mystorage.blob.core.windows.net/job-00000000-0000-0000-0000-000000000001?restype=container&sv=PLACEHOLDER&ss=b&srt=co&spr=https&st=2000-01-01T00%3A00%3A00Z&se=2050-01-01T00%3A00%3A00Z&sp=rwlac&sig=PLACEHOLDER
  response:
    body:
      string: "\uFEFF<?xml version=\"1.0\" encoding=\"utf-8\"?><Error><Code>ContainerNotFound</Code><Message>The
        specified container does not exist.\nRequestId:3accedf9-401e-003f-4689-f98bc9000000\nTime:2024-08-28T20:33:21.3363201Z</Message></Error>"
>>>>>>> b43e1017
    headers:
      content-length:
      - '223'
      content-type:
      - application/xml
      x-ms-version:
      - '2024-05-04'
    status:
      code: 404
      message: The specified container does not exist.
- request:
    body: null
    headers:
      Accept:
      - application/xml
      Accept-Encoding:
      - gzip, deflate
      Connection:
      - keep-alive
      Content-Length:
      - '0'
      User-Agent:
      - azsdk-python-storage-blob/12.20.0 Python/3.9.19 (Windows-10-10.0.22631-SP0)
      x-ms-date:
<<<<<<< HEAD
      - Thu, 15 Aug 2024 22:31:04 GMT
      x-ms-version:
      - '2024-05-04'
    method: PUT
    uri: https://mystorage.blob.core.windows.net/job-00000000-0000-0000-0000-000000000001?restype=container&sv=PLACEHOLDER&ss=b&srt=co&spr=https&st=2024-08-15T22%3A31%3A04Z&se=2050-01-01T00%3A00%3A00Z&sp=rwlac&sig=KVJ%2BDP515oi%2FXnezPwM0Y5RehT9tnEi8uHr1mkcBnaE%3D
=======
      - Wed, 28 Aug 2024 20:33:20 GMT
      x-ms-version:
      - '2024-05-04'
    method: PUT
    uri: https://mystorage.blob.core.windows.net/job-00000000-0000-0000-0000-000000000001?restype=container&sv=PLACEHOLDER&ss=b&srt=co&spr=https&st=2000-01-01T00%3A00%3A00Z&se=2050-01-01T00%3A00%3A00Z&sp=rwlac&sig=PLACEHOLDER
>>>>>>> b43e1017
  response:
    body:
      string: ''
    headers:
      content-length:
      - '0'
      x-ms-version:
      - '2024-05-04'
    status:
      code: 201
      message: Created
- request:
    body: null
    headers:
      Accept:
      - application/xml
      Accept-Encoding:
      - gzip, deflate
      Connection:
      - keep-alive
      User-Agent:
      - azsdk-python-storage-blob/12.20.0 Python/3.9.19 (Windows-10-10.0.22631-SP0)
      x-ms-date:
<<<<<<< HEAD
      - Thu, 15 Aug 2024 22:31:04 GMT
      x-ms-version:
      - '2024-05-04'
    method: GET
    uri: https://mystorage.blob.core.windows.net/job-00000000-0000-0000-0000-000000000001?restype=container&sv=PLACEHOLDER&ss=b&srt=co&spr=https&st=2024-08-15T22%3A31%3A04Z&se=2050-01-01T00%3A00%3A00Z&sp=rwlac&sig=KVJ%2BDP515oi%2FXnezPwM0Y5RehT9tnEi8uHr1mkcBnaE%3D
=======
      - Wed, 28 Aug 2024 20:33:20 GMT
      x-ms-version:
      - '2024-05-04'
    method: GET
    uri: https://mystorage.blob.core.windows.net/job-00000000-0000-0000-0000-000000000001?restype=container&sv=PLACEHOLDER&ss=b&srt=co&spr=https&st=2000-01-01T00%3A00%3A00Z&se=2050-01-01T00%3A00%3A00Z&sp=rwlac&sig=PLACEHOLDER
>>>>>>> b43e1017
  response:
    body:
      string: ''
    headers:
      content-length:
      - '0'
      x-ms-lease-state:
      - available
      x-ms-lease-status:
      - unlocked
      x-ms-version:
      - '2024-05-04'
    status:
      code: 200
      message: OK
- request:
    body: 'b''BC\xc0\xde5\x14\x00\x00\x05\x00\x00\x00b\x0c0$JY\xbef\x8d\xfb\xb4\xaf\x0bQ\x80L\x01\x00\x00\x00!\x0c\x00\x00\xc1\x01\x00\x00\x0b\x02!\x00\x02\x00\x00\x00\x16\x00\x00\x00\x07\x81#\x91A\xc8\x04I\x06\x1029\x92\x01\x84\x0c%\x05\x08\x19\x1e\x04\x8bb\x80\x14E\x02B\x92\x0bB\xa4\x102\x148\x08\x18K\n2R\x88Hp\xc4!#D\x12\x87\x8c\x10A\x92\x02d\xc8\x08\xb1\x14
      CF\x88 \xc9\x012R\x84\x18*(*\x901|\xb0\\\x91 \xc5\xc8\x00\x00\x00\x89 \x00\x00\x19\x00\x00\x002"H\t
      bF\x00!+$\x98\x14!%$\x98\x14\x19\''\x0c\x85\xa4\x90`Rd\\ $e\x82 \x1b\x010\x01\xa00G\x80\xd00\x02
      T\xb0P\xa9\x00\x99\xc6\x08\x00:F\x00\x88\x92\x19\x00B\xb4\xd0X\t\x89Z\xa61\x02\x80\x9a\x19\x00r\xf4\xe6\x08@\xc1\x0c
      \x12\x92f\x00\x8e\x10\x1d\x08\x98#\x00\x839\x82\x00\x00\x00Q\x18\x00\x000\x00\x00\x00\x1b\xd6!\xf8\xff\xff\xff\xffa(\x07w\xa0\x07y\xc8\x87_\x80\x87wH\x07w\xa0\x07`x\x87z\xa0\x07x\xa8\x07z\xf8\x05v\x08\x07q(\x07vH\x07w8\x87_\x98\x87q@\x87rh\x87p\x00\x88xH\x07y\xf8\x05x\x90\x87w0\x87t`\x87r\x98\x07`\x1c\xeaa\x1e\xe8\xe1\x1d\xda\x01
      \xe4\xa1\x1c\xe2\xa1\x1e\xd2A\x1e\xca\x81\x1c~\xc1\x1d\xea\xa1\x1d~!\x1e\xeaA\x1c\xd2\x81\x1e\xe6\x01\xa0\x03\x80\x90\x87r\x88\x87zH\x07y(\x07r\xf8\x05w\xa8\x87v\xf8\x05y(\x87y\xa8\x07v\xa0\x87y\x00\xe6\x00\xd8\x00\t\xff\xff\xff\xff?\x0c\xe9
      \x0f\xf2P\x0e\xf6P\x0e\xf20\x0f\xe9 \x0e\xecP\x0e\xc0\x06b\x10\x00:\x00\x00\x00I\x18\x00\x00\x02\x00\x00\x00\x13\x82`\x82
      \x0c\x00\x00\x1a!\x0cY\x04\xc0$\x1cC*`\x0c\x02\x00\x00\x02\x00\x00\x00\x00\x00\x00\x00\x00\x801\x00\x86Tc\x90\x15@\x00\x00\x00\x00\x00\x00\x00\x00\x00\x00\x00c\x00\x0c\xa9\xf8\xe0J\x80\x00\x00\x00\x00\x00\x00\x00\x00\x00\x00\x00\xc6\x00\x18R\xcd\x82\xb6\x00\x01\x00\x00\x00\x00\x00\x00\x00\x00\x00\x00\x8c\x010\xa4j\x07\xec\x01\x02@\x00\x00\x00\x00\x00\x00\x00\x00\x00\x18\x03`HU\x12b
      \x01\x01\x00\x00\x00\x00\x00\x00\x00\x00\x00\x00\x8c\x010\xa4:\x8b1\xa0\x80\x00\x00\x00\x00\x00\x00\x00\x00\x00\x00\x00\xc6\x00\x90\xd8
      P\xb48\x00\x00 \x0b\x04\x00\x00\x07\x00\x00\x002\x1e\x98\x10\x19\x11L\x90\x8c\t&G\xc6\x04C\xba%P\x0e#\x00\x84G\x00\x00\x00\x00\x00\xb1\x18\x00\x00\x97\x00\x00\x003\x08\x80\x1c\xc4\xe1\x1cf\x14\x01=\x88C8\x84\xc3\x8cB\x80\x07yx\x07s\x98q\x0c\xe6\x00\x0f\xed\x10\x0e\xf4\x80\x0e3\x0cB\x1e\xc2\xc1\x1d\xce\xa1\x1cf0\x05=\x88C8\x84\x83\x1b\xcc\x03=\xc8C=\x8c\x03=\xccx\x8ctp\x07{\x08\x07yH\x87pp\x07zp\x03vx\x87p
      \x87\x19\xcc\x11\x0e\xec\x90\x0e\xe10\x0fn0\x0f\xe3\xf0\x0e\xf0P\x0e3\x10\xc4\x1d\xde!\x1c\xd8!\x1d\xc2a\x1ef0\x89;\xbc\x83;\xd0C9\xb4\x03<\xbc\x83<\x84\x03;\xcc\xf0\x14v`\x07{h\x077h\x87rh\x077\x80\x87p\x90\x87p`\x07v(\x07v\xf8\x05vx\x87w\x80\x87_\x08\x87q\x18\x87r\x98\x87y\x98\x81,\xee\xf0\x0e\xee\xe0\x0e\xf5\xc0\x0e\xec0\x03b\xc8\xa1\x1c\xe4\xa1\x1c\xcc\xa1\x1c\xe4\xa1\x1c\xdca\x1c\xca!\x1c\xc4\x81\x1d\xcaa\x06\xd6\x90C9\xc8C9\x98C9\xc8C9\xb8\xc38\x94C8\x88\x03;\x94\xc3/\xbc\x83<\xfc\x82;\xd4\x03;\xb0\xc3\x0c\xc7i\x87pX\x87rp\x83th\x07x`\x87t\x18\x87t\xa0\x87\x19\xceS\x0f\xee\x00\x0f\xf2P\x0e\xe4\x90\x0e\xe3@\x0f\xe1
      \x0e\xecP\x0e3 (\x1d\xdc\xc1\x1e\xc2A\x1e\xd2!\x1c\xdc\x81\x1e\xdc\xe0\x1c\xe4\xe1\x1d\xea\x01\x1ef\x18Q8\xb0C:\x9c\x83;\xccP$v`\x07{h\x077`\x87wx\x07x\x98QL\xf4\x90\x0f\xf0P\x0e3\x1ej\x1e\xcaa\x1c\xe8!\x1d\xde\xc1\x1d~\x01\x1e\xe4\xa1\x1c\xcc!\x1d\xf0a\x06T\x85\x838\xcc\xc3;\xb0C=\xd0C9\xfc\xc2<\xe4C;\x88\xc3;\xb0\xc3\x8c\xc5\n\x87y\x98\x87w\x18\x87t\x08\x07z(\x07r\x98\x81\\\xe3\x10\x0e\xec\xc0\x0e\xe5P\x0e\xf30#\xc1\xd2A\x1e\xe4\xe1\x17\xd8\xe1\x1d\xde\x01\x1efH\x19;\xb0\x83=\xb4\x83\x1b\x84\xc38\x8cC9\xcc\xc3<\xb8\xc19\xc8\xc3;\xd4\x03<\xccH\xb4q\x08\x07v`\x07q\x08\x87qX\x87\x19\xdb\xc6\x0e\xec`\x0f\xed\xe0\x06\xf0
      \x0f\xe50\x0f\xe5 \x0f\xf6P\x0en\x10\x0e\xe30\x0e\xe50\x0f\xf3\xe0\x06\xe9\xe0\x0e\xe4P\x0e\xf80#\xe2\xeca\x1c\xc2\x81\x1d\xd8\xe1\x17\xec!\x1d\xe6!\x1d\xc4!\x1d\xd8!\x1d\xe8!\x1ff
      \x9d;\xbcC=\xb8\x039\x94\x839\xccX\xbcpp\x07wx\x07z\x08\x07zH\x87wp\x07\x00\x00y
      \x00\x00.\x00\x00\x00r\x1eH C\x88\x0c\x19\tr2H #\x81\x8c\x91\x91\xd1D\xa0\x10(d<12B\x8e\x90!\xa3H\x10\xb7\x00Q\x84e\x00qir_major_versionqir_minor_versiondynamic_qubit_managementdynamic_result_management\x00#\x08\xd71\x82p!#\x08W2\x82\x80)3\x0cEP\xcc0\x18\xc21\xc3P\x0c\xc8\x0cCA
      2\x12\x98\xa0\x8c\xd8\xd8\xec\xda\\\xda\xde\xc8\xea\xd8\xca\\\xcc\xd8\xc2\xce\xe6F!\x90DY\x00\x00\xa9\x18\x00\x00!\x00\x00\x00\x0b\nr(\x87w\x80\x07zXp\x98C=\xb8\xc38\xb0C9\xd0\xc3\x82\xe6\x1c\xc6\xa1\r\xe8A\x1e\xc2\xc1\x1d\xe6!\x1d\xe8!\x1d\xde\xc1\x1d\x164\xe3`\x0e\xe7P\x0f\xe1
      \x0f\xe4@\x0f\xe1 \x0f\xe7P\x0e\xf4\xb0\x80\x81\x07y(\x87p`\x07vx\x87q\x08\x07z(\x07rXp\x9c\xc38\xb4\x01;\xa4\x83=\x94\xc3\x02k\x1c\xd8!\x1c\xdc\xe1\x1c\xdc
      \x1c\xe4a\x1c\xdc \x1c\xe8\x81\x1e\xc2a\x1c\xd0\xa1\x1c\xc8a\x1c\xc2\x81\x1d\xd8\x01\xd1\x10\x00\x00\x06\x00\x00\x00\x07\xcc<\xa4\x83;\x9c\x03;\x94\x03=\xa0\x83<\x94C8\x90\xc3\x01\x00\x00\x00a
      \x00\x00,\x00\x00\x00\x13\x04A,\x10\x00\x00\x00\x08\x00\x00\x00\x14K\xa0\x08\xca\x80\xc8\x08\x00\xa1\x11\x00\xd3\xb8`\x1a\x19Lc\x03\xb9\x11\x00\xd3\xb8`\x1a\x19\x00\x00\x00\x00#\x06\x05\x00\x82`PT\xc8\x88A\x01\x80
      \x18$\xd41b`\x00 \x08\x06\xcbt\x18#\x06\x06\x00\x82`\xb0LF1bP\x00 \x08\x06\tE\x8c\x18\x18\x00\x08\x82\xc1#\x1d\xc3\x88\x81\x01\x80
      \x18<\x92!\x8c\x18\x18\x00\x08\x82\xc1#\x15\xc1\x88\x81\x01\x80 \x18HQ\x82\x8c\x18\x18\x00\x08\x82\x01\x05\x05\xc8\x88\x81\x01\x80
      \x18P\x90\x80\x8c\x18\x18\x00\x08\x82\x01\x05\r\x88\x86\x03\x01\x00\x02\x00\x00\x00\x07P\x10\xcd\x14a\x00\x00\x00\x00\x00\x00q
      \x00\x00\x03\x00\x00\x002\x0e\x10"\x84\x00\x97\x03\x00\x00\x00\x00\x00\x00\x00\x00]\x0c\x00\x00C\x00\x00\x00\x12\x03\x94\xfe\x01\x00\x00\x00Qiskit
      Sample - 3-qubit GHZ circuit__quantum__rt__initialize__quantum__qis__h__body__quantum__qis__cnot__body__quantum__qis__mz__body__quantum__rt__array_record_output__quantum__rt__result_record_output14.0.6
      f28c006a5895fc0e329fe15fead81e37457cb1d1batch\x00\x00\x00\x00\x00\x00'''
    headers:
      Accept:
      - application/xml
      Accept-Encoding:
      - gzip, deflate
      Connection:
      - keep-alive
      Content-Length:
      - '5738'
      Content-Type:
      - application/octet-stream
      User-Agent:
      - azsdk-python-storage-blob/12.20.0 Python/3.9.19 (Windows-10-10.0.22631-SP0)
      x-ms-blob-type:
      - BlockBlob
      x-ms-date:
<<<<<<< HEAD
      - Thu, 15 Aug 2024 22:31:04 GMT
      x-ms-version:
      - '2024-05-04'
    method: PUT
    uri: https://mystorage.blob.core.windows.net/job-00000000-0000-0000-0000-000000000001/inputData?sv=PLACEHOLDER&ss=b&srt=co&spr=https&st=2024-08-15T22%3A31%3A04Z&se=2050-01-01T00%3A00%3A00Z&sp=rwlac&sig=KVJ%2BDP515oi%2FXnezPwM0Y5RehT9tnEi8uHr1mkcBnaE%3D
=======
      - Wed, 28 Aug 2024 20:33:20 GMT
      x-ms-version:
      - '2024-05-04'
    method: PUT
    uri: https://mystorage.blob.core.windows.net/job-00000000-0000-0000-0000-000000000001/inputData?sv=PLACEHOLDER&ss=b&srt=co&spr=https&st=2000-01-01T00%3A00%3A00Z&se=2050-01-01T00%3A00%3A00Z&sp=rwlac&sig=PLACEHOLDER
>>>>>>> b43e1017
  response:
    body:
      string: ''
    headers:
      content-length:
      - '0'
      x-ms-version:
      - '2024-05-04'
    status:
      code: 201
      message: Created
- request:
    body: 'b''{"id": "00000000-0000-0000-0000-000000000001", "name": "Qiskit Sample
      - 3-qubit GHZ circuit", "providerId": "quantinuum", "target": "quantinuum.sim.h1-1e",
<<<<<<< HEAD
      "itemType": "Job", "containerUri": "https://mystorage.blob.core.windows.net/job-00000000-0000-0000-0000-000000000001?sv=PLACEHOLDER&ss=b&srt=co&spr=https&st=2024-08-15T22%3A31%3A04Z&se=2050-01-01T00%3A00%3A00Z&sp=rwlac&sig=KVJ%2BDP515oi%2FXnezPwM0Y5RehT9tnEi8uHr1mkcBnaE%3D",
=======
      "itemType": "Job", "containerUri": "https://mystorage.blob.core.windows.net/job-00000000-0000-0000-0000-000000000001?sv=PLACEHOLDER&ss=b&srt=co&spr=https&st=2000-01-01T00%3A00%3A00Z&se=2050-01-01T00%3A00%3A00Z&sp=rwlac&sig=PLACEHOLDER",
>>>>>>> b43e1017
      "inputDataUri": "https://mystorage.blob.core.windows.net/job-00000000-0000-0000-0000-000000000001/inputData",
      "inputDataFormat": "qir.v1", "inputParams": {"count": 10, "shots": 10, "items":
      [{"entryPoint": "Qiskit Sample - 3-qubit GHZ circuit", "arguments": []}]}, "metadata":
      {"qiskit": "True", "name": "Qiskit Sample - 3-qubit GHZ circuit", "num_qubits":
      "4", "metadata": "{}"}, "outputDataFormat": "microsoft.quantum-results.v2"}'''
    headers:
      Accept:
      - application/json
      Accept-Encoding:
      - gzip, deflate
      Connection:
      - keep-alive
      Content-Length:
<<<<<<< HEAD
      - '867'
=======
      - '760'
>>>>>>> b43e1017
      Content-Type:
      - application/json
      User-Agent:
      - testapp-azure-quantum-qiskit azsdk-python-quantum/0.0.1 Python/3.9.19 (Windows-10-10.0.22631-SP0)
    method: PUT
    uri: https://eastus.quantum.azure.com/subscriptions/00000000-0000-0000-0000-000000000000/resourceGroups/myresourcegroup/providers/Microsoft.Quantum/workspaces/myworkspace/jobs/00000000-0000-0000-0000-000000000001?api-version=2022-09-12-preview&test-sequence-id=1
  response:
    body:
<<<<<<< HEAD
      string: '{"containerUri": "https://mystorage.blob.core.windows.net/job-00000000-0000-0000-0000-000000000001?sv=PLACEHOLDER&ss=b&srt=co&spr=https&st=2024-08-15T22%3A31%3A04Z&se=2050-01-01T00%3A00%3A00Z&sp=rwlac&sig=PLACEHOLDER&st=2024-08-15T22%3A31%3A05Z&se=2050-01-01T00%3A00%3A00Z&sr=b&sp=rcw&sig=PLACEHOLDER&ss=b&srt=co&spr=https&st=2024-08-15T22%3A31%3A04Z&se=2050-01-01T00%3A00%3A00Z&sp=rwlac&sig=KVJ%2BDP515oi%2FXnezPwM0Y5RehT9tnEi8uHr1mkcBnaE%3D",
=======
      string: '{"containerUri": "https://mystorage.blob.core.windows.net/job-00000000-0000-0000-0000-000000000001?sv=PLACEHOLDER&ss=b&srt=co&spr=https&st=2000-01-01T00%3A00%3A00Z&se=2050-01-01T00%3A00%3A00Z&sp=rwlac&sig=PLACEHOLDER",
        "inputDataUri": "https://mystorage.blob.core.windows.net/job-00000000-0000-0000-0000-000000000001/inputData?sv=PLACEHOLDER&st=2000-01-01T00%3A00%3A00Z&se=2050-01-01T00%3A00%3A00Z&sr=b&sp=rcw&sig=PLACEHOLDER",
        "inputDataFormat": "honeywell.openqasm.v1", "inputParams": {"count": 10, "shots":
        10}, "metadata": {"qiskit": "True", "name": "Qiskit Sample - 3-qubit GHZ circuit",
        "num_qubits": "4", "metadata": "{}"}, "sessionId": null, "status": "Waiting",
        "jobType": "QuantumComputing", "outputDataFormat": "honeywell.quantum-results.v1",
        "outputDataUri": "https://mystorage.blob.core.windows.net:443/job-00000000-0000-0000-0000-000000000001/outputData?sv=PLACEHOLDER&ss=b&srt=co&spr=https&st=2000-01-01T00%3A00%3A00Z&se=2050-01-01T00%3A00%3A00Z&sp=rwlac&sig=PLACEHOLDER",
>>>>>>> b43e1017
        "beginExecutionTime": null, "cancellationTime": null, "quantumComputingData":
        null, "errorData": null, "isCancelling": false, "tags": [], "name": "Qiskit
        Sample - 3-qubit GHZ circuit", "id": "00000000-0000-0000-0000-000000000001",
        "providerId": "quantinuum", "target": "quantinuum.sim.h1-1e", "creationTime":
<<<<<<< HEAD
        "2024-08-15T22:31:05.719263+00:00", "endExecutionTime": null, "costEstimate":
=======
        "2024-08-28T20:33:21.9318208+00:00", "endExecutionTime": null, "costEstimate":
>>>>>>> b43e1017
        null, "itemType": "Job"}'
    headers:
      connection:
      - keep-alive
      content-length:
<<<<<<< HEAD
      - '856'
=======
      - '1400'
>>>>>>> b43e1017
      content-type:
      - application/json; charset=utf-8
      transfer-encoding:
      - chunked
    status:
      code: 200
      message: OK
- request:
    body: null
    headers:
      Accept:
      - application/json
      Accept-Encoding:
      - gzip, deflate
      Connection:
      - keep-alive
      User-Agent:
      - testapp-azure-quantum-qiskit azsdk-python-quantum/0.0.1 Python/3.9.19 (Windows-10-10.0.22631-SP0)
    method: GET
    uri: https://eastus.quantum.azure.com/subscriptions/00000000-0000-0000-0000-000000000000/resourceGroups/myresourcegroup/providers/Microsoft.Quantum/workspaces/myworkspace/jobs/00000000-0000-0000-0000-000000000001?api-version=2022-09-12-preview&test-sequence-id=1
  response:
    body:
<<<<<<< HEAD
      string: '{"containerUri": "https://mystorage.blob.core.windows.net/job-00000000-0000-0000-0000-000000000001?sv=PLACEHOLDER&st=2024-08-15T22%3A31%3A05Z&se=2050-01-01T00%3A00%3A00Z&sr=c&sp=rcwl&sig=PLACEHOLDER&st=2024-08-15T22%3A31%3A05Z&se=2050-01-01T00%3A00%3A00Z&sr=b&sp=r&rscd=attachment%3B+filename%3DQiskit%2BSample%2B-%2B3-qubit%2BGHZ%2Bcircuit-00000000-0000-0000-0000-000000000001.input.json&sig=PLACEHOLDER&st=2024-08-15T22%3A31%3A05Z&se=2050-01-01T00%3A00%3A00Z&sr=b&sp=r&rscd=attachment%3B+filename%3DQiskit%2BSample%2B-%2B3-qubit%2BGHZ%2Bcircuit-00000000-0000-0000-0000-000000000001.output.json&sig=LBRu5uYhZsa7StVt5xCoEEJkfSGzSzPMsaYbIxcn9VI%3D",
=======
      string: '{"containerUri": "https://mystorage.blob.core.windows.net/job-00000000-0000-0000-0000-000000000001?sv=PLACEHOLDER&st=2000-01-01T00%3A00%3A00Z&se=2050-01-01T00%3A00%3A00Z&sr=c&sp=rcwl&sig=PLACEHOLDER",
        "inputDataUri": "https://mystorage.blob.core.windows.net/job-00000000-0000-0000-0000-000000000001/inputData?sv=PLACEHOLDER&st=2000-01-01T00%3A00%3A00Z&se=2050-01-01T00%3A00%3A00Z&sr=b&sp=r&rscd=attachment%3B+filename%3DQiskit%2BSample%2B-%2B3-qubit%2BGHZ%2Bcircuit-00000000-0000-0000-0000-000000000001.input.json&sig=PLACEHOLDER",
        "inputDataFormat": "honeywell.openqasm.v1", "inputParams": {"count": 10, "shots":
        10}, "metadata": {"qiskit": "True", "name": "Qiskit Sample - 3-qubit GHZ circuit",
        "num_qubits": "4", "metadata": "{}"}, "sessionId": null, "status": "Waiting",
        "jobType": "QuantumComputing", "outputDataFormat": "honeywell.quantum-results.v1",
        "outputDataUri": "https://mystorage.blob.core.windows.net/job-00000000-0000-0000-0000-000000000001/outputData?sv=PLACEHOLDER&st=2000-01-01T00%3A00%3A00Z&se=2050-01-01T00%3A00%3A00Z&sr=b&sp=r&rscd=attachment%3B+filename%3DQiskit%2BSample%2B-%2B3-qubit%2BGHZ%2Bcircuit-00000000-0000-0000-0000-000000000001.output.json&sig=PLACEHOLDER",
>>>>>>> b43e1017
        "beginExecutionTime": null, "cancellationTime": null, "quantumComputingData":
        null, "errorData": null, "isCancelling": false, "tags": [], "name": "Qiskit
        Sample - 3-qubit GHZ circuit", "id": "00000000-0000-0000-0000-000000000001",
        "providerId": "quantinuum", "target": "quantinuum.sim.h1-1e", "creationTime":
<<<<<<< HEAD
        "2024-08-15T22:31:05.719263+00:00", "endExecutionTime": null, "costEstimate":
=======
        "2024-08-28T20:33:21.9318208+00:00", "endExecutionTime": null, "costEstimate":
>>>>>>> b43e1017
        null, "itemType": "Job"}'
    headers:
      connection:
      - keep-alive
      content-length:
<<<<<<< HEAD
      - '1060'
=======
      - '1604'
>>>>>>> b43e1017
      content-type:
      - application/json; charset=utf-8
      transfer-encoding:
      - chunked
    status:
      code: 200
      message: OK
- request:
    body: null
    headers:
      Accept:
      - application/json
      Accept-Encoding:
      - gzip, deflate
      Connection:
      - keep-alive
      User-Agent:
      - testapp-azure-quantum-qiskit azsdk-python-quantum/0.0.1 Python/3.9.19 (Windows-10-10.0.22631-SP0)
    method: GET
    uri: https://eastus.quantum.azure.com/subscriptions/00000000-0000-0000-0000-000000000000/resourceGroups/myresourcegroup/providers/Microsoft.Quantum/workspaces/myworkspace/jobs/00000000-0000-0000-0000-000000000001?api-version=2022-09-12-preview&test-sequence-id=2
  response:
    body:
<<<<<<< HEAD
      string: '{"containerUri": "https://mystorage.blob.core.windows.net/job-00000000-0000-0000-0000-000000000001?sv=PLACEHOLDER&st=2024-08-15T22%3A31%3A06Z&se=2050-01-01T00%3A00%3A00Z&sr=c&sp=rcwl&sig=PLACEHOLDER&st=2024-08-15T22%3A31%3A06Z&se=2050-01-01T00%3A00%3A00Z&sr=b&sp=r&rscd=attachment%3B+filename%3DQiskit%2BSample%2B-%2B3-qubit%2BGHZ%2Bcircuit-00000000-0000-0000-0000-000000000001.input.json&sig=PLACEHOLDER&st=2024-08-15T22%3A31%3A06Z&se=2050-01-01T00%3A00%3A00Z&sr=b&sp=r&rscd=attachment%3B+filename%3DQiskit%2BSample%2B-%2B3-qubit%2BGHZ%2Bcircuit-00000000-0000-0000-0000-000000000001.output.json&sig=ig2%2FKW5Jiu6rXOTVND8Ut8nvratZ0fGMj1lCRGTd4BI%3D",
=======
      string: '{"containerUri": "https://mystorage.blob.core.windows.net/job-00000000-0000-0000-0000-000000000001?sv=PLACEHOLDER&st=2000-01-01T00%3A00%3A00Z&se=2050-01-01T00%3A00%3A00Z&sr=c&sp=rcwl&sig=PLACEHOLDER",
        "inputDataUri": "https://mystorage.blob.core.windows.net/job-00000000-0000-0000-0000-000000000001/inputData?sv=PLACEHOLDER&st=2000-01-01T00%3A00%3A00Z&se=2050-01-01T00%3A00%3A00Z&sr=b&sp=r&rscd=attachment%3B+filename%3DQiskit%2BSample%2B-%2B3-qubit%2BGHZ%2Bcircuit-00000000-0000-0000-0000-000000000001.input.json&sig=PLACEHOLDER",
        "inputDataFormat": "honeywell.openqasm.v1", "inputParams": {"count": 10, "shots":
        10}, "metadata": {"qiskit": "True", "name": "Qiskit Sample - 3-qubit GHZ circuit",
        "num_qubits": "4", "metadata": "{}"}, "sessionId": null, "status": "Waiting",
        "jobType": "QuantumComputing", "outputDataFormat": "honeywell.quantum-results.v1",
        "outputDataUri": "https://mystorage.blob.core.windows.net/job-00000000-0000-0000-0000-000000000001/outputData?sv=PLACEHOLDER&st=2000-01-01T00%3A00%3A00Z&se=2050-01-01T00%3A00%3A00Z&sr=b&sp=r&rscd=attachment%3B+filename%3DQiskit%2BSample%2B-%2B3-qubit%2BGHZ%2Bcircuit-00000000-0000-0000-0000-000000000001.output.json&sig=PLACEHOLDER",
>>>>>>> b43e1017
        "beginExecutionTime": null, "cancellationTime": null, "quantumComputingData":
        null, "errorData": null, "isCancelling": false, "tags": [], "name": "Qiskit
        Sample - 3-qubit GHZ circuit", "id": "00000000-0000-0000-0000-000000000001",
        "providerId": "quantinuum", "target": "quantinuum.sim.h1-1e", "creationTime":
<<<<<<< HEAD
        "2024-08-15T22:31:05.719263+00:00", "endExecutionTime": null, "costEstimate":
=======
        "2024-08-28T20:33:21.9318208+00:00", "endExecutionTime": null, "costEstimate":
>>>>>>> b43e1017
        null, "itemType": "Job"}'
    headers:
      connection:
      - keep-alive
      content-length:
<<<<<<< HEAD
      - '1062'
=======
      - '1612'
>>>>>>> b43e1017
      content-type:
      - application/json; charset=utf-8
      transfer-encoding:
      - chunked
    status:
      code: 200
      message: OK
- request:
    body: null
    headers:
      Accept:
      - application/json
      Accept-Encoding:
      - gzip, deflate
      Connection:
      - keep-alive
      User-Agent:
      - testapp-azure-quantum-qiskit azsdk-python-quantum/0.0.1 Python/3.9.19 (Windows-10-10.0.22631-SP0)
    method: GET
    uri: https://eastus.quantum.azure.com/subscriptions/00000000-0000-0000-0000-000000000000/resourceGroups/myresourcegroup/providers/Microsoft.Quantum/workspaces/myworkspace/jobs/00000000-0000-0000-0000-000000000001?api-version=2022-09-12-preview&test-sequence-id=3
  response:
    body:
<<<<<<< HEAD
      string: '{"containerUri": "https://mystorage.blob.core.windows.net/job-00000000-0000-0000-0000-000000000001?sv=PLACEHOLDER&st=2024-08-15T22%3A31%3A06Z&se=2050-01-01T00%3A00%3A00Z&sr=c&sp=rcwl&sig=PLACEHOLDER&st=2024-08-15T22%3A31%3A06Z&se=2050-01-01T00%3A00%3A00Z&sr=b&sp=r&rscd=attachment%3B+filename%3DQiskit%2BSample%2B-%2B3-qubit%2BGHZ%2Bcircuit-00000000-0000-0000-0000-000000000001.input.json&sig=PLACEHOLDER&st=2024-08-15T22%3A31%3A06Z&se=2050-01-01T00%3A00%3A00Z&sr=b&sp=r&rscd=attachment%3B+filename%3DQiskit%2BSample%2B-%2B3-qubit%2BGHZ%2Bcircuit-00000000-0000-0000-0000-000000000001.output.json&sig=ig2%2FKW5Jiu6rXOTVND8Ut8nvratZ0fGMj1lCRGTd4BI%3D",
=======
      string: '{"containerUri": "https://mystorage.blob.core.windows.net/job-00000000-0000-0000-0000-000000000001?sv=PLACEHOLDER&st=2000-01-01T00%3A00%3A00Z&se=2050-01-01T00%3A00%3A00Z&sr=c&sp=rcwl&sig=PLACEHOLDER",
        "inputDataUri": "https://mystorage.blob.core.windows.net/job-00000000-0000-0000-0000-000000000001/inputData?sv=PLACEHOLDER&st=2000-01-01T00%3A00%3A00Z&se=2050-01-01T00%3A00%3A00Z&sr=b&sp=r&rscd=attachment%3B+filename%3DQiskit%2BSample%2B-%2B3-qubit%2BGHZ%2Bcircuit-00000000-0000-0000-0000-000000000001.input.json&sig=PLACEHOLDER",
        "inputDataFormat": "honeywell.openqasm.v1", "inputParams": {"count": 10, "shots":
        10}, "metadata": {"qiskit": "True", "name": "Qiskit Sample - 3-qubit GHZ circuit",
        "num_qubits": "4", "metadata": "{}"}, "sessionId": null, "status": "Waiting",
        "jobType": "QuantumComputing", "outputDataFormat": "honeywell.quantum-results.v1",
        "outputDataUri": "https://mystorage.blob.core.windows.net/job-00000000-0000-0000-0000-000000000001/outputData?sv=PLACEHOLDER&st=2000-01-01T00%3A00%3A00Z&se=2050-01-01T00%3A00%3A00Z&sr=b&sp=r&rscd=attachment%3B+filename%3DQiskit%2BSample%2B-%2B3-qubit%2BGHZ%2Bcircuit-00000000-0000-0000-0000-000000000001.output.json&sig=PLACEHOLDER",
>>>>>>> b43e1017
        "beginExecutionTime": null, "cancellationTime": null, "quantumComputingData":
        null, "errorData": null, "isCancelling": false, "tags": [], "name": "Qiskit
        Sample - 3-qubit GHZ circuit", "id": "00000000-0000-0000-0000-000000000001",
        "providerId": "quantinuum", "target": "quantinuum.sim.h1-1e", "creationTime":
<<<<<<< HEAD
        "2024-08-15T22:31:05.719263+00:00", "endExecutionTime": null, "costEstimate":
=======
        "2024-08-28T20:33:21.9318208+00:00", "endExecutionTime": null, "costEstimate":
>>>>>>> b43e1017
        null, "itemType": "Job"}'
    headers:
      connection:
      - keep-alive
      content-length:
<<<<<<< HEAD
      - '1062'
=======
      - '1612'
>>>>>>> b43e1017
      content-type:
      - application/json; charset=utf-8
      transfer-encoding:
      - chunked
    status:
      code: 200
      message: OK
- request:
    body: null
    headers:
      Accept:
      - application/json
      Accept-Encoding:
      - gzip, deflate
      Connection:
      - keep-alive
      User-Agent:
      - testapp-azure-quantum-qiskit azsdk-python-quantum/0.0.1 Python/3.9.19 (Windows-10-10.0.22631-SP0)
    method: GET
    uri: https://eastus.quantum.azure.com/subscriptions/00000000-0000-0000-0000-000000000000/resourceGroups/myresourcegroup/providers/Microsoft.Quantum/workspaces/myworkspace/jobs/00000000-0000-0000-0000-000000000001?api-version=2022-09-12-preview&test-sequence-id=4
  response:
    body:
<<<<<<< HEAD
      string: '{"containerUri": "https://mystorage.blob.core.windows.net/job-00000000-0000-0000-0000-000000000001?sv=PLACEHOLDER&st=2024-08-15T22%3A31%3A07Z&se=2050-01-01T00%3A00%3A00Z&sr=c&sp=rcwl&sig=PLACEHOLDER&st=2024-08-15T22%3A31%3A07Z&se=2050-01-01T00%3A00%3A00Z&sr=b&sp=r&rscd=attachment%3B+filename%3DQiskit%2BSample%2B-%2B3-qubit%2BGHZ%2Bcircuit-00000000-0000-0000-0000-000000000001.input.json&sig=PLACEHOLDER&st=2024-08-15T22%3A31%3A07Z&se=2050-01-01T00%3A00%3A00Z&sr=b&sp=r&rscd=attachment%3B+filename%3DQiskit%2BSample%2B-%2B3-qubit%2BGHZ%2Bcircuit-00000000-0000-0000-0000-000000000001.output.json&sig=JqJY9q5OIouCgHRta%2Bxpbl6MFxti2A8AMYWdYiONuFo%3D",
=======
      string: '{"containerUri": "https://mystorage.blob.core.windows.net/job-00000000-0000-0000-0000-000000000001?sv=PLACEHOLDER&st=2000-01-01T00%3A00%3A00Z&se=2050-01-01T00%3A00%3A00Z&sr=c&sp=rcwl&sig=PLACEHOLDER",
        "inputDataUri": "https://mystorage.blob.core.windows.net/job-00000000-0000-0000-0000-000000000001/inputData?sv=PLACEHOLDER&st=2000-01-01T00%3A00%3A00Z&se=2050-01-01T00%3A00%3A00Z&sr=b&sp=r&rscd=attachment%3B+filename%3DQiskit%2BSample%2B-%2B3-qubit%2BGHZ%2Bcircuit-00000000-0000-0000-0000-000000000001.input.json&sig=PLACEHOLDER",
        "inputDataFormat": "honeywell.openqasm.v1", "inputParams": {"count": 10, "shots":
        10}, "metadata": {"qiskit": "True", "name": "Qiskit Sample - 3-qubit GHZ circuit",
        "num_qubits": "4", "metadata": "{}"}, "sessionId": null, "status": "Waiting",
        "jobType": "QuantumComputing", "outputDataFormat": "honeywell.quantum-results.v1",
        "outputDataUri": "https://mystorage.blob.core.windows.net/job-00000000-0000-0000-0000-000000000001/outputData?sv=PLACEHOLDER&st=2000-01-01T00%3A00%3A00Z&se=2050-01-01T00%3A00%3A00Z&sr=b&sp=r&rscd=attachment%3B+filename%3DQiskit%2BSample%2B-%2B3-qubit%2BGHZ%2Bcircuit-00000000-0000-0000-0000-000000000001.output.json&sig=PLACEHOLDER",
>>>>>>> b43e1017
        "beginExecutionTime": null, "cancellationTime": null, "quantumComputingData":
        null, "errorData": null, "isCancelling": false, "tags": [], "name": "Qiskit
        Sample - 3-qubit GHZ circuit", "id": "00000000-0000-0000-0000-000000000001",
        "providerId": "quantinuum", "target": "quantinuum.sim.h1-1e", "creationTime":
<<<<<<< HEAD
        "2024-08-15T22:31:05.719263+00:00", "endExecutionTime": null, "costEstimate":
=======
        "2024-08-28T20:33:21.9318208+00:00", "endExecutionTime": null, "costEstimate":
>>>>>>> b43e1017
        null, "itemType": "Job"}'
    headers:
      connection:
      - keep-alive
      content-length:
<<<<<<< HEAD
      - '1062'
=======
      - '1612'
>>>>>>> b43e1017
      content-type:
      - application/json; charset=utf-8
      transfer-encoding:
      - chunked
    status:
      code: 200
      message: OK
- request:
    body: null
    headers:
      Accept:
      - application/json
      Accept-Encoding:
      - gzip, deflate
      Connection:
      - keep-alive
      User-Agent:
      - testapp-azure-quantum-qiskit azsdk-python-quantum/0.0.1 Python/3.9.19 (Windows-10-10.0.22631-SP0)
    method: GET
    uri: https://eastus.quantum.azure.com/subscriptions/00000000-0000-0000-0000-000000000000/resourceGroups/myresourcegroup/providers/Microsoft.Quantum/workspaces/myworkspace/jobs/00000000-0000-0000-0000-000000000001?api-version=2022-09-12-preview&test-sequence-id=5
  response:
    body:
<<<<<<< HEAD
      string: '{"containerUri": "https://mystorage.blob.core.windows.net/job-00000000-0000-0000-0000-000000000001?sv=PLACEHOLDER&st=2024-08-15T22%3A31%3A07Z&se=2050-01-01T00%3A00%3A00Z&sr=c&sp=rcwl&sig=PLACEHOLDER&st=2024-08-15T22%3A31%3A07Z&se=2050-01-01T00%3A00%3A00Z&sr=b&sp=r&rscd=attachment%3B+filename%3DQiskit%2BSample%2B-%2B3-qubit%2BGHZ%2Bcircuit-00000000-0000-0000-0000-000000000001.input.json&sig=PLACEHOLDER&st=2024-08-15T22%3A31%3A07Z&se=2050-01-01T00%3A00%3A00Z&sr=b&sp=r&rscd=attachment%3B+filename%3DQiskit%2BSample%2B-%2B3-qubit%2BGHZ%2Bcircuit-00000000-0000-0000-0000-000000000001.output.json&sig=JqJY9q5OIouCgHRta%2Bxpbl6MFxti2A8AMYWdYiONuFo%3D",
=======
      string: '{"containerUri": "https://mystorage.blob.core.windows.net/job-00000000-0000-0000-0000-000000000001?sv=PLACEHOLDER&st=2000-01-01T00%3A00%3A00Z&se=2050-01-01T00%3A00%3A00Z&sr=c&sp=rcwl&sig=PLACEHOLDER",
        "inputDataUri": "https://mystorage.blob.core.windows.net/job-00000000-0000-0000-0000-000000000001/inputData?sv=PLACEHOLDER&st=2000-01-01T00%3A00%3A00Z&se=2050-01-01T00%3A00%3A00Z&sr=b&sp=r&rscd=attachment%3B+filename%3DQiskit%2BSample%2B-%2B3-qubit%2BGHZ%2Bcircuit-00000000-0000-0000-0000-000000000001.input.json&sig=PLACEHOLDER",
        "inputDataFormat": "honeywell.openqasm.v1", "inputParams": {"count": 10, "shots":
        10}, "metadata": {"qiskit": "True", "name": "Qiskit Sample - 3-qubit GHZ circuit",
        "num_qubits": "4", "metadata": "{}"}, "sessionId": null, "status": "Waiting",
        "jobType": "QuantumComputing", "outputDataFormat": "honeywell.quantum-results.v1",
        "outputDataUri": "https://mystorage.blob.core.windows.net/job-00000000-0000-0000-0000-000000000001/outputData?sv=PLACEHOLDER&st=2000-01-01T00%3A00%3A00Z&se=2050-01-01T00%3A00%3A00Z&sr=b&sp=r&rscd=attachment%3B+filename%3DQiskit%2BSample%2B-%2B3-qubit%2BGHZ%2Bcircuit-00000000-0000-0000-0000-000000000001.output.json&sig=PLACEHOLDER",
>>>>>>> b43e1017
        "beginExecutionTime": null, "cancellationTime": null, "quantumComputingData":
        null, "errorData": null, "isCancelling": false, "tags": [], "name": "Qiskit
        Sample - 3-qubit GHZ circuit", "id": "00000000-0000-0000-0000-000000000001",
        "providerId": "quantinuum", "target": "quantinuum.sim.h1-1e", "creationTime":
<<<<<<< HEAD
        "2024-08-15T22:31:05.719263+00:00", "endExecutionTime": null, "costEstimate":
=======
        "2024-08-28T20:33:21.9318208+00:00", "endExecutionTime": null, "costEstimate":
>>>>>>> b43e1017
        null, "itemType": "Job"}'
    headers:
      connection:
      - keep-alive
      content-length:
<<<<<<< HEAD
      - '1062'
=======
      - '1612'
>>>>>>> b43e1017
      content-type:
      - application/json; charset=utf-8
      transfer-encoding:
      - chunked
    status:
      code: 200
      message: OK
- request:
    body: null
    headers:
      Accept:
      - application/json
      Accept-Encoding:
      - gzip, deflate
      Connection:
      - keep-alive
      User-Agent:
      - testapp-azure-quantum-qiskit azsdk-python-quantum/0.0.1 Python/3.9.19 (Windows-10-10.0.22631-SP0)
    method: GET
    uri: https://eastus.quantum.azure.com/subscriptions/00000000-0000-0000-0000-000000000000/resourceGroups/myresourcegroup/providers/Microsoft.Quantum/workspaces/myworkspace/jobs/00000000-0000-0000-0000-000000000001?api-version=2022-09-12-preview&test-sequence-id=6
  response:
    body:
<<<<<<< HEAD
      string: '{"containerUri": "https://mystorage.blob.core.windows.net/job-00000000-0000-0000-0000-000000000001?sv=PLACEHOLDER&st=2024-08-15T22%3A31%3A08Z&se=2050-01-01T00%3A00%3A00Z&sr=c&sp=rcwl&sig=PLACEHOLDER&st=2024-08-15T22%3A31%3A08Z&se=2050-01-01T00%3A00%3A00Z&sr=b&sp=r&rscd=attachment%3B+filename%3DQiskit%2BSample%2B-%2B3-qubit%2BGHZ%2Bcircuit-00000000-0000-0000-0000-000000000001.input.json&sig=PLACEHOLDER&st=2024-08-15T22%3A31%3A08Z&se=2050-01-01T00%3A00%3A00Z&sr=b&sp=r&rscd=attachment%3B+filename%3DQiskit%2BSample%2B-%2B3-qubit%2BGHZ%2Bcircuit-00000000-0000-0000-0000-000000000001.output.json&sig=9%2BHYaoMOXlPBtZMST%2F4kWEiXCKoZbcwS%2BHoaZRKFfm0%3D",
=======
      string: '{"containerUri": "https://mystorage.blob.core.windows.net/job-00000000-0000-0000-0000-000000000001?sv=PLACEHOLDER&st=2000-01-01T00%3A00%3A00Z&se=2050-01-01T00%3A00%3A00Z&sr=c&sp=rcwl&sig=PLACEHOLDER",
        "inputDataUri": "https://mystorage.blob.core.windows.net/job-00000000-0000-0000-0000-000000000001/inputData?sv=PLACEHOLDER&st=2000-01-01T00%3A00%3A00Z&se=2050-01-01T00%3A00%3A00Z&sr=b&sp=r&rscd=attachment%3B+filename%3DQiskit%2BSample%2B-%2B3-qubit%2BGHZ%2Bcircuit-00000000-0000-0000-0000-000000000001.input.json&sig=PLACEHOLDER",
        "inputDataFormat": "honeywell.openqasm.v1", "inputParams": {"count": 10, "shots":
        10}, "metadata": {"qiskit": "True", "name": "Qiskit Sample - 3-qubit GHZ circuit",
        "num_qubits": "4", "metadata": "{}"}, "sessionId": null, "status": "Waiting",
        "jobType": "QuantumComputing", "outputDataFormat": "honeywell.quantum-results.v1",
        "outputDataUri": "https://mystorage.blob.core.windows.net/job-00000000-0000-0000-0000-000000000001/outputData?sv=PLACEHOLDER&st=2000-01-01T00%3A00%3A00Z&se=2050-01-01T00%3A00%3A00Z&sr=b&sp=r&rscd=attachment%3B+filename%3DQiskit%2BSample%2B-%2B3-qubit%2BGHZ%2Bcircuit-00000000-0000-0000-0000-000000000001.output.json&sig=PLACEHOLDER",
>>>>>>> b43e1017
        "beginExecutionTime": null, "cancellationTime": null, "quantumComputingData":
        {"count": 1}, "errorData": null, "isCancelling": false, "tags": [], "name":
        "Qiskit Sample - 3-qubit GHZ circuit", "id": "00000000-0000-0000-0000-000000000001",
        "providerId": "quantinuum", "target": "quantinuum.sim.h1-1e", "creationTime":
<<<<<<< HEAD
        "2024-08-15T22:31:05.719263+00:00", "endExecutionTime": null, "costEstimate":
=======
        "2024-08-28T20:33:21.9318208+00:00", "endExecutionTime": null, "costEstimate":
>>>>>>> b43e1017
        null, "itemType": "Job"}'
    headers:
      connection:
      - keep-alive
      content-length:
<<<<<<< HEAD
      - '1074'
=======
      - '1612'
>>>>>>> b43e1017
      content-type:
      - application/json; charset=utf-8
      transfer-encoding:
      - chunked
    status:
      code: 200
      message: OK
- request:
    body: null
    headers:
      Accept:
      - application/json
      Accept-Encoding:
      - gzip, deflate
      Connection:
      - keep-alive
      User-Agent:
      - testapp-azure-quantum-qiskit azsdk-python-quantum/0.0.1 Python/3.9.19 (Windows-10-10.0.22631-SP0)
    method: GET
    uri: https://eastus.quantum.azure.com/subscriptions/00000000-0000-0000-0000-000000000000/resourceGroups/myresourcegroup/providers/Microsoft.Quantum/workspaces/myworkspace/jobs/00000000-0000-0000-0000-000000000001?api-version=2022-09-12-preview&test-sequence-id=7
  response:
    body:
<<<<<<< HEAD
      string: '{"containerUri": "https://mystorage.blob.core.windows.net/job-00000000-0000-0000-0000-000000000001?sv=PLACEHOLDER&st=2024-08-15T22%3A31%3A10Z&se=2050-01-01T00%3A00%3A00Z&sr=c&sp=rcwl&sig=PLACEHOLDER&st=2024-08-15T22%3A31%3A10Z&se=2050-01-01T00%3A00%3A00Z&sr=b&sp=r&rscd=attachment%3B+filename%3DQiskit%2BSample%2B-%2B3-qubit%2BGHZ%2Bcircuit-00000000-0000-0000-0000-000000000001.input.json&sig=PLACEHOLDER&st=2024-08-15T22%3A31%3A10Z&se=2050-01-01T00%3A00%3A00Z&sr=b&sp=r&rscd=attachment%3B+filename%3DQiskit%2BSample%2B-%2B3-qubit%2BGHZ%2Bcircuit-00000000-0000-0000-0000-000000000001.output.json&sig=0xWl%2FwQ0gYvgALHnE0BlKPSIIxcGA4u9Zs5AWD3dlF8%3D",
=======
      string: '{"containerUri": "https://mystorage.blob.core.windows.net/job-00000000-0000-0000-0000-000000000001?sv=PLACEHOLDER&st=2000-01-01T00%3A00%3A00Z&se=2050-01-01T00%3A00%3A00Z&sr=c&sp=rcwl&sig=PLACEHOLDER",
        "inputDataUri": "https://mystorage.blob.core.windows.net/job-00000000-0000-0000-0000-000000000001/inputData?sv=PLACEHOLDER&st=2000-01-01T00%3A00%3A00Z&se=2050-01-01T00%3A00%3A00Z&sr=b&sp=r&rscd=attachment%3B+filename%3DQiskit%2BSample%2B-%2B3-qubit%2BGHZ%2Bcircuit-00000000-0000-0000-0000-000000000001.input.json&sig=PLACEHOLDER",
        "inputDataFormat": "honeywell.openqasm.v1", "inputParams": {"count": 10, "shots":
        10}, "metadata": {"qiskit": "True", "name": "Qiskit Sample - 3-qubit GHZ circuit",
        "num_qubits": "4", "metadata": "{}"}, "sessionId": null, "status": "Waiting",
        "jobType": "QuantumComputing", "outputDataFormat": "honeywell.quantum-results.v1",
        "outputDataUri": "https://mystorage.blob.core.windows.net/job-00000000-0000-0000-0000-000000000001/outputData?sv=PLACEHOLDER&st=2000-01-01T00%3A00%3A00Z&se=2050-01-01T00%3A00%3A00Z&sr=b&sp=r&rscd=attachment%3B+filename%3DQiskit%2BSample%2B-%2B3-qubit%2BGHZ%2Bcircuit-00000000-0000-0000-0000-000000000001.output.json&sig=PLACEHOLDER",
>>>>>>> b43e1017
        "beginExecutionTime": null, "cancellationTime": null, "quantumComputingData":
        {"count": 1}, "errorData": null, "isCancelling": false, "tags": [], "name":
        "Qiskit Sample - 3-qubit GHZ circuit", "id": "00000000-0000-0000-0000-000000000001",
        "providerId": "quantinuum", "target": "quantinuum.sim.h1-1e", "creationTime":
<<<<<<< HEAD
        "2024-08-15T22:31:05.719263+00:00", "endExecutionTime": null, "costEstimate":
=======
        "2024-08-28T20:33:21.9318208+00:00", "endExecutionTime": null, "costEstimate":
>>>>>>> b43e1017
        null, "itemType": "Job"}'
    headers:
      connection:
      - keep-alive
      content-length:
<<<<<<< HEAD
      - '1070'
=======
      - '1612'
>>>>>>> b43e1017
      content-type:
      - application/json; charset=utf-8
      transfer-encoding:
      - chunked
    status:
      code: 200
      message: OK
- request:
    body: null
    headers:
      Accept:
      - application/json
      Accept-Encoding:
      - gzip, deflate
      Connection:
      - keep-alive
      User-Agent:
      - testapp-azure-quantum-qiskit azsdk-python-quantum/0.0.1 Python/3.9.19 (Windows-10-10.0.22631-SP0)
    method: GET
    uri: https://eastus.quantum.azure.com/subscriptions/00000000-0000-0000-0000-000000000000/resourceGroups/myresourcegroup/providers/Microsoft.Quantum/workspaces/myworkspace/jobs/00000000-0000-0000-0000-000000000001?api-version=2022-09-12-preview&test-sequence-id=8
  response:
    body:
<<<<<<< HEAD
      string: '{"containerUri": "https://mystorage.blob.core.windows.net/job-00000000-0000-0000-0000-000000000001?sv=PLACEHOLDER&st=2024-08-15T22%3A31%3A12Z&se=2050-01-01T00%3A00%3A00Z&sr=c&sp=rcwl&sig=PLACEHOLDER&st=2024-08-15T22%3A31%3A12Z&se=2050-01-01T00%3A00%3A00Z&sr=b&sp=r&rscd=attachment%3B+filename%3DQiskit%2BSample%2B-%2B3-qubit%2BGHZ%2Bcircuit-00000000-0000-0000-0000-000000000001.input.json&sig=PLACEHOLDER&st=2024-08-15T22%3A31%3A12Z&se=2050-01-01T00%3A00%3A00Z&sr=b&sp=r&rscd=attachment%3B+filename%3DQiskit%2BSample%2B-%2B3-qubit%2BGHZ%2Bcircuit-00000000-0000-0000-0000-000000000001.output.json&sig=U005nMPVyVRc6h0vqD2X%2FNSKOx0wqnO%2B8Sf6U5J5WV8%3D",
        "beginExecutionTime": null, "cancellationTime": null, "quantumComputingData":
        {"count": 1}, "errorData": null, "isCancelling": false, "tags": [], "name":
        "Qiskit Sample - 3-qubit GHZ circuit", "id": "00000000-0000-0000-0000-000000000001",
        "providerId": "quantinuum", "target": "quantinuum.sim.h1-1e", "creationTime":
        "2024-08-15T22:31:05.719263+00:00", "endExecutionTime": null, "costEstimate":
        null, "itemType": "Job"}'
    headers:
      connection:
      - keep-alive
      content-length:
      - '1072'
      content-type:
      - application/json; charset=utf-8
      transfer-encoding:
      - chunked
    status:
      code: 200
      message: OK
- request:
    body: null
    headers:
      Accept:
      - application/json
      Accept-Encoding:
      - gzip, deflate
      Connection:
      - keep-alive
      User-Agent:
      - testapp-azure-quantum-qiskit azsdk-python-quantum/1.2.4 Python/3.9.19 (Windows-10-10.0.22631-SP0)
    method: GET
    uri: https://eastus.quantum.azure.com/subscriptions/00000000-0000-0000-0000-000000000000/resourceGroups/myresourcegroup/providers/Microsoft.Quantum/workspaces/myworkspace/jobs/00000000-0000-0000-0000-000000000001?api-version=2022-09-12-preview&test-sequence-id=9
  response:
    body:
      string: '{"containerUri": "https://mystorage.blob.core.windows.net/job-00000000-0000-0000-0000-000000000001?sv=PLACEHOLDER&st=2024-08-15T22%3A31%3A16Z&se=2050-01-01T00%3A00%3A00Z&sr=c&sp=rcwl&sig=PLACEHOLDER&st=2024-08-15T22%3A31%3A16Z&se=2050-01-01T00%3A00%3A00Z&sr=b&sp=r&rscd=attachment%3B+filename%3DQiskit%2BSample%2B-%2B3-qubit%2BGHZ%2Bcircuit-00000000-0000-0000-0000-000000000001.input.json&sig=PLACEHOLDER&st=2024-08-15T22%3A31%3A16Z&se=2050-01-01T00%3A00%3A00Z&sr=b&sp=r&rscd=attachment%3B+filename%3DQiskit%2BSample%2B-%2B3-qubit%2BGHZ%2Bcircuit-00000000-0000-0000-0000-000000000001.output.json&sig=RP4UUA1ofeDylDB0g3wPTbKzrWNZS8Zs1L4fBUjwAZI%3D",
        "beginExecutionTime": null, "cancellationTime": null, "quantumComputingData":
        {"count": 1}, "errorData": null, "isCancelling": false, "tags": [], "name":
        "Qiskit Sample - 3-qubit GHZ circuit", "id": "00000000-0000-0000-0000-000000000001",
        "providerId": "quantinuum", "target": "quantinuum.sim.h1-1e", "creationTime":
        "2024-08-15T22:31:05.719263+00:00", "endExecutionTime": null, "costEstimate":
        null, "itemType": "Job"}'
    headers:
      connection:
      - keep-alive
      content-length:
      - '1068'
      content-type:
      - application/json; charset=utf-8
      transfer-encoding:
      - chunked
    status:
      code: 200
      message: OK
- request:
    body: null
    headers:
      Accept:
      - application/json
      Accept-Encoding:
      - gzip, deflate
      Connection:
      - keep-alive
      User-Agent:
      - testapp-azure-quantum-qiskit azsdk-python-quantum/1.2.4 Python/3.9.19 (Windows-10-10.0.22631-SP0)
    method: GET
    uri: https://eastus.quantum.azure.com/subscriptions/00000000-0000-0000-0000-000000000000/resourceGroups/myresourcegroup/providers/Microsoft.Quantum/workspaces/myworkspace/jobs/00000000-0000-0000-0000-000000000001?api-version=2022-09-12-preview&test-sequence-id=10
  response:
    body:
      string: '{"containerUri": "https://mystorage.blob.core.windows.net/job-00000000-0000-0000-0000-000000000001?sv=PLACEHOLDER&st=2024-08-15T22%3A31%3A21Z&se=2050-01-01T00%3A00%3A00Z&sr=c&sp=rcwl&sig=PLACEHOLDER&st=2024-08-15T22%3A31%3A21Z&se=2050-01-01T00%3A00%3A00Z&sr=b&sp=r&rscd=attachment%3B+filename%3DQiskit%2BSample%2B-%2B3-qubit%2BGHZ%2Bcircuit-00000000-0000-0000-0000-000000000001.input.json&sig=PLACEHOLDER&st=2024-08-15T22%3A31%3A21Z&se=2050-01-01T00%3A00%3A00Z&sr=b&sp=r&rscd=attachment%3B+filename%3DQiskit%2BSample%2B-%2B3-qubit%2BGHZ%2Bcircuit-00000000-0000-0000-0000-000000000001.output.json&sig=85Fh3c0xj6o8fF9wfU%2FAkFqWCFvDNOme1kIuO99rVgI%3D",
        "beginExecutionTime": null, "cancellationTime": null, "quantumComputingData":
        {"count": 1}, "errorData": null, "isCancelling": false, "tags": [], "name":
        "Qiskit Sample - 3-qubit GHZ circuit", "id": "00000000-0000-0000-0000-000000000001",
        "providerId": "quantinuum", "target": "quantinuum.sim.h1-1e", "creationTime":
        "2024-08-15T22:31:05.719263+00:00", "endExecutionTime": null, "costEstimate":
        null, "itemType": "Job"}'
    headers:
      connection:
      - keep-alive
      content-length:
      - '1070'
      content-type:
      - application/json; charset=utf-8
      transfer-encoding:
      - chunked
    status:
      code: 200
      message: OK
- request:
    body: null
    headers:
      Accept:
      - application/json
      Accept-Encoding:
      - gzip, deflate
      Connection:
      - keep-alive
      User-Agent:
      - testapp-azure-quantum-qiskit azsdk-python-quantum/1.2.4 Python/3.9.19 (Windows-10-10.0.22631-SP0)
    method: GET
    uri: https://eastus.quantum.azure.com/subscriptions/00000000-0000-0000-0000-000000000000/resourceGroups/myresourcegroup/providers/Microsoft.Quantum/workspaces/myworkspace/jobs/00000000-0000-0000-0000-000000000001?api-version=2022-09-12-preview&test-sequence-id=11
  response:
    body:
      string: '{"containerUri": "https://mystorage.blob.core.windows.net/job-00000000-0000-0000-0000-000000000001?sv=PLACEHOLDER&st=2024-08-15T22%3A31%3A29Z&se=2050-01-01T00%3A00%3A00Z&sr=c&sp=rcwl&sig=PLACEHOLDER&st=2024-08-15T22%3A31%3A29Z&se=2050-01-01T00%3A00%3A00Z&sr=b&sp=r&rscd=attachment%3B+filename%3DQiskit%2BSample%2B-%2B3-qubit%2BGHZ%2Bcircuit-00000000-0000-0000-0000-000000000001.input.json&sig=PLACEHOLDER&st=2024-08-15T22%3A31%3A29Z&se=2050-01-01T00%3A00%3A00Z&sr=b&sp=r&rscd=attachment%3B+filename%3DQiskit%2BSample%2B-%2B3-qubit%2BGHZ%2Bcircuit-00000000-0000-0000-0000-000000000001.output.json&sig=NLwJl7%2FL3uPhfgp4mIhSsNM50KbDcrZs7Bd4KtR5XYI%3D",
        "beginExecutionTime": "2024-08-15T22:31:26.849927+00:00", "cancellationTime":
        null, "quantumComputingData": {"count": 1}, "errorData": null, "isCancelling":
        false, "tags": [], "name": "Qiskit Sample - 3-qubit GHZ circuit", "id": "00000000-0000-0000-0000-000000000001",
        "providerId": "quantinuum", "target": "quantinuum.sim.h1-1e", "creationTime":
        "2024-08-15T22:31:05.719263+00:00", "endExecutionTime": "2024-08-15T22:31:27.450277+00:00",
=======
      string: '{"containerUri": "https://mystorage.blob.core.windows.net/job-00000000-0000-0000-0000-000000000001?sv=PLACEHOLDER&st=2000-01-01T00%3A00%3A00Z&se=2050-01-01T00%3A00%3A00Z&sr=c&sp=rcwl&sig=PLACEHOLDER",
        "inputDataUri": "https://mystorage.blob.core.windows.net/job-00000000-0000-0000-0000-000000000001/inputData?sv=PLACEHOLDER&st=2000-01-01T00%3A00%3A00Z&se=2050-01-01T00%3A00%3A00Z&sr=b&sp=r&rscd=attachment%3B+filename%3DQiskit%2BSample%2B-%2B3-qubit%2BGHZ%2Bcircuit-00000000-0000-0000-0000-000000000001.input.json&sig=PLACEHOLDER",
        "inputDataFormat": "honeywell.openqasm.v1", "inputParams": {"count": 10, "shots":
        10}, "metadata": {"qiskit": "True", "name": "Qiskit Sample - 3-qubit GHZ circuit",
        "num_qubits": "4", "metadata": "{}"}, "sessionId": null, "status": "Succeeded",
        "jobType": "QuantumComputing", "outputDataFormat": "honeywell.quantum-results.v1",
        "outputDataUri": "https://mystorage.blob.core.windows.net/job-00000000-0000-0000-0000-000000000001/rawOutputData?sv=PLACEHOLDER&st=2000-01-01T00%3A00%3A00Z&se=2050-01-01T00%3A00%3A00Z&sr=b&sp=r&rscd=attachment%3B+filename%3DQiskit%2BSample%2B-%2B3-qubit%2BGHZ%2Bcircuit-00000000-0000-0000-0000-000000000001.output.json&sig=PLACEHOLDER",
        "beginExecutionTime": "2024-08-28T20:33:26.648738+00:00", "cancellationTime":
        null, "quantumComputingData": {"count": 1}, "errorData": null, "isCancelling":
        false, "tags": [], "name": "Qiskit Sample - 3-qubit GHZ circuit", "id": "00000000-0000-0000-0000-000000000001",
        "providerId": "quantinuum", "target": "quantinuum.sim.h1-1e", "creationTime":
        "2024-08-28T20:33:21.9318208+00:00", "endExecutionTime": "2024-08-28T20:33:26.941108+00:00",
>>>>>>> b43e1017
        "costEstimate": {"currencyCode": "USD", "events": [{"dimensionId": "ehqc",
        "dimensionName": "EHQC", "measureUnit": "hqc", "amountBilled": 5.12, "amountConsumed":
        5.12, "unitPrice": 0.0}], "estimatedTotal": 0.0}, "itemType": "Job"}'
    headers:
      connection:
      - keep-alive
      content-length:
<<<<<<< HEAD
      - '1320'
=======
      - '1867'
>>>>>>> b43e1017
      content-type:
      - application/json; charset=utf-8
      transfer-encoding:
      - chunked
    status:
      code: 200
      message: OK
- request:
    body: null
    headers:
      Accept:
      - application/json
      Accept-Encoding:
      - gzip, deflate
      Connection:
      - keep-alive
      User-Agent:
      - testapp-azure-quantum-qiskit azsdk-python-quantum/0.0.1 Python/3.9.19 (Windows-10-10.0.22631-SP0)
    method: GET
<<<<<<< HEAD
    uri: https://eastus.quantum.azure.com/subscriptions/00000000-0000-0000-0000-000000000000/resourceGroups/myresourcegroup/providers/Microsoft.Quantum/workspaces/myworkspace/jobs/00000000-0000-0000-0000-000000000001?api-version=2022-09-12-preview&test-sequence-id=12
  response:
    body:
      string: '{"containerUri": "https://mystorage.blob.core.windows.net/job-00000000-0000-0000-0000-000000000001?sv=PLACEHOLDER&st=2024-08-15T22%3A31%3A29Z&se=2050-01-01T00%3A00%3A00Z&sr=c&sp=rcwl&sig=PLACEHOLDER&st=2024-08-15T22%3A31%3A29Z&se=2050-01-01T00%3A00%3A00Z&sr=b&sp=r&rscd=attachment%3B+filename%3DQiskit%2BSample%2B-%2B3-qubit%2BGHZ%2Bcircuit-00000000-0000-0000-0000-000000000001.input.json&sig=PLACEHOLDER&st=2024-08-15T22%3A31%3A29Z&se=2050-01-01T00%3A00%3A00Z&sr=b&sp=r&rscd=attachment%3B+filename%3DQiskit%2BSample%2B-%2B3-qubit%2BGHZ%2Bcircuit-00000000-0000-0000-0000-000000000001.output.json&sig=NLwJl7%2FL3uPhfgp4mIhSsNM50KbDcrZs7Bd4KtR5XYI%3D",
        "beginExecutionTime": "2024-08-15T22:31:26.849927+00:00", "cancellationTime":
        null, "quantumComputingData": {"count": 1}, "errorData": null, "isCancelling":
        false, "tags": [], "name": "Qiskit Sample - 3-qubit GHZ circuit", "id": "00000000-0000-0000-0000-000000000001",
        "providerId": "quantinuum", "target": "quantinuum.sim.h1-1e", "creationTime":
        "2024-08-15T22:31:05.719263+00:00", "endExecutionTime": "2024-08-15T22:31:27.450277+00:00",
=======
    uri: https://eastus.quantum.azure.com/subscriptions/00000000-0000-0000-0000-000000000000/resourceGroups/myresourcegroup/providers/Microsoft.Quantum/workspaces/myworkspace/jobs/00000000-0000-0000-0000-000000000001?api-version=2022-09-12-preview&test-sequence-id=9
  response:
    body:
      string: '{"containerUri": "https://mystorage.blob.core.windows.net/job-00000000-0000-0000-0000-000000000001?sv=PLACEHOLDER&st=2000-01-01T00%3A00%3A00Z&se=2050-01-01T00%3A00%3A00Z&sr=c&sp=rcwl&sig=PLACEHOLDER",
        "inputDataUri": "https://mystorage.blob.core.windows.net/job-00000000-0000-0000-0000-000000000001/inputData?sv=PLACEHOLDER&st=2000-01-01T00%3A00%3A00Z&se=2050-01-01T00%3A00%3A00Z&sr=b&sp=r&rscd=attachment%3B+filename%3DQiskit%2BSample%2B-%2B3-qubit%2BGHZ%2Bcircuit-00000000-0000-0000-0000-000000000001.input.json&sig=PLACEHOLDER",
        "inputDataFormat": "honeywell.openqasm.v1", "inputParams": {"count": 10, "shots":
        10}, "metadata": {"qiskit": "True", "name": "Qiskit Sample - 3-qubit GHZ circuit",
        "num_qubits": "4", "metadata": "{}"}, "sessionId": null, "status": "Succeeded",
        "jobType": "QuantumComputing", "outputDataFormat": "honeywell.quantum-results.v1",
        "outputDataUri": "https://mystorage.blob.core.windows.net/job-00000000-0000-0000-0000-000000000001/rawOutputData?sv=PLACEHOLDER&st=2000-01-01T00%3A00%3A00Z&se=2050-01-01T00%3A00%3A00Z&sr=b&sp=r&rscd=attachment%3B+filename%3DQiskit%2BSample%2B-%2B3-qubit%2BGHZ%2Bcircuit-00000000-0000-0000-0000-000000000001.output.json&sig=PLACEHOLDER",
        "beginExecutionTime": "2024-08-28T20:33:26.648738+00:00", "cancellationTime":
        null, "quantumComputingData": {"count": 1}, "errorData": null, "isCancelling":
        false, "tags": [], "name": "Qiskit Sample - 3-qubit GHZ circuit", "id": "00000000-0000-0000-0000-000000000001",
        "providerId": "quantinuum", "target": "quantinuum.sim.h1-1e", "creationTime":
        "2024-08-28T20:33:21.9318208+00:00", "endExecutionTime": "2024-08-28T20:33:26.941108+00:00",
>>>>>>> b43e1017
        "costEstimate": {"currencyCode": "USD", "events": [{"dimensionId": "ehqc",
        "dimensionName": "EHQC", "measureUnit": "hqc", "amountBilled": 5.12, "amountConsumed":
        5.12, "unitPrice": 0.0}], "estimatedTotal": 0.0}, "itemType": "Job"}'
    headers:
      connection:
      - keep-alive
      content-length:
<<<<<<< HEAD
      - '1320'
=======
      - '1867'
>>>>>>> b43e1017
      content-type:
      - application/json; charset=utf-8
      transfer-encoding:
      - chunked
    status:
      code: 200
      message: OK
- request:
    body: null
    headers:
      Accept:
      - application/json
      Accept-Encoding:
      - gzip, deflate
      Connection:
      - keep-alive
      User-Agent:
      - testapp-azure-quantum-qiskit azsdk-python-quantum/0.0.1 Python/3.9.19 (Windows-10-10.0.22631-SP0)
    method: GET
<<<<<<< HEAD
    uri: https://eastus.quantum.azure.com/subscriptions/00000000-0000-0000-0000-000000000000/resourceGroups/myresourcegroup/providers/Microsoft.Quantum/workspaces/myworkspace/jobs/00000000-0000-0000-0000-000000000001?api-version=2022-09-12-preview&test-sequence-id=13
  response:
    body:
      string: '{"containerUri": "https://mystorage.blob.core.windows.net/job-00000000-0000-0000-0000-000000000001?sv=PLACEHOLDER&st=2024-08-15T22%3A31%3A29Z&se=2050-01-01T00%3A00%3A00Z&sr=c&sp=rcwl&sig=PLACEHOLDER&st=2024-08-15T22%3A31%3A29Z&se=2050-01-01T00%3A00%3A00Z&sr=b&sp=r&rscd=attachment%3B+filename%3DQiskit%2BSample%2B-%2B3-qubit%2BGHZ%2Bcircuit-00000000-0000-0000-0000-000000000001.input.json&sig=PLACEHOLDER&st=2024-08-15T22%3A31%3A29Z&se=2050-01-01T00%3A00%3A00Z&sr=b&sp=r&rscd=attachment%3B+filename%3DQiskit%2BSample%2B-%2B3-qubit%2BGHZ%2Bcircuit-00000000-0000-0000-0000-000000000001.output.json&sig=NLwJl7%2FL3uPhfgp4mIhSsNM50KbDcrZs7Bd4KtR5XYI%3D",
        "beginExecutionTime": "2024-08-15T22:31:26.849927+00:00", "cancellationTime":
        null, "quantumComputingData": {"count": 1}, "errorData": null, "isCancelling":
        false, "tags": [], "name": "Qiskit Sample - 3-qubit GHZ circuit", "id": "00000000-0000-0000-0000-000000000001",
        "providerId": "quantinuum", "target": "quantinuum.sim.h1-1e", "creationTime":
        "2024-08-15T22:31:05.719263+00:00", "endExecutionTime": "2024-08-15T22:31:27.450277+00:00",
=======
    uri: https://eastus.quantum.azure.com/subscriptions/00000000-0000-0000-0000-000000000000/resourceGroups/myresourcegroup/providers/Microsoft.Quantum/workspaces/myworkspace/jobs/00000000-0000-0000-0000-000000000001?api-version=2022-09-12-preview&test-sequence-id=10
  response:
    body:
      string: '{"containerUri": "https://mystorage.blob.core.windows.net/job-00000000-0000-0000-0000-000000000001?sv=PLACEHOLDER&st=2000-01-01T00%3A00%3A00Z&se=2050-01-01T00%3A00%3A00Z&sr=c&sp=rcwl&sig=PLACEHOLDER",
        "inputDataUri": "https://mystorage.blob.core.windows.net/job-00000000-0000-0000-0000-000000000001/inputData?sv=PLACEHOLDER&st=2000-01-01T00%3A00%3A00Z&se=2050-01-01T00%3A00%3A00Z&sr=b&sp=r&rscd=attachment%3B+filename%3DQiskit%2BSample%2B-%2B3-qubit%2BGHZ%2Bcircuit-00000000-0000-0000-0000-000000000001.input.json&sig=PLACEHOLDER",
        "inputDataFormat": "honeywell.openqasm.v1", "inputParams": {"count": 10, "shots":
        10}, "metadata": {"qiskit": "True", "name": "Qiskit Sample - 3-qubit GHZ circuit",
        "num_qubits": "4", "metadata": "{}"}, "sessionId": null, "status": "Succeeded",
        "jobType": "QuantumComputing", "outputDataFormat": "honeywell.quantum-results.v1",
        "outputDataUri": "https://mystorage.blob.core.windows.net/job-00000000-0000-0000-0000-000000000001/rawOutputData?sv=PLACEHOLDER&st=2000-01-01T00%3A00%3A00Z&se=2050-01-01T00%3A00%3A00Z&sr=b&sp=r&rscd=attachment%3B+filename%3DQiskit%2BSample%2B-%2B3-qubit%2BGHZ%2Bcircuit-00000000-0000-0000-0000-000000000001.output.json&sig=PLACEHOLDER",
        "beginExecutionTime": "2024-08-28T20:33:26.648738+00:00", "cancellationTime":
        null, "quantumComputingData": {"count": 1}, "errorData": null, "isCancelling":
        false, "tags": [], "name": "Qiskit Sample - 3-qubit GHZ circuit", "id": "00000000-0000-0000-0000-000000000001",
        "providerId": "quantinuum", "target": "quantinuum.sim.h1-1e", "creationTime":
        "2024-08-28T20:33:21.9318208+00:00", "endExecutionTime": "2024-08-28T20:33:26.941108+00:00",
>>>>>>> b43e1017
        "costEstimate": {"currencyCode": "USD", "events": [{"dimensionId": "ehqc",
        "dimensionName": "EHQC", "measureUnit": "hqc", "amountBilled": 5.12, "amountConsumed":
        5.12, "unitPrice": 0.0}], "estimatedTotal": 0.0}, "itemType": "Job"}'
    headers:
      connection:
      - keep-alive
      content-length:
<<<<<<< HEAD
      - '1320'
=======
      - '1867'
>>>>>>> b43e1017
      content-type:
      - application/json; charset=utf-8
      transfer-encoding:
      - chunked
    status:
      code: 200
      message: OK
- request:
    body: null
    headers:
      Accept:
      - application/json
      Accept-Encoding:
      - gzip, deflate
      Connection:
      - keep-alive
      User-Agent:
      - testapp-azure-quantum-qiskit azsdk-python-quantum/0.0.1 Python/3.9.19 (Windows-10-10.0.22631-SP0)
    method: GET
    uri: https://eastus.quantum.azure.com/subscriptions/00000000-0000-0000-0000-000000000000/resourceGroups/myresourcegroup/providers/Microsoft.Quantum/workspaces/myworkspace/providerStatus?api-version=2022-09-12-preview&test-sequence-id=2
  response:
    body:
<<<<<<< HEAD
      string: '{"value": [{"id": "microsoft-elements", "currentAvailability": "Available",
        "targets": [{"id": "microsoft.dft", "currentAvailability": "Available", "averageQueueTime":
        0, "statusPage": null}]}, {"id": "ionq", "currentAvailability": "Degraded",
        "targets": [{"id": "ionq.qpu", "currentAvailability": "Available", "averageQueueTime":
        1329487, "statusPage": "https://status.ionq.co"}, {"id": "ionq.qpu.aria-1",
        "currentAvailability": "Unavailable", "averageQueueTime": 2213305, "statusPage":
        "https://status.ionq.co"}, {"id": "ionq.qpu.aria-2", "currentAvailability":
        "Available", "averageQueueTime": 1228966, "statusPage": "https://status.ionq.co"},
        {"id": "ionq.simulator", "currentAvailability": "Available", "averageQueueTime":
        354, "statusPage": "https://status.ionq.co"}]}, {"id": "microsoft-qc", "currentAvailability":
        "Available", "targets": [{"id": "microsoft.estimator", "currentAvailability":
        "Available", "averageQueueTime": 0, "statusPage": null}]}, {"id": "pasqal",
        "currentAvailability": "Available", "targets": [{"id": "pasqal.sim.emu-tn",
        "currentAvailability": "Available", "averageQueueTime": 243, "statusPage":
        "https://pasqal.com"}, {"id": "pasqal.qpu.fresnel", "currentAvailability":
        "Available", "averageQueueTime": 102895, "statusPage": "https://pasqal.com"}]},
        {"id": "quantinuum", "currentAvailability": "Degraded", "targets": [{"id":
        "quantinuum.qpu.h1-1", "currentAvailability": "Degraded", "averageQueueTime":
        0, "statusPage": "https://www.quantinuum.com/hardware/h1"}, {"id": "quantinuum.sim.h1-1sc",
        "currentAvailability": "Available", "averageQueueTime": 4, "statusPage": "https://www.quantinuum.com/hardware/h1"},
        {"id": "quantinuum.sim.h1-1e", "currentAvailability": "Available", "averageQueueTime":
        312, "statusPage": "https://www.quantinuum.com/hardware/h1"}, {"id": "quantinuum.qpu.h2-1",
        "currentAvailability": "Available", "averageQueueTime": 5530, "statusPage":
        "https://www.quantinuum.com/hardware/h2"}, {"id": "quantinuum.sim.h2-1sc",
        "currentAvailability": "Available", "averageQueueTime": 2, "statusPage": "https://www.quantinuum.com/hardware/h2"},
        {"id": "quantinuum.sim.h2-1e", "currentAvailability": "Available", "averageQueueTime":
        1145674, "statusPage": "https://www.quantinuum.com/hardware/h2"}, {"id": "quantinuum.sim.h1-1sc-preview",
        "currentAvailability": "Available", "averageQueueTime": 4, "statusPage": "https://www.quantinuum.com/hardware/h1"},
        {"id": "quantinuum.sim.h1-1e-preview", "currentAvailability": "Available",
        "averageQueueTime": 312, "statusPage": "https://www.quantinuum.com/hardware/h1"},
        {"id": "quantinuum.sim.h1-2e-preview", "currentAvailability": "Available",
        "averageQueueTime": 838, "statusPage": "https://www.quantinuum.com/hardware/h1"},
        {"id": "quantinuum.qpu.h1-1-preview", "currentAvailability": "Degraded", "averageQueueTime":
        0, "statusPage": "https://www.quantinuum.com/hardware/h1"}]}, {"id": "rigetti",
=======
      string: '{"value": [{"id": "ionq", "currentAvailability": "Degraded", "targets":
        [{"id": "ionq.qpu", "currentAvailability": "Unavailable", "averageQueueTime":
        0, "statusPage": null}, {"id": "ionq.qpu.aria-1", "currentAvailability": "Available",
        "averageQueueTime": 129222, "statusPage": "https://status.ionq.co"}, {"id":
        "ionq.qpu.aria-2", "currentAvailability": "Unavailable", "averageQueueTime":
        1962205, "statusPage": "https://status.ionq.co"}, {"id": "ionq.simulator",
        "currentAvailability": "Available", "averageQueueTime": 2, "statusPage": "https://status.ionq.co"}]},
        {"id": "microsoft-qc", "currentAvailability": "Available", "targets": [{"id":
        "microsoft.estimator", "currentAvailability": "Available", "averageQueueTime":
        0, "statusPage": null}]}, {"id": "pasqal", "currentAvailability": "Degraded",
        "targets": [{"id": "pasqal.sim.emu-tn", "currentAvailability": "Available",
        "averageQueueTime": 235, "statusPage": "https://pasqal.com"}, {"id": "pasqal.qpu.fresnel",
        "currentAvailability": "Degraded", "averageQueueTime": 0, "statusPage": "https://pasqal.com"}]},
        {"id": "quantinuum", "currentAvailability": "Degraded", "targets": [{"id":
        "quantinuum.qpu.h1-1", "currentAvailability": "Degraded", "averageQueueTime":
        0, "statusPage": "https://www.quantinuum.com/hardware/h1"}, {"id": "quantinuum.sim.h1-1sc",
        "currentAvailability": "Available", "averageQueueTime": 1, "statusPage": "https://www.quantinuum.com/hardware/h1"},
        {"id": "quantinuum.sim.h1-1e", "currentAvailability": "Available", "averageQueueTime":
        4660, "statusPage": "https://www.quantinuum.com/hardware/h1"}]}, {"id": "rigetti",
>>>>>>> b43e1017
        "currentAvailability": "Available", "targets": [{"id": "rigetti.sim.qvm",
        "currentAvailability": "Available", "averageQueueTime": 5, "statusPage": "https://rigetti.statuspage.io/"},
        {"id": "rigetti.qpu.ankaa-2", "currentAvailability": "Available", "averageQueueTime":
        5, "statusPage": "https://rigetti.statuspage.io/"}]}, {"id": "qci", "currentAvailability":
        "Degraded", "targets": [{"id": "qci.simulator", "currentAvailability": "Available",
        "averageQueueTime": 1, "statusPage": "https://quantumcircuits.com"}, {"id":
        "qci.machine1", "currentAvailability": "Unavailable", "averageQueueTime":
        1, "statusPage": "https://quantumcircuits.com"}, {"id": "qci.simulator.noisy",
        "currentAvailability": "Available", "averageQueueTime": 0, "statusPage": "https://quantumcircuits.com"}]},
        {"id": "Microsoft.ChemistryHpc", "currentAvailability": "Degraded", "targets":
        [{"id": "microsoft.hpc", "currentAvailability": "Unavailable", "averageQueueTime":
        0, "statusPage": null}]}, {"id": "Microsoft.Test", "currentAvailability":
        "Available", "targets": [{"id": "echo-rigetti", "currentAvailability": "Available",
        "averageQueueTime": 1, "statusPage": ""}, {"id": "echo-quantinuum", "currentAvailability":
        "Available", "averageQueueTime": 1, "statusPage": ""}, {"id": "echo-qci",
        "currentAvailability": "Available", "averageQueueTime": 1, "statusPage": ""},
        {"id": "echo-ionq", "currentAvailability": "Available", "averageQueueTime":
        1, "statusPage": ""}, {"id": "echo-aquarius", "currentAvailability": "Available",
        "averageQueueTime": 1, "statusPage": ""}, {"id": "sparse-sim-rigetti", "currentAvailability":
        "Available", "averageQueueTime": 1, "statusPage": ""}, {"id": "sparse-sim-quantinuum",
        "currentAvailability": "Available", "averageQueueTime": 1, "statusPage": ""},
        {"id": "sparse-sim-qci", "currentAvailability": "Available", "averageQueueTime":
        1, "statusPage": ""}, {"id": "sparse-sim-ionq", "currentAvailability": "Available",
        "averageQueueTime": 1, "statusPage": ""}, {"id": "echo-output", "currentAvailability":
        "Available", "averageQueueTime": 1, "statusPage": ""}]}], "nextLink": null}'
    headers:
      connection:
      - keep-alive
      content-length:
<<<<<<< HEAD
      - '4783'
=======
      - '3682'
>>>>>>> b43e1017
      content-type:
      - application/json; charset=utf-8
      transfer-encoding:
      - chunked
    status:
      code: 200
      message: OK
- request:
    body: null
    headers:
      Accept:
      - application/json
      Accept-Encoding:
      - gzip, deflate
      Connection:
      - keep-alive
      User-Agent:
      - testapp-azure-quantum-qiskit azsdk-python-quantum/0.0.1 Python/3.9.19 (Windows-10-10.0.22631-SP0)
    method: GET
<<<<<<< HEAD
    uri: https://eastus.quantum.azure.com/subscriptions/00000000-0000-0000-0000-000000000000/resourceGroups/myresourcegroup/providers/Microsoft.Quantum/workspaces/myworkspace/jobs/00000000-0000-0000-0000-000000000001?api-version=2022-09-12-preview&test-sequence-id=14
  response:
    body:
      string: '{"containerUri": "https://mystorage.blob.core.windows.net/job-00000000-0000-0000-0000-000000000001?sv=PLACEHOLDER&st=2024-08-15T22%3A31%3A29Z&se=2050-01-01T00%3A00%3A00Z&sr=c&sp=rcwl&sig=PLACEHOLDER&st=2024-08-15T22%3A31%3A29Z&se=2050-01-01T00%3A00%3A00Z&sr=b&sp=r&rscd=attachment%3B+filename%3DQiskit%2BSample%2B-%2B3-qubit%2BGHZ%2Bcircuit-00000000-0000-0000-0000-000000000001.input.json&sig=PLACEHOLDER&st=2024-08-15T22%3A31%3A29Z&se=2050-01-01T00%3A00%3A00Z&sr=b&sp=r&rscd=attachment%3B+filename%3DQiskit%2BSample%2B-%2B3-qubit%2BGHZ%2Bcircuit-00000000-0000-0000-0000-000000000001.output.json&sig=NLwJl7%2FL3uPhfgp4mIhSsNM50KbDcrZs7Bd4KtR5XYI%3D",
        "beginExecutionTime": "2024-08-15T22:31:26.849927+00:00", "cancellationTime":
        null, "quantumComputingData": {"count": 1}, "errorData": null, "isCancelling":
        false, "tags": [], "name": "Qiskit Sample - 3-qubit GHZ circuit", "id": "00000000-0000-0000-0000-000000000001",
        "providerId": "quantinuum", "target": "quantinuum.sim.h1-1e", "creationTime":
        "2024-08-15T22:31:05.719263+00:00", "endExecutionTime": "2024-08-15T22:31:27.450277+00:00",
=======
    uri: https://eastus.quantum.azure.com/subscriptions/00000000-0000-0000-0000-000000000000/resourceGroups/myresourcegroup/providers/Microsoft.Quantum/workspaces/myworkspace/jobs/00000000-0000-0000-0000-000000000001?api-version=2022-09-12-preview&test-sequence-id=11
  response:
    body:
      string: '{"containerUri": "https://mystorage.blob.core.windows.net/job-00000000-0000-0000-0000-000000000001?sv=PLACEHOLDER&st=2000-01-01T00%3A00%3A00Z&se=2050-01-01T00%3A00%3A00Z&sr=c&sp=rcwl&sig=PLACEHOLDER",
        "inputDataUri": "https://mystorage.blob.core.windows.net/job-00000000-0000-0000-0000-000000000001/inputData?sv=PLACEHOLDER&st=2000-01-01T00%3A00%3A00Z&se=2050-01-01T00%3A00%3A00Z&sr=b&sp=r&rscd=attachment%3B+filename%3DQiskit%2BSample%2B-%2B3-qubit%2BGHZ%2Bcircuit-00000000-0000-0000-0000-000000000001.input.json&sig=PLACEHOLDER",
        "inputDataFormat": "honeywell.openqasm.v1", "inputParams": {"count": 10, "shots":
        10}, "metadata": {"qiskit": "True", "name": "Qiskit Sample - 3-qubit GHZ circuit",
        "num_qubits": "4", "metadata": "{}"}, "sessionId": null, "status": "Succeeded",
        "jobType": "QuantumComputing", "outputDataFormat": "honeywell.quantum-results.v1",
        "outputDataUri": "https://mystorage.blob.core.windows.net/job-00000000-0000-0000-0000-000000000001/rawOutputData?sv=PLACEHOLDER&st=2000-01-01T00%3A00%3A00Z&se=2050-01-01T00%3A00%3A00Z&sr=b&sp=r&rscd=attachment%3B+filename%3DQiskit%2BSample%2B-%2B3-qubit%2BGHZ%2Bcircuit-00000000-0000-0000-0000-000000000001.output.json&sig=PLACEHOLDER",
        "beginExecutionTime": "2024-08-28T20:33:26.648738+00:00", "cancellationTime":
        null, "quantumComputingData": {"count": 1}, "errorData": null, "isCancelling":
        false, "tags": [], "name": "Qiskit Sample - 3-qubit GHZ circuit", "id": "00000000-0000-0000-0000-000000000001",
        "providerId": "quantinuum", "target": "quantinuum.sim.h1-1e", "creationTime":
        "2024-08-28T20:33:21.9318208+00:00", "endExecutionTime": "2024-08-28T20:33:26.941108+00:00",
>>>>>>> b43e1017
        "costEstimate": {"currencyCode": "USD", "events": [{"dimensionId": "ehqc",
        "dimensionName": "EHQC", "measureUnit": "hqc", "amountBilled": 5.12, "amountConsumed":
        5.12, "unitPrice": 0.0}], "estimatedTotal": 0.0}, "itemType": "Job"}'
    headers:
      connection:
      - keep-alive
      content-length:
<<<<<<< HEAD
      - '1320'
=======
      - '1867'
>>>>>>> b43e1017
      content-type:
      - application/json; charset=utf-8
      transfer-encoding:
      - chunked
    status:
      code: 200
      message: OK
version: 1<|MERGE_RESOLUTION|>--- conflicted
+++ resolved
@@ -68,13 +68,8 @@
     uri: https://login.microsoftonline.com/00000000-0000-0000-0000-000000000000/oauth2/v2.0/token
   response:
     body:
-<<<<<<< HEAD
-      string: '{"token_type": "Bearer", "expires_in": 1755297063, "ext_expires_in":
-        1755297063, "refresh_in": 31536000, "access_token": "PLACEHOLDER"}'
-=======
       string: '{"token_type": "Bearer", "expires_in": 1756413200, "ext_expires_in":
         1756413200, "refresh_in": 31536000, "access_token": "PLACEHOLDER"}'
->>>>>>> b43e1017
     headers:
       content-length:
       - '135'
@@ -98,42 +93,6 @@
     uri: https://eastus.quantum.azure.com/subscriptions/00000000-0000-0000-0000-000000000000/resourceGroups/myresourcegroup/providers/Microsoft.Quantum/workspaces/myworkspace/providerStatus?api-version=2022-09-12-preview&test-sequence-id=1
   response:
     body:
-<<<<<<< HEAD
-      string: '{"value": [{"id": "microsoft-elements", "currentAvailability": "Available",
-        "targets": [{"id": "microsoft.dft", "currentAvailability": "Available", "averageQueueTime":
-        0, "statusPage": null}]}, {"id": "ionq", "currentAvailability": "Degraded",
-        "targets": [{"id": "ionq.qpu", "currentAvailability": "Available", "averageQueueTime":
-        1329487, "statusPage": "https://status.ionq.co"}, {"id": "ionq.qpu.aria-1",
-        "currentAvailability": "Unavailable", "averageQueueTime": 2213305, "statusPage":
-        "https://status.ionq.co"}, {"id": "ionq.qpu.aria-2", "currentAvailability":
-        "Available", "averageQueueTime": 1228966, "statusPage": "https://status.ionq.co"},
-        {"id": "ionq.simulator", "currentAvailability": "Available", "averageQueueTime":
-        354, "statusPage": "https://status.ionq.co"}]}, {"id": "microsoft-qc", "currentAvailability":
-        "Available", "targets": [{"id": "microsoft.estimator", "currentAvailability":
-        "Available", "averageQueueTime": 0, "statusPage": null}]}, {"id": "pasqal",
-        "currentAvailability": "Available", "targets": [{"id": "pasqal.sim.emu-tn",
-        "currentAvailability": "Available", "averageQueueTime": 243, "statusPage":
-        "https://pasqal.com"}, {"id": "pasqal.qpu.fresnel", "currentAvailability":
-        "Available", "averageQueueTime": 102895, "statusPage": "https://pasqal.com"}]},
-        {"id": "quantinuum", "currentAvailability": "Degraded", "targets": [{"id":
-        "quantinuum.qpu.h1-1", "currentAvailability": "Degraded", "averageQueueTime":
-        0, "statusPage": "https://www.quantinuum.com/hardware/h1"}, {"id": "quantinuum.sim.h1-1sc",
-        "currentAvailability": "Available", "averageQueueTime": 4, "statusPage": "https://www.quantinuum.com/hardware/h1"},
-        {"id": "quantinuum.sim.h1-1e", "currentAvailability": "Available", "averageQueueTime":
-        573, "statusPage": "https://www.quantinuum.com/hardware/h1"}, {"id": "quantinuum.qpu.h2-1",
-        "currentAvailability": "Available", "averageQueueTime": 5530, "statusPage":
-        "https://www.quantinuum.com/hardware/h2"}, {"id": "quantinuum.sim.h2-1sc",
-        "currentAvailability": "Available", "averageQueueTime": 2, "statusPage": "https://www.quantinuum.com/hardware/h2"},
-        {"id": "quantinuum.sim.h2-1e", "currentAvailability": "Available", "averageQueueTime":
-        1145674, "statusPage": "https://www.quantinuum.com/hardware/h2"}, {"id": "quantinuum.sim.h1-1sc-preview",
-        "currentAvailability": "Available", "averageQueueTime": 4, "statusPage": "https://www.quantinuum.com/hardware/h1"},
-        {"id": "quantinuum.sim.h1-1e-preview", "currentAvailability": "Available",
-        "averageQueueTime": 573, "statusPage": "https://www.quantinuum.com/hardware/h1"},
-        {"id": "quantinuum.sim.h1-2e-preview", "currentAvailability": "Available",
-        "averageQueueTime": 838, "statusPage": "https://www.quantinuum.com/hardware/h1"},
-        {"id": "quantinuum.qpu.h1-1-preview", "currentAvailability": "Degraded", "averageQueueTime":
-        0, "statusPage": "https://www.quantinuum.com/hardware/h1"}]}, {"id": "rigetti",
-=======
       string: '{"value": [{"id": "ionq", "currentAvailability": "Degraded", "targets":
         [{"id": "ionq.qpu", "currentAvailability": "Unavailable", "averageQueueTime":
         0, "statusPage": null}, {"id": "ionq.qpu.aria-1", "currentAvailability": "Available",
@@ -153,7 +112,6 @@
         "currentAvailability": "Available", "averageQueueTime": 1, "statusPage": "https://www.quantinuum.com/hardware/h1"},
         {"id": "quantinuum.sim.h1-1e", "currentAvailability": "Available", "averageQueueTime":
         4660, "statusPage": "https://www.quantinuum.com/hardware/h1"}]}, {"id": "rigetti",
->>>>>>> b43e1017
         "currentAvailability": "Available", "targets": [{"id": "rigetti.sim.qvm",
         "currentAvailability": "Available", "averageQueueTime": 5, "statusPage": "https://rigetti.statuspage.io/"},
         {"id": "rigetti.qpu.ankaa-2", "currentAvailability": "Available", "averageQueueTime":
@@ -183,11 +141,7 @@
       connection:
       - keep-alive
       content-length:
-<<<<<<< HEAD
-      - '4783'
-=======
       - '3682'
->>>>>>> b43e1017
       content-type:
       - application/json; charset=utf-8
       transfer-encoding:
@@ -214,20 +168,12 @@
     uri: https://eastus.quantum.azure.com/subscriptions/00000000-0000-0000-0000-000000000000/resourceGroups/myresourcegroup/providers/Microsoft.Quantum/workspaces/myworkspace/storage/sasUri?api-version=2022-09-12-preview&test-sequence-id=1
   response:
     body:
-<<<<<<< HEAD
-      string: '{"sasUri": "https://mystorage.blob.core.windows.net/job-00000000-0000-0000-0000-000000000001?sv=PLACEHOLDER&ss=b&srt=co&spr=https&st=2024-08-15T22%3A31%3A04Z&se=2050-01-01T00%3A00%3A00Z&sp=rwlac&sig=KVJ%2BDP515oi%2FXnezPwM0Y5RehT9tnEi8uHr1mkcBnaE%3D"}'
-=======
       string: '{"sasUri": "https://mystorage.blob.core.windows.net/job-00000000-0000-0000-0000-000000000001?sv=PLACEHOLDER&ss=b&srt=co&spr=https&st=2000-01-01T00%3A00%3A00Z&se=2050-01-01T00%3A00%3A00Z&sp=rwlac&sig=PLACEHOLDER"}'
->>>>>>> b43e1017
-    headers:
-      connection:
-      - keep-alive
-      content-length:
-<<<<<<< HEAD
-      - '251'
-=======
+    headers:
+      connection:
+      - keep-alive
+      content-length:
       - '212'
->>>>>>> b43e1017
       content-type:
       - application/json; charset=utf-8
       transfer-encoding:
@@ -247,17 +193,6 @@
       User-Agent:
       - azsdk-python-storage-blob/12.20.0 Python/3.9.19 (Windows-10-10.0.22631-SP0)
       x-ms-date:
-<<<<<<< HEAD
-      - Thu, 15 Aug 2024 22:31:04 GMT
-      x-ms-version:
-      - '2024-05-04'
-    method: GET
-    uri: https://mystorage.blob.core.windows.net/job-00000000-0000-0000-0000-000000000001?restype=container&sv=PLACEHOLDER&ss=b&srt=co&spr=https&st=2024-08-15T22%3A31%3A04Z&se=2050-01-01T00%3A00%3A00Z&sp=rwlac&sig=KVJ%2BDP515oi%2FXnezPwM0Y5RehT9tnEi8uHr1mkcBnaE%3D
-  response:
-    body:
-      string: "\uFEFF<?xml version=\"1.0\" encoding=\"utf-8\"?><Error><Code>ContainerNotFound</Code><Message>The
-        specified container does not exist.\nRequestId:cd6493b3-101e-001d-2562-ef4ed6000000\nTime:2024-08-15T22:31:05.0661921Z</Message></Error>"
-=======
       - Wed, 28 Aug 2024 20:33:20 GMT
       x-ms-version:
       - '2024-05-04'
@@ -267,7 +202,6 @@
     body:
       string: "\uFEFF<?xml version=\"1.0\" encoding=\"utf-8\"?><Error><Code>ContainerNotFound</Code><Message>The
         specified container does not exist.\nRequestId:3accedf9-401e-003f-4689-f98bc9000000\nTime:2024-08-28T20:33:21.3363201Z</Message></Error>"
->>>>>>> b43e1017
     headers:
       content-length:
       - '223'
@@ -292,19 +226,11 @@
       User-Agent:
       - azsdk-python-storage-blob/12.20.0 Python/3.9.19 (Windows-10-10.0.22631-SP0)
       x-ms-date:
-<<<<<<< HEAD
-      - Thu, 15 Aug 2024 22:31:04 GMT
-      x-ms-version:
-      - '2024-05-04'
-    method: PUT
-    uri: https://mystorage.blob.core.windows.net/job-00000000-0000-0000-0000-000000000001?restype=container&sv=PLACEHOLDER&ss=b&srt=co&spr=https&st=2024-08-15T22%3A31%3A04Z&se=2050-01-01T00%3A00%3A00Z&sp=rwlac&sig=KVJ%2BDP515oi%2FXnezPwM0Y5RehT9tnEi8uHr1mkcBnaE%3D
-=======
       - Wed, 28 Aug 2024 20:33:20 GMT
       x-ms-version:
       - '2024-05-04'
     method: PUT
     uri: https://mystorage.blob.core.windows.net/job-00000000-0000-0000-0000-000000000001?restype=container&sv=PLACEHOLDER&ss=b&srt=co&spr=https&st=2000-01-01T00%3A00%3A00Z&se=2050-01-01T00%3A00%3A00Z&sp=rwlac&sig=PLACEHOLDER
->>>>>>> b43e1017
   response:
     body:
       string: ''
@@ -328,19 +254,11 @@
       User-Agent:
       - azsdk-python-storage-blob/12.20.0 Python/3.9.19 (Windows-10-10.0.22631-SP0)
       x-ms-date:
-<<<<<<< HEAD
-      - Thu, 15 Aug 2024 22:31:04 GMT
-      x-ms-version:
-      - '2024-05-04'
-    method: GET
-    uri: https://mystorage.blob.core.windows.net/job-00000000-0000-0000-0000-000000000001?restype=container&sv=PLACEHOLDER&ss=b&srt=co&spr=https&st=2024-08-15T22%3A31%3A04Z&se=2050-01-01T00%3A00%3A00Z&sp=rwlac&sig=KVJ%2BDP515oi%2FXnezPwM0Y5RehT9tnEi8uHr1mkcBnaE%3D
-=======
       - Wed, 28 Aug 2024 20:33:20 GMT
       x-ms-version:
       - '2024-05-04'
     method: GET
     uri: https://mystorage.blob.core.windows.net/job-00000000-0000-0000-0000-000000000001?restype=container&sv=PLACEHOLDER&ss=b&srt=co&spr=https&st=2000-01-01T00%3A00%3A00Z&se=2050-01-01T00%3A00%3A00Z&sp=rwlac&sig=PLACEHOLDER
->>>>>>> b43e1017
   response:
     body:
       string: ''
@@ -398,19 +316,11 @@
       x-ms-blob-type:
       - BlockBlob
       x-ms-date:
-<<<<<<< HEAD
-      - Thu, 15 Aug 2024 22:31:04 GMT
-      x-ms-version:
-      - '2024-05-04'
-    method: PUT
-    uri: https://mystorage.blob.core.windows.net/job-00000000-0000-0000-0000-000000000001/inputData?sv=PLACEHOLDER&ss=b&srt=co&spr=https&st=2024-08-15T22%3A31%3A04Z&se=2050-01-01T00%3A00%3A00Z&sp=rwlac&sig=KVJ%2BDP515oi%2FXnezPwM0Y5RehT9tnEi8uHr1mkcBnaE%3D
-=======
       - Wed, 28 Aug 2024 20:33:20 GMT
       x-ms-version:
       - '2024-05-04'
     method: PUT
     uri: https://mystorage.blob.core.windows.net/job-00000000-0000-0000-0000-000000000001/inputData?sv=PLACEHOLDER&ss=b&srt=co&spr=https&st=2000-01-01T00%3A00%3A00Z&se=2050-01-01T00%3A00%3A00Z&sp=rwlac&sig=PLACEHOLDER
->>>>>>> b43e1017
   response:
     body:
       string: ''
@@ -425,11 +335,7 @@
 - request:
     body: 'b''{"id": "00000000-0000-0000-0000-000000000001", "name": "Qiskit Sample
       - 3-qubit GHZ circuit", "providerId": "quantinuum", "target": "quantinuum.sim.h1-1e",
-<<<<<<< HEAD
-      "itemType": "Job", "containerUri": "https://mystorage.blob.core.windows.net/job-00000000-0000-0000-0000-000000000001?sv=PLACEHOLDER&ss=b&srt=co&spr=https&st=2024-08-15T22%3A31%3A04Z&se=2050-01-01T00%3A00%3A00Z&sp=rwlac&sig=KVJ%2BDP515oi%2FXnezPwM0Y5RehT9tnEi8uHr1mkcBnaE%3D",
-=======
       "itemType": "Job", "containerUri": "https://mystorage.blob.core.windows.net/job-00000000-0000-0000-0000-000000000001?sv=PLACEHOLDER&ss=b&srt=co&spr=https&st=2000-01-01T00%3A00%3A00Z&se=2050-01-01T00%3A00%3A00Z&sp=rwlac&sig=PLACEHOLDER",
->>>>>>> b43e1017
       "inputDataUri": "https://mystorage.blob.core.windows.net/job-00000000-0000-0000-0000-000000000001/inputData",
       "inputDataFormat": "qir.v1", "inputParams": {"count": 10, "shots": 10, "items":
       [{"entryPoint": "Qiskit Sample - 3-qubit GHZ circuit", "arguments": []}]}, "metadata":
@@ -443,11 +349,7 @@
       Connection:
       - keep-alive
       Content-Length:
-<<<<<<< HEAD
-      - '867'
-=======
       - '760'
->>>>>>> b43e1017
       Content-Type:
       - application/json
       User-Agent:
@@ -456,9 +358,6 @@
     uri: https://eastus.quantum.azure.com/subscriptions/00000000-0000-0000-0000-000000000000/resourceGroups/myresourcegroup/providers/Microsoft.Quantum/workspaces/myworkspace/jobs/00000000-0000-0000-0000-000000000001?api-version=2022-09-12-preview&test-sequence-id=1
   response:
     body:
-<<<<<<< HEAD
-      string: '{"containerUri": "https://mystorage.blob.core.windows.net/job-00000000-0000-0000-0000-000000000001?sv=PLACEHOLDER&ss=b&srt=co&spr=https&st=2024-08-15T22%3A31%3A04Z&se=2050-01-01T00%3A00%3A00Z&sp=rwlac&sig=PLACEHOLDER&st=2024-08-15T22%3A31%3A05Z&se=2050-01-01T00%3A00%3A00Z&sr=b&sp=rcw&sig=PLACEHOLDER&ss=b&srt=co&spr=https&st=2024-08-15T22%3A31%3A04Z&se=2050-01-01T00%3A00%3A00Z&sp=rwlac&sig=KVJ%2BDP515oi%2FXnezPwM0Y5RehT9tnEi8uHr1mkcBnaE%3D",
-=======
       string: '{"containerUri": "https://mystorage.blob.core.windows.net/job-00000000-0000-0000-0000-000000000001?sv=PLACEHOLDER&ss=b&srt=co&spr=https&st=2000-01-01T00%3A00%3A00Z&se=2050-01-01T00%3A00%3A00Z&sp=rwlac&sig=PLACEHOLDER",
         "inputDataUri": "https://mystorage.blob.core.windows.net/job-00000000-0000-0000-0000-000000000001/inputData?sv=PLACEHOLDER&st=2000-01-01T00%3A00%3A00Z&se=2050-01-01T00%3A00%3A00Z&sr=b&sp=rcw&sig=PLACEHOLDER",
         "inputDataFormat": "honeywell.openqasm.v1", "inputParams": {"count": 10, "shots":
@@ -466,26 +365,17 @@
         "num_qubits": "4", "metadata": "{}"}, "sessionId": null, "status": "Waiting",
         "jobType": "QuantumComputing", "outputDataFormat": "honeywell.quantum-results.v1",
         "outputDataUri": "https://mystorage.blob.core.windows.net:443/job-00000000-0000-0000-0000-000000000001/outputData?sv=PLACEHOLDER&ss=b&srt=co&spr=https&st=2000-01-01T00%3A00%3A00Z&se=2050-01-01T00%3A00%3A00Z&sp=rwlac&sig=PLACEHOLDER",
->>>>>>> b43e1017
         "beginExecutionTime": null, "cancellationTime": null, "quantumComputingData":
         null, "errorData": null, "isCancelling": false, "tags": [], "name": "Qiskit
         Sample - 3-qubit GHZ circuit", "id": "00000000-0000-0000-0000-000000000001",
         "providerId": "quantinuum", "target": "quantinuum.sim.h1-1e", "creationTime":
-<<<<<<< HEAD
-        "2024-08-15T22:31:05.719263+00:00", "endExecutionTime": null, "costEstimate":
-=======
         "2024-08-28T20:33:21.9318208+00:00", "endExecutionTime": null, "costEstimate":
->>>>>>> b43e1017
         null, "itemType": "Job"}'
     headers:
       connection:
       - keep-alive
       content-length:
-<<<<<<< HEAD
-      - '856'
-=======
       - '1400'
->>>>>>> b43e1017
       content-type:
       - application/json; charset=utf-8
       transfer-encoding:
@@ -508,9 +398,6 @@
     uri: https://eastus.quantum.azure.com/subscriptions/00000000-0000-0000-0000-000000000000/resourceGroups/myresourcegroup/providers/Microsoft.Quantum/workspaces/myworkspace/jobs/00000000-0000-0000-0000-000000000001?api-version=2022-09-12-preview&test-sequence-id=1
   response:
     body:
-<<<<<<< HEAD
-      string: '{"containerUri": "https://mystorage.blob.core.windows.net/job-00000000-0000-0000-0000-000000000001?sv=PLACEHOLDER&st=2024-08-15T22%3A31%3A05Z&se=2050-01-01T00%3A00%3A00Z&sr=c&sp=rcwl&sig=PLACEHOLDER&st=2024-08-15T22%3A31%3A05Z&se=2050-01-01T00%3A00%3A00Z&sr=b&sp=r&rscd=attachment%3B+filename%3DQiskit%2BSample%2B-%2B3-qubit%2BGHZ%2Bcircuit-00000000-0000-0000-0000-000000000001.input.json&sig=PLACEHOLDER&st=2024-08-15T22%3A31%3A05Z&se=2050-01-01T00%3A00%3A00Z&sr=b&sp=r&rscd=attachment%3B+filename%3DQiskit%2BSample%2B-%2B3-qubit%2BGHZ%2Bcircuit-00000000-0000-0000-0000-000000000001.output.json&sig=LBRu5uYhZsa7StVt5xCoEEJkfSGzSzPMsaYbIxcn9VI%3D",
-=======
       string: '{"containerUri": "https://mystorage.blob.core.windows.net/job-00000000-0000-0000-0000-000000000001?sv=PLACEHOLDER&st=2000-01-01T00%3A00%3A00Z&se=2050-01-01T00%3A00%3A00Z&sr=c&sp=rcwl&sig=PLACEHOLDER",
         "inputDataUri": "https://mystorage.blob.core.windows.net/job-00000000-0000-0000-0000-000000000001/inputData?sv=PLACEHOLDER&st=2000-01-01T00%3A00%3A00Z&se=2050-01-01T00%3A00%3A00Z&sr=b&sp=r&rscd=attachment%3B+filename%3DQiskit%2BSample%2B-%2B3-qubit%2BGHZ%2Bcircuit-00000000-0000-0000-0000-000000000001.input.json&sig=PLACEHOLDER",
         "inputDataFormat": "honeywell.openqasm.v1", "inputParams": {"count": 10, "shots":
@@ -518,26 +405,17 @@
         "num_qubits": "4", "metadata": "{}"}, "sessionId": null, "status": "Waiting",
         "jobType": "QuantumComputing", "outputDataFormat": "honeywell.quantum-results.v1",
         "outputDataUri": "https://mystorage.blob.core.windows.net/job-00000000-0000-0000-0000-000000000001/outputData?sv=PLACEHOLDER&st=2000-01-01T00%3A00%3A00Z&se=2050-01-01T00%3A00%3A00Z&sr=b&sp=r&rscd=attachment%3B+filename%3DQiskit%2BSample%2B-%2B3-qubit%2BGHZ%2Bcircuit-00000000-0000-0000-0000-000000000001.output.json&sig=PLACEHOLDER",
->>>>>>> b43e1017
         "beginExecutionTime": null, "cancellationTime": null, "quantumComputingData":
         null, "errorData": null, "isCancelling": false, "tags": [], "name": "Qiskit
         Sample - 3-qubit GHZ circuit", "id": "00000000-0000-0000-0000-000000000001",
         "providerId": "quantinuum", "target": "quantinuum.sim.h1-1e", "creationTime":
-<<<<<<< HEAD
-        "2024-08-15T22:31:05.719263+00:00", "endExecutionTime": null, "costEstimate":
-=======
         "2024-08-28T20:33:21.9318208+00:00", "endExecutionTime": null, "costEstimate":
->>>>>>> b43e1017
         null, "itemType": "Job"}'
     headers:
       connection:
       - keep-alive
       content-length:
-<<<<<<< HEAD
-      - '1060'
-=======
       - '1604'
->>>>>>> b43e1017
       content-type:
       - application/json; charset=utf-8
       transfer-encoding:
@@ -560,9 +438,6 @@
     uri: https://eastus.quantum.azure.com/subscriptions/00000000-0000-0000-0000-000000000000/resourceGroups/myresourcegroup/providers/Microsoft.Quantum/workspaces/myworkspace/jobs/00000000-0000-0000-0000-000000000001?api-version=2022-09-12-preview&test-sequence-id=2
   response:
     body:
-<<<<<<< HEAD
-      string: '{"containerUri": "https://mystorage.blob.core.windows.net/job-00000000-0000-0000-0000-000000000001?sv=PLACEHOLDER&st=2024-08-15T22%3A31%3A06Z&se=2050-01-01T00%3A00%3A00Z&sr=c&sp=rcwl&sig=PLACEHOLDER&st=2024-08-15T22%3A31%3A06Z&se=2050-01-01T00%3A00%3A00Z&sr=b&sp=r&rscd=attachment%3B+filename%3DQiskit%2BSample%2B-%2B3-qubit%2BGHZ%2Bcircuit-00000000-0000-0000-0000-000000000001.input.json&sig=PLACEHOLDER&st=2024-08-15T22%3A31%3A06Z&se=2050-01-01T00%3A00%3A00Z&sr=b&sp=r&rscd=attachment%3B+filename%3DQiskit%2BSample%2B-%2B3-qubit%2BGHZ%2Bcircuit-00000000-0000-0000-0000-000000000001.output.json&sig=ig2%2FKW5Jiu6rXOTVND8Ut8nvratZ0fGMj1lCRGTd4BI%3D",
-=======
       string: '{"containerUri": "https://mystorage.blob.core.windows.net/job-00000000-0000-0000-0000-000000000001?sv=PLACEHOLDER&st=2000-01-01T00%3A00%3A00Z&se=2050-01-01T00%3A00%3A00Z&sr=c&sp=rcwl&sig=PLACEHOLDER",
         "inputDataUri": "https://mystorage.blob.core.windows.net/job-00000000-0000-0000-0000-000000000001/inputData?sv=PLACEHOLDER&st=2000-01-01T00%3A00%3A00Z&se=2050-01-01T00%3A00%3A00Z&sr=b&sp=r&rscd=attachment%3B+filename%3DQiskit%2BSample%2B-%2B3-qubit%2BGHZ%2Bcircuit-00000000-0000-0000-0000-000000000001.input.json&sig=PLACEHOLDER",
         "inputDataFormat": "honeywell.openqasm.v1", "inputParams": {"count": 10, "shots":
@@ -570,26 +445,17 @@
         "num_qubits": "4", "metadata": "{}"}, "sessionId": null, "status": "Waiting",
         "jobType": "QuantumComputing", "outputDataFormat": "honeywell.quantum-results.v1",
         "outputDataUri": "https://mystorage.blob.core.windows.net/job-00000000-0000-0000-0000-000000000001/outputData?sv=PLACEHOLDER&st=2000-01-01T00%3A00%3A00Z&se=2050-01-01T00%3A00%3A00Z&sr=b&sp=r&rscd=attachment%3B+filename%3DQiskit%2BSample%2B-%2B3-qubit%2BGHZ%2Bcircuit-00000000-0000-0000-0000-000000000001.output.json&sig=PLACEHOLDER",
->>>>>>> b43e1017
         "beginExecutionTime": null, "cancellationTime": null, "quantumComputingData":
         null, "errorData": null, "isCancelling": false, "tags": [], "name": "Qiskit
         Sample - 3-qubit GHZ circuit", "id": "00000000-0000-0000-0000-000000000001",
         "providerId": "quantinuum", "target": "quantinuum.sim.h1-1e", "creationTime":
-<<<<<<< HEAD
-        "2024-08-15T22:31:05.719263+00:00", "endExecutionTime": null, "costEstimate":
-=======
         "2024-08-28T20:33:21.9318208+00:00", "endExecutionTime": null, "costEstimate":
->>>>>>> b43e1017
         null, "itemType": "Job"}'
     headers:
       connection:
       - keep-alive
       content-length:
-<<<<<<< HEAD
-      - '1062'
-=======
       - '1612'
->>>>>>> b43e1017
       content-type:
       - application/json; charset=utf-8
       transfer-encoding:
@@ -612,9 +478,6 @@
     uri: https://eastus.quantum.azure.com/subscriptions/00000000-0000-0000-0000-000000000000/resourceGroups/myresourcegroup/providers/Microsoft.Quantum/workspaces/myworkspace/jobs/00000000-0000-0000-0000-000000000001?api-version=2022-09-12-preview&test-sequence-id=3
   response:
     body:
-<<<<<<< HEAD
-      string: '{"containerUri": "https://mystorage.blob.core.windows.net/job-00000000-0000-0000-0000-000000000001?sv=PLACEHOLDER&st=2024-08-15T22%3A31%3A06Z&se=2050-01-01T00%3A00%3A00Z&sr=c&sp=rcwl&sig=PLACEHOLDER&st=2024-08-15T22%3A31%3A06Z&se=2050-01-01T00%3A00%3A00Z&sr=b&sp=r&rscd=attachment%3B+filename%3DQiskit%2BSample%2B-%2B3-qubit%2BGHZ%2Bcircuit-00000000-0000-0000-0000-000000000001.input.json&sig=PLACEHOLDER&st=2024-08-15T22%3A31%3A06Z&se=2050-01-01T00%3A00%3A00Z&sr=b&sp=r&rscd=attachment%3B+filename%3DQiskit%2BSample%2B-%2B3-qubit%2BGHZ%2Bcircuit-00000000-0000-0000-0000-000000000001.output.json&sig=ig2%2FKW5Jiu6rXOTVND8Ut8nvratZ0fGMj1lCRGTd4BI%3D",
-=======
       string: '{"containerUri": "https://mystorage.blob.core.windows.net/job-00000000-0000-0000-0000-000000000001?sv=PLACEHOLDER&st=2000-01-01T00%3A00%3A00Z&se=2050-01-01T00%3A00%3A00Z&sr=c&sp=rcwl&sig=PLACEHOLDER",
         "inputDataUri": "https://mystorage.blob.core.windows.net/job-00000000-0000-0000-0000-000000000001/inputData?sv=PLACEHOLDER&st=2000-01-01T00%3A00%3A00Z&se=2050-01-01T00%3A00%3A00Z&sr=b&sp=r&rscd=attachment%3B+filename%3DQiskit%2BSample%2B-%2B3-qubit%2BGHZ%2Bcircuit-00000000-0000-0000-0000-000000000001.input.json&sig=PLACEHOLDER",
         "inputDataFormat": "honeywell.openqasm.v1", "inputParams": {"count": 10, "shots":
@@ -622,26 +485,17 @@
         "num_qubits": "4", "metadata": "{}"}, "sessionId": null, "status": "Waiting",
         "jobType": "QuantumComputing", "outputDataFormat": "honeywell.quantum-results.v1",
         "outputDataUri": "https://mystorage.blob.core.windows.net/job-00000000-0000-0000-0000-000000000001/outputData?sv=PLACEHOLDER&st=2000-01-01T00%3A00%3A00Z&se=2050-01-01T00%3A00%3A00Z&sr=b&sp=r&rscd=attachment%3B+filename%3DQiskit%2BSample%2B-%2B3-qubit%2BGHZ%2Bcircuit-00000000-0000-0000-0000-000000000001.output.json&sig=PLACEHOLDER",
->>>>>>> b43e1017
         "beginExecutionTime": null, "cancellationTime": null, "quantumComputingData":
         null, "errorData": null, "isCancelling": false, "tags": [], "name": "Qiskit
         Sample - 3-qubit GHZ circuit", "id": "00000000-0000-0000-0000-000000000001",
         "providerId": "quantinuum", "target": "quantinuum.sim.h1-1e", "creationTime":
-<<<<<<< HEAD
-        "2024-08-15T22:31:05.719263+00:00", "endExecutionTime": null, "costEstimate":
-=======
         "2024-08-28T20:33:21.9318208+00:00", "endExecutionTime": null, "costEstimate":
->>>>>>> b43e1017
         null, "itemType": "Job"}'
     headers:
       connection:
       - keep-alive
       content-length:
-<<<<<<< HEAD
-      - '1062'
-=======
       - '1612'
->>>>>>> b43e1017
       content-type:
       - application/json; charset=utf-8
       transfer-encoding:
@@ -664,9 +518,6 @@
     uri: https://eastus.quantum.azure.com/subscriptions/00000000-0000-0000-0000-000000000000/resourceGroups/myresourcegroup/providers/Microsoft.Quantum/workspaces/myworkspace/jobs/00000000-0000-0000-0000-000000000001?api-version=2022-09-12-preview&test-sequence-id=4
   response:
     body:
-<<<<<<< HEAD
-      string: '{"containerUri": "https://mystorage.blob.core.windows.net/job-00000000-0000-0000-0000-000000000001?sv=PLACEHOLDER&st=2024-08-15T22%3A31%3A07Z&se=2050-01-01T00%3A00%3A00Z&sr=c&sp=rcwl&sig=PLACEHOLDER&st=2024-08-15T22%3A31%3A07Z&se=2050-01-01T00%3A00%3A00Z&sr=b&sp=r&rscd=attachment%3B+filename%3DQiskit%2BSample%2B-%2B3-qubit%2BGHZ%2Bcircuit-00000000-0000-0000-0000-000000000001.input.json&sig=PLACEHOLDER&st=2024-08-15T22%3A31%3A07Z&se=2050-01-01T00%3A00%3A00Z&sr=b&sp=r&rscd=attachment%3B+filename%3DQiskit%2BSample%2B-%2B3-qubit%2BGHZ%2Bcircuit-00000000-0000-0000-0000-000000000001.output.json&sig=JqJY9q5OIouCgHRta%2Bxpbl6MFxti2A8AMYWdYiONuFo%3D",
-=======
       string: '{"containerUri": "https://mystorage.blob.core.windows.net/job-00000000-0000-0000-0000-000000000001?sv=PLACEHOLDER&st=2000-01-01T00%3A00%3A00Z&se=2050-01-01T00%3A00%3A00Z&sr=c&sp=rcwl&sig=PLACEHOLDER",
         "inputDataUri": "https://mystorage.blob.core.windows.net/job-00000000-0000-0000-0000-000000000001/inputData?sv=PLACEHOLDER&st=2000-01-01T00%3A00%3A00Z&se=2050-01-01T00%3A00%3A00Z&sr=b&sp=r&rscd=attachment%3B+filename%3DQiskit%2BSample%2B-%2B3-qubit%2BGHZ%2Bcircuit-00000000-0000-0000-0000-000000000001.input.json&sig=PLACEHOLDER",
         "inputDataFormat": "honeywell.openqasm.v1", "inputParams": {"count": 10, "shots":
@@ -674,26 +525,17 @@
         "num_qubits": "4", "metadata": "{}"}, "sessionId": null, "status": "Waiting",
         "jobType": "QuantumComputing", "outputDataFormat": "honeywell.quantum-results.v1",
         "outputDataUri": "https://mystorage.blob.core.windows.net/job-00000000-0000-0000-0000-000000000001/outputData?sv=PLACEHOLDER&st=2000-01-01T00%3A00%3A00Z&se=2050-01-01T00%3A00%3A00Z&sr=b&sp=r&rscd=attachment%3B+filename%3DQiskit%2BSample%2B-%2B3-qubit%2BGHZ%2Bcircuit-00000000-0000-0000-0000-000000000001.output.json&sig=PLACEHOLDER",
->>>>>>> b43e1017
         "beginExecutionTime": null, "cancellationTime": null, "quantumComputingData":
         null, "errorData": null, "isCancelling": false, "tags": [], "name": "Qiskit
         Sample - 3-qubit GHZ circuit", "id": "00000000-0000-0000-0000-000000000001",
         "providerId": "quantinuum", "target": "quantinuum.sim.h1-1e", "creationTime":
-<<<<<<< HEAD
-        "2024-08-15T22:31:05.719263+00:00", "endExecutionTime": null, "costEstimate":
-=======
         "2024-08-28T20:33:21.9318208+00:00", "endExecutionTime": null, "costEstimate":
->>>>>>> b43e1017
         null, "itemType": "Job"}'
     headers:
       connection:
       - keep-alive
       content-length:
-<<<<<<< HEAD
-      - '1062'
-=======
       - '1612'
->>>>>>> b43e1017
       content-type:
       - application/json; charset=utf-8
       transfer-encoding:
@@ -716,9 +558,6 @@
     uri: https://eastus.quantum.azure.com/subscriptions/00000000-0000-0000-0000-000000000000/resourceGroups/myresourcegroup/providers/Microsoft.Quantum/workspaces/myworkspace/jobs/00000000-0000-0000-0000-000000000001?api-version=2022-09-12-preview&test-sequence-id=5
   response:
     body:
-<<<<<<< HEAD
-      string: '{"containerUri": "https://mystorage.blob.core.windows.net/job-00000000-0000-0000-0000-000000000001?sv=PLACEHOLDER&st=2024-08-15T22%3A31%3A07Z&se=2050-01-01T00%3A00%3A00Z&sr=c&sp=rcwl&sig=PLACEHOLDER&st=2024-08-15T22%3A31%3A07Z&se=2050-01-01T00%3A00%3A00Z&sr=b&sp=r&rscd=attachment%3B+filename%3DQiskit%2BSample%2B-%2B3-qubit%2BGHZ%2Bcircuit-00000000-0000-0000-0000-000000000001.input.json&sig=PLACEHOLDER&st=2024-08-15T22%3A31%3A07Z&se=2050-01-01T00%3A00%3A00Z&sr=b&sp=r&rscd=attachment%3B+filename%3DQiskit%2BSample%2B-%2B3-qubit%2BGHZ%2Bcircuit-00000000-0000-0000-0000-000000000001.output.json&sig=JqJY9q5OIouCgHRta%2Bxpbl6MFxti2A8AMYWdYiONuFo%3D",
-=======
       string: '{"containerUri": "https://mystorage.blob.core.windows.net/job-00000000-0000-0000-0000-000000000001?sv=PLACEHOLDER&st=2000-01-01T00%3A00%3A00Z&se=2050-01-01T00%3A00%3A00Z&sr=c&sp=rcwl&sig=PLACEHOLDER",
         "inputDataUri": "https://mystorage.blob.core.windows.net/job-00000000-0000-0000-0000-000000000001/inputData?sv=PLACEHOLDER&st=2000-01-01T00%3A00%3A00Z&se=2050-01-01T00%3A00%3A00Z&sr=b&sp=r&rscd=attachment%3B+filename%3DQiskit%2BSample%2B-%2B3-qubit%2BGHZ%2Bcircuit-00000000-0000-0000-0000-000000000001.input.json&sig=PLACEHOLDER",
         "inputDataFormat": "honeywell.openqasm.v1", "inputParams": {"count": 10, "shots":
@@ -726,26 +565,17 @@
         "num_qubits": "4", "metadata": "{}"}, "sessionId": null, "status": "Waiting",
         "jobType": "QuantumComputing", "outputDataFormat": "honeywell.quantum-results.v1",
         "outputDataUri": "https://mystorage.blob.core.windows.net/job-00000000-0000-0000-0000-000000000001/outputData?sv=PLACEHOLDER&st=2000-01-01T00%3A00%3A00Z&se=2050-01-01T00%3A00%3A00Z&sr=b&sp=r&rscd=attachment%3B+filename%3DQiskit%2BSample%2B-%2B3-qubit%2BGHZ%2Bcircuit-00000000-0000-0000-0000-000000000001.output.json&sig=PLACEHOLDER",
->>>>>>> b43e1017
         "beginExecutionTime": null, "cancellationTime": null, "quantumComputingData":
         null, "errorData": null, "isCancelling": false, "tags": [], "name": "Qiskit
         Sample - 3-qubit GHZ circuit", "id": "00000000-0000-0000-0000-000000000001",
         "providerId": "quantinuum", "target": "quantinuum.sim.h1-1e", "creationTime":
-<<<<<<< HEAD
-        "2024-08-15T22:31:05.719263+00:00", "endExecutionTime": null, "costEstimate":
-=======
         "2024-08-28T20:33:21.9318208+00:00", "endExecutionTime": null, "costEstimate":
->>>>>>> b43e1017
         null, "itemType": "Job"}'
     headers:
       connection:
       - keep-alive
       content-length:
-<<<<<<< HEAD
-      - '1062'
-=======
       - '1612'
->>>>>>> b43e1017
       content-type:
       - application/json; charset=utf-8
       transfer-encoding:
@@ -768,9 +598,6 @@
     uri: https://eastus.quantum.azure.com/subscriptions/00000000-0000-0000-0000-000000000000/resourceGroups/myresourcegroup/providers/Microsoft.Quantum/workspaces/myworkspace/jobs/00000000-0000-0000-0000-000000000001?api-version=2022-09-12-preview&test-sequence-id=6
   response:
     body:
-<<<<<<< HEAD
-      string: '{"containerUri": "https://mystorage.blob.core.windows.net/job-00000000-0000-0000-0000-000000000001?sv=PLACEHOLDER&st=2024-08-15T22%3A31%3A08Z&se=2050-01-01T00%3A00%3A00Z&sr=c&sp=rcwl&sig=PLACEHOLDER&st=2024-08-15T22%3A31%3A08Z&se=2050-01-01T00%3A00%3A00Z&sr=b&sp=r&rscd=attachment%3B+filename%3DQiskit%2BSample%2B-%2B3-qubit%2BGHZ%2Bcircuit-00000000-0000-0000-0000-000000000001.input.json&sig=PLACEHOLDER&st=2024-08-15T22%3A31%3A08Z&se=2050-01-01T00%3A00%3A00Z&sr=b&sp=r&rscd=attachment%3B+filename%3DQiskit%2BSample%2B-%2B3-qubit%2BGHZ%2Bcircuit-00000000-0000-0000-0000-000000000001.output.json&sig=9%2BHYaoMOXlPBtZMST%2F4kWEiXCKoZbcwS%2BHoaZRKFfm0%3D",
-=======
       string: '{"containerUri": "https://mystorage.blob.core.windows.net/job-00000000-0000-0000-0000-000000000001?sv=PLACEHOLDER&st=2000-01-01T00%3A00%3A00Z&se=2050-01-01T00%3A00%3A00Z&sr=c&sp=rcwl&sig=PLACEHOLDER",
         "inputDataUri": "https://mystorage.blob.core.windows.net/job-00000000-0000-0000-0000-000000000001/inputData?sv=PLACEHOLDER&st=2000-01-01T00%3A00%3A00Z&se=2050-01-01T00%3A00%3A00Z&sr=b&sp=r&rscd=attachment%3B+filename%3DQiskit%2BSample%2B-%2B3-qubit%2BGHZ%2Bcircuit-00000000-0000-0000-0000-000000000001.input.json&sig=PLACEHOLDER",
         "inputDataFormat": "honeywell.openqasm.v1", "inputParams": {"count": 10, "shots":
@@ -778,26 +605,17 @@
         "num_qubits": "4", "metadata": "{}"}, "sessionId": null, "status": "Waiting",
         "jobType": "QuantumComputing", "outputDataFormat": "honeywell.quantum-results.v1",
         "outputDataUri": "https://mystorage.blob.core.windows.net/job-00000000-0000-0000-0000-000000000001/outputData?sv=PLACEHOLDER&st=2000-01-01T00%3A00%3A00Z&se=2050-01-01T00%3A00%3A00Z&sr=b&sp=r&rscd=attachment%3B+filename%3DQiskit%2BSample%2B-%2B3-qubit%2BGHZ%2Bcircuit-00000000-0000-0000-0000-000000000001.output.json&sig=PLACEHOLDER",
->>>>>>> b43e1017
         "beginExecutionTime": null, "cancellationTime": null, "quantumComputingData":
         {"count": 1}, "errorData": null, "isCancelling": false, "tags": [], "name":
         "Qiskit Sample - 3-qubit GHZ circuit", "id": "00000000-0000-0000-0000-000000000001",
         "providerId": "quantinuum", "target": "quantinuum.sim.h1-1e", "creationTime":
-<<<<<<< HEAD
-        "2024-08-15T22:31:05.719263+00:00", "endExecutionTime": null, "costEstimate":
-=======
         "2024-08-28T20:33:21.9318208+00:00", "endExecutionTime": null, "costEstimate":
->>>>>>> b43e1017
         null, "itemType": "Job"}'
     headers:
       connection:
       - keep-alive
       content-length:
-<<<<<<< HEAD
-      - '1074'
-=======
       - '1612'
->>>>>>> b43e1017
       content-type:
       - application/json; charset=utf-8
       transfer-encoding:
@@ -820,9 +638,6 @@
     uri: https://eastus.quantum.azure.com/subscriptions/00000000-0000-0000-0000-000000000000/resourceGroups/myresourcegroup/providers/Microsoft.Quantum/workspaces/myworkspace/jobs/00000000-0000-0000-0000-000000000001?api-version=2022-09-12-preview&test-sequence-id=7
   response:
     body:
-<<<<<<< HEAD
-      string: '{"containerUri": "https://mystorage.blob.core.windows.net/job-00000000-0000-0000-0000-000000000001?sv=PLACEHOLDER&st=2024-08-15T22%3A31%3A10Z&se=2050-01-01T00%3A00%3A00Z&sr=c&sp=rcwl&sig=PLACEHOLDER&st=2024-08-15T22%3A31%3A10Z&se=2050-01-01T00%3A00%3A00Z&sr=b&sp=r&rscd=attachment%3B+filename%3DQiskit%2BSample%2B-%2B3-qubit%2BGHZ%2Bcircuit-00000000-0000-0000-0000-000000000001.input.json&sig=PLACEHOLDER&st=2024-08-15T22%3A31%3A10Z&se=2050-01-01T00%3A00%3A00Z&sr=b&sp=r&rscd=attachment%3B+filename%3DQiskit%2BSample%2B-%2B3-qubit%2BGHZ%2Bcircuit-00000000-0000-0000-0000-000000000001.output.json&sig=0xWl%2FwQ0gYvgALHnE0BlKPSIIxcGA4u9Zs5AWD3dlF8%3D",
-=======
       string: '{"containerUri": "https://mystorage.blob.core.windows.net/job-00000000-0000-0000-0000-000000000001?sv=PLACEHOLDER&st=2000-01-01T00%3A00%3A00Z&se=2050-01-01T00%3A00%3A00Z&sr=c&sp=rcwl&sig=PLACEHOLDER",
         "inputDataUri": "https://mystorage.blob.core.windows.net/job-00000000-0000-0000-0000-000000000001/inputData?sv=PLACEHOLDER&st=2000-01-01T00%3A00%3A00Z&se=2050-01-01T00%3A00%3A00Z&sr=b&sp=r&rscd=attachment%3B+filename%3DQiskit%2BSample%2B-%2B3-qubit%2BGHZ%2Bcircuit-00000000-0000-0000-0000-000000000001.input.json&sig=PLACEHOLDER",
         "inputDataFormat": "honeywell.openqasm.v1", "inputParams": {"count": 10, "shots":
@@ -830,26 +645,17 @@
         "num_qubits": "4", "metadata": "{}"}, "sessionId": null, "status": "Waiting",
         "jobType": "QuantumComputing", "outputDataFormat": "honeywell.quantum-results.v1",
         "outputDataUri": "https://mystorage.blob.core.windows.net/job-00000000-0000-0000-0000-000000000001/outputData?sv=PLACEHOLDER&st=2000-01-01T00%3A00%3A00Z&se=2050-01-01T00%3A00%3A00Z&sr=b&sp=r&rscd=attachment%3B+filename%3DQiskit%2BSample%2B-%2B3-qubit%2BGHZ%2Bcircuit-00000000-0000-0000-0000-000000000001.output.json&sig=PLACEHOLDER",
->>>>>>> b43e1017
         "beginExecutionTime": null, "cancellationTime": null, "quantumComputingData":
         {"count": 1}, "errorData": null, "isCancelling": false, "tags": [], "name":
         "Qiskit Sample - 3-qubit GHZ circuit", "id": "00000000-0000-0000-0000-000000000001",
         "providerId": "quantinuum", "target": "quantinuum.sim.h1-1e", "creationTime":
-<<<<<<< HEAD
-        "2024-08-15T22:31:05.719263+00:00", "endExecutionTime": null, "costEstimate":
-=======
         "2024-08-28T20:33:21.9318208+00:00", "endExecutionTime": null, "costEstimate":
->>>>>>> b43e1017
         null, "itemType": "Job"}'
     headers:
       connection:
       - keep-alive
       content-length:
-<<<<<<< HEAD
-      - '1070'
-=======
       - '1612'
->>>>>>> b43e1017
       content-type:
       - application/json; charset=utf-8
       transfer-encoding:
@@ -872,116 +678,6 @@
     uri: https://eastus.quantum.azure.com/subscriptions/00000000-0000-0000-0000-000000000000/resourceGroups/myresourcegroup/providers/Microsoft.Quantum/workspaces/myworkspace/jobs/00000000-0000-0000-0000-000000000001?api-version=2022-09-12-preview&test-sequence-id=8
   response:
     body:
-<<<<<<< HEAD
-      string: '{"containerUri": "https://mystorage.blob.core.windows.net/job-00000000-0000-0000-0000-000000000001?sv=PLACEHOLDER&st=2024-08-15T22%3A31%3A12Z&se=2050-01-01T00%3A00%3A00Z&sr=c&sp=rcwl&sig=PLACEHOLDER&st=2024-08-15T22%3A31%3A12Z&se=2050-01-01T00%3A00%3A00Z&sr=b&sp=r&rscd=attachment%3B+filename%3DQiskit%2BSample%2B-%2B3-qubit%2BGHZ%2Bcircuit-00000000-0000-0000-0000-000000000001.input.json&sig=PLACEHOLDER&st=2024-08-15T22%3A31%3A12Z&se=2050-01-01T00%3A00%3A00Z&sr=b&sp=r&rscd=attachment%3B+filename%3DQiskit%2BSample%2B-%2B3-qubit%2BGHZ%2Bcircuit-00000000-0000-0000-0000-000000000001.output.json&sig=U005nMPVyVRc6h0vqD2X%2FNSKOx0wqnO%2B8Sf6U5J5WV8%3D",
-        "beginExecutionTime": null, "cancellationTime": null, "quantumComputingData":
-        {"count": 1}, "errorData": null, "isCancelling": false, "tags": [], "name":
-        "Qiskit Sample - 3-qubit GHZ circuit", "id": "00000000-0000-0000-0000-000000000001",
-        "providerId": "quantinuum", "target": "quantinuum.sim.h1-1e", "creationTime":
-        "2024-08-15T22:31:05.719263+00:00", "endExecutionTime": null, "costEstimate":
-        null, "itemType": "Job"}'
-    headers:
-      connection:
-      - keep-alive
-      content-length:
-      - '1072'
-      content-type:
-      - application/json; charset=utf-8
-      transfer-encoding:
-      - chunked
-    status:
-      code: 200
-      message: OK
-- request:
-    body: null
-    headers:
-      Accept:
-      - application/json
-      Accept-Encoding:
-      - gzip, deflate
-      Connection:
-      - keep-alive
-      User-Agent:
-      - testapp-azure-quantum-qiskit azsdk-python-quantum/1.2.4 Python/3.9.19 (Windows-10-10.0.22631-SP0)
-    method: GET
-    uri: https://eastus.quantum.azure.com/subscriptions/00000000-0000-0000-0000-000000000000/resourceGroups/myresourcegroup/providers/Microsoft.Quantum/workspaces/myworkspace/jobs/00000000-0000-0000-0000-000000000001?api-version=2022-09-12-preview&test-sequence-id=9
-  response:
-    body:
-      string: '{"containerUri": "https://mystorage.blob.core.windows.net/job-00000000-0000-0000-0000-000000000001?sv=PLACEHOLDER&st=2024-08-15T22%3A31%3A16Z&se=2050-01-01T00%3A00%3A00Z&sr=c&sp=rcwl&sig=PLACEHOLDER&st=2024-08-15T22%3A31%3A16Z&se=2050-01-01T00%3A00%3A00Z&sr=b&sp=r&rscd=attachment%3B+filename%3DQiskit%2BSample%2B-%2B3-qubit%2BGHZ%2Bcircuit-00000000-0000-0000-0000-000000000001.input.json&sig=PLACEHOLDER&st=2024-08-15T22%3A31%3A16Z&se=2050-01-01T00%3A00%3A00Z&sr=b&sp=r&rscd=attachment%3B+filename%3DQiskit%2BSample%2B-%2B3-qubit%2BGHZ%2Bcircuit-00000000-0000-0000-0000-000000000001.output.json&sig=RP4UUA1ofeDylDB0g3wPTbKzrWNZS8Zs1L4fBUjwAZI%3D",
-        "beginExecutionTime": null, "cancellationTime": null, "quantumComputingData":
-        {"count": 1}, "errorData": null, "isCancelling": false, "tags": [], "name":
-        "Qiskit Sample - 3-qubit GHZ circuit", "id": "00000000-0000-0000-0000-000000000001",
-        "providerId": "quantinuum", "target": "quantinuum.sim.h1-1e", "creationTime":
-        "2024-08-15T22:31:05.719263+00:00", "endExecutionTime": null, "costEstimate":
-        null, "itemType": "Job"}'
-    headers:
-      connection:
-      - keep-alive
-      content-length:
-      - '1068'
-      content-type:
-      - application/json; charset=utf-8
-      transfer-encoding:
-      - chunked
-    status:
-      code: 200
-      message: OK
-- request:
-    body: null
-    headers:
-      Accept:
-      - application/json
-      Accept-Encoding:
-      - gzip, deflate
-      Connection:
-      - keep-alive
-      User-Agent:
-      - testapp-azure-quantum-qiskit azsdk-python-quantum/1.2.4 Python/3.9.19 (Windows-10-10.0.22631-SP0)
-    method: GET
-    uri: https://eastus.quantum.azure.com/subscriptions/00000000-0000-0000-0000-000000000000/resourceGroups/myresourcegroup/providers/Microsoft.Quantum/workspaces/myworkspace/jobs/00000000-0000-0000-0000-000000000001?api-version=2022-09-12-preview&test-sequence-id=10
-  response:
-    body:
-      string: '{"containerUri": "https://mystorage.blob.core.windows.net/job-00000000-0000-0000-0000-000000000001?sv=PLACEHOLDER&st=2024-08-15T22%3A31%3A21Z&se=2050-01-01T00%3A00%3A00Z&sr=c&sp=rcwl&sig=PLACEHOLDER&st=2024-08-15T22%3A31%3A21Z&se=2050-01-01T00%3A00%3A00Z&sr=b&sp=r&rscd=attachment%3B+filename%3DQiskit%2BSample%2B-%2B3-qubit%2BGHZ%2Bcircuit-00000000-0000-0000-0000-000000000001.input.json&sig=PLACEHOLDER&st=2024-08-15T22%3A31%3A21Z&se=2050-01-01T00%3A00%3A00Z&sr=b&sp=r&rscd=attachment%3B+filename%3DQiskit%2BSample%2B-%2B3-qubit%2BGHZ%2Bcircuit-00000000-0000-0000-0000-000000000001.output.json&sig=85Fh3c0xj6o8fF9wfU%2FAkFqWCFvDNOme1kIuO99rVgI%3D",
-        "beginExecutionTime": null, "cancellationTime": null, "quantumComputingData":
-        {"count": 1}, "errorData": null, "isCancelling": false, "tags": [], "name":
-        "Qiskit Sample - 3-qubit GHZ circuit", "id": "00000000-0000-0000-0000-000000000001",
-        "providerId": "quantinuum", "target": "quantinuum.sim.h1-1e", "creationTime":
-        "2024-08-15T22:31:05.719263+00:00", "endExecutionTime": null, "costEstimate":
-        null, "itemType": "Job"}'
-    headers:
-      connection:
-      - keep-alive
-      content-length:
-      - '1070'
-      content-type:
-      - application/json; charset=utf-8
-      transfer-encoding:
-      - chunked
-    status:
-      code: 200
-      message: OK
-- request:
-    body: null
-    headers:
-      Accept:
-      - application/json
-      Accept-Encoding:
-      - gzip, deflate
-      Connection:
-      - keep-alive
-      User-Agent:
-      - testapp-azure-quantum-qiskit azsdk-python-quantum/1.2.4 Python/3.9.19 (Windows-10-10.0.22631-SP0)
-    method: GET
-    uri: https://eastus.quantum.azure.com/subscriptions/00000000-0000-0000-0000-000000000000/resourceGroups/myresourcegroup/providers/Microsoft.Quantum/workspaces/myworkspace/jobs/00000000-0000-0000-0000-000000000001?api-version=2022-09-12-preview&test-sequence-id=11
-  response:
-    body:
-      string: '{"containerUri": "https://mystorage.blob.core.windows.net/job-00000000-0000-0000-0000-000000000001?sv=PLACEHOLDER&st=2024-08-15T22%3A31%3A29Z&se=2050-01-01T00%3A00%3A00Z&sr=c&sp=rcwl&sig=PLACEHOLDER&st=2024-08-15T22%3A31%3A29Z&se=2050-01-01T00%3A00%3A00Z&sr=b&sp=r&rscd=attachment%3B+filename%3DQiskit%2BSample%2B-%2B3-qubit%2BGHZ%2Bcircuit-00000000-0000-0000-0000-000000000001.input.json&sig=PLACEHOLDER&st=2024-08-15T22%3A31%3A29Z&se=2050-01-01T00%3A00%3A00Z&sr=b&sp=r&rscd=attachment%3B+filename%3DQiskit%2BSample%2B-%2B3-qubit%2BGHZ%2Bcircuit-00000000-0000-0000-0000-000000000001.output.json&sig=NLwJl7%2FL3uPhfgp4mIhSsNM50KbDcrZs7Bd4KtR5XYI%3D",
-        "beginExecutionTime": "2024-08-15T22:31:26.849927+00:00", "cancellationTime":
-        null, "quantumComputingData": {"count": 1}, "errorData": null, "isCancelling":
-        false, "tags": [], "name": "Qiskit Sample - 3-qubit GHZ circuit", "id": "00000000-0000-0000-0000-000000000001",
-        "providerId": "quantinuum", "target": "quantinuum.sim.h1-1e", "creationTime":
-        "2024-08-15T22:31:05.719263+00:00", "endExecutionTime": "2024-08-15T22:31:27.450277+00:00",
-=======
       string: '{"containerUri": "https://mystorage.blob.core.windows.net/job-00000000-0000-0000-0000-000000000001?sv=PLACEHOLDER&st=2000-01-01T00%3A00%3A00Z&se=2050-01-01T00%3A00%3A00Z&sr=c&sp=rcwl&sig=PLACEHOLDER",
         "inputDataUri": "https://mystorage.blob.core.windows.net/job-00000000-0000-0000-0000-000000000001/inputData?sv=PLACEHOLDER&st=2000-01-01T00%3A00%3A00Z&se=2050-01-01T00%3A00%3A00Z&sr=b&sp=r&rscd=attachment%3B+filename%3DQiskit%2BSample%2B-%2B3-qubit%2BGHZ%2Bcircuit-00000000-0000-0000-0000-000000000001.input.json&sig=PLACEHOLDER",
         "inputDataFormat": "honeywell.openqasm.v1", "inputParams": {"count": 10, "shots":
@@ -994,7 +690,6 @@
         false, "tags": [], "name": "Qiskit Sample - 3-qubit GHZ circuit", "id": "00000000-0000-0000-0000-000000000001",
         "providerId": "quantinuum", "target": "quantinuum.sim.h1-1e", "creationTime":
         "2024-08-28T20:33:21.9318208+00:00", "endExecutionTime": "2024-08-28T20:33:26.941108+00:00",
->>>>>>> b43e1017
         "costEstimate": {"currencyCode": "USD", "events": [{"dimensionId": "ehqc",
         "dimensionName": "EHQC", "measureUnit": "hqc", "amountBilled": 5.12, "amountConsumed":
         5.12, "unitPrice": 0.0}], "estimatedTotal": 0.0}, "itemType": "Job"}'
@@ -1002,41 +697,26 @@
       connection:
       - keep-alive
       content-length:
-<<<<<<< HEAD
-      - '1320'
-=======
       - '1867'
->>>>>>> b43e1017
-      content-type:
-      - application/json; charset=utf-8
-      transfer-encoding:
-      - chunked
-    status:
-      code: 200
-      message: OK
-- request:
-    body: null
-    headers:
-      Accept:
-      - application/json
-      Accept-Encoding:
-      - gzip, deflate
-      Connection:
-      - keep-alive
-      User-Agent:
-      - testapp-azure-quantum-qiskit azsdk-python-quantum/0.0.1 Python/3.9.19 (Windows-10-10.0.22631-SP0)
-    method: GET
-<<<<<<< HEAD
-    uri: https://eastus.quantum.azure.com/subscriptions/00000000-0000-0000-0000-000000000000/resourceGroups/myresourcegroup/providers/Microsoft.Quantum/workspaces/myworkspace/jobs/00000000-0000-0000-0000-000000000001?api-version=2022-09-12-preview&test-sequence-id=12
-  response:
-    body:
-      string: '{"containerUri": "https://mystorage.blob.core.windows.net/job-00000000-0000-0000-0000-000000000001?sv=PLACEHOLDER&st=2024-08-15T22%3A31%3A29Z&se=2050-01-01T00%3A00%3A00Z&sr=c&sp=rcwl&sig=PLACEHOLDER&st=2024-08-15T22%3A31%3A29Z&se=2050-01-01T00%3A00%3A00Z&sr=b&sp=r&rscd=attachment%3B+filename%3DQiskit%2BSample%2B-%2B3-qubit%2BGHZ%2Bcircuit-00000000-0000-0000-0000-000000000001.input.json&sig=PLACEHOLDER&st=2024-08-15T22%3A31%3A29Z&se=2050-01-01T00%3A00%3A00Z&sr=b&sp=r&rscd=attachment%3B+filename%3DQiskit%2BSample%2B-%2B3-qubit%2BGHZ%2Bcircuit-00000000-0000-0000-0000-000000000001.output.json&sig=NLwJl7%2FL3uPhfgp4mIhSsNM50KbDcrZs7Bd4KtR5XYI%3D",
-        "beginExecutionTime": "2024-08-15T22:31:26.849927+00:00", "cancellationTime":
-        null, "quantumComputingData": {"count": 1}, "errorData": null, "isCancelling":
-        false, "tags": [], "name": "Qiskit Sample - 3-qubit GHZ circuit", "id": "00000000-0000-0000-0000-000000000001",
-        "providerId": "quantinuum", "target": "quantinuum.sim.h1-1e", "creationTime":
-        "2024-08-15T22:31:05.719263+00:00", "endExecutionTime": "2024-08-15T22:31:27.450277+00:00",
-=======
+      content-type:
+      - application/json; charset=utf-8
+      transfer-encoding:
+      - chunked
+    status:
+      code: 200
+      message: OK
+- request:
+    body: null
+    headers:
+      Accept:
+      - application/json
+      Accept-Encoding:
+      - gzip, deflate
+      Connection:
+      - keep-alive
+      User-Agent:
+      - testapp-azure-quantum-qiskit azsdk-python-quantum/0.0.1 Python/3.9.19 (Windows-10-10.0.22631-SP0)
+    method: GET
     uri: https://eastus.quantum.azure.com/subscriptions/00000000-0000-0000-0000-000000000000/resourceGroups/myresourcegroup/providers/Microsoft.Quantum/workspaces/myworkspace/jobs/00000000-0000-0000-0000-000000000001?api-version=2022-09-12-preview&test-sequence-id=9
   response:
     body:
@@ -1052,7 +732,6 @@
         false, "tags": [], "name": "Qiskit Sample - 3-qubit GHZ circuit", "id": "00000000-0000-0000-0000-000000000001",
         "providerId": "quantinuum", "target": "quantinuum.sim.h1-1e", "creationTime":
         "2024-08-28T20:33:21.9318208+00:00", "endExecutionTime": "2024-08-28T20:33:26.941108+00:00",
->>>>>>> b43e1017
         "costEstimate": {"currencyCode": "USD", "events": [{"dimensionId": "ehqc",
         "dimensionName": "EHQC", "measureUnit": "hqc", "amountBilled": 5.12, "amountConsumed":
         5.12, "unitPrice": 0.0}], "estimatedTotal": 0.0}, "itemType": "Job"}'
@@ -1060,41 +739,26 @@
       connection:
       - keep-alive
       content-length:
-<<<<<<< HEAD
-      - '1320'
-=======
       - '1867'
->>>>>>> b43e1017
-      content-type:
-      - application/json; charset=utf-8
-      transfer-encoding:
-      - chunked
-    status:
-      code: 200
-      message: OK
-- request:
-    body: null
-    headers:
-      Accept:
-      - application/json
-      Accept-Encoding:
-      - gzip, deflate
-      Connection:
-      - keep-alive
-      User-Agent:
-      - testapp-azure-quantum-qiskit azsdk-python-quantum/0.0.1 Python/3.9.19 (Windows-10-10.0.22631-SP0)
-    method: GET
-<<<<<<< HEAD
-    uri: https://eastus.quantum.azure.com/subscriptions/00000000-0000-0000-0000-000000000000/resourceGroups/myresourcegroup/providers/Microsoft.Quantum/workspaces/myworkspace/jobs/00000000-0000-0000-0000-000000000001?api-version=2022-09-12-preview&test-sequence-id=13
-  response:
-    body:
-      string: '{"containerUri": "https://mystorage.blob.core.windows.net/job-00000000-0000-0000-0000-000000000001?sv=PLACEHOLDER&st=2024-08-15T22%3A31%3A29Z&se=2050-01-01T00%3A00%3A00Z&sr=c&sp=rcwl&sig=PLACEHOLDER&st=2024-08-15T22%3A31%3A29Z&se=2050-01-01T00%3A00%3A00Z&sr=b&sp=r&rscd=attachment%3B+filename%3DQiskit%2BSample%2B-%2B3-qubit%2BGHZ%2Bcircuit-00000000-0000-0000-0000-000000000001.input.json&sig=PLACEHOLDER&st=2024-08-15T22%3A31%3A29Z&se=2050-01-01T00%3A00%3A00Z&sr=b&sp=r&rscd=attachment%3B+filename%3DQiskit%2BSample%2B-%2B3-qubit%2BGHZ%2Bcircuit-00000000-0000-0000-0000-000000000001.output.json&sig=NLwJl7%2FL3uPhfgp4mIhSsNM50KbDcrZs7Bd4KtR5XYI%3D",
-        "beginExecutionTime": "2024-08-15T22:31:26.849927+00:00", "cancellationTime":
-        null, "quantumComputingData": {"count": 1}, "errorData": null, "isCancelling":
-        false, "tags": [], "name": "Qiskit Sample - 3-qubit GHZ circuit", "id": "00000000-0000-0000-0000-000000000001",
-        "providerId": "quantinuum", "target": "quantinuum.sim.h1-1e", "creationTime":
-        "2024-08-15T22:31:05.719263+00:00", "endExecutionTime": "2024-08-15T22:31:27.450277+00:00",
-=======
+      content-type:
+      - application/json; charset=utf-8
+      transfer-encoding:
+      - chunked
+    status:
+      code: 200
+      message: OK
+- request:
+    body: null
+    headers:
+      Accept:
+      - application/json
+      Accept-Encoding:
+      - gzip, deflate
+      Connection:
+      - keep-alive
+      User-Agent:
+      - testapp-azure-quantum-qiskit azsdk-python-quantum/0.0.1 Python/3.9.19 (Windows-10-10.0.22631-SP0)
+    method: GET
     uri: https://eastus.quantum.azure.com/subscriptions/00000000-0000-0000-0000-000000000000/resourceGroups/myresourcegroup/providers/Microsoft.Quantum/workspaces/myworkspace/jobs/00000000-0000-0000-0000-000000000001?api-version=2022-09-12-preview&test-sequence-id=10
   response:
     body:
@@ -1110,7 +774,6 @@
         false, "tags": [], "name": "Qiskit Sample - 3-qubit GHZ circuit", "id": "00000000-0000-0000-0000-000000000001",
         "providerId": "quantinuum", "target": "quantinuum.sim.h1-1e", "creationTime":
         "2024-08-28T20:33:21.9318208+00:00", "endExecutionTime": "2024-08-28T20:33:26.941108+00:00",
->>>>>>> b43e1017
         "costEstimate": {"currencyCode": "USD", "events": [{"dimensionId": "ehqc",
         "dimensionName": "EHQC", "measureUnit": "hqc", "amountBilled": 5.12, "amountConsumed":
         5.12, "unitPrice": 0.0}], "estimatedTotal": 0.0}, "itemType": "Job"}'
@@ -1118,11 +781,7 @@
       connection:
       - keep-alive
       content-length:
-<<<<<<< HEAD
-      - '1320'
-=======
       - '1867'
->>>>>>> b43e1017
       content-type:
       - application/json; charset=utf-8
       transfer-encoding:
@@ -1145,42 +804,6 @@
     uri: https://eastus.quantum.azure.com/subscriptions/00000000-0000-0000-0000-000000000000/resourceGroups/myresourcegroup/providers/Microsoft.Quantum/workspaces/myworkspace/providerStatus?api-version=2022-09-12-preview&test-sequence-id=2
   response:
     body:
-<<<<<<< HEAD
-      string: '{"value": [{"id": "microsoft-elements", "currentAvailability": "Available",
-        "targets": [{"id": "microsoft.dft", "currentAvailability": "Available", "averageQueueTime":
-        0, "statusPage": null}]}, {"id": "ionq", "currentAvailability": "Degraded",
-        "targets": [{"id": "ionq.qpu", "currentAvailability": "Available", "averageQueueTime":
-        1329487, "statusPage": "https://status.ionq.co"}, {"id": "ionq.qpu.aria-1",
-        "currentAvailability": "Unavailable", "averageQueueTime": 2213305, "statusPage":
-        "https://status.ionq.co"}, {"id": "ionq.qpu.aria-2", "currentAvailability":
-        "Available", "averageQueueTime": 1228966, "statusPage": "https://status.ionq.co"},
-        {"id": "ionq.simulator", "currentAvailability": "Available", "averageQueueTime":
-        354, "statusPage": "https://status.ionq.co"}]}, {"id": "microsoft-qc", "currentAvailability":
-        "Available", "targets": [{"id": "microsoft.estimator", "currentAvailability":
-        "Available", "averageQueueTime": 0, "statusPage": null}]}, {"id": "pasqal",
-        "currentAvailability": "Available", "targets": [{"id": "pasqal.sim.emu-tn",
-        "currentAvailability": "Available", "averageQueueTime": 243, "statusPage":
-        "https://pasqal.com"}, {"id": "pasqal.qpu.fresnel", "currentAvailability":
-        "Available", "averageQueueTime": 102895, "statusPage": "https://pasqal.com"}]},
-        {"id": "quantinuum", "currentAvailability": "Degraded", "targets": [{"id":
-        "quantinuum.qpu.h1-1", "currentAvailability": "Degraded", "averageQueueTime":
-        0, "statusPage": "https://www.quantinuum.com/hardware/h1"}, {"id": "quantinuum.sim.h1-1sc",
-        "currentAvailability": "Available", "averageQueueTime": 4, "statusPage": "https://www.quantinuum.com/hardware/h1"},
-        {"id": "quantinuum.sim.h1-1e", "currentAvailability": "Available", "averageQueueTime":
-        312, "statusPage": "https://www.quantinuum.com/hardware/h1"}, {"id": "quantinuum.qpu.h2-1",
-        "currentAvailability": "Available", "averageQueueTime": 5530, "statusPage":
-        "https://www.quantinuum.com/hardware/h2"}, {"id": "quantinuum.sim.h2-1sc",
-        "currentAvailability": "Available", "averageQueueTime": 2, "statusPage": "https://www.quantinuum.com/hardware/h2"},
-        {"id": "quantinuum.sim.h2-1e", "currentAvailability": "Available", "averageQueueTime":
-        1145674, "statusPage": "https://www.quantinuum.com/hardware/h2"}, {"id": "quantinuum.sim.h1-1sc-preview",
-        "currentAvailability": "Available", "averageQueueTime": 4, "statusPage": "https://www.quantinuum.com/hardware/h1"},
-        {"id": "quantinuum.sim.h1-1e-preview", "currentAvailability": "Available",
-        "averageQueueTime": 312, "statusPage": "https://www.quantinuum.com/hardware/h1"},
-        {"id": "quantinuum.sim.h1-2e-preview", "currentAvailability": "Available",
-        "averageQueueTime": 838, "statusPage": "https://www.quantinuum.com/hardware/h1"},
-        {"id": "quantinuum.qpu.h1-1-preview", "currentAvailability": "Degraded", "averageQueueTime":
-        0, "statusPage": "https://www.quantinuum.com/hardware/h1"}]}, {"id": "rigetti",
-=======
       string: '{"value": [{"id": "ionq", "currentAvailability": "Degraded", "targets":
         [{"id": "ionq.qpu", "currentAvailability": "Unavailable", "averageQueueTime":
         0, "statusPage": null}, {"id": "ionq.qpu.aria-1", "currentAvailability": "Available",
@@ -1200,7 +823,6 @@
         "currentAvailability": "Available", "averageQueueTime": 1, "statusPage": "https://www.quantinuum.com/hardware/h1"},
         {"id": "quantinuum.sim.h1-1e", "currentAvailability": "Available", "averageQueueTime":
         4660, "statusPage": "https://www.quantinuum.com/hardware/h1"}]}, {"id": "rigetti",
->>>>>>> b43e1017
         "currentAvailability": "Available", "targets": [{"id": "rigetti.sim.qvm",
         "currentAvailability": "Available", "averageQueueTime": 5, "statusPage": "https://rigetti.statuspage.io/"},
         {"id": "rigetti.qpu.ankaa-2", "currentAvailability": "Available", "averageQueueTime":
@@ -1230,41 +852,26 @@
       connection:
       - keep-alive
       content-length:
-<<<<<<< HEAD
-      - '4783'
-=======
       - '3682'
->>>>>>> b43e1017
-      content-type:
-      - application/json; charset=utf-8
-      transfer-encoding:
-      - chunked
-    status:
-      code: 200
-      message: OK
-- request:
-    body: null
-    headers:
-      Accept:
-      - application/json
-      Accept-Encoding:
-      - gzip, deflate
-      Connection:
-      - keep-alive
-      User-Agent:
-      - testapp-azure-quantum-qiskit azsdk-python-quantum/0.0.1 Python/3.9.19 (Windows-10-10.0.22631-SP0)
-    method: GET
-<<<<<<< HEAD
-    uri: https://eastus.quantum.azure.com/subscriptions/00000000-0000-0000-0000-000000000000/resourceGroups/myresourcegroup/providers/Microsoft.Quantum/workspaces/myworkspace/jobs/00000000-0000-0000-0000-000000000001?api-version=2022-09-12-preview&test-sequence-id=14
-  response:
-    body:
-      string: '{"containerUri": "https://mystorage.blob.core.windows.net/job-00000000-0000-0000-0000-000000000001?sv=PLACEHOLDER&st=2024-08-15T22%3A31%3A29Z&se=2050-01-01T00%3A00%3A00Z&sr=c&sp=rcwl&sig=PLACEHOLDER&st=2024-08-15T22%3A31%3A29Z&se=2050-01-01T00%3A00%3A00Z&sr=b&sp=r&rscd=attachment%3B+filename%3DQiskit%2BSample%2B-%2B3-qubit%2BGHZ%2Bcircuit-00000000-0000-0000-0000-000000000001.input.json&sig=PLACEHOLDER&st=2024-08-15T22%3A31%3A29Z&se=2050-01-01T00%3A00%3A00Z&sr=b&sp=r&rscd=attachment%3B+filename%3DQiskit%2BSample%2B-%2B3-qubit%2BGHZ%2Bcircuit-00000000-0000-0000-0000-000000000001.output.json&sig=NLwJl7%2FL3uPhfgp4mIhSsNM50KbDcrZs7Bd4KtR5XYI%3D",
-        "beginExecutionTime": "2024-08-15T22:31:26.849927+00:00", "cancellationTime":
-        null, "quantumComputingData": {"count": 1}, "errorData": null, "isCancelling":
-        false, "tags": [], "name": "Qiskit Sample - 3-qubit GHZ circuit", "id": "00000000-0000-0000-0000-000000000001",
-        "providerId": "quantinuum", "target": "quantinuum.sim.h1-1e", "creationTime":
-        "2024-08-15T22:31:05.719263+00:00", "endExecutionTime": "2024-08-15T22:31:27.450277+00:00",
-=======
+      content-type:
+      - application/json; charset=utf-8
+      transfer-encoding:
+      - chunked
+    status:
+      code: 200
+      message: OK
+- request:
+    body: null
+    headers:
+      Accept:
+      - application/json
+      Accept-Encoding:
+      - gzip, deflate
+      Connection:
+      - keep-alive
+      User-Agent:
+      - testapp-azure-quantum-qiskit azsdk-python-quantum/0.0.1 Python/3.9.19 (Windows-10-10.0.22631-SP0)
+    method: GET
     uri: https://eastus.quantum.azure.com/subscriptions/00000000-0000-0000-0000-000000000000/resourceGroups/myresourcegroup/providers/Microsoft.Quantum/workspaces/myworkspace/jobs/00000000-0000-0000-0000-000000000001?api-version=2022-09-12-preview&test-sequence-id=11
   response:
     body:
@@ -1280,7 +887,6 @@
         false, "tags": [], "name": "Qiskit Sample - 3-qubit GHZ circuit", "id": "00000000-0000-0000-0000-000000000001",
         "providerId": "quantinuum", "target": "quantinuum.sim.h1-1e", "creationTime":
         "2024-08-28T20:33:21.9318208+00:00", "endExecutionTime": "2024-08-28T20:33:26.941108+00:00",
->>>>>>> b43e1017
         "costEstimate": {"currencyCode": "USD", "events": [{"dimensionId": "ehqc",
         "dimensionName": "EHQC", "measureUnit": "hqc", "amountBilled": 5.12, "amountConsumed":
         5.12, "unitPrice": 0.0}], "estimatedTotal": 0.0}, "itemType": "Job"}'
@@ -1288,11 +894,7 @@
       connection:
       - keep-alive
       content-length:
-<<<<<<< HEAD
-      - '1320'
-=======
       - '1867'
->>>>>>> b43e1017
       content-type:
       - application/json; charset=utf-8
       transfer-encoding:

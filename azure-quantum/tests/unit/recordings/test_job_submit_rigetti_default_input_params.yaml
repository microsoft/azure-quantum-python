interactions:
- request:
    body: client_id=PLACEHOLDER&grant_type=client_credentials&client_info=1&client_secret=PLACEHOLDER&claims=PLACEHOLDER&scope=https%3A%2F%2Fquantum.microsoft.com%2F.default
    headers:
      Accept:
      - application/json
      Accept-Encoding:
      - gzip, deflate
      Connection:
      - keep-alive
      Content-Length:
      - '290'
      Content-Type:
      - application/x-www-form-urlencoded
      User-Agent:
      - azsdk-python-identity/1.8.0 Python/3.7.13 (Darwin-21.4.0-x86_64-i386-64bit)
      x-client-cpu:
      - x64
      x-client-current-telemetry:
      - 4|730,0|
      x-client-os:
      - darwin
      x-client-sku:
      - MSAL.Python
      x-client-ver:
      - 1.17.0
    method: POST
    uri: https://login.microsoftonline.com/00000000-0000-0000-0000-000000000000/oauth2/v2.0/token
  response:
    body:
      string: '{"token_type": "Bearer", "expires_in": 3599, "ext_expires_in": 3599,
        "access_token": "fake_token"}'
    headers:
      content-length:
      - '1720'
      content-type:
      - application/json; charset=utf-8
    status:
      code: 200
      message: OK
- request:
    body: 'b''{"containerName": "job-00000000-0000-0000-0000-000000000000"}'''
    headers:
      Accept:
      - application/json
      Accept-Encoding:
      - gzip, deflate
      Connection:
      - keep-alive
      Content-Length:
      - '61'
      Content-Type:
      - application/json
      User-Agent:
      - testapp azsdk-python-quantum/0.0.0.1 Python/3.7.13 (Darwin-21.4.0-x86_64-i386-64bit)
    method: POST
    uri: https://eastus.quantum.azure.com/v1.0/subscriptions/00000000-0000-0000-0000-000000000000/resourceGroups/myresourcegroup/providers/Microsoft.Quantum/workspaces/myworkspace/storage/sasUri
  response:
    body:
      string: '{"sasUri": "https://mystorage.blob.core.windows.net/job-00000000-0000-0000-0000-000000000000?sv=PLACEHOLDER&sig=PLACEHOLDER&se=PLACEHOLDER&srt=co&ss=b&sp=racw",
        "access_token": "fake_token"}'
    headers:
      content-length:
<<<<<<< HEAD
      - '221'
=======
      - '225'
>>>>>>> 56fcb03c
      content-type:
      - application/json; charset=utf-8
    status:
      code: 200
      message: OK
- request:
    body: null
    headers:
      Accept:
      - application/xml
      Accept-Encoding:
      - gzip, deflate
      Connection:
      - keep-alive
      User-Agent:
      - azsdk-python-storage-blob/12.9.0 Python/3.7.13 (Darwin-21.4.0-x86_64-i386-64bit)
      x-ms-date:
<<<<<<< HEAD
      - Tue, 19 Apr 2022 19:27:03 GMT
=======
      - Thu, 28 Apr 2022 22:42:16 GMT
>>>>>>> 56fcb03c
      x-ms-version:
      - '2020-10-02'
    method: GET
    uri: https://mystorage.blob.core.windows.net/job-00000000-0000-0000-0000-000000000000?restype=container&sv=PLACEHOLDER&sig=PLACEHOLDER&se=PLACEHOLDER&srt=co&ss=b&sp=racw
  response:
    body:
      string: "\uFEFF<?xml version=\"1.0\" encoding=\"utf-8\"?><Error><Code>ContainerNotFound</Code><Message>The
<<<<<<< HEAD
        specified container does not exist.\nRequestId:1decaca0-901e-006e-0123-547086000000\nTime:2022-04-19T19:27:03.7260195Z</Message></Error>"
=======
        specified container does not exist.\nRequestId:25cabfcb-b01e-0056-3c51-5bd446000000\nTime:2022-04-28T22:42:16.6366796Z</Message></Error>"
>>>>>>> 56fcb03c
    headers:
      content-length:
      - '225'
      content-type:
      - application/xml
      x-ms-version:
      - '2020-10-02'
    status:
      code: 404
      message: The specified container does not exist.
- request:
    body: null
    headers:
      Accept:
      - application/xml
      Accept-Encoding:
      - gzip, deflate
      Connection:
      - keep-alive
      Content-Length:
      - '0'
      User-Agent:
      - azsdk-python-storage-blob/12.9.0 Python/3.7.13 (Darwin-21.4.0-x86_64-i386-64bit)
      x-ms-date:
<<<<<<< HEAD
      - Tue, 19 Apr 2022 19:27:03 GMT
=======
      - Thu, 28 Apr 2022 22:42:16 GMT
>>>>>>> 56fcb03c
      x-ms-version:
      - '2020-10-02'
    method: PUT
    uri: https://mystorage.blob.core.windows.net/job-00000000-0000-0000-0000-000000000000?restype=container&sv=PLACEHOLDER&sig=PLACEHOLDER&se=PLACEHOLDER&srt=co&ss=b&sp=racw
  response:
    body:
      string: ''
    headers:
      content-length:
      - '0'
      x-ms-version:
      - '2020-10-02'
    status:
      code: 201
      message: Created
- request:
    body: null
    headers:
      Accept:
      - application/xml
      Accept-Encoding:
      - gzip, deflate
      Connection:
      - keep-alive
      User-Agent:
      - azsdk-python-storage-blob/12.9.0 Python/3.7.13 (Darwin-21.4.0-x86_64-i386-64bit)
      x-ms-date:
<<<<<<< HEAD
      - Tue, 19 Apr 2022 19:27:03 GMT
=======
      - Thu, 28 Apr 2022 22:42:16 GMT
>>>>>>> 56fcb03c
      x-ms-version:
      - '2020-10-02'
    method: GET
    uri: https://mystorage.blob.core.windows.net/job-00000000-0000-0000-0000-000000000000?restype=container&sv=PLACEHOLDER&sig=PLACEHOLDER&se=PLACEHOLDER&srt=co&ss=b&sp=racw
  response:
    body:
      string: ''
    headers:
      content-length:
      - '0'
      x-ms-lease-state:
      - available
      x-ms-lease-status:
      - unlocked
      x-ms-version:
      - '2020-10-02'
    status:
      code: 200
      message: OK
- request:
    body: b'\nDECLARE ro BIT[2]\n\nH 0\nCNOT 0 1\n\nMEASURE 0 ro[0]\nMEASURE 1 ro[1]\n'
    headers:
      Accept:
      - application/xml
      Accept-Encoding:
      - gzip, deflate
      Connection:
      - keep-alive
      Content-Length:
      - '66'
      Content-Type:
      - application/octet-stream
      User-Agent:
      - azsdk-python-storage-blob/12.9.0 Python/3.7.13 (Darwin-21.4.0-x86_64-i386-64bit)
      x-ms-blob-type:
      - BlockBlob
      x-ms-date:
<<<<<<< HEAD
      - Tue, 19 Apr 2022 19:27:04 GMT
=======
      - Thu, 28 Apr 2022 22:42:16 GMT
>>>>>>> 56fcb03c
      x-ms-version:
      - '2020-10-02'
    method: PUT
    uri: https://mystorage.blob.core.windows.net/job-00000000-0000-0000-0000-000000000000/inputData?sv=PLACEHOLDER&sig=PLACEHOLDER&se=PLACEHOLDER&srt=co&ss=b&sp=racw
  response:
    body:
      string: ''
    headers:
      content-length:
      - '0'
      x-ms-version:
      - '2020-10-02'
    status:
      code: 201
      message: Created
- request:
    body: 'b''{"id": "00000000-0000-0000-0000-000000000000", "name": "qdk-python-test",
      "containerUri": "https://mystorage.blob.core.windows.net/job-00000000-0000-0000-0000-000000000000?sv=PLACEHOLDER&sig=PLACEHOLDER&se=PLACEHOLDER&srt=co&ss=b&sp=racw",
      "inputDataUri": "https://mystorage.blob.core.windows.net/job-00000000-0000-0000-0000-000000000000/inputData",
      "inputDataFormat": "rigetti.quil.v1", "inputParams": {}, "providerId": "rigetti",
      "target": "rigetti.sim.qvm", "outputDataFormat": "rigetti.quil-results.v1"}'''
    headers:
      Accept:
      - application/json
      Accept-Encoding:
      - gzip, deflate
      Connection:
      - keep-alive
      Content-Length:
<<<<<<< HEAD
      - '584'
=======
      - '588'
>>>>>>> 56fcb03c
      Content-Type:
      - application/json
      User-Agent:
      - testapp azsdk-python-quantum/0.0.0.1 Python/3.7.13 (Darwin-21.4.0-x86_64-i386-64bit)
    method: PUT
    uri: https://eastus.quantum.azure.com/v1.0/subscriptions/00000000-0000-0000-0000-000000000000/resourceGroups/myresourcegroup/providers/Microsoft.Quantum/workspaces/myworkspace/jobs/00000000-0000-0000-0000-000000000000
  response:
    body:
      string: '{"containerUri": "https://mystorage.blob.core.windows.net/job-00000000-0000-0000-0000-000000000000?sv=PLACEHOLDER&sig=PLACEHOLDER&se=PLACEHOLDER&srt=co&ss=b&sp=racw",
        "inputDataUri": "https://mystorage.blob.core.windows.net/job-00000000-0000-0000-0000-000000000000/inputData?sv=PLACEHOLDER&sr=b&sig=PLACEHOLDER&se=PLACEHOLDER&sp=rcw",
        "inputDataFormat": "rigetti.quil.v1", "inputParams": {}, "providerId": "rigetti",
        "target": "rigetti.sim.qvm", "metadata": null, "name": "qdk-python-test",
        "id": "00000000-0000-0000-0000-000000000000", "status": "Waiting", "outputDataFormat":
        "rigetti.quil-results.v1", "outputDataUri": "https://aq38618586cd8e483695e565.blob.core.windows.net:443/job-00000000-0000-0000-0000-000000000000/outputData?sv=PLACEHOLDER&sig=PLACEHOLDER&se=PLACEHOLDER&srt=co&ss=b&sp=racw",
<<<<<<< HEAD
        "creationTime": "2022-04-19T19:27:04.7850315+00:00", "beginExecutionTime":
=======
        "creationTime": "2022-04-28T22:42:17.4090766+00:00", "beginExecutionTime":
>>>>>>> 56fcb03c
        null, "endExecutionTime": null, "cancellationTime": null, "costEstimate":
        null, "errorData": null, "isCancelling": false, "tags": [], "access_token":
        "fake_token"}'
    headers:
      content-length:
<<<<<<< HEAD
      - '1144'
=======
      - '1150'
>>>>>>> 56fcb03c
      content-type:
      - application/json; charset=utf-8
      transfer-encoding:
      - chunked
    status:
      code: 200
      message: OK
- request:
    body: null
    headers:
      Accept:
      - application/json
      Accept-Encoding:
      - gzip, deflate
      Connection:
      - keep-alive
      User-Agent:
      - testapp azsdk-python-quantum/0.0.0.1 Python/3.7.13 (Darwin-21.4.0-x86_64-i386-64bit)
    method: GET
    uri: https://eastus.quantum.azure.com/v1.0/subscriptions/00000000-0000-0000-0000-000000000000/resourceGroups/myresourcegroup/providers/Microsoft.Quantum/workspaces/myworkspace/jobs/00000000-0000-0000-0000-000000000000
  response:
    body:
      string: '{"containerUri": "https://mystorage.blob.core.windows.net/job-00000000-0000-0000-0000-000000000000?sv=PLACEHOLDER&sig=PLACEHOLDER&se=PLACEHOLDER&srt=co&ss=b&sp=racw",
<<<<<<< HEAD
        "inputDataUri": "https://mystorage.blob.core.windows.net/job-00000000-0000-0000-0000-000000000000/inputData?sv=PLACEHOLDER&sr=b&sig=PLACEHOLDER&se=PLACEHOLDER&sp=r&rscd=attachment%3B%20filename%3Dqdk-python-test-9ac456e4-c016-11ec-8dbe-acde48001122.input.json",
        "inputDataFormat": "rigetti.quil.v1", "inputParams": {}, "providerId": "rigetti",
        "target": "rigetti.sim.qvm", "metadata": null, "name": "qdk-python-test",
        "id": "00000000-0000-0000-0000-000000000000", "status": "Succeeded", "outputDataFormat":
        "rigetti.quil-results.v1", "outputDataUri": "https://mystorage.blob.core.windows.net/job-00000000-0000-0000-0000-000000000000/rawOutputData?sv=PLACEHOLDER&sr=b&sig=PLACEHOLDER&se=PLACEHOLDER&sp=r&rscd=attachment%3B%20filename%3Dqdk-python-test-9ac456e4-c016-11ec-8dbe-acde48001122.output.json",
        "creationTime": "2022-04-19T19:27:04.7850315+00:00", "beginExecutionTime":
        "2022-04-19T19:27:12.2691077Z", "endExecutionTime": "2022-04-19T19:27:13.3577194Z",
=======
        "inputDataUri": "https://mystorage.blob.core.windows.net/job-00000000-0000-0000-0000-000000000000/inputData?sv=PLACEHOLDER&sr=b&sig=PLACEHOLDER&se=PLACEHOLDER&sp=r&rscd=attachment%3B%20filename%3Dqdk-python-test-7312da8c-c744-11ec-bc6b-acde48001122.input.json",
        "inputDataFormat": "rigetti.quil.v1", "inputParams": {}, "providerId": "rigetti",
        "target": "rigetti.sim.qvm", "metadata": null, "name": "qdk-python-test",
        "id": "00000000-0000-0000-0000-000000000000", "status": "Succeeded", "outputDataFormat":
        "rigetti.quil-results.v1", "outputDataUri": "https://mystorage.blob.core.windows.net/job-00000000-0000-0000-0000-000000000000/rawOutputData?sv=PLACEHOLDER&sr=b&sig=PLACEHOLDER&se=PLACEHOLDER&sp=r&rscd=attachment%3B%20filename%3Dqdk-python-test-7312da8c-c744-11ec-bc6b-acde48001122.output.json",
        "creationTime": "2022-04-28T22:42:17.4090766+00:00", "beginExecutionTime":
        "2022-04-28T22:42:25.1225841Z", "endExecutionTime": "2022-04-28T22:42:26.235934Z",
>>>>>>> 56fcb03c
        "cancellationTime": null, "costEstimate": null, "errorData": null, "isCancelling":
        false, "tags": [], "access_token": "fake_token"}'
    headers:
      content-length:
<<<<<<< HEAD
      - '1388'
=======
      - '1389'
>>>>>>> 56fcb03c
      content-type:
      - application/json; charset=utf-8
      transfer-encoding:
      - chunked
    status:
      code: 200
      message: OK
- request:
    body: null
    headers:
      Accept:
      - application/json
      Accept-Encoding:
      - gzip, deflate
      Connection:
      - keep-alive
      User-Agent:
      - testapp azsdk-python-quantum/0.0.0.1 Python/3.7.13 (Darwin-21.4.0-x86_64-i386-64bit)
    method: GET
    uri: https://eastus.quantum.azure.com/v1.0/subscriptions/00000000-0000-0000-0000-000000000000/resourceGroups/myresourcegroup/providers/Microsoft.Quantum/workspaces/myworkspace/jobs/00000000-0000-0000-0000-000000000000
  response:
    body:
      string: '{"containerUri": "https://mystorage.blob.core.windows.net/job-00000000-0000-0000-0000-000000000000?sv=PLACEHOLDER&sig=PLACEHOLDER&se=PLACEHOLDER&srt=co&ss=b&sp=racw",
<<<<<<< HEAD
        "inputDataUri": "https://mystorage.blob.core.windows.net/job-00000000-0000-0000-0000-000000000000/inputData?sv=PLACEHOLDER&sr=b&sig=PLACEHOLDER&se=PLACEHOLDER&sp=r&rscd=attachment%3B%20filename%3Dqdk-python-test-9ac456e4-c016-11ec-8dbe-acde48001122.input.json",
        "inputDataFormat": "rigetti.quil.v1", "inputParams": {}, "providerId": "rigetti",
        "target": "rigetti.sim.qvm", "metadata": null, "name": "qdk-python-test",
        "id": "00000000-0000-0000-0000-000000000000", "status": "Succeeded", "outputDataFormat":
        "rigetti.quil-results.v1", "outputDataUri": "https://mystorage.blob.core.windows.net/job-00000000-0000-0000-0000-000000000000/rawOutputData?sv=PLACEHOLDER&sr=b&sig=PLACEHOLDER&se=PLACEHOLDER&sp=r&rscd=attachment%3B%20filename%3Dqdk-python-test-9ac456e4-c016-11ec-8dbe-acde48001122.output.json",
        "creationTime": "2022-04-19T19:27:04.7850315+00:00", "beginExecutionTime":
        "2022-04-19T19:27:12.2691077Z", "endExecutionTime": "2022-04-19T19:27:13.3577194Z",
=======
        "inputDataUri": "https://mystorage.blob.core.windows.net/job-00000000-0000-0000-0000-000000000000/inputData?sv=PLACEHOLDER&sr=b&sig=PLACEHOLDER&se=PLACEHOLDER&sp=r&rscd=attachment%3B%20filename%3Dqdk-python-test-7312da8c-c744-11ec-bc6b-acde48001122.input.json",
        "inputDataFormat": "rigetti.quil.v1", "inputParams": {}, "providerId": "rigetti",
        "target": "rigetti.sim.qvm", "metadata": null, "name": "qdk-python-test",
        "id": "00000000-0000-0000-0000-000000000000", "status": "Succeeded", "outputDataFormat":
        "rigetti.quil-results.v1", "outputDataUri": "https://mystorage.blob.core.windows.net/job-00000000-0000-0000-0000-000000000000/rawOutputData?sv=PLACEHOLDER&sr=b&sig=PLACEHOLDER&se=PLACEHOLDER&sp=r&rscd=attachment%3B%20filename%3Dqdk-python-test-7312da8c-c744-11ec-bc6b-acde48001122.output.json",
        "creationTime": "2022-04-28T22:42:17.4090766+00:00", "beginExecutionTime":
        "2022-04-28T22:42:25.1225841Z", "endExecutionTime": "2022-04-28T22:42:26.235934Z",
>>>>>>> 56fcb03c
        "cancellationTime": null, "costEstimate": null, "errorData": null, "isCancelling":
        false, "tags": [], "access_token": "fake_token"}'
    headers:
      content-length:
<<<<<<< HEAD
      - '1388'
=======
      - '1385'
>>>>>>> 56fcb03c
      content-type:
      - application/json; charset=utf-8
      transfer-encoding:
      - chunked
    status:
      code: 200
      message: OK
- request:
    body: null
    headers:
      Accept:
      - application/xml
      Accept-Encoding:
      - gzip, deflate
      Connection:
      - keep-alive
      User-Agent:
      - azsdk-python-storage-blob/12.9.0 Python/3.7.13 (Darwin-21.4.0-x86_64-i386-64bit)
      x-ms-date:
<<<<<<< HEAD
      - Tue, 19 Apr 2022 19:27:23 GMT
=======
      - Thu, 28 Apr 2022 22:42:28 GMT
>>>>>>> 56fcb03c
      x-ms-range:
      - bytes=0-33554431
      x-ms-version:
      - '2020-10-02'
    method: GET
<<<<<<< HEAD
    uri: https://mystorage.blob.core.windows.net/job-00000000-0000-0000-0000-000000000000/rawOutputData?sv=PLACEHOLDER&sr=b&sig=PLACEHOLDER&se=PLACEHOLDER&sp=r&rscd=attachment%3B%20filename%3Dqdk-python-test-9ac456e4-c016-11ec-8dbe-acde48001122.output.json
=======
    uri: https://mystorage.blob.core.windows.net/job-00000000-0000-0000-0000-000000000000/rawOutputData?sv=PLACEHOLDER&sr=b&sig=PLACEHOLDER&se=PLACEHOLDER&sp=r&rscd=attachment%3B%20filename%3Dqdk-python-test-7312da8c-c744-11ec-bc6b-acde48001122.output.json
>>>>>>> 56fcb03c
  response:
    body:
      string: '{"ro": [[0, 0]], "access_token": "fake_token"}'
    headers:
      accept-ranges:
      - bytes
      content-length:
      - '14'
      content-range:
      - bytes 0-13/14
      content-type:
      - application/json
      x-ms-blob-content-md5:
      - LJF0OvtMvz9rHxUkWtrOTA==
      x-ms-blob-type:
      - BlockBlob
      x-ms-creation-time:
<<<<<<< HEAD
      - Tue, 19 Apr 2022 19:27:05 GMT
=======
      - Thu, 28 Apr 2022 22:42:18 GMT
>>>>>>> 56fcb03c
      x-ms-lease-state:
      - available
      x-ms-lease-status:
      - unlocked
      x-ms-server-encrypted:
      - 'true'
      x-ms-version:
      - '2020-10-02'
    status:
      code: 206
      message: Partial Content
version: 1<|MERGE_RESOLUTION|>--- conflicted
+++ resolved
@@ -61,33 +61,25 @@
         "access_token": "fake_token"}'
     headers:
       content-length:
-<<<<<<< HEAD
-      - '221'
-=======
       - '225'
->>>>>>> 56fcb03c
-      content-type:
-      - application/json; charset=utf-8
-    status:
-      code: 200
-      message: OK
-- request:
-    body: null
-    headers:
-      Accept:
-      - application/xml
-      Accept-Encoding:
-      - gzip, deflate
-      Connection:
-      - keep-alive
-      User-Agent:
-      - azsdk-python-storage-blob/12.9.0 Python/3.7.13 (Darwin-21.4.0-x86_64-i386-64bit)
-      x-ms-date:
-<<<<<<< HEAD
-      - Tue, 19 Apr 2022 19:27:03 GMT
-=======
+      content-type:
+      - application/json; charset=utf-8
+    status:
+      code: 200
+      message: OK
+- request:
+    body: null
+    headers:
+      Accept:
+      - application/xml
+      Accept-Encoding:
+      - gzip, deflate
+      Connection:
+      - keep-alive
+      User-Agent:
+      - azsdk-python-storage-blob/12.9.0 Python/3.7.13 (Darwin-21.4.0-x86_64-i386-64bit)
+      x-ms-date:
       - Thu, 28 Apr 2022 22:42:16 GMT
->>>>>>> 56fcb03c
       x-ms-version:
       - '2020-10-02'
     method: GET
@@ -95,11 +87,7 @@
   response:
     body:
       string: "\uFEFF<?xml version=\"1.0\" encoding=\"utf-8\"?><Error><Code>ContainerNotFound</Code><Message>The
-<<<<<<< HEAD
-        specified container does not exist.\nRequestId:1decaca0-901e-006e-0123-547086000000\nTime:2022-04-19T19:27:03.7260195Z</Message></Error>"
-=======
         specified container does not exist.\nRequestId:25cabfcb-b01e-0056-3c51-5bd446000000\nTime:2022-04-28T22:42:16.6366796Z</Message></Error>"
->>>>>>> 56fcb03c
     headers:
       content-length:
       - '225'
@@ -124,11 +112,7 @@
       User-Agent:
       - azsdk-python-storage-blob/12.9.0 Python/3.7.13 (Darwin-21.4.0-x86_64-i386-64bit)
       x-ms-date:
-<<<<<<< HEAD
-      - Tue, 19 Apr 2022 19:27:03 GMT
-=======
       - Thu, 28 Apr 2022 22:42:16 GMT
->>>>>>> 56fcb03c
       x-ms-version:
       - '2020-10-02'
     method: PUT
@@ -156,11 +140,7 @@
       User-Agent:
       - azsdk-python-storage-blob/12.9.0 Python/3.7.13 (Darwin-21.4.0-x86_64-i386-64bit)
       x-ms-date:
-<<<<<<< HEAD
-      - Tue, 19 Apr 2022 19:27:03 GMT
-=======
       - Thu, 28 Apr 2022 22:42:16 GMT
->>>>>>> 56fcb03c
       x-ms-version:
       - '2020-10-02'
     method: GET
@@ -198,11 +178,7 @@
       x-ms-blob-type:
       - BlockBlob
       x-ms-date:
-<<<<<<< HEAD
-      - Tue, 19 Apr 2022 19:27:04 GMT
-=======
       - Thu, 28 Apr 2022 22:42:16 GMT
->>>>>>> 56fcb03c
       x-ms-version:
       - '2020-10-02'
     method: PUT
@@ -232,11 +208,7 @@
       Connection:
       - keep-alive
       Content-Length:
-<<<<<<< HEAD
-      - '584'
-=======
       - '588'
->>>>>>> 56fcb03c
       Content-Type:
       - application/json
       User-Agent:
@@ -251,21 +223,13 @@
         "target": "rigetti.sim.qvm", "metadata": null, "name": "qdk-python-test",
         "id": "00000000-0000-0000-0000-000000000000", "status": "Waiting", "outputDataFormat":
         "rigetti.quil-results.v1", "outputDataUri": "https://aq38618586cd8e483695e565.blob.core.windows.net:443/job-00000000-0000-0000-0000-000000000000/outputData?sv=PLACEHOLDER&sig=PLACEHOLDER&se=PLACEHOLDER&srt=co&ss=b&sp=racw",
-<<<<<<< HEAD
-        "creationTime": "2022-04-19T19:27:04.7850315+00:00", "beginExecutionTime":
-=======
         "creationTime": "2022-04-28T22:42:17.4090766+00:00", "beginExecutionTime":
->>>>>>> 56fcb03c
         null, "endExecutionTime": null, "cancellationTime": null, "costEstimate":
         null, "errorData": null, "isCancelling": false, "tags": [], "access_token":
         "fake_token"}'
     headers:
       content-length:
-<<<<<<< HEAD
-      - '1144'
-=======
       - '1150'
->>>>>>> 56fcb03c
       content-type:
       - application/json; charset=utf-8
       transfer-encoding:
@@ -289,15 +253,6 @@
   response:
     body:
       string: '{"containerUri": "https://mystorage.blob.core.windows.net/job-00000000-0000-0000-0000-000000000000?sv=PLACEHOLDER&sig=PLACEHOLDER&se=PLACEHOLDER&srt=co&ss=b&sp=racw",
-<<<<<<< HEAD
-        "inputDataUri": "https://mystorage.blob.core.windows.net/job-00000000-0000-0000-0000-000000000000/inputData?sv=PLACEHOLDER&sr=b&sig=PLACEHOLDER&se=PLACEHOLDER&sp=r&rscd=attachment%3B%20filename%3Dqdk-python-test-9ac456e4-c016-11ec-8dbe-acde48001122.input.json",
-        "inputDataFormat": "rigetti.quil.v1", "inputParams": {}, "providerId": "rigetti",
-        "target": "rigetti.sim.qvm", "metadata": null, "name": "qdk-python-test",
-        "id": "00000000-0000-0000-0000-000000000000", "status": "Succeeded", "outputDataFormat":
-        "rigetti.quil-results.v1", "outputDataUri": "https://mystorage.blob.core.windows.net/job-00000000-0000-0000-0000-000000000000/rawOutputData?sv=PLACEHOLDER&sr=b&sig=PLACEHOLDER&se=PLACEHOLDER&sp=r&rscd=attachment%3B%20filename%3Dqdk-python-test-9ac456e4-c016-11ec-8dbe-acde48001122.output.json",
-        "creationTime": "2022-04-19T19:27:04.7850315+00:00", "beginExecutionTime":
-        "2022-04-19T19:27:12.2691077Z", "endExecutionTime": "2022-04-19T19:27:13.3577194Z",
-=======
         "inputDataUri": "https://mystorage.blob.core.windows.net/job-00000000-0000-0000-0000-000000000000/inputData?sv=PLACEHOLDER&sr=b&sig=PLACEHOLDER&se=PLACEHOLDER&sp=r&rscd=attachment%3B%20filename%3Dqdk-python-test-7312da8c-c744-11ec-bc6b-acde48001122.input.json",
         "inputDataFormat": "rigetti.quil.v1", "inputParams": {}, "providerId": "rigetti",
         "target": "rigetti.sim.qvm", "metadata": null, "name": "qdk-python-test",
@@ -305,16 +260,11 @@
         "rigetti.quil-results.v1", "outputDataUri": "https://mystorage.blob.core.windows.net/job-00000000-0000-0000-0000-000000000000/rawOutputData?sv=PLACEHOLDER&sr=b&sig=PLACEHOLDER&se=PLACEHOLDER&sp=r&rscd=attachment%3B%20filename%3Dqdk-python-test-7312da8c-c744-11ec-bc6b-acde48001122.output.json",
         "creationTime": "2022-04-28T22:42:17.4090766+00:00", "beginExecutionTime":
         "2022-04-28T22:42:25.1225841Z", "endExecutionTime": "2022-04-28T22:42:26.235934Z",
->>>>>>> 56fcb03c
         "cancellationTime": null, "costEstimate": null, "errorData": null, "isCancelling":
         false, "tags": [], "access_token": "fake_token"}'
     headers:
       content-length:
-<<<<<<< HEAD
-      - '1388'
-=======
       - '1389'
->>>>>>> 56fcb03c
       content-type:
       - application/json; charset=utf-8
       transfer-encoding:
@@ -338,15 +288,6 @@
   response:
     body:
       string: '{"containerUri": "https://mystorage.blob.core.windows.net/job-00000000-0000-0000-0000-000000000000?sv=PLACEHOLDER&sig=PLACEHOLDER&se=PLACEHOLDER&srt=co&ss=b&sp=racw",
-<<<<<<< HEAD
-        "inputDataUri": "https://mystorage.blob.core.windows.net/job-00000000-0000-0000-0000-000000000000/inputData?sv=PLACEHOLDER&sr=b&sig=PLACEHOLDER&se=PLACEHOLDER&sp=r&rscd=attachment%3B%20filename%3Dqdk-python-test-9ac456e4-c016-11ec-8dbe-acde48001122.input.json",
-        "inputDataFormat": "rigetti.quil.v1", "inputParams": {}, "providerId": "rigetti",
-        "target": "rigetti.sim.qvm", "metadata": null, "name": "qdk-python-test",
-        "id": "00000000-0000-0000-0000-000000000000", "status": "Succeeded", "outputDataFormat":
-        "rigetti.quil-results.v1", "outputDataUri": "https://mystorage.blob.core.windows.net/job-00000000-0000-0000-0000-000000000000/rawOutputData?sv=PLACEHOLDER&sr=b&sig=PLACEHOLDER&se=PLACEHOLDER&sp=r&rscd=attachment%3B%20filename%3Dqdk-python-test-9ac456e4-c016-11ec-8dbe-acde48001122.output.json",
-        "creationTime": "2022-04-19T19:27:04.7850315+00:00", "beginExecutionTime":
-        "2022-04-19T19:27:12.2691077Z", "endExecutionTime": "2022-04-19T19:27:13.3577194Z",
-=======
         "inputDataUri": "https://mystorage.blob.core.windows.net/job-00000000-0000-0000-0000-000000000000/inputData?sv=PLACEHOLDER&sr=b&sig=PLACEHOLDER&se=PLACEHOLDER&sp=r&rscd=attachment%3B%20filename%3Dqdk-python-test-7312da8c-c744-11ec-bc6b-acde48001122.input.json",
         "inputDataFormat": "rigetti.quil.v1", "inputParams": {}, "providerId": "rigetti",
         "target": "rigetti.sim.qvm", "metadata": null, "name": "qdk-python-test",
@@ -354,16 +295,11 @@
         "rigetti.quil-results.v1", "outputDataUri": "https://mystorage.blob.core.windows.net/job-00000000-0000-0000-0000-000000000000/rawOutputData?sv=PLACEHOLDER&sr=b&sig=PLACEHOLDER&se=PLACEHOLDER&sp=r&rscd=attachment%3B%20filename%3Dqdk-python-test-7312da8c-c744-11ec-bc6b-acde48001122.output.json",
         "creationTime": "2022-04-28T22:42:17.4090766+00:00", "beginExecutionTime":
         "2022-04-28T22:42:25.1225841Z", "endExecutionTime": "2022-04-28T22:42:26.235934Z",
->>>>>>> 56fcb03c
         "cancellationTime": null, "costEstimate": null, "errorData": null, "isCancelling":
         false, "tags": [], "access_token": "fake_token"}'
     headers:
       content-length:
-<<<<<<< HEAD
-      - '1388'
-=======
       - '1385'
->>>>>>> 56fcb03c
       content-type:
       - application/json; charset=utf-8
       transfer-encoding:
@@ -383,21 +319,13 @@
       User-Agent:
       - azsdk-python-storage-blob/12.9.0 Python/3.7.13 (Darwin-21.4.0-x86_64-i386-64bit)
       x-ms-date:
-<<<<<<< HEAD
-      - Tue, 19 Apr 2022 19:27:23 GMT
-=======
       - Thu, 28 Apr 2022 22:42:28 GMT
->>>>>>> 56fcb03c
       x-ms-range:
       - bytes=0-33554431
       x-ms-version:
       - '2020-10-02'
     method: GET
-<<<<<<< HEAD
-    uri: https://mystorage.blob.core.windows.net/job-00000000-0000-0000-0000-000000000000/rawOutputData?sv=PLACEHOLDER&sr=b&sig=PLACEHOLDER&se=PLACEHOLDER&sp=r&rscd=attachment%3B%20filename%3Dqdk-python-test-9ac456e4-c016-11ec-8dbe-acde48001122.output.json
-=======
     uri: https://mystorage.blob.core.windows.net/job-00000000-0000-0000-0000-000000000000/rawOutputData?sv=PLACEHOLDER&sr=b&sig=PLACEHOLDER&se=PLACEHOLDER&sp=r&rscd=attachment%3B%20filename%3Dqdk-python-test-7312da8c-c744-11ec-bc6b-acde48001122.output.json
->>>>>>> 56fcb03c
   response:
     body:
       string: '{"ro": [[0, 0]], "access_token": "fake_token"}'
@@ -415,11 +343,7 @@
       x-ms-blob-type:
       - BlockBlob
       x-ms-creation-time:
-<<<<<<< HEAD
-      - Tue, 19 Apr 2022 19:27:05 GMT
-=======
       - Thu, 28 Apr 2022 22:42:18 GMT
->>>>>>> 56fcb03c
       x-ms-lease-state:
       - available
       x-ms-lease-status:

interactions:
- request:
    body: client_id=PLACEHOLDER&grant_type=client_credentials&client_info=1&client_secret=+EDw8Q~cbkbeadF.mrC6bAXxFEspQDblyNyuRkcfT&claims=PLACEHOLDER&scope=https%3A%2F%2Fquantum.microsoft.com%2F.default
    headers:
      Accept:
      - application/json
      Accept-Encoding:
      - gzip, deflate, br
      Connection:
      - keep-alive
      Content-Length:
      - '294'
      Content-Type:
      - application/x-www-form-urlencoded
      User-Agent:
      - azsdk-python-identity/1.10.0 Python/3.9.13 (Windows-10-10.0.22000-SP0)
      x-client-cpu:
      - x64
      x-client-current-telemetry:
      - 4|730,0|
      x-client-os:
      - win32
      x-client-sku:
      - MSAL.Python
      x-client-ver:
      - 1.18.0
    method: POST
    uri: https://login.microsoftonline.com/00000000-0000-0000-0000-000000000000/oauth2/v2.0/token
  response:
    body:
      string: '{"token_type": "Bearer", "expires_in": 86399, "ext_expires_in": 86399,
        "refresh_in": 43199, "access_token": "fake_token"}'
    headers:
      content-length:
      - '1741'
      content-type:
      - application/json; charset=utf-8
    status:
      code: 200
      message: OK
- request:
    body: 'b''{"containerName": "job-00000000-0000-0000-0000-000000000000"}'''
    headers:
      Accept:
      - application/json
      Accept-Encoding:
      - gzip, deflate, br
      Connection:
      - keep-alive
      Content-Length:
      - '61'
      Content-Type:
      - application/json
      User-Agent:
      - testapp azsdk-python-quantum/0.0.0.1 Python/3.9.13 (Windows-10-10.0.22000-SP0)
    method: POST
    uri: https://eastus.quantum.azure.com/v1.0/subscriptions/00000000-0000-0000-0000-000000000000/resourceGroups/myresourcegroup/providers/Microsoft.Quantum/workspaces/myworkspace/storage/sasUri
  response:
    body:
      string: '{"sasUri": "https://mystorage.blob.core.windows.net/job-00000000-0000-0000-0000-000000000000?sv=PLACEHOLDER&sig=PLACEHOLDER&se=PLACEHOLDER&srt=co&ss=b&sp=racw",
        "access_token": "fake_token"}'
    headers:
      content-length:
      - '159'
      content-type:
      - application/json; charset=utf-8
    status:
      code: 200
      message: OK
- request:
    body: null
    headers:
      Accept:
      - application/xml
      Accept-Encoding:
      - gzip, deflate, br
      Connection:
      - keep-alive
      User-Agent:
      - azsdk-python-storage-blob/12.11.0 Python/3.9.13 (Windows-10-10.0.22000-SP0)
      x-ms-date:
<<<<<<< HEAD
      - Wed, 14 Sep 2022 23:58:14 GMT
=======
      - Wed, 14 Sep 2022 20:13:00 GMT
>>>>>>> 179fb04f
      x-ms-version:
      - '2021-04-10'
    method: GET
    uri: https://mystorage.blob.core.windows.net/job-00000000-0000-0000-0000-000000000000?restype=container&sv=PLACEHOLDER&sig=PLACEHOLDER&se=PLACEHOLDER&srt=co&ss=b&sp=racw
  response:
    body:
      string: "\uFEFF<?xml version=\"1.0\" encoding=\"utf-8\"?><Error><Code>ContainerNotFound</Code><Message>The
<<<<<<< HEAD
        specified container does not exist.\nRequestId:e244bf07-601e-0034-7195-c881bf000000\nTime:2022-09-14T23:58:15.5780619Z</Message></Error>"
=======
        specified container does not exist.\nRequestId:795d0810-701e-0017-7776-c81b7c000000\nTime:2022-09-14T20:13:00.2786577Z</Message></Error>"
>>>>>>> 179fb04f
    headers:
      content-length:
      - '223'
      content-type:
      - application/xml
      x-ms-version:
      - '2021-04-10'
    status:
      code: 404
      message: The specified container does not exist.
- request:
    body: null
    headers:
      Accept:
      - application/xml
      Accept-Encoding:
      - gzip, deflate, br
      Connection:
      - keep-alive
      Content-Length:
      - '0'
      User-Agent:
      - azsdk-python-storage-blob/12.11.0 Python/3.9.13 (Windows-10-10.0.22000-SP0)
      x-ms-date:
<<<<<<< HEAD
      - Wed, 14 Sep 2022 23:58:15 GMT
=======
      - Wed, 14 Sep 2022 20:13:00 GMT
>>>>>>> 179fb04f
      x-ms-version:
      - '2021-04-10'
    method: PUT
    uri: https://mystorage.blob.core.windows.net/job-00000000-0000-0000-0000-000000000000?restype=container&sv=PLACEHOLDER&sig=PLACEHOLDER&se=PLACEHOLDER&srt=co&ss=b&sp=racw
  response:
    body:
      string: ''
    headers:
      content-length:
      - '0'
      x-ms-version:
      - '2021-04-10'
    status:
      code: 201
      message: Created
- request:
    body: null
    headers:
      Accept:
      - application/xml
      Accept-Encoding:
      - gzip, deflate, br
      Connection:
      - keep-alive
      User-Agent:
      - azsdk-python-storage-blob/12.11.0 Python/3.9.13 (Windows-10-10.0.22000-SP0)
      x-ms-date:
<<<<<<< HEAD
      - Wed, 14 Sep 2022 23:58:15 GMT
=======
      - Wed, 14 Sep 2022 20:13:00 GMT
>>>>>>> 179fb04f
      x-ms-version:
      - '2021-04-10'
    method: GET
    uri: https://mystorage.blob.core.windows.net/job-00000000-0000-0000-0000-000000000000?restype=container&sv=PLACEHOLDER&sig=PLACEHOLDER&se=PLACEHOLDER&srt=co&ss=b&sp=racw
  response:
    body:
      string: ''
    headers:
      content-length:
      - '0'
      x-ms-lease-state:
      - available
      x-ms-lease-status:
      - unlocked
      x-ms-version:
      - '2021-04-10'
    status:
      code: 200
      message: OK
- request:
    body: b'\nDECLARE ro BIT[2]\n\nH 0\nCNOT 0 1\n\nMEASURE 0 ro[0]\nMEASURE 1 ro[1]\n'
    headers:
      Accept:
      - application/xml
      Accept-Encoding:
      - gzip, deflate, br
      Connection:
      - keep-alive
      Content-Length:
      - '66'
      Content-Type:
      - application/octet-stream
      User-Agent:
      - azsdk-python-storage-blob/12.11.0 Python/3.9.13 (Windows-10-10.0.22000-SP0)
      x-ms-blob-type:
      - BlockBlob
      x-ms-date:
<<<<<<< HEAD
      - Wed, 14 Sep 2022 23:58:16 GMT
=======
      - Wed, 14 Sep 2022 20:13:00 GMT
>>>>>>> 179fb04f
      x-ms-version:
      - '2021-04-10'
    method: PUT
    uri: https://mystorage.blob.core.windows.net/job-00000000-0000-0000-0000-000000000000/inputData?sv=PLACEHOLDER&sig=PLACEHOLDER&se=PLACEHOLDER&srt=co&ss=b&sp=racw
  response:
    body:
      string: ''
    headers:
      content-length:
      - '0'
      x-ms-version:
      - '2021-04-10'
    status:
      code: 201
      message: Created
- request:
    body: 'b''{"id": "00000000-0000-0000-0000-000000000000", "name": "qdk-python-test",
      "containerUri": "https://mystorage.blob.core.windows.net/job-00000000-0000-0000-0000-000000000000?sv=PLACEHOLDER&sig=PLACEHOLDER&se=PLACEHOLDER&srt=co&ss=b&sp=racw",
      "inputDataUri": "https://mystorage.blob.core.windows.net/job-00000000-0000-0000-0000-000000000000/inputData",
      "inputDataFormat": "rigetti.quil.v1", "inputParams": {}, "providerId": "rigetti",
      "target": "rigetti.sim.qvm", "outputDataFormat": "rigetti.quil-results.v1"}'''
    headers:
      Accept:
      - application/json
      Accept-Encoding:
      - gzip, deflate, br
      Connection:
      - keep-alive
      Content-Length:
      - '568'
      Content-Type:
      - application/json
      User-Agent:
      - testapp azsdk-python-quantum/0.0.0.1 Python/3.9.13 (Windows-10-10.0.22000-SP0)
    method: PUT
    uri: https://eastus.quantum.azure.com/v1.0/subscriptions/00000000-0000-0000-0000-000000000000/resourceGroups/myresourcegroup/providers/Microsoft.Quantum/workspaces/myworkspace/jobs/00000000-0000-0000-0000-000000000000
  response:
    body:
      string: '{"containerUri": "https://mystorage.blob.core.windows.net/job-00000000-0000-0000-0000-000000000000?sv=PLACEHOLDER&sig=PLACEHOLDER&se=PLACEHOLDER&srt=co&ss=b&sp=racw",
        "inputDataUri": "https://mystorage.blob.core.windows.net/job-00000000-0000-0000-0000-000000000000/inputData?sv=PLACEHOLDER&sr=b&sig=PLACEHOLDER&se=PLACEHOLDER&sp=rcw",
        "inputDataFormat": "rigetti.quil.v1", "inputParams": {}, "providerId": "rigetti",
        "target": "rigetti.sim.qvm", "metadata": null, "name": "qdk-python-test",
        "id": "00000000-0000-0000-0000-000000000000", "status": "Waiting", "outputDataFormat":
<<<<<<< HEAD
        "rigetti.quil-results.v1", "outputDataUri": "https://mystorage.blob.core.windows.net:443/job-00000000-0000-0000-0000-000000000000/outputData?sv=PLACEHOLDER&sig=PLACEHOLDER&se=PLACEHOLDER&srt=co&ss=b&sp=racw",
        "creationTime": "2022-09-14T23:58:16.5886206+00:00", "beginExecutionTime":
=======
        "rigetti.quil-results.v1", "outputDataUri": "https://azuresdkteststo.blob.core.windows.net:443/job-00000000-0000-0000-0000-000000000000/outputData?sv=PLACEHOLDER&sig=PLACEHOLDER&se=PLACEHOLDER&srt=co&ss=b&sp=racw",
        "creationTime": "2022-09-14T20:13:00.9413019+00:00", "beginExecutionTime":
>>>>>>> 179fb04f
        null, "endExecutionTime": null, "cancellationTime": null, "costEstimate":
        null, "errorData": null, "isCancelling": false, "tags": [], "access_token":
        "fake_token"}'
    headers:
      content-length:
<<<<<<< HEAD
      - '957'
=======
      - '963'
>>>>>>> 179fb04f
      content-type:
      - application/json; charset=utf-8
      transfer-encoding:
      - chunked
    status:
      code: 200
      message: OK
- request:
    body: null
    headers:
      Accept:
      - application/json
      Accept-Encoding:
      - gzip, deflate, br
      Connection:
      - keep-alive
      User-Agent:
      - testapp azsdk-python-quantum/0.0.0.1 Python/3.9.13 (Windows-10-10.0.22000-SP0)
    method: GET
    uri: https://eastus.quantum.azure.com/v1.0/subscriptions/00000000-0000-0000-0000-000000000000/resourceGroups/myresourcegroup/providers/Microsoft.Quantum/workspaces/myworkspace/jobs/00000000-0000-0000-0000-000000000000
  response:
    body:
      string: '{"containerUri": "https://mystorage.blob.core.windows.net/job-00000000-0000-0000-0000-000000000000?sv=PLACEHOLDER&sig=PLACEHOLDER&se=PLACEHOLDER&srt=co&ss=b&sp=racw",
<<<<<<< HEAD
        "inputDataUri": "https://mystorage.blob.core.windows.net/job-00000000-0000-0000-0000-000000000000/inputData?sv=PLACEHOLDER&sr=b&sig=PLACEHOLDER&se=PLACEHOLDER&sp=r&rscd=attachment%3B%20filename%3Dqdk-python-test-17eaabb1-3489-11ed-947e-6045bdc85d00.input.json",
        "inputDataFormat": "rigetti.quil.v1", "inputParams": {}, "providerId": "rigetti",
        "target": "rigetti.sim.qvm", "metadata": null, "name": "qdk-python-test",
        "id": "00000000-0000-0000-0000-000000000000", "status": "Succeeded", "outputDataFormat":
        "rigetti.quil-results.v1", "outputDataUri": "https://mystorage.blob.core.windows.net/job-00000000-0000-0000-0000-000000000000/rawOutputData?sv=PLACEHOLDER&sr=b&sig=PLACEHOLDER&se=PLACEHOLDER&sp=r&rscd=attachment%3B%20filename%3Dqdk-python-test-17eaabb1-3489-11ed-947e-6045bdc85d00.output.json",
        "creationTime": "2022-09-14T23:58:16.5886206+00:00", "beginExecutionTime":
        "2022-09-14T23:58:23.5014539Z", "endExecutionTime": "2022-09-14T23:58:24.5820966Z",
=======
        "inputDataUri": "https://mystorage.blob.core.windows.net/job-00000000-0000-0000-0000-000000000000/inputData?sv=PLACEHOLDER&sr=b&sig=PLACEHOLDER&se=PLACEHOLDER&sp=r&rscd=attachment%3B%20filename%3Dqdk-python-test-a0e33259-3469-11ed-81b7-6045bdc85d00.input.json",
        "inputDataFormat": "rigetti.quil.v1", "inputParams": {}, "providerId": "rigetti",
        "target": "rigetti.sim.qvm", "metadata": null, "name": "qdk-python-test",
        "id": "00000000-0000-0000-0000-000000000000", "status": "Succeeded", "outputDataFormat":
        "rigetti.quil-results.v1", "outputDataUri": "https://mystorage.blob.core.windows.net/job-00000000-0000-0000-0000-000000000000/rawOutputData?sv=PLACEHOLDER&sr=b&sig=PLACEHOLDER&se=PLACEHOLDER&sp=r&rscd=attachment%3B%20filename%3Dqdk-python-test-a0e33259-3469-11ed-81b7-6045bdc85d00.output.json",
        "creationTime": "2022-09-14T20:13:00.9413019+00:00", "beginExecutionTime":
        "2022-09-14T20:13:08.6914491Z", "endExecutionTime": "2022-09-14T20:13:09.7831464Z",
>>>>>>> 179fb04f
        "cancellationTime": null, "costEstimate": {"currencyCode": "USD", "events":
        [{"dimensionId": "qpu_time_centiseconds", "dimensionName": "QPU Execution
        Time", "measureUnit": "10ms (rounded up)", "amountBilled": 0.0, "amountConsumed":
        0.0, "unitPrice": 0.0}], "estimatedTotal": 0.0}, "errorData": null, "isCancelling":
        false, "tags": [], "access_token": "fake_token"}'
    headers:
      content-length:
      - '1408'
      content-type:
      - application/json; charset=utf-8
      transfer-encoding:
      - chunked
    status:
      code: 200
      message: OK
- request:
    body: null
    headers:
      Accept:
      - application/json
      Accept-Encoding:
      - gzip, deflate, br
      Connection:
      - keep-alive
      User-Agent:
      - testapp azsdk-python-quantum/0.0.0.1 Python/3.9.13 (Windows-10-10.0.22000-SP0)
    method: GET
    uri: https://eastus.quantum.azure.com/v1.0/subscriptions/00000000-0000-0000-0000-000000000000/resourceGroups/myresourcegroup/providers/Microsoft.Quantum/workspaces/myworkspace/jobs/00000000-0000-0000-0000-000000000000
  response:
    body:
      string: '{"containerUri": "https://mystorage.blob.core.windows.net/job-00000000-0000-0000-0000-000000000000?sv=PLACEHOLDER&sig=PLACEHOLDER&se=PLACEHOLDER&srt=co&ss=b&sp=racw",
<<<<<<< HEAD
        "inputDataUri": "https://mystorage.blob.core.windows.net/job-00000000-0000-0000-0000-000000000000/inputData?sv=PLACEHOLDER&sr=b&sig=PLACEHOLDER&se=PLACEHOLDER&sp=r&rscd=attachment%3B%20filename%3Dqdk-python-test-17eaabb1-3489-11ed-947e-6045bdc85d00.input.json",
        "inputDataFormat": "rigetti.quil.v1", "inputParams": {}, "providerId": "rigetti",
        "target": "rigetti.sim.qvm", "metadata": null, "name": "qdk-python-test",
        "id": "00000000-0000-0000-0000-000000000000", "status": "Succeeded", "outputDataFormat":
        "rigetti.quil-results.v1", "outputDataUri": "https://mystorage.blob.core.windows.net/job-00000000-0000-0000-0000-000000000000/rawOutputData?sv=PLACEHOLDER&sr=b&sig=PLACEHOLDER&se=PLACEHOLDER&sp=r&rscd=attachment%3B%20filename%3Dqdk-python-test-17eaabb1-3489-11ed-947e-6045bdc85d00.output.json",
        "creationTime": "2022-09-14T23:58:16.5886206+00:00", "beginExecutionTime":
        "2022-09-14T23:58:23.5014539Z", "endExecutionTime": "2022-09-14T23:58:24.5820966Z",
=======
        "inputDataUri": "https://mystorage.blob.core.windows.net/job-00000000-0000-0000-0000-000000000000/inputData?sv=PLACEHOLDER&sr=b&sig=PLACEHOLDER&se=PLACEHOLDER&sp=r&rscd=attachment%3B%20filename%3Dqdk-python-test-a0e33259-3469-11ed-81b7-6045bdc85d00.input.json",
        "inputDataFormat": "rigetti.quil.v1", "inputParams": {}, "providerId": "rigetti",
        "target": "rigetti.sim.qvm", "metadata": null, "name": "qdk-python-test",
        "id": "00000000-0000-0000-0000-000000000000", "status": "Succeeded", "outputDataFormat":
        "rigetti.quil-results.v1", "outputDataUri": "https://mystorage.blob.core.windows.net/job-00000000-0000-0000-0000-000000000000/rawOutputData?sv=PLACEHOLDER&sr=b&sig=PLACEHOLDER&se=PLACEHOLDER&sp=r&rscd=attachment%3B%20filename%3Dqdk-python-test-a0e33259-3469-11ed-81b7-6045bdc85d00.output.json",
        "creationTime": "2022-09-14T20:13:00.9413019+00:00", "beginExecutionTime":
        "2022-09-14T20:13:08.6914491Z", "endExecutionTime": "2022-09-14T20:13:09.7831464Z",
>>>>>>> 179fb04f
        "cancellationTime": null, "costEstimate": {"currencyCode": "USD", "events":
        [{"dimensionId": "qpu_time_centiseconds", "dimensionName": "QPU Execution
        Time", "measureUnit": "10ms (rounded up)", "amountBilled": 0.0, "amountConsumed":
        0.0, "unitPrice": 0.0}], "estimatedTotal": 0.0}, "errorData": null, "isCancelling":
        false, "tags": [], "access_token": "fake_token"}'
    headers:
      content-length:
      - '1408'
      content-type:
      - application/json; charset=utf-8
      transfer-encoding:
      - chunked
    status:
      code: 200
      message: OK
- request:
    body: null
    headers:
      Accept:
      - application/xml
      Accept-Encoding:
      - gzip, deflate, br
      Connection:
      - keep-alive
      User-Agent:
      - azsdk-python-storage-blob/12.11.0 Python/3.9.13 (Windows-10-10.0.22000-SP0)
      x-ms-date:
<<<<<<< HEAD
      - Wed, 14 Sep 2022 23:58:27 GMT
=======
      - Wed, 14 Sep 2022 20:13:11 GMT
>>>>>>> 179fb04f
      x-ms-range:
      - bytes=0-33554431
      x-ms-version:
      - '2021-04-10'
    method: GET
<<<<<<< HEAD
    uri: https://mystorage.blob.core.windows.net/job-00000000-0000-0000-0000-000000000000/rawOutputData?sv=PLACEHOLDER&sr=b&sig=PLACEHOLDER&se=PLACEHOLDER&sp=r&rscd=attachment%3B%20filename%3Dqdk-python-test-17eaabb1-3489-11ed-947e-6045bdc85d00.output.json
=======
    uri: https://mystorage.blob.core.windows.net/job-00000000-0000-0000-0000-000000000000/rawOutputData?sv=PLACEHOLDER&sr=b&sig=PLACEHOLDER&se=PLACEHOLDER&sp=r&rscd=attachment%3B%20filename%3Dqdk-python-test-a0e33259-3469-11ed-81b7-6045bdc85d00.output.json
>>>>>>> 179fb04f
  response:
    body:
      string: '{"ro": [[0, 0]], "access_token": "fake_token"}'
    headers:
      accept-ranges:
      - bytes
      content-length:
      - '14'
      content-range:
      - bytes 0-13/14
      content-type:
      - application/json
      x-ms-blob-content-md5:
      - LJF0OvtMvz9rHxUkWtrOTA==
      x-ms-blob-type:
      - BlockBlob
      x-ms-creation-time:
<<<<<<< HEAD
      - Wed, 14 Sep 2022 23:58:16 GMT
=======
      - Wed, 14 Sep 2022 20:13:01 GMT
>>>>>>> 179fb04f
      x-ms-lease-state:
      - available
      x-ms-lease-status:
      - unlocked
      x-ms-server-encrypted:
      - 'true'
      x-ms-version:
      - '2021-04-10'
    status:
      code: 206
      message: Partial Content
version: 1<|MERGE_RESOLUTION|>--- conflicted
+++ resolved
@@ -79,11 +79,7 @@
       User-Agent:
       - azsdk-python-storage-blob/12.11.0 Python/3.9.13 (Windows-10-10.0.22000-SP0)
       x-ms-date:
-<<<<<<< HEAD
       - Wed, 14 Sep 2022 23:58:14 GMT
-=======
-      - Wed, 14 Sep 2022 20:13:00 GMT
->>>>>>> 179fb04f
       x-ms-version:
       - '2021-04-10'
     method: GET
@@ -91,11 +87,7 @@
   response:
     body:
       string: "\uFEFF<?xml version=\"1.0\" encoding=\"utf-8\"?><Error><Code>ContainerNotFound</Code><Message>The
-<<<<<<< HEAD
         specified container does not exist.\nRequestId:e244bf07-601e-0034-7195-c881bf000000\nTime:2022-09-14T23:58:15.5780619Z</Message></Error>"
-=======
-        specified container does not exist.\nRequestId:795d0810-701e-0017-7776-c81b7c000000\nTime:2022-09-14T20:13:00.2786577Z</Message></Error>"
->>>>>>> 179fb04f
     headers:
       content-length:
       - '223'
@@ -120,11 +112,7 @@
       User-Agent:
       - azsdk-python-storage-blob/12.11.0 Python/3.9.13 (Windows-10-10.0.22000-SP0)
       x-ms-date:
-<<<<<<< HEAD
       - Wed, 14 Sep 2022 23:58:15 GMT
-=======
-      - Wed, 14 Sep 2022 20:13:00 GMT
->>>>>>> 179fb04f
       x-ms-version:
       - '2021-04-10'
     method: PUT
@@ -152,11 +140,7 @@
       User-Agent:
       - azsdk-python-storage-blob/12.11.0 Python/3.9.13 (Windows-10-10.0.22000-SP0)
       x-ms-date:
-<<<<<<< HEAD
       - Wed, 14 Sep 2022 23:58:15 GMT
-=======
-      - Wed, 14 Sep 2022 20:13:00 GMT
->>>>>>> 179fb04f
       x-ms-version:
       - '2021-04-10'
     method: GET
@@ -194,11 +178,7 @@
       x-ms-blob-type:
       - BlockBlob
       x-ms-date:
-<<<<<<< HEAD
       - Wed, 14 Sep 2022 23:58:16 GMT
-=======
-      - Wed, 14 Sep 2022 20:13:00 GMT
->>>>>>> 179fb04f
       x-ms-version:
       - '2021-04-10'
     method: PUT
@@ -242,23 +222,14 @@
         "inputDataFormat": "rigetti.quil.v1", "inputParams": {}, "providerId": "rigetti",
         "target": "rigetti.sim.qvm", "metadata": null, "name": "qdk-python-test",
         "id": "00000000-0000-0000-0000-000000000000", "status": "Waiting", "outputDataFormat":
-<<<<<<< HEAD
         "rigetti.quil-results.v1", "outputDataUri": "https://mystorage.blob.core.windows.net:443/job-00000000-0000-0000-0000-000000000000/outputData?sv=PLACEHOLDER&sig=PLACEHOLDER&se=PLACEHOLDER&srt=co&ss=b&sp=racw",
         "creationTime": "2022-09-14T23:58:16.5886206+00:00", "beginExecutionTime":
-=======
-        "rigetti.quil-results.v1", "outputDataUri": "https://azuresdkteststo.blob.core.windows.net:443/job-00000000-0000-0000-0000-000000000000/outputData?sv=PLACEHOLDER&sig=PLACEHOLDER&se=PLACEHOLDER&srt=co&ss=b&sp=racw",
-        "creationTime": "2022-09-14T20:13:00.9413019+00:00", "beginExecutionTime":
->>>>>>> 179fb04f
         null, "endExecutionTime": null, "cancellationTime": null, "costEstimate":
         null, "errorData": null, "isCancelling": false, "tags": [], "access_token":
         "fake_token"}'
     headers:
       content-length:
-<<<<<<< HEAD
       - '957'
-=======
-      - '963'
->>>>>>> 179fb04f
       content-type:
       - application/json; charset=utf-8
       transfer-encoding:
@@ -282,7 +253,6 @@
   response:
     body:
       string: '{"containerUri": "https://mystorage.blob.core.windows.net/job-00000000-0000-0000-0000-000000000000?sv=PLACEHOLDER&sig=PLACEHOLDER&se=PLACEHOLDER&srt=co&ss=b&sp=racw",
-<<<<<<< HEAD
         "inputDataUri": "https://mystorage.blob.core.windows.net/job-00000000-0000-0000-0000-000000000000/inputData?sv=PLACEHOLDER&sr=b&sig=PLACEHOLDER&se=PLACEHOLDER&sp=r&rscd=attachment%3B%20filename%3Dqdk-python-test-17eaabb1-3489-11ed-947e-6045bdc85d00.input.json",
         "inputDataFormat": "rigetti.quil.v1", "inputParams": {}, "providerId": "rigetti",
         "target": "rigetti.sim.qvm", "metadata": null, "name": "qdk-python-test",
@@ -290,15 +260,6 @@
         "rigetti.quil-results.v1", "outputDataUri": "https://mystorage.blob.core.windows.net/job-00000000-0000-0000-0000-000000000000/rawOutputData?sv=PLACEHOLDER&sr=b&sig=PLACEHOLDER&se=PLACEHOLDER&sp=r&rscd=attachment%3B%20filename%3Dqdk-python-test-17eaabb1-3489-11ed-947e-6045bdc85d00.output.json",
         "creationTime": "2022-09-14T23:58:16.5886206+00:00", "beginExecutionTime":
         "2022-09-14T23:58:23.5014539Z", "endExecutionTime": "2022-09-14T23:58:24.5820966Z",
-=======
-        "inputDataUri": "https://mystorage.blob.core.windows.net/job-00000000-0000-0000-0000-000000000000/inputData?sv=PLACEHOLDER&sr=b&sig=PLACEHOLDER&se=PLACEHOLDER&sp=r&rscd=attachment%3B%20filename%3Dqdk-python-test-a0e33259-3469-11ed-81b7-6045bdc85d00.input.json",
-        "inputDataFormat": "rigetti.quil.v1", "inputParams": {}, "providerId": "rigetti",
-        "target": "rigetti.sim.qvm", "metadata": null, "name": "qdk-python-test",
-        "id": "00000000-0000-0000-0000-000000000000", "status": "Succeeded", "outputDataFormat":
-        "rigetti.quil-results.v1", "outputDataUri": "https://mystorage.blob.core.windows.net/job-00000000-0000-0000-0000-000000000000/rawOutputData?sv=PLACEHOLDER&sr=b&sig=PLACEHOLDER&se=PLACEHOLDER&sp=r&rscd=attachment%3B%20filename%3Dqdk-python-test-a0e33259-3469-11ed-81b7-6045bdc85d00.output.json",
-        "creationTime": "2022-09-14T20:13:00.9413019+00:00", "beginExecutionTime":
-        "2022-09-14T20:13:08.6914491Z", "endExecutionTime": "2022-09-14T20:13:09.7831464Z",
->>>>>>> 179fb04f
         "cancellationTime": null, "costEstimate": {"currencyCode": "USD", "events":
         [{"dimensionId": "qpu_time_centiseconds", "dimensionName": "QPU Execution
         Time", "measureUnit": "10ms (rounded up)", "amountBilled": 0.0, "amountConsumed":
@@ -330,7 +291,6 @@
   response:
     body:
       string: '{"containerUri": "https://mystorage.blob.core.windows.net/job-00000000-0000-0000-0000-000000000000?sv=PLACEHOLDER&sig=PLACEHOLDER&se=PLACEHOLDER&srt=co&ss=b&sp=racw",
-<<<<<<< HEAD
         "inputDataUri": "https://mystorage.blob.core.windows.net/job-00000000-0000-0000-0000-000000000000/inputData?sv=PLACEHOLDER&sr=b&sig=PLACEHOLDER&se=PLACEHOLDER&sp=r&rscd=attachment%3B%20filename%3Dqdk-python-test-17eaabb1-3489-11ed-947e-6045bdc85d00.input.json",
         "inputDataFormat": "rigetti.quil.v1", "inputParams": {}, "providerId": "rigetti",
         "target": "rigetti.sim.qvm", "metadata": null, "name": "qdk-python-test",
@@ -338,15 +298,6 @@
         "rigetti.quil-results.v1", "outputDataUri": "https://mystorage.blob.core.windows.net/job-00000000-0000-0000-0000-000000000000/rawOutputData?sv=PLACEHOLDER&sr=b&sig=PLACEHOLDER&se=PLACEHOLDER&sp=r&rscd=attachment%3B%20filename%3Dqdk-python-test-17eaabb1-3489-11ed-947e-6045bdc85d00.output.json",
         "creationTime": "2022-09-14T23:58:16.5886206+00:00", "beginExecutionTime":
         "2022-09-14T23:58:23.5014539Z", "endExecutionTime": "2022-09-14T23:58:24.5820966Z",
-=======
-        "inputDataUri": "https://mystorage.blob.core.windows.net/job-00000000-0000-0000-0000-000000000000/inputData?sv=PLACEHOLDER&sr=b&sig=PLACEHOLDER&se=PLACEHOLDER&sp=r&rscd=attachment%3B%20filename%3Dqdk-python-test-a0e33259-3469-11ed-81b7-6045bdc85d00.input.json",
-        "inputDataFormat": "rigetti.quil.v1", "inputParams": {}, "providerId": "rigetti",
-        "target": "rigetti.sim.qvm", "metadata": null, "name": "qdk-python-test",
-        "id": "00000000-0000-0000-0000-000000000000", "status": "Succeeded", "outputDataFormat":
-        "rigetti.quil-results.v1", "outputDataUri": "https://mystorage.blob.core.windows.net/job-00000000-0000-0000-0000-000000000000/rawOutputData?sv=PLACEHOLDER&sr=b&sig=PLACEHOLDER&se=PLACEHOLDER&sp=r&rscd=attachment%3B%20filename%3Dqdk-python-test-a0e33259-3469-11ed-81b7-6045bdc85d00.output.json",
-        "creationTime": "2022-09-14T20:13:00.9413019+00:00", "beginExecutionTime":
-        "2022-09-14T20:13:08.6914491Z", "endExecutionTime": "2022-09-14T20:13:09.7831464Z",
->>>>>>> 179fb04f
         "cancellationTime": null, "costEstimate": {"currencyCode": "USD", "events":
         [{"dimensionId": "qpu_time_centiseconds", "dimensionName": "QPU Execution
         Time", "measureUnit": "10ms (rounded up)", "amountBilled": 0.0, "amountConsumed":
@@ -374,21 +325,13 @@
       User-Agent:
       - azsdk-python-storage-blob/12.11.0 Python/3.9.13 (Windows-10-10.0.22000-SP0)
       x-ms-date:
-<<<<<<< HEAD
       - Wed, 14 Sep 2022 23:58:27 GMT
-=======
-      - Wed, 14 Sep 2022 20:13:11 GMT
->>>>>>> 179fb04f
       x-ms-range:
       - bytes=0-33554431
       x-ms-version:
       - '2021-04-10'
     method: GET
-<<<<<<< HEAD
     uri: https://mystorage.blob.core.windows.net/job-00000000-0000-0000-0000-000000000000/rawOutputData?sv=PLACEHOLDER&sr=b&sig=PLACEHOLDER&se=PLACEHOLDER&sp=r&rscd=attachment%3B%20filename%3Dqdk-python-test-17eaabb1-3489-11ed-947e-6045bdc85d00.output.json
-=======
-    uri: https://mystorage.blob.core.windows.net/job-00000000-0000-0000-0000-000000000000/rawOutputData?sv=PLACEHOLDER&sr=b&sig=PLACEHOLDER&se=PLACEHOLDER&sp=r&rscd=attachment%3B%20filename%3Dqdk-python-test-a0e33259-3469-11ed-81b7-6045bdc85d00.output.json
->>>>>>> 179fb04f
   response:
     body:
       string: '{"ro": [[0, 0]], "access_token": "fake_token"}'
@@ -406,11 +349,7 @@
       x-ms-blob-type:
       - BlockBlob
       x-ms-creation-time:
-<<<<<<< HEAD
       - Wed, 14 Sep 2022 23:58:16 GMT
-=======
-      - Wed, 14 Sep 2022 20:13:01 GMT
->>>>>>> 179fb04f
       x-ms-lease-state:
       - available
       x-ms-lease-status:

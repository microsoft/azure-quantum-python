--- conflicted
+++ resolved
@@ -81,11 +81,7 @@
       User-Agent:
       - azsdk-python-storage-blob/12.11.0 Python/3.9.13 (Windows-10-10.0.22000-SP0)
       x-ms-date:
-<<<<<<< HEAD
       - Wed, 14 Sep 2022 23:59:59 GMT
-=======
-      - Wed, 14 Sep 2022 19:14:55 GMT
->>>>>>> 179fb04f
       x-ms-version:
       - '2021-04-10'
     method: GET
@@ -93,11 +89,7 @@
   response:
     body:
       string: "\uFEFF<?xml version=\"1.0\" encoding=\"utf-8\"?><Error><Code>ContainerNotFound</Code><Message>The
-<<<<<<< HEAD
         specified container does not exist.\nRequestId:87bd5ca0-301e-0064-3c96-c843ef000000\nTime:2022-09-15T00:00:00.0170030Z</Message></Error>"
-=======
-        specified container does not exist.\nRequestId:a8ae7cf5-201e-0078-5a6e-c8118f000000\nTime:2022-09-14T19:14:55.2386448Z</Message></Error>"
->>>>>>> 179fb04f
     headers:
       content-length:
       - '223'
@@ -122,11 +114,7 @@
       User-Agent:
       - azsdk-python-storage-blob/12.11.0 Python/3.9.13 (Windows-10-10.0.22000-SP0)
       x-ms-date:
-<<<<<<< HEAD
       - Thu, 15 Sep 2022 00:00:00 GMT
-=======
-      - Wed, 14 Sep 2022 19:14:55 GMT
->>>>>>> 179fb04f
       x-ms-version:
       - '2021-04-10'
     method: PUT
@@ -154,11 +142,7 @@
       User-Agent:
       - azsdk-python-storage-blob/12.11.0 Python/3.9.13 (Windows-10-10.0.22000-SP0)
       x-ms-date:
-<<<<<<< HEAD
       - Thu, 15 Sep 2022 00:00:00 GMT
-=======
-      - Wed, 14 Sep 2022 19:14:55 GMT
->>>>>>> 179fb04f
       x-ms-version:
       - '2021-04-10'
     method: GET
@@ -197,11 +181,7 @@
       x-ms-blob-type:
       - BlockBlob
       x-ms-date:
-<<<<<<< HEAD
       - Thu, 15 Sep 2022 00:00:00 GMT
-=======
-      - Wed, 14 Sep 2022 19:14:55 GMT
->>>>>>> 179fb04f
       x-ms-version:
       - '2021-04-10'
     method: PUT
@@ -245,23 +225,14 @@
         "inputDataFormat": "ionq.circuit.v1", "inputParams": {"shots": 100}, "providerId":
         "ionq", "target": "ionq.simulator", "metadata": null, "name": "ionq-3ghz-job",
         "id": "00000000-0000-0000-0000-000000000000", "status": "Waiting", "outputDataFormat":
-<<<<<<< HEAD
         "ionq.quantum-results.v1", "outputDataUri": "https://mystorage.blob.core.windows.net:443/job-00000000-0000-0000-0000-000000000000/outputData?sv=PLACEHOLDER&sig=PLACEHOLDER&se=PLACEHOLDER&srt=co&ss=b&sp=racw",
         "creationTime": "2022-09-15T00:00:01.0754757+00:00", "beginExecutionTime":
-=======
-        "ionq.quantum-results.v1", "outputDataUri": "https://azuresdkteststo.blob.core.windows.net:443/job-00000000-0000-0000-0000-000000000000/outputData?sv=PLACEHOLDER&sig=PLACEHOLDER&se=PLACEHOLDER&srt=co&ss=b&sp=racw",
-        "creationTime": "2022-09-14T19:14:55.8957418+00:00", "beginExecutionTime":
->>>>>>> 179fb04f
         null, "endExecutionTime": null, "cancellationTime": null, "costEstimate":
         null, "errorData": null, "isCancelling": false, "tags": [], "access_token":
         "fake_token"}'
     headers:
       content-length:
-<<<<<<< HEAD
       - '962'
-=======
-      - '968'
->>>>>>> 179fb04f
       content-type:
       - application/json; charset=utf-8
       transfer-encoding:
@@ -290,13 +261,8 @@
         "ionq", "target": "ionq.simulator", "metadata": null, "name": "ionq-3ghz-job",
         "id": "00000000-0000-0000-0000-000000000000", "status": "Succeeded", "outputDataFormat":
         "ionq.quantum-results.v1", "outputDataUri": "https://mystorage.blob.core.windows.net/job-00000000-0000-0000-0000-000000000000/rawOutputData?sv=PLACEHOLDER&sr=b&sig=PLACEHOLDER&se=PLACEHOLDER&sp=r&rscd=attachment%3B%20filename%3Dionq-3ghz-job-00000000-0000-0000-0000-000000000000.output.json",
-<<<<<<< HEAD
         "creationTime": "2022-09-15T00:00:01.0754757+00:00", "beginExecutionTime":
         "2022-09-15T00:00:08.927Z", "endExecutionTime": "2022-09-15T00:00:08.952Z",
-=======
-        "creationTime": "2022-09-14T19:14:55.8957418+00:00", "beginExecutionTime":
-        "2022-09-14T19:15:20.175Z", "endExecutionTime": "2022-09-14T19:15:20.197Z",
->>>>>>> 179fb04f
         "cancellationTime": null, "costEstimate": {"currencyCode": "USD", "events":
         [{"dimensionId": "gs1q", "dimensionName": "1Q Gate Shot", "measureUnit": "1q
         gate shot", "amountBilled": 0.0, "amountConsumed": 0.0, "unitPrice": 0.0},
@@ -335,13 +301,8 @@
         "ionq", "target": "ionq.simulator", "metadata": null, "name": "ionq-3ghz-job",
         "id": "00000000-0000-0000-0000-000000000000", "status": "Succeeded", "outputDataFormat":
         "ionq.quantum-results.v1", "outputDataUri": "https://mystorage.blob.core.windows.net/job-00000000-0000-0000-0000-000000000000/rawOutputData?sv=PLACEHOLDER&sr=b&sig=PLACEHOLDER&se=PLACEHOLDER&sp=r&rscd=attachment%3B%20filename%3Dionq-3ghz-job-00000000-0000-0000-0000-000000000000.output.json",
-<<<<<<< HEAD
         "creationTime": "2022-09-15T00:00:01.0754757+00:00", "beginExecutionTime":
         "2022-09-15T00:00:08.927Z", "endExecutionTime": "2022-09-15T00:00:08.952Z",
-=======
-        "creationTime": "2022-09-14T19:14:55.8957418+00:00", "beginExecutionTime":
-        "2022-09-14T19:15:20.175Z", "endExecutionTime": "2022-09-14T19:15:20.197Z",
->>>>>>> 179fb04f
         "cancellationTime": null, "costEstimate": {"currencyCode": "USD", "events":
         [{"dimensionId": "gs1q", "dimensionName": "1Q Gate Shot", "measureUnit": "1q
         gate shot", "amountBilled": 0.0, "amountConsumed": 0.0, "unitPrice": 0.0},
@@ -371,11 +332,7 @@
       User-Agent:
       - azsdk-python-storage-blob/12.11.0 Python/3.9.13 (Windows-10-10.0.22000-SP0)
       x-ms-date:
-<<<<<<< HEAD
       - Thu, 15 Sep 2022 00:00:11 GMT
-=======
-      - Wed, 14 Sep 2022 19:15:31 GMT
->>>>>>> 179fb04f
       x-ms-range:
       - bytes=0-33554431
       x-ms-version:
@@ -397,11 +354,7 @@
       x-ms-blob-type:
       - BlockBlob
       x-ms-creation-time:
-<<<<<<< HEAD
       - Thu, 15 Sep 2022 00:00:07 GMT
-=======
-      - Wed, 14 Sep 2022 19:15:02 GMT
->>>>>>> 179fb04f
       x-ms-lease-state:
       - available
       x-ms-lease-status:

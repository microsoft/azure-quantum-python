--- conflicted
+++ resolved
@@ -26,18 +26,8 @@
     uri: https://login.microsoftonline.com/00000000-0000-0000-0000-000000000000/oauth2/v2.0/token
   response:
     body:
-<<<<<<< HEAD
-      string: '{"error": "invalid_client", "error_description": "AADSTS7000215: Invalid
-        client secret provided. Ensure the secret being sent in the request is the
-        client secret value, not the client secret ID, for a secret added to app ''00000000-0000-0000-0000-000000000000''.
-        Trace ID: 83fd079f-3852-49ed-a923-e6b4be619f00 Correlation ID: 2b117b28-8c7f-4c08-b943-51ba5a05d055
-        Timestamp: 2024-04-30 14:12:53Z", "error_codes": [7000215], "timestamp": "2024-04-30
-        14:12:53Z", "trace_id": "83fd079f-3852-49ed-a923-e6b4be619f00", "correlation_id":
-        "2b117b28-8c7f-4c08-b943-51ba5a05d055", "error_uri": "https://login.microsoftonline.com/error?code=7000215"}'
-=======
       string: '{"token_type": "Bearer", "expires_in": 1746122088, "ext_expires_in":
         1746122088, "refresh_in": 31536000, "access_token": "PLACEHOLDER"}'
->>>>>>> 45329fda
     headers:
       content-length:
       - '636'
@@ -65,30 +55,18 @@
         "targets": [{"id": "microsoft.dft", "currentAvailability": "Available", "averageQueueTime":
         0, "statusPage": null}]}, {"id": "ionq", "currentAvailability": "Degraded",
         "targets": [{"id": "ionq.qpu", "currentAvailability": "Available", "averageQueueTime":
-<<<<<<< HEAD
-        384356, "statusPage": "https://status.ionq.co"}, {"id": "ionq.qpu.aria-1",
-        "currentAvailability": "Unavailable", "averageQueueTime": 735378, "statusPage":
-=======
         500482, "statusPage": "https://status.ionq.co"}, {"id": "ionq.qpu.aria-1",
         "currentAvailability": "Unavailable", "averageQueueTime": 737161, "statusPage":
->>>>>>> 45329fda
         "https://status.ionq.co"}, {"id": "ionq.qpu.aria-2", "currentAvailability":
         "Unavailable", "averageQueueTime": 0, "statusPage": "https://status.ionq.co"},
         {"id": "ionq.simulator", "currentAvailability": "Available", "averageQueueTime":
         1, "statusPage": "https://status.ionq.co"}]}, {"id": "microsoft-qc", "currentAvailability":
         "Available", "targets": [{"id": "microsoft.estimator", "currentAvailability":
         "Available", "averageQueueTime": 0, "statusPage": null}]}, {"id": "pasqal",
-<<<<<<< HEAD
-        "currentAvailability": "Available", "targets": [{"id": "pasqal.sim.emu-tn",
-        "currentAvailability": "Available", "averageQueueTime": 278, "statusPage":
-        "https://pasqal.com"}, {"id": "pasqal.qpu.fresnel", "currentAvailability":
-        "Available", "averageQueueTime": 0, "statusPage": "https://pasqal.com"}]},
-=======
         "currentAvailability": "Degraded", "targets": [{"id": "pasqal.sim.emu-tn",
         "currentAvailability": "Available", "averageQueueTime": 256, "statusPage":
         "https://pasqal.com"}, {"id": "pasqal.qpu.fresnel", "currentAvailability":
         "Degraded", "averageQueueTime": 0, "statusPage": "https://pasqal.com"}]},
->>>>>>> 45329fda
         {"id": "rigetti", "currentAvailability": "Degraded", "targets": [{"id": "rigetti.sim.qvm",
         "currentAvailability": "Available", "averageQueueTime": 5, "statusPage": "https://rigetti.statuspage.io/"},
         {"id": "rigetti.qpu.ankaa-2", "currentAvailability": "Degraded", "averageQueueTime":
@@ -98,26 +76,6 @@
         "qci.machine1", "currentAvailability": "Available", "averageQueueTime": 1,
         "statusPage": "https://quantumcircuits.com"}, {"id": "qci.simulator.noisy",
         "currentAvailability": "Available", "averageQueueTime": 0, "statusPage": "https://quantumcircuits.com"}]},
-<<<<<<< HEAD
-        {"id": "quantinuum", "currentAvailability": "Degraded", "targets": [{"id":
-        "quantinuum.qpu.h1-1", "currentAvailability": "Available", "averageQueueTime":
-        604232, "statusPage": "https://www.quantinuum.com/hardware/h1"}, {"id": "quantinuum.sim.h1-1sc",
-        "currentAvailability": "Available", "averageQueueTime": 2, "statusPage": "https://www.quantinuum.com/hardware/h1"},
-        {"id": "quantinuum.sim.h1-1e", "currentAvailability": "Available", "averageQueueTime":
-        5, "statusPage": "https://www.quantinuum.com/hardware/h1"}, {"id": "quantinuum.qpu.h2-1",
-        "currentAvailability": "Degraded", "averageQueueTime": 0, "statusPage": "https://www.quantinuum.com/hardware/h2"},
-        {"id": "quantinuum.sim.h2-1sc", "currentAvailability": "Available", "averageQueueTime":
-        0, "statusPage": "https://www.quantinuum.com/hardware/h2"}, {"id": "quantinuum.sim.h2-1e",
-        "currentAvailability": "Available", "averageQueueTime": 464, "statusPage":
-        "https://www.quantinuum.com/hardware/h2"}, {"id": "quantinuum.sim.h1-1sc-preview",
-        "currentAvailability": "Available", "averageQueueTime": 2, "statusPage": "https://www.quantinuum.com/hardware/h1"},
-        {"id": "quantinuum.sim.h1-1e-preview", "currentAvailability": "Available",
-        "averageQueueTime": 5, "statusPage": "https://www.quantinuum.com/hardware/h1"},
-        {"id": "quantinuum.sim.h1-2e-preview", "currentAvailability": "Available",
-        "averageQueueTime": 15089, "statusPage": "https://www.quantinuum.com/hardware/h1"},
-        {"id": "quantinuum.qpu.h1-1-preview", "currentAvailability": "Available",
-        "averageQueueTime": 604232, "statusPage": "https://www.quantinuum.com/hardware/h1"}]},
-=======
         {"id": "quantinuum", "currentAvailability": "Available", "targets": [{"id":
         "quantinuum.qpu.h1-1", "currentAvailability": "Available", "averageQueueTime":
         25016, "statusPage": "https://www.quantinuum.com/hardware/h1"}, {"id": "quantinuum.sim.h1-1sc",
@@ -136,7 +94,6 @@
         "averageQueueTime": 27901, "statusPage": "https://www.quantinuum.com/hardware/h1"},
         {"id": "quantinuum.qpu.h1-1-preview", "currentAvailability": "Available",
         "averageQueueTime": 25016, "statusPage": "https://www.quantinuum.com/hardware/h1"}]},
->>>>>>> 45329fda
         {"id": "Microsoft.Test", "currentAvailability": "Available", "targets": [{"id":
         "echo-rigetti", "currentAvailability": "Available", "averageQueueTime": 1,
         "statusPage": ""}, {"id": "echo-quantinuum", "currentAvailability": "Available",
@@ -207,11 +164,7 @@
       User-Agent:
       - azsdk-python-storage-blob/12.19.1 Python/3.9.19 (Windows-10-10.0.22631-SP0)
       x-ms-date:
-<<<<<<< HEAD
-      - Tue, 30 Apr 2024 14:12:54 GMT
-=======
       - Wed, 01 May 2024 17:54:50 GMT
->>>>>>> 45329fda
       x-ms-version:
       - '2023-11-03'
     method: GET
@@ -219,11 +172,7 @@
   response:
     body:
       string: "\uFEFF<?xml version=\"1.0\" encoding=\"utf-8\"?><Error><Code>ContainerNotFound</Code><Message>The
-<<<<<<< HEAD
-        specified container does not exist.\nRequestId:a089c6f3-701e-0074-0a08-9b1830000000\nTime:2024-04-30T14:12:56.1744656Z</Message></Error>"
-=======
         specified container does not exist.\nRequestId:96c9cdbf-001e-0023-44f0-9bb603000000\nTime:2024-05-01T17:54:52.1928406Z</Message></Error>"
->>>>>>> 45329fda
     headers:
       content-length:
       - '223'
@@ -248,11 +197,7 @@
       User-Agent:
       - azsdk-python-storage-blob/12.19.1 Python/3.9.19 (Windows-10-10.0.22631-SP0)
       x-ms-date:
-<<<<<<< HEAD
-      - Tue, 30 Apr 2024 14:12:55 GMT
-=======
       - Wed, 01 May 2024 17:54:51 GMT
->>>>>>> 45329fda
       x-ms-version:
       - '2023-11-03'
     method: PUT
@@ -280,11 +225,7 @@
       User-Agent:
       - azsdk-python-storage-blob/12.19.1 Python/3.9.19 (Windows-10-10.0.22631-SP0)
       x-ms-date:
-<<<<<<< HEAD
-      - Tue, 30 Apr 2024 14:12:55 GMT
-=======
       - Wed, 01 May 2024 17:54:51 GMT
->>>>>>> 45329fda
       x-ms-version:
       - '2023-11-03'
     method: GET
@@ -346,11 +287,7 @@
       x-ms-blob-type:
       - BlockBlob
       x-ms-date:
-<<<<<<< HEAD
-      - Tue, 30 Apr 2024 14:12:56 GMT
-=======
       - Wed, 01 May 2024 17:54:52 GMT
->>>>>>> 45329fda
       x-ms-version:
       - '2023-11-03'
     method: PUT
@@ -403,11 +340,7 @@
         "beginExecutionTime": null, "cancellationTime": null, "quantumComputingData":
         null, "errorData": null, "isCancelling": false, "tags": [], "name": "Qiskit
         Sample - 3-qubit GHZ circuit", "id": "00000000-0000-0000-0000-000000000001",
-<<<<<<< HEAD
-        "providerId": "rigetti", "target": "rigetti.sim.qvm", "creationTime": "2024-04-30T14:12:58.2490284+00:00",
-=======
-        "providerId": "rigetti", "target": "rigetti.sim.qvm", "creationTime": "2024-05-01T17:54:54.1543681+00:00",
->>>>>>> 45329fda
+        "providerId": "rigetti", "target": "rigetti.sim.qvm", "creationTime": "2024-05-01T17:54:54.1543681+00:00",
         "endExecutionTime": null, "costEstimate": null, "itemType": "Job"}'
     headers:
       connection:
@@ -447,11 +380,7 @@
         "beginExecutionTime": null, "cancellationTime": null, "quantumComputingData":
         null, "errorData": null, "isCancelling": false, "tags": [], "name": "Qiskit
         Sample - 3-qubit GHZ circuit", "id": "00000000-0000-0000-0000-000000000001",
-<<<<<<< HEAD
-        "providerId": "rigetti", "target": "rigetti.sim.qvm", "creationTime": "2024-04-30T14:12:58.2490284+00:00",
-=======
-        "providerId": "rigetti", "target": "rigetti.sim.qvm", "creationTime": "2024-05-01T17:54:54.1543681+00:00",
->>>>>>> 45329fda
+        "providerId": "rigetti", "target": "rigetti.sim.qvm", "creationTime": "2024-05-01T17:54:54.1543681+00:00",
         "endExecutionTime": null, "costEstimate": null, "itemType": "Job"}'
     headers:
       connection:
@@ -491,11 +420,7 @@
         "beginExecutionTime": null, "cancellationTime": null, "quantumComputingData":
         null, "errorData": null, "isCancelling": false, "tags": [], "name": "Qiskit
         Sample - 3-qubit GHZ circuit", "id": "00000000-0000-0000-0000-000000000001",
-<<<<<<< HEAD
-        "providerId": "rigetti", "target": "rigetti.sim.qvm", "creationTime": "2024-04-30T14:12:58.2490284+00:00",
-=======
-        "providerId": "rigetti", "target": "rigetti.sim.qvm", "creationTime": "2024-05-01T17:54:54.1543681+00:00",
->>>>>>> 45329fda
+        "providerId": "rigetti", "target": "rigetti.sim.qvm", "creationTime": "2024-05-01T17:54:54.1543681+00:00",
         "endExecutionTime": null, "costEstimate": null, "itemType": "Job"}'
     headers:
       connection:
@@ -535,11 +460,7 @@
         "beginExecutionTime": null, "cancellationTime": null, "quantumComputingData":
         null, "errorData": null, "isCancelling": false, "tags": [], "name": "Qiskit
         Sample - 3-qubit GHZ circuit", "id": "00000000-0000-0000-0000-000000000001",
-<<<<<<< HEAD
-        "providerId": "rigetti", "target": "rigetti.sim.qvm", "creationTime": "2024-04-30T14:12:58.2490284+00:00",
-=======
-        "providerId": "rigetti", "target": "rigetti.sim.qvm", "creationTime": "2024-05-01T17:54:54.1543681+00:00",
->>>>>>> 45329fda
+        "providerId": "rigetti", "target": "rigetti.sim.qvm", "creationTime": "2024-05-01T17:54:54.1543681+00:00",
         "endExecutionTime": null, "costEstimate": null, "itemType": "Job"}'
     headers:
       connection:
@@ -579,11 +500,7 @@
         "beginExecutionTime": null, "cancellationTime": null, "quantumComputingData":
         null, "errorData": null, "isCancelling": false, "tags": [], "name": "Qiskit
         Sample - 3-qubit GHZ circuit", "id": "00000000-0000-0000-0000-000000000001",
-<<<<<<< HEAD
-        "providerId": "rigetti", "target": "rigetti.sim.qvm", "creationTime": "2024-04-30T14:12:58.2490284+00:00",
-=======
-        "providerId": "rigetti", "target": "rigetti.sim.qvm", "creationTime": "2024-05-01T17:54:54.1543681+00:00",
->>>>>>> 45329fda
+        "providerId": "rigetti", "target": "rigetti.sim.qvm", "creationTime": "2024-05-01T17:54:54.1543681+00:00",
         "endExecutionTime": null, "costEstimate": null, "itemType": "Job"}'
     headers:
       connection:
@@ -623,11 +540,7 @@
         "beginExecutionTime": null, "cancellationTime": null, "quantumComputingData":
         null, "errorData": null, "isCancelling": false, "tags": [], "name": "Qiskit
         Sample - 3-qubit GHZ circuit", "id": "00000000-0000-0000-0000-000000000001",
-<<<<<<< HEAD
-        "providerId": "rigetti", "target": "rigetti.sim.qvm", "creationTime": "2024-04-30T14:12:58.2490284+00:00",
-=======
-        "providerId": "rigetti", "target": "rigetti.sim.qvm", "creationTime": "2024-05-01T17:54:54.1543681+00:00",
->>>>>>> 45329fda
+        "providerId": "rigetti", "target": "rigetti.sim.qvm", "creationTime": "2024-05-01T17:54:54.1543681+00:00",
         "endExecutionTime": null, "costEstimate": null, "itemType": "Job"}'
     headers:
       connection:
@@ -654,92 +567,6 @@
       - testapp-azure-quantum-qiskit azsdk-python-quantum/0.0.1 Python/3.9.19 (Windows-10-10.0.22631-SP0)
     method: GET
     uri: https://eastus.quantum.azure.com/subscriptions/00000000-0000-0000-0000-000000000000/resourceGroups/myresourcegroup/providers/Microsoft.Quantum/workspaces/myworkspace/jobs/00000000-0000-0000-0000-000000000001?api-version=2022-09-12-preview&test-sequence-id=6
-  response:
-    body:
-      string: '{"containerUri": "https://mystorage.blob.core.windows.net/job-00000000-0000-0000-0000-000000000001?sv=PLACEHOLDER&sr=c&sig=PLACEHOLDER&se=2050-01-01T00%3A00%3A00Z&sp=rcwl",
-        "inputDataUri": "https://mystorage.blob.core.windows.net/job-00000000-0000-0000-0000-000000000001/inputData?sv=PLACEHOLDER&sr=b&sig=PLACEHOLDER&se=2050-01-01T00%3A00%3A00Z&sp=r&rscd=attachment%3B%20filename%3DQiskit%2BSample%2B-%2B3-qubit%2BGHZ%2Bcircuit-00000000-0000-0000-0000-000000000001.input.json",
-        "inputDataFormat": "qir.v1", "inputParams": {"count": 100, "shots": 100, "items":
-        [{"entryPoint": "Qiskit Sample - 3-qubit GHZ circuit", "arguments": []}]},
-        "metadata": {"qiskit": "True", "name": "Qiskit Sample - 3-qubit GHZ circuit",
-        "num_qubits": "4", "metadata": "{}"}, "sessionId": null, "status": "Waiting",
-        "jobType": "QuantumComputing", "outputDataFormat": "microsoft.quantum-results.v1",
-        "outputDataUri": "https://mystorage.blob.core.windows.net/job-00000000-0000-0000-0000-000000000001/outputData?sv=PLACEHOLDER&sr=b&sig=PLACEHOLDER&se=2050-01-01T00%3A00%3A00Z&sp=r&rscd=attachment%3B%20filename%3DQiskit%2BSample%2B-%2B3-qubit%2BGHZ%2Bcircuit-00000000-0000-0000-0000-000000000001.output.json",
-        "beginExecutionTime": null, "cancellationTime": null, "quantumComputingData":
-<<<<<<< HEAD
-        null, "errorData": null, "isCancelling": false, "tags": [], "name": "Qiskit
-        Sample - 3-qubit GHZ circuit", "id": "00000000-0000-0000-0000-000000000001",
-        "providerId": "rigetti", "target": "rigetti.sim.qvm", "creationTime": "2024-04-30T14:12:58.2490284+00:00",
-=======
-        {"count": 1}, "errorData": null, "isCancelling": false, "tags": [], "name":
-        "Qiskit Sample - 3-qubit GHZ circuit", "id": "00000000-0000-0000-0000-000000000001",
-        "providerId": "rigetti", "target": "rigetti.sim.qvm", "creationTime": "2024-05-01T17:54:54.1543681+00:00",
->>>>>>> 45329fda
-        "endExecutionTime": null, "costEstimate": null, "itemType": "Job"}'
-    headers:
-      connection:
-      - keep-alive
-      content-length:
-      - '1586'
-      content-type:
-      - application/json; charset=utf-8
-      transfer-encoding:
-      - chunked
-    status:
-      code: 200
-      message: OK
-- request:
-    body: null
-    headers:
-      Accept:
-      - application/json
-      Accept-Encoding:
-      - gzip, deflate
-      Connection:
-      - keep-alive
-      User-Agent:
-      - testapp-azure-quantum-qiskit azsdk-python-quantum/0.0.1 Python/3.9.19 (Windows-10-10.0.22631-SP0)
-    method: GET
-    uri: https://eastus.quantum.azure.com/subscriptions/00000000-0000-0000-0000-000000000000/resourceGroups/myresourcegroup/providers/Microsoft.Quantum/workspaces/myworkspace/jobs/00000000-0000-0000-0000-000000000001?api-version=2022-09-12-preview&test-sequence-id=7
-  response:
-    body:
-      string: '{"containerUri": "https://mystorage.blob.core.windows.net/job-00000000-0000-0000-0000-000000000001?sv=PLACEHOLDER&sr=c&sig=PLACEHOLDER&se=2050-01-01T00%3A00%3A00Z&sp=rcwl",
-        "inputDataUri": "https://mystorage.blob.core.windows.net/job-00000000-0000-0000-0000-000000000001/inputData?sv=PLACEHOLDER&sr=b&sig=PLACEHOLDER&se=2050-01-01T00%3A00%3A00Z&sp=r&rscd=attachment%3B%20filename%3DQiskit%2BSample%2B-%2B3-qubit%2BGHZ%2Bcircuit-00000000-0000-0000-0000-000000000001.input.json",
-        "inputDataFormat": "qir.v1", "inputParams": {"count": 100, "shots": 100, "items":
-        [{"entryPoint": "Qiskit Sample - 3-qubit GHZ circuit", "arguments": []}]},
-        "metadata": {"qiskit": "True", "name": "Qiskit Sample - 3-qubit GHZ circuit",
-        "num_qubits": "4", "metadata": "{}"}, "sessionId": null, "status": "Waiting",
-        "jobType": "QuantumComputing", "outputDataFormat": "microsoft.quantum-results.v1",
-        "outputDataUri": "https://mystorage.blob.core.windows.net/job-00000000-0000-0000-0000-000000000001/outputData?sv=PLACEHOLDER&sr=b&sig=PLACEHOLDER&se=2050-01-01T00%3A00%3A00Z&sp=r&rscd=attachment%3B%20filename%3DQiskit%2BSample%2B-%2B3-qubit%2BGHZ%2Bcircuit-00000000-0000-0000-0000-000000000001.output.json",
-        "beginExecutionTime": null, "cancellationTime": null, "quantumComputingData":
-        null, "errorData": null, "isCancelling": false, "tags": [], "name": "Qiskit
-        Sample - 3-qubit GHZ circuit", "id": "00000000-0000-0000-0000-000000000001",
-        "providerId": "rigetti", "target": "rigetti.sim.qvm", "creationTime": "2024-04-30T14:12:58.2490284+00:00",
-        "endExecutionTime": null, "costEstimate": null, "itemType": "Job"}'
-    headers:
-      connection:
-      - keep-alive
-      content-length:
-      - '1586'
-      content-type:
-      - application/json; charset=utf-8
-      transfer-encoding:
-      - chunked
-    status:
-      code: 200
-      message: OK
-- request:
-    body: null
-    headers:
-      Accept:
-      - application/json
-      Accept-Encoding:
-      - gzip, deflate
-      Connection:
-      - keep-alive
-      User-Agent:
-      - testapp-azure-quantum-qiskit azsdk-python-quantum/0.0.1 Python/3.9.19 (Windows-10-10.0.22631-SP0)
-    method: GET
-    uri: https://eastus.quantum.azure.com/subscriptions/00000000-0000-0000-0000-000000000000/resourceGroups/myresourcegroup/providers/Microsoft.Quantum/workspaces/myworkspace/jobs/00000000-0000-0000-0000-000000000001?api-version=2022-09-12-preview&test-sequence-id=8
   response:
     body:
       string: '{"containerUri": "https://mystorage.blob.core.windows.net/job-00000000-0000-0000-0000-000000000001?sv=PLACEHOLDER&sr=c&sig=PLACEHOLDER&se=2050-01-01T00%3A00%3A00Z&sp=rcwl",
@@ -753,109 +580,129 @@
         "beginExecutionTime": null, "cancellationTime": null, "quantumComputingData":
         {"count": 1}, "errorData": null, "isCancelling": false, "tags": [], "name":
         "Qiskit Sample - 3-qubit GHZ circuit", "id": "00000000-0000-0000-0000-000000000001",
-<<<<<<< HEAD
-        "providerId": "rigetti", "target": "rigetti.sim.qvm", "creationTime": "2024-04-30T14:12:58.2490284+00:00",
-=======
-        "providerId": "rigetti", "target": "rigetti.sim.qvm", "creationTime": "2024-05-01T17:54:54.1543681+00:00",
->>>>>>> 45329fda
+        "providerId": "rigetti", "target": "rigetti.sim.qvm", "creationTime": "2024-05-01T17:54:54.1543681+00:00",
         "endExecutionTime": null, "costEstimate": null, "itemType": "Job"}'
     headers:
       connection:
       - keep-alive
       content-length:
-      - '1594'
-      content-type:
-      - application/json; charset=utf-8
-      transfer-encoding:
-      - chunked
-    status:
-      code: 200
-      message: OK
-- request:
-    body: null
-    headers:
-      Accept:
-      - application/json
-      Accept-Encoding:
-      - gzip, deflate
-      Connection:
-      - keep-alive
-      User-Agent:
-      - testapp-azure-quantum-qiskit azsdk-python-quantum/0.0.1 Python/3.9.19 (Windows-10-10.0.22631-SP0)
-    method: GET
-    uri: https://eastus.quantum.azure.com/subscriptions/00000000-0000-0000-0000-000000000000/resourceGroups/myresourcegroup/providers/Microsoft.Quantum/workspaces/myworkspace/jobs/00000000-0000-0000-0000-000000000001?api-version=2022-09-12-preview&test-sequence-id=9
-  response:
-    body:
-      string: '{"containerUri": "https://mystorage.blob.core.windows.net/job-00000000-0000-0000-0000-000000000001?sv=PLACEHOLDER&sr=c&sig=PLACEHOLDER&se=2050-01-01T00%3A00%3A00Z&sp=rcwl",
-        "inputDataUri": "https://mystorage.blob.core.windows.net/job-00000000-0000-0000-0000-000000000001/inputData?sv=PLACEHOLDER&sr=b&sig=PLACEHOLDER&se=2050-01-01T00%3A00%3A00Z&sp=r&rscd=attachment%3B%20filename%3DQiskit%2BSample%2B-%2B3-qubit%2BGHZ%2Bcircuit-00000000-0000-0000-0000-000000000001.input.json",
-        "inputDataFormat": "qir.v1", "inputParams": {"count": 100, "shots": 100, "items":
-        [{"entryPoint": "Qiskit Sample - 3-qubit GHZ circuit", "arguments": []}]},
-        "metadata": {"qiskit": "True", "name": "Qiskit Sample - 3-qubit GHZ circuit",
-        "num_qubits": "4", "metadata": "{}"}, "sessionId": null, "status": "Finishing",
-        "jobType": "QuantumComputing", "outputDataFormat": "microsoft.quantum-results.v1",
-        "outputDataUri": "https://mystorage.blob.core.windows.net/job-00000000-0000-0000-0000-000000000001/outputData?sv=PLACEHOLDER&sr=b&sig=PLACEHOLDER&se=2050-01-01T00%3A00%3A00Z&sp=r&rscd=attachment%3B%20filename%3DQiskit%2BSample%2B-%2B3-qubit%2BGHZ%2Bcircuit-00000000-0000-0000-0000-000000000001.output.json",
-<<<<<<< HEAD
-        "beginExecutionTime": "2024-04-30T14:13:07.6870585Z", "cancellationTime":
-        null, "quantumComputingData": {"count": 1}, "errorData": null, "isCancelling":
-        false, "tags": [], "name": "Qiskit Sample - 3-qubit GHZ circuit", "id": "00000000-0000-0000-0000-000000000001",
-        "providerId": "rigetti", "target": "rigetti.sim.qvm", "creationTime": "2024-04-30T14:12:58.2490284+00:00",
-        "endExecutionTime": "2024-04-30T14:13:08.8508222Z", "costEstimate": null,
-=======
+      - '1586'
+      content-type:
+      - application/json; charset=utf-8
+      transfer-encoding:
+      - chunked
+    status:
+      code: 200
+      message: OK
+- request:
+    body: null
+    headers:
+      Accept:
+      - application/json
+      Accept-Encoding:
+      - gzip, deflate
+      Connection:
+      - keep-alive
+      User-Agent:
+      - testapp-azure-quantum-qiskit azsdk-python-quantum/0.0.1 Python/3.9.19 (Windows-10-10.0.22631-SP0)
+    method: GET
+    uri: https://eastus.quantum.azure.com/subscriptions/00000000-0000-0000-0000-000000000000/resourceGroups/myresourcegroup/providers/Microsoft.Quantum/workspaces/myworkspace/jobs/00000000-0000-0000-0000-000000000001?api-version=2022-09-12-preview&test-sequence-id=7
+  response:
+    body:
+      string: '{"containerUri": "https://mystorage.blob.core.windows.net/job-00000000-0000-0000-0000-000000000001?sv=PLACEHOLDER&sr=c&sig=PLACEHOLDER&se=2050-01-01T00%3A00%3A00Z&sp=rcwl",
+        "inputDataUri": "https://mystorage.blob.core.windows.net/job-00000000-0000-0000-0000-000000000001/inputData?sv=PLACEHOLDER&sr=b&sig=PLACEHOLDER&se=2050-01-01T00%3A00%3A00Z&sp=r&rscd=attachment%3B%20filename%3DQiskit%2BSample%2B-%2B3-qubit%2BGHZ%2Bcircuit-00000000-0000-0000-0000-000000000001.input.json",
+        "inputDataFormat": "qir.v1", "inputParams": {"count": 100, "shots": 100, "items":
+        [{"entryPoint": "Qiskit Sample - 3-qubit GHZ circuit", "arguments": []}]},
+        "metadata": {"qiskit": "True", "name": "Qiskit Sample - 3-qubit GHZ circuit",
+        "num_qubits": "4", "metadata": "{}"}, "sessionId": null, "status": "Waiting",
+        "jobType": "QuantumComputing", "outputDataFormat": "microsoft.quantum-results.v1",
+        "outputDataUri": "https://mystorage.blob.core.windows.net/job-00000000-0000-0000-0000-000000000001/outputData?sv=PLACEHOLDER&sr=b&sig=PLACEHOLDER&se=2050-01-01T00%3A00%3A00Z&sp=r&rscd=attachment%3B%20filename%3DQiskit%2BSample%2B-%2B3-qubit%2BGHZ%2Bcircuit-00000000-0000-0000-0000-000000000001.output.json",
+        "beginExecutionTime": null, "cancellationTime": null, "quantumComputingData":
+        {"count": 1}, "errorData": null, "isCancelling": false, "tags": [], "name":
+        "Qiskit Sample - 3-qubit GHZ circuit", "id": "00000000-0000-0000-0000-000000000001",
+        "providerId": "rigetti", "target": "rigetti.sim.qvm", "creationTime": "2024-05-01T17:54:54.1543681+00:00",
+        "endExecutionTime": null, "costEstimate": null, "itemType": "Job"}'
+    headers:
+      connection:
+      - keep-alive
+      content-length:
+      - '1586'
+      content-type:
+      - application/json; charset=utf-8
+      transfer-encoding:
+      - chunked
+    status:
+      code: 200
+      message: OK
+- request:
+    body: null
+    headers:
+      Accept:
+      - application/json
+      Accept-Encoding:
+      - gzip, deflate
+      Connection:
+      - keep-alive
+      User-Agent:
+      - testapp-azure-quantum-qiskit azsdk-python-quantum/0.0.1 Python/3.9.19 (Windows-10-10.0.22631-SP0)
+    method: GET
+    uri: https://eastus.quantum.azure.com/subscriptions/00000000-0000-0000-0000-000000000000/resourceGroups/myresourcegroup/providers/Microsoft.Quantum/workspaces/myworkspace/jobs/00000000-0000-0000-0000-000000000001?api-version=2022-09-12-preview&test-sequence-id=8
+  response:
+    body:
+      string: '{"containerUri": "https://mystorage.blob.core.windows.net/job-00000000-0000-0000-0000-000000000001?sv=PLACEHOLDER&sr=c&sig=PLACEHOLDER&se=2050-01-01T00%3A00%3A00Z&sp=rcwl",
+        "inputDataUri": "https://mystorage.blob.core.windows.net/job-00000000-0000-0000-0000-000000000001/inputData?sv=PLACEHOLDER&sr=b&sig=PLACEHOLDER&se=2050-01-01T00%3A00%3A00Z&sp=r&rscd=attachment%3B%20filename%3DQiskit%2BSample%2B-%2B3-qubit%2BGHZ%2Bcircuit-00000000-0000-0000-0000-000000000001.input.json",
+        "inputDataFormat": "qir.v1", "inputParams": {"count": 100, "shots": 100, "items":
+        [{"entryPoint": "Qiskit Sample - 3-qubit GHZ circuit", "arguments": []}]},
+        "metadata": {"qiskit": "True", "name": "Qiskit Sample - 3-qubit GHZ circuit",
+        "num_qubits": "4", "metadata": "{}"}, "sessionId": null, "status": "Waiting",
+        "jobType": "QuantumComputing", "outputDataFormat": "microsoft.quantum-results.v1",
+        "outputDataUri": "https://mystorage.blob.core.windows.net/job-00000000-0000-0000-0000-000000000001/outputData?sv=PLACEHOLDER&sr=b&sig=PLACEHOLDER&se=2050-01-01T00%3A00%3A00Z&sp=r&rscd=attachment%3B%20filename%3DQiskit%2BSample%2B-%2B3-qubit%2BGHZ%2Bcircuit-00000000-0000-0000-0000-000000000001.output.json",
         "beginExecutionTime": "2024-05-01T17:55:00.1426738Z", "cancellationTime":
         null, "quantumComputingData": {"count": 1}, "errorData": null, "isCancelling":
         false, "tags": [], "name": "Qiskit Sample - 3-qubit GHZ circuit", "id": "00000000-0000-0000-0000-000000000001",
         "providerId": "rigetti", "target": "rigetti.sim.qvm", "creationTime": "2024-05-01T17:54:54.1543681+00:00",
         "endExecutionTime": "2024-05-01T17:55:01.5136467Z", "costEstimate": null,
->>>>>>> 45329fda
         "itemType": "Job"}'
     headers:
       connection:
       - keep-alive
       content-length:
-      - '1648'
-      content-type:
-      - application/json; charset=utf-8
-      transfer-encoding:
-      - chunked
-    status:
-      code: 200
-      message: OK
-- request:
-    body: null
-    headers:
-      Accept:
-      - application/json
-      Accept-Encoding:
-      - gzip, deflate
-      Connection:
-      - keep-alive
-      User-Agent:
-      - testapp-azure-quantum-qiskit azsdk-python-quantum/0.0.1 Python/3.9.19 (Windows-10-10.0.22631-SP0)
-    method: GET
-    uri: https://eastus.quantum.azure.com/subscriptions/00000000-0000-0000-0000-000000000000/resourceGroups/myresourcegroup/providers/Microsoft.Quantum/workspaces/myworkspace/jobs/00000000-0000-0000-0000-000000000001?api-version=2022-09-12-preview&test-sequence-id=10
-  response:
-    body:
-      string: '{"containerUri": "https://mystorage.blob.core.windows.net/job-00000000-0000-0000-0000-000000000001?sv=PLACEHOLDER&sr=c&sig=PLACEHOLDER&se=2050-01-01T00%3A00%3A00Z&sp=rcwl",
-        "inputDataUri": "https://mystorage.blob.core.windows.net/job-00000000-0000-0000-0000-000000000001/inputData?sv=PLACEHOLDER&sr=b&sig=PLACEHOLDER&se=2050-01-01T00%3A00%3A00Z&sp=r&rscd=attachment%3B%20filename%3DQiskit%2BSample%2B-%2B3-qubit%2BGHZ%2Bcircuit-00000000-0000-0000-0000-000000000001.input.json",
-        "inputDataFormat": "qir.v1", "inputParams": {"count": 100, "shots": 100, "items":
-        [{"entryPoint": "Qiskit Sample - 3-qubit GHZ circuit", "arguments": []}]},
-        "metadata": {"qiskit": "True", "name": "Qiskit Sample - 3-qubit GHZ circuit",
-        "num_qubits": "4", "metadata": "{}"}, "sessionId": null, "status": "Succeeded",
-        "jobType": "QuantumComputing", "outputDataFormat": "microsoft.quantum-results.v1",
-        "outputDataUri": "https://mystorage.blob.core.windows.net/job-00000000-0000-0000-0000-000000000001/outputData?sv=PLACEHOLDER&sr=b&sig=PLACEHOLDER&se=2050-01-01T00%3A00%3A00Z&sp=r&rscd=attachment%3B%20filename%3DQiskit%2BSample%2B-%2B3-qubit%2BGHZ%2Bcircuit-00000000-0000-0000-0000-000000000001.output.json",
-<<<<<<< HEAD
-        "beginExecutionTime": "2024-04-30T14:13:07.6870585Z", "cancellationTime":
-        null, "quantumComputingData": {"count": 1}, "errorData": null, "isCancelling":
-        false, "tags": [], "name": "Qiskit Sample - 3-qubit GHZ circuit", "id": "00000000-0000-0000-0000-000000000001",
-        "providerId": "rigetti", "target": "rigetti.sim.qvm", "creationTime": "2024-04-30T14:12:58.2490284+00:00",
-        "endExecutionTime": "2024-04-30T14:13:08.8508222Z", "costEstimate": {"currencyCode":
-=======
+      - '1594'
+      content-type:
+      - application/json; charset=utf-8
+      transfer-encoding:
+      - chunked
+    status:
+      code: 200
+      message: OK
+- request:
+    body: null
+    headers:
+      Accept:
+      - application/json
+      Accept-Encoding:
+      - gzip, deflate
+      Connection:
+      - keep-alive
+      User-Agent:
+      - testapp-azure-quantum-qiskit azsdk-python-quantum/0.0.1 Python/3.9.19 (Windows-10-10.0.22631-SP0)
+    method: GET
+    uri: https://eastus.quantum.azure.com/subscriptions/00000000-0000-0000-0000-000000000000/resourceGroups/myresourcegroup/providers/Microsoft.Quantum/workspaces/myworkspace/jobs/00000000-0000-0000-0000-000000000001?api-version=2022-09-12-preview&test-sequence-id=9
+  response:
+    body:
+      string: '{"containerUri": "https://mystorage.blob.core.windows.net/job-00000000-0000-0000-0000-000000000001?sv=PLACEHOLDER&sr=c&sig=PLACEHOLDER&se=2050-01-01T00%3A00%3A00Z&sp=rcwl",
+        "inputDataUri": "https://mystorage.blob.core.windows.net/job-00000000-0000-0000-0000-000000000001/inputData?sv=PLACEHOLDER&sr=b&sig=PLACEHOLDER&se=2050-01-01T00%3A00%3A00Z&sp=r&rscd=attachment%3B%20filename%3DQiskit%2BSample%2B-%2B3-qubit%2BGHZ%2Bcircuit-00000000-0000-0000-0000-000000000001.input.json",
+        "inputDataFormat": "qir.v1", "inputParams": {"count": 100, "shots": 100, "items":
+        [{"entryPoint": "Qiskit Sample - 3-qubit GHZ circuit", "arguments": []}]},
+        "metadata": {"qiskit": "True", "name": "Qiskit Sample - 3-qubit GHZ circuit",
+        "num_qubits": "4", "metadata": "{}"}, "sessionId": null, "status": "Finishing",
+        "jobType": "QuantumComputing", "outputDataFormat": "microsoft.quantum-results.v1",
+        "outputDataUri": "https://mystorage.blob.core.windows.net/job-00000000-0000-0000-0000-000000000001/outputData?sv=PLACEHOLDER&sr=b&sig=PLACEHOLDER&se=2050-01-01T00%3A00%3A00Z&sp=r&rscd=attachment%3B%20filename%3DQiskit%2BSample%2B-%2B3-qubit%2BGHZ%2Bcircuit-00000000-0000-0000-0000-000000000001.output.json",
         "beginExecutionTime": "2024-05-01T17:55:00.1426738Z", "cancellationTime":
         null, "quantumComputingData": {"count": 1}, "errorData": null, "isCancelling":
         false, "tags": [], "name": "Qiskit Sample - 3-qubit GHZ circuit", "id": "00000000-0000-0000-0000-000000000001",
         "providerId": "rigetti", "target": "rigetti.sim.qvm", "creationTime": "2024-05-01T17:54:54.1543681+00:00",
         "endExecutionTime": "2024-05-01T17:55:01.5136467Z", "costEstimate": {"currencyCode":
->>>>>>> 45329fda
         "USD", "events": [{"dimensionId": "qpu_time_centiseconds", "dimensionName":
         "QPU Execution Time", "measureUnit": "10ms (rounded up)", "amountBilled":
         0.0, "amountConsumed": 0.0, "unitPrice": 0.0}], "estimatedTotal": 0.0}, "itemType":
@@ -864,27 +711,27 @@
       connection:
       - keep-alive
       content-length:
-      - '1881'
-      content-type:
-      - application/json; charset=utf-8
-      transfer-encoding:
-      - chunked
-    status:
-      code: 200
-      message: OK
-- request:
-    body: null
-    headers:
-      Accept:
-      - application/json
-      Accept-Encoding:
-      - gzip, deflate
-      Connection:
-      - keep-alive
-      User-Agent:
-      - testapp-azure-quantum-qiskit azsdk-python-quantum/0.0.1 Python/3.9.19 (Windows-10-10.0.22631-SP0)
-    method: GET
-    uri: https://eastus.quantum.azure.com/subscriptions/00000000-0000-0000-0000-000000000000/resourceGroups/myresourcegroup/providers/Microsoft.Quantum/workspaces/myworkspace/jobs/00000000-0000-0000-0000-000000000001?api-version=2022-09-12-preview&test-sequence-id=11
+      - '1648'
+      content-type:
+      - application/json; charset=utf-8
+      transfer-encoding:
+      - chunked
+    status:
+      code: 200
+      message: OK
+- request:
+    body: null
+    headers:
+      Accept:
+      - application/json
+      Accept-Encoding:
+      - gzip, deflate
+      Connection:
+      - keep-alive
+      User-Agent:
+      - testapp-azure-quantum-qiskit azsdk-python-quantum/0.0.1 Python/3.9.19 (Windows-10-10.0.22631-SP0)
+    method: GET
+    uri: https://eastus.quantum.azure.com/subscriptions/00000000-0000-0000-0000-000000000000/resourceGroups/myresourcegroup/providers/Microsoft.Quantum/workspaces/myworkspace/jobs/00000000-0000-0000-0000-000000000001?api-version=2022-09-12-preview&test-sequence-id=10
   response:
     body:
       string: '{"containerUri": "https://mystorage.blob.core.windows.net/job-00000000-0000-0000-0000-000000000001?sv=PLACEHOLDER&sr=c&sig=PLACEHOLDER&se=2050-01-01T00%3A00%3A00Z&sp=rcwl",
@@ -895,19 +742,11 @@
         "num_qubits": "4", "metadata": "{}"}, "sessionId": null, "status": "Succeeded",
         "jobType": "QuantumComputing", "outputDataFormat": "microsoft.quantum-results.v1",
         "outputDataUri": "https://mystorage.blob.core.windows.net/job-00000000-0000-0000-0000-000000000001/outputData?sv=PLACEHOLDER&sr=b&sig=PLACEHOLDER&se=2050-01-01T00%3A00%3A00Z&sp=r&rscd=attachment%3B%20filename%3DQiskit%2BSample%2B-%2B3-qubit%2BGHZ%2Bcircuit-00000000-0000-0000-0000-000000000001.output.json",
-<<<<<<< HEAD
-        "beginExecutionTime": "2024-04-30T14:13:07.6870585Z", "cancellationTime":
-        null, "quantumComputingData": {"count": 1}, "errorData": null, "isCancelling":
-        false, "tags": [], "name": "Qiskit Sample - 3-qubit GHZ circuit", "id": "00000000-0000-0000-0000-000000000001",
-        "providerId": "rigetti", "target": "rigetti.sim.qvm", "creationTime": "2024-04-30T14:12:58.2490284+00:00",
-        "endExecutionTime": "2024-04-30T14:13:08.8508222Z", "costEstimate": {"currencyCode":
-=======
         "beginExecutionTime": "2024-05-01T17:55:00.1426738Z", "cancellationTime":
         null, "quantumComputingData": {"count": 1}, "errorData": null, "isCancelling":
         false, "tags": [], "name": "Qiskit Sample - 3-qubit GHZ circuit", "id": "00000000-0000-0000-0000-000000000001",
         "providerId": "rigetti", "target": "rigetti.sim.qvm", "creationTime": "2024-05-01T17:54:54.1543681+00:00",
         "endExecutionTime": "2024-05-01T17:55:01.5136467Z", "costEstimate": {"currencyCode":
->>>>>>> 45329fda
         "USD", "events": [{"dimensionId": "qpu_time_centiseconds", "dimensionName":
         "QPU Execution Time", "measureUnit": "10ms (rounded up)", "amountBilled":
         0.0, "amountConsumed": 0.0, "unitPrice": 0.0}], "estimatedTotal": 0.0}, "itemType":
@@ -936,7 +775,7 @@
       User-Agent:
       - testapp-azure-quantum-qiskit azsdk-python-quantum/0.0.1 Python/3.9.19 (Windows-10-10.0.22631-SP0)
     method: GET
-    uri: https://eastus.quantum.azure.com/subscriptions/00000000-0000-0000-0000-000000000000/resourceGroups/myresourcegroup/providers/Microsoft.Quantum/workspaces/myworkspace/jobs/00000000-0000-0000-0000-000000000001?api-version=2022-09-12-preview&test-sequence-id=12
+    uri: https://eastus.quantum.azure.com/subscriptions/00000000-0000-0000-0000-000000000000/resourceGroups/myresourcegroup/providers/Microsoft.Quantum/workspaces/myworkspace/jobs/00000000-0000-0000-0000-000000000001?api-version=2022-09-12-preview&test-sequence-id=11
   response:
     body:
       string: '{"containerUri": "https://mystorage.blob.core.windows.net/job-00000000-0000-0000-0000-000000000001?sv=PLACEHOLDER&sr=c&sig=PLACEHOLDER&se=2050-01-01T00%3A00%3A00Z&sp=rcwl",
@@ -947,19 +786,11 @@
         "num_qubits": "4", "metadata": "{}"}, "sessionId": null, "status": "Succeeded",
         "jobType": "QuantumComputing", "outputDataFormat": "microsoft.quantum-results.v1",
         "outputDataUri": "https://mystorage.blob.core.windows.net/job-00000000-0000-0000-0000-000000000001/outputData?sv=PLACEHOLDER&sr=b&sig=PLACEHOLDER&se=2050-01-01T00%3A00%3A00Z&sp=r&rscd=attachment%3B%20filename%3DQiskit%2BSample%2B-%2B3-qubit%2BGHZ%2Bcircuit-00000000-0000-0000-0000-000000000001.output.json",
-<<<<<<< HEAD
-        "beginExecutionTime": "2024-04-30T14:13:07.6870585Z", "cancellationTime":
-        null, "quantumComputingData": {"count": 1}, "errorData": null, "isCancelling":
-        false, "tags": [], "name": "Qiskit Sample - 3-qubit GHZ circuit", "id": "00000000-0000-0000-0000-000000000001",
-        "providerId": "rigetti", "target": "rigetti.sim.qvm", "creationTime": "2024-04-30T14:12:58.2490284+00:00",
-        "endExecutionTime": "2024-04-30T14:13:08.8508222Z", "costEstimate": {"currencyCode":
-=======
         "beginExecutionTime": "2024-05-01T17:55:00.1426738Z", "cancellationTime":
         null, "quantumComputingData": {"count": 1}, "errorData": null, "isCancelling":
         false, "tags": [], "name": "Qiskit Sample - 3-qubit GHZ circuit", "id": "00000000-0000-0000-0000-000000000001",
         "providerId": "rigetti", "target": "rigetti.sim.qvm", "creationTime": "2024-05-01T17:54:54.1543681+00:00",
         "endExecutionTime": "2024-05-01T17:55:01.5136467Z", "costEstimate": {"currencyCode":
->>>>>>> 45329fda
         "USD", "events": [{"dimensionId": "qpu_time_centiseconds", "dimensionName":
         "QPU Execution Time", "measureUnit": "10ms (rounded up)", "amountBilled":
         0.0, "amountConsumed": 0.0, "unitPrice": 0.0}], "estimatedTotal": 0.0}, "itemType":
@@ -995,30 +826,18 @@
         "targets": [{"id": "microsoft.dft", "currentAvailability": "Available", "averageQueueTime":
         0, "statusPage": null}]}, {"id": "ionq", "currentAvailability": "Degraded",
         "targets": [{"id": "ionq.qpu", "currentAvailability": "Available", "averageQueueTime":
-<<<<<<< HEAD
-        384356, "statusPage": "https://status.ionq.co"}, {"id": "ionq.qpu.aria-1",
-        "currentAvailability": "Unavailable", "averageQueueTime": 735378, "statusPage":
-=======
         500482, "statusPage": "https://status.ionq.co"}, {"id": "ionq.qpu.aria-1",
         "currentAvailability": "Unavailable", "averageQueueTime": 737161, "statusPage":
->>>>>>> 45329fda
         "https://status.ionq.co"}, {"id": "ionq.qpu.aria-2", "currentAvailability":
         "Unavailable", "averageQueueTime": 0, "statusPage": "https://status.ionq.co"},
         {"id": "ionq.simulator", "currentAvailability": "Available", "averageQueueTime":
         1, "statusPage": "https://status.ionq.co"}]}, {"id": "microsoft-qc", "currentAvailability":
         "Available", "targets": [{"id": "microsoft.estimator", "currentAvailability":
         "Available", "averageQueueTime": 0, "statusPage": null}]}, {"id": "pasqal",
-<<<<<<< HEAD
-        "currentAvailability": "Available", "targets": [{"id": "pasqal.sim.emu-tn",
-        "currentAvailability": "Available", "averageQueueTime": 278, "statusPage":
-        "https://pasqal.com"}, {"id": "pasqal.qpu.fresnel", "currentAvailability":
-        "Available", "averageQueueTime": 0, "statusPage": "https://pasqal.com"}]},
-=======
         "currentAvailability": "Degraded", "targets": [{"id": "pasqal.sim.emu-tn",
         "currentAvailability": "Available", "averageQueueTime": 256, "statusPage":
         "https://pasqal.com"}, {"id": "pasqal.qpu.fresnel", "currentAvailability":
         "Degraded", "averageQueueTime": 0, "statusPage": "https://pasqal.com"}]},
->>>>>>> 45329fda
         {"id": "rigetti", "currentAvailability": "Degraded", "targets": [{"id": "rigetti.sim.qvm",
         "currentAvailability": "Available", "averageQueueTime": 5, "statusPage": "https://rigetti.statuspage.io/"},
         {"id": "rigetti.qpu.ankaa-2", "currentAvailability": "Degraded", "averageQueueTime":
@@ -1028,26 +847,6 @@
         "qci.machine1", "currentAvailability": "Available", "averageQueueTime": 1,
         "statusPage": "https://quantumcircuits.com"}, {"id": "qci.simulator.noisy",
         "currentAvailability": "Available", "averageQueueTime": 0, "statusPage": "https://quantumcircuits.com"}]},
-<<<<<<< HEAD
-        {"id": "quantinuum", "currentAvailability": "Degraded", "targets": [{"id":
-        "quantinuum.qpu.h1-1", "currentAvailability": "Available", "averageQueueTime":
-        604232, "statusPage": "https://www.quantinuum.com/hardware/h1"}, {"id": "quantinuum.sim.h1-1sc",
-        "currentAvailability": "Available", "averageQueueTime": 2, "statusPage": "https://www.quantinuum.com/hardware/h1"},
-        {"id": "quantinuum.sim.h1-1e", "currentAvailability": "Available", "averageQueueTime":
-        5, "statusPage": "https://www.quantinuum.com/hardware/h1"}, {"id": "quantinuum.qpu.h2-1",
-        "currentAvailability": "Degraded", "averageQueueTime": 0, "statusPage": "https://www.quantinuum.com/hardware/h2"},
-        {"id": "quantinuum.sim.h2-1sc", "currentAvailability": "Available", "averageQueueTime":
-        0, "statusPage": "https://www.quantinuum.com/hardware/h2"}, {"id": "quantinuum.sim.h2-1e",
-        "currentAvailability": "Available", "averageQueueTime": 464, "statusPage":
-        "https://www.quantinuum.com/hardware/h2"}, {"id": "quantinuum.sim.h1-1sc-preview",
-        "currentAvailability": "Available", "averageQueueTime": 2, "statusPage": "https://www.quantinuum.com/hardware/h1"},
-        {"id": "quantinuum.sim.h1-1e-preview", "currentAvailability": "Available",
-        "averageQueueTime": 5, "statusPage": "https://www.quantinuum.com/hardware/h1"},
-        {"id": "quantinuum.sim.h1-2e-preview", "currentAvailability": "Available",
-        "averageQueueTime": 15089, "statusPage": "https://www.quantinuum.com/hardware/h1"},
-        {"id": "quantinuum.qpu.h1-1-preview", "currentAvailability": "Available",
-        "averageQueueTime": 604232, "statusPage": "https://www.quantinuum.com/hardware/h1"}]},
-=======
         {"id": "quantinuum", "currentAvailability": "Available", "targets": [{"id":
         "quantinuum.qpu.h1-1", "currentAvailability": "Available", "averageQueueTime":
         25016, "statusPage": "https://www.quantinuum.com/hardware/h1"}, {"id": "quantinuum.sim.h1-1sc",
@@ -1066,7 +865,6 @@
         "averageQueueTime": 27901, "statusPage": "https://www.quantinuum.com/hardware/h1"},
         {"id": "quantinuum.qpu.h1-1-preview", "currentAvailability": "Available",
         "averageQueueTime": 25016, "statusPage": "https://www.quantinuum.com/hardware/h1"}]},
->>>>>>> 45329fda
         {"id": "Microsoft.Test", "currentAvailability": "Available", "targets": [{"id":
         "echo-rigetti", "currentAvailability": "Available", "averageQueueTime": 1,
         "statusPage": ""}, {"id": "echo-quantinuum", "currentAvailability": "Available",
@@ -1105,7 +903,7 @@
       User-Agent:
       - testapp-azure-quantum-qiskit azsdk-python-quantum/0.0.1 Python/3.9.19 (Windows-10-10.0.22631-SP0)
     method: GET
-    uri: https://eastus.quantum.azure.com/subscriptions/00000000-0000-0000-0000-000000000000/resourceGroups/myresourcegroup/providers/Microsoft.Quantum/workspaces/myworkspace/jobs/00000000-0000-0000-0000-000000000001?api-version=2022-09-12-preview&test-sequence-id=13
+    uri: https://eastus.quantum.azure.com/subscriptions/00000000-0000-0000-0000-000000000000/resourceGroups/myresourcegroup/providers/Microsoft.Quantum/workspaces/myworkspace/jobs/00000000-0000-0000-0000-000000000001?api-version=2022-09-12-preview&test-sequence-id=12
   response:
     body:
       string: '{"containerUri": "https://mystorage.blob.core.windows.net/job-00000000-0000-0000-0000-000000000001?sv=PLACEHOLDER&sr=c&sig=PLACEHOLDER&se=2050-01-01T00%3A00%3A00Z&sp=rcwl",
@@ -1116,19 +914,11 @@
         "num_qubits": "4", "metadata": "{}"}, "sessionId": null, "status": "Succeeded",
         "jobType": "QuantumComputing", "outputDataFormat": "microsoft.quantum-results.v1",
         "outputDataUri": "https://mystorage.blob.core.windows.net/job-00000000-0000-0000-0000-000000000001/outputData?sv=PLACEHOLDER&sr=b&sig=PLACEHOLDER&se=2050-01-01T00%3A00%3A00Z&sp=r&rscd=attachment%3B%20filename%3DQiskit%2BSample%2B-%2B3-qubit%2BGHZ%2Bcircuit-00000000-0000-0000-0000-000000000001.output.json",
-<<<<<<< HEAD
-        "beginExecutionTime": "2024-04-30T14:13:07.6870585Z", "cancellationTime":
-        null, "quantumComputingData": {"count": 1}, "errorData": null, "isCancelling":
-        false, "tags": [], "name": "Qiskit Sample - 3-qubit GHZ circuit", "id": "00000000-0000-0000-0000-000000000001",
-        "providerId": "rigetti", "target": "rigetti.sim.qvm", "creationTime": "2024-04-30T14:12:58.2490284+00:00",
-        "endExecutionTime": "2024-04-30T14:13:08.8508222Z", "costEstimate": {"currencyCode":
-=======
         "beginExecutionTime": "2024-05-01T17:55:00.1426738Z", "cancellationTime":
         null, "quantumComputingData": {"count": 1}, "errorData": null, "isCancelling":
         false, "tags": [], "name": "Qiskit Sample - 3-qubit GHZ circuit", "id": "00000000-0000-0000-0000-000000000001",
         "providerId": "rigetti", "target": "rigetti.sim.qvm", "creationTime": "2024-05-01T17:54:54.1543681+00:00",
         "endExecutionTime": "2024-05-01T17:55:01.5136467Z", "costEstimate": {"currencyCode":
->>>>>>> 45329fda
         "USD", "events": [{"dimensionId": "qpu_time_centiseconds", "dimensionName":
         "QPU Execution Time", "measureUnit": "10ms (rounded up)", "amountBilled":
         0.0, "amountConsumed": 0.0, "unitPrice": 0.0}], "estimatedTotal": 0.0}, "itemType":
@@ -1157,7 +947,7 @@
       User-Agent:
       - testapp-azure-quantum-qiskit azsdk-python-quantum/0.0.1 Python/3.9.19 (Windows-10-10.0.22631-SP0)
     method: GET
-    uri: https://eastus.quantum.azure.com/subscriptions/00000000-0000-0000-0000-000000000000/resourceGroups/myresourcegroup/providers/Microsoft.Quantum/workspaces/myworkspace/jobs/00000000-0000-0000-0000-000000000001?api-version=2022-09-12-preview&test-sequence-id=14
+    uri: https://eastus.quantum.azure.com/subscriptions/00000000-0000-0000-0000-000000000000/resourceGroups/myresourcegroup/providers/Microsoft.Quantum/workspaces/myworkspace/jobs/00000000-0000-0000-0000-000000000001?api-version=2022-09-12-preview&test-sequence-id=13
   response:
     body:
       string: '{"containerUri": "https://mystorage.blob.core.windows.net/job-00000000-0000-0000-0000-000000000001?sv=PLACEHOLDER&sr=c&sig=PLACEHOLDER&se=2050-01-01T00%3A00%3A00Z&sp=rcwl",
@@ -1168,19 +958,11 @@
         "num_qubits": "4", "metadata": "{}"}, "sessionId": null, "status": "Succeeded",
         "jobType": "QuantumComputing", "outputDataFormat": "microsoft.quantum-results.v1",
         "outputDataUri": "https://mystorage.blob.core.windows.net/job-00000000-0000-0000-0000-000000000001/outputData?sv=PLACEHOLDER&sr=b&sig=PLACEHOLDER&se=2050-01-01T00%3A00%3A00Z&sp=r&rscd=attachment%3B%20filename%3DQiskit%2BSample%2B-%2B3-qubit%2BGHZ%2Bcircuit-00000000-0000-0000-0000-000000000001.output.json",
-<<<<<<< HEAD
-        "beginExecutionTime": "2024-04-30T14:13:07.6870585Z", "cancellationTime":
-        null, "quantumComputingData": {"count": 1}, "errorData": null, "isCancelling":
-        false, "tags": [], "name": "Qiskit Sample - 3-qubit GHZ circuit", "id": "00000000-0000-0000-0000-000000000001",
-        "providerId": "rigetti", "target": "rigetti.sim.qvm", "creationTime": "2024-04-30T14:12:58.2490284+00:00",
-        "endExecutionTime": "2024-04-30T14:13:08.8508222Z", "costEstimate": {"currencyCode":
-=======
         "beginExecutionTime": "2024-05-01T17:55:00.1426738Z", "cancellationTime":
         null, "quantumComputingData": {"count": 1}, "errorData": null, "isCancelling":
         false, "tags": [], "name": "Qiskit Sample - 3-qubit GHZ circuit", "id": "00000000-0000-0000-0000-000000000001",
         "providerId": "rigetti", "target": "rigetti.sim.qvm", "creationTime": "2024-05-01T17:54:54.1543681+00:00",
         "endExecutionTime": "2024-05-01T17:55:01.5136467Z", "costEstimate": {"currencyCode":
->>>>>>> 45329fda
         "USD", "events": [{"dimensionId": "qpu_time_centiseconds", "dimensionName":
         "QPU Execution Time", "measureUnit": "10ms (rounded up)", "amountBilled":
         0.0, "amountConsumed": 0.0, "unitPrice": 0.0}], "estimatedTotal": 0.0}, "itemType":
@@ -1209,7 +991,7 @@
       User-Agent:
       - testapp-azure-quantum-qiskit azsdk-python-quantum/0.0.1 Python/3.9.19 (Windows-10-10.0.22631-SP0)
     method: GET
-    uri: https://eastus.quantum.azure.com/subscriptions/00000000-0000-0000-0000-000000000000/resourceGroups/myresourcegroup/providers/Microsoft.Quantum/workspaces/myworkspace/jobs/00000000-0000-0000-0000-000000000001?api-version=2022-09-12-preview&test-sequence-id=15
+    uri: https://eastus.quantum.azure.com/subscriptions/00000000-0000-0000-0000-000000000000/resourceGroups/myresourcegroup/providers/Microsoft.Quantum/workspaces/myworkspace/jobs/00000000-0000-0000-0000-000000000001?api-version=2022-09-12-preview&test-sequence-id=14
   response:
     body:
       string: '{"containerUri": "https://mystorage.blob.core.windows.net/job-00000000-0000-0000-0000-000000000001?sv=PLACEHOLDER&sr=c&sig=PLACEHOLDER&se=2050-01-01T00%3A00%3A00Z&sp=rcwl",
@@ -1220,19 +1002,11 @@
         "num_qubits": "4", "metadata": "{}"}, "sessionId": null, "status": "Succeeded",
         "jobType": "QuantumComputing", "outputDataFormat": "microsoft.quantum-results.v1",
         "outputDataUri": "https://mystorage.blob.core.windows.net/job-00000000-0000-0000-0000-000000000001/outputData?sv=PLACEHOLDER&sr=b&sig=PLACEHOLDER&se=2050-01-01T00%3A00%3A00Z&sp=r&rscd=attachment%3B%20filename%3DQiskit%2BSample%2B-%2B3-qubit%2BGHZ%2Bcircuit-00000000-0000-0000-0000-000000000001.output.json",
-<<<<<<< HEAD
-        "beginExecutionTime": "2024-04-30T14:13:07.6870585Z", "cancellationTime":
-        null, "quantumComputingData": {"count": 1}, "errorData": null, "isCancelling":
-        false, "tags": [], "name": "Qiskit Sample - 3-qubit GHZ circuit", "id": "00000000-0000-0000-0000-000000000001",
-        "providerId": "rigetti", "target": "rigetti.sim.qvm", "creationTime": "2024-04-30T14:12:58.2490284+00:00",
-        "endExecutionTime": "2024-04-30T14:13:08.8508222Z", "costEstimate": {"currencyCode":
-=======
         "beginExecutionTime": "2024-05-01T17:55:00.1426738Z", "cancellationTime":
         null, "quantumComputingData": {"count": 1}, "errorData": null, "isCancelling":
         false, "tags": [], "name": "Qiskit Sample - 3-qubit GHZ circuit", "id": "00000000-0000-0000-0000-000000000001",
         "providerId": "rigetti", "target": "rigetti.sim.qvm", "creationTime": "2024-05-01T17:54:54.1543681+00:00",
         "endExecutionTime": "2024-05-01T17:55:01.5136467Z", "costEstimate": {"currencyCode":
->>>>>>> 45329fda
         "USD", "events": [{"dimensionId": "qpu_time_centiseconds", "dimensionName":
         "QPU Execution Time", "measureUnit": "10ms (rounded up)", "amountBilled":
         0.0, "amountConsumed": 0.0, "unitPrice": 0.0}], "estimatedTotal": 0.0}, "itemType":
@@ -1261,11 +1035,7 @@
       User-Agent:
       - azsdk-python-storage-blob/12.19.1 Python/3.9.19 (Windows-10-10.0.22631-SP0)
       x-ms-date:
-<<<<<<< HEAD
-      - Tue, 30 Apr 2024 14:13:16 GMT
-=======
       - Wed, 01 May 2024 17:55:07 GMT
->>>>>>> 45329fda
       x-ms-range:
       - bytes=0-33554431
       x-ms-version:
@@ -1289,11 +1059,7 @@
       x-ms-blob-type:
       - BlockBlob
       x-ms-creation-time:
-<<<<<<< HEAD
-      - Tue, 30 Apr 2024 14:13:10 GMT
-=======
       - Wed, 01 May 2024 17:55:02 GMT
->>>>>>> 45329fda
       x-ms-lease-state:
       - available
       x-ms-lease-status:

interactions:
- request:
    body: client_id=PLACEHOLDER&grant_type=client_credentials&client_info=1&client_secret=+EDw8Q~cbkbeadF.mrC6bAXxFEspQDblyNyuRkcfT&claims=PLACEHOLDER&scope=https%3A%2F%2Fquantum.microsoft.com%2F.default
    headers:
      Accept:
      - application/json
      Accept-Encoding:
      - gzip, deflate, br
      Connection:
      - keep-alive
      Content-Length:
      - '294'
      Content-Type:
      - application/x-www-form-urlencoded
      User-Agent:
      - azsdk-python-identity/1.10.0 Python/3.9.13 (Windows-10-10.0.22000-SP0)
      x-client-cpu:
      - x64
      x-client-current-telemetry:
      - 4|730,0|
      x-client-os:
      - win32
      x-client-sku:
      - MSAL.Python
      x-client-ver:
      - 1.18.0
    method: POST
    uri: https://login.microsoftonline.com/00000000-0000-0000-0000-000000000000/oauth2/v2.0/token
  response:
    body:
      string: '{"token_type": "Bearer", "expires_in": 86399, "ext_expires_in": 86399,
        "refresh_in": 43199, "access_token": "fake_token"}'
    headers:
      content-length:
      - '1741'
      content-type:
      - application/json; charset=utf-8
    status:
      code: 200
      message: OK
- request:
    body: null
    headers:
      Accept:
      - application/json
      Accept-Encoding:
      - gzip, deflate, br
      Connection:
      - keep-alive
      User-Agent:
      - testapp-azure-quantum-qiskit azsdk-python-quantum/0.0.0.1 Python/3.9.13 (Windows-10-10.0.22000-SP0)
    method: GET
    uri: https://eastus.quantum.azure.com/v1.0/subscriptions/00000000-0000-0000-0000-000000000000/resourceGroups/myresourcegroup/providers/Microsoft.Quantum/workspaces/myworkspace/providerStatus
  response:
    body:
      string: '{"value": [{"id": "Microsoft", "currentAvailability": "Available",
        "targets": [{"id": "microsoft.paralleltempering-parameterfree.cpu", "currentAvailability":
        "Available", "averageQueueTime": 0, "statusPage": null}, {"id": "microsoft.paralleltempering.cpu",
        "currentAvailability": "Available", "averageQueueTime": 0, "statusPage": null},
        {"id": "microsoft.simulatedannealing-parameterfree.cpu", "currentAvailability":
        "Available", "averageQueueTime": 0, "statusPage": null}, {"id": "microsoft.simulatedannealing.cpu",
        "currentAvailability": "Available", "averageQueueTime": 0, "statusPage": null},
        {"id": "microsoft.tabu-parameterfree.cpu", "currentAvailability": "Available",
        "averageQueueTime": 0, "statusPage": null}, {"id": "microsoft.tabu.cpu", "currentAvailability":
        "Available", "averageQueueTime": 0, "statusPage": null}, {"id": "microsoft.qmc.cpu",
        "currentAvailability": "Available", "averageQueueTime": 0, "statusPage": null},
        {"id": "microsoft.populationannealing.cpu", "currentAvailability": "Available",
        "averageQueueTime": 0, "statusPage": null}, {"id": "microsoft.populationannealing-parameterfree.cpu",
        "currentAvailability": "Available", "averageQueueTime": 0, "statusPage": null},
        {"id": "microsoft.substochasticmontecarlo.cpu", "currentAvailability": "Available",
        "averageQueueTime": 0, "statusPage": null}, {"id": "microsoft.substochasticmontecarlo-parameterfree.cpu",
        "currentAvailability": "Available", "averageQueueTime": 0, "statusPage": null},
        {"id": "microsoft.populationannealing-parameterfree.cpu", "currentAvailability":
        "Available", "averageQueueTime": 0, "statusPage": null}, {"id": "microsoft.paralleltempering-parameterfree.cpu.legacy",
        "currentAvailability": "Available", "averageQueueTime": 0, "statusPage": null},
        {"id": "microsoft.paralleltempering.cpu.legacy", "currentAvailability": "Available",
        "averageQueueTime": 0, "statusPage": null}, {"id": "microsoft.simulatedannealing-parameterfree.cpu.legacy",
        "currentAvailability": "Available", "averageQueueTime": 0, "statusPage": null},
        {"id": "microsoft.simulatedannealing.cpu.legacy", "currentAvailability": "Available",
        "averageQueueTime": 0, "statusPage": null}, {"id": "microsoft.tabu-parameterfree.cpu.legacy",
        "currentAvailability": "Available", "averageQueueTime": 0, "statusPage": null},
        {"id": "microsoft.tabu.cpu.legacy", "currentAvailability": "Available", "averageQueueTime":
        0, "statusPage": null}, {"id": "microsoft.qmc.cpu.legacy", "currentAvailability":
        "Available", "averageQueueTime": 0, "statusPage": null}, {"id": "microsoft.paralleltempering-parameterfree.cpu.experimental",
        "currentAvailability": "Available", "averageQueueTime": 0, "statusPage": null},
        {"id": "microsoft.paralleltempering.cpu.experimental", "currentAvailability":
        "Available", "averageQueueTime": 0, "statusPage": null}, {"id": "microsoft.simulatedannealing-parameterfree.cpu.experimental",
        "currentAvailability": "Available", "averageQueueTime": 0, "statusPage": null},
        {"id": "microsoft.simulatedannealing.cpu.experimental", "currentAvailability":
        "Available", "averageQueueTime": 0, "statusPage": null}, {"id": "microsoft.tabu-parameterfree.cpu.experimental",
        "currentAvailability": "Available", "averageQueueTime": 0, "statusPage": null},
        {"id": "microsoft.tabu.cpu.experimental", "currentAvailability": "Available",
        "averageQueueTime": 0, "statusPage": null}, {"id": "microsoft.qmc.cpu.experimental",
        "currentAvailability": "Available", "averageQueueTime": 0, "statusPage": null}]},
        {"id": "ionq", "currentAvailability": "Available", "targets": [{"id": "ionq.qpu",
<<<<<<< HEAD
        "currentAvailability": "Available", "averageQueueTime": 199, "statusPage":
        "https://status.ionq.co"}, {"id": "ionq.qpu.aria-1", "currentAvailability":
        "Available", "averageQueueTime": 140814, "statusPage": "https://status.ionq.co"},
        {"id": "ionq.simulator", "currentAvailability": "Available", "averageQueueTime":
        3, "statusPage": "https://status.ionq.co"}]}, {"id": "quantinuum", "currentAvailability":
=======
        "currentAvailability": "Available", "averageQueueTime": 137, "statusPage":
        "https://status.ionq.co"}, {"id": "ionq.qpu.aria-1", "currentAvailability":
        "Available", "averageQueueTime": 135524, "statusPage": "https://status.ionq.co"},
        {"id": "ionq.simulator", "currentAvailability": "Available", "averageQueueTime":
        5, "statusPage": "https://status.ionq.co"}]}, {"id": "quantinuum", "currentAvailability":
>>>>>>> 179fb04f
        "Degraded", "targets": [{"id": "quantinuum.hqs-lt-s1", "currentAvailability":
        "Unavailable", "averageQueueTime": 0, "statusPage": "https://www.quantinuum.com/products/h1"},
        {"id": "quantinuum.hqs-lt-s1-apival", "currentAvailability": "Available",
        "averageQueueTime": 1, "statusPage": "https://www.quantinuum.com/products/h1"},
        {"id": "quantinuum.hqs-lt-s2", "currentAvailability": "Degraded", "averageQueueTime":
<<<<<<< HEAD
        353984, "statusPage": "https://www.quantinuum.com/products/h1"}, {"id": "quantinuum.hqs-lt-s2-apival",
        "currentAvailability": "Available", "averageQueueTime": 0, "statusPage": "https://www.quantinuum.com/products/h1"},
        {"id": "quantinuum.hqs-lt-s1-sim", "currentAvailability": "Available", "averageQueueTime":
        146, "statusPage": "https://www.quantinuum.com/products/h1"}, {"id": "quantinuum.hqs-lt-s2-sim",
=======
        421821, "statusPage": "https://www.quantinuum.com/products/h1"}, {"id": "quantinuum.hqs-lt-s2-apival",
        "currentAvailability": "Available", "averageQueueTime": 0, "statusPage": "https://www.quantinuum.com/products/h1"},
        {"id": "quantinuum.hqs-lt-s1-sim", "currentAvailability": "Available", "averageQueueTime":
        147, "statusPage": "https://www.quantinuum.com/products/h1"}, {"id": "quantinuum.hqs-lt-s2-sim",
>>>>>>> 179fb04f
        "currentAvailability": "Available", "averageQueueTime": 28, "statusPage":
        "https://www.quantinuum.com/products/h1"}, {"id": "quantinuum.hqs-lt", "currentAvailability":
        "Degraded", "averageQueueTime": 0, "statusPage": "https://www.quantinuum.com/products/h1"},
        {"id": "quantinuum.qpu.h1-1", "currentAvailability": "Unavailable", "averageQueueTime":
        0, "statusPage": "https://www.quantinuum.com/products/h1"}, {"id": "quantinuum.sim.h1-1sc",
        "currentAvailability": "Available", "averageQueueTime": 1, "statusPage": "https://www.quantinuum.com/products/h1"},
        {"id": "quantinuum.qpu.h1-2", "currentAvailability": "Degraded", "averageQueueTime":
<<<<<<< HEAD
        353984, "statusPage": "https://www.quantinuum.com/products/h1"}, {"id": "quantinuum.sim.h1-2sc",
        "currentAvailability": "Available", "averageQueueTime": 0, "statusPage": "https://www.quantinuum.com/products/h1"},
        {"id": "quantinuum.sim.h1-1e", "currentAvailability": "Available", "averageQueueTime":
        146, "statusPage": "https://www.quantinuum.com/products/h1"}, {"id": "quantinuum.sim.h1-2e",
=======
        421821, "statusPage": "https://www.quantinuum.com/products/h1"}, {"id": "quantinuum.sim.h1-2sc",
        "currentAvailability": "Available", "averageQueueTime": 0, "statusPage": "https://www.quantinuum.com/products/h1"},
        {"id": "quantinuum.sim.h1-1e", "currentAvailability": "Available", "averageQueueTime":
        147, "statusPage": "https://www.quantinuum.com/products/h1"}, {"id": "quantinuum.sim.h1-2e",
>>>>>>> 179fb04f
        "currentAvailability": "Available", "averageQueueTime": 28, "statusPage":
        "https://www.quantinuum.com/products/h1"}, {"id": "quantinuum.qpu.h1", "currentAvailability":
        "Unavailable", "averageQueueTime": 0, "statusPage": null}]}, {"id": "honeywell",
        "currentAvailability": "Degraded", "targets": [{"id": "honeywell.hqs-lt-s1",
        "currentAvailability": "Unavailable", "averageQueueTime": 0, "statusPage":
        "https://www.honeywell.com/en-us/company/quantum"}, {"id": "honeywell.hqs-lt-s1-apival",
        "currentAvailability": "Available", "averageQueueTime": 1, "statusPage": "https://www.honeywell.com/en-us/company/quantum"},
<<<<<<< HEAD
        {"id": "honeywell.hqs-lt-s2", "currentAvailability": "Degraded", "averageQueueTime":
        353984, "statusPage": "https://www.honeywell.com/en-us/company/quantum"},
        {"id": "honeywell.hqs-lt-s2-apival", "currentAvailability": "Available", "averageQueueTime":
        0, "statusPage": "https://www.honeywell.com/en-us/company/quantum"}, {"id":
        "honeywell.hqs-lt-s1-sim", "currentAvailability": "Available", "averageQueueTime":
        146, "statusPage": "https://www.honeywell.com/en-us/company/quantum"}, {"id":
        "honeywell.hqs-lt", "currentAvailability": "Degraded", "averageQueueTime":
=======
        {"id": "honeywell.hqs-lt-s2", "currentAvailability": "Available", "averageQueueTime":
        421821, "statusPage": "https://www.honeywell.com/en-us/company/quantum"},
        {"id": "honeywell.hqs-lt-s2-apival", "currentAvailability": "Available", "averageQueueTime":
        0, "statusPage": "https://www.honeywell.com/en-us/company/quantum"}, {"id":
        "honeywell.hqs-lt-s1-sim", "currentAvailability": "Available", "averageQueueTime":
        147, "statusPage": "https://www.honeywell.com/en-us/company/quantum"}, {"id":
        "honeywell.hqs-lt", "currentAvailability": "Available", "averageQueueTime":
>>>>>>> 179fb04f
        0, "statusPage": "https://www.honeywell.com/en-us/company/quantum"}]}, {"id":
        "rigetti", "currentAvailability": "Available", "targets": [{"id": "rigetti.sim.qvm",
        "currentAvailability": "Available", "averageQueueTime": 5, "statusPage": "https://rigetti.statuspage.io/"},
        {"id": "rigetti.qpu.aspen-11", "currentAvailability": "Available", "averageQueueTime":
        5, "statusPage": "https://rigetti.statuspage.io/"}, {"id": "rigetti.qpu.aspen-m-2",
<<<<<<< HEAD
        "currentAvailability": "Available", "averageQueueTime": 5, "statusPage": "https://rigetti.statuspage.io/"}]},
        {"id": "1qbit", "currentAvailability": "Degraded", "targets": [{"id": "1qbit.tabu",
        "currentAvailability": "Degraded", "averageQueueTime": 0, "statusPage": "https://status.1qbit.com/"},
        {"id": "1qbit.pathrelinking", "currentAvailability": "Degraded", "averageQueueTime":
        0, "statusPage": "https://status.1qbit.com/"}, {"id": "1qbit.pticm", "currentAvailability":
        "Degraded", "averageQueueTime": 0, "statusPage": "https://status.1qbit.com/"}]}],
        "nextLink": null, "access_token": "fake_token"}'
    headers:
      content-length:
      - '7526'
=======
        "currentAvailability": "Available", "averageQueueTime": 5, "statusPage": "https://rigetti.statuspage.io/"}]}],
        "nextLink": null, "access_token": "fake_token"}'
    headers:
      content-length:
      - '7113'
>>>>>>> 179fb04f
      content-type:
      - application/json; charset=utf-8
      transfer-encoding:
      - chunked
    status:
      code: 200
      message: OK
- request:
    body: 'b''{"containerName": "job-00000000-0000-0000-0000-000000000000"}'''
    headers:
      Accept:
      - application/json
      Accept-Encoding:
      - gzip, deflate, br
      Connection:
      - keep-alive
      Content-Length:
      - '61'
      Content-Type:
      - application/json
      User-Agent:
      - testapp-azure-quantum-qiskit azsdk-python-quantum/0.0.0.1 Python/3.9.13 (Windows-10-10.0.22000-SP0)
    method: POST
    uri: https://eastus.quantum.azure.com/v1.0/subscriptions/00000000-0000-0000-0000-000000000000/resourceGroups/myresourcegroup/providers/Microsoft.Quantum/workspaces/myworkspace/storage/sasUri
  response:
    body:
      string: '{"sasUri": "https://mystorage.blob.core.windows.net/job-00000000-0000-0000-0000-000000000000?sv=PLACEHOLDER&sig=PLACEHOLDER&se=PLACEHOLDER&srt=co&ss=b&sp=racw",
        "access_token": "fake_token"}'
    headers:
      content-length:
      - '159'
      content-type:
      - application/json; charset=utf-8
      transfer-encoding:
      - chunked
    status:
      code: 200
      message: OK
- request:
    body: null
    headers:
      Accept:
      - application/xml
      Accept-Encoding:
      - gzip, deflate, br
      Connection:
      - keep-alive
      User-Agent:
      - azsdk-python-storage-blob/12.11.0 Python/3.9.13 (Windows-10-10.0.22000-SP0)
      x-ms-date:
<<<<<<< HEAD
      - Wed, 14 Sep 2022 23:57:03 GMT
=======
      - Wed, 14 Sep 2022 20:11:22 GMT
>>>>>>> 179fb04f
      x-ms-version:
      - '2021-04-10'
    method: GET
    uri: https://mystorage.blob.core.windows.net/job-00000000-0000-0000-0000-000000000000?restype=container&sv=PLACEHOLDER&sig=PLACEHOLDER&se=PLACEHOLDER&srt=co&ss=b&sp=racw
  response:
    body:
      string: "\uFEFF<?xml version=\"1.0\" encoding=\"utf-8\"?><Error><Code>ContainerNotFound</Code><Message>The
<<<<<<< HEAD
        specified container does not exist.\nRequestId:58706f8d-001e-0022-3795-c87768000000\nTime:2022-09-14T23:57:03.8819951Z</Message></Error>"
=======
        specified container does not exist.\nRequestId:2b9d3e95-901e-0052-5e76-c8ce9f000000\nTime:2022-09-14T20:11:22.9378748Z</Message></Error>"
>>>>>>> 179fb04f
    headers:
      content-length:
      - '223'
      content-type:
      - application/xml
      x-ms-version:
      - '2021-04-10'
    status:
      code: 404
      message: The specified container does not exist.
- request:
    body: null
    headers:
      Accept:
      - application/xml
      Accept-Encoding:
      - gzip, deflate, br
      Connection:
      - keep-alive
      Content-Length:
      - '0'
      User-Agent:
      - azsdk-python-storage-blob/12.11.0 Python/3.9.13 (Windows-10-10.0.22000-SP0)
      x-ms-date:
<<<<<<< HEAD
      - Wed, 14 Sep 2022 23:57:03 GMT
=======
      - Wed, 14 Sep 2022 20:11:23 GMT
>>>>>>> 179fb04f
      x-ms-version:
      - '2021-04-10'
    method: PUT
    uri: https://mystorage.blob.core.windows.net/job-00000000-0000-0000-0000-000000000000?restype=container&sv=PLACEHOLDER&sig=PLACEHOLDER&se=PLACEHOLDER&srt=co&ss=b&sp=racw
  response:
    body:
      string: ''
    headers:
      content-length:
      - '0'
      x-ms-version:
      - '2021-04-10'
    status:
      code: 201
      message: Created
- request:
    body: null
    headers:
      Accept:
      - application/xml
      Accept-Encoding:
      - gzip, deflate, br
      Connection:
      - keep-alive
      User-Agent:
      - azsdk-python-storage-blob/12.11.0 Python/3.9.13 (Windows-10-10.0.22000-SP0)
      x-ms-date:
<<<<<<< HEAD
      - Wed, 14 Sep 2022 23:57:04 GMT
=======
      - Wed, 14 Sep 2022 20:11:23 GMT
>>>>>>> 179fb04f
      x-ms-version:
      - '2021-04-10'
    method: GET
    uri: https://mystorage.blob.core.windows.net/job-00000000-0000-0000-0000-000000000000?restype=container&sv=PLACEHOLDER&sig=PLACEHOLDER&se=PLACEHOLDER&srt=co&ss=b&sp=racw
  response:
    body:
      string: ''
    headers:
      content-length:
      - '0'
      x-ms-lease-state:
      - available
      x-ms-lease-status:
      - unlocked
      x-ms-version:
      - '2021-04-10'
    status:
      code: 200
      message: OK
- request:
    body: b'BC\xc0\xde5\x14\x00\x00\x05\x00\x00\x00b\x0c0$JY\xbef]\xfb\xb5O\x0bQ\x80L\x01\x00\x00\x00!\x0c\x00\x00^\x01\x00\x00\x0b\x02!\x00\x02\x00\x00\x00\x16\x00\x00\x00\x07\x81#\x91A\xc8\x04I\x06\x1029\x92\x01\x84\x0c%\x05\x08\x19\x1e\x04\x8bb\x80\x14E\x02B\x92\x0bB\xa4\x102\x148\x08\x18K\n2R\x88Hp\xc4!#D\x12\x87\x8c\x10A\x92\x02d\xc8\x08\xb1\x14
      CF\x88 \xc9\x012R\x84\x18*(*\x901|\xb0\\\x91 \xc5\xc8\x00\x00\x00\x89 \x00\x00\x13\x00\x00\x002"H\t
      d\x85\x04\x93"\xa4\x84\x04\x93"\xe3\x84\xa1\x90\x14\x12L\x8a\x8c\x0b\x84\xa4L\x10D#\x00%\x00\x14\xceX\t\x89Z\xa61\x02\x80F\x11\x00\xa1r\x85J\x05\xc84F\x00\xd0)\x02@\x94\xca\x00\x10\xa2U\x06\x80\x08\xb5\x81\x809\x02P\x00Q\x18\x00\x00\x14\x00\x00\x00\x1b\xe6
      \xf8\xff\xff\xff\xffa(\x05w\xa0\x07y\xc8\x07Xx\x87tp\x07z\x00\x08y(\x87x\xa8\x87t\x90\x87r
      \x87X\xa8\x07qH\x07z\x98\x07\x80\x0e\x00B\x1e\xca!\x1e\xea!\x1d\xe4\xa1\x1c\xc8A\x16\xcaa\x1e\xea\x81\x1d\xe8a\x1e\x809\x00\x00\x00\x00\x00I\x18\x00\x00\x01\x00\x00\x00\x13\x82\x00\x00\x1a!L\x0e\xc7
      \x9a\x9e\xaf\xd3t\xd04\xdc\x86\xb3\xcb\xa0\x16h\xd6\x8a\xd7\xc5i:\xe8\x88\xd4\x82\xc6i\xf9\xb8\x9e\xa6\x0f\xa9\x004\x08\x80\x00\x00\x00\x00\x00\x00\x00\x00\x00\x00\x00\xd0\x00\x18R\xa1\xc1\x18\x14@\x00\x00\x00\x00\x00\x00\x00\x00\x00\x00\x00h\x00\x0c\xa9V\xc1\x0c\x02
      \x00\x00\x00\x00\x00\x00\x00\x00\x00\x00\x004\x00\x86T\xf1@\x04\x00\x00\x04\x00\x00\x00\x00\x00\x00\x00\x00\x00h\x00\x0c\xa9\xea\xe1J\x80\x00\x00\x00\x00\x00\x00\x00\x00\x00\x00\x00\xd0\x00\x18R\xb1\x84\xb6\x00\x01\x00\x00\x00\x00\x00\x00\x00\x00\x00\x00\xa0\x010\xa42\x0b\xac\x01\x02\x00\x00\x00\x00\x00\x00\x00\x00\x00\x00@\x03@b\x83@Q\xb1\x00\x00\x80X\x0c\x00\x00\x93\x00\x00\x003\x08\x80\x1c\xc4\xe1\x1cf\x14\x01=\x88C8\x84\xc3\x8cB\x80\x07yx\x07s\x98q\x0c\xe6\x00\x0f\xed\x10\x0e\xf4\x80\x0e3\x0cB\x1e\xc2\xc1\x1d\xce\xa1\x1cf0\x05=\x88C8\x84\x83\x1b\xcc\x03=\xc8C=\x8c\x03=\xccx\x8ctp\x07{\x08\x07yH\x87pp\x07zp\x03vx\x87p
      \x87\x19\xcc\x11\x0e\xec\x90\x0e\xe10\x0fn0\x0f\xe3\xf0\x0e\xf0P\x0e3\x10\xc4\x1d\xde!\x1c\xd8!\x1d\xc2a\x1ef0\x89;\xbc\x83;\xd0C9\xb4\x03<\xbc\x83<\x84\x03;\xcc\xf0\x14v`\x07{h\x077h\x87rh\x077\x80\x87p\x90\x87p`\x07v(\x07v\xf8\x05vx\x87w\x80\x87_\x08\x87q\x18\x87r\x98\x87y\x98\x81,\xee\xf0\x0e\xee\xe0\x0e\xf5\xc0\x0e\xec0\x03b\xc8\xa1\x1c\xe4\xa1\x1c\xcc\xa1\x1c\xe4\xa1\x1c\xdca\x1c\xca!\x1c\xc4\x81\x1d\xcaa\x06\xd6\x90C9\xc8C9\x98C9\xc8C9\xb8\xc38\x94C8\x88\x03;\x94\xc3/\xbc\x83<\xfc\x82;\xd4\x03;\xb0\xc3\x0c\xc7i\x87pX\x87rp\x83th\x07x`\x87t\x18\x87t\xa0\x87\x19\xceS\x0f\xee\x00\x0f\xf2P\x0e\xe4\x90\x0e\xe3@\x0f\xe1
      \x0e\xecP\x0e3 (\x1d\xdc\xc1\x1e\xc2A\x1e\xd2!\x1c\xdc\x81\x1e\xdc\xe0\x1c\xe4\xe1\x1d\xea\x01\x1ef\x18Q8\xb0C:\x9c\x83;\xccP$v`\x07{h\x077`\x87wx\x07x\x98QL\xf4\x90\x0f\xf0P\x0e3\x1ej\x1e\xcaa\x1c\xe8!\x1d\xde\xc1\x1d~\x01\x1e\xe4\xa1\x1c\xcc!\x1d\xf0a\x06T\x85\x838\xcc\xc3;\xb0C=\xd0C9\xfc\xc2<\xe4C;\x88\xc3;\xb0\xc3\x8c\xc5\n\x87y\x98\x87w\x18\x87t\x08\x07z(\x07r\x98\x81\\\xe3\x10\x0e\xec\xc0\x0e\xe5P\x0e\xf30#\xc1\xd2A\x1e\xe4\xe1\x17\xd8\xe1\x1d\xde\x01\x1efH\x19;\xb0\x83=\xb4\x83\x1b\x84\xc38\x8cC9\xcc\xc3<\xb8\xc19\xc8\xc3;\xd4\x03<\xccH\xb4q\x08\x07v`\x07q\x08\x87qX\x87\x19\xdb\xc6\x0e\xec`\x0f\xed\xe0\x06\xf0
      \x0f\xe50\x0f\xe5 \x0f\xf6P\x0en\x10\x0e\xe30\x0e\xe50\x0f\xf3\xe0\x06\xe9\xe0\x0e\xe4P\x0e\xf80C\xe1\xda!\x1d\xe6\xa1\x1c\xf0\x01\x1e\xcaa\x1c\xe8aF\xd4\xd9\xc38\x84\x03;\xb0\xc3/\xd8C:\xccC:\x88C:\xb0C:\xd0C>\x00\xa9\x18\x00\x00\x19\x00\x00\x00\x0b\nr(\x87w\x80\x07zXp\x98C=\xb8\xc38\xb0C9\xd0\xc3\x82\xe6\x1c\xc6\xa1\r\xe8A\x1e\xc2\xc1\x1d\xe6!\x1d\xe8!\x1d\xde\xc1\x1d\x164\xe3`\x0e\xe7P\x0f\xe1
      \x0f\xe4@\x0f\xe1 \x0f\xe7P\x0e\xf4\xb0\x80\x81\x07y(\x87p`\x07vx\x87q\x08\x07z(\x07rXp\x9c\xc38\xb4\x01;\xa4\x83=\x94\x03\x00\x00\x00\xd1\x10\x00\x00\x06\x00\x00\x00\x07\xcc<\xa4\x83;\x9c\x03;\x94\x03=\xa0\x83<\x94C8\x90\xc3\x01\x00\x00\x00a
      \x00\x00*\x00\x00\x00\x13\x04A,\x10\x00\x00\x00\x07\x00\x00\x00\x04K\xa0\x08\xca\x80\xc8\x08\x80)<0\x85\x08\x84F\x00L\xe1\x81)D0\x85\t\x00\x00\x00#\x06\x05\x00\x82`\x904\xc4\x88\x81\x01\x80
      \x18,\x0c1\x8c\x18\x18\x00\x08\x82\xc1\xc2\x0c\xc2\x88A\x01\x80 \x18$M0b`\x00
      \x08\x06\xcdB\x1c#\x06\x06\x00\x82`\xd0,\x831b`\x00 \x08\x06\xcd"\x14#\x06\x04\x00\x82`\x10D#\x06\x05\x00\x82`P@\xc5\x88A\x01\x80
      \x18\x14\x901bP\x00 \x08\x06\x05t\x8c\x18\x10\x00\x08\x82A\xf0h8\x10\x00\x00\x02\x00\x00\x00\x07P\x10\xcd\x14a\x00\x00\x00\x00\x00\x00q
      \x00\x00\x03\x00\x00\x002\x0e\x10"\x84\x03\xb6\x02\x00\x00\x00\x00\x00\x00\x00\x00]\x0c\x00\x00G\x00\x00\x00\x12\x03\x940\x02\x00\x00\x00__quantum__rt__array_start_record_output__quantum__rt__result_record_output__quantum__rt__array_end_record_outputmain__quantum__qis__h__body__quantum__qis__cnot__body__quantum__qis__mz__body11.1.0
      1fdec59bffc11ae37eb51a1b9869f0696bfd5312Qiskit Sample - 3-qubit GHZ circuit\x00\x00\x00\x00'
    headers:
      Accept:
      - application/xml
      Accept-Encoding:
      - gzip, deflate, br
      Connection:
      - keep-alive
      Content-Length:
      - '1732'
      Content-Type:
      - application/octet-stream
      User-Agent:
      - azsdk-python-storage-blob/12.11.0 Python/3.9.13 (Windows-10-10.0.22000-SP0)
      x-ms-blob-type:
      - BlockBlob
      x-ms-date:
<<<<<<< HEAD
      - Wed, 14 Sep 2022 23:57:04 GMT
=======
      - Wed, 14 Sep 2022 20:11:23 GMT
>>>>>>> 179fb04f
      x-ms-version:
      - '2021-04-10'
    method: PUT
    uri: https://mystorage.blob.core.windows.net/job-00000000-0000-0000-0000-000000000000/inputData?sv=PLACEHOLDER&sig=PLACEHOLDER&se=PLACEHOLDER&srt=co&ss=b&sp=racw
  response:
    body:
      string: ''
    headers:
      content-length:
      - '0'
      x-ms-version:
      - '2021-04-10'
    status:
      code: 201
      message: Created
- request:
    body: 'b''{"id": "00000000-0000-0000-0000-000000000000", "name": "Qiskit Sample
      - 3-qubit GHZ circuit", "containerUri": "https://mystorage.blob.core.windows.net/job-00000000-0000-0000-0000-000000000000?sv=PLACEHOLDER&sig=PLACEHOLDER&se=PLACEHOLDER&srt=co&ss=b&sp=racw",
      "inputDataUri": "https://mystorage.blob.core.windows.net/job-00000000-0000-0000-0000-000000000000/inputData",
      "inputDataFormat": "qir.v1", "inputParams": {"count": 100, "entryPoint": "main",
      "arguments": [], "targetCapability": "BasicExecution", "shots": 100}, "providerId":
      "rigetti", "target": "rigetti.sim.qvm", "metadata": {"qiskit": "True", "name":
      "Qiskit Sample - 3-qubit GHZ circuit", "num_qubits": "4", "metadata": "{\\"some\\":
      \\"data\\"}"}, "outputDataFormat": "microsoft.quantum-results.v1"}'''
    headers:
      Accept:
      - application/json
      Accept-Encoding:
      - gzip, deflate, br
      Connection:
      - keep-alive
      Content-Length:
<<<<<<< HEAD
      - '821'
=======
      - '819'
>>>>>>> 179fb04f
      Content-Type:
      - application/json
      User-Agent:
      - testapp-azure-quantum-qiskit azsdk-python-quantum/0.0.0.1 Python/3.9.13 (Windows-10-10.0.22000-SP0)
    method: PUT
    uri: https://eastus.quantum.azure.com/v1.0/subscriptions/00000000-0000-0000-0000-000000000000/resourceGroups/myresourcegroup/providers/Microsoft.Quantum/workspaces/myworkspace/jobs/00000000-0000-0000-0000-000000000000
  response:
    body:
      string: '{"containerUri": "https://mystorage.blob.core.windows.net/job-00000000-0000-0000-0000-000000000000?sv=PLACEHOLDER&sig=PLACEHOLDER&se=PLACEHOLDER&srt=co&ss=b&sp=racw",
        "inputDataUri": "https://mystorage.blob.core.windows.net/job-00000000-0000-0000-0000-000000000000/inputData",
        "inputDataFormat": "qir.v1", "inputParams": {"count": 100, "entryPoint": "main",
        "arguments": [], "targetCapability": "BasicExecution", "shots": 100}, "providerId":
        "rigetti", "target": "rigetti.sim.qvm", "metadata": {"qiskit": "True", "name":
        "Qiskit Sample - 3-qubit GHZ circuit", "num_qubits": "4", "metadata": "{\"some\":
        \"data\"}"}, "name": "Qiskit Sample - 3-qubit GHZ circuit", "id": "00000000-0000-0000-0000-000000000000",
        "status": "Waiting", "outputDataFormat": "microsoft.quantum-results.v1", "outputDataUri":
<<<<<<< HEAD
        "https://mystorage.blob.core.windows.net:443/job-00000000-0000-0000-0000-000000000000/outputData?sv=PLACEHOLDER&sig=PLACEHOLDER&se=PLACEHOLDER&srt=co&ss=b&sp=racw",
        "creationTime": "2022-09-14T23:57:05.1908873+00:00", "beginExecutionTime":
=======
        "https://azuresdkteststo.blob.core.windows.net:443/job-00000000-0000-0000-0000-000000000000/outputData?sv=PLACEHOLDER&sig=PLACEHOLDER&se=PLACEHOLDER&srt=co&ss=b&sp=racw",
        "creationTime": "2022-09-14T20:11:23.5927781+00:00", "beginExecutionTime":
>>>>>>> 179fb04f
        null, "endExecutionTime": null, "cancellationTime": null, "costEstimate":
        null, "errorData": null, "isCancelling": false, "tags": [], "access_token":
        "fake_token"}'
    headers:
      content-length:
<<<<<<< HEAD
      - '1118'
=======
      - '1124'
>>>>>>> 179fb04f
      content-type:
      - application/json; charset=utf-8
      transfer-encoding:
      - chunked
    status:
      code: 200
      message: OK
- request:
    body: null
    headers:
      Accept:
      - application/json
      Accept-Encoding:
      - gzip, deflate, br
      Connection:
      - keep-alive
      User-Agent:
      - testapp-azure-quantum-qiskit azsdk-python-quantum/0.0.0.1 Python/3.9.13 (Windows-10-10.0.22000-SP0)
    method: GET
    uri: https://eastus.quantum.azure.com/v1.0/subscriptions/00000000-0000-0000-0000-000000000000/resourceGroups/myresourcegroup/providers/Microsoft.Quantum/workspaces/myworkspace/jobs/00000000-0000-0000-0000-000000000000
  response:
    body:
      string: '{"containerUri": "https://mystorage.blob.core.windows.net/job-00000000-0000-0000-0000-000000000000?sv=PLACEHOLDER&sig=PLACEHOLDER&se=PLACEHOLDER&srt=co&ss=b&sp=racw",
<<<<<<< HEAD
        "inputDataUri": "https://mystorage.blob.core.windows.net/job-00000000-0000-0000-0000-000000000000/inputData?sv=PLACEHOLDER&sr=b&sig=PLACEHOLDER&se=PLACEHOLDER&sp=r&rscd=attachment%3B%20filename%3DQiskit%2BSample%2B-%2B3-qubit%2BGHZ%2Bcircuit-ed35f94b-3488-11ed-a32d-6045bdc85d00.input.json",
=======
        "inputDataUri": "https://mystorage.blob.core.windows.net/job-00000000-0000-0000-0000-000000000000/inputData?sv=PLACEHOLDER&sr=b&sig=PLACEHOLDER&se=PLACEHOLDER&sp=r&rscd=attachment%3B%20filename%3DQiskit%2BSample%2B-%2B3-qubit%2BGHZ%2Bcircuit-66adae4d-3469-11ed-83f8-6045bdc85d00.input.json",
>>>>>>> 179fb04f
        "inputDataFormat": "qir.v1", "inputParams": {"count": 100, "entryPoint": "main",
        "arguments": [], "targetCapability": "BasicExecution", "shots": 100}, "providerId":
        "rigetti", "target": "rigetti.sim.qvm", "metadata": {"qiskit": "True", "name":
        "Qiskit Sample - 3-qubit GHZ circuit", "num_qubits": "4", "metadata": "{\"some\":
        \"data\"}"}, "name": "Qiskit Sample - 3-qubit GHZ circuit", "id": "00000000-0000-0000-0000-000000000000",
        "status": "Succeeded", "outputDataFormat": "microsoft.quantum-results.v1",
<<<<<<< HEAD
        "outputDataUri": "https://mystorage.blob.core.windows.net/job-00000000-0000-0000-0000-000000000000/outputData?sv=PLACEHOLDER&sr=b&sig=PLACEHOLDER&se=PLACEHOLDER&sp=r&rscd=attachment%3B%20filename%3DQiskit%2BSample%2B-%2B3-qubit%2BGHZ%2Bcircuit-ed35f94b-3488-11ed-a32d-6045bdc85d00.output.json",
        "creationTime": "2022-09-14T23:57:05.1908873+00:00", "beginExecutionTime":
        "2022-09-14T23:57:39.9750101Z", "endExecutionTime": "2022-09-14T23:57:41.161679Z",
=======
        "outputDataUri": "https://mystorage.blob.core.windows.net/job-00000000-0000-0000-0000-000000000000/outputData?sv=PLACEHOLDER&sr=b&sig=PLACEHOLDER&se=PLACEHOLDER&sp=r&rscd=attachment%3B%20filename%3DQiskit%2BSample%2B-%2B3-qubit%2BGHZ%2Bcircuit-66adae4d-3469-11ed-83f8-6045bdc85d00.output.json",
        "creationTime": "2022-09-14T20:11:23.5927781+00:00", "beginExecutionTime":
        "2022-09-14T20:12:02.5434311Z", "endExecutionTime": "2022-09-14T20:12:03.8398625Z",
>>>>>>> 179fb04f
        "cancellationTime": null, "costEstimate": {"currencyCode": "USD", "events":
        [{"dimensionId": "qpu_time_centiseconds", "dimensionName": "QPU Execution
        Time", "measureUnit": "10ms (rounded up)", "amountBilled": 0.0, "amountConsumed":
        0.0, "unitPrice": 0.0}], "estimatedTotal": 0.0}, "errorData": null, "isCancelling":
        false, "tags": [], "access_token": "fake_token"}'
    headers:
      content-length:
<<<<<<< HEAD
      - '1683'
=======
      - '1684'
>>>>>>> 179fb04f
      content-type:
      - application/json; charset=utf-8
      transfer-encoding:
      - chunked
    status:
      code: 200
      message: OK
- request:
    body: null
    headers:
      Accept:
      - application/json
      Accept-Encoding:
      - gzip, deflate, br
      Connection:
      - keep-alive
      User-Agent:
      - testapp-azure-quantum-qiskit azsdk-python-quantum/0.0.0.1 Python/3.9.13 (Windows-10-10.0.22000-SP0)
    method: GET
    uri: https://eastus.quantum.azure.com/v1.0/subscriptions/00000000-0000-0000-0000-000000000000/resourceGroups/myresourcegroup/providers/Microsoft.Quantum/workspaces/myworkspace/jobs/00000000-0000-0000-0000-000000000000
  response:
    body:
      string: '{"containerUri": "https://mystorage.blob.core.windows.net/job-00000000-0000-0000-0000-000000000000?sv=PLACEHOLDER&sig=PLACEHOLDER&se=PLACEHOLDER&srt=co&ss=b&sp=racw",
<<<<<<< HEAD
        "inputDataUri": "https://mystorage.blob.core.windows.net/job-00000000-0000-0000-0000-000000000000/inputData?sv=PLACEHOLDER&sr=b&sig=PLACEHOLDER&se=PLACEHOLDER&sp=r&rscd=attachment%3B%20filename%3DQiskit%2BSample%2B-%2B3-qubit%2BGHZ%2Bcircuit-ed35f94b-3488-11ed-a32d-6045bdc85d00.input.json",
=======
        "inputDataUri": "https://mystorage.blob.core.windows.net/job-00000000-0000-0000-0000-000000000000/inputData?sv=PLACEHOLDER&sr=b&sig=PLACEHOLDER&se=PLACEHOLDER&sp=r&rscd=attachment%3B%20filename%3DQiskit%2BSample%2B-%2B3-qubit%2BGHZ%2Bcircuit-66adae4d-3469-11ed-83f8-6045bdc85d00.input.json",
>>>>>>> 179fb04f
        "inputDataFormat": "qir.v1", "inputParams": {"count": 100, "entryPoint": "main",
        "arguments": [], "targetCapability": "BasicExecution", "shots": 100}, "providerId":
        "rigetti", "target": "rigetti.sim.qvm", "metadata": {"qiskit": "True", "name":
        "Qiskit Sample - 3-qubit GHZ circuit", "num_qubits": "4", "metadata": "{\"some\":
        \"data\"}"}, "name": "Qiskit Sample - 3-qubit GHZ circuit", "id": "00000000-0000-0000-0000-000000000000",
        "status": "Succeeded", "outputDataFormat": "microsoft.quantum-results.v1",
<<<<<<< HEAD
        "outputDataUri": "https://mystorage.blob.core.windows.net/job-00000000-0000-0000-0000-000000000000/outputData?sv=PLACEHOLDER&sr=b&sig=PLACEHOLDER&se=PLACEHOLDER&sp=r&rscd=attachment%3B%20filename%3DQiskit%2BSample%2B-%2B3-qubit%2BGHZ%2Bcircuit-ed35f94b-3488-11ed-a32d-6045bdc85d00.output.json",
        "creationTime": "2022-09-14T23:57:05.1908873+00:00", "beginExecutionTime":
        "2022-09-14T23:57:39.9750101Z", "endExecutionTime": "2022-09-14T23:57:41.161679Z",
=======
        "outputDataUri": "https://mystorage.blob.core.windows.net/job-00000000-0000-0000-0000-000000000000/outputData?sv=PLACEHOLDER&sr=b&sig=PLACEHOLDER&se=PLACEHOLDER&sp=r&rscd=attachment%3B%20filename%3DQiskit%2BSample%2B-%2B3-qubit%2BGHZ%2Bcircuit-66adae4d-3469-11ed-83f8-6045bdc85d00.output.json",
        "creationTime": "2022-09-14T20:11:23.5927781+00:00", "beginExecutionTime":
        "2022-09-14T20:12:02.5434311Z", "endExecutionTime": "2022-09-14T20:12:03.8398625Z",
>>>>>>> 179fb04f
        "cancellationTime": null, "costEstimate": {"currencyCode": "USD", "events":
        [{"dimensionId": "qpu_time_centiseconds", "dimensionName": "QPU Execution
        Time", "measureUnit": "10ms (rounded up)", "amountBilled": 0.0, "amountConsumed":
        0.0, "unitPrice": 0.0}], "estimatedTotal": 0.0}, "errorData": null, "isCancelling":
        false, "tags": [], "access_token": "fake_token"}'
    headers:
      content-length:
<<<<<<< HEAD
      - '1683'
=======
      - '1684'
>>>>>>> 179fb04f
      content-type:
      - application/json; charset=utf-8
      transfer-encoding:
      - chunked
    status:
      code: 200
      message: OK
- request:
    body: null
    headers:
      Accept:
      - application/json
      Accept-Encoding:
      - gzip, deflate, br
      Connection:
      - keep-alive
      User-Agent:
      - testapp-azure-quantum-qiskit azsdk-python-quantum/0.0.0.1 Python/3.9.13 (Windows-10-10.0.22000-SP0)
    method: GET
    uri: https://eastus.quantum.azure.com/v1.0/subscriptions/00000000-0000-0000-0000-000000000000/resourceGroups/myresourcegroup/providers/Microsoft.Quantum/workspaces/myworkspace/jobs/00000000-0000-0000-0000-000000000000
  response:
    body:
      string: '{"containerUri": "https://mystorage.blob.core.windows.net/job-00000000-0000-0000-0000-000000000000?sv=PLACEHOLDER&sig=PLACEHOLDER&se=PLACEHOLDER&srt=co&ss=b&sp=racw",
<<<<<<< HEAD
        "inputDataUri": "https://mystorage.blob.core.windows.net/job-00000000-0000-0000-0000-000000000000/inputData?sv=PLACEHOLDER&sr=b&sig=PLACEHOLDER&se=PLACEHOLDER&sp=r&rscd=attachment%3B%20filename%3DQiskit%2BSample%2B-%2B3-qubit%2BGHZ%2Bcircuit-ed35f94b-3488-11ed-a32d-6045bdc85d00.input.json",
=======
        "inputDataUri": "https://mystorage.blob.core.windows.net/job-00000000-0000-0000-0000-000000000000/inputData?sv=PLACEHOLDER&sr=b&sig=PLACEHOLDER&se=PLACEHOLDER&sp=r&rscd=attachment%3B%20filename%3DQiskit%2BSample%2B-%2B3-qubit%2BGHZ%2Bcircuit-66adae4d-3469-11ed-83f8-6045bdc85d00.input.json",
>>>>>>> 179fb04f
        "inputDataFormat": "qir.v1", "inputParams": {"count": 100, "entryPoint": "main",
        "arguments": [], "targetCapability": "BasicExecution", "shots": 100}, "providerId":
        "rigetti", "target": "rigetti.sim.qvm", "metadata": {"qiskit": "True", "name":
        "Qiskit Sample - 3-qubit GHZ circuit", "num_qubits": "4", "metadata": "{\"some\":
        \"data\"}"}, "name": "Qiskit Sample - 3-qubit GHZ circuit", "id": "00000000-0000-0000-0000-000000000000",
        "status": "Succeeded", "outputDataFormat": "microsoft.quantum-results.v1",
<<<<<<< HEAD
        "outputDataUri": "https://mystorage.blob.core.windows.net/job-00000000-0000-0000-0000-000000000000/outputData?sv=PLACEHOLDER&sr=b&sig=PLACEHOLDER&se=PLACEHOLDER&sp=r&rscd=attachment%3B%20filename%3DQiskit%2BSample%2B-%2B3-qubit%2BGHZ%2Bcircuit-ed35f94b-3488-11ed-a32d-6045bdc85d00.output.json",
        "creationTime": "2022-09-14T23:57:05.1908873+00:00", "beginExecutionTime":
        "2022-09-14T23:57:39.9750101Z", "endExecutionTime": "2022-09-14T23:57:41.161679Z",
=======
        "outputDataUri": "https://mystorage.blob.core.windows.net/job-00000000-0000-0000-0000-000000000000/outputData?sv=PLACEHOLDER&sr=b&sig=PLACEHOLDER&se=PLACEHOLDER&sp=r&rscd=attachment%3B%20filename%3DQiskit%2BSample%2B-%2B3-qubit%2BGHZ%2Bcircuit-66adae4d-3469-11ed-83f8-6045bdc85d00.output.json",
        "creationTime": "2022-09-14T20:11:23.5927781+00:00", "beginExecutionTime":
        "2022-09-14T20:12:02.5434311Z", "endExecutionTime": "2022-09-14T20:12:03.8398625Z",
>>>>>>> 179fb04f
        "cancellationTime": null, "costEstimate": {"currencyCode": "USD", "events":
        [{"dimensionId": "qpu_time_centiseconds", "dimensionName": "QPU Execution
        Time", "measureUnit": "10ms (rounded up)", "amountBilled": 0.0, "amountConsumed":
        0.0, "unitPrice": 0.0}], "estimatedTotal": 0.0}, "errorData": null, "isCancelling":
        false, "tags": [], "access_token": "fake_token"}'
    headers:
      content-length:
<<<<<<< HEAD
      - '1683'
=======
      - '1684'
>>>>>>> 179fb04f
      content-type:
      - application/json; charset=utf-8
      transfer-encoding:
      - chunked
    status:
      code: 200
      message: OK
- request:
    body: null
    headers:
      Accept:
      - application/json
      Accept-Encoding:
      - gzip, deflate, br
      Connection:
      - keep-alive
      User-Agent:
      - testapp-azure-quantum-qiskit azsdk-python-quantum/0.0.0.1 Python/3.9.13 (Windows-10-10.0.22000-SP0)
    method: GET
    uri: https://eastus.quantum.azure.com/v1.0/subscriptions/00000000-0000-0000-0000-000000000000/resourceGroups/myresourcegroup/providers/Microsoft.Quantum/workspaces/myworkspace/providerStatus
  response:
    body:
      string: '{"value": [{"id": "Microsoft", "currentAvailability": "Available",
        "targets": [{"id": "microsoft.paralleltempering-parameterfree.cpu", "currentAvailability":
        "Available", "averageQueueTime": 0, "statusPage": null}, {"id": "microsoft.paralleltempering.cpu",
        "currentAvailability": "Available", "averageQueueTime": 0, "statusPage": null},
        {"id": "microsoft.simulatedannealing-parameterfree.cpu", "currentAvailability":
        "Available", "averageQueueTime": 0, "statusPage": null}, {"id": "microsoft.simulatedannealing.cpu",
        "currentAvailability": "Available", "averageQueueTime": 0, "statusPage": null},
        {"id": "microsoft.tabu-parameterfree.cpu", "currentAvailability": "Available",
        "averageQueueTime": 0, "statusPage": null}, {"id": "microsoft.tabu.cpu", "currentAvailability":
        "Available", "averageQueueTime": 0, "statusPage": null}, {"id": "microsoft.qmc.cpu",
        "currentAvailability": "Available", "averageQueueTime": 0, "statusPage": null},
        {"id": "microsoft.populationannealing.cpu", "currentAvailability": "Available",
        "averageQueueTime": 0, "statusPage": null}, {"id": "microsoft.populationannealing-parameterfree.cpu",
        "currentAvailability": "Available", "averageQueueTime": 0, "statusPage": null},
        {"id": "microsoft.substochasticmontecarlo.cpu", "currentAvailability": "Available",
        "averageQueueTime": 0, "statusPage": null}, {"id": "microsoft.substochasticmontecarlo-parameterfree.cpu",
        "currentAvailability": "Available", "averageQueueTime": 0, "statusPage": null},
        {"id": "microsoft.populationannealing-parameterfree.cpu", "currentAvailability":
        "Available", "averageQueueTime": 0, "statusPage": null}, {"id": "microsoft.paralleltempering-parameterfree.cpu.legacy",
        "currentAvailability": "Available", "averageQueueTime": 0, "statusPage": null},
        {"id": "microsoft.paralleltempering.cpu.legacy", "currentAvailability": "Available",
        "averageQueueTime": 0, "statusPage": null}, {"id": "microsoft.simulatedannealing-parameterfree.cpu.legacy",
        "currentAvailability": "Available", "averageQueueTime": 0, "statusPage": null},
        {"id": "microsoft.simulatedannealing.cpu.legacy", "currentAvailability": "Available",
        "averageQueueTime": 0, "statusPage": null}, {"id": "microsoft.tabu-parameterfree.cpu.legacy",
        "currentAvailability": "Available", "averageQueueTime": 0, "statusPage": null},
        {"id": "microsoft.tabu.cpu.legacy", "currentAvailability": "Available", "averageQueueTime":
        0, "statusPage": null}, {"id": "microsoft.qmc.cpu.legacy", "currentAvailability":
        "Available", "averageQueueTime": 0, "statusPage": null}, {"id": "microsoft.paralleltempering-parameterfree.cpu.experimental",
        "currentAvailability": "Available", "averageQueueTime": 0, "statusPage": null},
        {"id": "microsoft.paralleltempering.cpu.experimental", "currentAvailability":
        "Available", "averageQueueTime": 0, "statusPage": null}, {"id": "microsoft.simulatedannealing-parameterfree.cpu.experimental",
        "currentAvailability": "Available", "averageQueueTime": 0, "statusPage": null},
        {"id": "microsoft.simulatedannealing.cpu.experimental", "currentAvailability":
        "Available", "averageQueueTime": 0, "statusPage": null}, {"id": "microsoft.tabu-parameterfree.cpu.experimental",
        "currentAvailability": "Available", "averageQueueTime": 0, "statusPage": null},
        {"id": "microsoft.tabu.cpu.experimental", "currentAvailability": "Available",
        "averageQueueTime": 0, "statusPage": null}, {"id": "microsoft.qmc.cpu.experimental",
        "currentAvailability": "Available", "averageQueueTime": 0, "statusPage": null}]},
        {"id": "ionq", "currentAvailability": "Available", "targets": [{"id": "ionq.qpu",
<<<<<<< HEAD
        "currentAvailability": "Available", "averageQueueTime": 252, "statusPage":
        "https://status.ionq.co"}, {"id": "ionq.qpu.aria-1", "currentAvailability":
        "Available", "averageQueueTime": 139842, "statusPage": "https://status.ionq.co"},
        {"id": "ionq.simulator", "currentAvailability": "Available", "averageQueueTime":
        3, "statusPage": "https://status.ionq.co"}]}, {"id": "quantinuum", "currentAvailability":
=======
        "currentAvailability": "Available", "averageQueueTime": 153, "statusPage":
        "https://status.ionq.co"}, {"id": "ionq.qpu.aria-1", "currentAvailability":
        "Available", "averageQueueTime": 132573, "statusPage": "https://status.ionq.co"},
        {"id": "ionq.simulator", "currentAvailability": "Available", "averageQueueTime":
        5, "statusPage": "https://status.ionq.co"}]}, {"id": "quantinuum", "currentAvailability":
>>>>>>> 179fb04f
        "Degraded", "targets": [{"id": "quantinuum.hqs-lt-s1", "currentAvailability":
        "Unavailable", "averageQueueTime": 0, "statusPage": "https://www.quantinuum.com/products/h1"},
        {"id": "quantinuum.hqs-lt-s1-apival", "currentAvailability": "Available",
        "averageQueueTime": 1, "statusPage": "https://www.quantinuum.com/products/h1"},
<<<<<<< HEAD
        {"id": "quantinuum.hqs-lt-s2", "currentAvailability": "Degraded", "averageQueueTime":
        353984, "statusPage": "https://www.quantinuum.com/products/h1"}, {"id": "quantinuum.hqs-lt-s2-apival",
        "currentAvailability": "Available", "averageQueueTime": 0, "statusPage": "https://www.quantinuum.com/products/h1"},
        {"id": "quantinuum.hqs-lt-s1-sim", "currentAvailability": "Available", "averageQueueTime":
        146, "statusPage": "https://www.quantinuum.com/products/h1"}, {"id": "quantinuum.hqs-lt-s2-sim",
        "currentAvailability": "Available", "averageQueueTime": 28, "statusPage":
        "https://www.quantinuum.com/products/h1"}, {"id": "quantinuum.hqs-lt", "currentAvailability":
        "Degraded", "averageQueueTime": 0, "statusPage": "https://www.quantinuum.com/products/h1"},
        {"id": "quantinuum.qpu.h1-1", "currentAvailability": "Unavailable", "averageQueueTime":
        0, "statusPage": "https://www.quantinuum.com/products/h1"}, {"id": "quantinuum.sim.h1-1sc",
        "currentAvailability": "Available", "averageQueueTime": 1, "statusPage": "https://www.quantinuum.com/products/h1"},
        {"id": "quantinuum.qpu.h1-2", "currentAvailability": "Degraded", "averageQueueTime":
        353984, "statusPage": "https://www.quantinuum.com/products/h1"}, {"id": "quantinuum.sim.h1-2sc",
        "currentAvailability": "Available", "averageQueueTime": 0, "statusPage": "https://www.quantinuum.com/products/h1"},
        {"id": "quantinuum.sim.h1-1e", "currentAvailability": "Available", "averageQueueTime":
        146, "statusPage": "https://www.quantinuum.com/products/h1"}, {"id": "quantinuum.sim.h1-2e",
=======
        {"id": "quantinuum.hqs-lt-s2", "currentAvailability": "Available", "averageQueueTime":
        421821, "statusPage": "https://www.quantinuum.com/products/h1"}, {"id": "quantinuum.hqs-lt-s2-apival",
        "currentAvailability": "Available", "averageQueueTime": 0, "statusPage": "https://www.quantinuum.com/products/h1"},
        {"id": "quantinuum.hqs-lt-s1-sim", "currentAvailability": "Available", "averageQueueTime":
        147, "statusPage": "https://www.quantinuum.com/products/h1"}, {"id": "quantinuum.hqs-lt-s2-sim",
        "currentAvailability": "Available", "averageQueueTime": 28, "statusPage":
        "https://www.quantinuum.com/products/h1"}, {"id": "quantinuum.hqs-lt", "currentAvailability":
        "Available", "averageQueueTime": 0, "statusPage": "https://www.quantinuum.com/products/h1"},
        {"id": "quantinuum.qpu.h1-1", "currentAvailability": "Unavailable", "averageQueueTime":
        0, "statusPage": "https://www.quantinuum.com/products/h1"}, {"id": "quantinuum.sim.h1-1sc",
        "currentAvailability": "Available", "averageQueueTime": 1, "statusPage": "https://www.quantinuum.com/products/h1"},
        {"id": "quantinuum.qpu.h1-2", "currentAvailability": "Available", "averageQueueTime":
        421821, "statusPage": "https://www.quantinuum.com/products/h1"}, {"id": "quantinuum.sim.h1-2sc",
        "currentAvailability": "Available", "averageQueueTime": 0, "statusPage": "https://www.quantinuum.com/products/h1"},
        {"id": "quantinuum.sim.h1-1e", "currentAvailability": "Available", "averageQueueTime":
        147, "statusPage": "https://www.quantinuum.com/products/h1"}, {"id": "quantinuum.sim.h1-2e",
>>>>>>> 179fb04f
        "currentAvailability": "Available", "averageQueueTime": 28, "statusPage":
        "https://www.quantinuum.com/products/h1"}, {"id": "quantinuum.qpu.h1", "currentAvailability":
        "Unavailable", "averageQueueTime": 0, "statusPage": null}]}, {"id": "honeywell",
        "currentAvailability": "Degraded", "targets": [{"id": "honeywell.hqs-lt-s1",
        "currentAvailability": "Unavailable", "averageQueueTime": 0, "statusPage":
        "https://www.honeywell.com/en-us/company/quantum"}, {"id": "honeywell.hqs-lt-s1-apival",
        "currentAvailability": "Available", "averageQueueTime": 1, "statusPage": "https://www.honeywell.com/en-us/company/quantum"},
<<<<<<< HEAD
        {"id": "honeywell.hqs-lt-s2", "currentAvailability": "Degraded", "averageQueueTime":
        353984, "statusPage": "https://www.honeywell.com/en-us/company/quantum"},
        {"id": "honeywell.hqs-lt-s2-apival", "currentAvailability": "Available", "averageQueueTime":
        0, "statusPage": "https://www.honeywell.com/en-us/company/quantum"}, {"id":
        "honeywell.hqs-lt-s1-sim", "currentAvailability": "Available", "averageQueueTime":
        146, "statusPage": "https://www.honeywell.com/en-us/company/quantum"}, {"id":
        "honeywell.hqs-lt", "currentAvailability": "Degraded", "averageQueueTime":
=======
        {"id": "honeywell.hqs-lt-s2", "currentAvailability": "Available", "averageQueueTime":
        421821, "statusPage": "https://www.honeywell.com/en-us/company/quantum"},
        {"id": "honeywell.hqs-lt-s2-apival", "currentAvailability": "Available", "averageQueueTime":
        0, "statusPage": "https://www.honeywell.com/en-us/company/quantum"}, {"id":
        "honeywell.hqs-lt-s1-sim", "currentAvailability": "Available", "averageQueueTime":
        147, "statusPage": "https://www.honeywell.com/en-us/company/quantum"}, {"id":
        "honeywell.hqs-lt", "currentAvailability": "Available", "averageQueueTime":
>>>>>>> 179fb04f
        0, "statusPage": "https://www.honeywell.com/en-us/company/quantum"}]}, {"id":
        "rigetti", "currentAvailability": "Available", "targets": [{"id": "rigetti.sim.qvm",
        "currentAvailability": "Available", "averageQueueTime": 5, "statusPage": "https://rigetti.statuspage.io/"},
        {"id": "rigetti.qpu.aspen-11", "currentAvailability": "Available", "averageQueueTime":
        5, "statusPage": "https://rigetti.statuspage.io/"}, {"id": "rigetti.qpu.aspen-m-2",
<<<<<<< HEAD
        "currentAvailability": "Available", "averageQueueTime": 5, "statusPage": "https://rigetti.statuspage.io/"}]},
        {"id": "1qbit", "currentAvailability": "Degraded", "targets": [{"id": "1qbit.tabu",
        "currentAvailability": "Degraded", "averageQueueTime": 0, "statusPage": "https://status.1qbit.com/"},
        {"id": "1qbit.pathrelinking", "currentAvailability": "Degraded", "averageQueueTime":
        0, "statusPage": "https://status.1qbit.com/"}, {"id": "1qbit.pticm", "currentAvailability":
        "Degraded", "averageQueueTime": 0, "statusPage": "https://status.1qbit.com/"}]}],
        "nextLink": null, "access_token": "fake_token"}'
    headers:
      content-length:
      - '7526'
=======
        "currentAvailability": "Available", "averageQueueTime": 5, "statusPage": "https://rigetti.statuspage.io/"}]}],
        "nextLink": null, "access_token": "fake_token"}'
    headers:
      content-length:
      - '7116'
>>>>>>> 179fb04f
      content-type:
      - application/json; charset=utf-8
      transfer-encoding:
      - chunked
    status:
      code: 200
      message: OK
- request:
    body: null
    headers:
      Accept:
      - application/json
      Accept-Encoding:
      - gzip, deflate, br
      Connection:
      - keep-alive
      User-Agent:
      - testapp-azure-quantum-qiskit azsdk-python-quantum/0.0.0.1 Python/3.9.13 (Windows-10-10.0.22000-SP0)
    method: GET
    uri: https://eastus.quantum.azure.com/v1.0/subscriptions/00000000-0000-0000-0000-000000000000/resourceGroups/myresourcegroup/providers/Microsoft.Quantum/workspaces/myworkspace/jobs/00000000-0000-0000-0000-000000000000
  response:
    body:
      string: '{"containerUri": "https://mystorage.blob.core.windows.net/job-00000000-0000-0000-0000-000000000000?sv=PLACEHOLDER&sig=PLACEHOLDER&se=PLACEHOLDER&srt=co&ss=b&sp=racw",
<<<<<<< HEAD
        "inputDataUri": "https://mystorage.blob.core.windows.net/job-00000000-0000-0000-0000-000000000000/inputData?sv=PLACEHOLDER&sr=b&sig=PLACEHOLDER&se=PLACEHOLDER&sp=r&rscd=attachment%3B%20filename%3DQiskit%2BSample%2B-%2B3-qubit%2BGHZ%2Bcircuit-ed35f94b-3488-11ed-a32d-6045bdc85d00.input.json",
=======
        "inputDataUri": "https://mystorage.blob.core.windows.net/job-00000000-0000-0000-0000-000000000000/inputData?sv=PLACEHOLDER&sr=b&sig=PLACEHOLDER&se=PLACEHOLDER&sp=r&rscd=attachment%3B%20filename%3DQiskit%2BSample%2B-%2B3-qubit%2BGHZ%2Bcircuit-66adae4d-3469-11ed-83f8-6045bdc85d00.input.json",
>>>>>>> 179fb04f
        "inputDataFormat": "qir.v1", "inputParams": {"count": 100, "entryPoint": "main",
        "arguments": [], "targetCapability": "BasicExecution", "shots": 100}, "providerId":
        "rigetti", "target": "rigetti.sim.qvm", "metadata": {"qiskit": "True", "name":
        "Qiskit Sample - 3-qubit GHZ circuit", "num_qubits": "4", "metadata": "{\"some\":
        \"data\"}"}, "name": "Qiskit Sample - 3-qubit GHZ circuit", "id": "00000000-0000-0000-0000-000000000000",
        "status": "Succeeded", "outputDataFormat": "microsoft.quantum-results.v1",
<<<<<<< HEAD
        "outputDataUri": "https://mystorage.blob.core.windows.net/job-00000000-0000-0000-0000-000000000000/outputData?sv=PLACEHOLDER&sr=b&sig=PLACEHOLDER&se=PLACEHOLDER&sp=r&rscd=attachment%3B%20filename%3DQiskit%2BSample%2B-%2B3-qubit%2BGHZ%2Bcircuit-ed35f94b-3488-11ed-a32d-6045bdc85d00.output.json",
        "creationTime": "2022-09-14T23:57:05.1908873+00:00", "beginExecutionTime":
        "2022-09-14T23:57:39.9750101Z", "endExecutionTime": "2022-09-14T23:57:41.161679Z",
=======
        "outputDataUri": "https://mystorage.blob.core.windows.net/job-00000000-0000-0000-0000-000000000000/outputData?sv=PLACEHOLDER&sr=b&sig=PLACEHOLDER&se=PLACEHOLDER&sp=r&rscd=attachment%3B%20filename%3DQiskit%2BSample%2B-%2B3-qubit%2BGHZ%2Bcircuit-66adae4d-3469-11ed-83f8-6045bdc85d00.output.json",
        "creationTime": "2022-09-14T20:11:23.5927781+00:00", "beginExecutionTime":
        "2022-09-14T20:12:02.5434311Z", "endExecutionTime": "2022-09-14T20:12:03.8398625Z",
>>>>>>> 179fb04f
        "cancellationTime": null, "costEstimate": {"currencyCode": "USD", "events":
        [{"dimensionId": "qpu_time_centiseconds", "dimensionName": "QPU Execution
        Time", "measureUnit": "10ms (rounded up)", "amountBilled": 0.0, "amountConsumed":
        0.0, "unitPrice": 0.0}], "estimatedTotal": 0.0}, "errorData": null, "isCancelling":
        false, "tags": [], "access_token": "fake_token"}'
    headers:
      content-length:
<<<<<<< HEAD
      - '1683'
=======
      - '1684'
>>>>>>> 179fb04f
      content-type:
      - application/json; charset=utf-8
      transfer-encoding:
      - chunked
    status:
      code: 200
      message: OK
- request:
    body: null
    headers:
      Accept:
      - application/json
      Accept-Encoding:
      - gzip, deflate, br
      Connection:
      - keep-alive
      User-Agent:
      - testapp-azure-quantum-qiskit azsdk-python-quantum/0.0.0.1 Python/3.9.13 (Windows-10-10.0.22000-SP0)
    method: GET
    uri: https://eastus.quantum.azure.com/v1.0/subscriptions/00000000-0000-0000-0000-000000000000/resourceGroups/myresourcegroup/providers/Microsoft.Quantum/workspaces/myworkspace/jobs/00000000-0000-0000-0000-000000000000
  response:
    body:
      string: '{"containerUri": "https://mystorage.blob.core.windows.net/job-00000000-0000-0000-0000-000000000000?sv=PLACEHOLDER&sig=PLACEHOLDER&se=PLACEHOLDER&srt=co&ss=b&sp=racw",
<<<<<<< HEAD
        "inputDataUri": "https://mystorage.blob.core.windows.net/job-00000000-0000-0000-0000-000000000000/inputData?sv=PLACEHOLDER&sr=b&sig=PLACEHOLDER&se=PLACEHOLDER&sp=r&rscd=attachment%3B%20filename%3DQiskit%2BSample%2B-%2B3-qubit%2BGHZ%2Bcircuit-ed35f94b-3488-11ed-a32d-6045bdc85d00.input.json",
=======
        "inputDataUri": "https://mystorage.blob.core.windows.net/job-00000000-0000-0000-0000-000000000000/inputData?sv=PLACEHOLDER&sr=b&sig=PLACEHOLDER&se=PLACEHOLDER&sp=r&rscd=attachment%3B%20filename%3DQiskit%2BSample%2B-%2B3-qubit%2BGHZ%2Bcircuit-66adae4d-3469-11ed-83f8-6045bdc85d00.input.json",
>>>>>>> 179fb04f
        "inputDataFormat": "qir.v1", "inputParams": {"count": 100, "entryPoint": "main",
        "arguments": [], "targetCapability": "BasicExecution", "shots": 100}, "providerId":
        "rigetti", "target": "rigetti.sim.qvm", "metadata": {"qiskit": "True", "name":
        "Qiskit Sample - 3-qubit GHZ circuit", "num_qubits": "4", "metadata": "{\"some\":
        \"data\"}"}, "name": "Qiskit Sample - 3-qubit GHZ circuit", "id": "00000000-0000-0000-0000-000000000000",
        "status": "Succeeded", "outputDataFormat": "microsoft.quantum-results.v1",
<<<<<<< HEAD
        "outputDataUri": "https://mystorage.blob.core.windows.net/job-00000000-0000-0000-0000-000000000000/outputData?sv=PLACEHOLDER&sr=b&sig=PLACEHOLDER&se=PLACEHOLDER&sp=r&rscd=attachment%3B%20filename%3DQiskit%2BSample%2B-%2B3-qubit%2BGHZ%2Bcircuit-ed35f94b-3488-11ed-a32d-6045bdc85d00.output.json",
        "creationTime": "2022-09-14T23:57:05.1908873+00:00", "beginExecutionTime":
        "2022-09-14T23:57:39.9750101Z", "endExecutionTime": "2022-09-14T23:57:41.161679Z",
=======
        "outputDataUri": "https://mystorage.blob.core.windows.net/job-00000000-0000-0000-0000-000000000000/outputData?sv=PLACEHOLDER&sr=b&sig=PLACEHOLDER&se=PLACEHOLDER&sp=r&rscd=attachment%3B%20filename%3DQiskit%2BSample%2B-%2B3-qubit%2BGHZ%2Bcircuit-66adae4d-3469-11ed-83f8-6045bdc85d00.output.json",
        "creationTime": "2022-09-14T20:11:23.5927781+00:00", "beginExecutionTime":
        "2022-09-14T20:12:02.5434311Z", "endExecutionTime": "2022-09-14T20:12:03.8398625Z",
>>>>>>> 179fb04f
        "cancellationTime": null, "costEstimate": {"currencyCode": "USD", "events":
        [{"dimensionId": "qpu_time_centiseconds", "dimensionName": "QPU Execution
        Time", "measureUnit": "10ms (rounded up)", "amountBilled": 0.0, "amountConsumed":
        0.0, "unitPrice": 0.0}], "estimatedTotal": 0.0}, "errorData": null, "isCancelling":
        false, "tags": [], "access_token": "fake_token"}'
    headers:
      content-length:
<<<<<<< HEAD
      - '1683'
=======
      - '1684'
>>>>>>> 179fb04f
      content-type:
      - application/json; charset=utf-8
      transfer-encoding:
      - chunked
    status:
      code: 200
      message: OK
- request:
    body: null
    headers:
      Accept:
      - application/json
      Accept-Encoding:
      - gzip, deflate, br
      Connection:
      - keep-alive
      User-Agent:
      - testapp-azure-quantum-qiskit azsdk-python-quantum/0.0.0.1 Python/3.9.13 (Windows-10-10.0.22000-SP0)
    method: GET
    uri: https://eastus.quantum.azure.com/v1.0/subscriptions/00000000-0000-0000-0000-000000000000/resourceGroups/myresourcegroup/providers/Microsoft.Quantum/workspaces/myworkspace/jobs/00000000-0000-0000-0000-000000000000
  response:
    body:
      string: '{"containerUri": "https://mystorage.blob.core.windows.net/job-00000000-0000-0000-0000-000000000000?sv=PLACEHOLDER&sig=PLACEHOLDER&se=PLACEHOLDER&srt=co&ss=b&sp=racw",
<<<<<<< HEAD
        "inputDataUri": "https://mystorage.blob.core.windows.net/job-00000000-0000-0000-0000-000000000000/inputData?sv=PLACEHOLDER&sr=b&sig=PLACEHOLDER&se=PLACEHOLDER&sp=r&rscd=attachment%3B%20filename%3DQiskit%2BSample%2B-%2B3-qubit%2BGHZ%2Bcircuit-ed35f94b-3488-11ed-a32d-6045bdc85d00.input.json",
=======
        "inputDataUri": "https://mystorage.blob.core.windows.net/job-00000000-0000-0000-0000-000000000000/inputData?sv=PLACEHOLDER&sr=b&sig=PLACEHOLDER&se=PLACEHOLDER&sp=r&rscd=attachment%3B%20filename%3DQiskit%2BSample%2B-%2B3-qubit%2BGHZ%2Bcircuit-66adae4d-3469-11ed-83f8-6045bdc85d00.input.json",
>>>>>>> 179fb04f
        "inputDataFormat": "qir.v1", "inputParams": {"count": 100, "entryPoint": "main",
        "arguments": [], "targetCapability": "BasicExecution", "shots": 100}, "providerId":
        "rigetti", "target": "rigetti.sim.qvm", "metadata": {"qiskit": "True", "name":
        "Qiskit Sample - 3-qubit GHZ circuit", "num_qubits": "4", "metadata": "{\"some\":
        \"data\"}"}, "name": "Qiskit Sample - 3-qubit GHZ circuit", "id": "00000000-0000-0000-0000-000000000000",
        "status": "Succeeded", "outputDataFormat": "microsoft.quantum-results.v1",
<<<<<<< HEAD
        "outputDataUri": "https://mystorage.blob.core.windows.net/job-00000000-0000-0000-0000-000000000000/outputData?sv=PLACEHOLDER&sr=b&sig=PLACEHOLDER&se=PLACEHOLDER&sp=r&rscd=attachment%3B%20filename%3DQiskit%2BSample%2B-%2B3-qubit%2BGHZ%2Bcircuit-ed35f94b-3488-11ed-a32d-6045bdc85d00.output.json",
        "creationTime": "2022-09-14T23:57:05.1908873+00:00", "beginExecutionTime":
        "2022-09-14T23:57:39.9750101Z", "endExecutionTime": "2022-09-14T23:57:41.161679Z",
=======
        "outputDataUri": "https://mystorage.blob.core.windows.net/job-00000000-0000-0000-0000-000000000000/outputData?sv=PLACEHOLDER&sr=b&sig=PLACEHOLDER&se=PLACEHOLDER&sp=r&rscd=attachment%3B%20filename%3DQiskit%2BSample%2B-%2B3-qubit%2BGHZ%2Bcircuit-66adae4d-3469-11ed-83f8-6045bdc85d00.output.json",
        "creationTime": "2022-09-14T20:11:23.5927781+00:00", "beginExecutionTime":
        "2022-09-14T20:12:02.5434311Z", "endExecutionTime": "2022-09-14T20:12:03.8398625Z",
>>>>>>> 179fb04f
        "cancellationTime": null, "costEstimate": {"currencyCode": "USD", "events":
        [{"dimensionId": "qpu_time_centiseconds", "dimensionName": "QPU Execution
        Time", "measureUnit": "10ms (rounded up)", "amountBilled": 0.0, "amountConsumed":
        0.0, "unitPrice": 0.0}], "estimatedTotal": 0.0}, "errorData": null, "isCancelling":
        false, "tags": [], "access_token": "fake_token"}'
    headers:
      content-length:
<<<<<<< HEAD
      - '1683'
=======
      - '1684'
>>>>>>> 179fb04f
      content-type:
      - application/json; charset=utf-8
      transfer-encoding:
      - chunked
    status:
      code: 200
      message: OK
- request:
    body: null
    headers:
      Accept:
      - application/xml
      Accept-Encoding:
      - gzip, deflate, br
      Connection:
      - keep-alive
      User-Agent:
      - azsdk-python-storage-blob/12.11.0 Python/3.9.13 (Windows-10-10.0.22000-SP0)
      x-ms-date:
<<<<<<< HEAD
      - Wed, 14 Sep 2022 23:57:58 GMT
=======
      - Wed, 14 Sep 2022 20:12:16 GMT
>>>>>>> 179fb04f
      x-ms-range:
      - bytes=0-33554431
      x-ms-version:
      - '2021-04-10'
    method: GET
<<<<<<< HEAD
    uri: https://mystorage.blob.core.windows.net/job-00000000-0000-0000-0000-000000000000/outputData?sv=PLACEHOLDER&sr=b&sig=PLACEHOLDER&se=PLACEHOLDER&sp=r&rscd=attachment%3B%20filename%3DQiskit%2BSample%2B-%2B3-qubit%2BGHZ%2Bcircuit-ed35f94b-3488-11ed-a32d-6045bdc85d00.output.json
  response:
    body:
      string: '{"Histogram": ["[1, 1, 1]", 0.44, "[0, 0, 0]", 0.56], "access_token":
=======
    uri: https://mystorage.blob.core.windows.net/job-00000000-0000-0000-0000-000000000000/outputData?sv=PLACEHOLDER&sr=b&sig=PLACEHOLDER&se=PLACEHOLDER&sp=r&rscd=attachment%3B%20filename%3DQiskit%2BSample%2B-%2B3-qubit%2BGHZ%2Bcircuit-66adae4d-3469-11ed-83f8-6045bdc85d00.output.json
  response:
    body:
      string: '{"Histogram": ["[1, 1, 1]", 0.53, "[0, 0, 0]", 0.47], "access_token":
>>>>>>> 179fb04f
        "fake_token"}'
    headers:
      accept-ranges:
      - bytes
      content-length:
      - '49'
      content-range:
      - bytes 0-48/49
      content-type:
      - application/octet-stream
      x-ms-blob-content-md5:
<<<<<<< HEAD
      - qnGTGDHPM3J9rWwimQjcig==
      x-ms-blob-type:
      - BlockBlob
      x-ms-creation-time:
      - Wed, 14 Sep 2022 23:57:42 GMT
=======
      - xvHfLmbgn50MRAV3kkanow==
      x-ms-blob-type:
      - BlockBlob
      x-ms-creation-time:
      - Wed, 14 Sep 2022 20:12:04 GMT
>>>>>>> 179fb04f
      x-ms-lease-state:
      - available
      x-ms-lease-status:
      - unlocked
      x-ms-server-encrypted:
      - 'true'
      x-ms-version:
      - '2021-04-10'
    status:
      code: 206
      message: Partial Content
version: 1<|MERGE_RESOLUTION|>--- conflicted
+++ resolved
@@ -93,35 +93,20 @@
         "averageQueueTime": 0, "statusPage": null}, {"id": "microsoft.qmc.cpu.experimental",
         "currentAvailability": "Available", "averageQueueTime": 0, "statusPage": null}]},
         {"id": "ionq", "currentAvailability": "Available", "targets": [{"id": "ionq.qpu",
-<<<<<<< HEAD
         "currentAvailability": "Available", "averageQueueTime": 199, "statusPage":
         "https://status.ionq.co"}, {"id": "ionq.qpu.aria-1", "currentAvailability":
         "Available", "averageQueueTime": 140814, "statusPage": "https://status.ionq.co"},
         {"id": "ionq.simulator", "currentAvailability": "Available", "averageQueueTime":
         3, "statusPage": "https://status.ionq.co"}]}, {"id": "quantinuum", "currentAvailability":
-=======
-        "currentAvailability": "Available", "averageQueueTime": 137, "statusPage":
-        "https://status.ionq.co"}, {"id": "ionq.qpu.aria-1", "currentAvailability":
-        "Available", "averageQueueTime": 135524, "statusPage": "https://status.ionq.co"},
-        {"id": "ionq.simulator", "currentAvailability": "Available", "averageQueueTime":
-        5, "statusPage": "https://status.ionq.co"}]}, {"id": "quantinuum", "currentAvailability":
->>>>>>> 179fb04f
         "Degraded", "targets": [{"id": "quantinuum.hqs-lt-s1", "currentAvailability":
         "Unavailable", "averageQueueTime": 0, "statusPage": "https://www.quantinuum.com/products/h1"},
         {"id": "quantinuum.hqs-lt-s1-apival", "currentAvailability": "Available",
         "averageQueueTime": 1, "statusPage": "https://www.quantinuum.com/products/h1"},
         {"id": "quantinuum.hqs-lt-s2", "currentAvailability": "Degraded", "averageQueueTime":
-<<<<<<< HEAD
         353984, "statusPage": "https://www.quantinuum.com/products/h1"}, {"id": "quantinuum.hqs-lt-s2-apival",
         "currentAvailability": "Available", "averageQueueTime": 0, "statusPage": "https://www.quantinuum.com/products/h1"},
         {"id": "quantinuum.hqs-lt-s1-sim", "currentAvailability": "Available", "averageQueueTime":
         146, "statusPage": "https://www.quantinuum.com/products/h1"}, {"id": "quantinuum.hqs-lt-s2-sim",
-=======
-        421821, "statusPage": "https://www.quantinuum.com/products/h1"}, {"id": "quantinuum.hqs-lt-s2-apival",
-        "currentAvailability": "Available", "averageQueueTime": 0, "statusPage": "https://www.quantinuum.com/products/h1"},
-        {"id": "quantinuum.hqs-lt-s1-sim", "currentAvailability": "Available", "averageQueueTime":
-        147, "statusPage": "https://www.quantinuum.com/products/h1"}, {"id": "quantinuum.hqs-lt-s2-sim",
->>>>>>> 179fb04f
         "currentAvailability": "Available", "averageQueueTime": 28, "statusPage":
         "https://www.quantinuum.com/products/h1"}, {"id": "quantinuum.hqs-lt", "currentAvailability":
         "Degraded", "averageQueueTime": 0, "statusPage": "https://www.quantinuum.com/products/h1"},
@@ -129,17 +114,10 @@
         0, "statusPage": "https://www.quantinuum.com/products/h1"}, {"id": "quantinuum.sim.h1-1sc",
         "currentAvailability": "Available", "averageQueueTime": 1, "statusPage": "https://www.quantinuum.com/products/h1"},
         {"id": "quantinuum.qpu.h1-2", "currentAvailability": "Degraded", "averageQueueTime":
-<<<<<<< HEAD
         353984, "statusPage": "https://www.quantinuum.com/products/h1"}, {"id": "quantinuum.sim.h1-2sc",
         "currentAvailability": "Available", "averageQueueTime": 0, "statusPage": "https://www.quantinuum.com/products/h1"},
         {"id": "quantinuum.sim.h1-1e", "currentAvailability": "Available", "averageQueueTime":
         146, "statusPage": "https://www.quantinuum.com/products/h1"}, {"id": "quantinuum.sim.h1-2e",
-=======
-        421821, "statusPage": "https://www.quantinuum.com/products/h1"}, {"id": "quantinuum.sim.h1-2sc",
-        "currentAvailability": "Available", "averageQueueTime": 0, "statusPage": "https://www.quantinuum.com/products/h1"},
-        {"id": "quantinuum.sim.h1-1e", "currentAvailability": "Available", "averageQueueTime":
-        147, "statusPage": "https://www.quantinuum.com/products/h1"}, {"id": "quantinuum.sim.h1-2e",
->>>>>>> 179fb04f
         "currentAvailability": "Available", "averageQueueTime": 28, "statusPage":
         "https://www.quantinuum.com/products/h1"}, {"id": "quantinuum.qpu.h1", "currentAvailability":
         "Unavailable", "averageQueueTime": 0, "statusPage": null}]}, {"id": "honeywell",
@@ -147,7 +125,6 @@
         "currentAvailability": "Unavailable", "averageQueueTime": 0, "statusPage":
         "https://www.honeywell.com/en-us/company/quantum"}, {"id": "honeywell.hqs-lt-s1-apival",
         "currentAvailability": "Available", "averageQueueTime": 1, "statusPage": "https://www.honeywell.com/en-us/company/quantum"},
-<<<<<<< HEAD
         {"id": "honeywell.hqs-lt-s2", "currentAvailability": "Degraded", "averageQueueTime":
         353984, "statusPage": "https://www.honeywell.com/en-us/company/quantum"},
         {"id": "honeywell.hqs-lt-s2-apival", "currentAvailability": "Available", "averageQueueTime":
@@ -155,21 +132,11 @@
         "honeywell.hqs-lt-s1-sim", "currentAvailability": "Available", "averageQueueTime":
         146, "statusPage": "https://www.honeywell.com/en-us/company/quantum"}, {"id":
         "honeywell.hqs-lt", "currentAvailability": "Degraded", "averageQueueTime":
-=======
-        {"id": "honeywell.hqs-lt-s2", "currentAvailability": "Available", "averageQueueTime":
-        421821, "statusPage": "https://www.honeywell.com/en-us/company/quantum"},
-        {"id": "honeywell.hqs-lt-s2-apival", "currentAvailability": "Available", "averageQueueTime":
-        0, "statusPage": "https://www.honeywell.com/en-us/company/quantum"}, {"id":
-        "honeywell.hqs-lt-s1-sim", "currentAvailability": "Available", "averageQueueTime":
-        147, "statusPage": "https://www.honeywell.com/en-us/company/quantum"}, {"id":
-        "honeywell.hqs-lt", "currentAvailability": "Available", "averageQueueTime":
->>>>>>> 179fb04f
         0, "statusPage": "https://www.honeywell.com/en-us/company/quantum"}]}, {"id":
         "rigetti", "currentAvailability": "Available", "targets": [{"id": "rigetti.sim.qvm",
         "currentAvailability": "Available", "averageQueueTime": 5, "statusPage": "https://rigetti.statuspage.io/"},
         {"id": "rigetti.qpu.aspen-11", "currentAvailability": "Available", "averageQueueTime":
         5, "statusPage": "https://rigetti.statuspage.io/"}, {"id": "rigetti.qpu.aspen-m-2",
-<<<<<<< HEAD
         "currentAvailability": "Available", "averageQueueTime": 5, "statusPage": "https://rigetti.statuspage.io/"}]},
         {"id": "1qbit", "currentAvailability": "Degraded", "targets": [{"id": "1qbit.tabu",
         "currentAvailability": "Degraded", "averageQueueTime": 0, "statusPage": "https://status.1qbit.com/"},
@@ -180,13 +147,6 @@
     headers:
       content-length:
       - '7526'
-=======
-        "currentAvailability": "Available", "averageQueueTime": 5, "statusPage": "https://rigetti.statuspage.io/"}]}],
-        "nextLink": null, "access_token": "fake_token"}'
-    headers:
-      content-length:
-      - '7113'
->>>>>>> 179fb04f
       content-type:
       - application/json; charset=utf-8
       transfer-encoding:
@@ -237,11 +197,7 @@
       User-Agent:
       - azsdk-python-storage-blob/12.11.0 Python/3.9.13 (Windows-10-10.0.22000-SP0)
       x-ms-date:
-<<<<<<< HEAD
       - Wed, 14 Sep 2022 23:57:03 GMT
-=======
-      - Wed, 14 Sep 2022 20:11:22 GMT
->>>>>>> 179fb04f
       x-ms-version:
       - '2021-04-10'
     method: GET
@@ -249,11 +205,7 @@
   response:
     body:
       string: "\uFEFF<?xml version=\"1.0\" encoding=\"utf-8\"?><Error><Code>ContainerNotFound</Code><Message>The
-<<<<<<< HEAD
         specified container does not exist.\nRequestId:58706f8d-001e-0022-3795-c87768000000\nTime:2022-09-14T23:57:03.8819951Z</Message></Error>"
-=======
-        specified container does not exist.\nRequestId:2b9d3e95-901e-0052-5e76-c8ce9f000000\nTime:2022-09-14T20:11:22.9378748Z</Message></Error>"
->>>>>>> 179fb04f
     headers:
       content-length:
       - '223'
@@ -278,11 +230,7 @@
       User-Agent:
       - azsdk-python-storage-blob/12.11.0 Python/3.9.13 (Windows-10-10.0.22000-SP0)
       x-ms-date:
-<<<<<<< HEAD
       - Wed, 14 Sep 2022 23:57:03 GMT
-=======
-      - Wed, 14 Sep 2022 20:11:23 GMT
->>>>>>> 179fb04f
       x-ms-version:
       - '2021-04-10'
     method: PUT
@@ -310,11 +258,7 @@
       User-Agent:
       - azsdk-python-storage-blob/12.11.0 Python/3.9.13 (Windows-10-10.0.22000-SP0)
       x-ms-date:
-<<<<<<< HEAD
       - Wed, 14 Sep 2022 23:57:04 GMT
-=======
-      - Wed, 14 Sep 2022 20:11:23 GMT
->>>>>>> 179fb04f
       x-ms-version:
       - '2021-04-10'
     method: GET
@@ -368,11 +312,7 @@
       x-ms-blob-type:
       - BlockBlob
       x-ms-date:
-<<<<<<< HEAD
       - Wed, 14 Sep 2022 23:57:04 GMT
-=======
-      - Wed, 14 Sep 2022 20:11:23 GMT
->>>>>>> 179fb04f
       x-ms-version:
       - '2021-04-10'
     method: PUT
@@ -405,11 +345,7 @@
       Connection:
       - keep-alive
       Content-Length:
-<<<<<<< HEAD
       - '821'
-=======
-      - '819'
->>>>>>> 179fb04f
       Content-Type:
       - application/json
       User-Agent:
@@ -426,23 +362,14 @@
         "Qiskit Sample - 3-qubit GHZ circuit", "num_qubits": "4", "metadata": "{\"some\":
         \"data\"}"}, "name": "Qiskit Sample - 3-qubit GHZ circuit", "id": "00000000-0000-0000-0000-000000000000",
         "status": "Waiting", "outputDataFormat": "microsoft.quantum-results.v1", "outputDataUri":
-<<<<<<< HEAD
         "https://mystorage.blob.core.windows.net:443/job-00000000-0000-0000-0000-000000000000/outputData?sv=PLACEHOLDER&sig=PLACEHOLDER&se=PLACEHOLDER&srt=co&ss=b&sp=racw",
         "creationTime": "2022-09-14T23:57:05.1908873+00:00", "beginExecutionTime":
-=======
-        "https://azuresdkteststo.blob.core.windows.net:443/job-00000000-0000-0000-0000-000000000000/outputData?sv=PLACEHOLDER&sig=PLACEHOLDER&se=PLACEHOLDER&srt=co&ss=b&sp=racw",
-        "creationTime": "2022-09-14T20:11:23.5927781+00:00", "beginExecutionTime":
->>>>>>> 179fb04f
         null, "endExecutionTime": null, "cancellationTime": null, "costEstimate":
         null, "errorData": null, "isCancelling": false, "tags": [], "access_token":
         "fake_token"}'
     headers:
       content-length:
-<<<<<<< HEAD
       - '1118'
-=======
-      - '1124'
->>>>>>> 179fb04f
       content-type:
       - application/json; charset=utf-8
       transfer-encoding:
@@ -466,26 +393,16 @@
   response:
     body:
       string: '{"containerUri": "https://mystorage.blob.core.windows.net/job-00000000-0000-0000-0000-000000000000?sv=PLACEHOLDER&sig=PLACEHOLDER&se=PLACEHOLDER&srt=co&ss=b&sp=racw",
-<<<<<<< HEAD
         "inputDataUri": "https://mystorage.blob.core.windows.net/job-00000000-0000-0000-0000-000000000000/inputData?sv=PLACEHOLDER&sr=b&sig=PLACEHOLDER&se=PLACEHOLDER&sp=r&rscd=attachment%3B%20filename%3DQiskit%2BSample%2B-%2B3-qubit%2BGHZ%2Bcircuit-ed35f94b-3488-11ed-a32d-6045bdc85d00.input.json",
-=======
-        "inputDataUri": "https://mystorage.blob.core.windows.net/job-00000000-0000-0000-0000-000000000000/inputData?sv=PLACEHOLDER&sr=b&sig=PLACEHOLDER&se=PLACEHOLDER&sp=r&rscd=attachment%3B%20filename%3DQiskit%2BSample%2B-%2B3-qubit%2BGHZ%2Bcircuit-66adae4d-3469-11ed-83f8-6045bdc85d00.input.json",
->>>>>>> 179fb04f
         "inputDataFormat": "qir.v1", "inputParams": {"count": 100, "entryPoint": "main",
         "arguments": [], "targetCapability": "BasicExecution", "shots": 100}, "providerId":
         "rigetti", "target": "rigetti.sim.qvm", "metadata": {"qiskit": "True", "name":
         "Qiskit Sample - 3-qubit GHZ circuit", "num_qubits": "4", "metadata": "{\"some\":
         \"data\"}"}, "name": "Qiskit Sample - 3-qubit GHZ circuit", "id": "00000000-0000-0000-0000-000000000000",
         "status": "Succeeded", "outputDataFormat": "microsoft.quantum-results.v1",
-<<<<<<< HEAD
         "outputDataUri": "https://mystorage.blob.core.windows.net/job-00000000-0000-0000-0000-000000000000/outputData?sv=PLACEHOLDER&sr=b&sig=PLACEHOLDER&se=PLACEHOLDER&sp=r&rscd=attachment%3B%20filename%3DQiskit%2BSample%2B-%2B3-qubit%2BGHZ%2Bcircuit-ed35f94b-3488-11ed-a32d-6045bdc85d00.output.json",
         "creationTime": "2022-09-14T23:57:05.1908873+00:00", "beginExecutionTime":
         "2022-09-14T23:57:39.9750101Z", "endExecutionTime": "2022-09-14T23:57:41.161679Z",
-=======
-        "outputDataUri": "https://mystorage.blob.core.windows.net/job-00000000-0000-0000-0000-000000000000/outputData?sv=PLACEHOLDER&sr=b&sig=PLACEHOLDER&se=PLACEHOLDER&sp=r&rscd=attachment%3B%20filename%3DQiskit%2BSample%2B-%2B3-qubit%2BGHZ%2Bcircuit-66adae4d-3469-11ed-83f8-6045bdc85d00.output.json",
-        "creationTime": "2022-09-14T20:11:23.5927781+00:00", "beginExecutionTime":
-        "2022-09-14T20:12:02.5434311Z", "endExecutionTime": "2022-09-14T20:12:03.8398625Z",
->>>>>>> 179fb04f
         "cancellationTime": null, "costEstimate": {"currencyCode": "USD", "events":
         [{"dimensionId": "qpu_time_centiseconds", "dimensionName": "QPU Execution
         Time", "measureUnit": "10ms (rounded up)", "amountBilled": 0.0, "amountConsumed":
@@ -493,11 +410,7 @@
         false, "tags": [], "access_token": "fake_token"}'
     headers:
       content-length:
-<<<<<<< HEAD
       - '1683'
-=======
-      - '1684'
->>>>>>> 179fb04f
       content-type:
       - application/json; charset=utf-8
       transfer-encoding:
@@ -521,26 +434,16 @@
   response:
     body:
       string: '{"containerUri": "https://mystorage.blob.core.windows.net/job-00000000-0000-0000-0000-000000000000?sv=PLACEHOLDER&sig=PLACEHOLDER&se=PLACEHOLDER&srt=co&ss=b&sp=racw",
-<<<<<<< HEAD
         "inputDataUri": "https://mystorage.blob.core.windows.net/job-00000000-0000-0000-0000-000000000000/inputData?sv=PLACEHOLDER&sr=b&sig=PLACEHOLDER&se=PLACEHOLDER&sp=r&rscd=attachment%3B%20filename%3DQiskit%2BSample%2B-%2B3-qubit%2BGHZ%2Bcircuit-ed35f94b-3488-11ed-a32d-6045bdc85d00.input.json",
-=======
-        "inputDataUri": "https://mystorage.blob.core.windows.net/job-00000000-0000-0000-0000-000000000000/inputData?sv=PLACEHOLDER&sr=b&sig=PLACEHOLDER&se=PLACEHOLDER&sp=r&rscd=attachment%3B%20filename%3DQiskit%2BSample%2B-%2B3-qubit%2BGHZ%2Bcircuit-66adae4d-3469-11ed-83f8-6045bdc85d00.input.json",
->>>>>>> 179fb04f
         "inputDataFormat": "qir.v1", "inputParams": {"count": 100, "entryPoint": "main",
         "arguments": [], "targetCapability": "BasicExecution", "shots": 100}, "providerId":
         "rigetti", "target": "rigetti.sim.qvm", "metadata": {"qiskit": "True", "name":
         "Qiskit Sample - 3-qubit GHZ circuit", "num_qubits": "4", "metadata": "{\"some\":
         \"data\"}"}, "name": "Qiskit Sample - 3-qubit GHZ circuit", "id": "00000000-0000-0000-0000-000000000000",
         "status": "Succeeded", "outputDataFormat": "microsoft.quantum-results.v1",
-<<<<<<< HEAD
         "outputDataUri": "https://mystorage.blob.core.windows.net/job-00000000-0000-0000-0000-000000000000/outputData?sv=PLACEHOLDER&sr=b&sig=PLACEHOLDER&se=PLACEHOLDER&sp=r&rscd=attachment%3B%20filename%3DQiskit%2BSample%2B-%2B3-qubit%2BGHZ%2Bcircuit-ed35f94b-3488-11ed-a32d-6045bdc85d00.output.json",
         "creationTime": "2022-09-14T23:57:05.1908873+00:00", "beginExecutionTime":
         "2022-09-14T23:57:39.9750101Z", "endExecutionTime": "2022-09-14T23:57:41.161679Z",
-=======
-        "outputDataUri": "https://mystorage.blob.core.windows.net/job-00000000-0000-0000-0000-000000000000/outputData?sv=PLACEHOLDER&sr=b&sig=PLACEHOLDER&se=PLACEHOLDER&sp=r&rscd=attachment%3B%20filename%3DQiskit%2BSample%2B-%2B3-qubit%2BGHZ%2Bcircuit-66adae4d-3469-11ed-83f8-6045bdc85d00.output.json",
-        "creationTime": "2022-09-14T20:11:23.5927781+00:00", "beginExecutionTime":
-        "2022-09-14T20:12:02.5434311Z", "endExecutionTime": "2022-09-14T20:12:03.8398625Z",
->>>>>>> 179fb04f
         "cancellationTime": null, "costEstimate": {"currencyCode": "USD", "events":
         [{"dimensionId": "qpu_time_centiseconds", "dimensionName": "QPU Execution
         Time", "measureUnit": "10ms (rounded up)", "amountBilled": 0.0, "amountConsumed":
@@ -548,11 +451,7 @@
         false, "tags": [], "access_token": "fake_token"}'
     headers:
       content-length:
-<<<<<<< HEAD
       - '1683'
-=======
-      - '1684'
->>>>>>> 179fb04f
       content-type:
       - application/json; charset=utf-8
       transfer-encoding:
@@ -576,26 +475,16 @@
   response:
     body:
       string: '{"containerUri": "https://mystorage.blob.core.windows.net/job-00000000-0000-0000-0000-000000000000?sv=PLACEHOLDER&sig=PLACEHOLDER&se=PLACEHOLDER&srt=co&ss=b&sp=racw",
-<<<<<<< HEAD
         "inputDataUri": "https://mystorage.blob.core.windows.net/job-00000000-0000-0000-0000-000000000000/inputData?sv=PLACEHOLDER&sr=b&sig=PLACEHOLDER&se=PLACEHOLDER&sp=r&rscd=attachment%3B%20filename%3DQiskit%2BSample%2B-%2B3-qubit%2BGHZ%2Bcircuit-ed35f94b-3488-11ed-a32d-6045bdc85d00.input.json",
-=======
-        "inputDataUri": "https://mystorage.blob.core.windows.net/job-00000000-0000-0000-0000-000000000000/inputData?sv=PLACEHOLDER&sr=b&sig=PLACEHOLDER&se=PLACEHOLDER&sp=r&rscd=attachment%3B%20filename%3DQiskit%2BSample%2B-%2B3-qubit%2BGHZ%2Bcircuit-66adae4d-3469-11ed-83f8-6045bdc85d00.input.json",
->>>>>>> 179fb04f
         "inputDataFormat": "qir.v1", "inputParams": {"count": 100, "entryPoint": "main",
         "arguments": [], "targetCapability": "BasicExecution", "shots": 100}, "providerId":
         "rigetti", "target": "rigetti.sim.qvm", "metadata": {"qiskit": "True", "name":
         "Qiskit Sample - 3-qubit GHZ circuit", "num_qubits": "4", "metadata": "{\"some\":
         \"data\"}"}, "name": "Qiskit Sample - 3-qubit GHZ circuit", "id": "00000000-0000-0000-0000-000000000000",
         "status": "Succeeded", "outputDataFormat": "microsoft.quantum-results.v1",
-<<<<<<< HEAD
         "outputDataUri": "https://mystorage.blob.core.windows.net/job-00000000-0000-0000-0000-000000000000/outputData?sv=PLACEHOLDER&sr=b&sig=PLACEHOLDER&se=PLACEHOLDER&sp=r&rscd=attachment%3B%20filename%3DQiskit%2BSample%2B-%2B3-qubit%2BGHZ%2Bcircuit-ed35f94b-3488-11ed-a32d-6045bdc85d00.output.json",
         "creationTime": "2022-09-14T23:57:05.1908873+00:00", "beginExecutionTime":
         "2022-09-14T23:57:39.9750101Z", "endExecutionTime": "2022-09-14T23:57:41.161679Z",
-=======
-        "outputDataUri": "https://mystorage.blob.core.windows.net/job-00000000-0000-0000-0000-000000000000/outputData?sv=PLACEHOLDER&sr=b&sig=PLACEHOLDER&se=PLACEHOLDER&sp=r&rscd=attachment%3B%20filename%3DQiskit%2BSample%2B-%2B3-qubit%2BGHZ%2Bcircuit-66adae4d-3469-11ed-83f8-6045bdc85d00.output.json",
-        "creationTime": "2022-09-14T20:11:23.5927781+00:00", "beginExecutionTime":
-        "2022-09-14T20:12:02.5434311Z", "endExecutionTime": "2022-09-14T20:12:03.8398625Z",
->>>>>>> 179fb04f
         "cancellationTime": null, "costEstimate": {"currencyCode": "USD", "events":
         [{"dimensionId": "qpu_time_centiseconds", "dimensionName": "QPU Execution
         Time", "measureUnit": "10ms (rounded up)", "amountBilled": 0.0, "amountConsumed":
@@ -603,11 +492,7 @@
         false, "tags": [], "access_token": "fake_token"}'
     headers:
       content-length:
-<<<<<<< HEAD
       - '1683'
-=======
-      - '1684'
->>>>>>> 179fb04f
       content-type:
       - application/json; charset=utf-8
       transfer-encoding:
@@ -670,24 +555,15 @@
         "averageQueueTime": 0, "statusPage": null}, {"id": "microsoft.qmc.cpu.experimental",
         "currentAvailability": "Available", "averageQueueTime": 0, "statusPage": null}]},
         {"id": "ionq", "currentAvailability": "Available", "targets": [{"id": "ionq.qpu",
-<<<<<<< HEAD
         "currentAvailability": "Available", "averageQueueTime": 252, "statusPage":
         "https://status.ionq.co"}, {"id": "ionq.qpu.aria-1", "currentAvailability":
         "Available", "averageQueueTime": 139842, "statusPage": "https://status.ionq.co"},
         {"id": "ionq.simulator", "currentAvailability": "Available", "averageQueueTime":
         3, "statusPage": "https://status.ionq.co"}]}, {"id": "quantinuum", "currentAvailability":
-=======
-        "currentAvailability": "Available", "averageQueueTime": 153, "statusPage":
-        "https://status.ionq.co"}, {"id": "ionq.qpu.aria-1", "currentAvailability":
-        "Available", "averageQueueTime": 132573, "statusPage": "https://status.ionq.co"},
-        {"id": "ionq.simulator", "currentAvailability": "Available", "averageQueueTime":
-        5, "statusPage": "https://status.ionq.co"}]}, {"id": "quantinuum", "currentAvailability":
->>>>>>> 179fb04f
         "Degraded", "targets": [{"id": "quantinuum.hqs-lt-s1", "currentAvailability":
         "Unavailable", "averageQueueTime": 0, "statusPage": "https://www.quantinuum.com/products/h1"},
         {"id": "quantinuum.hqs-lt-s1-apival", "currentAvailability": "Available",
         "averageQueueTime": 1, "statusPage": "https://www.quantinuum.com/products/h1"},
-<<<<<<< HEAD
         {"id": "quantinuum.hqs-lt-s2", "currentAvailability": "Degraded", "averageQueueTime":
         353984, "statusPage": "https://www.quantinuum.com/products/h1"}, {"id": "quantinuum.hqs-lt-s2-apival",
         "currentAvailability": "Available", "averageQueueTime": 0, "statusPage": "https://www.quantinuum.com/products/h1"},
@@ -704,24 +580,6 @@
         "currentAvailability": "Available", "averageQueueTime": 0, "statusPage": "https://www.quantinuum.com/products/h1"},
         {"id": "quantinuum.sim.h1-1e", "currentAvailability": "Available", "averageQueueTime":
         146, "statusPage": "https://www.quantinuum.com/products/h1"}, {"id": "quantinuum.sim.h1-2e",
-=======
-        {"id": "quantinuum.hqs-lt-s2", "currentAvailability": "Available", "averageQueueTime":
-        421821, "statusPage": "https://www.quantinuum.com/products/h1"}, {"id": "quantinuum.hqs-lt-s2-apival",
-        "currentAvailability": "Available", "averageQueueTime": 0, "statusPage": "https://www.quantinuum.com/products/h1"},
-        {"id": "quantinuum.hqs-lt-s1-sim", "currentAvailability": "Available", "averageQueueTime":
-        147, "statusPage": "https://www.quantinuum.com/products/h1"}, {"id": "quantinuum.hqs-lt-s2-sim",
-        "currentAvailability": "Available", "averageQueueTime": 28, "statusPage":
-        "https://www.quantinuum.com/products/h1"}, {"id": "quantinuum.hqs-lt", "currentAvailability":
-        "Available", "averageQueueTime": 0, "statusPage": "https://www.quantinuum.com/products/h1"},
-        {"id": "quantinuum.qpu.h1-1", "currentAvailability": "Unavailable", "averageQueueTime":
-        0, "statusPage": "https://www.quantinuum.com/products/h1"}, {"id": "quantinuum.sim.h1-1sc",
-        "currentAvailability": "Available", "averageQueueTime": 1, "statusPage": "https://www.quantinuum.com/products/h1"},
-        {"id": "quantinuum.qpu.h1-2", "currentAvailability": "Available", "averageQueueTime":
-        421821, "statusPage": "https://www.quantinuum.com/products/h1"}, {"id": "quantinuum.sim.h1-2sc",
-        "currentAvailability": "Available", "averageQueueTime": 0, "statusPage": "https://www.quantinuum.com/products/h1"},
-        {"id": "quantinuum.sim.h1-1e", "currentAvailability": "Available", "averageQueueTime":
-        147, "statusPage": "https://www.quantinuum.com/products/h1"}, {"id": "quantinuum.sim.h1-2e",
->>>>>>> 179fb04f
         "currentAvailability": "Available", "averageQueueTime": 28, "statusPage":
         "https://www.quantinuum.com/products/h1"}, {"id": "quantinuum.qpu.h1", "currentAvailability":
         "Unavailable", "averageQueueTime": 0, "statusPage": null}]}, {"id": "honeywell",
@@ -729,7 +587,6 @@
         "currentAvailability": "Unavailable", "averageQueueTime": 0, "statusPage":
         "https://www.honeywell.com/en-us/company/quantum"}, {"id": "honeywell.hqs-lt-s1-apival",
         "currentAvailability": "Available", "averageQueueTime": 1, "statusPage": "https://www.honeywell.com/en-us/company/quantum"},
-<<<<<<< HEAD
         {"id": "honeywell.hqs-lt-s2", "currentAvailability": "Degraded", "averageQueueTime":
         353984, "statusPage": "https://www.honeywell.com/en-us/company/quantum"},
         {"id": "honeywell.hqs-lt-s2-apival", "currentAvailability": "Available", "averageQueueTime":
@@ -737,21 +594,11 @@
         "honeywell.hqs-lt-s1-sim", "currentAvailability": "Available", "averageQueueTime":
         146, "statusPage": "https://www.honeywell.com/en-us/company/quantum"}, {"id":
         "honeywell.hqs-lt", "currentAvailability": "Degraded", "averageQueueTime":
-=======
-        {"id": "honeywell.hqs-lt-s2", "currentAvailability": "Available", "averageQueueTime":
-        421821, "statusPage": "https://www.honeywell.com/en-us/company/quantum"},
-        {"id": "honeywell.hqs-lt-s2-apival", "currentAvailability": "Available", "averageQueueTime":
-        0, "statusPage": "https://www.honeywell.com/en-us/company/quantum"}, {"id":
-        "honeywell.hqs-lt-s1-sim", "currentAvailability": "Available", "averageQueueTime":
-        147, "statusPage": "https://www.honeywell.com/en-us/company/quantum"}, {"id":
-        "honeywell.hqs-lt", "currentAvailability": "Available", "averageQueueTime":
->>>>>>> 179fb04f
         0, "statusPage": "https://www.honeywell.com/en-us/company/quantum"}]}, {"id":
         "rigetti", "currentAvailability": "Available", "targets": [{"id": "rigetti.sim.qvm",
         "currentAvailability": "Available", "averageQueueTime": 5, "statusPage": "https://rigetti.statuspage.io/"},
         {"id": "rigetti.qpu.aspen-11", "currentAvailability": "Available", "averageQueueTime":
         5, "statusPage": "https://rigetti.statuspage.io/"}, {"id": "rigetti.qpu.aspen-m-2",
-<<<<<<< HEAD
         "currentAvailability": "Available", "averageQueueTime": 5, "statusPage": "https://rigetti.statuspage.io/"}]},
         {"id": "1qbit", "currentAvailability": "Degraded", "targets": [{"id": "1qbit.tabu",
         "currentAvailability": "Degraded", "averageQueueTime": 0, "statusPage": "https://status.1qbit.com/"},
@@ -762,13 +609,6 @@
     headers:
       content-length:
       - '7526'
-=======
-        "currentAvailability": "Available", "averageQueueTime": 5, "statusPage": "https://rigetti.statuspage.io/"}]}],
-        "nextLink": null, "access_token": "fake_token"}'
-    headers:
-      content-length:
-      - '7116'
->>>>>>> 179fb04f
       content-type:
       - application/json; charset=utf-8
       transfer-encoding:
@@ -792,26 +632,16 @@
   response:
     body:
       string: '{"containerUri": "https://mystorage.blob.core.windows.net/job-00000000-0000-0000-0000-000000000000?sv=PLACEHOLDER&sig=PLACEHOLDER&se=PLACEHOLDER&srt=co&ss=b&sp=racw",
-<<<<<<< HEAD
         "inputDataUri": "https://mystorage.blob.core.windows.net/job-00000000-0000-0000-0000-000000000000/inputData?sv=PLACEHOLDER&sr=b&sig=PLACEHOLDER&se=PLACEHOLDER&sp=r&rscd=attachment%3B%20filename%3DQiskit%2BSample%2B-%2B3-qubit%2BGHZ%2Bcircuit-ed35f94b-3488-11ed-a32d-6045bdc85d00.input.json",
-=======
-        "inputDataUri": "https://mystorage.blob.core.windows.net/job-00000000-0000-0000-0000-000000000000/inputData?sv=PLACEHOLDER&sr=b&sig=PLACEHOLDER&se=PLACEHOLDER&sp=r&rscd=attachment%3B%20filename%3DQiskit%2BSample%2B-%2B3-qubit%2BGHZ%2Bcircuit-66adae4d-3469-11ed-83f8-6045bdc85d00.input.json",
->>>>>>> 179fb04f
         "inputDataFormat": "qir.v1", "inputParams": {"count": 100, "entryPoint": "main",
         "arguments": [], "targetCapability": "BasicExecution", "shots": 100}, "providerId":
         "rigetti", "target": "rigetti.sim.qvm", "metadata": {"qiskit": "True", "name":
         "Qiskit Sample - 3-qubit GHZ circuit", "num_qubits": "4", "metadata": "{\"some\":
         \"data\"}"}, "name": "Qiskit Sample - 3-qubit GHZ circuit", "id": "00000000-0000-0000-0000-000000000000",
         "status": "Succeeded", "outputDataFormat": "microsoft.quantum-results.v1",
-<<<<<<< HEAD
         "outputDataUri": "https://mystorage.blob.core.windows.net/job-00000000-0000-0000-0000-000000000000/outputData?sv=PLACEHOLDER&sr=b&sig=PLACEHOLDER&se=PLACEHOLDER&sp=r&rscd=attachment%3B%20filename%3DQiskit%2BSample%2B-%2B3-qubit%2BGHZ%2Bcircuit-ed35f94b-3488-11ed-a32d-6045bdc85d00.output.json",
         "creationTime": "2022-09-14T23:57:05.1908873+00:00", "beginExecutionTime":
         "2022-09-14T23:57:39.9750101Z", "endExecutionTime": "2022-09-14T23:57:41.161679Z",
-=======
-        "outputDataUri": "https://mystorage.blob.core.windows.net/job-00000000-0000-0000-0000-000000000000/outputData?sv=PLACEHOLDER&sr=b&sig=PLACEHOLDER&se=PLACEHOLDER&sp=r&rscd=attachment%3B%20filename%3DQiskit%2BSample%2B-%2B3-qubit%2BGHZ%2Bcircuit-66adae4d-3469-11ed-83f8-6045bdc85d00.output.json",
-        "creationTime": "2022-09-14T20:11:23.5927781+00:00", "beginExecutionTime":
-        "2022-09-14T20:12:02.5434311Z", "endExecutionTime": "2022-09-14T20:12:03.8398625Z",
->>>>>>> 179fb04f
         "cancellationTime": null, "costEstimate": {"currencyCode": "USD", "events":
         [{"dimensionId": "qpu_time_centiseconds", "dimensionName": "QPU Execution
         Time", "measureUnit": "10ms (rounded up)", "amountBilled": 0.0, "amountConsumed":
@@ -819,11 +649,7 @@
         false, "tags": [], "access_token": "fake_token"}'
     headers:
       content-length:
-<<<<<<< HEAD
       - '1683'
-=======
-      - '1684'
->>>>>>> 179fb04f
       content-type:
       - application/json; charset=utf-8
       transfer-encoding:
@@ -847,26 +673,16 @@
   response:
     body:
       string: '{"containerUri": "https://mystorage.blob.core.windows.net/job-00000000-0000-0000-0000-000000000000?sv=PLACEHOLDER&sig=PLACEHOLDER&se=PLACEHOLDER&srt=co&ss=b&sp=racw",
-<<<<<<< HEAD
         "inputDataUri": "https://mystorage.blob.core.windows.net/job-00000000-0000-0000-0000-000000000000/inputData?sv=PLACEHOLDER&sr=b&sig=PLACEHOLDER&se=PLACEHOLDER&sp=r&rscd=attachment%3B%20filename%3DQiskit%2BSample%2B-%2B3-qubit%2BGHZ%2Bcircuit-ed35f94b-3488-11ed-a32d-6045bdc85d00.input.json",
-=======
-        "inputDataUri": "https://mystorage.blob.core.windows.net/job-00000000-0000-0000-0000-000000000000/inputData?sv=PLACEHOLDER&sr=b&sig=PLACEHOLDER&se=PLACEHOLDER&sp=r&rscd=attachment%3B%20filename%3DQiskit%2BSample%2B-%2B3-qubit%2BGHZ%2Bcircuit-66adae4d-3469-11ed-83f8-6045bdc85d00.input.json",
->>>>>>> 179fb04f
         "inputDataFormat": "qir.v1", "inputParams": {"count": 100, "entryPoint": "main",
         "arguments": [], "targetCapability": "BasicExecution", "shots": 100}, "providerId":
         "rigetti", "target": "rigetti.sim.qvm", "metadata": {"qiskit": "True", "name":
         "Qiskit Sample - 3-qubit GHZ circuit", "num_qubits": "4", "metadata": "{\"some\":
         \"data\"}"}, "name": "Qiskit Sample - 3-qubit GHZ circuit", "id": "00000000-0000-0000-0000-000000000000",
         "status": "Succeeded", "outputDataFormat": "microsoft.quantum-results.v1",
-<<<<<<< HEAD
         "outputDataUri": "https://mystorage.blob.core.windows.net/job-00000000-0000-0000-0000-000000000000/outputData?sv=PLACEHOLDER&sr=b&sig=PLACEHOLDER&se=PLACEHOLDER&sp=r&rscd=attachment%3B%20filename%3DQiskit%2BSample%2B-%2B3-qubit%2BGHZ%2Bcircuit-ed35f94b-3488-11ed-a32d-6045bdc85d00.output.json",
         "creationTime": "2022-09-14T23:57:05.1908873+00:00", "beginExecutionTime":
         "2022-09-14T23:57:39.9750101Z", "endExecutionTime": "2022-09-14T23:57:41.161679Z",
-=======
-        "outputDataUri": "https://mystorage.blob.core.windows.net/job-00000000-0000-0000-0000-000000000000/outputData?sv=PLACEHOLDER&sr=b&sig=PLACEHOLDER&se=PLACEHOLDER&sp=r&rscd=attachment%3B%20filename%3DQiskit%2BSample%2B-%2B3-qubit%2BGHZ%2Bcircuit-66adae4d-3469-11ed-83f8-6045bdc85d00.output.json",
-        "creationTime": "2022-09-14T20:11:23.5927781+00:00", "beginExecutionTime":
-        "2022-09-14T20:12:02.5434311Z", "endExecutionTime": "2022-09-14T20:12:03.8398625Z",
->>>>>>> 179fb04f
         "cancellationTime": null, "costEstimate": {"currencyCode": "USD", "events":
         [{"dimensionId": "qpu_time_centiseconds", "dimensionName": "QPU Execution
         Time", "measureUnit": "10ms (rounded up)", "amountBilled": 0.0, "amountConsumed":
@@ -874,11 +690,7 @@
         false, "tags": [], "access_token": "fake_token"}'
     headers:
       content-length:
-<<<<<<< HEAD
       - '1683'
-=======
-      - '1684'
->>>>>>> 179fb04f
       content-type:
       - application/json; charset=utf-8
       transfer-encoding:
@@ -902,26 +714,16 @@
   response:
     body:
       string: '{"containerUri": "https://mystorage.blob.core.windows.net/job-00000000-0000-0000-0000-000000000000?sv=PLACEHOLDER&sig=PLACEHOLDER&se=PLACEHOLDER&srt=co&ss=b&sp=racw",
-<<<<<<< HEAD
         "inputDataUri": "https://mystorage.blob.core.windows.net/job-00000000-0000-0000-0000-000000000000/inputData?sv=PLACEHOLDER&sr=b&sig=PLACEHOLDER&se=PLACEHOLDER&sp=r&rscd=attachment%3B%20filename%3DQiskit%2BSample%2B-%2B3-qubit%2BGHZ%2Bcircuit-ed35f94b-3488-11ed-a32d-6045bdc85d00.input.json",
-=======
-        "inputDataUri": "https://mystorage.blob.core.windows.net/job-00000000-0000-0000-0000-000000000000/inputData?sv=PLACEHOLDER&sr=b&sig=PLACEHOLDER&se=PLACEHOLDER&sp=r&rscd=attachment%3B%20filename%3DQiskit%2BSample%2B-%2B3-qubit%2BGHZ%2Bcircuit-66adae4d-3469-11ed-83f8-6045bdc85d00.input.json",
->>>>>>> 179fb04f
         "inputDataFormat": "qir.v1", "inputParams": {"count": 100, "entryPoint": "main",
         "arguments": [], "targetCapability": "BasicExecution", "shots": 100}, "providerId":
         "rigetti", "target": "rigetti.sim.qvm", "metadata": {"qiskit": "True", "name":
         "Qiskit Sample - 3-qubit GHZ circuit", "num_qubits": "4", "metadata": "{\"some\":
         \"data\"}"}, "name": "Qiskit Sample - 3-qubit GHZ circuit", "id": "00000000-0000-0000-0000-000000000000",
         "status": "Succeeded", "outputDataFormat": "microsoft.quantum-results.v1",
-<<<<<<< HEAD
         "outputDataUri": "https://mystorage.blob.core.windows.net/job-00000000-0000-0000-0000-000000000000/outputData?sv=PLACEHOLDER&sr=b&sig=PLACEHOLDER&se=PLACEHOLDER&sp=r&rscd=attachment%3B%20filename%3DQiskit%2BSample%2B-%2B3-qubit%2BGHZ%2Bcircuit-ed35f94b-3488-11ed-a32d-6045bdc85d00.output.json",
         "creationTime": "2022-09-14T23:57:05.1908873+00:00", "beginExecutionTime":
         "2022-09-14T23:57:39.9750101Z", "endExecutionTime": "2022-09-14T23:57:41.161679Z",
-=======
-        "outputDataUri": "https://mystorage.blob.core.windows.net/job-00000000-0000-0000-0000-000000000000/outputData?sv=PLACEHOLDER&sr=b&sig=PLACEHOLDER&se=PLACEHOLDER&sp=r&rscd=attachment%3B%20filename%3DQiskit%2BSample%2B-%2B3-qubit%2BGHZ%2Bcircuit-66adae4d-3469-11ed-83f8-6045bdc85d00.output.json",
-        "creationTime": "2022-09-14T20:11:23.5927781+00:00", "beginExecutionTime":
-        "2022-09-14T20:12:02.5434311Z", "endExecutionTime": "2022-09-14T20:12:03.8398625Z",
->>>>>>> 179fb04f
         "cancellationTime": null, "costEstimate": {"currencyCode": "USD", "events":
         [{"dimensionId": "qpu_time_centiseconds", "dimensionName": "QPU Execution
         Time", "measureUnit": "10ms (rounded up)", "amountBilled": 0.0, "amountConsumed":
@@ -929,11 +731,7 @@
         false, "tags": [], "access_token": "fake_token"}'
     headers:
       content-length:
-<<<<<<< HEAD
       - '1683'
-=======
-      - '1684'
->>>>>>> 179fb04f
       content-type:
       - application/json; charset=utf-8
       transfer-encoding:
@@ -953,27 +751,16 @@
       User-Agent:
       - azsdk-python-storage-blob/12.11.0 Python/3.9.13 (Windows-10-10.0.22000-SP0)
       x-ms-date:
-<<<<<<< HEAD
       - Wed, 14 Sep 2022 23:57:58 GMT
-=======
-      - Wed, 14 Sep 2022 20:12:16 GMT
->>>>>>> 179fb04f
       x-ms-range:
       - bytes=0-33554431
       x-ms-version:
       - '2021-04-10'
     method: GET
-<<<<<<< HEAD
     uri: https://mystorage.blob.core.windows.net/job-00000000-0000-0000-0000-000000000000/outputData?sv=PLACEHOLDER&sr=b&sig=PLACEHOLDER&se=PLACEHOLDER&sp=r&rscd=attachment%3B%20filename%3DQiskit%2BSample%2B-%2B3-qubit%2BGHZ%2Bcircuit-ed35f94b-3488-11ed-a32d-6045bdc85d00.output.json
   response:
     body:
       string: '{"Histogram": ["[1, 1, 1]", 0.44, "[0, 0, 0]", 0.56], "access_token":
-=======
-    uri: https://mystorage.blob.core.windows.net/job-00000000-0000-0000-0000-000000000000/outputData?sv=PLACEHOLDER&sr=b&sig=PLACEHOLDER&se=PLACEHOLDER&sp=r&rscd=attachment%3B%20filename%3DQiskit%2BSample%2B-%2B3-qubit%2BGHZ%2Bcircuit-66adae4d-3469-11ed-83f8-6045bdc85d00.output.json
-  response:
-    body:
-      string: '{"Histogram": ["[1, 1, 1]", 0.53, "[0, 0, 0]", 0.47], "access_token":
->>>>>>> 179fb04f
         "fake_token"}'
     headers:
       accept-ranges:
@@ -985,19 +772,11 @@
       content-type:
       - application/octet-stream
       x-ms-blob-content-md5:
-<<<<<<< HEAD
       - qnGTGDHPM3J9rWwimQjcig==
       x-ms-blob-type:
       - BlockBlob
       x-ms-creation-time:
       - Wed, 14 Sep 2022 23:57:42 GMT
-=======
-      - xvHfLmbgn50MRAV3kkanow==
-      x-ms-blob-type:
-      - BlockBlob
-      x-ms-creation-time:
-      - Wed, 14 Sep 2022 20:12:04 GMT
->>>>>>> 179fb04f
       x-ms-lease-state:
       - available
       x-ms-lease-status:

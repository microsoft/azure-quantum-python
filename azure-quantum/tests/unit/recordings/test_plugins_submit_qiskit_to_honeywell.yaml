interactions:
- request:
    body: client_id=PLACEHOLDER&grant_type=client_credentials&client_info=1&client_secret=PLACEHOLDER&claims=PLACEHOLDER&scope=https%3A%2F%2Fquantum.microsoft.com%2F.default
    headers:
      Accept:
      - application/json
      Accept-Encoding:
      - gzip, deflate, br
      Connection:
      - keep-alive
      Content-Length:
      - '287'
      Content-Type:
      - application/x-www-form-urlencoded
      User-Agent:
      - azsdk-python-identity/1.7.1 Python/3.7.12 (Darwin-21.3.0-x86_64-i386-64bit)
      x-client-cpu:
      - x64
      x-client-current-telemetry:
      - 4|730,0|
      x-client-os:
      - darwin
      x-client-sku:
      - MSAL.Python
      x-client-ver:
      - 1.16.0
    method: POST
    uri: https://login.microsoftonline.com/00000000-0000-0000-0000-000000000000/oauth2/v2.0/token
  response:
    body:
      string: '{"token_type": "Bearer", "expires_in": 86399, "ext_expires_in": 86399,
        "refresh_in": 43199, "access_token": "fake_token"}'
    headers:
      content-length:
      - '1741'
      content-type:
      - application/json; charset=utf-8
    status:
      code: 200
      message: OK
- request:
    body: null
    headers:
      Accept:
      - application/json
      Accept-Encoding:
      - gzip, deflate, br
      Connection:
      - keep-alive
      User-Agent:
      - testapp-azure-quantum-qiskit azsdk-python-quantum/0.0.0.1 Python/3.7.12 (Darwin-21.3.0-x86_64-i386-64bit)
    method: GET
    uri: https://eastus.quantum.azure.com/v1.0/subscriptions/00000000-0000-0000-0000-000000000000/resourceGroups/myresourcegroup/providers/Microsoft.Quantum/workspaces/myworkspace/providerStatus
  response:
    body:
      string: '{"value": [{"id": "Microsoft", "currentAvailability": "Available",
        "targets": [{"id": "microsoft.paralleltempering-parameterfree.cpu", "currentAvailability":
        "Available", "averageQueueTime": 0, "statusPage": null}, {"id": "microsoft.paralleltempering.cpu",
        "currentAvailability": "Available", "averageQueueTime": 0, "statusPage": null},
        {"id": "microsoft.simulatedannealing-parameterfree.cpu", "currentAvailability":
        "Available", "averageQueueTime": 0, "statusPage": null}, {"id": "microsoft.simulatedannealing.cpu",
        "currentAvailability": "Available", "averageQueueTime": 0, "statusPage": null},
        {"id": "microsoft.tabu-parameterfree.cpu", "currentAvailability": "Available",
        "averageQueueTime": 0, "statusPage": null}, {"id": "microsoft.tabu.cpu", "currentAvailability":
        "Available", "averageQueueTime": 0, "statusPage": null}, {"id": "microsoft.qmc.cpu",
        "currentAvailability": "Available", "averageQueueTime": 0, "statusPage": null},
        {"id": "microsoft.populationannealing.cpu", "currentAvailability": "Available",
        "averageQueueTime": 0, "statusPage": null}, {"id": "microsoft.populationannealing-parameterfree.cpu",
        "currentAvailability": "Available", "averageQueueTime": 0, "statusPage": null},
        {"id": "microsoft.substochasticmontecarlo.cpu", "currentAvailability": "Available",
        "averageQueueTime": 0, "statusPage": null}, {"id": "microsoft.substochasticmontecarlo-parameterfree.cpu",
        "currentAvailability": "Available", "averageQueueTime": 0, "statusPage": null}]},
        {"id": "toshiba", "currentAvailability": "Available", "targets": [{"id": "toshiba.sbm.ising",
        "currentAvailability": "Available", "averageQueueTime": 4, "statusPage": null}]},
        {"id": "honeywell", "currentAvailability": "Degraded", "targets": [{"id":
        "honeywell.hqs-lt-s1", "currentAvailability": "Unavailable", "averageQueueTime":
        0, "statusPage": "https://www.honeywell.com/en-us/company/quantum"}, {"id":
        "honeywell.hqs-lt-s1-apival", "currentAvailability": "Available", "averageQueueTime":
        0, "statusPage": "https://www.honeywell.com/en-us/company/quantum"}, {"id":
        "honeywell.hqs-lt-s2", "currentAvailability": "Degraded", "averageQueueTime":
<<<<<<< HEAD
        248646, "statusPage": "https://www.honeywell.com/en-us/company/quantum"},
        {"id": "honeywell.hqs-lt-s2-apival", "currentAvailability": "Available", "averageQueueTime":
        0, "statusPage": "https://www.honeywell.com/en-us/company/quantum"}, {"id":
        "honeywell.hqs-lt-s1-sim", "currentAvailability": "Available", "averageQueueTime":
        6, "statusPage": "https://www.honeywell.com/en-us/company/quantum"}, {"id":
=======
        31272, "statusPage": "https://www.honeywell.com/en-us/company/quantum"}, {"id":
        "honeywell.hqs-lt-s2-apival", "currentAvailability": "Available", "averageQueueTime":
        0, "statusPage": "https://www.honeywell.com/en-us/company/quantum"}, {"id":
        "honeywell.hqs-lt-s1-sim", "currentAvailability": "Available", "averageQueueTime":
        43, "statusPage": "https://www.honeywell.com/en-us/company/quantum"}, {"id":
>>>>>>> 15675958
        "honeywell.hqs-lt", "currentAvailability": "Degraded", "averageQueueTime":
        0, "statusPage": "https://www.honeywell.com/en-us/company/quantum"}]}, {"id":
        "Microsoft.Simulator", "currentAvailability": "Available", "targets": [{"id":
        "microsoft.simulator.fullstate", "currentAvailability": "Available", "averageQueueTime":
        0, "statusPage": null}]}, {"id": "1qbit", "currentAvailability": "Available",
        "targets": [{"id": "1qbit.tabu", "currentAvailability": "Available", "averageQueueTime":
        0, "statusPage": "http://status.1qbit.com/"}, {"id": "1qbit.pathrelinking",
        "currentAvailability": "Available", "averageQueueTime": 0, "statusPage": "http://status.1qbit.com/"},
        {"id": "1qbit.pticm", "currentAvailability": "Available", "averageQueueTime":
        0, "statusPage": "http://status.1qbit.com/"}]}, {"id": "ionq", "currentAvailability":
        "Available", "targets": [{"id": "ionq.qpu", "currentAvailability": "Available",
<<<<<<< HEAD
        "averageQueueTime": 206, "statusPage": "https://status.ionq.co"}, {"id": "ionq.simulator",
=======
        "averageQueueTime": 217, "statusPage": "https://status.ionq.co"}, {"id": "ionq.simulator",
>>>>>>> 15675958
        "currentAvailability": "Available", "averageQueueTime": 2, "statusPage": "https://status.ionq.co"}]}],
        "nextLink": null, "access_token": "fake_token"}'
    headers:
      content-length:
      - '3416'
      content-type:
      - application/json; charset=utf-8
      transfer-encoding:
      - chunked
    status:
      code: 200
      message: OK
- request:
    body: null
    headers:
      Accept:
      - application/json
      Accept-Encoding:
      - gzip, deflate, br
      Connection:
      - keep-alive
      User-Agent:
      - testapp-azure-quantum-qiskit azsdk-python-quantum/0.0.0.1 Python/3.7.12 (Darwin-21.3.0-x86_64-i386-64bit)
    method: GET
    uri: https://eastus.quantum.azure.com/v1.0/subscriptions/00000000-0000-0000-0000-000000000000/resourceGroups/myresourcegroup/providers/Microsoft.Quantum/workspaces/myworkspace/providerStatus
  response:
    body:
      string: '{"value": [{"id": "Microsoft", "currentAvailability": "Available",
        "targets": [{"id": "microsoft.paralleltempering-parameterfree.cpu", "currentAvailability":
        "Available", "averageQueueTime": 0, "statusPage": null}, {"id": "microsoft.paralleltempering.cpu",
        "currentAvailability": "Available", "averageQueueTime": 0, "statusPage": null},
        {"id": "microsoft.simulatedannealing-parameterfree.cpu", "currentAvailability":
        "Available", "averageQueueTime": 0, "statusPage": null}, {"id": "microsoft.simulatedannealing.cpu",
        "currentAvailability": "Available", "averageQueueTime": 0, "statusPage": null},
        {"id": "microsoft.tabu-parameterfree.cpu", "currentAvailability": "Available",
        "averageQueueTime": 0, "statusPage": null}, {"id": "microsoft.tabu.cpu", "currentAvailability":
        "Available", "averageQueueTime": 0, "statusPage": null}, {"id": "microsoft.qmc.cpu",
        "currentAvailability": "Available", "averageQueueTime": 0, "statusPage": null},
        {"id": "microsoft.populationannealing.cpu", "currentAvailability": "Available",
        "averageQueueTime": 0, "statusPage": null}, {"id": "microsoft.populationannealing-parameterfree.cpu",
        "currentAvailability": "Available", "averageQueueTime": 0, "statusPage": null},
        {"id": "microsoft.substochasticmontecarlo.cpu", "currentAvailability": "Available",
        "averageQueueTime": 0, "statusPage": null}, {"id": "microsoft.substochasticmontecarlo-parameterfree.cpu",
        "currentAvailability": "Available", "averageQueueTime": 0, "statusPage": null}]},
        {"id": "toshiba", "currentAvailability": "Available", "targets": [{"id": "toshiba.sbm.ising",
        "currentAvailability": "Available", "averageQueueTime": 4, "statusPage": null}]},
        {"id": "honeywell", "currentAvailability": "Degraded", "targets": [{"id":
        "honeywell.hqs-lt-s1", "currentAvailability": "Unavailable", "averageQueueTime":
        0, "statusPage": "https://www.honeywell.com/en-us/company/quantum"}, {"id":
        "honeywell.hqs-lt-s1-apival", "currentAvailability": "Available", "averageQueueTime":
        0, "statusPage": "https://www.honeywell.com/en-us/company/quantum"}, {"id":
        "honeywell.hqs-lt-s2", "currentAvailability": "Degraded", "averageQueueTime":
<<<<<<< HEAD
        248646, "statusPage": "https://www.honeywell.com/en-us/company/quantum"},
        {"id": "honeywell.hqs-lt-s2-apival", "currentAvailability": "Available", "averageQueueTime":
        0, "statusPage": "https://www.honeywell.com/en-us/company/quantum"}, {"id":
        "honeywell.hqs-lt-s1-sim", "currentAvailability": "Available", "averageQueueTime":
        6, "statusPage": "https://www.honeywell.com/en-us/company/quantum"}, {"id":
=======
        31272, "statusPage": "https://www.honeywell.com/en-us/company/quantum"}, {"id":
        "honeywell.hqs-lt-s2-apival", "currentAvailability": "Available", "averageQueueTime":
        0, "statusPage": "https://www.honeywell.com/en-us/company/quantum"}, {"id":
        "honeywell.hqs-lt-s1-sim", "currentAvailability": "Available", "averageQueueTime":
        43, "statusPage": "https://www.honeywell.com/en-us/company/quantum"}, {"id":
>>>>>>> 15675958
        "honeywell.hqs-lt", "currentAvailability": "Degraded", "averageQueueTime":
        0, "statusPage": "https://www.honeywell.com/en-us/company/quantum"}]}, {"id":
        "Microsoft.Simulator", "currentAvailability": "Available", "targets": [{"id":
        "microsoft.simulator.fullstate", "currentAvailability": "Available", "averageQueueTime":
        0, "statusPage": null}]}, {"id": "1qbit", "currentAvailability": "Available",
        "targets": [{"id": "1qbit.tabu", "currentAvailability": "Available", "averageQueueTime":
        0, "statusPage": "http://status.1qbit.com/"}, {"id": "1qbit.pathrelinking",
        "currentAvailability": "Available", "averageQueueTime": 0, "statusPage": "http://status.1qbit.com/"},
        {"id": "1qbit.pticm", "currentAvailability": "Available", "averageQueueTime":
        0, "statusPage": "http://status.1qbit.com/"}]}, {"id": "ionq", "currentAvailability":
        "Available", "targets": [{"id": "ionq.qpu", "currentAvailability": "Available",
<<<<<<< HEAD
        "averageQueueTime": 206, "statusPage": "https://status.ionq.co"}, {"id": "ionq.simulator",
=======
        "averageQueueTime": 217, "statusPage": "https://status.ionq.co"}, {"id": "ionq.simulator",
>>>>>>> 15675958
        "currentAvailability": "Available", "averageQueueTime": 2, "statusPage": "https://status.ionq.co"}]}],
        "nextLink": null, "access_token": "fake_token"}'
    headers:
      content-length:
      - '3416'
      content-type:
      - application/json; charset=utf-8
      transfer-encoding:
      - chunked
    status:
      code: 200
      message: OK
- request:
    body: 'b''{"containerName": "job-00000000-0000-0000-0000-000000000000"}'''
    headers:
      Accept:
      - application/json
      Accept-Encoding:
      - gzip, deflate, br
      Connection:
      - keep-alive
      Content-Length:
      - '61'
      Content-Type:
      - application/json
      User-Agent:
      - testapp-azure-quantum-qiskit azsdk-python-quantum/0.0.0.1 Python/3.7.12 (Darwin-21.3.0-x86_64-i386-64bit)
    method: POST
    uri: https://eastus.quantum.azure.com/v1.0/subscriptions/00000000-0000-0000-0000-000000000000/resourceGroups/myresourcegroup/providers/Microsoft.Quantum/workspaces/myworkspace/storage/sasUri
  response:
    body:
      string: '{"sasUri": "https://mystorage.blob.core.windows.net/job-00000000-0000-0000-0000-000000000000?sv=PLACEHOLDER&sig=PLACEHOLDER&se=PLACEHOLDER&srt=co&ss=b&sp=racw",
        "access_token": "fake_token"}'
    headers:
      content-length:
<<<<<<< HEAD
      - '211'
=======
      - '207'
>>>>>>> 15675958
      content-type:
      - application/json; charset=utf-8
      transfer-encoding:
      - chunked
    status:
      code: 200
      message: OK
- request:
    body: null
    headers:
      Accept:
      - application/xml
      Accept-Encoding:
      - gzip, deflate, br
      Connection:
      - keep-alive
      User-Agent:
      - azsdk-python-storage-blob/12.9.0 Python/3.7.12 (Darwin-21.3.0-x86_64-i386-64bit)
      x-ms-date:
<<<<<<< HEAD
      - Fri, 11 Feb 2022 17:35:07 GMT
=======
      - Wed, 16 Feb 2022 18:00:13 GMT
>>>>>>> 15675958
      x-ms-version:
      - '2020-10-02'
    method: GET
    uri: https://mystorage.blob.core.windows.net/job-00000000-0000-0000-0000-000000000000?restype=container&sv=PLACEHOLDER&sig=PLACEHOLDER&se=PLACEHOLDER&srt=co&ss=b&sp=racw
  response:
    body:
      string: "\uFEFF<?xml version=\"1.0\" encoding=\"utf-8\"?><Error><Code>ContainerNotFound</Code><Message>The
<<<<<<< HEAD
        specified container does not exist.\nRequestId:ab662bad-201e-008e-786d-1f495b000000\nTime:2022-02-11T17:35:07.7935726Z</Message></Error>"
=======
        specified container does not exist.\nRequestId:eecd0c61-b01e-008c-775f-23f7e3000000\nTime:2022-02-16T18:00:13.7616058Z</Message></Error>"
>>>>>>> 15675958
    headers:
      content-length:
      - '225'
      content-type:
      - application/xml
      x-ms-version:
      - '2020-10-02'
    status:
      code: 404
      message: The specified container does not exist.
- request:
    body: null
    headers:
      Accept:
      - application/xml
      Accept-Encoding:
      - gzip, deflate, br
      Connection:
      - keep-alive
      Content-Length:
      - '0'
      User-Agent:
      - azsdk-python-storage-blob/12.9.0 Python/3.7.12 (Darwin-21.3.0-x86_64-i386-64bit)
      x-ms-date:
<<<<<<< HEAD
      - Fri, 11 Feb 2022 17:35:07 GMT
=======
      - Wed, 16 Feb 2022 18:00:13 GMT
>>>>>>> 15675958
      x-ms-version:
      - '2020-10-02'
    method: PUT
    uri: https://mystorage.blob.core.windows.net/job-00000000-0000-0000-0000-000000000000?restype=container&sv=PLACEHOLDER&sig=PLACEHOLDER&se=PLACEHOLDER&srt=co&ss=b&sp=racw
  response:
    body:
      string: ''
    headers:
      content-length:
      - '0'
      x-ms-version:
      - '2020-10-02'
    status:
      code: 201
      message: Created
- request:
    body: null
    headers:
      Accept:
      - application/xml
      Accept-Encoding:
      - gzip, deflate, br
      Connection:
      - keep-alive
      User-Agent:
      - azsdk-python-storage-blob/12.9.0 Python/3.7.12 (Darwin-21.3.0-x86_64-i386-64bit)
      x-ms-date:
<<<<<<< HEAD
      - Fri, 11 Feb 2022 17:35:07 GMT
=======
      - Wed, 16 Feb 2022 18:00:13 GMT
>>>>>>> 15675958
      x-ms-version:
      - '2020-10-02'
    method: GET
    uri: https://mystorage.blob.core.windows.net/job-00000000-0000-0000-0000-000000000000?restype=container&sv=PLACEHOLDER&sig=PLACEHOLDER&se=PLACEHOLDER&srt=co&ss=b&sp=racw
  response:
    body:
      string: ''
    headers:
      content-length:
      - '0'
      x-ms-lease-state:
      - available
      x-ms-lease-status:
      - unlocked
      x-ms-version:
      - '2020-10-02'
    status:
      code: 200
      message: OK
- request:
    body: b'OPENQASM 2.0;\ninclude "qelib1.inc";\nqreg q[4];\ncreg c[3];\nh q[0];\ncx
      q[0],q[1];\ncx q[1],q[2];\nh q[3];\nmeasure q[0] -> c[0];\nmeasure q[1] -> c[1];\nmeasure
      q[2] -> c[2];\n'
    headers:
      Accept:
      - application/xml
      Accept-Encoding:
      - gzip, deflate, br
      Connection:
      - keep-alive
      Content-Length:
      - '168'
      Content-Type:
      - application/octet-stream
      User-Agent:
      - azsdk-python-storage-blob/12.9.0 Python/3.7.12 (Darwin-21.3.0-x86_64-i386-64bit)
      x-ms-blob-type:
      - BlockBlob
      x-ms-date:
<<<<<<< HEAD
      - Fri, 11 Feb 2022 17:35:07 GMT
=======
      - Wed, 16 Feb 2022 18:00:13 GMT
>>>>>>> 15675958
      x-ms-version:
      - '2020-10-02'
    method: PUT
    uri: https://mystorage.blob.core.windows.net/job-00000000-0000-0000-0000-000000000000/inputData?sv=PLACEHOLDER&sig=PLACEHOLDER&se=PLACEHOLDER&srt=co&ss=b&sp=racw
  response:
    body:
      string: ''
    headers:
      content-length:
      - '0'
      x-ms-version:
      - '2020-10-02'
    status:
      code: 201
      message: Created
- request:
    body: 'b''{"id": "00000000-0000-0000-0000-000000000000", "name": "Qiskit Sample
      - 3-qubit GHZ circuit", "containerUri": "https://mystorage.blob.core.windows.net/job-00000000-0000-0000-0000-000000000000?sv=PLACEHOLDER&sig=PLACEHOLDER&se=PLACEHOLDER&srt=co&ss=b&sp=racw",
      "inputDataUri": "https://mystorage.blob.core.windows.net/job-00000000-0000-0000-0000-000000000000/inputData",
      "inputDataFormat": "honeywell.openqasm.v1", "inputParams": {"count": 500}, "providerId":
      "honeywell", "target": "honeywell.hqs-lt-s1-apival", "metadata": {"qubits":
      "4"}, "outputDataFormat": "honeywell.quantum-results.v1"}'''
    headers:
      Accept:
      - application/json
      Accept-Encoding:
      - gzip, deflate, br
      Connection:
      - keep-alive
      Content-Length:
<<<<<<< HEAD
      - '643'
=======
      - '639'
>>>>>>> 15675958
      Content-Type:
      - application/json
      User-Agent:
      - testapp-azure-quantum-qiskit azsdk-python-quantum/0.0.0.1 Python/3.7.12 (Darwin-21.3.0-x86_64-i386-64bit)
    method: PUT
    uri: https://eastus.quantum.azure.com/v1.0/subscriptions/00000000-0000-0000-0000-000000000000/resourceGroups/myresourcegroup/providers/Microsoft.Quantum/workspaces/myworkspace/jobs/00000000-0000-0000-0000-000000000000
  response:
    body:
      string: '{"containerUri": "https://mystorage.blob.core.windows.net/job-00000000-0000-0000-0000-000000000000?sv=PLACEHOLDER&sig=PLACEHOLDER&se=PLACEHOLDER&srt=co&ss=b&sp=racw",
        "inputDataUri": "https://mystorage.blob.core.windows.net/job-00000000-0000-0000-0000-000000000000/inputData?sv=PLACEHOLDER&sr=b&sig=PLACEHOLDER&se=PLACEHOLDER&sp=rcw",
        "inputDataFormat": "honeywell.openqasm.v1", "inputParams": {"count": 500},
        "providerId": "honeywell", "target": "honeywell.hqs-lt-s1-apival", "metadata":
        {"qubits": "4"}, "name": "Qiskit Sample - 3-qubit GHZ circuit", "id": "00000000-0000-0000-0000-000000000000",
        "status": "Waiting", "outputDataFormat": "honeywell.quantum-results.v1", "outputDataUri":
        "https://e2etests.blob.core.windows.net:443/job-00000000-0000-0000-0000-000000000000/outputData?sv=PLACEHOLDER&sig=PLACEHOLDER&se=PLACEHOLDER&srt=co&ss=b&sp=racw",
<<<<<<< HEAD
        "creationTime": "2022-02-11T17:35:08.0397051+00:00", "beginExecutionTime":
=======
        "creationTime": "2022-02-16T18:00:13.9726835+00:00", "beginExecutionTime":
>>>>>>> 15675958
        null, "endExecutionTime": null, "cancellationTime": null, "costEstimate":
        null, "errorData": null, "isCancelling": false, "tags": [], "access_token":
        "fake_token"}'
    headers:
      content-length:
<<<<<<< HEAD
      - '1173'
=======
      - '1165'
>>>>>>> 15675958
      content-type:
      - application/json; charset=utf-8
      transfer-encoding:
      - chunked
    status:
      code: 200
      message: OK
- request:
    body: null
    headers:
      Accept:
      - application/json
      Accept-Encoding:
      - gzip, deflate, br
      Connection:
      - keep-alive
      User-Agent:
      - testapp-azure-quantum-qiskit azsdk-python-quantum/0.0.0.1 Python/3.7.12 (Darwin-21.3.0-x86_64-i386-64bit)
    method: GET
    uri: https://eastus.quantum.azure.com/v1.0/subscriptions/00000000-0000-0000-0000-000000000000/resourceGroups/myresourcegroup/providers/Microsoft.Quantum/workspaces/myworkspace/jobs/00000000-0000-0000-0000-000000000000
  response:
    body:
      string: '{"containerUri": "https://mystorage.blob.core.windows.net/job-00000000-0000-0000-0000-000000000000?sv=PLACEHOLDER&sig=PLACEHOLDER&se=PLACEHOLDER&srt=co&ss=b&sp=racw",
<<<<<<< HEAD
        "inputDataUri": "https://mystorage.blob.core.windows.net/job-00000000-0000-0000-0000-000000000000/inputData?sv=PLACEHOLDER&sr=b&sig=PLACEHOLDER&se=PLACEHOLDER&sp=r&rscd=attachment%3B%20filename%3DQiskit%2BSample%2B-%2B3-qubit%2BGHZ%2Bcircuit-f3eae543-8b60-11ec-afac-1860247f69ed.input.json",
=======
        "inputDataUri": "https://mystorage.blob.core.windows.net/job-00000000-0000-0000-0000-000000000000/inputData?sv=PLACEHOLDER&sr=b&sig=PLACEHOLDER&se=PLACEHOLDER&sp=r&rscd=attachment%3B%20filename%3DQiskit%2BSample%2B-%2B3-qubit%2BGHZ%2Bcircuit-49c90d42-8f52-11ec-8732-3c7d0a1d68ec.input.json",
>>>>>>> 15675958
        "inputDataFormat": "honeywell.openqasm.v1", "inputParams": {"count": 500},
        "providerId": "honeywell", "target": "honeywell.hqs-lt-s1-apival", "metadata":
        {"qubits": "4"}, "name": "Qiskit Sample - 3-qubit GHZ circuit", "id": "00000000-0000-0000-0000-000000000000",
        "status": "Succeeded", "outputDataFormat": "honeywell.quantum-results.v1",
<<<<<<< HEAD
        "outputDataUri": "https://mystorage.blob.core.windows.net/job-00000000-0000-0000-0000-000000000000/rawOutputData?sv=PLACEHOLDER&sr=b&sig=PLACEHOLDER&se=PLACEHOLDER&sp=r&rscd=attachment%3B%20filename%3DQiskit%2BSample%2B-%2B3-qubit%2BGHZ%2Bcircuit-f3eae543-8b60-11ec-afac-1860247f69ed.output.json",
        "creationTime": "2022-02-11T17:35:08.0397051+00:00", "beginExecutionTime":
        "2022-02-11T17:35:09.294469+00:00", "endExecutionTime": "2022-02-11T17:35:09.295195+00:00",
=======
        "outputDataUri": "https://mystorage.blob.core.windows.net/job-00000000-0000-0000-0000-000000000000/rawOutputData?sv=PLACEHOLDER&sr=b&sig=PLACEHOLDER&se=PLACEHOLDER&sp=r&rscd=attachment%3B%20filename%3DQiskit%2BSample%2B-%2B3-qubit%2BGHZ%2Bcircuit-49c90d42-8f52-11ec-8732-3c7d0a1d68ec.output.json",
        "creationTime": "2022-02-16T18:00:13.9726835+00:00", "beginExecutionTime":
        "2022-02-16T18:00:15.167297+00:00", "endExecutionTime": "2022-02-16T18:00:15.168119+00:00",
>>>>>>> 15675958
        "cancellationTime": null, "costEstimate": null, "errorData": null, "isCancelling":
        false, "tags": [], "access_token": "fake_token"}'
    headers:
      content-length:
<<<<<<< HEAD
      - '1475'
=======
      - '1465'
>>>>>>> 15675958
      content-type:
      - application/json; charset=utf-8
      transfer-encoding:
      - chunked
    status:
      code: 200
      message: OK
- request:
    body: null
    headers:
      Accept:
      - application/json
      Accept-Encoding:
      - gzip, deflate, br
      Connection:
      - keep-alive
      User-Agent:
      - testapp-azure-quantum-qiskit azsdk-python-quantum/0.0.0.1 Python/3.7.12 (Darwin-21.3.0-x86_64-i386-64bit)
    method: GET
    uri: https://eastus.quantum.azure.com/v1.0/subscriptions/00000000-0000-0000-0000-000000000000/resourceGroups/myresourcegroup/providers/Microsoft.Quantum/workspaces/myworkspace/jobs/00000000-0000-0000-0000-000000000000
  response:
    body:
      string: '{"containerUri": "https://mystorage.blob.core.windows.net/job-00000000-0000-0000-0000-000000000000?sv=PLACEHOLDER&sig=PLACEHOLDER&se=PLACEHOLDER&srt=co&ss=b&sp=racw",
<<<<<<< HEAD
        "inputDataUri": "https://mystorage.blob.core.windows.net/job-00000000-0000-0000-0000-000000000000/inputData?sv=PLACEHOLDER&sr=b&sig=PLACEHOLDER&se=PLACEHOLDER&sp=r&rscd=attachment%3B%20filename%3DQiskit%2BSample%2B-%2B3-qubit%2BGHZ%2Bcircuit-f3eae543-8b60-11ec-afac-1860247f69ed.input.json",
=======
        "inputDataUri": "https://mystorage.blob.core.windows.net/job-00000000-0000-0000-0000-000000000000/inputData?sv=PLACEHOLDER&sr=b&sig=PLACEHOLDER&se=PLACEHOLDER&sp=r&rscd=attachment%3B%20filename%3DQiskit%2BSample%2B-%2B3-qubit%2BGHZ%2Bcircuit-49c90d42-8f52-11ec-8732-3c7d0a1d68ec.input.json",
>>>>>>> 15675958
        "inputDataFormat": "honeywell.openqasm.v1", "inputParams": {"count": 500},
        "providerId": "honeywell", "target": "honeywell.hqs-lt-s1-apival", "metadata":
        {"qubits": "4"}, "name": "Qiskit Sample - 3-qubit GHZ circuit", "id": "00000000-0000-0000-0000-000000000000",
        "status": "Succeeded", "outputDataFormat": "honeywell.quantum-results.v1",
<<<<<<< HEAD
        "outputDataUri": "https://mystorage.blob.core.windows.net/job-00000000-0000-0000-0000-000000000000/rawOutputData?sv=PLACEHOLDER&sr=b&sig=PLACEHOLDER&se=PLACEHOLDER&sp=r&rscd=attachment%3B%20filename%3DQiskit%2BSample%2B-%2B3-qubit%2BGHZ%2Bcircuit-f3eae543-8b60-11ec-afac-1860247f69ed.output.json",
        "creationTime": "2022-02-11T17:35:08.0397051+00:00", "beginExecutionTime":
        "2022-02-11T17:35:09.294469+00:00", "endExecutionTime": "2022-02-11T17:35:09.295195+00:00",
=======
        "outputDataUri": "https://mystorage.blob.core.windows.net/job-00000000-0000-0000-0000-000000000000/rawOutputData?sv=PLACEHOLDER&sr=b&sig=PLACEHOLDER&se=PLACEHOLDER&sp=r&rscd=attachment%3B%20filename%3DQiskit%2BSample%2B-%2B3-qubit%2BGHZ%2Bcircuit-49c90d42-8f52-11ec-8732-3c7d0a1d68ec.output.json",
        "creationTime": "2022-02-16T18:00:13.9726835+00:00", "beginExecutionTime":
        "2022-02-16T18:00:15.167297+00:00", "endExecutionTime": "2022-02-16T18:00:15.168119+00:00",
>>>>>>> 15675958
        "cancellationTime": null, "costEstimate": null, "errorData": null, "isCancelling":
        false, "tags": [], "access_token": "fake_token"}'
    headers:
      content-length:
<<<<<<< HEAD
      - '1475'
=======
      - '1465'
>>>>>>> 15675958
      content-type:
      - application/json; charset=utf-8
      transfer-encoding:
      - chunked
    status:
      code: 200
      message: OK
- request:
    body: null
    headers:
      Accept:
      - application/json
      Accept-Encoding:
      - gzip, deflate, br
      Connection:
      - keep-alive
      User-Agent:
      - testapp-azure-quantum-qiskit azsdk-python-quantum/0.0.0.1 Python/3.7.12 (Darwin-21.3.0-x86_64-i386-64bit)
    method: GET
    uri: https://eastus.quantum.azure.com/v1.0/subscriptions/00000000-0000-0000-0000-000000000000/resourceGroups/myresourcegroup/providers/Microsoft.Quantum/workspaces/myworkspace/jobs/00000000-0000-0000-0000-000000000000
  response:
    body:
      string: '{"containerUri": "https://mystorage.blob.core.windows.net/job-00000000-0000-0000-0000-000000000000?sv=PLACEHOLDER&sig=PLACEHOLDER&se=PLACEHOLDER&srt=co&ss=b&sp=racw",
<<<<<<< HEAD
        "inputDataUri": "https://mystorage.blob.core.windows.net/job-00000000-0000-0000-0000-000000000000/inputData?sv=PLACEHOLDER&sr=b&sig=PLACEHOLDER&se=PLACEHOLDER&sp=r&rscd=attachment%3B%20filename%3DQiskit%2BSample%2B-%2B3-qubit%2BGHZ%2Bcircuit-f3eae543-8b60-11ec-afac-1860247f69ed.input.json",
=======
        "inputDataUri": "https://mystorage.blob.core.windows.net/job-00000000-0000-0000-0000-000000000000/inputData?sv=PLACEHOLDER&sr=b&sig=PLACEHOLDER&se=PLACEHOLDER&sp=r&rscd=attachment%3B%20filename%3DQiskit%2BSample%2B-%2B3-qubit%2BGHZ%2Bcircuit-49c90d42-8f52-11ec-8732-3c7d0a1d68ec.input.json",
>>>>>>> 15675958
        "inputDataFormat": "honeywell.openqasm.v1", "inputParams": {"count": 500},
        "providerId": "honeywell", "target": "honeywell.hqs-lt-s1-apival", "metadata":
        {"qubits": "4"}, "name": "Qiskit Sample - 3-qubit GHZ circuit", "id": "00000000-0000-0000-0000-000000000000",
        "status": "Succeeded", "outputDataFormat": "honeywell.quantum-results.v1",
<<<<<<< HEAD
        "outputDataUri": "https://mystorage.blob.core.windows.net/job-00000000-0000-0000-0000-000000000000/rawOutputData?sv=PLACEHOLDER&sr=b&sig=PLACEHOLDER&se=PLACEHOLDER&sp=r&rscd=attachment%3B%20filename%3DQiskit%2BSample%2B-%2B3-qubit%2BGHZ%2Bcircuit-f3eae543-8b60-11ec-afac-1860247f69ed.output.json",
        "creationTime": "2022-02-11T17:35:08.0397051+00:00", "beginExecutionTime":
        "2022-02-11T17:35:09.294469+00:00", "endExecutionTime": "2022-02-11T17:35:09.295195+00:00",
=======
        "outputDataUri": "https://mystorage.blob.core.windows.net/job-00000000-0000-0000-0000-000000000000/rawOutputData?sv=PLACEHOLDER&sr=b&sig=PLACEHOLDER&se=PLACEHOLDER&sp=r&rscd=attachment%3B%20filename%3DQiskit%2BSample%2B-%2B3-qubit%2BGHZ%2Bcircuit-49c90d42-8f52-11ec-8732-3c7d0a1d68ec.output.json",
        "creationTime": "2022-02-16T18:00:13.9726835+00:00", "beginExecutionTime":
        "2022-02-16T18:00:15.167297+00:00", "endExecutionTime": "2022-02-16T18:00:15.168119+00:00",
>>>>>>> 15675958
        "cancellationTime": null, "costEstimate": null, "errorData": null, "isCancelling":
        false, "tags": [], "access_token": "fake_token"}'
    headers:
      content-length:
<<<<<<< HEAD
      - '1475'
=======
      - '1465'
>>>>>>> 15675958
      content-type:
      - application/json; charset=utf-8
      transfer-encoding:
      - chunked
    status:
      code: 200
      message: OK
- request:
    body: null
    headers:
      Accept:
      - application/json
      Accept-Encoding:
      - gzip, deflate, br
      Connection:
      - keep-alive
      User-Agent:
      - testapp-azure-quantum-qiskit azsdk-python-quantum/0.0.0.1 Python/3.7.12 (Darwin-21.3.0-x86_64-i386-64bit)
    method: GET
    uri: https://eastus.quantum.azure.com/v1.0/subscriptions/00000000-0000-0000-0000-000000000000/resourceGroups/myresourcegroup/providers/Microsoft.Quantum/workspaces/myworkspace/providerStatus
  response:
    body:
      string: '{"value": [{"id": "Microsoft", "currentAvailability": "Available",
        "targets": [{"id": "microsoft.paralleltempering-parameterfree.cpu", "currentAvailability":
        "Available", "averageQueueTime": 0, "statusPage": null}, {"id": "microsoft.paralleltempering.cpu",
        "currentAvailability": "Available", "averageQueueTime": 0, "statusPage": null},
        {"id": "microsoft.simulatedannealing-parameterfree.cpu", "currentAvailability":
        "Available", "averageQueueTime": 0, "statusPage": null}, {"id": "microsoft.simulatedannealing.cpu",
        "currentAvailability": "Available", "averageQueueTime": 0, "statusPage": null},
        {"id": "microsoft.tabu-parameterfree.cpu", "currentAvailability": "Available",
        "averageQueueTime": 0, "statusPage": null}, {"id": "microsoft.tabu.cpu", "currentAvailability":
        "Available", "averageQueueTime": 0, "statusPage": null}, {"id": "microsoft.qmc.cpu",
        "currentAvailability": "Available", "averageQueueTime": 0, "statusPage": null},
        {"id": "microsoft.populationannealing.cpu", "currentAvailability": "Available",
        "averageQueueTime": 0, "statusPage": null}, {"id": "microsoft.populationannealing-parameterfree.cpu",
        "currentAvailability": "Available", "averageQueueTime": 0, "statusPage": null},
        {"id": "microsoft.substochasticmontecarlo.cpu", "currentAvailability": "Available",
        "averageQueueTime": 0, "statusPage": null}, {"id": "microsoft.substochasticmontecarlo-parameterfree.cpu",
        "currentAvailability": "Available", "averageQueueTime": 0, "statusPage": null}]},
        {"id": "toshiba", "currentAvailability": "Available", "targets": [{"id": "toshiba.sbm.ising",
        "currentAvailability": "Available", "averageQueueTime": 4, "statusPage": null}]},
        {"id": "honeywell", "currentAvailability": "Degraded", "targets": [{"id":
        "honeywell.hqs-lt-s1", "currentAvailability": "Unavailable", "averageQueueTime":
        0, "statusPage": "https://www.honeywell.com/en-us/company/quantum"}, {"id":
        "honeywell.hqs-lt-s1-apival", "currentAvailability": "Available", "averageQueueTime":
        0, "statusPage": "https://www.honeywell.com/en-us/company/quantum"}, {"id":
        "honeywell.hqs-lt-s2", "currentAvailability": "Degraded", "averageQueueTime":
<<<<<<< HEAD
        248646, "statusPage": "https://www.honeywell.com/en-us/company/quantum"},
        {"id": "honeywell.hqs-lt-s2-apival", "currentAvailability": "Available", "averageQueueTime":
        0, "statusPage": "https://www.honeywell.com/en-us/company/quantum"}, {"id":
        "honeywell.hqs-lt-s1-sim", "currentAvailability": "Available", "averageQueueTime":
        6, "statusPage": "https://www.honeywell.com/en-us/company/quantum"}, {"id":
=======
        31272, "statusPage": "https://www.honeywell.com/en-us/company/quantum"}, {"id":
        "honeywell.hqs-lt-s2-apival", "currentAvailability": "Available", "averageQueueTime":
        0, "statusPage": "https://www.honeywell.com/en-us/company/quantum"}, {"id":
        "honeywell.hqs-lt-s1-sim", "currentAvailability": "Available", "averageQueueTime":
        43, "statusPage": "https://www.honeywell.com/en-us/company/quantum"}, {"id":
>>>>>>> 15675958
        "honeywell.hqs-lt", "currentAvailability": "Degraded", "averageQueueTime":
        0, "statusPage": "https://www.honeywell.com/en-us/company/quantum"}]}, {"id":
        "Microsoft.Simulator", "currentAvailability": "Available", "targets": [{"id":
        "microsoft.simulator.fullstate", "currentAvailability": "Available", "averageQueueTime":
        0, "statusPage": null}]}, {"id": "1qbit", "currentAvailability": "Available",
        "targets": [{"id": "1qbit.tabu", "currentAvailability": "Available", "averageQueueTime":
        0, "statusPage": "http://status.1qbit.com/"}, {"id": "1qbit.pathrelinking",
        "currentAvailability": "Available", "averageQueueTime": 0, "statusPage": "http://status.1qbit.com/"},
        {"id": "1qbit.pticm", "currentAvailability": "Available", "averageQueueTime":
        0, "statusPage": "http://status.1qbit.com/"}]}, {"id": "ionq", "currentAvailability":
        "Available", "targets": [{"id": "ionq.qpu", "currentAvailability": "Available",
<<<<<<< HEAD
        "averageQueueTime": 206, "statusPage": "https://status.ionq.co"}, {"id": "ionq.simulator",
=======
        "averageQueueTime": 217, "statusPage": "https://status.ionq.co"}, {"id": "ionq.simulator",
>>>>>>> 15675958
        "currentAvailability": "Available", "averageQueueTime": 2, "statusPage": "https://status.ionq.co"}]}],
        "nextLink": null, "access_token": "fake_token"}'
    headers:
      content-length:
      - '3416'
      content-type:
      - application/json; charset=utf-8
      transfer-encoding:
      - chunked
    status:
      code: 200
      message: OK
- request:
    body: null
    headers:
      Accept:
      - application/json
      Accept-Encoding:
      - gzip, deflate, br
      Connection:
      - keep-alive
      User-Agent:
      - testapp-azure-quantum-qiskit azsdk-python-quantum/0.0.0.1 Python/3.7.12 (Darwin-21.3.0-x86_64-i386-64bit)
    method: GET
    uri: https://eastus.quantum.azure.com/v1.0/subscriptions/00000000-0000-0000-0000-000000000000/resourceGroups/myresourcegroup/providers/Microsoft.Quantum/workspaces/myworkspace/jobs/00000000-0000-0000-0000-000000000000
  response:
    body:
      string: '{"containerUri": "https://mystorage.blob.core.windows.net/job-00000000-0000-0000-0000-000000000000?sv=PLACEHOLDER&sig=PLACEHOLDER&se=PLACEHOLDER&srt=co&ss=b&sp=racw",
<<<<<<< HEAD
        "inputDataUri": "https://mystorage.blob.core.windows.net/job-00000000-0000-0000-0000-000000000000/inputData?sv=PLACEHOLDER&sr=b&sig=PLACEHOLDER&se=PLACEHOLDER&sp=r&rscd=attachment%3B%20filename%3DQiskit%2BSample%2B-%2B3-qubit%2BGHZ%2Bcircuit-f3eae543-8b60-11ec-afac-1860247f69ed.input.json",
=======
        "inputDataUri": "https://mystorage.blob.core.windows.net/job-00000000-0000-0000-0000-000000000000/inputData?sv=PLACEHOLDER&sr=b&sig=PLACEHOLDER&se=PLACEHOLDER&sp=r&rscd=attachment%3B%20filename%3DQiskit%2BSample%2B-%2B3-qubit%2BGHZ%2Bcircuit-49c90d42-8f52-11ec-8732-3c7d0a1d68ec.input.json",
>>>>>>> 15675958
        "inputDataFormat": "honeywell.openqasm.v1", "inputParams": {"count": 500},
        "providerId": "honeywell", "target": "honeywell.hqs-lt-s1-apival", "metadata":
        {"qubits": "4"}, "name": "Qiskit Sample - 3-qubit GHZ circuit", "id": "00000000-0000-0000-0000-000000000000",
        "status": "Succeeded", "outputDataFormat": "honeywell.quantum-results.v1",
<<<<<<< HEAD
        "outputDataUri": "https://mystorage.blob.core.windows.net/job-00000000-0000-0000-0000-000000000000/rawOutputData?sv=PLACEHOLDER&sr=b&sig=PLACEHOLDER&se=PLACEHOLDER&sp=r&rscd=attachment%3B%20filename%3DQiskit%2BSample%2B-%2B3-qubit%2BGHZ%2Bcircuit-f3eae543-8b60-11ec-afac-1860247f69ed.output.json",
        "creationTime": "2022-02-11T17:35:08.0397051+00:00", "beginExecutionTime":
        "2022-02-11T17:35:09.294469+00:00", "endExecutionTime": "2022-02-11T17:35:09.295195+00:00",
=======
        "outputDataUri": "https://mystorage.blob.core.windows.net/job-00000000-0000-0000-0000-000000000000/rawOutputData?sv=PLACEHOLDER&sr=b&sig=PLACEHOLDER&se=PLACEHOLDER&sp=r&rscd=attachment%3B%20filename%3DQiskit%2BSample%2B-%2B3-qubit%2BGHZ%2Bcircuit-49c90d42-8f52-11ec-8732-3c7d0a1d68ec.output.json",
        "creationTime": "2022-02-16T18:00:13.9726835+00:00", "beginExecutionTime":
        "2022-02-16T18:00:15.167297+00:00", "endExecutionTime": "2022-02-16T18:00:15.168119+00:00",
>>>>>>> 15675958
        "cancellationTime": null, "costEstimate": null, "errorData": null, "isCancelling":
        false, "tags": [], "access_token": "fake_token"}'
    headers:
      content-length:
<<<<<<< HEAD
      - '1475'
=======
      - '1465'
>>>>>>> 15675958
      content-type:
      - application/json; charset=utf-8
      transfer-encoding:
      - chunked
    status:
      code: 200
      message: OK
- request:
    body: null
    headers:
      Accept:
      - application/json
      Accept-Encoding:
      - gzip, deflate, br
      Connection:
      - keep-alive
      User-Agent:
      - testapp-azure-quantum-qiskit azsdk-python-quantum/0.0.0.1 Python/3.7.12 (Darwin-21.3.0-x86_64-i386-64bit)
    method: GET
    uri: https://eastus.quantum.azure.com/v1.0/subscriptions/00000000-0000-0000-0000-000000000000/resourceGroups/myresourcegroup/providers/Microsoft.Quantum/workspaces/myworkspace/jobs/00000000-0000-0000-0000-000000000000
  response:
    body:
      string: '{"containerUri": "https://mystorage.blob.core.windows.net/job-00000000-0000-0000-0000-000000000000?sv=PLACEHOLDER&sig=PLACEHOLDER&se=PLACEHOLDER&srt=co&ss=b&sp=racw",
<<<<<<< HEAD
        "inputDataUri": "https://mystorage.blob.core.windows.net/job-00000000-0000-0000-0000-000000000000/inputData?sv=PLACEHOLDER&sr=b&sig=PLACEHOLDER&se=PLACEHOLDER&sp=r&rscd=attachment%3B%20filename%3DQiskit%2BSample%2B-%2B3-qubit%2BGHZ%2Bcircuit-f3eae543-8b60-11ec-afac-1860247f69ed.input.json",
=======
        "inputDataUri": "https://mystorage.blob.core.windows.net/job-00000000-0000-0000-0000-000000000000/inputData?sv=PLACEHOLDER&sr=b&sig=PLACEHOLDER&se=PLACEHOLDER&sp=r&rscd=attachment%3B%20filename%3DQiskit%2BSample%2B-%2B3-qubit%2BGHZ%2Bcircuit-49c90d42-8f52-11ec-8732-3c7d0a1d68ec.input.json",
>>>>>>> 15675958
        "inputDataFormat": "honeywell.openqasm.v1", "inputParams": {"count": 500},
        "providerId": "honeywell", "target": "honeywell.hqs-lt-s1-apival", "metadata":
        {"qubits": "4"}, "name": "Qiskit Sample - 3-qubit GHZ circuit", "id": "00000000-0000-0000-0000-000000000000",
        "status": "Succeeded", "outputDataFormat": "honeywell.quantum-results.v1",
<<<<<<< HEAD
        "outputDataUri": "https://mystorage.blob.core.windows.net/job-00000000-0000-0000-0000-000000000000/rawOutputData?sv=PLACEHOLDER&sr=b&sig=PLACEHOLDER&se=PLACEHOLDER&sp=r&rscd=attachment%3B%20filename%3DQiskit%2BSample%2B-%2B3-qubit%2BGHZ%2Bcircuit-f3eae543-8b60-11ec-afac-1860247f69ed.output.json",
        "creationTime": "2022-02-11T17:35:08.0397051+00:00", "beginExecutionTime":
        "2022-02-11T17:35:09.294469+00:00", "endExecutionTime": "2022-02-11T17:35:09.295195+00:00",
=======
        "outputDataUri": "https://mystorage.blob.core.windows.net/job-00000000-0000-0000-0000-000000000000/rawOutputData?sv=PLACEHOLDER&sr=b&sig=PLACEHOLDER&se=PLACEHOLDER&sp=r&rscd=attachment%3B%20filename%3DQiskit%2BSample%2B-%2B3-qubit%2BGHZ%2Bcircuit-49c90d42-8f52-11ec-8732-3c7d0a1d68ec.output.json",
        "creationTime": "2022-02-16T18:00:13.9726835+00:00", "beginExecutionTime":
        "2022-02-16T18:00:15.167297+00:00", "endExecutionTime": "2022-02-16T18:00:15.168119+00:00",
>>>>>>> 15675958
        "cancellationTime": null, "costEstimate": null, "errorData": null, "isCancelling":
        false, "tags": [], "access_token": "fake_token"}'
    headers:
      content-length:
<<<<<<< HEAD
      - '1475'
=======
      - '1465'
>>>>>>> 15675958
      content-type:
      - application/json; charset=utf-8
      transfer-encoding:
      - chunked
    status:
      code: 200
      message: OK
- request:
    body: null
    headers:
      Accept:
      - application/json
      Accept-Encoding:
      - gzip, deflate, br
      Connection:
      - keep-alive
      User-Agent:
      - testapp-azure-quantum-qiskit azsdk-python-quantum/0.0.0.1 Python/3.7.12 (Darwin-21.3.0-x86_64-i386-64bit)
    method: GET
    uri: https://eastus.quantum.azure.com/v1.0/subscriptions/00000000-0000-0000-0000-000000000000/resourceGroups/myresourcegroup/providers/Microsoft.Quantum/workspaces/myworkspace/jobs/00000000-0000-0000-0000-000000000000
  response:
    body:
      string: '{"containerUri": "https://mystorage.blob.core.windows.net/job-00000000-0000-0000-0000-000000000000?sv=PLACEHOLDER&sig=PLACEHOLDER&se=PLACEHOLDER&srt=co&ss=b&sp=racw",
<<<<<<< HEAD
        "inputDataUri": "https://mystorage.blob.core.windows.net/job-00000000-0000-0000-0000-000000000000/inputData?sv=PLACEHOLDER&sr=b&sig=PLACEHOLDER&se=PLACEHOLDER&sp=r&rscd=attachment%3B%20filename%3DQiskit%2BSample%2B-%2B3-qubit%2BGHZ%2Bcircuit-f3eae543-8b60-11ec-afac-1860247f69ed.input.json",
=======
        "inputDataUri": "https://mystorage.blob.core.windows.net/job-00000000-0000-0000-0000-000000000000/inputData?sv=PLACEHOLDER&sr=b&sig=PLACEHOLDER&se=PLACEHOLDER&sp=r&rscd=attachment%3B%20filename%3DQiskit%2BSample%2B-%2B3-qubit%2BGHZ%2Bcircuit-49c90d42-8f52-11ec-8732-3c7d0a1d68ec.input.json",
>>>>>>> 15675958
        "inputDataFormat": "honeywell.openqasm.v1", "inputParams": {"count": 500},
        "providerId": "honeywell", "target": "honeywell.hqs-lt-s1-apival", "metadata":
        {"qubits": "4"}, "name": "Qiskit Sample - 3-qubit GHZ circuit", "id": "00000000-0000-0000-0000-000000000000",
        "status": "Succeeded", "outputDataFormat": "honeywell.quantum-results.v1",
<<<<<<< HEAD
        "outputDataUri": "https://mystorage.blob.core.windows.net/job-00000000-0000-0000-0000-000000000000/rawOutputData?sv=PLACEHOLDER&sr=b&sig=PLACEHOLDER&se=PLACEHOLDER&sp=r&rscd=attachment%3B%20filename%3DQiskit%2BSample%2B-%2B3-qubit%2BGHZ%2Bcircuit-f3eae543-8b60-11ec-afac-1860247f69ed.output.json",
        "creationTime": "2022-02-11T17:35:08.0397051+00:00", "beginExecutionTime":
        "2022-02-11T17:35:09.294469+00:00", "endExecutionTime": "2022-02-11T17:35:09.295195+00:00",
=======
        "outputDataUri": "https://mystorage.blob.core.windows.net/job-00000000-0000-0000-0000-000000000000/rawOutputData?sv=PLACEHOLDER&sr=b&sig=PLACEHOLDER&se=PLACEHOLDER&sp=r&rscd=attachment%3B%20filename%3DQiskit%2BSample%2B-%2B3-qubit%2BGHZ%2Bcircuit-49c90d42-8f52-11ec-8732-3c7d0a1d68ec.output.json",
        "creationTime": "2022-02-16T18:00:13.9726835+00:00", "beginExecutionTime":
        "2022-02-16T18:00:15.167297+00:00", "endExecutionTime": "2022-02-16T18:00:15.168119+00:00",
>>>>>>> 15675958
        "cancellationTime": null, "costEstimate": null, "errorData": null, "isCancelling":
        false, "tags": [], "access_token": "fake_token"}'
    headers:
      content-length:
<<<<<<< HEAD
      - '1475'
=======
      - '1465'
>>>>>>> 15675958
      content-type:
      - application/json; charset=utf-8
      transfer-encoding:
      - chunked
    status:
      code: 200
      message: OK
- request:
    body: null
    headers:
      Accept:
      - application/xml
      Accept-Encoding:
      - gzip, deflate, br
      Connection:
      - keep-alive
      User-Agent:
      - azsdk-python-storage-blob/12.9.0 Python/3.7.12 (Darwin-21.3.0-x86_64-i386-64bit)
      x-ms-date:
<<<<<<< HEAD
      - Fri, 11 Feb 2022 17:35:15 GMT
=======
      - Wed, 16 Feb 2022 18:00:17 GMT
>>>>>>> 15675958
      x-ms-range:
      - bytes=0-33554431
      x-ms-version:
      - '2020-10-02'
    method: GET
<<<<<<< HEAD
    uri: https://mystorage.blob.core.windows.net/job-00000000-0000-0000-0000-000000000000/rawOutputData?sv=PLACEHOLDER&sr=b&sig=PLACEHOLDER&se=PLACEHOLDER&sp=r&rscd=attachment%3B%20filename%3DQiskit%2BSample%2B-%2B3-qubit%2BGHZ%2Bcircuit-f3eae543-8b60-11ec-afac-1860247f69ed.output.json
=======
    uri: https://mystorage.blob.core.windows.net/job-00000000-0000-0000-0000-000000000000/rawOutputData?sv=PLACEHOLDER&sr=b&sig=PLACEHOLDER&se=PLACEHOLDER&sp=r&rscd=attachment%3B%20filename%3DQiskit%2BSample%2B-%2B3-qubit%2BGHZ%2Bcircuit-49c90d42-8f52-11ec-8732-3c7d0a1d68ec.output.json
>>>>>>> 15675958
  response:
    body:
      string: '{"c": ["000", "000", "000", "000", "000", "000", "000", "000", "000",
        "000", "000", "000", "000", "000", "000", "000", "000", "000", "000", "000",
        "000", "000", "000", "000", "000", "000", "000", "000", "000", "000", "000",
        "000", "000", "000", "000", "000", "000", "000", "000", "000", "000", "000",
        "000", "000", "000", "000", "000", "000", "000", "000", "000", "000", "000",
        "000", "000", "000", "000", "000", "000", "000", "000", "000", "000", "000",
        "000", "000", "000", "000", "000", "000", "000", "000", "000", "000", "000",
        "000", "000", "000", "000", "000", "000", "000", "000", "000", "000", "000",
        "000", "000", "000", "000", "000", "000", "000", "000", "000", "000", "000",
        "000", "000", "000", "000", "000", "000", "000", "000", "000", "000", "000",
        "000", "000", "000", "000", "000", "000", "000", "000", "000", "000", "000",
        "000", "000", "000", "000", "000", "000", "000", "000", "000", "000", "000",
        "000", "000", "000", "000", "000", "000", "000", "000", "000", "000", "000",
        "000", "000", "000", "000", "000", "000", "000", "000", "000", "000", "000",
        "000", "000", "000", "000", "000", "000", "000", "000", "000", "000", "000",
        "000", "000", "000", "000", "000", "000", "000", "000", "000", "000", "000",
        "000", "000", "000", "000", "000", "000", "000", "000", "000", "000", "000",
        "000", "000", "000", "000", "000", "000", "000", "000", "000", "000", "000",
        "000", "000", "000", "000", "000", "000", "000", "000", "000", "000", "000",
        "000", "000", "000", "000", "000", "000", "000", "000", "000", "000", "000",
        "000", "000", "000", "000", "000", "000", "000", "000", "000", "000", "000",
        "000", "000", "000", "000", "000", "000", "000", "000", "000", "000", "000",
        "000", "000", "000", "000", "000", "000", "000", "000", "000", "000", "000",
        "000", "000", "000", "000", "000", "000", "000", "000", "000", "000", "000",
        "000", "000", "000", "000", "000", "000", "000", "000", "000", "000", "000",
        "000", "000", "000", "000", "000", "000", "000", "000", "000", "000", "000",
        "000", "000", "000", "000", "000", "000", "000", "000", "000", "000", "000",
        "000", "000", "000", "000", "000", "000", "000", "000", "000", "000", "000",
        "000", "000", "000", "000", "000", "000", "000", "000", "000", "000", "000",
        "000", "000", "000", "000", "000", "000", "000", "000", "000", "000", "000",
        "000", "000", "000", "000", "000", "000", "000", "000", "000", "000", "000",
        "000", "000", "000", "000", "000", "000", "000", "000", "000", "000", "000",
        "000", "000", "000", "000", "000", "000", "000", "000", "000", "000", "000",
        "000", "000", "000", "000", "000", "000", "000", "000", "000", "000", "000",
        "000", "000", "000", "000", "000", "000", "000", "000", "000", "000", "000",
        "000", "000", "000", "000", "000", "000", "000", "000", "000", "000", "000",
        "000", "000", "000", "000", "000", "000", "000", "000", "000", "000", "000",
        "000", "000", "000", "000", "000", "000", "000", "000", "000", "000", "000",
        "000", "000", "000", "000", "000", "000", "000", "000", "000", "000", "000",
        "000", "000", "000", "000", "000", "000", "000", "000", "000", "000", "000",
        "000", "000", "000", "000", "000", "000", "000", "000", "000", "000", "000",
        "000", "000", "000", "000", "000", "000", "000", "000", "000", "000", "000",
        "000", "000", "000", "000", "000", "000", "000", "000", "000", "000", "000",
        "000", "000", "000", "000", "000", "000", "000", "000", "000", "000", "000",
        "000", "000", "000", "000", "000", "000", "000", "000", "000", "000", "000",
        "000", "000", "000", "000", "000", "000", "000"], "access_token": "fake_token"}'
    headers:
      accept-ranges:
      - bytes
      content-length:
      - '3507'
      content-range:
      - bytes 0-3506/3507
      content-type:
      - application/octet-stream
      x-ms-blob-content-md5:
      - DlFMtLGNTedhCRW9QrLH7g==
      x-ms-blob-type:
      - BlockBlob
      x-ms-creation-time:
<<<<<<< HEAD
      - Fri, 11 Feb 2022 17:35:08 GMT
=======
      - Wed, 16 Feb 2022 18:00:14 GMT
>>>>>>> 15675958
      x-ms-lease-state:
      - available
      x-ms-lease-status:
      - unlocked
      x-ms-server-encrypted:
      - 'true'
      x-ms-version:
      - '2020-10-02'
    status:
      code: 206
      message: Partial Content
version: 1<|MERGE_RESOLUTION|>--- conflicted
+++ resolved
@@ -13,13 +13,13 @@
       Content-Type:
       - application/x-www-form-urlencoded
       User-Agent:
-      - azsdk-python-identity/1.7.1 Python/3.7.12 (Darwin-21.3.0-x86_64-i386-64bit)
+      - azsdk-python-identity/1.7.1 Python/3.7.12 (Windows-10-10.0.19041-SP0)
       x-client-cpu:
       - x64
       x-client-current-telemetry:
       - 4|730,0|
       x-client-os:
-      - darwin
+      - win32
       x-client-sku:
       - MSAL.Python
       x-client-ver:
@@ -48,7 +48,7 @@
       Connection:
       - keep-alive
       User-Agent:
-      - testapp-azure-quantum-qiskit azsdk-python-quantum/0.0.0.1 Python/3.7.12 (Darwin-21.3.0-x86_64-i386-64bit)
+      - testapp-azure-quantum-qiskit azsdk-python-quantum/0.0.0.1 Python/3.7.12 (Windows-10-10.0.19041-SP0)
     method: GET
     uri: https://eastus.quantum.azure.com/v1.0/subscriptions/00000000-0000-0000-0000-000000000000/resourceGroups/myresourcegroup/providers/Microsoft.Quantum/workspaces/myworkspace/providerStatus
   response:
@@ -71,27 +71,19 @@
         "averageQueueTime": 0, "statusPage": null}, {"id": "microsoft.substochasticmontecarlo-parameterfree.cpu",
         "currentAvailability": "Available", "averageQueueTime": 0, "statusPage": null}]},
         {"id": "toshiba", "currentAvailability": "Available", "targets": [{"id": "toshiba.sbm.ising",
-        "currentAvailability": "Available", "averageQueueTime": 4, "statusPage": null}]},
+        "currentAvailability": "Available", "averageQueueTime": 8, "statusPage": null}]},
         {"id": "honeywell", "currentAvailability": "Degraded", "targets": [{"id":
         "honeywell.hqs-lt-s1", "currentAvailability": "Unavailable", "averageQueueTime":
         0, "statusPage": "https://www.honeywell.com/en-us/company/quantum"}, {"id":
         "honeywell.hqs-lt-s1-apival", "currentAvailability": "Available", "averageQueueTime":
         0, "statusPage": "https://www.honeywell.com/en-us/company/quantum"}, {"id":
-        "honeywell.hqs-lt-s2", "currentAvailability": "Degraded", "averageQueueTime":
-<<<<<<< HEAD
-        248646, "statusPage": "https://www.honeywell.com/en-us/company/quantum"},
-        {"id": "honeywell.hqs-lt-s2-apival", "currentAvailability": "Available", "averageQueueTime":
+        "honeywell.hqs-lt-s2", "currentAvailability": "Available", "averageQueueTime":
+        88246, "statusPage": "https://www.honeywell.com/en-us/company/quantum"}, {"id":
+        "honeywell.hqs-lt-s2-apival", "currentAvailability": "Available", "averageQueueTime":
         0, "statusPage": "https://www.honeywell.com/en-us/company/quantum"}, {"id":
         "honeywell.hqs-lt-s1-sim", "currentAvailability": "Available", "averageQueueTime":
-        6, "statusPage": "https://www.honeywell.com/en-us/company/quantum"}, {"id":
-=======
-        31272, "statusPage": "https://www.honeywell.com/en-us/company/quantum"}, {"id":
-        "honeywell.hqs-lt-s2-apival", "currentAvailability": "Available", "averageQueueTime":
-        0, "statusPage": "https://www.honeywell.com/en-us/company/quantum"}, {"id":
-        "honeywell.hqs-lt-s1-sim", "currentAvailability": "Available", "averageQueueTime":
-        43, "statusPage": "https://www.honeywell.com/en-us/company/quantum"}, {"id":
->>>>>>> 15675958
-        "honeywell.hqs-lt", "currentAvailability": "Degraded", "averageQueueTime":
+        358, "statusPage": "https://www.honeywell.com/en-us/company/quantum"}, {"id":
+        "honeywell.hqs-lt", "currentAvailability": "Available", "averageQueueTime":
         0, "statusPage": "https://www.honeywell.com/en-us/company/quantum"}]}, {"id":
         "Microsoft.Simulator", "currentAvailability": "Available", "targets": [{"id":
         "microsoft.simulator.fullstate", "currentAvailability": "Available", "averageQueueTime":
@@ -102,34 +94,31 @@
         {"id": "1qbit.pticm", "currentAvailability": "Available", "averageQueueTime":
         0, "statusPage": "http://status.1qbit.com/"}]}, {"id": "ionq", "currentAvailability":
         "Available", "targets": [{"id": "ionq.qpu", "currentAvailability": "Available",
-<<<<<<< HEAD
-        "averageQueueTime": 206, "statusPage": "https://status.ionq.co"}, {"id": "ionq.simulator",
-=======
-        "averageQueueTime": 217, "statusPage": "https://status.ionq.co"}, {"id": "ionq.simulator",
->>>>>>> 15675958
-        "currentAvailability": "Available", "averageQueueTime": 2, "statusPage": "https://status.ionq.co"}]}],
-        "nextLink": null, "access_token": "fake_token"}'
-    headers:
-      content-length:
-      - '3416'
-      content-type:
-      - application/json; charset=utf-8
-      transfer-encoding:
-      - chunked
-    status:
-      code: 200
-      message: OK
-- request:
-    body: null
-    headers:
-      Accept:
-      - application/json
-      Accept-Encoding:
-      - gzip, deflate, br
-      Connection:
-      - keep-alive
-      User-Agent:
-      - testapp-azure-quantum-qiskit azsdk-python-quantum/0.0.0.1 Python/3.7.12 (Darwin-21.3.0-x86_64-i386-64bit)
+        "averageQueueTime": 3718, "statusPage": "https://status.ionq.co"}, {"id":
+        "ionq.simulator", "currentAvailability": "Available", "averageQueueTime":
+        3, "statusPage": "https://status.ionq.co"}]}], "nextLink": null, "access_token":
+        "fake_token"}'
+    headers:
+      content-length:
+      - '3420'
+      content-type:
+      - application/json; charset=utf-8
+      transfer-encoding:
+      - chunked
+    status:
+      code: 200
+      message: OK
+- request:
+    body: null
+    headers:
+      Accept:
+      - application/json
+      Accept-Encoding:
+      - gzip, deflate, br
+      Connection:
+      - keep-alive
+      User-Agent:
+      - testapp-azure-quantum-qiskit azsdk-python-quantum/0.0.0.1 Python/3.7.12 (Windows-10-10.0.19041-SP0)
     method: GET
     uri: https://eastus.quantum.azure.com/v1.0/subscriptions/00000000-0000-0000-0000-000000000000/resourceGroups/myresourcegroup/providers/Microsoft.Quantum/workspaces/myworkspace/providerStatus
   response:
@@ -152,27 +141,19 @@
         "averageQueueTime": 0, "statusPage": null}, {"id": "microsoft.substochasticmontecarlo-parameterfree.cpu",
         "currentAvailability": "Available", "averageQueueTime": 0, "statusPage": null}]},
         {"id": "toshiba", "currentAvailability": "Available", "targets": [{"id": "toshiba.sbm.ising",
-        "currentAvailability": "Available", "averageQueueTime": 4, "statusPage": null}]},
+        "currentAvailability": "Available", "averageQueueTime": 8, "statusPage": null}]},
         {"id": "honeywell", "currentAvailability": "Degraded", "targets": [{"id":
         "honeywell.hqs-lt-s1", "currentAvailability": "Unavailable", "averageQueueTime":
         0, "statusPage": "https://www.honeywell.com/en-us/company/quantum"}, {"id":
         "honeywell.hqs-lt-s1-apival", "currentAvailability": "Available", "averageQueueTime":
         0, "statusPage": "https://www.honeywell.com/en-us/company/quantum"}, {"id":
-        "honeywell.hqs-lt-s2", "currentAvailability": "Degraded", "averageQueueTime":
-<<<<<<< HEAD
-        248646, "statusPage": "https://www.honeywell.com/en-us/company/quantum"},
-        {"id": "honeywell.hqs-lt-s2-apival", "currentAvailability": "Available", "averageQueueTime":
+        "honeywell.hqs-lt-s2", "currentAvailability": "Available", "averageQueueTime":
+        88246, "statusPage": "https://www.honeywell.com/en-us/company/quantum"}, {"id":
+        "honeywell.hqs-lt-s2-apival", "currentAvailability": "Available", "averageQueueTime":
         0, "statusPage": "https://www.honeywell.com/en-us/company/quantum"}, {"id":
         "honeywell.hqs-lt-s1-sim", "currentAvailability": "Available", "averageQueueTime":
-        6, "statusPage": "https://www.honeywell.com/en-us/company/quantum"}, {"id":
-=======
-        31272, "statusPage": "https://www.honeywell.com/en-us/company/quantum"}, {"id":
-        "honeywell.hqs-lt-s2-apival", "currentAvailability": "Available", "averageQueueTime":
-        0, "statusPage": "https://www.honeywell.com/en-us/company/quantum"}, {"id":
-        "honeywell.hqs-lt-s1-sim", "currentAvailability": "Available", "averageQueueTime":
-        43, "statusPage": "https://www.honeywell.com/en-us/company/quantum"}, {"id":
->>>>>>> 15675958
-        "honeywell.hqs-lt", "currentAvailability": "Degraded", "averageQueueTime":
+        358, "statusPage": "https://www.honeywell.com/en-us/company/quantum"}, {"id":
+        "honeywell.hqs-lt", "currentAvailability": "Available", "averageQueueTime":
         0, "statusPage": "https://www.honeywell.com/en-us/company/quantum"}]}, {"id":
         "Microsoft.Simulator", "currentAvailability": "Available", "targets": [{"id":
         "microsoft.simulator.fullstate", "currentAvailability": "Available", "averageQueueTime":
@@ -183,16 +164,13 @@
         {"id": "1qbit.pticm", "currentAvailability": "Available", "averageQueueTime":
         0, "statusPage": "http://status.1qbit.com/"}]}, {"id": "ionq", "currentAvailability":
         "Available", "targets": [{"id": "ionq.qpu", "currentAvailability": "Available",
-<<<<<<< HEAD
-        "averageQueueTime": 206, "statusPage": "https://status.ionq.co"}, {"id": "ionq.simulator",
-=======
-        "averageQueueTime": 217, "statusPage": "https://status.ionq.co"}, {"id": "ionq.simulator",
->>>>>>> 15675958
-        "currentAvailability": "Available", "averageQueueTime": 2, "statusPage": "https://status.ionq.co"}]}],
-        "nextLink": null, "access_token": "fake_token"}'
-    headers:
-      content-length:
-      - '3416'
+        "averageQueueTime": 3718, "statusPage": "https://status.ionq.co"}, {"id":
+        "ionq.simulator", "currentAvailability": "Available", "averageQueueTime":
+        3, "statusPage": "https://status.ionq.co"}]}], "nextLink": null, "access_token":
+        "fake_token"}'
+    headers:
+      content-length:
+      - '3420'
       content-type:
       - application/json; charset=utf-8
       transfer-encoding:
@@ -214,7 +192,7 @@
       Content-Type:
       - application/json
       User-Agent:
-      - testapp-azure-quantum-qiskit azsdk-python-quantum/0.0.0.1 Python/3.7.12 (Darwin-21.3.0-x86_64-i386-64bit)
+      - testapp-azure-quantum-qiskit azsdk-python-quantum/0.0.0.1 Python/3.7.12 (Windows-10-10.0.19041-SP0)
     method: POST
     uri: https://eastus.quantum.azure.com/v1.0/subscriptions/00000000-0000-0000-0000-000000000000/resourceGroups/myresourcegroup/providers/Microsoft.Quantum/workspaces/myworkspace/storage/sasUri
   response:
@@ -223,11 +201,7 @@
         "access_token": "fake_token"}'
     headers:
       content-length:
-<<<<<<< HEAD
-      - '211'
-=======
-      - '207'
->>>>>>> 15675958
+      - '209'
       content-type:
       - application/json; charset=utf-8
       transfer-encoding:
@@ -245,13 +219,9 @@
       Connection:
       - keep-alive
       User-Agent:
-      - azsdk-python-storage-blob/12.9.0 Python/3.7.12 (Darwin-21.3.0-x86_64-i386-64bit)
+      - azsdk-python-storage-blob/12.9.0 Python/3.7.12 (Windows-10-10.0.19041-SP0)
       x-ms-date:
-<<<<<<< HEAD
-      - Fri, 11 Feb 2022 17:35:07 GMT
-=======
-      - Wed, 16 Feb 2022 18:00:13 GMT
->>>>>>> 15675958
+      - Thu, 17 Feb 2022 01:10:51 GMT
       x-ms-version:
       - '2020-10-02'
     method: GET
@@ -259,11 +229,7 @@
   response:
     body:
       string: "\uFEFF<?xml version=\"1.0\" encoding=\"utf-8\"?><Error><Code>ContainerNotFound</Code><Message>The
-<<<<<<< HEAD
-        specified container does not exist.\nRequestId:ab662bad-201e-008e-786d-1f495b000000\nTime:2022-02-11T17:35:07.7935726Z</Message></Error>"
-=======
-        specified container does not exist.\nRequestId:eecd0c61-b01e-008c-775f-23f7e3000000\nTime:2022-02-16T18:00:13.7616058Z</Message></Error>"
->>>>>>> 15675958
+        specified container does not exist.\nRequestId:a7c22f21-101e-0071-0d9b-2379c6000000\nTime:2022-02-17T01:10:51.1228939Z</Message></Error>"
     headers:
       content-length:
       - '225'
@@ -286,13 +252,9 @@
       Content-Length:
       - '0'
       User-Agent:
-      - azsdk-python-storage-blob/12.9.0 Python/3.7.12 (Darwin-21.3.0-x86_64-i386-64bit)
+      - azsdk-python-storage-blob/12.9.0 Python/3.7.12 (Windows-10-10.0.19041-SP0)
       x-ms-date:
-<<<<<<< HEAD
-      - Fri, 11 Feb 2022 17:35:07 GMT
-=======
-      - Wed, 16 Feb 2022 18:00:13 GMT
->>>>>>> 15675958
+      - Thu, 17 Feb 2022 01:10:51 GMT
       x-ms-version:
       - '2020-10-02'
     method: PUT
@@ -318,13 +280,9 @@
       Connection:
       - keep-alive
       User-Agent:
-      - azsdk-python-storage-blob/12.9.0 Python/3.7.12 (Darwin-21.3.0-x86_64-i386-64bit)
+      - azsdk-python-storage-blob/12.9.0 Python/3.7.12 (Windows-10-10.0.19041-SP0)
       x-ms-date:
-<<<<<<< HEAD
-      - Fri, 11 Feb 2022 17:35:07 GMT
-=======
-      - Wed, 16 Feb 2022 18:00:13 GMT
->>>>>>> 15675958
+      - Thu, 17 Feb 2022 01:10:51 GMT
       x-ms-version:
       - '2020-10-02'
     method: GET
@@ -360,15 +318,11 @@
       Content-Type:
       - application/octet-stream
       User-Agent:
-      - azsdk-python-storage-blob/12.9.0 Python/3.7.12 (Darwin-21.3.0-x86_64-i386-64bit)
+      - azsdk-python-storage-blob/12.9.0 Python/3.7.12 (Windows-10-10.0.19041-SP0)
       x-ms-blob-type:
       - BlockBlob
       x-ms-date:
-<<<<<<< HEAD
-      - Fri, 11 Feb 2022 17:35:07 GMT
-=======
-      - Wed, 16 Feb 2022 18:00:13 GMT
->>>>>>> 15675958
+      - Thu, 17 Feb 2022 01:10:51 GMT
       x-ms-version:
       - '2020-10-02'
     method: PUT
@@ -399,15 +353,11 @@
       Connection:
       - keep-alive
       Content-Length:
-<<<<<<< HEAD
-      - '643'
-=======
-      - '639'
->>>>>>> 15675958
+      - '641'
       Content-Type:
       - application/json
       User-Agent:
-      - testapp-azure-quantum-qiskit azsdk-python-quantum/0.0.0.1 Python/3.7.12 (Darwin-21.3.0-x86_64-i386-64bit)
+      - testapp-azure-quantum-qiskit azsdk-python-quantum/0.0.0.1 Python/3.7.12 (Windows-10-10.0.19041-SP0)
     method: PUT
     uri: https://eastus.quantum.azure.com/v1.0/subscriptions/00000000-0000-0000-0000-000000000000/resourceGroups/myresourcegroup/providers/Microsoft.Quantum/workspaces/myworkspace/jobs/00000000-0000-0000-0000-000000000000
   response:
@@ -419,189 +369,139 @@
         {"qubits": "4"}, "name": "Qiskit Sample - 3-qubit GHZ circuit", "id": "00000000-0000-0000-0000-000000000000",
         "status": "Waiting", "outputDataFormat": "honeywell.quantum-results.v1", "outputDataUri":
         "https://e2etests.blob.core.windows.net:443/job-00000000-0000-0000-0000-000000000000/outputData?sv=PLACEHOLDER&sig=PLACEHOLDER&se=PLACEHOLDER&srt=co&ss=b&sp=racw",
-<<<<<<< HEAD
-        "creationTime": "2022-02-11T17:35:08.0397051+00:00", "beginExecutionTime":
-=======
-        "creationTime": "2022-02-16T18:00:13.9726835+00:00", "beginExecutionTime":
->>>>>>> 15675958
+        "creationTime": "2022-02-17T01:10:51.305028+00:00", "beginExecutionTime":
         null, "endExecutionTime": null, "cancellationTime": null, "costEstimate":
         null, "errorData": null, "isCancelling": false, "tags": [], "access_token":
         "fake_token"}'
     headers:
       content-length:
-<<<<<<< HEAD
-      - '1173'
-=======
-      - '1165'
->>>>>>> 15675958
-      content-type:
-      - application/json; charset=utf-8
-      transfer-encoding:
-      - chunked
-    status:
-      code: 200
-      message: OK
-- request:
-    body: null
-    headers:
-      Accept:
-      - application/json
-      Accept-Encoding:
-      - gzip, deflate, br
-      Connection:
-      - keep-alive
-      User-Agent:
-      - testapp-azure-quantum-qiskit azsdk-python-quantum/0.0.0.1 Python/3.7.12 (Darwin-21.3.0-x86_64-i386-64bit)
+      - '1168'
+      content-type:
+      - application/json; charset=utf-8
+      transfer-encoding:
+      - chunked
+    status:
+      code: 200
+      message: OK
+- request:
+    body: null
+    headers:
+      Accept:
+      - application/json
+      Accept-Encoding:
+      - gzip, deflate, br
+      Connection:
+      - keep-alive
+      User-Agent:
+      - testapp-azure-quantum-qiskit azsdk-python-quantum/0.0.0.1 Python/3.7.12 (Windows-10-10.0.19041-SP0)
     method: GET
     uri: https://eastus.quantum.azure.com/v1.0/subscriptions/00000000-0000-0000-0000-000000000000/resourceGroups/myresourcegroup/providers/Microsoft.Quantum/workspaces/myworkspace/jobs/00000000-0000-0000-0000-000000000000
   response:
     body:
       string: '{"containerUri": "https://mystorage.blob.core.windows.net/job-00000000-0000-0000-0000-000000000000?sv=PLACEHOLDER&sig=PLACEHOLDER&se=PLACEHOLDER&srt=co&ss=b&sp=racw",
-<<<<<<< HEAD
-        "inputDataUri": "https://mystorage.blob.core.windows.net/job-00000000-0000-0000-0000-000000000000/inputData?sv=PLACEHOLDER&sr=b&sig=PLACEHOLDER&se=PLACEHOLDER&sp=r&rscd=attachment%3B%20filename%3DQiskit%2BSample%2B-%2B3-qubit%2BGHZ%2Bcircuit-f3eae543-8b60-11ec-afac-1860247f69ed.input.json",
-=======
-        "inputDataUri": "https://mystorage.blob.core.windows.net/job-00000000-0000-0000-0000-000000000000/inputData?sv=PLACEHOLDER&sr=b&sig=PLACEHOLDER&se=PLACEHOLDER&sp=r&rscd=attachment%3B%20filename%3DQiskit%2BSample%2B-%2B3-qubit%2BGHZ%2Bcircuit-49c90d42-8f52-11ec-8732-3c7d0a1d68ec.input.json",
->>>>>>> 15675958
+        "inputDataUri": "https://mystorage.blob.core.windows.net/job-00000000-0000-0000-0000-000000000000/inputData?sv=PLACEHOLDER&sr=b&sig=PLACEHOLDER&se=PLACEHOLDER&sp=r&rscd=attachment%3B%20filename%3DQiskit%2BSample%2B-%2B3-qubit%2BGHZ%2Bcircuit-71ddb480-8f8e-11ec-a157-1860247f69ed.input.json",
         "inputDataFormat": "honeywell.openqasm.v1", "inputParams": {"count": 500},
         "providerId": "honeywell", "target": "honeywell.hqs-lt-s1-apival", "metadata":
         {"qubits": "4"}, "name": "Qiskit Sample - 3-qubit GHZ circuit", "id": "00000000-0000-0000-0000-000000000000",
         "status": "Succeeded", "outputDataFormat": "honeywell.quantum-results.v1",
-<<<<<<< HEAD
-        "outputDataUri": "https://mystorage.blob.core.windows.net/job-00000000-0000-0000-0000-000000000000/rawOutputData?sv=PLACEHOLDER&sr=b&sig=PLACEHOLDER&se=PLACEHOLDER&sp=r&rscd=attachment%3B%20filename%3DQiskit%2BSample%2B-%2B3-qubit%2BGHZ%2Bcircuit-f3eae543-8b60-11ec-afac-1860247f69ed.output.json",
-        "creationTime": "2022-02-11T17:35:08.0397051+00:00", "beginExecutionTime":
-        "2022-02-11T17:35:09.294469+00:00", "endExecutionTime": "2022-02-11T17:35:09.295195+00:00",
-=======
-        "outputDataUri": "https://mystorage.blob.core.windows.net/job-00000000-0000-0000-0000-000000000000/rawOutputData?sv=PLACEHOLDER&sr=b&sig=PLACEHOLDER&se=PLACEHOLDER&sp=r&rscd=attachment%3B%20filename%3DQiskit%2BSample%2B-%2B3-qubit%2BGHZ%2Bcircuit-49c90d42-8f52-11ec-8732-3c7d0a1d68ec.output.json",
-        "creationTime": "2022-02-16T18:00:13.9726835+00:00", "beginExecutionTime":
-        "2022-02-16T18:00:15.167297+00:00", "endExecutionTime": "2022-02-16T18:00:15.168119+00:00",
->>>>>>> 15675958
+        "outputDataUri": "https://mystorage.blob.core.windows.net/job-00000000-0000-0000-0000-000000000000/rawOutputData?sv=PLACEHOLDER&sr=b&sig=PLACEHOLDER&se=PLACEHOLDER&sp=r&rscd=attachment%3B%20filename%3DQiskit%2BSample%2B-%2B3-qubit%2BGHZ%2Bcircuit-71ddb480-8f8e-11ec-a157-1860247f69ed.output.json",
+        "creationTime": "2022-02-17T01:10:51.305028+00:00", "beginExecutionTime":
+        "2022-02-17T01:10:52.008561+00:00", "endExecutionTime": "2022-02-17T01:10:52.009094+00:00",
         "cancellationTime": null, "costEstimate": null, "errorData": null, "isCancelling":
         false, "tags": [], "access_token": "fake_token"}'
     headers:
       content-length:
-<<<<<<< HEAD
-      - '1475'
-=======
-      - '1465'
->>>>>>> 15675958
-      content-type:
-      - application/json; charset=utf-8
-      transfer-encoding:
-      - chunked
-    status:
-      code: 200
-      message: OK
-- request:
-    body: null
-    headers:
-      Accept:
-      - application/json
-      Accept-Encoding:
-      - gzip, deflate, br
-      Connection:
-      - keep-alive
-      User-Agent:
-      - testapp-azure-quantum-qiskit azsdk-python-quantum/0.0.0.1 Python/3.7.12 (Darwin-21.3.0-x86_64-i386-64bit)
+      - '1466'
+      content-type:
+      - application/json; charset=utf-8
+      transfer-encoding:
+      - chunked
+    status:
+      code: 200
+      message: OK
+- request:
+    body: null
+    headers:
+      Accept:
+      - application/json
+      Accept-Encoding:
+      - gzip, deflate, br
+      Connection:
+      - keep-alive
+      User-Agent:
+      - testapp-azure-quantum-qiskit azsdk-python-quantum/0.0.0.1 Python/3.7.12 (Windows-10-10.0.19041-SP0)
     method: GET
     uri: https://eastus.quantum.azure.com/v1.0/subscriptions/00000000-0000-0000-0000-000000000000/resourceGroups/myresourcegroup/providers/Microsoft.Quantum/workspaces/myworkspace/jobs/00000000-0000-0000-0000-000000000000
   response:
     body:
       string: '{"containerUri": "https://mystorage.blob.core.windows.net/job-00000000-0000-0000-0000-000000000000?sv=PLACEHOLDER&sig=PLACEHOLDER&se=PLACEHOLDER&srt=co&ss=b&sp=racw",
-<<<<<<< HEAD
-        "inputDataUri": "https://mystorage.blob.core.windows.net/job-00000000-0000-0000-0000-000000000000/inputData?sv=PLACEHOLDER&sr=b&sig=PLACEHOLDER&se=PLACEHOLDER&sp=r&rscd=attachment%3B%20filename%3DQiskit%2BSample%2B-%2B3-qubit%2BGHZ%2Bcircuit-f3eae543-8b60-11ec-afac-1860247f69ed.input.json",
-=======
-        "inputDataUri": "https://mystorage.blob.core.windows.net/job-00000000-0000-0000-0000-000000000000/inputData?sv=PLACEHOLDER&sr=b&sig=PLACEHOLDER&se=PLACEHOLDER&sp=r&rscd=attachment%3B%20filename%3DQiskit%2BSample%2B-%2B3-qubit%2BGHZ%2Bcircuit-49c90d42-8f52-11ec-8732-3c7d0a1d68ec.input.json",
->>>>>>> 15675958
+        "inputDataUri": "https://mystorage.blob.core.windows.net/job-00000000-0000-0000-0000-000000000000/inputData?sv=PLACEHOLDER&sr=b&sig=PLACEHOLDER&se=PLACEHOLDER&sp=r&rscd=attachment%3B%20filename%3DQiskit%2BSample%2B-%2B3-qubit%2BGHZ%2Bcircuit-71ddb480-8f8e-11ec-a157-1860247f69ed.input.json",
         "inputDataFormat": "honeywell.openqasm.v1", "inputParams": {"count": 500},
         "providerId": "honeywell", "target": "honeywell.hqs-lt-s1-apival", "metadata":
         {"qubits": "4"}, "name": "Qiskit Sample - 3-qubit GHZ circuit", "id": "00000000-0000-0000-0000-000000000000",
         "status": "Succeeded", "outputDataFormat": "honeywell.quantum-results.v1",
-<<<<<<< HEAD
-        "outputDataUri": "https://mystorage.blob.core.windows.net/job-00000000-0000-0000-0000-000000000000/rawOutputData?sv=PLACEHOLDER&sr=b&sig=PLACEHOLDER&se=PLACEHOLDER&sp=r&rscd=attachment%3B%20filename%3DQiskit%2BSample%2B-%2B3-qubit%2BGHZ%2Bcircuit-f3eae543-8b60-11ec-afac-1860247f69ed.output.json",
-        "creationTime": "2022-02-11T17:35:08.0397051+00:00", "beginExecutionTime":
-        "2022-02-11T17:35:09.294469+00:00", "endExecutionTime": "2022-02-11T17:35:09.295195+00:00",
-=======
-        "outputDataUri": "https://mystorage.blob.core.windows.net/job-00000000-0000-0000-0000-000000000000/rawOutputData?sv=PLACEHOLDER&sr=b&sig=PLACEHOLDER&se=PLACEHOLDER&sp=r&rscd=attachment%3B%20filename%3DQiskit%2BSample%2B-%2B3-qubit%2BGHZ%2Bcircuit-49c90d42-8f52-11ec-8732-3c7d0a1d68ec.output.json",
-        "creationTime": "2022-02-16T18:00:13.9726835+00:00", "beginExecutionTime":
-        "2022-02-16T18:00:15.167297+00:00", "endExecutionTime": "2022-02-16T18:00:15.168119+00:00",
->>>>>>> 15675958
+        "outputDataUri": "https://mystorage.blob.core.windows.net/job-00000000-0000-0000-0000-000000000000/rawOutputData?sv=PLACEHOLDER&sr=b&sig=PLACEHOLDER&se=PLACEHOLDER&sp=r&rscd=attachment%3B%20filename%3DQiskit%2BSample%2B-%2B3-qubit%2BGHZ%2Bcircuit-71ddb480-8f8e-11ec-a157-1860247f69ed.output.json",
+        "creationTime": "2022-02-17T01:10:51.305028+00:00", "beginExecutionTime":
+        "2022-02-17T01:10:52.008561+00:00", "endExecutionTime": "2022-02-17T01:10:52.009094+00:00",
         "cancellationTime": null, "costEstimate": null, "errorData": null, "isCancelling":
         false, "tags": [], "access_token": "fake_token"}'
     headers:
       content-length:
-<<<<<<< HEAD
-      - '1475'
-=======
-      - '1465'
->>>>>>> 15675958
-      content-type:
-      - application/json; charset=utf-8
-      transfer-encoding:
-      - chunked
-    status:
-      code: 200
-      message: OK
-- request:
-    body: null
-    headers:
-      Accept:
-      - application/json
-      Accept-Encoding:
-      - gzip, deflate, br
-      Connection:
-      - keep-alive
-      User-Agent:
-      - testapp-azure-quantum-qiskit azsdk-python-quantum/0.0.0.1 Python/3.7.12 (Darwin-21.3.0-x86_64-i386-64bit)
+      - '1466'
+      content-type:
+      - application/json; charset=utf-8
+      transfer-encoding:
+      - chunked
+    status:
+      code: 200
+      message: OK
+- request:
+    body: null
+    headers:
+      Accept:
+      - application/json
+      Accept-Encoding:
+      - gzip, deflate, br
+      Connection:
+      - keep-alive
+      User-Agent:
+      - testapp-azure-quantum-qiskit azsdk-python-quantum/0.0.0.1 Python/3.7.12 (Windows-10-10.0.19041-SP0)
     method: GET
     uri: https://eastus.quantum.azure.com/v1.0/subscriptions/00000000-0000-0000-0000-000000000000/resourceGroups/myresourcegroup/providers/Microsoft.Quantum/workspaces/myworkspace/jobs/00000000-0000-0000-0000-000000000000
   response:
     body:
       string: '{"containerUri": "https://mystorage.blob.core.windows.net/job-00000000-0000-0000-0000-000000000000?sv=PLACEHOLDER&sig=PLACEHOLDER&se=PLACEHOLDER&srt=co&ss=b&sp=racw",
-<<<<<<< HEAD
-        "inputDataUri": "https://mystorage.blob.core.windows.net/job-00000000-0000-0000-0000-000000000000/inputData?sv=PLACEHOLDER&sr=b&sig=PLACEHOLDER&se=PLACEHOLDER&sp=r&rscd=attachment%3B%20filename%3DQiskit%2BSample%2B-%2B3-qubit%2BGHZ%2Bcircuit-f3eae543-8b60-11ec-afac-1860247f69ed.input.json",
-=======
-        "inputDataUri": "https://mystorage.blob.core.windows.net/job-00000000-0000-0000-0000-000000000000/inputData?sv=PLACEHOLDER&sr=b&sig=PLACEHOLDER&se=PLACEHOLDER&sp=r&rscd=attachment%3B%20filename%3DQiskit%2BSample%2B-%2B3-qubit%2BGHZ%2Bcircuit-49c90d42-8f52-11ec-8732-3c7d0a1d68ec.input.json",
->>>>>>> 15675958
+        "inputDataUri": "https://mystorage.blob.core.windows.net/job-00000000-0000-0000-0000-000000000000/inputData?sv=PLACEHOLDER&sr=b&sig=PLACEHOLDER&se=PLACEHOLDER&sp=r&rscd=attachment%3B%20filename%3DQiskit%2BSample%2B-%2B3-qubit%2BGHZ%2Bcircuit-71ddb480-8f8e-11ec-a157-1860247f69ed.input.json",
         "inputDataFormat": "honeywell.openqasm.v1", "inputParams": {"count": 500},
         "providerId": "honeywell", "target": "honeywell.hqs-lt-s1-apival", "metadata":
         {"qubits": "4"}, "name": "Qiskit Sample - 3-qubit GHZ circuit", "id": "00000000-0000-0000-0000-000000000000",
         "status": "Succeeded", "outputDataFormat": "honeywell.quantum-results.v1",
-<<<<<<< HEAD
-        "outputDataUri": "https://mystorage.blob.core.windows.net/job-00000000-0000-0000-0000-000000000000/rawOutputData?sv=PLACEHOLDER&sr=b&sig=PLACEHOLDER&se=PLACEHOLDER&sp=r&rscd=attachment%3B%20filename%3DQiskit%2BSample%2B-%2B3-qubit%2BGHZ%2Bcircuit-f3eae543-8b60-11ec-afac-1860247f69ed.output.json",
-        "creationTime": "2022-02-11T17:35:08.0397051+00:00", "beginExecutionTime":
-        "2022-02-11T17:35:09.294469+00:00", "endExecutionTime": "2022-02-11T17:35:09.295195+00:00",
-=======
-        "outputDataUri": "https://mystorage.blob.core.windows.net/job-00000000-0000-0000-0000-000000000000/rawOutputData?sv=PLACEHOLDER&sr=b&sig=PLACEHOLDER&se=PLACEHOLDER&sp=r&rscd=attachment%3B%20filename%3DQiskit%2BSample%2B-%2B3-qubit%2BGHZ%2Bcircuit-49c90d42-8f52-11ec-8732-3c7d0a1d68ec.output.json",
-        "creationTime": "2022-02-16T18:00:13.9726835+00:00", "beginExecutionTime":
-        "2022-02-16T18:00:15.167297+00:00", "endExecutionTime": "2022-02-16T18:00:15.168119+00:00",
->>>>>>> 15675958
+        "outputDataUri": "https://mystorage.blob.core.windows.net/job-00000000-0000-0000-0000-000000000000/rawOutputData?sv=PLACEHOLDER&sr=b&sig=PLACEHOLDER&se=PLACEHOLDER&sp=r&rscd=attachment%3B%20filename%3DQiskit%2BSample%2B-%2B3-qubit%2BGHZ%2Bcircuit-71ddb480-8f8e-11ec-a157-1860247f69ed.output.json",
+        "creationTime": "2022-02-17T01:10:51.305028+00:00", "beginExecutionTime":
+        "2022-02-17T01:10:52.008561+00:00", "endExecutionTime": "2022-02-17T01:10:52.009094+00:00",
         "cancellationTime": null, "costEstimate": null, "errorData": null, "isCancelling":
         false, "tags": [], "access_token": "fake_token"}'
     headers:
       content-length:
-<<<<<<< HEAD
-      - '1475'
-=======
-      - '1465'
->>>>>>> 15675958
-      content-type:
-      - application/json; charset=utf-8
-      transfer-encoding:
-      - chunked
-    status:
-      code: 200
-      message: OK
-- request:
-    body: null
-    headers:
-      Accept:
-      - application/json
-      Accept-Encoding:
-      - gzip, deflate, br
-      Connection:
-      - keep-alive
-      User-Agent:
-      - testapp-azure-quantum-qiskit azsdk-python-quantum/0.0.0.1 Python/3.7.12 (Darwin-21.3.0-x86_64-i386-64bit)
+      - '1466'
+      content-type:
+      - application/json; charset=utf-8
+      transfer-encoding:
+      - chunked
+    status:
+      code: 200
+      message: OK
+- request:
+    body: null
+    headers:
+      Accept:
+      - application/json
+      Accept-Encoding:
+      - gzip, deflate, br
+      Connection:
+      - keep-alive
+      User-Agent:
+      - testapp-azure-quantum-qiskit azsdk-python-quantum/0.0.0.1 Python/3.7.12 (Windows-10-10.0.19041-SP0)
     method: GET
     uri: https://eastus.quantum.azure.com/v1.0/subscriptions/00000000-0000-0000-0000-000000000000/resourceGroups/myresourcegroup/providers/Microsoft.Quantum/workspaces/myworkspace/providerStatus
   response:
@@ -624,27 +524,19 @@
         "averageQueueTime": 0, "statusPage": null}, {"id": "microsoft.substochasticmontecarlo-parameterfree.cpu",
         "currentAvailability": "Available", "averageQueueTime": 0, "statusPage": null}]},
         {"id": "toshiba", "currentAvailability": "Available", "targets": [{"id": "toshiba.sbm.ising",
-        "currentAvailability": "Available", "averageQueueTime": 4, "statusPage": null}]},
+        "currentAvailability": "Available", "averageQueueTime": 8, "statusPage": null}]},
         {"id": "honeywell", "currentAvailability": "Degraded", "targets": [{"id":
         "honeywell.hqs-lt-s1", "currentAvailability": "Unavailable", "averageQueueTime":
         0, "statusPage": "https://www.honeywell.com/en-us/company/quantum"}, {"id":
         "honeywell.hqs-lt-s1-apival", "currentAvailability": "Available", "averageQueueTime":
         0, "statusPage": "https://www.honeywell.com/en-us/company/quantum"}, {"id":
-        "honeywell.hqs-lt-s2", "currentAvailability": "Degraded", "averageQueueTime":
-<<<<<<< HEAD
-        248646, "statusPage": "https://www.honeywell.com/en-us/company/quantum"},
-        {"id": "honeywell.hqs-lt-s2-apival", "currentAvailability": "Available", "averageQueueTime":
+        "honeywell.hqs-lt-s2", "currentAvailability": "Available", "averageQueueTime":
+        88246, "statusPage": "https://www.honeywell.com/en-us/company/quantum"}, {"id":
+        "honeywell.hqs-lt-s2-apival", "currentAvailability": "Available", "averageQueueTime":
         0, "statusPage": "https://www.honeywell.com/en-us/company/quantum"}, {"id":
         "honeywell.hqs-lt-s1-sim", "currentAvailability": "Available", "averageQueueTime":
-        6, "statusPage": "https://www.honeywell.com/en-us/company/quantum"}, {"id":
-=======
-        31272, "statusPage": "https://www.honeywell.com/en-us/company/quantum"}, {"id":
-        "honeywell.hqs-lt-s2-apival", "currentAvailability": "Available", "averageQueueTime":
-        0, "statusPage": "https://www.honeywell.com/en-us/company/quantum"}, {"id":
-        "honeywell.hqs-lt-s1-sim", "currentAvailability": "Available", "averageQueueTime":
-        43, "statusPage": "https://www.honeywell.com/en-us/company/quantum"}, {"id":
->>>>>>> 15675958
-        "honeywell.hqs-lt", "currentAvailability": "Degraded", "averageQueueTime":
+        358, "statusPage": "https://www.honeywell.com/en-us/company/quantum"}, {"id":
+        "honeywell.hqs-lt", "currentAvailability": "Available", "averageQueueTime":
         0, "statusPage": "https://www.honeywell.com/en-us/company/quantum"}]}, {"id":
         "Microsoft.Simulator", "currentAvailability": "Available", "targets": [{"id":
         "microsoft.simulator.fullstate", "currentAvailability": "Available", "averageQueueTime":
@@ -655,166 +547,121 @@
         {"id": "1qbit.pticm", "currentAvailability": "Available", "averageQueueTime":
         0, "statusPage": "http://status.1qbit.com/"}]}, {"id": "ionq", "currentAvailability":
         "Available", "targets": [{"id": "ionq.qpu", "currentAvailability": "Available",
-<<<<<<< HEAD
-        "averageQueueTime": 206, "statusPage": "https://status.ionq.co"}, {"id": "ionq.simulator",
-=======
-        "averageQueueTime": 217, "statusPage": "https://status.ionq.co"}, {"id": "ionq.simulator",
->>>>>>> 15675958
-        "currentAvailability": "Available", "averageQueueTime": 2, "statusPage": "https://status.ionq.co"}]}],
-        "nextLink": null, "access_token": "fake_token"}'
-    headers:
-      content-length:
-      - '3416'
-      content-type:
-      - application/json; charset=utf-8
-      transfer-encoding:
-      - chunked
-    status:
-      code: 200
-      message: OK
-- request:
-    body: null
-    headers:
-      Accept:
-      - application/json
-      Accept-Encoding:
-      - gzip, deflate, br
-      Connection:
-      - keep-alive
-      User-Agent:
-      - testapp-azure-quantum-qiskit azsdk-python-quantum/0.0.0.1 Python/3.7.12 (Darwin-21.3.0-x86_64-i386-64bit)
+        "averageQueueTime": 3718, "statusPage": "https://status.ionq.co"}, {"id":
+        "ionq.simulator", "currentAvailability": "Available", "averageQueueTime":
+        3, "statusPage": "https://status.ionq.co"}]}], "nextLink": null, "access_token":
+        "fake_token"}'
+    headers:
+      content-length:
+      - '3420'
+      content-type:
+      - application/json; charset=utf-8
+      transfer-encoding:
+      - chunked
+    status:
+      code: 200
+      message: OK
+- request:
+    body: null
+    headers:
+      Accept:
+      - application/json
+      Accept-Encoding:
+      - gzip, deflate, br
+      Connection:
+      - keep-alive
+      User-Agent:
+      - testapp-azure-quantum-qiskit azsdk-python-quantum/0.0.0.1 Python/3.7.12 (Windows-10-10.0.19041-SP0)
     method: GET
     uri: https://eastus.quantum.azure.com/v1.0/subscriptions/00000000-0000-0000-0000-000000000000/resourceGroups/myresourcegroup/providers/Microsoft.Quantum/workspaces/myworkspace/jobs/00000000-0000-0000-0000-000000000000
   response:
     body:
       string: '{"containerUri": "https://mystorage.blob.core.windows.net/job-00000000-0000-0000-0000-000000000000?sv=PLACEHOLDER&sig=PLACEHOLDER&se=PLACEHOLDER&srt=co&ss=b&sp=racw",
-<<<<<<< HEAD
-        "inputDataUri": "https://mystorage.blob.core.windows.net/job-00000000-0000-0000-0000-000000000000/inputData?sv=PLACEHOLDER&sr=b&sig=PLACEHOLDER&se=PLACEHOLDER&sp=r&rscd=attachment%3B%20filename%3DQiskit%2BSample%2B-%2B3-qubit%2BGHZ%2Bcircuit-f3eae543-8b60-11ec-afac-1860247f69ed.input.json",
-=======
-        "inputDataUri": "https://mystorage.blob.core.windows.net/job-00000000-0000-0000-0000-000000000000/inputData?sv=PLACEHOLDER&sr=b&sig=PLACEHOLDER&se=PLACEHOLDER&sp=r&rscd=attachment%3B%20filename%3DQiskit%2BSample%2B-%2B3-qubit%2BGHZ%2Bcircuit-49c90d42-8f52-11ec-8732-3c7d0a1d68ec.input.json",
->>>>>>> 15675958
+        "inputDataUri": "https://mystorage.blob.core.windows.net/job-00000000-0000-0000-0000-000000000000/inputData?sv=PLACEHOLDER&sr=b&sig=PLACEHOLDER&se=PLACEHOLDER&sp=r&rscd=attachment%3B%20filename%3DQiskit%2BSample%2B-%2B3-qubit%2BGHZ%2Bcircuit-71ddb480-8f8e-11ec-a157-1860247f69ed.input.json",
         "inputDataFormat": "honeywell.openqasm.v1", "inputParams": {"count": 500},
         "providerId": "honeywell", "target": "honeywell.hqs-lt-s1-apival", "metadata":
         {"qubits": "4"}, "name": "Qiskit Sample - 3-qubit GHZ circuit", "id": "00000000-0000-0000-0000-000000000000",
         "status": "Succeeded", "outputDataFormat": "honeywell.quantum-results.v1",
-<<<<<<< HEAD
-        "outputDataUri": "https://mystorage.blob.core.windows.net/job-00000000-0000-0000-0000-000000000000/rawOutputData?sv=PLACEHOLDER&sr=b&sig=PLACEHOLDER&se=PLACEHOLDER&sp=r&rscd=attachment%3B%20filename%3DQiskit%2BSample%2B-%2B3-qubit%2BGHZ%2Bcircuit-f3eae543-8b60-11ec-afac-1860247f69ed.output.json",
-        "creationTime": "2022-02-11T17:35:08.0397051+00:00", "beginExecutionTime":
-        "2022-02-11T17:35:09.294469+00:00", "endExecutionTime": "2022-02-11T17:35:09.295195+00:00",
-=======
-        "outputDataUri": "https://mystorage.blob.core.windows.net/job-00000000-0000-0000-0000-000000000000/rawOutputData?sv=PLACEHOLDER&sr=b&sig=PLACEHOLDER&se=PLACEHOLDER&sp=r&rscd=attachment%3B%20filename%3DQiskit%2BSample%2B-%2B3-qubit%2BGHZ%2Bcircuit-49c90d42-8f52-11ec-8732-3c7d0a1d68ec.output.json",
-        "creationTime": "2022-02-16T18:00:13.9726835+00:00", "beginExecutionTime":
-        "2022-02-16T18:00:15.167297+00:00", "endExecutionTime": "2022-02-16T18:00:15.168119+00:00",
->>>>>>> 15675958
+        "outputDataUri": "https://mystorage.blob.core.windows.net/job-00000000-0000-0000-0000-000000000000/rawOutputData?sv=PLACEHOLDER&sr=b&sig=PLACEHOLDER&se=PLACEHOLDER&sp=r&rscd=attachment%3B%20filename%3DQiskit%2BSample%2B-%2B3-qubit%2BGHZ%2Bcircuit-71ddb480-8f8e-11ec-a157-1860247f69ed.output.json",
+        "creationTime": "2022-02-17T01:10:51.305028+00:00", "beginExecutionTime":
+        "2022-02-17T01:10:52.008561+00:00", "endExecutionTime": "2022-02-17T01:10:52.009094+00:00",
         "cancellationTime": null, "costEstimate": null, "errorData": null, "isCancelling":
         false, "tags": [], "access_token": "fake_token"}'
     headers:
       content-length:
-<<<<<<< HEAD
-      - '1475'
-=======
-      - '1465'
->>>>>>> 15675958
-      content-type:
-      - application/json; charset=utf-8
-      transfer-encoding:
-      - chunked
-    status:
-      code: 200
-      message: OK
-- request:
-    body: null
-    headers:
-      Accept:
-      - application/json
-      Accept-Encoding:
-      - gzip, deflate, br
-      Connection:
-      - keep-alive
-      User-Agent:
-      - testapp-azure-quantum-qiskit azsdk-python-quantum/0.0.0.1 Python/3.7.12 (Darwin-21.3.0-x86_64-i386-64bit)
+      - '1466'
+      content-type:
+      - application/json; charset=utf-8
+      transfer-encoding:
+      - chunked
+    status:
+      code: 200
+      message: OK
+- request:
+    body: null
+    headers:
+      Accept:
+      - application/json
+      Accept-Encoding:
+      - gzip, deflate, br
+      Connection:
+      - keep-alive
+      User-Agent:
+      - testapp-azure-quantum-qiskit azsdk-python-quantum/0.0.0.1 Python/3.7.12 (Windows-10-10.0.19041-SP0)
     method: GET
     uri: https://eastus.quantum.azure.com/v1.0/subscriptions/00000000-0000-0000-0000-000000000000/resourceGroups/myresourcegroup/providers/Microsoft.Quantum/workspaces/myworkspace/jobs/00000000-0000-0000-0000-000000000000
   response:
     body:
       string: '{"containerUri": "https://mystorage.blob.core.windows.net/job-00000000-0000-0000-0000-000000000000?sv=PLACEHOLDER&sig=PLACEHOLDER&se=PLACEHOLDER&srt=co&ss=b&sp=racw",
-<<<<<<< HEAD
-        "inputDataUri": "https://mystorage.blob.core.windows.net/job-00000000-0000-0000-0000-000000000000/inputData?sv=PLACEHOLDER&sr=b&sig=PLACEHOLDER&se=PLACEHOLDER&sp=r&rscd=attachment%3B%20filename%3DQiskit%2BSample%2B-%2B3-qubit%2BGHZ%2Bcircuit-f3eae543-8b60-11ec-afac-1860247f69ed.input.json",
-=======
-        "inputDataUri": "https://mystorage.blob.core.windows.net/job-00000000-0000-0000-0000-000000000000/inputData?sv=PLACEHOLDER&sr=b&sig=PLACEHOLDER&se=PLACEHOLDER&sp=r&rscd=attachment%3B%20filename%3DQiskit%2BSample%2B-%2B3-qubit%2BGHZ%2Bcircuit-49c90d42-8f52-11ec-8732-3c7d0a1d68ec.input.json",
->>>>>>> 15675958
+        "inputDataUri": "https://mystorage.blob.core.windows.net/job-00000000-0000-0000-0000-000000000000/inputData?sv=PLACEHOLDER&sr=b&sig=PLACEHOLDER&se=PLACEHOLDER&sp=r&rscd=attachment%3B%20filename%3DQiskit%2BSample%2B-%2B3-qubit%2BGHZ%2Bcircuit-71ddb480-8f8e-11ec-a157-1860247f69ed.input.json",
         "inputDataFormat": "honeywell.openqasm.v1", "inputParams": {"count": 500},
         "providerId": "honeywell", "target": "honeywell.hqs-lt-s1-apival", "metadata":
         {"qubits": "4"}, "name": "Qiskit Sample - 3-qubit GHZ circuit", "id": "00000000-0000-0000-0000-000000000000",
         "status": "Succeeded", "outputDataFormat": "honeywell.quantum-results.v1",
-<<<<<<< HEAD
-        "outputDataUri": "https://mystorage.blob.core.windows.net/job-00000000-0000-0000-0000-000000000000/rawOutputData?sv=PLACEHOLDER&sr=b&sig=PLACEHOLDER&se=PLACEHOLDER&sp=r&rscd=attachment%3B%20filename%3DQiskit%2BSample%2B-%2B3-qubit%2BGHZ%2Bcircuit-f3eae543-8b60-11ec-afac-1860247f69ed.output.json",
-        "creationTime": "2022-02-11T17:35:08.0397051+00:00", "beginExecutionTime":
-        "2022-02-11T17:35:09.294469+00:00", "endExecutionTime": "2022-02-11T17:35:09.295195+00:00",
-=======
-        "outputDataUri": "https://mystorage.blob.core.windows.net/job-00000000-0000-0000-0000-000000000000/rawOutputData?sv=PLACEHOLDER&sr=b&sig=PLACEHOLDER&se=PLACEHOLDER&sp=r&rscd=attachment%3B%20filename%3DQiskit%2BSample%2B-%2B3-qubit%2BGHZ%2Bcircuit-49c90d42-8f52-11ec-8732-3c7d0a1d68ec.output.json",
-        "creationTime": "2022-02-16T18:00:13.9726835+00:00", "beginExecutionTime":
-        "2022-02-16T18:00:15.167297+00:00", "endExecutionTime": "2022-02-16T18:00:15.168119+00:00",
->>>>>>> 15675958
+        "outputDataUri": "https://mystorage.blob.core.windows.net/job-00000000-0000-0000-0000-000000000000/rawOutputData?sv=PLACEHOLDER&sr=b&sig=PLACEHOLDER&se=PLACEHOLDER&sp=r&rscd=attachment%3B%20filename%3DQiskit%2BSample%2B-%2B3-qubit%2BGHZ%2Bcircuit-71ddb480-8f8e-11ec-a157-1860247f69ed.output.json",
+        "creationTime": "2022-02-17T01:10:51.305028+00:00", "beginExecutionTime":
+        "2022-02-17T01:10:52.008561+00:00", "endExecutionTime": "2022-02-17T01:10:52.009094+00:00",
         "cancellationTime": null, "costEstimate": null, "errorData": null, "isCancelling":
         false, "tags": [], "access_token": "fake_token"}'
     headers:
       content-length:
-<<<<<<< HEAD
-      - '1475'
-=======
-      - '1465'
->>>>>>> 15675958
-      content-type:
-      - application/json; charset=utf-8
-      transfer-encoding:
-      - chunked
-    status:
-      code: 200
-      message: OK
-- request:
-    body: null
-    headers:
-      Accept:
-      - application/json
-      Accept-Encoding:
-      - gzip, deflate, br
-      Connection:
-      - keep-alive
-      User-Agent:
-      - testapp-azure-quantum-qiskit azsdk-python-quantum/0.0.0.1 Python/3.7.12 (Darwin-21.3.0-x86_64-i386-64bit)
+      - '1466'
+      content-type:
+      - application/json; charset=utf-8
+      transfer-encoding:
+      - chunked
+    status:
+      code: 200
+      message: OK
+- request:
+    body: null
+    headers:
+      Accept:
+      - application/json
+      Accept-Encoding:
+      - gzip, deflate, br
+      Connection:
+      - keep-alive
+      User-Agent:
+      - testapp-azure-quantum-qiskit azsdk-python-quantum/0.0.0.1 Python/3.7.12 (Windows-10-10.0.19041-SP0)
     method: GET
     uri: https://eastus.quantum.azure.com/v1.0/subscriptions/00000000-0000-0000-0000-000000000000/resourceGroups/myresourcegroup/providers/Microsoft.Quantum/workspaces/myworkspace/jobs/00000000-0000-0000-0000-000000000000
   response:
     body:
       string: '{"containerUri": "https://mystorage.blob.core.windows.net/job-00000000-0000-0000-0000-000000000000?sv=PLACEHOLDER&sig=PLACEHOLDER&se=PLACEHOLDER&srt=co&ss=b&sp=racw",
-<<<<<<< HEAD
-        "inputDataUri": "https://mystorage.blob.core.windows.net/job-00000000-0000-0000-0000-000000000000/inputData?sv=PLACEHOLDER&sr=b&sig=PLACEHOLDER&se=PLACEHOLDER&sp=r&rscd=attachment%3B%20filename%3DQiskit%2BSample%2B-%2B3-qubit%2BGHZ%2Bcircuit-f3eae543-8b60-11ec-afac-1860247f69ed.input.json",
-=======
-        "inputDataUri": "https://mystorage.blob.core.windows.net/job-00000000-0000-0000-0000-000000000000/inputData?sv=PLACEHOLDER&sr=b&sig=PLACEHOLDER&se=PLACEHOLDER&sp=r&rscd=attachment%3B%20filename%3DQiskit%2BSample%2B-%2B3-qubit%2BGHZ%2Bcircuit-49c90d42-8f52-11ec-8732-3c7d0a1d68ec.input.json",
->>>>>>> 15675958
+        "inputDataUri": "https://mystorage.blob.core.windows.net/job-00000000-0000-0000-0000-000000000000/inputData?sv=PLACEHOLDER&sr=b&sig=PLACEHOLDER&se=PLACEHOLDER&sp=r&rscd=attachment%3B%20filename%3DQiskit%2BSample%2B-%2B3-qubit%2BGHZ%2Bcircuit-71ddb480-8f8e-11ec-a157-1860247f69ed.input.json",
         "inputDataFormat": "honeywell.openqasm.v1", "inputParams": {"count": 500},
         "providerId": "honeywell", "target": "honeywell.hqs-lt-s1-apival", "metadata":
         {"qubits": "4"}, "name": "Qiskit Sample - 3-qubit GHZ circuit", "id": "00000000-0000-0000-0000-000000000000",
         "status": "Succeeded", "outputDataFormat": "honeywell.quantum-results.v1",
-<<<<<<< HEAD
-        "outputDataUri": "https://mystorage.blob.core.windows.net/job-00000000-0000-0000-0000-000000000000/rawOutputData?sv=PLACEHOLDER&sr=b&sig=PLACEHOLDER&se=PLACEHOLDER&sp=r&rscd=attachment%3B%20filename%3DQiskit%2BSample%2B-%2B3-qubit%2BGHZ%2Bcircuit-f3eae543-8b60-11ec-afac-1860247f69ed.output.json",
-        "creationTime": "2022-02-11T17:35:08.0397051+00:00", "beginExecutionTime":
-        "2022-02-11T17:35:09.294469+00:00", "endExecutionTime": "2022-02-11T17:35:09.295195+00:00",
-=======
-        "outputDataUri": "https://mystorage.blob.core.windows.net/job-00000000-0000-0000-0000-000000000000/rawOutputData?sv=PLACEHOLDER&sr=b&sig=PLACEHOLDER&se=PLACEHOLDER&sp=r&rscd=attachment%3B%20filename%3DQiskit%2BSample%2B-%2B3-qubit%2BGHZ%2Bcircuit-49c90d42-8f52-11ec-8732-3c7d0a1d68ec.output.json",
-        "creationTime": "2022-02-16T18:00:13.9726835+00:00", "beginExecutionTime":
-        "2022-02-16T18:00:15.167297+00:00", "endExecutionTime": "2022-02-16T18:00:15.168119+00:00",
->>>>>>> 15675958
+        "outputDataUri": "https://mystorage.blob.core.windows.net/job-00000000-0000-0000-0000-000000000000/rawOutputData?sv=PLACEHOLDER&sr=b&sig=PLACEHOLDER&se=PLACEHOLDER&sp=r&rscd=attachment%3B%20filename%3DQiskit%2BSample%2B-%2B3-qubit%2BGHZ%2Bcircuit-71ddb480-8f8e-11ec-a157-1860247f69ed.output.json",
+        "creationTime": "2022-02-17T01:10:51.305028+00:00", "beginExecutionTime":
+        "2022-02-17T01:10:52.008561+00:00", "endExecutionTime": "2022-02-17T01:10:52.009094+00:00",
         "cancellationTime": null, "costEstimate": null, "errorData": null, "isCancelling":
         false, "tags": [], "access_token": "fake_token"}'
     headers:
       content-length:
-<<<<<<< HEAD
-      - '1475'
-=======
-      - '1465'
->>>>>>> 15675958
+      - '1466'
       content-type:
       - application/json; charset=utf-8
       transfer-encoding:
@@ -832,23 +679,15 @@
       Connection:
       - keep-alive
       User-Agent:
-      - azsdk-python-storage-blob/12.9.0 Python/3.7.12 (Darwin-21.3.0-x86_64-i386-64bit)
+      - azsdk-python-storage-blob/12.9.0 Python/3.7.12 (Windows-10-10.0.19041-SP0)
       x-ms-date:
-<<<<<<< HEAD
-      - Fri, 11 Feb 2022 17:35:15 GMT
-=======
-      - Wed, 16 Feb 2022 18:00:17 GMT
->>>>>>> 15675958
+      - Thu, 17 Feb 2022 01:10:58 GMT
       x-ms-range:
       - bytes=0-33554431
       x-ms-version:
       - '2020-10-02'
     method: GET
-<<<<<<< HEAD
-    uri: https://mystorage.blob.core.windows.net/job-00000000-0000-0000-0000-000000000000/rawOutputData?sv=PLACEHOLDER&sr=b&sig=PLACEHOLDER&se=PLACEHOLDER&sp=r&rscd=attachment%3B%20filename%3DQiskit%2BSample%2B-%2B3-qubit%2BGHZ%2Bcircuit-f3eae543-8b60-11ec-afac-1860247f69ed.output.json
-=======
-    uri: https://mystorage.blob.core.windows.net/job-00000000-0000-0000-0000-000000000000/rawOutputData?sv=PLACEHOLDER&sr=b&sig=PLACEHOLDER&se=PLACEHOLDER&sp=r&rscd=attachment%3B%20filename%3DQiskit%2BSample%2B-%2B3-qubit%2BGHZ%2Bcircuit-49c90d42-8f52-11ec-8732-3c7d0a1d68ec.output.json
->>>>>>> 15675958
+    uri: https://mystorage.blob.core.windows.net/job-00000000-0000-0000-0000-000000000000/rawOutputData?sv=PLACEHOLDER&sr=b&sig=PLACEHOLDER&se=PLACEHOLDER&sp=r&rscd=attachment%3B%20filename%3DQiskit%2BSample%2B-%2B3-qubit%2BGHZ%2Bcircuit-71ddb480-8f8e-11ec-a157-1860247f69ed.output.json
   response:
     body:
       string: '{"c": ["000", "000", "000", "000", "000", "000", "000", "000", "000",
@@ -911,11 +750,7 @@
       x-ms-blob-type:
       - BlockBlob
       x-ms-creation-time:
-<<<<<<< HEAD
-      - Fri, 11 Feb 2022 17:35:08 GMT
-=======
-      - Wed, 16 Feb 2022 18:00:14 GMT
->>>>>>> 15675958
+      - Thu, 17 Feb 2022 01:10:51 GMT
       x-ms-lease-state:
       - available
       x-ms-lease-status:

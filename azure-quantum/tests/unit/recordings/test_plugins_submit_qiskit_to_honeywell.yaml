interactions:
- request:
    body: client_id=PLACEHOLDER&grant_type=client_credentials&client_info=1&client_secret=PLACEHOLDER&scope=https%3A%2F%2Fquantum.microsoft.com%2F.default
    headers:
      Accept:
      - application/json
      Accept-Encoding:
      - gzip, deflate
      Connection:
      - keep-alive
      Content-Length:
      - '192'
      Content-Type:
      - application/x-www-form-urlencoded
      User-Agent:
      - azsdk-python-identity/1.6.0 Python/3.7.8 (Windows-10-10.0.19041-SP0)
      x-client-cpu:
      - x64
      x-client-current-telemetry:
      - 4|730,0|
      x-client-os:
      - win32
      x-client-sku:
      - MSAL.Python
      x-client-ver:
      - 1.13.0
    method: POST
    uri: https://login.microsoftonline.com/00000000-0000-0000-0000-000000000000/oauth2/v2.0/token
  response:
    body:
      string: '{"token_type": "Bearer", "expires_in": 86399, "ext_expires_in": 86399,
        "refresh_in": 43199, "access_token": "fake_token"}'
    headers:
      content-length:
      - '1741'
      content-type:
      - application/json; charset=utf-8
    status:
      code: 200
      message: OK
- request:
    body: null
    headers:
      Accept:
      - application/json
      Accept-Encoding:
      - gzip, deflate
      Connection:
      - keep-alive
      User-Agent:
      - testapp-azure-quantum-qiskit azsdk-python-quantum/0.0.0.1 Python/3.7.8 (Windows-10-10.0.19041-SP0)
    method: GET
    uri: https://eastus.quantum.azure.com/v1.0/subscriptions/00000000-0000-0000-0000-000000000000/resourceGroups/myresourcegroup/providers/Microsoft.Quantum/workspaces/myworkspace/providerStatus
  response:
    body:
      string: '{"value": [{"id": "Microsoft", "currentAvailability": "Available",
        "targets": [{"id": "microsoft.paralleltempering-parameterfree.cpu", "currentAvailability":
        "Available", "averageQueueTime": 0, "statusPage": null}, {"id": "microsoft.paralleltempering.cpu",
        "currentAvailability": "Available", "averageQueueTime": 0, "statusPage": null},
        {"id": "microsoft.simulatedannealing-parameterfree.cpu", "currentAvailability":
        "Available", "averageQueueTime": 0, "statusPage": null}, {"id": "microsoft.simulatedannealing.cpu",
        "currentAvailability": "Available", "averageQueueTime": 0, "statusPage": null},
        {"id": "microsoft.tabu-parameterfree.cpu", "currentAvailability": "Available",
        "averageQueueTime": 0, "statusPage": null}, {"id": "microsoft.tabu.cpu", "currentAvailability":
        "Available", "averageQueueTime": 0, "statusPage": null}, {"id": "microsoft.qmc.cpu",
        "currentAvailability": "Available", "averageQueueTime": 0, "statusPage": null},
        {"id": "microsoft.populationannealing.cpu", "currentAvailability": "Available",
        "averageQueueTime": 0, "statusPage": null}, {"id": "microsoft.populationannealing-parameterfree.cpu",
        "currentAvailability": "Available", "averageQueueTime": 0, "statusPage": null},
        {"id": "microsoft.substochasticmontecarlo.cpu", "currentAvailability": "Available",
        "averageQueueTime": 0, "statusPage": null}, {"id": "microsoft.substochasticmontecarlo-parameterfree.cpu",
        "currentAvailability": "Available", "averageQueueTime": 0, "statusPage": null}]},
        {"id": "toshiba", "currentAvailability": "Available", "targets": [{"id": "toshiba.sbm.ising",
        "currentAvailability": "Available", "averageQueueTime": 0, "statusPage": "https://aq-sbm.net/v1/service_monitor/index.html"}]},
        {"id": "honeywell", "currentAvailability": "Degraded", "targets": [{"id":
        "honeywell.hqs-lt-s1", "currentAvailability": "Unavailable", "averageQueueTime":
        0, "statusPage": "https://www.honeywell.com/en-us/company/quantum"}, {"id":
        "honeywell.hqs-lt-s1-apival", "currentAvailability": "Available", "averageQueueTime":
        0, "statusPage": "https://www.honeywell.com/en-us/company/quantum"}, {"id":
<<<<<<< HEAD
        "honeywell.hqs-lt-s2", "currentAvailability": "Degraded", "averageQueueTime":
        431504, "statusPage": "https://www.honeywell.com/en-us/company/quantum"},
        {"id": "honeywell.hqs-lt-s2-apival", "currentAvailability": "Available", "averageQueueTime":
        0, "statusPage": "https://www.honeywell.com/en-us/company/quantum"}, {"id":
        "honeywell.hqs-lt-s1-sim", "currentAvailability": "Available", "averageQueueTime":
        203, "statusPage": "https://www.honeywell.com/en-us/company/quantum"}, {"id":
        "honeywell.hqs-lt", "currentAvailability": "Degraded", "averageQueueTime":
        0, "statusPage": "https://www.honeywell.com/en-us/company/quantum"}]}, {"id":
        "Microsoft.Simulator", "currentAvailability": "Available", "targets": [{"id":
        "microsoft.simulator.fullstate", "currentAvailability": "Available", "averageQueueTime":
        0, "statusPage": null}]}, {"id": "1qbit", "currentAvailability": "Degraded",
        "targets": [{"id": "1qbit.tabu", "currentAvailability": "Unavailable", "averageQueueTime":
        -1, "statusPage": "http://status.1qbit.com/"}, {"id": "1qbit.pathrelinking",
        "currentAvailability": "Unavailable", "averageQueueTime": -1, "statusPage":
        "http://status.1qbit.com/"}, {"id": "1qbit.pticm", "currentAvailability":
        "Unavailable", "averageQueueTime": -1, "statusPage": "http://status.1qbit.com/"}]},
        {"id": "ionq", "currentAvailability": "Available", "targets": [{"id": "ionq.qpu",
        "currentAvailability": "Available", "averageQueueTime": 188, "statusPage":
        "https://status.ionq.co"}, {"id": "ionq.simulator", "currentAvailability":
        "Available", "averageQueueTime": 2, "statusPage": "https://status.ionq.co"}]},
        {"id": "quantinuum", "currentAvailability": "Degraded", "targets": [{"id":
        "quantinuum.hqs-lt-s1", "currentAvailability": "Unavailable", "averageQueueTime":
        0, "statusPage": "https://www.quantinuum.com/products/h1"}, {"id": "quantinuum.hqs-lt-s1-apival",
        "currentAvailability": "Available", "averageQueueTime": 0, "statusPage": "https://www.quantinuum.com/products/h1"},
        {"id": "quantinuum.hqs-lt-s2", "currentAvailability": "Degraded", "averageQueueTime":
        431504, "statusPage": "https://www.quantinuum.com/products/h1"}, {"id": "quantinuum.hqs-lt-s2-apival",
        "currentAvailability": "Available", "averageQueueTime": 0, "statusPage": "https://www.quantinuum.com/products/h1"},
        {"id": "quantinuum.hqs-lt-s1-sim", "currentAvailability": "Available", "averageQueueTime":
        203, "statusPage": "https://www.quantinuum.com/products/h1"}, {"id": "quantinuum.hqs-lt-s2-sim",
        "currentAvailability": "Available", "averageQueueTime": 83, "statusPage":
        "https://www.quantinuum.com/products/h1"}, {"id": "quantinuum.hqs-lt", "currentAvailability":
        "Degraded", "averageQueueTime": 0, "statusPage": "https://www.quantinuum.com/products/h1"}]},
        {"id": "rigetti", "currentAvailability": "Degraded", "targets": [{"id": "rigetti.sim.qvm",
        "currentAvailability": "Available", "averageQueueTime": 5, "statusPage": "https://rigetti.statuspage.io/"},
        {"id": "rigetti.qpu.aspen-11", "currentAvailability": "Available", "averageQueueTime":
=======
        "honeywell.hqs-lt-s2", "currentAvailability": "Unavailable", "averageQueueTime":
        0, "statusPage": "https://www.honeywell.com/en-us/company/quantum"}, {"id":
        "honeywell.hqs-lt-s2-apival", "currentAvailability": "Available", "averageQueueTime":
        0, "statusPage": "https://www.honeywell.com/en-us/company/quantum"}, {"id":
        "honeywell.hqs-lt-s1-sim", "currentAvailability": "Available", "averageQueueTime":
        13, "statusPage": "https://www.honeywell.com/en-us/company/quantum"}, {"id":
        "honeywell.hqs-lt", "currentAvailability": "Unavailable", "averageQueueTime":
        0, "statusPage": "https://www.honeywell.com/en-us/company/quantum"}]}, {"id":
        "Microsoft.Simulator", "currentAvailability": "Available", "targets": [{"id":
        "microsoft.simulator.fullstate", "currentAvailability": "Available", "averageQueueTime":
        0, "statusPage": null}]}, {"id": "1qbit", "currentAvailability": "Available",
        "targets": [{"id": "1qbit.tabu", "currentAvailability": "Available", "averageQueueTime":
        0, "statusPage": "https://status.1qbit.com/"}, {"id": "1qbit.pathrelinking",
        "currentAvailability": "Available", "averageQueueTime": 0, "statusPage": "https://status.1qbit.com/"},
        {"id": "1qbit.pticm", "currentAvailability": "Available", "averageQueueTime":
        0, "statusPage": "https://status.1qbit.com/"}]}, {"id": "ionq", "currentAvailability":
        "Available", "targets": [{"id": "ionq.qpu", "currentAvailability": "Available",
        "averageQueueTime": 6025, "statusPage": "https://status.ionq.co"}, {"id":
        "ionq.simulator", "currentAvailability": "Available", "averageQueueTime":
        2, "statusPage": "https://status.ionq.co"}]}, {"id": "quantinuum", "currentAvailability":
        "Degraded", "targets": [{"id": "quantinuum.hqs-lt-s1", "currentAvailability":
        "Unavailable", "averageQueueTime": 0, "statusPage": "https://www.quantinuum.com/products/h1"},
        {"id": "quantinuum.hqs-lt-s1-apival", "currentAvailability": "Available",
        "averageQueueTime": 0, "statusPage": "https://www.quantinuum.com/products/h1"},
        {"id": "quantinuum.hqs-lt-s2", "currentAvailability": "Unavailable", "averageQueueTime":
        0, "statusPage": "https://www.quantinuum.com/products/h1"}, {"id": "quantinuum.hqs-lt-s2-apival",
        "currentAvailability": "Available", "averageQueueTime": 0, "statusPage": "https://www.quantinuum.com/products/h1"},
        {"id": "quantinuum.hqs-lt-s1-sim", "currentAvailability": "Available", "averageQueueTime":
        13, "statusPage": "https://www.quantinuum.com/products/h1"}, {"id": "quantinuum.hqs-lt-s2-sim",
        "currentAvailability": "Available", "averageQueueTime": 16, "statusPage":
        "https://www.quantinuum.com/products/h1"}, {"id": "quantinuum.hqs-lt", "currentAvailability":
        "Unavailable", "averageQueueTime": 0, "statusPage": "https://www.quantinuum.com/products/h1"}]},
        {"id": "rigetti", "currentAvailability": "Degraded", "targets": [{"id": "rigetti.sim.qvm",
        "currentAvailability": "Degraded", "averageQueueTime": 5, "statusPage": "https://rigetti.statuspage.io/"},
        {"id": "rigetti.qpu.aspen-11", "currentAvailability": "Degraded", "averageQueueTime":
>>>>>>> 56fcb03c
        5, "statusPage": "https://rigetti.statuspage.io/"}, {"id": "rigetti.qpu.aspen-m-1",
        "currentAvailability": "Degraded", "averageQueueTime": 5, "statusPage": "https://rigetti.statuspage.io/"}]}],
        "nextLink": null, "access_token": "fake_token"}'
    headers:
      content-length:
<<<<<<< HEAD
      - '4987'
=======
      - '4978'
>>>>>>> 56fcb03c
      content-type:
      - application/json; charset=utf-8
      transfer-encoding:
      - chunked
    status:
      code: 200
      message: OK
- request:
    body: null
    headers:
      Accept:
      - application/json
      Accept-Encoding:
      - gzip, deflate
      Connection:
      - keep-alive
      User-Agent:
      - testapp-azure-quantum-qiskit azsdk-python-quantum/0.0.0.1 Python/3.7.8 (Windows-10-10.0.19041-SP0)
    method: GET
    uri: https://eastus.quantum.azure.com/v1.0/subscriptions/00000000-0000-0000-0000-000000000000/resourceGroups/myresourcegroup/providers/Microsoft.Quantum/workspaces/myworkspace/providerStatus
  response:
    body:
      string: '{"value": [{"id": "Microsoft", "currentAvailability": "Available",
        "targets": [{"id": "microsoft.paralleltempering-parameterfree.cpu", "currentAvailability":
        "Available", "averageQueueTime": 0, "statusPage": null}, {"id": "microsoft.paralleltempering.cpu",
        "currentAvailability": "Available", "averageQueueTime": 0, "statusPage": null},
        {"id": "microsoft.simulatedannealing-parameterfree.cpu", "currentAvailability":
        "Available", "averageQueueTime": 0, "statusPage": null}, {"id": "microsoft.simulatedannealing.cpu",
        "currentAvailability": "Available", "averageQueueTime": 0, "statusPage": null},
        {"id": "microsoft.tabu-parameterfree.cpu", "currentAvailability": "Available",
        "averageQueueTime": 0, "statusPage": null}, {"id": "microsoft.tabu.cpu", "currentAvailability":
        "Available", "averageQueueTime": 0, "statusPage": null}, {"id": "microsoft.qmc.cpu",
        "currentAvailability": "Available", "averageQueueTime": 0, "statusPage": null},
        {"id": "microsoft.populationannealing.cpu", "currentAvailability": "Available",
        "averageQueueTime": 0, "statusPage": null}, {"id": "microsoft.populationannealing-parameterfree.cpu",
        "currentAvailability": "Available", "averageQueueTime": 0, "statusPage": null},
        {"id": "microsoft.substochasticmontecarlo.cpu", "currentAvailability": "Available",
        "averageQueueTime": 0, "statusPage": null}, {"id": "microsoft.substochasticmontecarlo-parameterfree.cpu",
        "currentAvailability": "Available", "averageQueueTime": 0, "statusPage": null}]},
        {"id": "toshiba", "currentAvailability": "Available", "targets": [{"id": "toshiba.sbm.ising",
        "currentAvailability": "Available", "averageQueueTime": 0, "statusPage": "https://aq-sbm.net/v1/service_monitor/index.html"}]},
        {"id": "honeywell", "currentAvailability": "Degraded", "targets": [{"id":
        "honeywell.hqs-lt-s1", "currentAvailability": "Unavailable", "averageQueueTime":
        0, "statusPage": "https://www.honeywell.com/en-us/company/quantum"}, {"id":
        "honeywell.hqs-lt-s1-apival", "currentAvailability": "Available", "averageQueueTime":
        0, "statusPage": "https://www.honeywell.com/en-us/company/quantum"}, {"id":
<<<<<<< HEAD
        "honeywell.hqs-lt-s2", "currentAvailability": "Degraded", "averageQueueTime":
        431504, "statusPage": "https://www.honeywell.com/en-us/company/quantum"},
        {"id": "honeywell.hqs-lt-s2-apival", "currentAvailability": "Available", "averageQueueTime":
        0, "statusPage": "https://www.honeywell.com/en-us/company/quantum"}, {"id":
        "honeywell.hqs-lt-s1-sim", "currentAvailability": "Available", "averageQueueTime":
        203, "statusPage": "https://www.honeywell.com/en-us/company/quantum"}, {"id":
        "honeywell.hqs-lt", "currentAvailability": "Degraded", "averageQueueTime":
        0, "statusPage": "https://www.honeywell.com/en-us/company/quantum"}]}, {"id":
        "Microsoft.Simulator", "currentAvailability": "Available", "targets": [{"id":
        "microsoft.simulator.fullstate", "currentAvailability": "Available", "averageQueueTime":
        0, "statusPage": null}]}, {"id": "1qbit", "currentAvailability": "Degraded",
        "targets": [{"id": "1qbit.tabu", "currentAvailability": "Unavailable", "averageQueueTime":
        -1, "statusPage": "http://status.1qbit.com/"}, {"id": "1qbit.pathrelinking",
        "currentAvailability": "Unavailable", "averageQueueTime": -1, "statusPage":
        "http://status.1qbit.com/"}, {"id": "1qbit.pticm", "currentAvailability":
        "Unavailable", "averageQueueTime": -1, "statusPage": "http://status.1qbit.com/"}]},
        {"id": "ionq", "currentAvailability": "Available", "targets": [{"id": "ionq.qpu",
        "currentAvailability": "Available", "averageQueueTime": 188, "statusPage":
        "https://status.ionq.co"}, {"id": "ionq.simulator", "currentAvailability":
        "Available", "averageQueueTime": 2, "statusPage": "https://status.ionq.co"}]},
        {"id": "quantinuum", "currentAvailability": "Degraded", "targets": [{"id":
        "quantinuum.hqs-lt-s1", "currentAvailability": "Unavailable", "averageQueueTime":
        0, "statusPage": "https://www.quantinuum.com/products/h1"}, {"id": "quantinuum.hqs-lt-s1-apival",
        "currentAvailability": "Available", "averageQueueTime": 0, "statusPage": "https://www.quantinuum.com/products/h1"},
        {"id": "quantinuum.hqs-lt-s2", "currentAvailability": "Degraded", "averageQueueTime":
        431504, "statusPage": "https://www.quantinuum.com/products/h1"}, {"id": "quantinuum.hqs-lt-s2-apival",
        "currentAvailability": "Available", "averageQueueTime": 0, "statusPage": "https://www.quantinuum.com/products/h1"},
        {"id": "quantinuum.hqs-lt-s1-sim", "currentAvailability": "Available", "averageQueueTime":
        203, "statusPage": "https://www.quantinuum.com/products/h1"}, {"id": "quantinuum.hqs-lt-s2-sim",
        "currentAvailability": "Available", "averageQueueTime": 83, "statusPage":
        "https://www.quantinuum.com/products/h1"}, {"id": "quantinuum.hqs-lt", "currentAvailability":
        "Degraded", "averageQueueTime": 0, "statusPage": "https://www.quantinuum.com/products/h1"}]},
        {"id": "rigetti", "currentAvailability": "Degraded", "targets": [{"id": "rigetti.sim.qvm",
        "currentAvailability": "Available", "averageQueueTime": 5, "statusPage": "https://rigetti.statuspage.io/"},
        {"id": "rigetti.qpu.aspen-11", "currentAvailability": "Available", "averageQueueTime":
=======
        "honeywell.hqs-lt-s2", "currentAvailability": "Unavailable", "averageQueueTime":
        0, "statusPage": "https://www.honeywell.com/en-us/company/quantum"}, {"id":
        "honeywell.hqs-lt-s2-apival", "currentAvailability": "Available", "averageQueueTime":
        0, "statusPage": "https://www.honeywell.com/en-us/company/quantum"}, {"id":
        "honeywell.hqs-lt-s1-sim", "currentAvailability": "Available", "averageQueueTime":
        13, "statusPage": "https://www.honeywell.com/en-us/company/quantum"}, {"id":
        "honeywell.hqs-lt", "currentAvailability": "Unavailable", "averageQueueTime":
        0, "statusPage": "https://www.honeywell.com/en-us/company/quantum"}]}, {"id":
        "Microsoft.Simulator", "currentAvailability": "Available", "targets": [{"id":
        "microsoft.simulator.fullstate", "currentAvailability": "Available", "averageQueueTime":
        0, "statusPage": null}]}, {"id": "1qbit", "currentAvailability": "Available",
        "targets": [{"id": "1qbit.tabu", "currentAvailability": "Available", "averageQueueTime":
        0, "statusPage": "https://status.1qbit.com/"}, {"id": "1qbit.pathrelinking",
        "currentAvailability": "Available", "averageQueueTime": 0, "statusPage": "https://status.1qbit.com/"},
        {"id": "1qbit.pticm", "currentAvailability": "Available", "averageQueueTime":
        0, "statusPage": "https://status.1qbit.com/"}]}, {"id": "ionq", "currentAvailability":
        "Available", "targets": [{"id": "ionq.qpu", "currentAvailability": "Available",
        "averageQueueTime": 6025, "statusPage": "https://status.ionq.co"}, {"id":
        "ionq.simulator", "currentAvailability": "Available", "averageQueueTime":
        2, "statusPage": "https://status.ionq.co"}]}, {"id": "quantinuum", "currentAvailability":
        "Degraded", "targets": [{"id": "quantinuum.hqs-lt-s1", "currentAvailability":
        "Unavailable", "averageQueueTime": 0, "statusPage": "https://www.quantinuum.com/products/h1"},
        {"id": "quantinuum.hqs-lt-s1-apival", "currentAvailability": "Available",
        "averageQueueTime": 0, "statusPage": "https://www.quantinuum.com/products/h1"},
        {"id": "quantinuum.hqs-lt-s2", "currentAvailability": "Unavailable", "averageQueueTime":
        0, "statusPage": "https://www.quantinuum.com/products/h1"}, {"id": "quantinuum.hqs-lt-s2-apival",
        "currentAvailability": "Available", "averageQueueTime": 0, "statusPage": "https://www.quantinuum.com/products/h1"},
        {"id": "quantinuum.hqs-lt-s1-sim", "currentAvailability": "Available", "averageQueueTime":
        13, "statusPage": "https://www.quantinuum.com/products/h1"}, {"id": "quantinuum.hqs-lt-s2-sim",
        "currentAvailability": "Available", "averageQueueTime": 16, "statusPage":
        "https://www.quantinuum.com/products/h1"}, {"id": "quantinuum.hqs-lt", "currentAvailability":
        "Unavailable", "averageQueueTime": 0, "statusPage": "https://www.quantinuum.com/products/h1"}]},
        {"id": "rigetti", "currentAvailability": "Degraded", "targets": [{"id": "rigetti.sim.qvm",
        "currentAvailability": "Degraded", "averageQueueTime": 5, "statusPage": "https://rigetti.statuspage.io/"},
        {"id": "rigetti.qpu.aspen-11", "currentAvailability": "Degraded", "averageQueueTime":
>>>>>>> 56fcb03c
        5, "statusPage": "https://rigetti.statuspage.io/"}, {"id": "rigetti.qpu.aspen-m-1",
        "currentAvailability": "Degraded", "averageQueueTime": 5, "statusPage": "https://rigetti.statuspage.io/"}]}],
        "nextLink": null, "access_token": "fake_token"}'
    headers:
      content-length:
<<<<<<< HEAD
      - '4987'
=======
      - '4978'
>>>>>>> 56fcb03c
      content-type:
      - application/json; charset=utf-8
      transfer-encoding:
      - chunked
    status:
      code: 200
      message: OK
- request:
    body: 'b''{"containerName": "job-00000000-0000-0000-0000-000000000000"}'''
    headers:
      Accept:
      - application/json
      Accept-Encoding:
      - gzip, deflate
      Connection:
      - keep-alive
      Content-Length:
      - '61'
      Content-Type:
      - application/json
      User-Agent:
      - testapp-azure-quantum-qiskit azsdk-python-quantum/0.0.0.1 Python/3.7.8 (Windows-10-10.0.19041-SP0)
    method: POST
    uri: https://eastus.quantum.azure.com/v1.0/subscriptions/00000000-0000-0000-0000-000000000000/resourceGroups/myresourcegroup/providers/Microsoft.Quantum/workspaces/myworkspace/storage/sasUri
  response:
    body:
      string: '{"sasUri": "https://mystorage.blob.core.windows.net/job-00000000-0000-0000-0000-000000000000?sv=PLACEHOLDER&sig=PLACEHOLDER&se=PLACEHOLDER&srt=co&ss=b&sp=racw",
        "access_token": "fake_token"}'
    headers:
      content-length:
      - '207'
      content-type:
      - application/json; charset=utf-8
      transfer-encoding:
      - chunked
    status:
      code: 200
      message: OK
- request:
    body: null
    headers:
      Accept:
      - application/xml
      Accept-Encoding:
      - gzip, deflate
      Connection:
      - keep-alive
      User-Agent:
      - azsdk-python-storage-blob/12.8.1 Python/3.7.8 (Windows-10-10.0.19041-SP0)
      x-ms-date:
<<<<<<< HEAD
      - Tue, 26 Apr 2022 21:03:35 GMT
=======
      - Fri, 06 May 2022 17:54:28 GMT
>>>>>>> 56fcb03c
      x-ms-version:
      - '2020-06-12'
    method: GET
    uri: https://mystorage.blob.core.windows.net/job-00000000-0000-0000-0000-000000000000?restype=container&sv=PLACEHOLDER&sig=PLACEHOLDER&se=PLACEHOLDER&srt=co&ss=b&sp=racw
  response:
    body:
      string: "\uFEFF<?xml version=\"1.0\" encoding=\"utf-8\"?><Error><Code>ContainerNotFound</Code><Message>The
<<<<<<< HEAD
        specified container does not exist.\nRequestId:e10c50cc-701e-0093-7ab1-5944e7000000\nTime:2022-04-26T21:03:35.4741457Z</Message></Error>"
=======
        specified container does not exist.\nRequestId:57920a06-601e-0019-5672-611f56000000\nTime:2022-05-06T17:54:28.6454695Z</Message></Error>"
>>>>>>> 56fcb03c
    headers:
      content-length:
      - '225'
      content-type:
      - application/xml
      x-ms-version:
      - '2020-06-12'
    status:
      code: 404
      message: The specified container does not exist.
- request:
    body: null
    headers:
      Accept:
      - application/xml
      Accept-Encoding:
      - gzip, deflate
      Connection:
      - keep-alive
      Content-Length:
      - '0'
      User-Agent:
      - azsdk-python-storage-blob/12.8.1 Python/3.7.8 (Windows-10-10.0.19041-SP0)
      x-ms-date:
<<<<<<< HEAD
      - Tue, 26 Apr 2022 21:03:35 GMT
=======
      - Fri, 06 May 2022 17:54:28 GMT
>>>>>>> 56fcb03c
      x-ms-version:
      - '2020-06-12'
    method: PUT
    uri: https://mystorage.blob.core.windows.net/job-00000000-0000-0000-0000-000000000000?restype=container&sv=PLACEHOLDER&sig=PLACEHOLDER&se=PLACEHOLDER&srt=co&ss=b&sp=racw
  response:
    body:
      string: ''
    headers:
      content-length:
      - '0'
      x-ms-version:
      - '2020-06-12'
    status:
      code: 201
      message: Created
- request:
    body: null
    headers:
      Accept:
      - application/xml
      Accept-Encoding:
      - gzip, deflate
      Connection:
      - keep-alive
      User-Agent:
      - azsdk-python-storage-blob/12.8.1 Python/3.7.8 (Windows-10-10.0.19041-SP0)
      x-ms-date:
<<<<<<< HEAD
      - Tue, 26 Apr 2022 21:03:35 GMT
=======
      - Fri, 06 May 2022 17:54:28 GMT
>>>>>>> 56fcb03c
      x-ms-version:
      - '2020-06-12'
    method: GET
    uri: https://mystorage.blob.core.windows.net/job-00000000-0000-0000-0000-000000000000?restype=container&sv=PLACEHOLDER&sig=PLACEHOLDER&se=PLACEHOLDER&srt=co&ss=b&sp=racw
  response:
    body:
      string: ''
    headers:
      content-length:
      - '0'
      x-ms-lease-state:
      - available
      x-ms-lease-status:
      - unlocked
      x-ms-version:
      - '2020-06-12'
    status:
      code: 200
      message: OK
- request:
    body: b'OPENQASM 2.0;\ninclude "qelib1.inc";\nqreg q[4];\ncreg c[3];\nh q[0];\ncx
      q[0],q[1];\ncx q[1],q[2];\nh q[3];\nmeasure q[0] -> c[0];\nmeasure q[1] -> c[1];\nmeasure
      q[2] -> c[2];\n'
    headers:
      Accept:
      - application/xml
      Accept-Encoding:
      - gzip, deflate
      Connection:
      - keep-alive
      Content-Length:
      - '168'
      Content-Type:
      - application/octet-stream
      User-Agent:
      - azsdk-python-storage-blob/12.8.1 Python/3.7.8 (Windows-10-10.0.19041-SP0)
      x-ms-blob-type:
      - BlockBlob
      x-ms-date:
<<<<<<< HEAD
      - Tue, 26 Apr 2022 21:03:35 GMT
=======
      - Fri, 06 May 2022 17:54:28 GMT
>>>>>>> 56fcb03c
      x-ms-version:
      - '2020-06-12'
    method: PUT
    uri: https://mystorage.blob.core.windows.net/job-00000000-0000-0000-0000-000000000000/inputData?sv=PLACEHOLDER&sig=PLACEHOLDER&se=PLACEHOLDER&srt=co&ss=b&sp=racw
  response:
    body:
      string: ''
    headers:
      content-length:
      - '0'
      x-ms-version:
      - '2020-06-12'
    status:
      code: 201
      message: Created
- request:
    body: 'b''{"id": "00000000-0000-0000-0000-000000000000", "name": "Qiskit Sample
      - 3-qubit GHZ circuit", "containerUri": "https://mystorage.blob.core.windows.net/job-00000000-0000-0000-0000-000000000000?sv=PLACEHOLDER&sig=PLACEHOLDER&se=PLACEHOLDER&srt=co&ss=b&sp=racw",
      "inputDataUri": "https://mystorage.blob.core.windows.net/job-00000000-0000-0000-0000-000000000000/inputData",
      "inputDataFormat": "honeywell.openqasm.v1", "inputParams": {"count": 500}, "providerId":
      "honeywell", "target": "honeywell.hqs-lt-s1-apival", "metadata": {"qiskit":
      "True", "name": "Qiskit Sample - 3-qubit GHZ circuit", "num_qubits": "4", "metadata":
      "{\\"some\\": \\"data\\"}"}, "outputDataFormat": "honeywell.quantum-results.v1"}'''
    headers:
      Accept:
      - application/json
      Accept-Encoding:
      - gzip, deflate
      Connection:
      - keep-alive
      Content-Length:
      - '744'
      Content-Type:
      - application/json
      User-Agent:
      - testapp-azure-quantum-qiskit azsdk-python-quantum/0.0.0.1 Python/3.7.8 (Windows-10-10.0.19041-SP0)
    method: PUT
    uri: https://eastus.quantum.azure.com/v1.0/subscriptions/00000000-0000-0000-0000-000000000000/resourceGroups/myresourcegroup/providers/Microsoft.Quantum/workspaces/myworkspace/jobs/00000000-0000-0000-0000-000000000000
  response:
    body:
      string: '{"containerUri": "https://mystorage.blob.core.windows.net/job-00000000-0000-0000-0000-000000000000?sv=PLACEHOLDER&sig=PLACEHOLDER&se=PLACEHOLDER&srt=co&ss=b&sp=racw",
        "inputDataUri": "https://mystorage.blob.core.windows.net/job-00000000-0000-0000-0000-000000000000/inputData?sv=PLACEHOLDER&sr=b&sig=PLACEHOLDER&se=PLACEHOLDER&sp=rcw",
        "inputDataFormat": "honeywell.openqasm.v1", "inputParams": {"count": 500},
        "providerId": "honeywell", "target": "honeywell.hqs-lt-s1-apival", "metadata":
        {"qiskit": "True", "name": "Qiskit Sample - 3-qubit GHZ circuit", "num_qubits":
        "4", "metadata": "{\"some\": \"data\"}"}, "name": "Qiskit Sample - 3-qubit
        GHZ circuit", "id": "00000000-0000-0000-0000-000000000000", "status": "Waiting",
        "outputDataFormat": "honeywell.quantum-results.v1", "outputDataUri": "https://e2etests.blob.core.windows.net:443/job-00000000-0000-0000-0000-000000000000/outputData?sv=PLACEHOLDER&sig=PLACEHOLDER&se=PLACEHOLDER&srt=co&ss=b&sp=racw",
<<<<<<< HEAD
        "creationTime": "2022-04-26T21:03:35.6901223+00:00", "beginExecutionTime":
=======
        "creationTime": "2022-05-06T17:54:28.8951722+00:00", "beginExecutionTime":
>>>>>>> 56fcb03c
        null, "endExecutionTime": null, "cancellationTime": null, "costEstimate":
        null, "errorData": null, "isCancelling": false, "tags": [], "access_token":
        "fake_token"}'
    headers:
      content-length:
      - '1266'
      content-type:
      - application/json; charset=utf-8
      transfer-encoding:
      - chunked
    status:
      code: 200
      message: OK
- request:
    body: null
    headers:
      Accept:
      - application/json
      Accept-Encoding:
      - gzip, deflate
      Connection:
      - keep-alive
      User-Agent:
      - testapp-azure-quantum-qiskit azsdk-python-quantum/0.0.0.1 Python/3.7.8 (Windows-10-10.0.19041-SP0)
    method: GET
    uri: https://eastus.quantum.azure.com/v1.0/subscriptions/00000000-0000-0000-0000-000000000000/resourceGroups/myresourcegroup/providers/Microsoft.Quantum/workspaces/myworkspace/jobs/00000000-0000-0000-0000-000000000000
  response:
    body:
      string: '{"containerUri": "https://mystorage.blob.core.windows.net/job-00000000-0000-0000-0000-000000000000?sv=PLACEHOLDER&sig=PLACEHOLDER&se=PLACEHOLDER&srt=co&ss=b&sp=racw",
<<<<<<< HEAD
        "inputDataUri": "https://mystorage.blob.core.windows.net/job-00000000-0000-0000-0000-000000000000/inputData?sv=PLACEHOLDER&sr=b&sig=PLACEHOLDER&se=PLACEHOLDER&sp=r&rscd=attachment%3B%20filename%3DQiskit%2BSample%2B-%2B3-qubit%2BGHZ%2Bcircuit-5602662e-c5a4-11ec-af1e-2816a847b9a3.input.json",
=======
        "inputDataUri": "https://mystorage.blob.core.windows.net/job-00000000-0000-0000-0000-000000000000/inputData?sv=PLACEHOLDER&sr=b&sig=PLACEHOLDER&se=PLACEHOLDER&sp=r&rscd=attachment%3B%20filename%3DQiskit%2BSample%2B-%2B3-qubit%2BGHZ%2Bcircuit-9291911c-cd65-11ec-abf0-2a16a847b8a3.input.json",
>>>>>>> 56fcb03c
        "inputDataFormat": "honeywell.openqasm.v1", "inputParams": {"count": 500},
        "providerId": "honeywell", "target": "honeywell.hqs-lt-s1-apival", "metadata":
        {"qiskit": "True", "name": "Qiskit Sample - 3-qubit GHZ circuit", "num_qubits":
        "4", "metadata": "{\"some\": \"data\"}"}, "name": "Qiskit Sample - 3-qubit
        GHZ circuit", "id": "00000000-0000-0000-0000-000000000000", "status": "Succeeded",
<<<<<<< HEAD
        "outputDataFormat": "honeywell.quantum-results.v1", "outputDataUri": "https://mystorage.blob.core.windows.net/job-00000000-0000-0000-0000-000000000000/rawOutputData?sv=PLACEHOLDER&sr=b&sig=PLACEHOLDER&se=PLACEHOLDER&sp=r&rscd=attachment%3B%20filename%3DQiskit%2BSample%2B-%2B3-qubit%2BGHZ%2Bcircuit-5602662e-c5a4-11ec-af1e-2816a847b9a3.output.json",
        "creationTime": "2022-04-26T21:03:35.6901223+00:00", "beginExecutionTime":
        "2022-04-26T21:03:36.331962+00:00", "endExecutionTime": "2022-04-26T21:03:36.332513+00:00",
=======
        "outputDataFormat": "honeywell.quantum-results.v1", "outputDataUri": "https://mystorage.blob.core.windows.net/job-00000000-0000-0000-0000-000000000000/rawOutputData?sv=PLACEHOLDER&sr=b&sig=PLACEHOLDER&se=PLACEHOLDER&sp=r&rscd=attachment%3B%20filename%3DQiskit%2BSample%2B-%2B3-qubit%2BGHZ%2Bcircuit-9291911c-cd65-11ec-abf0-2a16a847b8a3.output.json",
        "creationTime": "2022-05-06T17:54:28.8951722+00:00", "beginExecutionTime":
        "2022-05-06T17:54:29.571339+00:00", "endExecutionTime": "2022-05-06T17:54:29.571882+00:00",
>>>>>>> 56fcb03c
        "cancellationTime": null, "costEstimate": null, "errorData": null, "isCancelling":
        false, "tags": [], "access_token": "fake_token"}'
    headers:
      content-length:
<<<<<<< HEAD
      - '1568'
=======
      - '1570'
>>>>>>> 56fcb03c
      content-type:
      - application/json; charset=utf-8
      transfer-encoding:
      - chunked
    status:
      code: 200
      message: OK
- request:
    body: null
    headers:
      Accept:
      - application/json
      Accept-Encoding:
      - gzip, deflate
      Connection:
      - keep-alive
      User-Agent:
      - testapp-azure-quantum-qiskit azsdk-python-quantum/0.0.0.1 Python/3.7.8 (Windows-10-10.0.19041-SP0)
    method: GET
    uri: https://eastus.quantum.azure.com/v1.0/subscriptions/00000000-0000-0000-0000-000000000000/resourceGroups/myresourcegroup/providers/Microsoft.Quantum/workspaces/myworkspace/jobs/00000000-0000-0000-0000-000000000000
  response:
    body:
      string: '{"containerUri": "https://mystorage.blob.core.windows.net/job-00000000-0000-0000-0000-000000000000?sv=PLACEHOLDER&sig=PLACEHOLDER&se=PLACEHOLDER&srt=co&ss=b&sp=racw",
<<<<<<< HEAD
        "inputDataUri": "https://mystorage.blob.core.windows.net/job-00000000-0000-0000-0000-000000000000/inputData?sv=PLACEHOLDER&sr=b&sig=PLACEHOLDER&se=PLACEHOLDER&sp=r&rscd=attachment%3B%20filename%3DQiskit%2BSample%2B-%2B3-qubit%2BGHZ%2Bcircuit-5602662e-c5a4-11ec-af1e-2816a847b9a3.input.json",
=======
        "inputDataUri": "https://mystorage.blob.core.windows.net/job-00000000-0000-0000-0000-000000000000/inputData?sv=PLACEHOLDER&sr=b&sig=PLACEHOLDER&se=PLACEHOLDER&sp=r&rscd=attachment%3B%20filename%3DQiskit%2BSample%2B-%2B3-qubit%2BGHZ%2Bcircuit-9291911c-cd65-11ec-abf0-2a16a847b8a3.input.json",
>>>>>>> 56fcb03c
        "inputDataFormat": "honeywell.openqasm.v1", "inputParams": {"count": 500},
        "providerId": "honeywell", "target": "honeywell.hqs-lt-s1-apival", "metadata":
        {"qiskit": "True", "name": "Qiskit Sample - 3-qubit GHZ circuit", "num_qubits":
        "4", "metadata": "{\"some\": \"data\"}"}, "name": "Qiskit Sample - 3-qubit
        GHZ circuit", "id": "00000000-0000-0000-0000-000000000000", "status": "Succeeded",
<<<<<<< HEAD
        "outputDataFormat": "honeywell.quantum-results.v1", "outputDataUri": "https://mystorage.blob.core.windows.net/job-00000000-0000-0000-0000-000000000000/rawOutputData?sv=PLACEHOLDER&sr=b&sig=PLACEHOLDER&se=PLACEHOLDER&sp=r&rscd=attachment%3B%20filename%3DQiskit%2BSample%2B-%2B3-qubit%2BGHZ%2Bcircuit-5602662e-c5a4-11ec-af1e-2816a847b9a3.output.json",
        "creationTime": "2022-04-26T21:03:35.6901223+00:00", "beginExecutionTime":
        "2022-04-26T21:03:36.331962+00:00", "endExecutionTime": "2022-04-26T21:03:36.332513+00:00",
=======
        "outputDataFormat": "honeywell.quantum-results.v1", "outputDataUri": "https://mystorage.blob.core.windows.net/job-00000000-0000-0000-0000-000000000000/rawOutputData?sv=PLACEHOLDER&sr=b&sig=PLACEHOLDER&se=PLACEHOLDER&sp=r&rscd=attachment%3B%20filename%3DQiskit%2BSample%2B-%2B3-qubit%2BGHZ%2Bcircuit-9291911c-cd65-11ec-abf0-2a16a847b8a3.output.json",
        "creationTime": "2022-05-06T17:54:28.8951722+00:00", "beginExecutionTime":
        "2022-05-06T17:54:29.571339+00:00", "endExecutionTime": "2022-05-06T17:54:29.571882+00:00",
>>>>>>> 56fcb03c
        "cancellationTime": null, "costEstimate": null, "errorData": null, "isCancelling":
        false, "tags": [], "access_token": "fake_token"}'
    headers:
      content-length:
<<<<<<< HEAD
      - '1568'
=======
      - '1570'
>>>>>>> 56fcb03c
      content-type:
      - application/json; charset=utf-8
      transfer-encoding:
      - chunked
    status:
      code: 200
      message: OK
- request:
    body: null
    headers:
      Accept:
      - application/json
      Accept-Encoding:
      - gzip, deflate
      Connection:
      - keep-alive
      User-Agent:
      - testapp-azure-quantum-qiskit azsdk-python-quantum/0.0.0.1 Python/3.7.8 (Windows-10-10.0.19041-SP0)
    method: GET
    uri: https://eastus.quantum.azure.com/v1.0/subscriptions/00000000-0000-0000-0000-000000000000/resourceGroups/myresourcegroup/providers/Microsoft.Quantum/workspaces/myworkspace/jobs/00000000-0000-0000-0000-000000000000
  response:
    body:
      string: '{"containerUri": "https://mystorage.blob.core.windows.net/job-00000000-0000-0000-0000-000000000000?sv=PLACEHOLDER&sig=PLACEHOLDER&se=PLACEHOLDER&srt=co&ss=b&sp=racw",
<<<<<<< HEAD
        "inputDataUri": "https://mystorage.blob.core.windows.net/job-00000000-0000-0000-0000-000000000000/inputData?sv=PLACEHOLDER&sr=b&sig=PLACEHOLDER&se=PLACEHOLDER&sp=r&rscd=attachment%3B%20filename%3DQiskit%2BSample%2B-%2B3-qubit%2BGHZ%2Bcircuit-5602662e-c5a4-11ec-af1e-2816a847b9a3.input.json",
=======
        "inputDataUri": "https://mystorage.blob.core.windows.net/job-00000000-0000-0000-0000-000000000000/inputData?sv=PLACEHOLDER&sr=b&sig=PLACEHOLDER&se=PLACEHOLDER&sp=r&rscd=attachment%3B%20filename%3DQiskit%2BSample%2B-%2B3-qubit%2BGHZ%2Bcircuit-9291911c-cd65-11ec-abf0-2a16a847b8a3.input.json",
>>>>>>> 56fcb03c
        "inputDataFormat": "honeywell.openqasm.v1", "inputParams": {"count": 500},
        "providerId": "honeywell", "target": "honeywell.hqs-lt-s1-apival", "metadata":
        {"qiskit": "True", "name": "Qiskit Sample - 3-qubit GHZ circuit", "num_qubits":
        "4", "metadata": "{\"some\": \"data\"}"}, "name": "Qiskit Sample - 3-qubit
        GHZ circuit", "id": "00000000-0000-0000-0000-000000000000", "status": "Succeeded",
<<<<<<< HEAD
        "outputDataFormat": "honeywell.quantum-results.v1", "outputDataUri": "https://mystorage.blob.core.windows.net/job-00000000-0000-0000-0000-000000000000/rawOutputData?sv=PLACEHOLDER&sr=b&sig=PLACEHOLDER&se=PLACEHOLDER&sp=r&rscd=attachment%3B%20filename%3DQiskit%2BSample%2B-%2B3-qubit%2BGHZ%2Bcircuit-5602662e-c5a4-11ec-af1e-2816a847b9a3.output.json",
        "creationTime": "2022-04-26T21:03:35.6901223+00:00", "beginExecutionTime":
        "2022-04-26T21:03:36.331962+00:00", "endExecutionTime": "2022-04-26T21:03:36.332513+00:00",
=======
        "outputDataFormat": "honeywell.quantum-results.v1", "outputDataUri": "https://mystorage.blob.core.windows.net/job-00000000-0000-0000-0000-000000000000/rawOutputData?sv=PLACEHOLDER&sr=b&sig=PLACEHOLDER&se=PLACEHOLDER&sp=r&rscd=attachment%3B%20filename%3DQiskit%2BSample%2B-%2B3-qubit%2BGHZ%2Bcircuit-9291911c-cd65-11ec-abf0-2a16a847b8a3.output.json",
        "creationTime": "2022-05-06T17:54:28.8951722+00:00", "beginExecutionTime":
        "2022-05-06T17:54:29.571339+00:00", "endExecutionTime": "2022-05-06T17:54:29.571882+00:00",
>>>>>>> 56fcb03c
        "cancellationTime": null, "costEstimate": null, "errorData": null, "isCancelling":
        false, "tags": [], "access_token": "fake_token"}'
    headers:
      content-length:
<<<<<<< HEAD
      - '1568'
=======
      - '1570'
>>>>>>> 56fcb03c
      content-type:
      - application/json; charset=utf-8
      transfer-encoding:
      - chunked
    status:
      code: 200
      message: OK
- request:
    body: null
    headers:
      Accept:
      - application/json
      Accept-Encoding:
      - gzip, deflate
      Connection:
      - keep-alive
      User-Agent:
      - testapp-azure-quantum-qiskit azsdk-python-quantum/0.0.0.1 Python/3.7.8 (Windows-10-10.0.19041-SP0)
    method: GET
    uri: https://eastus.quantum.azure.com/v1.0/subscriptions/00000000-0000-0000-0000-000000000000/resourceGroups/myresourcegroup/providers/Microsoft.Quantum/workspaces/myworkspace/providerStatus
  response:
    body:
      string: '{"value": [{"id": "Microsoft", "currentAvailability": "Available",
        "targets": [{"id": "microsoft.paralleltempering-parameterfree.cpu", "currentAvailability":
        "Available", "averageQueueTime": 0, "statusPage": null}, {"id": "microsoft.paralleltempering.cpu",
        "currentAvailability": "Available", "averageQueueTime": 0, "statusPage": null},
        {"id": "microsoft.simulatedannealing-parameterfree.cpu", "currentAvailability":
        "Available", "averageQueueTime": 0, "statusPage": null}, {"id": "microsoft.simulatedannealing.cpu",
        "currentAvailability": "Available", "averageQueueTime": 0, "statusPage": null},
        {"id": "microsoft.tabu-parameterfree.cpu", "currentAvailability": "Available",
        "averageQueueTime": 0, "statusPage": null}, {"id": "microsoft.tabu.cpu", "currentAvailability":
        "Available", "averageQueueTime": 0, "statusPage": null}, {"id": "microsoft.qmc.cpu",
        "currentAvailability": "Available", "averageQueueTime": 0, "statusPage": null},
        {"id": "microsoft.populationannealing.cpu", "currentAvailability": "Available",
        "averageQueueTime": 0, "statusPage": null}, {"id": "microsoft.populationannealing-parameterfree.cpu",
        "currentAvailability": "Available", "averageQueueTime": 0, "statusPage": null},
        {"id": "microsoft.substochasticmontecarlo.cpu", "currentAvailability": "Available",
        "averageQueueTime": 0, "statusPage": null}, {"id": "microsoft.substochasticmontecarlo-parameterfree.cpu",
        "currentAvailability": "Available", "averageQueueTime": 0, "statusPage": null}]},
        {"id": "toshiba", "currentAvailability": "Available", "targets": [{"id": "toshiba.sbm.ising",
        "currentAvailability": "Available", "averageQueueTime": 0, "statusPage": "https://aq-sbm.net/v1/service_monitor/index.html"}]},
        {"id": "honeywell", "currentAvailability": "Degraded", "targets": [{"id":
        "honeywell.hqs-lt-s1", "currentAvailability": "Unavailable", "averageQueueTime":
        0, "statusPage": "https://www.honeywell.com/en-us/company/quantum"}, {"id":
        "honeywell.hqs-lt-s1-apival", "currentAvailability": "Available", "averageQueueTime":
        0, "statusPage": "https://www.honeywell.com/en-us/company/quantum"}, {"id":
<<<<<<< HEAD
        "honeywell.hqs-lt-s2", "currentAvailability": "Degraded", "averageQueueTime":
        431504, "statusPage": "https://www.honeywell.com/en-us/company/quantum"},
        {"id": "honeywell.hqs-lt-s2-apival", "currentAvailability": "Available", "averageQueueTime":
        0, "statusPage": "https://www.honeywell.com/en-us/company/quantum"}, {"id":
        "honeywell.hqs-lt-s1-sim", "currentAvailability": "Available", "averageQueueTime":
        203, "statusPage": "https://www.honeywell.com/en-us/company/quantum"}, {"id":
        "honeywell.hqs-lt", "currentAvailability": "Degraded", "averageQueueTime":
        0, "statusPage": "https://www.honeywell.com/en-us/company/quantum"}]}, {"id":
        "Microsoft.Simulator", "currentAvailability": "Available", "targets": [{"id":
        "microsoft.simulator.fullstate", "currentAvailability": "Available", "averageQueueTime":
        0, "statusPage": null}]}, {"id": "1qbit", "currentAvailability": "Degraded",
        "targets": [{"id": "1qbit.tabu", "currentAvailability": "Unavailable", "averageQueueTime":
        -1, "statusPage": "http://status.1qbit.com/"}, {"id": "1qbit.pathrelinking",
        "currentAvailability": "Unavailable", "averageQueueTime": -1, "statusPage":
        "http://status.1qbit.com/"}, {"id": "1qbit.pticm", "currentAvailability":
        "Unavailable", "averageQueueTime": -1, "statusPage": "http://status.1qbit.com/"}]},
        {"id": "ionq", "currentAvailability": "Available", "targets": [{"id": "ionq.qpu",
        "currentAvailability": "Available", "averageQueueTime": 187, "statusPage":
        "https://status.ionq.co"}, {"id": "ionq.simulator", "currentAvailability":
        "Available", "averageQueueTime": 2, "statusPage": "https://status.ionq.co"}]},
        {"id": "quantinuum", "currentAvailability": "Degraded", "targets": [{"id":
        "quantinuum.hqs-lt-s1", "currentAvailability": "Unavailable", "averageQueueTime":
        0, "statusPage": "https://www.quantinuum.com/products/h1"}, {"id": "quantinuum.hqs-lt-s1-apival",
        "currentAvailability": "Available", "averageQueueTime": 0, "statusPage": "https://www.quantinuum.com/products/h1"},
        {"id": "quantinuum.hqs-lt-s2", "currentAvailability": "Degraded", "averageQueueTime":
        431504, "statusPage": "https://www.quantinuum.com/products/h1"}, {"id": "quantinuum.hqs-lt-s2-apival",
        "currentAvailability": "Available", "averageQueueTime": 0, "statusPage": "https://www.quantinuum.com/products/h1"},
        {"id": "quantinuum.hqs-lt-s1-sim", "currentAvailability": "Available", "averageQueueTime":
        203, "statusPage": "https://www.quantinuum.com/products/h1"}, {"id": "quantinuum.hqs-lt-s2-sim",
        "currentAvailability": "Available", "averageQueueTime": 83, "statusPage":
        "https://www.quantinuum.com/products/h1"}, {"id": "quantinuum.hqs-lt", "currentAvailability":
        "Degraded", "averageQueueTime": 0, "statusPage": "https://www.quantinuum.com/products/h1"}]},
        {"id": "rigetti", "currentAvailability": "Degraded", "targets": [{"id": "rigetti.sim.qvm",
        "currentAvailability": "Available", "averageQueueTime": 5, "statusPage": "https://rigetti.statuspage.io/"},
        {"id": "rigetti.qpu.aspen-11", "currentAvailability": "Available", "averageQueueTime":
=======
        "honeywell.hqs-lt-s2", "currentAvailability": "Unavailable", "averageQueueTime":
        0, "statusPage": "https://www.honeywell.com/en-us/company/quantum"}, {"id":
        "honeywell.hqs-lt-s2-apival", "currentAvailability": "Available", "averageQueueTime":
        0, "statusPage": "https://www.honeywell.com/en-us/company/quantum"}, {"id":
        "honeywell.hqs-lt-s1-sim", "currentAvailability": "Available", "averageQueueTime":
        13, "statusPage": "https://www.honeywell.com/en-us/company/quantum"}, {"id":
        "honeywell.hqs-lt", "currentAvailability": "Unavailable", "averageQueueTime":
        0, "statusPage": "https://www.honeywell.com/en-us/company/quantum"}]}, {"id":
        "Microsoft.Simulator", "currentAvailability": "Available", "targets": [{"id":
        "microsoft.simulator.fullstate", "currentAvailability": "Available", "averageQueueTime":
        0, "statusPage": null}]}, {"id": "1qbit", "currentAvailability": "Available",
        "targets": [{"id": "1qbit.tabu", "currentAvailability": "Available", "averageQueueTime":
        0, "statusPage": "https://status.1qbit.com/"}, {"id": "1qbit.pathrelinking",
        "currentAvailability": "Available", "averageQueueTime": 0, "statusPage": "https://status.1qbit.com/"},
        {"id": "1qbit.pticm", "currentAvailability": "Available", "averageQueueTime":
        0, "statusPage": "https://status.1qbit.com/"}]}, {"id": "ionq", "currentAvailability":
        "Available", "targets": [{"id": "ionq.qpu", "currentAvailability": "Available",
        "averageQueueTime": 5999, "statusPage": "https://status.ionq.co"}, {"id":
        "ionq.simulator", "currentAvailability": "Available", "averageQueueTime":
        2, "statusPage": "https://status.ionq.co"}]}, {"id": "quantinuum", "currentAvailability":
        "Degraded", "targets": [{"id": "quantinuum.hqs-lt-s1", "currentAvailability":
        "Unavailable", "averageQueueTime": 0, "statusPage": "https://www.quantinuum.com/products/h1"},
        {"id": "quantinuum.hqs-lt-s1-apival", "currentAvailability": "Available",
        "averageQueueTime": 0, "statusPage": "https://www.quantinuum.com/products/h1"},
        {"id": "quantinuum.hqs-lt-s2", "currentAvailability": "Unavailable", "averageQueueTime":
        0, "statusPage": "https://www.quantinuum.com/products/h1"}, {"id": "quantinuum.hqs-lt-s2-apival",
        "currentAvailability": "Available", "averageQueueTime": 0, "statusPage": "https://www.quantinuum.com/products/h1"},
        {"id": "quantinuum.hqs-lt-s1-sim", "currentAvailability": "Available", "averageQueueTime":
        13, "statusPage": "https://www.quantinuum.com/products/h1"}, {"id": "quantinuum.hqs-lt-s2-sim",
        "currentAvailability": "Available", "averageQueueTime": 16, "statusPage":
        "https://www.quantinuum.com/products/h1"}, {"id": "quantinuum.hqs-lt", "currentAvailability":
        "Unavailable", "averageQueueTime": 0, "statusPage": "https://www.quantinuum.com/products/h1"}]},
        {"id": "rigetti", "currentAvailability": "Degraded", "targets": [{"id": "rigetti.sim.qvm",
        "currentAvailability": "Degraded", "averageQueueTime": 5, "statusPage": "https://rigetti.statuspage.io/"},
        {"id": "rigetti.qpu.aspen-11", "currentAvailability": "Degraded", "averageQueueTime":
>>>>>>> 56fcb03c
        5, "statusPage": "https://rigetti.statuspage.io/"}, {"id": "rigetti.qpu.aspen-m-1",
        "currentAvailability": "Degraded", "averageQueueTime": 5, "statusPage": "https://rigetti.statuspage.io/"}]}],
        "nextLink": null, "access_token": "fake_token"}'
    headers:
      content-length:
<<<<<<< HEAD
      - '4987'
=======
      - '4978'
>>>>>>> 56fcb03c
      content-type:
      - application/json; charset=utf-8
      transfer-encoding:
      - chunked
    status:
      code: 200
      message: OK
- request:
    body: null
    headers:
      Accept:
      - application/json
      Accept-Encoding:
      - gzip, deflate
      Connection:
      - keep-alive
      User-Agent:
      - testapp-azure-quantum-qiskit azsdk-python-quantum/0.0.0.1 Python/3.7.8 (Windows-10-10.0.19041-SP0)
    method: GET
    uri: https://eastus.quantum.azure.com/v1.0/subscriptions/00000000-0000-0000-0000-000000000000/resourceGroups/myresourcegroup/providers/Microsoft.Quantum/workspaces/myworkspace/jobs/00000000-0000-0000-0000-000000000000
  response:
    body:
      string: '{"containerUri": "https://mystorage.blob.core.windows.net/job-00000000-0000-0000-0000-000000000000?sv=PLACEHOLDER&sig=PLACEHOLDER&se=PLACEHOLDER&srt=co&ss=b&sp=racw",
<<<<<<< HEAD
        "inputDataUri": "https://mystorage.blob.core.windows.net/job-00000000-0000-0000-0000-000000000000/inputData?sv=PLACEHOLDER&sr=b&sig=PLACEHOLDER&se=PLACEHOLDER&sp=r&rscd=attachment%3B%20filename%3DQiskit%2BSample%2B-%2B3-qubit%2BGHZ%2Bcircuit-5602662e-c5a4-11ec-af1e-2816a847b9a3.input.json",
=======
        "inputDataUri": "https://mystorage.blob.core.windows.net/job-00000000-0000-0000-0000-000000000000/inputData?sv=PLACEHOLDER&sr=b&sig=PLACEHOLDER&se=PLACEHOLDER&sp=r&rscd=attachment%3B%20filename%3DQiskit%2BSample%2B-%2B3-qubit%2BGHZ%2Bcircuit-9291911c-cd65-11ec-abf0-2a16a847b8a3.input.json",
>>>>>>> 56fcb03c
        "inputDataFormat": "honeywell.openqasm.v1", "inputParams": {"count": 500},
        "providerId": "honeywell", "target": "honeywell.hqs-lt-s1-apival", "metadata":
        {"qiskit": "True", "name": "Qiskit Sample - 3-qubit GHZ circuit", "num_qubits":
        "4", "metadata": "{\"some\": \"data\"}"}, "name": "Qiskit Sample - 3-qubit
        GHZ circuit", "id": "00000000-0000-0000-0000-000000000000", "status": "Succeeded",
<<<<<<< HEAD
        "outputDataFormat": "honeywell.quantum-results.v1", "outputDataUri": "https://mystorage.blob.core.windows.net/job-00000000-0000-0000-0000-000000000000/rawOutputData?sv=PLACEHOLDER&sr=b&sig=PLACEHOLDER&se=PLACEHOLDER&sp=r&rscd=attachment%3B%20filename%3DQiskit%2BSample%2B-%2B3-qubit%2BGHZ%2Bcircuit-5602662e-c5a4-11ec-af1e-2816a847b9a3.output.json",
        "creationTime": "2022-04-26T21:03:35.6901223+00:00", "beginExecutionTime":
        "2022-04-26T21:03:36.331962+00:00", "endExecutionTime": "2022-04-26T21:03:36.332513+00:00",
=======
        "outputDataFormat": "honeywell.quantum-results.v1", "outputDataUri": "https://mystorage.blob.core.windows.net/job-00000000-0000-0000-0000-000000000000/rawOutputData?sv=PLACEHOLDER&sr=b&sig=PLACEHOLDER&se=PLACEHOLDER&sp=r&rscd=attachment%3B%20filename%3DQiskit%2BSample%2B-%2B3-qubit%2BGHZ%2Bcircuit-9291911c-cd65-11ec-abf0-2a16a847b8a3.output.json",
        "creationTime": "2022-05-06T17:54:28.8951722+00:00", "beginExecutionTime":
        "2022-05-06T17:54:29.571339+00:00", "endExecutionTime": "2022-05-06T17:54:29.571882+00:00",
>>>>>>> 56fcb03c
        "cancellationTime": null, "costEstimate": null, "errorData": null, "isCancelling":
        false, "tags": [], "access_token": "fake_token"}'
    headers:
      content-length:
<<<<<<< HEAD
      - '1568'
=======
      - '1570'
>>>>>>> 56fcb03c
      content-type:
      - application/json; charset=utf-8
      transfer-encoding:
      - chunked
    status:
      code: 200
      message: OK
- request:
    body: null
    headers:
      Accept:
      - application/json
      Accept-Encoding:
      - gzip, deflate
      Connection:
      - keep-alive
      User-Agent:
      - testapp-azure-quantum-qiskit azsdk-python-quantum/0.0.0.1 Python/3.7.8 (Windows-10-10.0.19041-SP0)
    method: GET
    uri: https://eastus.quantum.azure.com/v1.0/subscriptions/00000000-0000-0000-0000-000000000000/resourceGroups/myresourcegroup/providers/Microsoft.Quantum/workspaces/myworkspace/jobs/00000000-0000-0000-0000-000000000000
  response:
    body:
      string: '{"containerUri": "https://mystorage.blob.core.windows.net/job-00000000-0000-0000-0000-000000000000?sv=PLACEHOLDER&sig=PLACEHOLDER&se=PLACEHOLDER&srt=co&ss=b&sp=racw",
<<<<<<< HEAD
        "inputDataUri": "https://mystorage.blob.core.windows.net/job-00000000-0000-0000-0000-000000000000/inputData?sv=PLACEHOLDER&sr=b&sig=PLACEHOLDER&se=PLACEHOLDER&sp=r&rscd=attachment%3B%20filename%3DQiskit%2BSample%2B-%2B3-qubit%2BGHZ%2Bcircuit-5602662e-c5a4-11ec-af1e-2816a847b9a3.input.json",
=======
        "inputDataUri": "https://mystorage.blob.core.windows.net/job-00000000-0000-0000-0000-000000000000/inputData?sv=PLACEHOLDER&sr=b&sig=PLACEHOLDER&se=PLACEHOLDER&sp=r&rscd=attachment%3B%20filename%3DQiskit%2BSample%2B-%2B3-qubit%2BGHZ%2Bcircuit-9291911c-cd65-11ec-abf0-2a16a847b8a3.input.json",
>>>>>>> 56fcb03c
        "inputDataFormat": "honeywell.openqasm.v1", "inputParams": {"count": 500},
        "providerId": "honeywell", "target": "honeywell.hqs-lt-s1-apival", "metadata":
        {"qiskit": "True", "name": "Qiskit Sample - 3-qubit GHZ circuit", "num_qubits":
        "4", "metadata": "{\"some\": \"data\"}"}, "name": "Qiskit Sample - 3-qubit
        GHZ circuit", "id": "00000000-0000-0000-0000-000000000000", "status": "Succeeded",
<<<<<<< HEAD
        "outputDataFormat": "honeywell.quantum-results.v1", "outputDataUri": "https://mystorage.blob.core.windows.net/job-00000000-0000-0000-0000-000000000000/rawOutputData?sv=PLACEHOLDER&sr=b&sig=PLACEHOLDER&se=PLACEHOLDER&sp=r&rscd=attachment%3B%20filename%3DQiskit%2BSample%2B-%2B3-qubit%2BGHZ%2Bcircuit-5602662e-c5a4-11ec-af1e-2816a847b9a3.output.json",
        "creationTime": "2022-04-26T21:03:35.6901223+00:00", "beginExecutionTime":
        "2022-04-26T21:03:36.331962+00:00", "endExecutionTime": "2022-04-26T21:03:36.332513+00:00",
=======
        "outputDataFormat": "honeywell.quantum-results.v1", "outputDataUri": "https://mystorage.blob.core.windows.net/job-00000000-0000-0000-0000-000000000000/rawOutputData?sv=PLACEHOLDER&sr=b&sig=PLACEHOLDER&se=PLACEHOLDER&sp=r&rscd=attachment%3B%20filename%3DQiskit%2BSample%2B-%2B3-qubit%2BGHZ%2Bcircuit-9291911c-cd65-11ec-abf0-2a16a847b8a3.output.json",
        "creationTime": "2022-05-06T17:54:28.8951722+00:00", "beginExecutionTime":
        "2022-05-06T17:54:29.571339+00:00", "endExecutionTime": "2022-05-06T17:54:29.571882+00:00",
>>>>>>> 56fcb03c
        "cancellationTime": null, "costEstimate": null, "errorData": null, "isCancelling":
        false, "tags": [], "access_token": "fake_token"}'
    headers:
      content-length:
<<<<<<< HEAD
      - '1568'
=======
      - '1570'
>>>>>>> 56fcb03c
      content-type:
      - application/json; charset=utf-8
      transfer-encoding:
      - chunked
    status:
      code: 200
      message: OK
- request:
    body: null
    headers:
      Accept:
      - application/json
      Accept-Encoding:
      - gzip, deflate
      Connection:
      - keep-alive
      User-Agent:
      - testapp-azure-quantum-qiskit azsdk-python-quantum/0.0.0.1 Python/3.7.8 (Windows-10-10.0.19041-SP0)
    method: GET
    uri: https://eastus.quantum.azure.com/v1.0/subscriptions/00000000-0000-0000-0000-000000000000/resourceGroups/myresourcegroup/providers/Microsoft.Quantum/workspaces/myworkspace/jobs/00000000-0000-0000-0000-000000000000
  response:
    body:
      string: '{"containerUri": "https://mystorage.blob.core.windows.net/job-00000000-0000-0000-0000-000000000000?sv=PLACEHOLDER&sig=PLACEHOLDER&se=PLACEHOLDER&srt=co&ss=b&sp=racw",
<<<<<<< HEAD
        "inputDataUri": "https://mystorage.blob.core.windows.net/job-00000000-0000-0000-0000-000000000000/inputData?sv=PLACEHOLDER&sr=b&sig=PLACEHOLDER&se=PLACEHOLDER&sp=r&rscd=attachment%3B%20filename%3DQiskit%2BSample%2B-%2B3-qubit%2BGHZ%2Bcircuit-5602662e-c5a4-11ec-af1e-2816a847b9a3.input.json",
=======
        "inputDataUri": "https://mystorage.blob.core.windows.net/job-00000000-0000-0000-0000-000000000000/inputData?sv=PLACEHOLDER&sr=b&sig=PLACEHOLDER&se=PLACEHOLDER&sp=r&rscd=attachment%3B%20filename%3DQiskit%2BSample%2B-%2B3-qubit%2BGHZ%2Bcircuit-9291911c-cd65-11ec-abf0-2a16a847b8a3.input.json",
>>>>>>> 56fcb03c
        "inputDataFormat": "honeywell.openqasm.v1", "inputParams": {"count": 500},
        "providerId": "honeywell", "target": "honeywell.hqs-lt-s1-apival", "metadata":
        {"qiskit": "True", "name": "Qiskit Sample - 3-qubit GHZ circuit", "num_qubits":
        "4", "metadata": "{\"some\": \"data\"}"}, "name": "Qiskit Sample - 3-qubit
        GHZ circuit", "id": "00000000-0000-0000-0000-000000000000", "status": "Succeeded",
<<<<<<< HEAD
        "outputDataFormat": "honeywell.quantum-results.v1", "outputDataUri": "https://mystorage.blob.core.windows.net/job-00000000-0000-0000-0000-000000000000/rawOutputData?sv=PLACEHOLDER&sr=b&sig=PLACEHOLDER&se=PLACEHOLDER&sp=r&rscd=attachment%3B%20filename%3DQiskit%2BSample%2B-%2B3-qubit%2BGHZ%2Bcircuit-5602662e-c5a4-11ec-af1e-2816a847b9a3.output.json",
        "creationTime": "2022-04-26T21:03:35.6901223+00:00", "beginExecutionTime":
        "2022-04-26T21:03:36.331962+00:00", "endExecutionTime": "2022-04-26T21:03:36.332513+00:00",
=======
        "outputDataFormat": "honeywell.quantum-results.v1", "outputDataUri": "https://mystorage.blob.core.windows.net/job-00000000-0000-0000-0000-000000000000/rawOutputData?sv=PLACEHOLDER&sr=b&sig=PLACEHOLDER&se=PLACEHOLDER&sp=r&rscd=attachment%3B%20filename%3DQiskit%2BSample%2B-%2B3-qubit%2BGHZ%2Bcircuit-9291911c-cd65-11ec-abf0-2a16a847b8a3.output.json",
        "creationTime": "2022-05-06T17:54:28.8951722+00:00", "beginExecutionTime":
        "2022-05-06T17:54:29.571339+00:00", "endExecutionTime": "2022-05-06T17:54:29.571882+00:00",
>>>>>>> 56fcb03c
        "cancellationTime": null, "costEstimate": null, "errorData": null, "isCancelling":
        false, "tags": [], "access_token": "fake_token"}'
    headers:
      content-length:
      - '1568'
      content-type:
      - application/json; charset=utf-8
      transfer-encoding:
      - chunked
    status:
      code: 200
      message: OK
- request:
    body: null
    headers:
      Accept:
      - application/xml
      Accept-Encoding:
      - gzip, deflate
      Connection:
      - keep-alive
      User-Agent:
      - azsdk-python-storage-blob/12.8.1 Python/3.7.8 (Windows-10-10.0.19041-SP0)
      x-ms-date:
<<<<<<< HEAD
      - Tue, 26 Apr 2022 21:03:39 GMT
=======
      - Fri, 06 May 2022 17:54:36 GMT
>>>>>>> 56fcb03c
      x-ms-range:
      - bytes=0-33554431
      x-ms-version:
      - '2020-06-12'
    method: GET
<<<<<<< HEAD
    uri: https://mystorage.blob.core.windows.net/job-00000000-0000-0000-0000-000000000000/rawOutputData?sv=PLACEHOLDER&sr=b&sig=PLACEHOLDER&se=PLACEHOLDER&sp=r&rscd=attachment%3B%20filename%3DQiskit%2BSample%2B-%2B3-qubit%2BGHZ%2Bcircuit-5602662e-c5a4-11ec-af1e-2816a847b9a3.output.json
=======
    uri: https://mystorage.blob.core.windows.net/job-00000000-0000-0000-0000-000000000000/rawOutputData?sv=PLACEHOLDER&sr=b&sig=PLACEHOLDER&se=PLACEHOLDER&sp=r&rscd=attachment%3B%20filename%3DQiskit%2BSample%2B-%2B3-qubit%2BGHZ%2Bcircuit-9291911c-cd65-11ec-abf0-2a16a847b8a3.output.json
>>>>>>> 56fcb03c
  response:
    body:
      string: '{"c": ["000", "000", "000", "000", "000", "000", "000", "000", "000",
        "000", "000", "000", "000", "000", "000", "000", "000", "000", "000", "000",
        "000", "000", "000", "000", "000", "000", "000", "000", "000", "000", "000",
        "000", "000", "000", "000", "000", "000", "000", "000", "000", "000", "000",
        "000", "000", "000", "000", "000", "000", "000", "000", "000", "000", "000",
        "000", "000", "000", "000", "000", "000", "000", "000", "000", "000", "000",
        "000", "000", "000", "000", "000", "000", "000", "000", "000", "000", "000",
        "000", "000", "000", "000", "000", "000", "000", "000", "000", "000", "000",
        "000", "000", "000", "000", "000", "000", "000", "000", "000", "000", "000",
        "000", "000", "000", "000", "000", "000", "000", "000", "000", "000", "000",
        "000", "000", "000", "000", "000", "000", "000", "000", "000", "000", "000",
        "000", "000", "000", "000", "000", "000", "000", "000", "000", "000", "000",
        "000", "000", "000", "000", "000", "000", "000", "000", "000", "000", "000",
        "000", "000", "000", "000", "000", "000", "000", "000", "000", "000", "000",
        "000", "000", "000", "000", "000", "000", "000", "000", "000", "000", "000",
        "000", "000", "000", "000", "000", "000", "000", "000", "000", "000", "000",
        "000", "000", "000", "000", "000", "000", "000", "000", "000", "000", "000",
        "000", "000", "000", "000", "000", "000", "000", "000", "000", "000", "000",
        "000", "000", "000", "000", "000", "000", "000", "000", "000", "000", "000",
        "000", "000", "000", "000", "000", "000", "000", "000", "000", "000", "000",
        "000", "000", "000", "000", "000", "000", "000", "000", "000", "000", "000",
        "000", "000", "000", "000", "000", "000", "000", "000", "000", "000", "000",
        "000", "000", "000", "000", "000", "000", "000", "000", "000", "000", "000",
        "000", "000", "000", "000", "000", "000", "000", "000", "000", "000", "000",
        "000", "000", "000", "000", "000", "000", "000", "000", "000", "000", "000",
        "000", "000", "000", "000", "000", "000", "000", "000", "000", "000", "000",
        "000", "000", "000", "000", "000", "000", "000", "000", "000", "000", "000",
        "000", "000", "000", "000", "000", "000", "000", "000", "000", "000", "000",
        "000", "000", "000", "000", "000", "000", "000", "000", "000", "000", "000",
        "000", "000", "000", "000", "000", "000", "000", "000", "000", "000", "000",
        "000", "000", "000", "000", "000", "000", "000", "000", "000", "000", "000",
        "000", "000", "000", "000", "000", "000", "000", "000", "000", "000", "000",
        "000", "000", "000", "000", "000", "000", "000", "000", "000", "000", "000",
        "000", "000", "000", "000", "000", "000", "000", "000", "000", "000", "000",
        "000", "000", "000", "000", "000", "000", "000", "000", "000", "000", "000",
        "000", "000", "000", "000", "000", "000", "000", "000", "000", "000", "000",
        "000", "000", "000", "000", "000", "000", "000", "000", "000", "000", "000",
        "000", "000", "000", "000", "000", "000", "000", "000", "000", "000", "000",
        "000", "000", "000", "000", "000", "000", "000", "000", "000", "000", "000",
        "000", "000", "000", "000", "000", "000", "000", "000", "000", "000", "000",
        "000", "000", "000", "000", "000", "000", "000", "000", "000", "000", "000",
        "000", "000", "000", "000", "000", "000", "000", "000", "000", "000", "000",
        "000", "000", "000", "000", "000", "000", "000", "000", "000", "000", "000",
        "000", "000", "000", "000", "000", "000", "000", "000", "000", "000", "000",
        "000", "000", "000", "000", "000", "000", "000", "000", "000", "000", "000",
        "000", "000", "000", "000", "000", "000", "000"], "access_token": "fake_token"}'
    headers:
      accept-ranges:
      - bytes
      content-length:
      - '3507'
      content-range:
      - bytes 0-3506/3507
      content-type:
      - application/octet-stream
      x-ms-blob-content-md5:
      - DlFMtLGNTedhCRW9QrLH7g==
      x-ms-blob-type:
      - BlockBlob
      x-ms-creation-time:
<<<<<<< HEAD
      - Tue, 26 Apr 2022 21:03:35 GMT
=======
      - Fri, 06 May 2022 17:54:29 GMT
>>>>>>> 56fcb03c
      x-ms-lease-state:
      - available
      x-ms-lease-status:
      - unlocked
      x-ms-server-encrypted:
      - 'true'
      x-ms-version:
      - '2020-06-12'
    status:
      code: 206
      message: Partial Content
version: 1<|MERGE_RESOLUTION|>--- conflicted
+++ resolved
@@ -77,43 +77,6 @@
         0, "statusPage": "https://www.honeywell.com/en-us/company/quantum"}, {"id":
         "honeywell.hqs-lt-s1-apival", "currentAvailability": "Available", "averageQueueTime":
         0, "statusPage": "https://www.honeywell.com/en-us/company/quantum"}, {"id":
-<<<<<<< HEAD
-        "honeywell.hqs-lt-s2", "currentAvailability": "Degraded", "averageQueueTime":
-        431504, "statusPage": "https://www.honeywell.com/en-us/company/quantum"},
-        {"id": "honeywell.hqs-lt-s2-apival", "currentAvailability": "Available", "averageQueueTime":
-        0, "statusPage": "https://www.honeywell.com/en-us/company/quantum"}, {"id":
-        "honeywell.hqs-lt-s1-sim", "currentAvailability": "Available", "averageQueueTime":
-        203, "statusPage": "https://www.honeywell.com/en-us/company/quantum"}, {"id":
-        "honeywell.hqs-lt", "currentAvailability": "Degraded", "averageQueueTime":
-        0, "statusPage": "https://www.honeywell.com/en-us/company/quantum"}]}, {"id":
-        "Microsoft.Simulator", "currentAvailability": "Available", "targets": [{"id":
-        "microsoft.simulator.fullstate", "currentAvailability": "Available", "averageQueueTime":
-        0, "statusPage": null}]}, {"id": "1qbit", "currentAvailability": "Degraded",
-        "targets": [{"id": "1qbit.tabu", "currentAvailability": "Unavailable", "averageQueueTime":
-        -1, "statusPage": "http://status.1qbit.com/"}, {"id": "1qbit.pathrelinking",
-        "currentAvailability": "Unavailable", "averageQueueTime": -1, "statusPage":
-        "http://status.1qbit.com/"}, {"id": "1qbit.pticm", "currentAvailability":
-        "Unavailable", "averageQueueTime": -1, "statusPage": "http://status.1qbit.com/"}]},
-        {"id": "ionq", "currentAvailability": "Available", "targets": [{"id": "ionq.qpu",
-        "currentAvailability": "Available", "averageQueueTime": 188, "statusPage":
-        "https://status.ionq.co"}, {"id": "ionq.simulator", "currentAvailability":
-        "Available", "averageQueueTime": 2, "statusPage": "https://status.ionq.co"}]},
-        {"id": "quantinuum", "currentAvailability": "Degraded", "targets": [{"id":
-        "quantinuum.hqs-lt-s1", "currentAvailability": "Unavailable", "averageQueueTime":
-        0, "statusPage": "https://www.quantinuum.com/products/h1"}, {"id": "quantinuum.hqs-lt-s1-apival",
-        "currentAvailability": "Available", "averageQueueTime": 0, "statusPage": "https://www.quantinuum.com/products/h1"},
-        {"id": "quantinuum.hqs-lt-s2", "currentAvailability": "Degraded", "averageQueueTime":
-        431504, "statusPage": "https://www.quantinuum.com/products/h1"}, {"id": "quantinuum.hqs-lt-s2-apival",
-        "currentAvailability": "Available", "averageQueueTime": 0, "statusPage": "https://www.quantinuum.com/products/h1"},
-        {"id": "quantinuum.hqs-lt-s1-sim", "currentAvailability": "Available", "averageQueueTime":
-        203, "statusPage": "https://www.quantinuum.com/products/h1"}, {"id": "quantinuum.hqs-lt-s2-sim",
-        "currentAvailability": "Available", "averageQueueTime": 83, "statusPage":
-        "https://www.quantinuum.com/products/h1"}, {"id": "quantinuum.hqs-lt", "currentAvailability":
-        "Degraded", "averageQueueTime": 0, "statusPage": "https://www.quantinuum.com/products/h1"}]},
-        {"id": "rigetti", "currentAvailability": "Degraded", "targets": [{"id": "rigetti.sim.qvm",
-        "currentAvailability": "Available", "averageQueueTime": 5, "statusPage": "https://rigetti.statuspage.io/"},
-        {"id": "rigetti.qpu.aspen-11", "currentAvailability": "Available", "averageQueueTime":
-=======
         "honeywell.hqs-lt-s2", "currentAvailability": "Unavailable", "averageQueueTime":
         0, "statusPage": "https://www.honeywell.com/en-us/company/quantum"}, {"id":
         "honeywell.hqs-lt-s2-apival", "currentAvailability": "Available", "averageQueueTime":
@@ -149,17 +112,12 @@
         {"id": "rigetti", "currentAvailability": "Degraded", "targets": [{"id": "rigetti.sim.qvm",
         "currentAvailability": "Degraded", "averageQueueTime": 5, "statusPage": "https://rigetti.statuspage.io/"},
         {"id": "rigetti.qpu.aspen-11", "currentAvailability": "Degraded", "averageQueueTime":
->>>>>>> 56fcb03c
         5, "statusPage": "https://rigetti.statuspage.io/"}, {"id": "rigetti.qpu.aspen-m-1",
         "currentAvailability": "Degraded", "averageQueueTime": 5, "statusPage": "https://rigetti.statuspage.io/"}]}],
         "nextLink": null, "access_token": "fake_token"}'
     headers:
       content-length:
-<<<<<<< HEAD
-      - '4987'
-=======
       - '4978'
->>>>>>> 56fcb03c
       content-type:
       - application/json; charset=utf-8
       transfer-encoding:
@@ -206,43 +164,6 @@
         0, "statusPage": "https://www.honeywell.com/en-us/company/quantum"}, {"id":
         "honeywell.hqs-lt-s1-apival", "currentAvailability": "Available", "averageQueueTime":
         0, "statusPage": "https://www.honeywell.com/en-us/company/quantum"}, {"id":
-<<<<<<< HEAD
-        "honeywell.hqs-lt-s2", "currentAvailability": "Degraded", "averageQueueTime":
-        431504, "statusPage": "https://www.honeywell.com/en-us/company/quantum"},
-        {"id": "honeywell.hqs-lt-s2-apival", "currentAvailability": "Available", "averageQueueTime":
-        0, "statusPage": "https://www.honeywell.com/en-us/company/quantum"}, {"id":
-        "honeywell.hqs-lt-s1-sim", "currentAvailability": "Available", "averageQueueTime":
-        203, "statusPage": "https://www.honeywell.com/en-us/company/quantum"}, {"id":
-        "honeywell.hqs-lt", "currentAvailability": "Degraded", "averageQueueTime":
-        0, "statusPage": "https://www.honeywell.com/en-us/company/quantum"}]}, {"id":
-        "Microsoft.Simulator", "currentAvailability": "Available", "targets": [{"id":
-        "microsoft.simulator.fullstate", "currentAvailability": "Available", "averageQueueTime":
-        0, "statusPage": null}]}, {"id": "1qbit", "currentAvailability": "Degraded",
-        "targets": [{"id": "1qbit.tabu", "currentAvailability": "Unavailable", "averageQueueTime":
-        -1, "statusPage": "http://status.1qbit.com/"}, {"id": "1qbit.pathrelinking",
-        "currentAvailability": "Unavailable", "averageQueueTime": -1, "statusPage":
-        "http://status.1qbit.com/"}, {"id": "1qbit.pticm", "currentAvailability":
-        "Unavailable", "averageQueueTime": -1, "statusPage": "http://status.1qbit.com/"}]},
-        {"id": "ionq", "currentAvailability": "Available", "targets": [{"id": "ionq.qpu",
-        "currentAvailability": "Available", "averageQueueTime": 188, "statusPage":
-        "https://status.ionq.co"}, {"id": "ionq.simulator", "currentAvailability":
-        "Available", "averageQueueTime": 2, "statusPage": "https://status.ionq.co"}]},
-        {"id": "quantinuum", "currentAvailability": "Degraded", "targets": [{"id":
-        "quantinuum.hqs-lt-s1", "currentAvailability": "Unavailable", "averageQueueTime":
-        0, "statusPage": "https://www.quantinuum.com/products/h1"}, {"id": "quantinuum.hqs-lt-s1-apival",
-        "currentAvailability": "Available", "averageQueueTime": 0, "statusPage": "https://www.quantinuum.com/products/h1"},
-        {"id": "quantinuum.hqs-lt-s2", "currentAvailability": "Degraded", "averageQueueTime":
-        431504, "statusPage": "https://www.quantinuum.com/products/h1"}, {"id": "quantinuum.hqs-lt-s2-apival",
-        "currentAvailability": "Available", "averageQueueTime": 0, "statusPage": "https://www.quantinuum.com/products/h1"},
-        {"id": "quantinuum.hqs-lt-s1-sim", "currentAvailability": "Available", "averageQueueTime":
-        203, "statusPage": "https://www.quantinuum.com/products/h1"}, {"id": "quantinuum.hqs-lt-s2-sim",
-        "currentAvailability": "Available", "averageQueueTime": 83, "statusPage":
-        "https://www.quantinuum.com/products/h1"}, {"id": "quantinuum.hqs-lt", "currentAvailability":
-        "Degraded", "averageQueueTime": 0, "statusPage": "https://www.quantinuum.com/products/h1"}]},
-        {"id": "rigetti", "currentAvailability": "Degraded", "targets": [{"id": "rigetti.sim.qvm",
-        "currentAvailability": "Available", "averageQueueTime": 5, "statusPage": "https://rigetti.statuspage.io/"},
-        {"id": "rigetti.qpu.aspen-11", "currentAvailability": "Available", "averageQueueTime":
-=======
         "honeywell.hqs-lt-s2", "currentAvailability": "Unavailable", "averageQueueTime":
         0, "statusPage": "https://www.honeywell.com/en-us/company/quantum"}, {"id":
         "honeywell.hqs-lt-s2-apival", "currentAvailability": "Available", "averageQueueTime":
@@ -278,17 +199,12 @@
         {"id": "rigetti", "currentAvailability": "Degraded", "targets": [{"id": "rigetti.sim.qvm",
         "currentAvailability": "Degraded", "averageQueueTime": 5, "statusPage": "https://rigetti.statuspage.io/"},
         {"id": "rigetti.qpu.aspen-11", "currentAvailability": "Degraded", "averageQueueTime":
->>>>>>> 56fcb03c
         5, "statusPage": "https://rigetti.statuspage.io/"}, {"id": "rigetti.qpu.aspen-m-1",
         "currentAvailability": "Degraded", "averageQueueTime": 5, "statusPage": "https://rigetti.statuspage.io/"}]}],
         "nextLink": null, "access_token": "fake_token"}'
     headers:
       content-length:
-<<<<<<< HEAD
-      - '4987'
-=======
       - '4978'
->>>>>>> 56fcb03c
       content-type:
       - application/json; charset=utf-8
       transfer-encoding:
@@ -339,11 +255,7 @@
       User-Agent:
       - azsdk-python-storage-blob/12.8.1 Python/3.7.8 (Windows-10-10.0.19041-SP0)
       x-ms-date:
-<<<<<<< HEAD
-      - Tue, 26 Apr 2022 21:03:35 GMT
-=======
       - Fri, 06 May 2022 17:54:28 GMT
->>>>>>> 56fcb03c
       x-ms-version:
       - '2020-06-12'
     method: GET
@@ -351,11 +263,7 @@
   response:
     body:
       string: "\uFEFF<?xml version=\"1.0\" encoding=\"utf-8\"?><Error><Code>ContainerNotFound</Code><Message>The
-<<<<<<< HEAD
-        specified container does not exist.\nRequestId:e10c50cc-701e-0093-7ab1-5944e7000000\nTime:2022-04-26T21:03:35.4741457Z</Message></Error>"
-=======
         specified container does not exist.\nRequestId:57920a06-601e-0019-5672-611f56000000\nTime:2022-05-06T17:54:28.6454695Z</Message></Error>"
->>>>>>> 56fcb03c
     headers:
       content-length:
       - '225'
@@ -380,11 +288,7 @@
       User-Agent:
       - azsdk-python-storage-blob/12.8.1 Python/3.7.8 (Windows-10-10.0.19041-SP0)
       x-ms-date:
-<<<<<<< HEAD
-      - Tue, 26 Apr 2022 21:03:35 GMT
-=======
       - Fri, 06 May 2022 17:54:28 GMT
->>>>>>> 56fcb03c
       x-ms-version:
       - '2020-06-12'
     method: PUT
@@ -412,11 +316,7 @@
       User-Agent:
       - azsdk-python-storage-blob/12.8.1 Python/3.7.8 (Windows-10-10.0.19041-SP0)
       x-ms-date:
-<<<<<<< HEAD
-      - Tue, 26 Apr 2022 21:03:35 GMT
-=======
       - Fri, 06 May 2022 17:54:28 GMT
->>>>>>> 56fcb03c
       x-ms-version:
       - '2020-06-12'
     method: GET
@@ -456,11 +356,7 @@
       x-ms-blob-type:
       - BlockBlob
       x-ms-date:
-<<<<<<< HEAD
-      - Tue, 26 Apr 2022 21:03:35 GMT
-=======
       - Fri, 06 May 2022 17:54:28 GMT
->>>>>>> 56fcb03c
       x-ms-version:
       - '2020-06-12'
     method: PUT
@@ -509,11 +405,7 @@
         "4", "metadata": "{\"some\": \"data\"}"}, "name": "Qiskit Sample - 3-qubit
         GHZ circuit", "id": "00000000-0000-0000-0000-000000000000", "status": "Waiting",
         "outputDataFormat": "honeywell.quantum-results.v1", "outputDataUri": "https://e2etests.blob.core.windows.net:443/job-00000000-0000-0000-0000-000000000000/outputData?sv=PLACEHOLDER&sig=PLACEHOLDER&se=PLACEHOLDER&srt=co&ss=b&sp=racw",
-<<<<<<< HEAD
-        "creationTime": "2022-04-26T21:03:35.6901223+00:00", "beginExecutionTime":
-=======
         "creationTime": "2022-05-06T17:54:28.8951722+00:00", "beginExecutionTime":
->>>>>>> 56fcb03c
         null, "endExecutionTime": null, "cancellationTime": null, "costEstimate":
         null, "errorData": null, "isCancelling": false, "tags": [], "access_token":
         "fake_token"}'
@@ -543,34 +435,20 @@
   response:
     body:
       string: '{"containerUri": "https://mystorage.blob.core.windows.net/job-00000000-0000-0000-0000-000000000000?sv=PLACEHOLDER&sig=PLACEHOLDER&se=PLACEHOLDER&srt=co&ss=b&sp=racw",
-<<<<<<< HEAD
-        "inputDataUri": "https://mystorage.blob.core.windows.net/job-00000000-0000-0000-0000-000000000000/inputData?sv=PLACEHOLDER&sr=b&sig=PLACEHOLDER&se=PLACEHOLDER&sp=r&rscd=attachment%3B%20filename%3DQiskit%2BSample%2B-%2B3-qubit%2BGHZ%2Bcircuit-5602662e-c5a4-11ec-af1e-2816a847b9a3.input.json",
-=======
         "inputDataUri": "https://mystorage.blob.core.windows.net/job-00000000-0000-0000-0000-000000000000/inputData?sv=PLACEHOLDER&sr=b&sig=PLACEHOLDER&se=PLACEHOLDER&sp=r&rscd=attachment%3B%20filename%3DQiskit%2BSample%2B-%2B3-qubit%2BGHZ%2Bcircuit-9291911c-cd65-11ec-abf0-2a16a847b8a3.input.json",
->>>>>>> 56fcb03c
         "inputDataFormat": "honeywell.openqasm.v1", "inputParams": {"count": 500},
         "providerId": "honeywell", "target": "honeywell.hqs-lt-s1-apival", "metadata":
         {"qiskit": "True", "name": "Qiskit Sample - 3-qubit GHZ circuit", "num_qubits":
         "4", "metadata": "{\"some\": \"data\"}"}, "name": "Qiskit Sample - 3-qubit
         GHZ circuit", "id": "00000000-0000-0000-0000-000000000000", "status": "Succeeded",
-<<<<<<< HEAD
-        "outputDataFormat": "honeywell.quantum-results.v1", "outputDataUri": "https://mystorage.blob.core.windows.net/job-00000000-0000-0000-0000-000000000000/rawOutputData?sv=PLACEHOLDER&sr=b&sig=PLACEHOLDER&se=PLACEHOLDER&sp=r&rscd=attachment%3B%20filename%3DQiskit%2BSample%2B-%2B3-qubit%2BGHZ%2Bcircuit-5602662e-c5a4-11ec-af1e-2816a847b9a3.output.json",
-        "creationTime": "2022-04-26T21:03:35.6901223+00:00", "beginExecutionTime":
-        "2022-04-26T21:03:36.331962+00:00", "endExecutionTime": "2022-04-26T21:03:36.332513+00:00",
-=======
         "outputDataFormat": "honeywell.quantum-results.v1", "outputDataUri": "https://mystorage.blob.core.windows.net/job-00000000-0000-0000-0000-000000000000/rawOutputData?sv=PLACEHOLDER&sr=b&sig=PLACEHOLDER&se=PLACEHOLDER&sp=r&rscd=attachment%3B%20filename%3DQiskit%2BSample%2B-%2B3-qubit%2BGHZ%2Bcircuit-9291911c-cd65-11ec-abf0-2a16a847b8a3.output.json",
         "creationTime": "2022-05-06T17:54:28.8951722+00:00", "beginExecutionTime":
         "2022-05-06T17:54:29.571339+00:00", "endExecutionTime": "2022-05-06T17:54:29.571882+00:00",
->>>>>>> 56fcb03c
         "cancellationTime": null, "costEstimate": null, "errorData": null, "isCancelling":
         false, "tags": [], "access_token": "fake_token"}'
     headers:
       content-length:
-<<<<<<< HEAD
-      - '1568'
-=======
       - '1570'
->>>>>>> 56fcb03c
       content-type:
       - application/json; charset=utf-8
       transfer-encoding:
@@ -594,34 +472,20 @@
   response:
     body:
       string: '{"containerUri": "https://mystorage.blob.core.windows.net/job-00000000-0000-0000-0000-000000000000?sv=PLACEHOLDER&sig=PLACEHOLDER&se=PLACEHOLDER&srt=co&ss=b&sp=racw",
-<<<<<<< HEAD
-        "inputDataUri": "https://mystorage.blob.core.windows.net/job-00000000-0000-0000-0000-000000000000/inputData?sv=PLACEHOLDER&sr=b&sig=PLACEHOLDER&se=PLACEHOLDER&sp=r&rscd=attachment%3B%20filename%3DQiskit%2BSample%2B-%2B3-qubit%2BGHZ%2Bcircuit-5602662e-c5a4-11ec-af1e-2816a847b9a3.input.json",
-=======
         "inputDataUri": "https://mystorage.blob.core.windows.net/job-00000000-0000-0000-0000-000000000000/inputData?sv=PLACEHOLDER&sr=b&sig=PLACEHOLDER&se=PLACEHOLDER&sp=r&rscd=attachment%3B%20filename%3DQiskit%2BSample%2B-%2B3-qubit%2BGHZ%2Bcircuit-9291911c-cd65-11ec-abf0-2a16a847b8a3.input.json",
->>>>>>> 56fcb03c
         "inputDataFormat": "honeywell.openqasm.v1", "inputParams": {"count": 500},
         "providerId": "honeywell", "target": "honeywell.hqs-lt-s1-apival", "metadata":
         {"qiskit": "True", "name": "Qiskit Sample - 3-qubit GHZ circuit", "num_qubits":
         "4", "metadata": "{\"some\": \"data\"}"}, "name": "Qiskit Sample - 3-qubit
         GHZ circuit", "id": "00000000-0000-0000-0000-000000000000", "status": "Succeeded",
-<<<<<<< HEAD
-        "outputDataFormat": "honeywell.quantum-results.v1", "outputDataUri": "https://mystorage.blob.core.windows.net/job-00000000-0000-0000-0000-000000000000/rawOutputData?sv=PLACEHOLDER&sr=b&sig=PLACEHOLDER&se=PLACEHOLDER&sp=r&rscd=attachment%3B%20filename%3DQiskit%2BSample%2B-%2B3-qubit%2BGHZ%2Bcircuit-5602662e-c5a4-11ec-af1e-2816a847b9a3.output.json",
-        "creationTime": "2022-04-26T21:03:35.6901223+00:00", "beginExecutionTime":
-        "2022-04-26T21:03:36.331962+00:00", "endExecutionTime": "2022-04-26T21:03:36.332513+00:00",
-=======
         "outputDataFormat": "honeywell.quantum-results.v1", "outputDataUri": "https://mystorage.blob.core.windows.net/job-00000000-0000-0000-0000-000000000000/rawOutputData?sv=PLACEHOLDER&sr=b&sig=PLACEHOLDER&se=PLACEHOLDER&sp=r&rscd=attachment%3B%20filename%3DQiskit%2BSample%2B-%2B3-qubit%2BGHZ%2Bcircuit-9291911c-cd65-11ec-abf0-2a16a847b8a3.output.json",
         "creationTime": "2022-05-06T17:54:28.8951722+00:00", "beginExecutionTime":
         "2022-05-06T17:54:29.571339+00:00", "endExecutionTime": "2022-05-06T17:54:29.571882+00:00",
->>>>>>> 56fcb03c
         "cancellationTime": null, "costEstimate": null, "errorData": null, "isCancelling":
         false, "tags": [], "access_token": "fake_token"}'
     headers:
       content-length:
-<<<<<<< HEAD
-      - '1568'
-=======
       - '1570'
->>>>>>> 56fcb03c
       content-type:
       - application/json; charset=utf-8
       transfer-encoding:
@@ -645,34 +509,20 @@
   response:
     body:
       string: '{"containerUri": "https://mystorage.blob.core.windows.net/job-00000000-0000-0000-0000-000000000000?sv=PLACEHOLDER&sig=PLACEHOLDER&se=PLACEHOLDER&srt=co&ss=b&sp=racw",
-<<<<<<< HEAD
-        "inputDataUri": "https://mystorage.blob.core.windows.net/job-00000000-0000-0000-0000-000000000000/inputData?sv=PLACEHOLDER&sr=b&sig=PLACEHOLDER&se=PLACEHOLDER&sp=r&rscd=attachment%3B%20filename%3DQiskit%2BSample%2B-%2B3-qubit%2BGHZ%2Bcircuit-5602662e-c5a4-11ec-af1e-2816a847b9a3.input.json",
-=======
         "inputDataUri": "https://mystorage.blob.core.windows.net/job-00000000-0000-0000-0000-000000000000/inputData?sv=PLACEHOLDER&sr=b&sig=PLACEHOLDER&se=PLACEHOLDER&sp=r&rscd=attachment%3B%20filename%3DQiskit%2BSample%2B-%2B3-qubit%2BGHZ%2Bcircuit-9291911c-cd65-11ec-abf0-2a16a847b8a3.input.json",
->>>>>>> 56fcb03c
         "inputDataFormat": "honeywell.openqasm.v1", "inputParams": {"count": 500},
         "providerId": "honeywell", "target": "honeywell.hqs-lt-s1-apival", "metadata":
         {"qiskit": "True", "name": "Qiskit Sample - 3-qubit GHZ circuit", "num_qubits":
         "4", "metadata": "{\"some\": \"data\"}"}, "name": "Qiskit Sample - 3-qubit
         GHZ circuit", "id": "00000000-0000-0000-0000-000000000000", "status": "Succeeded",
-<<<<<<< HEAD
-        "outputDataFormat": "honeywell.quantum-results.v1", "outputDataUri": "https://mystorage.blob.core.windows.net/job-00000000-0000-0000-0000-000000000000/rawOutputData?sv=PLACEHOLDER&sr=b&sig=PLACEHOLDER&se=PLACEHOLDER&sp=r&rscd=attachment%3B%20filename%3DQiskit%2BSample%2B-%2B3-qubit%2BGHZ%2Bcircuit-5602662e-c5a4-11ec-af1e-2816a847b9a3.output.json",
-        "creationTime": "2022-04-26T21:03:35.6901223+00:00", "beginExecutionTime":
-        "2022-04-26T21:03:36.331962+00:00", "endExecutionTime": "2022-04-26T21:03:36.332513+00:00",
-=======
         "outputDataFormat": "honeywell.quantum-results.v1", "outputDataUri": "https://mystorage.blob.core.windows.net/job-00000000-0000-0000-0000-000000000000/rawOutputData?sv=PLACEHOLDER&sr=b&sig=PLACEHOLDER&se=PLACEHOLDER&sp=r&rscd=attachment%3B%20filename%3DQiskit%2BSample%2B-%2B3-qubit%2BGHZ%2Bcircuit-9291911c-cd65-11ec-abf0-2a16a847b8a3.output.json",
         "creationTime": "2022-05-06T17:54:28.8951722+00:00", "beginExecutionTime":
         "2022-05-06T17:54:29.571339+00:00", "endExecutionTime": "2022-05-06T17:54:29.571882+00:00",
->>>>>>> 56fcb03c
         "cancellationTime": null, "costEstimate": null, "errorData": null, "isCancelling":
         false, "tags": [], "access_token": "fake_token"}'
     headers:
       content-length:
-<<<<<<< HEAD
-      - '1568'
-=======
       - '1570'
->>>>>>> 56fcb03c
       content-type:
       - application/json; charset=utf-8
       transfer-encoding:
@@ -719,43 +569,6 @@
         0, "statusPage": "https://www.honeywell.com/en-us/company/quantum"}, {"id":
         "honeywell.hqs-lt-s1-apival", "currentAvailability": "Available", "averageQueueTime":
         0, "statusPage": "https://www.honeywell.com/en-us/company/quantum"}, {"id":
-<<<<<<< HEAD
-        "honeywell.hqs-lt-s2", "currentAvailability": "Degraded", "averageQueueTime":
-        431504, "statusPage": "https://www.honeywell.com/en-us/company/quantum"},
-        {"id": "honeywell.hqs-lt-s2-apival", "currentAvailability": "Available", "averageQueueTime":
-        0, "statusPage": "https://www.honeywell.com/en-us/company/quantum"}, {"id":
-        "honeywell.hqs-lt-s1-sim", "currentAvailability": "Available", "averageQueueTime":
-        203, "statusPage": "https://www.honeywell.com/en-us/company/quantum"}, {"id":
-        "honeywell.hqs-lt", "currentAvailability": "Degraded", "averageQueueTime":
-        0, "statusPage": "https://www.honeywell.com/en-us/company/quantum"}]}, {"id":
-        "Microsoft.Simulator", "currentAvailability": "Available", "targets": [{"id":
-        "microsoft.simulator.fullstate", "currentAvailability": "Available", "averageQueueTime":
-        0, "statusPage": null}]}, {"id": "1qbit", "currentAvailability": "Degraded",
-        "targets": [{"id": "1qbit.tabu", "currentAvailability": "Unavailable", "averageQueueTime":
-        -1, "statusPage": "http://status.1qbit.com/"}, {"id": "1qbit.pathrelinking",
-        "currentAvailability": "Unavailable", "averageQueueTime": -1, "statusPage":
-        "http://status.1qbit.com/"}, {"id": "1qbit.pticm", "currentAvailability":
-        "Unavailable", "averageQueueTime": -1, "statusPage": "http://status.1qbit.com/"}]},
-        {"id": "ionq", "currentAvailability": "Available", "targets": [{"id": "ionq.qpu",
-        "currentAvailability": "Available", "averageQueueTime": 187, "statusPage":
-        "https://status.ionq.co"}, {"id": "ionq.simulator", "currentAvailability":
-        "Available", "averageQueueTime": 2, "statusPage": "https://status.ionq.co"}]},
-        {"id": "quantinuum", "currentAvailability": "Degraded", "targets": [{"id":
-        "quantinuum.hqs-lt-s1", "currentAvailability": "Unavailable", "averageQueueTime":
-        0, "statusPage": "https://www.quantinuum.com/products/h1"}, {"id": "quantinuum.hqs-lt-s1-apival",
-        "currentAvailability": "Available", "averageQueueTime": 0, "statusPage": "https://www.quantinuum.com/products/h1"},
-        {"id": "quantinuum.hqs-lt-s2", "currentAvailability": "Degraded", "averageQueueTime":
-        431504, "statusPage": "https://www.quantinuum.com/products/h1"}, {"id": "quantinuum.hqs-lt-s2-apival",
-        "currentAvailability": "Available", "averageQueueTime": 0, "statusPage": "https://www.quantinuum.com/products/h1"},
-        {"id": "quantinuum.hqs-lt-s1-sim", "currentAvailability": "Available", "averageQueueTime":
-        203, "statusPage": "https://www.quantinuum.com/products/h1"}, {"id": "quantinuum.hqs-lt-s2-sim",
-        "currentAvailability": "Available", "averageQueueTime": 83, "statusPage":
-        "https://www.quantinuum.com/products/h1"}, {"id": "quantinuum.hqs-lt", "currentAvailability":
-        "Degraded", "averageQueueTime": 0, "statusPage": "https://www.quantinuum.com/products/h1"}]},
-        {"id": "rigetti", "currentAvailability": "Degraded", "targets": [{"id": "rigetti.sim.qvm",
-        "currentAvailability": "Available", "averageQueueTime": 5, "statusPage": "https://rigetti.statuspage.io/"},
-        {"id": "rigetti.qpu.aspen-11", "currentAvailability": "Available", "averageQueueTime":
-=======
         "honeywell.hqs-lt-s2", "currentAvailability": "Unavailable", "averageQueueTime":
         0, "statusPage": "https://www.honeywell.com/en-us/company/quantum"}, {"id":
         "honeywell.hqs-lt-s2-apival", "currentAvailability": "Available", "averageQueueTime":
@@ -791,17 +604,12 @@
         {"id": "rigetti", "currentAvailability": "Degraded", "targets": [{"id": "rigetti.sim.qvm",
         "currentAvailability": "Degraded", "averageQueueTime": 5, "statusPage": "https://rigetti.statuspage.io/"},
         {"id": "rigetti.qpu.aspen-11", "currentAvailability": "Degraded", "averageQueueTime":
->>>>>>> 56fcb03c
         5, "statusPage": "https://rigetti.statuspage.io/"}, {"id": "rigetti.qpu.aspen-m-1",
         "currentAvailability": "Degraded", "averageQueueTime": 5, "statusPage": "https://rigetti.statuspage.io/"}]}],
         "nextLink": null, "access_token": "fake_token"}'
     headers:
       content-length:
-<<<<<<< HEAD
-      - '4987'
-=======
       - '4978'
->>>>>>> 56fcb03c
       content-type:
       - application/json; charset=utf-8
       transfer-encoding:
@@ -825,34 +633,20 @@
   response:
     body:
       string: '{"containerUri": "https://mystorage.blob.core.windows.net/job-00000000-0000-0000-0000-000000000000?sv=PLACEHOLDER&sig=PLACEHOLDER&se=PLACEHOLDER&srt=co&ss=b&sp=racw",
-<<<<<<< HEAD
-        "inputDataUri": "https://mystorage.blob.core.windows.net/job-00000000-0000-0000-0000-000000000000/inputData?sv=PLACEHOLDER&sr=b&sig=PLACEHOLDER&se=PLACEHOLDER&sp=r&rscd=attachment%3B%20filename%3DQiskit%2BSample%2B-%2B3-qubit%2BGHZ%2Bcircuit-5602662e-c5a4-11ec-af1e-2816a847b9a3.input.json",
-=======
         "inputDataUri": "https://mystorage.blob.core.windows.net/job-00000000-0000-0000-0000-000000000000/inputData?sv=PLACEHOLDER&sr=b&sig=PLACEHOLDER&se=PLACEHOLDER&sp=r&rscd=attachment%3B%20filename%3DQiskit%2BSample%2B-%2B3-qubit%2BGHZ%2Bcircuit-9291911c-cd65-11ec-abf0-2a16a847b8a3.input.json",
->>>>>>> 56fcb03c
         "inputDataFormat": "honeywell.openqasm.v1", "inputParams": {"count": 500},
         "providerId": "honeywell", "target": "honeywell.hqs-lt-s1-apival", "metadata":
         {"qiskit": "True", "name": "Qiskit Sample - 3-qubit GHZ circuit", "num_qubits":
         "4", "metadata": "{\"some\": \"data\"}"}, "name": "Qiskit Sample - 3-qubit
         GHZ circuit", "id": "00000000-0000-0000-0000-000000000000", "status": "Succeeded",
-<<<<<<< HEAD
-        "outputDataFormat": "honeywell.quantum-results.v1", "outputDataUri": "https://mystorage.blob.core.windows.net/job-00000000-0000-0000-0000-000000000000/rawOutputData?sv=PLACEHOLDER&sr=b&sig=PLACEHOLDER&se=PLACEHOLDER&sp=r&rscd=attachment%3B%20filename%3DQiskit%2BSample%2B-%2B3-qubit%2BGHZ%2Bcircuit-5602662e-c5a4-11ec-af1e-2816a847b9a3.output.json",
-        "creationTime": "2022-04-26T21:03:35.6901223+00:00", "beginExecutionTime":
-        "2022-04-26T21:03:36.331962+00:00", "endExecutionTime": "2022-04-26T21:03:36.332513+00:00",
-=======
         "outputDataFormat": "honeywell.quantum-results.v1", "outputDataUri": "https://mystorage.blob.core.windows.net/job-00000000-0000-0000-0000-000000000000/rawOutputData?sv=PLACEHOLDER&sr=b&sig=PLACEHOLDER&se=PLACEHOLDER&sp=r&rscd=attachment%3B%20filename%3DQiskit%2BSample%2B-%2B3-qubit%2BGHZ%2Bcircuit-9291911c-cd65-11ec-abf0-2a16a847b8a3.output.json",
         "creationTime": "2022-05-06T17:54:28.8951722+00:00", "beginExecutionTime":
         "2022-05-06T17:54:29.571339+00:00", "endExecutionTime": "2022-05-06T17:54:29.571882+00:00",
->>>>>>> 56fcb03c
         "cancellationTime": null, "costEstimate": null, "errorData": null, "isCancelling":
         false, "tags": [], "access_token": "fake_token"}'
     headers:
       content-length:
-<<<<<<< HEAD
-      - '1568'
-=======
       - '1570'
->>>>>>> 56fcb03c
       content-type:
       - application/json; charset=utf-8
       transfer-encoding:
@@ -876,34 +670,20 @@
   response:
     body:
       string: '{"containerUri": "https://mystorage.blob.core.windows.net/job-00000000-0000-0000-0000-000000000000?sv=PLACEHOLDER&sig=PLACEHOLDER&se=PLACEHOLDER&srt=co&ss=b&sp=racw",
-<<<<<<< HEAD
-        "inputDataUri": "https://mystorage.blob.core.windows.net/job-00000000-0000-0000-0000-000000000000/inputData?sv=PLACEHOLDER&sr=b&sig=PLACEHOLDER&se=PLACEHOLDER&sp=r&rscd=attachment%3B%20filename%3DQiskit%2BSample%2B-%2B3-qubit%2BGHZ%2Bcircuit-5602662e-c5a4-11ec-af1e-2816a847b9a3.input.json",
-=======
         "inputDataUri": "https://mystorage.blob.core.windows.net/job-00000000-0000-0000-0000-000000000000/inputData?sv=PLACEHOLDER&sr=b&sig=PLACEHOLDER&se=PLACEHOLDER&sp=r&rscd=attachment%3B%20filename%3DQiskit%2BSample%2B-%2B3-qubit%2BGHZ%2Bcircuit-9291911c-cd65-11ec-abf0-2a16a847b8a3.input.json",
->>>>>>> 56fcb03c
         "inputDataFormat": "honeywell.openqasm.v1", "inputParams": {"count": 500},
         "providerId": "honeywell", "target": "honeywell.hqs-lt-s1-apival", "metadata":
         {"qiskit": "True", "name": "Qiskit Sample - 3-qubit GHZ circuit", "num_qubits":
         "4", "metadata": "{\"some\": \"data\"}"}, "name": "Qiskit Sample - 3-qubit
         GHZ circuit", "id": "00000000-0000-0000-0000-000000000000", "status": "Succeeded",
-<<<<<<< HEAD
-        "outputDataFormat": "honeywell.quantum-results.v1", "outputDataUri": "https://mystorage.blob.core.windows.net/job-00000000-0000-0000-0000-000000000000/rawOutputData?sv=PLACEHOLDER&sr=b&sig=PLACEHOLDER&se=PLACEHOLDER&sp=r&rscd=attachment%3B%20filename%3DQiskit%2BSample%2B-%2B3-qubit%2BGHZ%2Bcircuit-5602662e-c5a4-11ec-af1e-2816a847b9a3.output.json",
-        "creationTime": "2022-04-26T21:03:35.6901223+00:00", "beginExecutionTime":
-        "2022-04-26T21:03:36.331962+00:00", "endExecutionTime": "2022-04-26T21:03:36.332513+00:00",
-=======
         "outputDataFormat": "honeywell.quantum-results.v1", "outputDataUri": "https://mystorage.blob.core.windows.net/job-00000000-0000-0000-0000-000000000000/rawOutputData?sv=PLACEHOLDER&sr=b&sig=PLACEHOLDER&se=PLACEHOLDER&sp=r&rscd=attachment%3B%20filename%3DQiskit%2BSample%2B-%2B3-qubit%2BGHZ%2Bcircuit-9291911c-cd65-11ec-abf0-2a16a847b8a3.output.json",
         "creationTime": "2022-05-06T17:54:28.8951722+00:00", "beginExecutionTime":
         "2022-05-06T17:54:29.571339+00:00", "endExecutionTime": "2022-05-06T17:54:29.571882+00:00",
->>>>>>> 56fcb03c
         "cancellationTime": null, "costEstimate": null, "errorData": null, "isCancelling":
         false, "tags": [], "access_token": "fake_token"}'
     headers:
       content-length:
-<<<<<<< HEAD
-      - '1568'
-=======
       - '1570'
->>>>>>> 56fcb03c
       content-type:
       - application/json; charset=utf-8
       transfer-encoding:
@@ -927,25 +707,15 @@
   response:
     body:
       string: '{"containerUri": "https://mystorage.blob.core.windows.net/job-00000000-0000-0000-0000-000000000000?sv=PLACEHOLDER&sig=PLACEHOLDER&se=PLACEHOLDER&srt=co&ss=b&sp=racw",
-<<<<<<< HEAD
-        "inputDataUri": "https://mystorage.blob.core.windows.net/job-00000000-0000-0000-0000-000000000000/inputData?sv=PLACEHOLDER&sr=b&sig=PLACEHOLDER&se=PLACEHOLDER&sp=r&rscd=attachment%3B%20filename%3DQiskit%2BSample%2B-%2B3-qubit%2BGHZ%2Bcircuit-5602662e-c5a4-11ec-af1e-2816a847b9a3.input.json",
-=======
         "inputDataUri": "https://mystorage.blob.core.windows.net/job-00000000-0000-0000-0000-000000000000/inputData?sv=PLACEHOLDER&sr=b&sig=PLACEHOLDER&se=PLACEHOLDER&sp=r&rscd=attachment%3B%20filename%3DQiskit%2BSample%2B-%2B3-qubit%2BGHZ%2Bcircuit-9291911c-cd65-11ec-abf0-2a16a847b8a3.input.json",
->>>>>>> 56fcb03c
         "inputDataFormat": "honeywell.openqasm.v1", "inputParams": {"count": 500},
         "providerId": "honeywell", "target": "honeywell.hqs-lt-s1-apival", "metadata":
         {"qiskit": "True", "name": "Qiskit Sample - 3-qubit GHZ circuit", "num_qubits":
         "4", "metadata": "{\"some\": \"data\"}"}, "name": "Qiskit Sample - 3-qubit
         GHZ circuit", "id": "00000000-0000-0000-0000-000000000000", "status": "Succeeded",
-<<<<<<< HEAD
-        "outputDataFormat": "honeywell.quantum-results.v1", "outputDataUri": "https://mystorage.blob.core.windows.net/job-00000000-0000-0000-0000-000000000000/rawOutputData?sv=PLACEHOLDER&sr=b&sig=PLACEHOLDER&se=PLACEHOLDER&sp=r&rscd=attachment%3B%20filename%3DQiskit%2BSample%2B-%2B3-qubit%2BGHZ%2Bcircuit-5602662e-c5a4-11ec-af1e-2816a847b9a3.output.json",
-        "creationTime": "2022-04-26T21:03:35.6901223+00:00", "beginExecutionTime":
-        "2022-04-26T21:03:36.331962+00:00", "endExecutionTime": "2022-04-26T21:03:36.332513+00:00",
-=======
         "outputDataFormat": "honeywell.quantum-results.v1", "outputDataUri": "https://mystorage.blob.core.windows.net/job-00000000-0000-0000-0000-000000000000/rawOutputData?sv=PLACEHOLDER&sr=b&sig=PLACEHOLDER&se=PLACEHOLDER&sp=r&rscd=attachment%3B%20filename%3DQiskit%2BSample%2B-%2B3-qubit%2BGHZ%2Bcircuit-9291911c-cd65-11ec-abf0-2a16a847b8a3.output.json",
         "creationTime": "2022-05-06T17:54:28.8951722+00:00", "beginExecutionTime":
         "2022-05-06T17:54:29.571339+00:00", "endExecutionTime": "2022-05-06T17:54:29.571882+00:00",
->>>>>>> 56fcb03c
         "cancellationTime": null, "costEstimate": null, "errorData": null, "isCancelling":
         false, "tags": [], "access_token": "fake_token"}'
     headers:
@@ -970,21 +740,13 @@
       User-Agent:
       - azsdk-python-storage-blob/12.8.1 Python/3.7.8 (Windows-10-10.0.19041-SP0)
       x-ms-date:
-<<<<<<< HEAD
-      - Tue, 26 Apr 2022 21:03:39 GMT
-=======
       - Fri, 06 May 2022 17:54:36 GMT
->>>>>>> 56fcb03c
       x-ms-range:
       - bytes=0-33554431
       x-ms-version:
       - '2020-06-12'
     method: GET
-<<<<<<< HEAD
-    uri: https://mystorage.blob.core.windows.net/job-00000000-0000-0000-0000-000000000000/rawOutputData?sv=PLACEHOLDER&sr=b&sig=PLACEHOLDER&se=PLACEHOLDER&sp=r&rscd=attachment%3B%20filename%3DQiskit%2BSample%2B-%2B3-qubit%2BGHZ%2Bcircuit-5602662e-c5a4-11ec-af1e-2816a847b9a3.output.json
-=======
     uri: https://mystorage.blob.core.windows.net/job-00000000-0000-0000-0000-000000000000/rawOutputData?sv=PLACEHOLDER&sr=b&sig=PLACEHOLDER&se=PLACEHOLDER&sp=r&rscd=attachment%3B%20filename%3DQiskit%2BSample%2B-%2B3-qubit%2BGHZ%2Bcircuit-9291911c-cd65-11ec-abf0-2a16a847b8a3.output.json
->>>>>>> 56fcb03c
   response:
     body:
       string: '{"c": ["000", "000", "000", "000", "000", "000", "000", "000", "000",
@@ -1047,11 +809,7 @@
       x-ms-blob-type:
       - BlockBlob
       x-ms-creation-time:
-<<<<<<< HEAD
-      - Tue, 26 Apr 2022 21:03:35 GMT
-=======
       - Fri, 06 May 2022 17:54:29 GMT
->>>>>>> 56fcb03c
       x-ms-lease-state:
       - available
       x-ms-lease-status:

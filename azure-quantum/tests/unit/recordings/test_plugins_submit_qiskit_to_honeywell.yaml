interactions:
- request:
    body: client_id=PLACEHOLDER&grant_type=client_credentials&client_info=1&client_secret=+EDw8Q~cbkbeadF.mrC6bAXxFEspQDblyNyuRkcfT&claims=PLACEHOLDER&scope=https%3A%2F%2Fquantum.microsoft.com%2F.default
    headers:
      Accept:
      - application/json
      Accept-Encoding:
      - gzip, deflate, br
      Connection:
      - keep-alive
      Content-Length:
      - '294'
      Content-Type:
      - application/x-www-form-urlencoded
      User-Agent:
      - azsdk-python-identity/1.10.0 Python/3.9.13 (Windows-10-10.0.22000-SP0)
      x-client-cpu:
      - x64
      x-client-current-telemetry:
      - 4|730,0|
      x-client-os:
      - win32
      x-client-sku:
      - MSAL.Python
      x-client-ver:
      - 1.18.0
    method: POST
    uri: https://login.microsoftonline.com/00000000-0000-0000-0000-000000000000/oauth2/v2.0/token
  response:
    body:
      string: '{"token_type": "Bearer", "expires_in": 86399, "ext_expires_in": 86399,
        "refresh_in": 43199, "access_token": "fake_token"}'
    headers:
      content-length:
      - '1741'
      content-type:
      - application/json; charset=utf-8
    status:
      code: 200
      message: OK
- request:
    body: null
    headers:
      Accept:
      - application/json
      Accept-Encoding:
      - gzip, deflate, br
      Connection:
      - keep-alive
      User-Agent:
      - testapp-azure-quantum-qiskit azsdk-python-quantum/0.0.0.1 Python/3.9.13 (Windows-10-10.0.22000-SP0)
    method: GET
    uri: https://eastus.quantum.azure.com/v1.0/subscriptions/00000000-0000-0000-0000-000000000000/resourceGroups/myresourcegroup/providers/Microsoft.Quantum/workspaces/myworkspace/providerStatus
  response:
    body:
      string: '{"value": [{"id": "Microsoft", "currentAvailability": "Available",
        "targets": [{"id": "microsoft.paralleltempering-parameterfree.cpu", "currentAvailability":
        "Available", "averageQueueTime": 0, "statusPage": null}, {"id": "microsoft.paralleltempering.cpu",
        "currentAvailability": "Available", "averageQueueTime": 0, "statusPage": null},
        {"id": "microsoft.simulatedannealing-parameterfree.cpu", "currentAvailability":
        "Available", "averageQueueTime": 0, "statusPage": null}, {"id": "microsoft.simulatedannealing.cpu",
        "currentAvailability": "Available", "averageQueueTime": 0, "statusPage": null},
        {"id": "microsoft.tabu-parameterfree.cpu", "currentAvailability": "Available",
        "averageQueueTime": 0, "statusPage": null}, {"id": "microsoft.tabu.cpu", "currentAvailability":
        "Available", "averageQueueTime": 0, "statusPage": null}, {"id": "microsoft.qmc.cpu",
        "currentAvailability": "Available", "averageQueueTime": 0, "statusPage": null},
        {"id": "microsoft.populationannealing.cpu", "currentAvailability": "Available",
        "averageQueueTime": 0, "statusPage": null}, {"id": "microsoft.populationannealing-parameterfree.cpu",
        "currentAvailability": "Available", "averageQueueTime": 0, "statusPage": null},
        {"id": "microsoft.substochasticmontecarlo.cpu", "currentAvailability": "Available",
        "averageQueueTime": 0, "statusPage": null}, {"id": "microsoft.substochasticmontecarlo-parameterfree.cpu",
        "currentAvailability": "Available", "averageQueueTime": 0, "statusPage": null},
        {"id": "microsoft.populationannealing-parameterfree.cpu", "currentAvailability":
        "Available", "averageQueueTime": 0, "statusPage": null}, {"id": "microsoft.paralleltempering-parameterfree.cpu.legacy",
        "currentAvailability": "Available", "averageQueueTime": 0, "statusPage": null},
        {"id": "microsoft.paralleltempering.cpu.legacy", "currentAvailability": "Available",
        "averageQueueTime": 0, "statusPage": null}, {"id": "microsoft.simulatedannealing-parameterfree.cpu.legacy",
        "currentAvailability": "Available", "averageQueueTime": 0, "statusPage": null},
        {"id": "microsoft.simulatedannealing.cpu.legacy", "currentAvailability": "Available",
        "averageQueueTime": 0, "statusPage": null}, {"id": "microsoft.tabu-parameterfree.cpu.legacy",
        "currentAvailability": "Available", "averageQueueTime": 0, "statusPage": null},
        {"id": "microsoft.tabu.cpu.legacy", "currentAvailability": "Available", "averageQueueTime":
        0, "statusPage": null}, {"id": "microsoft.qmc.cpu.legacy", "currentAvailability":
        "Available", "averageQueueTime": 0, "statusPage": null}, {"id": "microsoft.paralleltempering-parameterfree.cpu.experimental",
        "currentAvailability": "Available", "averageQueueTime": 0, "statusPage": null},
        {"id": "microsoft.paralleltempering.cpu.experimental", "currentAvailability":
        "Available", "averageQueueTime": 0, "statusPage": null}, {"id": "microsoft.simulatedannealing-parameterfree.cpu.experimental",
        "currentAvailability": "Available", "averageQueueTime": 0, "statusPage": null},
        {"id": "microsoft.simulatedannealing.cpu.experimental", "currentAvailability":
        "Available", "averageQueueTime": 0, "statusPage": null}, {"id": "microsoft.tabu-parameterfree.cpu.experimental",
        "currentAvailability": "Available", "averageQueueTime": 0, "statusPage": null},
        {"id": "microsoft.tabu.cpu.experimental", "currentAvailability": "Available",
        "averageQueueTime": 0, "statusPage": null}, {"id": "microsoft.qmc.cpu.experimental",
        "currentAvailability": "Available", "averageQueueTime": 0, "statusPage": null}]},
        {"id": "ionq", "currentAvailability": "Available", "targets": [{"id": "ionq.qpu",
<<<<<<< HEAD
        "currentAvailability": "Available", "averageQueueTime": 200, "statusPage":
        "https://status.ionq.co"}, {"id": "ionq.qpu.aria-1", "currentAvailability":
        "Available", "averageQueueTime": 139829, "statusPage": "https://status.ionq.co"},
        {"id": "ionq.simulator", "currentAvailability": "Available", "averageQueueTime":
        3, "statusPage": "https://status.ionq.co"}]}, {"id": "quantinuum", "currentAvailability":
=======
        "currentAvailability": "Available", "averageQueueTime": 137, "statusPage":
        "https://status.ionq.co"}, {"id": "ionq.qpu.aria-1", "currentAvailability":
        "Available", "averageQueueTime": 135524, "statusPage": "https://status.ionq.co"},
        {"id": "ionq.simulator", "currentAvailability": "Available", "averageQueueTime":
        5, "statusPage": "https://status.ionq.co"}]}, {"id": "quantinuum", "currentAvailability":
>>>>>>> 179fb04f
        "Degraded", "targets": [{"id": "quantinuum.hqs-lt-s1", "currentAvailability":
        "Unavailable", "averageQueueTime": 0, "statusPage": "https://www.quantinuum.com/products/h1"},
        {"id": "quantinuum.hqs-lt-s1-apival", "currentAvailability": "Available",
        "averageQueueTime": 1, "statusPage": "https://www.quantinuum.com/products/h1"},
        {"id": "quantinuum.hqs-lt-s2", "currentAvailability": "Degraded", "averageQueueTime":
<<<<<<< HEAD
        353984, "statusPage": "https://www.quantinuum.com/products/h1"}, {"id": "quantinuum.hqs-lt-s2-apival",
        "currentAvailability": "Available", "averageQueueTime": 0, "statusPage": "https://www.quantinuum.com/products/h1"},
        {"id": "quantinuum.hqs-lt-s1-sim", "currentAvailability": "Available", "averageQueueTime":
        146, "statusPage": "https://www.quantinuum.com/products/h1"}, {"id": "quantinuum.hqs-lt-s2-sim",
=======
        421821, "statusPage": "https://www.quantinuum.com/products/h1"}, {"id": "quantinuum.hqs-lt-s2-apival",
        "currentAvailability": "Available", "averageQueueTime": 0, "statusPage": "https://www.quantinuum.com/products/h1"},
        {"id": "quantinuum.hqs-lt-s1-sim", "currentAvailability": "Available", "averageQueueTime":
        147, "statusPage": "https://www.quantinuum.com/products/h1"}, {"id": "quantinuum.hqs-lt-s2-sim",
>>>>>>> 179fb04f
        "currentAvailability": "Available", "averageQueueTime": 28, "statusPage":
        "https://www.quantinuum.com/products/h1"}, {"id": "quantinuum.hqs-lt", "currentAvailability":
        "Degraded", "averageQueueTime": 0, "statusPage": "https://www.quantinuum.com/products/h1"},
        {"id": "quantinuum.qpu.h1-1", "currentAvailability": "Unavailable", "averageQueueTime":
        0, "statusPage": "https://www.quantinuum.com/products/h1"}, {"id": "quantinuum.sim.h1-1sc",
        "currentAvailability": "Available", "averageQueueTime": 1, "statusPage": "https://www.quantinuum.com/products/h1"},
        {"id": "quantinuum.qpu.h1-2", "currentAvailability": "Degraded", "averageQueueTime":
<<<<<<< HEAD
        353984, "statusPage": "https://www.quantinuum.com/products/h1"}, {"id": "quantinuum.sim.h1-2sc",
        "currentAvailability": "Available", "averageQueueTime": 0, "statusPage": "https://www.quantinuum.com/products/h1"},
        {"id": "quantinuum.sim.h1-1e", "currentAvailability": "Available", "averageQueueTime":
        146, "statusPage": "https://www.quantinuum.com/products/h1"}, {"id": "quantinuum.sim.h1-2e",
=======
        421821, "statusPage": "https://www.quantinuum.com/products/h1"}, {"id": "quantinuum.sim.h1-2sc",
        "currentAvailability": "Available", "averageQueueTime": 0, "statusPage": "https://www.quantinuum.com/products/h1"},
        {"id": "quantinuum.sim.h1-1e", "currentAvailability": "Available", "averageQueueTime":
        147, "statusPage": "https://www.quantinuum.com/products/h1"}, {"id": "quantinuum.sim.h1-2e",
>>>>>>> 179fb04f
        "currentAvailability": "Available", "averageQueueTime": 28, "statusPage":
        "https://www.quantinuum.com/products/h1"}, {"id": "quantinuum.qpu.h1", "currentAvailability":
        "Unavailable", "averageQueueTime": 0, "statusPage": null}]}, {"id": "honeywell",
        "currentAvailability": "Degraded", "targets": [{"id": "honeywell.hqs-lt-s1",
        "currentAvailability": "Unavailable", "averageQueueTime": 0, "statusPage":
        "https://www.honeywell.com/en-us/company/quantum"}, {"id": "honeywell.hqs-lt-s1-apival",
        "currentAvailability": "Available", "averageQueueTime": 1, "statusPage": "https://www.honeywell.com/en-us/company/quantum"},
<<<<<<< HEAD
        {"id": "honeywell.hqs-lt-s2", "currentAvailability": "Degraded", "averageQueueTime":
        353984, "statusPage": "https://www.honeywell.com/en-us/company/quantum"},
        {"id": "honeywell.hqs-lt-s2-apival", "currentAvailability": "Available", "averageQueueTime":
        0, "statusPage": "https://www.honeywell.com/en-us/company/quantum"}, {"id":
        "honeywell.hqs-lt-s1-sim", "currentAvailability": "Available", "averageQueueTime":
        146, "statusPage": "https://www.honeywell.com/en-us/company/quantum"}, {"id":
        "honeywell.hqs-lt", "currentAvailability": "Degraded", "averageQueueTime":
=======
        {"id": "honeywell.hqs-lt-s2", "currentAvailability": "Available", "averageQueueTime":
        421821, "statusPage": "https://www.honeywell.com/en-us/company/quantum"},
        {"id": "honeywell.hqs-lt-s2-apival", "currentAvailability": "Available", "averageQueueTime":
        0, "statusPage": "https://www.honeywell.com/en-us/company/quantum"}, {"id":
        "honeywell.hqs-lt-s1-sim", "currentAvailability": "Available", "averageQueueTime":
        147, "statusPage": "https://www.honeywell.com/en-us/company/quantum"}, {"id":
        "honeywell.hqs-lt", "currentAvailability": "Available", "averageQueueTime":
>>>>>>> 179fb04f
        0, "statusPage": "https://www.honeywell.com/en-us/company/quantum"}]}, {"id":
        "rigetti", "currentAvailability": "Available", "targets": [{"id": "rigetti.sim.qvm",
        "currentAvailability": "Available", "averageQueueTime": 5, "statusPage": "https://rigetti.statuspage.io/"},
        {"id": "rigetti.qpu.aspen-11", "currentAvailability": "Available", "averageQueueTime":
        5, "statusPage": "https://rigetti.statuspage.io/"}, {"id": "rigetti.qpu.aspen-m-2",
<<<<<<< HEAD
        "currentAvailability": "Available", "averageQueueTime": 5, "statusPage": "https://rigetti.statuspage.io/"}]},
        {"id": "1qbit", "currentAvailability": "Degraded", "targets": [{"id": "1qbit.tabu",
        "currentAvailability": "Degraded", "averageQueueTime": 0, "statusPage": "https://status.1qbit.com/"},
        {"id": "1qbit.pathrelinking", "currentAvailability": "Degraded", "averageQueueTime":
        0, "statusPage": "https://status.1qbit.com/"}, {"id": "1qbit.pticm", "currentAvailability":
        "Degraded", "averageQueueTime": 0, "statusPage": "https://status.1qbit.com/"}]}],
        "nextLink": null, "access_token": "fake_token"}'
    headers:
      content-length:
      - '7526'
=======
        "currentAvailability": "Available", "averageQueueTime": 5, "statusPage": "https://rigetti.statuspage.io/"}]}],
        "nextLink": null, "access_token": "fake_token"}'
    headers:
      content-length:
      - '7113'
>>>>>>> 179fb04f
      content-type:
      - application/json; charset=utf-8
    status:
      code: 200
      message: OK
- request:
    body: null
    headers:
      Accept:
      - application/json
      Accept-Encoding:
      - gzip, deflate, br
      Connection:
      - keep-alive
      User-Agent:
      - testapp-azure-quantum-qiskit azsdk-python-quantum/0.0.0.1 Python/3.9.13 (Windows-10-10.0.22000-SP0)
    method: GET
    uri: https://eastus.quantum.azure.com/v1.0/subscriptions/00000000-0000-0000-0000-000000000000/resourceGroups/myresourcegroup/providers/Microsoft.Quantum/workspaces/myworkspace/providerStatus
  response:
    body:
      string: '{"value": [{"id": "Microsoft", "currentAvailability": "Available",
        "targets": [{"id": "microsoft.paralleltempering-parameterfree.cpu", "currentAvailability":
        "Available", "averageQueueTime": 0, "statusPage": null}, {"id": "microsoft.paralleltempering.cpu",
        "currentAvailability": "Available", "averageQueueTime": 0, "statusPage": null},
        {"id": "microsoft.simulatedannealing-parameterfree.cpu", "currentAvailability":
        "Available", "averageQueueTime": 0, "statusPage": null}, {"id": "microsoft.simulatedannealing.cpu",
        "currentAvailability": "Available", "averageQueueTime": 0, "statusPage": null},
        {"id": "microsoft.tabu-parameterfree.cpu", "currentAvailability": "Available",
        "averageQueueTime": 0, "statusPage": null}, {"id": "microsoft.tabu.cpu", "currentAvailability":
        "Available", "averageQueueTime": 0, "statusPage": null}, {"id": "microsoft.qmc.cpu",
        "currentAvailability": "Available", "averageQueueTime": 0, "statusPage": null},
        {"id": "microsoft.populationannealing.cpu", "currentAvailability": "Available",
        "averageQueueTime": 0, "statusPage": null}, {"id": "microsoft.populationannealing-parameterfree.cpu",
        "currentAvailability": "Available", "averageQueueTime": 0, "statusPage": null},
        {"id": "microsoft.substochasticmontecarlo.cpu", "currentAvailability": "Available",
        "averageQueueTime": 0, "statusPage": null}, {"id": "microsoft.substochasticmontecarlo-parameterfree.cpu",
        "currentAvailability": "Available", "averageQueueTime": 0, "statusPage": null},
        {"id": "microsoft.populationannealing-parameterfree.cpu", "currentAvailability":
        "Available", "averageQueueTime": 0, "statusPage": null}, {"id": "microsoft.paralleltempering-parameterfree.cpu.legacy",
        "currentAvailability": "Available", "averageQueueTime": 0, "statusPage": null},
        {"id": "microsoft.paralleltempering.cpu.legacy", "currentAvailability": "Available",
        "averageQueueTime": 0, "statusPage": null}, {"id": "microsoft.simulatedannealing-parameterfree.cpu.legacy",
        "currentAvailability": "Available", "averageQueueTime": 0, "statusPage": null},
        {"id": "microsoft.simulatedannealing.cpu.legacy", "currentAvailability": "Available",
        "averageQueueTime": 0, "statusPage": null}, {"id": "microsoft.tabu-parameterfree.cpu.legacy",
        "currentAvailability": "Available", "averageQueueTime": 0, "statusPage": null},
        {"id": "microsoft.tabu.cpu.legacy", "currentAvailability": "Available", "averageQueueTime":
        0, "statusPage": null}, {"id": "microsoft.qmc.cpu.legacy", "currentAvailability":
        "Available", "averageQueueTime": 0, "statusPage": null}, {"id": "microsoft.paralleltempering-parameterfree.cpu.experimental",
        "currentAvailability": "Available", "averageQueueTime": 0, "statusPage": null},
        {"id": "microsoft.paralleltempering.cpu.experimental", "currentAvailability":
        "Available", "averageQueueTime": 0, "statusPage": null}, {"id": "microsoft.simulatedannealing-parameterfree.cpu.experimental",
        "currentAvailability": "Available", "averageQueueTime": 0, "statusPage": null},
        {"id": "microsoft.simulatedannealing.cpu.experimental", "currentAvailability":
        "Available", "averageQueueTime": 0, "statusPage": null}, {"id": "microsoft.tabu-parameterfree.cpu.experimental",
        "currentAvailability": "Available", "averageQueueTime": 0, "statusPage": null},
        {"id": "microsoft.tabu.cpu.experimental", "currentAvailability": "Available",
        "averageQueueTime": 0, "statusPage": null}, {"id": "microsoft.qmc.cpu.experimental",
        "currentAvailability": "Available", "averageQueueTime": 0, "statusPage": null}]},
        {"id": "ionq", "currentAvailability": "Available", "targets": [{"id": "ionq.qpu",
<<<<<<< HEAD
        "currentAvailability": "Available", "averageQueueTime": 200, "statusPage":
        "https://status.ionq.co"}, {"id": "ionq.qpu.aria-1", "currentAvailability":
        "Available", "averageQueueTime": 139829, "statusPage": "https://status.ionq.co"},
        {"id": "ionq.simulator", "currentAvailability": "Available", "averageQueueTime":
        3, "statusPage": "https://status.ionq.co"}]}, {"id": "quantinuum", "currentAvailability":
=======
        "currentAvailability": "Available", "averageQueueTime": 137, "statusPage":
        "https://status.ionq.co"}, {"id": "ionq.qpu.aria-1", "currentAvailability":
        "Available", "averageQueueTime": 135524, "statusPage": "https://status.ionq.co"},
        {"id": "ionq.simulator", "currentAvailability": "Available", "averageQueueTime":
        5, "statusPage": "https://status.ionq.co"}]}, {"id": "quantinuum", "currentAvailability":
>>>>>>> 179fb04f
        "Degraded", "targets": [{"id": "quantinuum.hqs-lt-s1", "currentAvailability":
        "Unavailable", "averageQueueTime": 0, "statusPage": "https://www.quantinuum.com/products/h1"},
        {"id": "quantinuum.hqs-lt-s1-apival", "currentAvailability": "Available",
        "averageQueueTime": 1, "statusPage": "https://www.quantinuum.com/products/h1"},
        {"id": "quantinuum.hqs-lt-s2", "currentAvailability": "Degraded", "averageQueueTime":
<<<<<<< HEAD
        353984, "statusPage": "https://www.quantinuum.com/products/h1"}, {"id": "quantinuum.hqs-lt-s2-apival",
        "currentAvailability": "Available", "averageQueueTime": 0, "statusPage": "https://www.quantinuum.com/products/h1"},
        {"id": "quantinuum.hqs-lt-s1-sim", "currentAvailability": "Available", "averageQueueTime":
        146, "statusPage": "https://www.quantinuum.com/products/h1"}, {"id": "quantinuum.hqs-lt-s2-sim",
=======
        421821, "statusPage": "https://www.quantinuum.com/products/h1"}, {"id": "quantinuum.hqs-lt-s2-apival",
        "currentAvailability": "Available", "averageQueueTime": 0, "statusPage": "https://www.quantinuum.com/products/h1"},
        {"id": "quantinuum.hqs-lt-s1-sim", "currentAvailability": "Available", "averageQueueTime":
        147, "statusPage": "https://www.quantinuum.com/products/h1"}, {"id": "quantinuum.hqs-lt-s2-sim",
>>>>>>> 179fb04f
        "currentAvailability": "Available", "averageQueueTime": 28, "statusPage":
        "https://www.quantinuum.com/products/h1"}, {"id": "quantinuum.hqs-lt", "currentAvailability":
        "Degraded", "averageQueueTime": 0, "statusPage": "https://www.quantinuum.com/products/h1"},
        {"id": "quantinuum.qpu.h1-1", "currentAvailability": "Unavailable", "averageQueueTime":
        0, "statusPage": "https://www.quantinuum.com/products/h1"}, {"id": "quantinuum.sim.h1-1sc",
        "currentAvailability": "Available", "averageQueueTime": 1, "statusPage": "https://www.quantinuum.com/products/h1"},
        {"id": "quantinuum.qpu.h1-2", "currentAvailability": "Degraded", "averageQueueTime":
<<<<<<< HEAD
        353984, "statusPage": "https://www.quantinuum.com/products/h1"}, {"id": "quantinuum.sim.h1-2sc",
        "currentAvailability": "Available", "averageQueueTime": 0, "statusPage": "https://www.quantinuum.com/products/h1"},
        {"id": "quantinuum.sim.h1-1e", "currentAvailability": "Available", "averageQueueTime":
        146, "statusPage": "https://www.quantinuum.com/products/h1"}, {"id": "quantinuum.sim.h1-2e",
=======
        421821, "statusPage": "https://www.quantinuum.com/products/h1"}, {"id": "quantinuum.sim.h1-2sc",
        "currentAvailability": "Available", "averageQueueTime": 0, "statusPage": "https://www.quantinuum.com/products/h1"},
        {"id": "quantinuum.sim.h1-1e", "currentAvailability": "Available", "averageQueueTime":
        147, "statusPage": "https://www.quantinuum.com/products/h1"}, {"id": "quantinuum.sim.h1-2e",
>>>>>>> 179fb04f
        "currentAvailability": "Available", "averageQueueTime": 28, "statusPage":
        "https://www.quantinuum.com/products/h1"}, {"id": "quantinuum.qpu.h1", "currentAvailability":
        "Unavailable", "averageQueueTime": 0, "statusPage": null}]}, {"id": "honeywell",
        "currentAvailability": "Degraded", "targets": [{"id": "honeywell.hqs-lt-s1",
        "currentAvailability": "Unavailable", "averageQueueTime": 0, "statusPage":
        "https://www.honeywell.com/en-us/company/quantum"}, {"id": "honeywell.hqs-lt-s1-apival",
        "currentAvailability": "Available", "averageQueueTime": 1, "statusPage": "https://www.honeywell.com/en-us/company/quantum"},
<<<<<<< HEAD
        {"id": "honeywell.hqs-lt-s2", "currentAvailability": "Degraded", "averageQueueTime":
        353984, "statusPage": "https://www.honeywell.com/en-us/company/quantum"},
        {"id": "honeywell.hqs-lt-s2-apival", "currentAvailability": "Available", "averageQueueTime":
        0, "statusPage": "https://www.honeywell.com/en-us/company/quantum"}, {"id":
        "honeywell.hqs-lt-s1-sim", "currentAvailability": "Available", "averageQueueTime":
        146, "statusPage": "https://www.honeywell.com/en-us/company/quantum"}, {"id":
        "honeywell.hqs-lt", "currentAvailability": "Degraded", "averageQueueTime":
=======
        {"id": "honeywell.hqs-lt-s2", "currentAvailability": "Available", "averageQueueTime":
        421821, "statusPage": "https://www.honeywell.com/en-us/company/quantum"},
        {"id": "honeywell.hqs-lt-s2-apival", "currentAvailability": "Available", "averageQueueTime":
        0, "statusPage": "https://www.honeywell.com/en-us/company/quantum"}, {"id":
        "honeywell.hqs-lt-s1-sim", "currentAvailability": "Available", "averageQueueTime":
        147, "statusPage": "https://www.honeywell.com/en-us/company/quantum"}, {"id":
        "honeywell.hqs-lt", "currentAvailability": "Available", "averageQueueTime":
>>>>>>> 179fb04f
        0, "statusPage": "https://www.honeywell.com/en-us/company/quantum"}]}, {"id":
        "rigetti", "currentAvailability": "Available", "targets": [{"id": "rigetti.sim.qvm",
        "currentAvailability": "Available", "averageQueueTime": 5, "statusPage": "https://rigetti.statuspage.io/"},
        {"id": "rigetti.qpu.aspen-11", "currentAvailability": "Available", "averageQueueTime":
        5, "statusPage": "https://rigetti.statuspage.io/"}, {"id": "rigetti.qpu.aspen-m-2",
<<<<<<< HEAD
        "currentAvailability": "Available", "averageQueueTime": 5, "statusPage": "https://rigetti.statuspage.io/"}]},
        {"id": "1qbit", "currentAvailability": "Degraded", "targets": [{"id": "1qbit.tabu",
        "currentAvailability": "Degraded", "averageQueueTime": 0, "statusPage": "https://status.1qbit.com/"},
        {"id": "1qbit.pathrelinking", "currentAvailability": "Degraded", "averageQueueTime":
        0, "statusPage": "https://status.1qbit.com/"}, {"id": "1qbit.pticm", "currentAvailability":
        "Degraded", "averageQueueTime": 0, "statusPage": "https://status.1qbit.com/"}]}],
        "nextLink": null, "access_token": "fake_token"}'
    headers:
      content-length:
      - '7526'
=======
        "currentAvailability": "Available", "averageQueueTime": 5, "statusPage": "https://rigetti.statuspage.io/"}]}],
        "nextLink": null, "access_token": "fake_token"}'
    headers:
      content-length:
      - '7113'
>>>>>>> 179fb04f
      content-type:
      - application/json; charset=utf-8
      transfer-encoding:
      - chunked
    status:
      code: 200
      message: OK
- request:
    body: 'b''{"containerName": "job-00000000-0000-0000-0000-000000000000"}'''
    headers:
      Accept:
      - application/json
      Accept-Encoding:
      - gzip, deflate, br
      Connection:
      - keep-alive
      Content-Length:
      - '61'
      Content-Type:
      - application/json
      User-Agent:
      - testapp-azure-quantum-qiskit azsdk-python-quantum/0.0.0.1 Python/3.9.13 (Windows-10-10.0.22000-SP0)
    method: POST
    uri: https://eastus.quantum.azure.com/v1.0/subscriptions/00000000-0000-0000-0000-000000000000/resourceGroups/myresourcegroup/providers/Microsoft.Quantum/workspaces/myworkspace/storage/sasUri
  response:
    body:
      string: '{"sasUri": "https://mystorage.blob.core.windows.net/job-00000000-0000-0000-0000-000000000000?sv=PLACEHOLDER&sig=PLACEHOLDER&se=PLACEHOLDER&srt=co&ss=b&sp=racw",
        "access_token": "fake_token"}'
    headers:
      content-length:
      - '159'
      content-type:
      - application/json; charset=utf-8
      transfer-encoding:
      - chunked
    status:
      code: 200
      message: OK
- request:
    body: null
    headers:
      Accept:
      - application/xml
      Accept-Encoding:
      - gzip, deflate, br
      Connection:
      - keep-alive
      User-Agent:
      - azsdk-python-storage-blob/12.11.0 Python/3.9.13 (Windows-10-10.0.22000-SP0)
      x-ms-date:
<<<<<<< HEAD
      - Wed, 14 Sep 2022 23:55:56 GMT
=======
      - Wed, 14 Sep 2022 20:11:11 GMT
>>>>>>> 179fb04f
      x-ms-version:
      - '2021-04-10'
    method: GET
    uri: https://mystorage.blob.core.windows.net/job-00000000-0000-0000-0000-000000000000?restype=container&sv=PLACEHOLDER&sig=PLACEHOLDER&se=PLACEHOLDER&srt=co&ss=b&sp=racw
  response:
    body:
      string: "\uFEFF<?xml version=\"1.0\" encoding=\"utf-8\"?><Error><Code>ContainerNotFound</Code><Message>The
<<<<<<< HEAD
        specified container does not exist.\nRequestId:a1b3cad0-d01e-0021-2c95-c8960c000000\nTime:2022-09-14T23:55:57.2075369Z</Message></Error>"
=======
        specified container does not exist.\nRequestId:dfa214e6-201e-0025-6c76-c81b0b000000\nTime:2022-09-14T20:11:11.2162110Z</Message></Error>"
>>>>>>> 179fb04f
    headers:
      content-length:
      - '223'
      content-type:
      - application/xml
      x-ms-version:
      - '2021-04-10'
    status:
      code: 404
      message: The specified container does not exist.
- request:
    body: null
    headers:
      Accept:
      - application/xml
      Accept-Encoding:
      - gzip, deflate, br
      Connection:
      - keep-alive
      Content-Length:
      - '0'
      User-Agent:
      - azsdk-python-storage-blob/12.11.0 Python/3.9.13 (Windows-10-10.0.22000-SP0)
      x-ms-date:
<<<<<<< HEAD
      - Wed, 14 Sep 2022 23:55:57 GMT
=======
      - Wed, 14 Sep 2022 20:11:11 GMT
>>>>>>> 179fb04f
      x-ms-version:
      - '2021-04-10'
    method: PUT
    uri: https://mystorage.blob.core.windows.net/job-00000000-0000-0000-0000-000000000000?restype=container&sv=PLACEHOLDER&sig=PLACEHOLDER&se=PLACEHOLDER&srt=co&ss=b&sp=racw
  response:
    body:
      string: ''
    headers:
      content-length:
      - '0'
      x-ms-version:
      - '2021-04-10'
    status:
      code: 201
      message: Created
- request:
    body: null
    headers:
      Accept:
      - application/xml
      Accept-Encoding:
      - gzip, deflate, br
      Connection:
      - keep-alive
      User-Agent:
      - azsdk-python-storage-blob/12.11.0 Python/3.9.13 (Windows-10-10.0.22000-SP0)
      x-ms-date:
<<<<<<< HEAD
      - Wed, 14 Sep 2022 23:55:57 GMT
=======
      - Wed, 14 Sep 2022 20:11:11 GMT
>>>>>>> 179fb04f
      x-ms-version:
      - '2021-04-10'
    method: GET
    uri: https://mystorage.blob.core.windows.net/job-00000000-0000-0000-0000-000000000000?restype=container&sv=PLACEHOLDER&sig=PLACEHOLDER&se=PLACEHOLDER&srt=co&ss=b&sp=racw
  response:
    body:
      string: ''
    headers:
      content-length:
      - '0'
      x-ms-lease-state:
      - available
      x-ms-lease-status:
      - unlocked
      x-ms-version:
      - '2021-04-10'
    status:
      code: 200
      message: OK
- request:
    body: b'OPENQASM 2.0;\ninclude "qelib1.inc";\nqreg q[4];\ncreg c[3];\nh q[0];\ncx
      q[0],q[1];\ncx q[1],q[2];\nh q[3];\nmeasure q[0] -> c[0];\nmeasure q[1] -> c[1];\nmeasure
      q[2] -> c[2];\n'
    headers:
      Accept:
      - application/xml
      Accept-Encoding:
      - gzip, deflate, br
      Connection:
      - keep-alive
      Content-Length:
      - '168'
      Content-Type:
      - application/octet-stream
      User-Agent:
      - azsdk-python-storage-blob/12.11.0 Python/3.9.13 (Windows-10-10.0.22000-SP0)
      x-ms-blob-type:
      - BlockBlob
      x-ms-date:
<<<<<<< HEAD
      - Wed, 14 Sep 2022 23:55:58 GMT
=======
      - Wed, 14 Sep 2022 20:11:11 GMT
>>>>>>> 179fb04f
      x-ms-version:
      - '2021-04-10'
    method: PUT
    uri: https://mystorage.blob.core.windows.net/job-00000000-0000-0000-0000-000000000000/inputData?sv=PLACEHOLDER&sig=PLACEHOLDER&se=PLACEHOLDER&srt=co&ss=b&sp=racw
  response:
    body:
      string: ''
    headers:
      content-length:
      - '0'
      x-ms-version:
      - '2021-04-10'
    status:
      code: 201
      message: Created
- request:
    body: 'b''{"id": "00000000-0000-0000-0000-000000000000", "name": "Qiskit Sample
      - 3-qubit GHZ circuit", "containerUri": "https://mystorage.blob.core.windows.net/job-00000000-0000-0000-0000-000000000000?sv=PLACEHOLDER&sig=PLACEHOLDER&se=PLACEHOLDER&srt=co&ss=b&sp=racw",
      "inputDataUri": "https://mystorage.blob.core.windows.net/job-00000000-0000-0000-0000-000000000000/inputData",
      "inputDataFormat": "honeywell.openqasm.v1", "inputParams": {"count": 500, "shots":
      500}, "providerId": "honeywell", "target": "honeywell.hqs-lt-s1-apival", "metadata":
      {"qiskit": "True", "name": "Qiskit Sample - 3-qubit GHZ circuit", "num_qubits":
      "4", "metadata": "{\\"some\\": \\"data\\"}"}, "outputDataFormat": "honeywell.quantum-results.v1"}'''
    headers:
      Accept:
      - application/json
      Accept-Encoding:
      - gzip, deflate, br
      Connection:
      - keep-alive
      Content-Length:
<<<<<<< HEAD
      - '806'
=======
      - '772'
>>>>>>> 179fb04f
      Content-Type:
      - application/json
      User-Agent:
      - testapp-azure-quantum-qiskit azsdk-python-quantum/0.0.0.1 Python/3.9.13 (Windows-10-10.0.22000-SP0)
    method: PUT
    uri: https://eastus.quantum.azure.com/v1.0/subscriptions/00000000-0000-0000-0000-000000000000/resourceGroups/myresourcegroup/providers/Microsoft.Quantum/workspaces/myworkspace/jobs/00000000-0000-0000-0000-000000000000
  response:
    body:
      string: '{"containerUri": "https://mystorage.blob.core.windows.net/job-00000000-0000-0000-0000-000000000000?sv=PLACEHOLDER&sig=PLACEHOLDER&se=PLACEHOLDER&srt=co&ss=b&sp=racw",
        "inputDataUri": "https://mystorage.blob.core.windows.net/job-00000000-0000-0000-0000-000000000000/inputData?sv=PLACEHOLDER&sr=b&sig=PLACEHOLDER&se=PLACEHOLDER&sp=rcw",
        "inputDataFormat": "honeywell.openqasm.v1", "inputParams": {"count": 500,
<<<<<<< HEAD
        "targetCapability": "openqasm", "shots": 500}, "providerId": "honeywell",
        "target": "honeywell.hqs-lt-s1-apival", "metadata": {"qiskit": "True", "name":
        "Qiskit Sample - 3-qubit GHZ circuit", "num_qubits": "4", "metadata": "{\"some\":
        \"data\"}"}, "name": "Qiskit Sample - 3-qubit GHZ circuit", "id": "00000000-0000-0000-0000-000000000000",
        "status": "Waiting", "outputDataFormat": "honeywell.quantum-results.v1", "outputDataUri":
        "https://mystorage.blob.core.windows.net:443/job-00000000-0000-0000-0000-000000000000/outputData?sv=PLACEHOLDER&sig=PLACEHOLDER&se=PLACEHOLDER&srt=co&ss=b&sp=racw",
        "creationTime": "2022-09-14T23:55:58.1224226+00:00", "beginExecutionTime":
=======
        "shots": 500}, "providerId": "honeywell", "target": "honeywell.hqs-lt-s1-apival",
        "metadata": {"qiskit": "True", "name": "Qiskit Sample - 3-qubit GHZ circuit",
        "num_qubits": "4", "metadata": "{\"some\": \"data\"}"}, "name": "Qiskit Sample
        - 3-qubit GHZ circuit", "id": "00000000-0000-0000-0000-000000000000", "status":
        "Waiting", "outputDataFormat": "honeywell.quantum-results.v1", "outputDataUri":
        "https://azuresdkteststo.blob.core.windows.net:443/job-00000000-0000-0000-0000-000000000000/outputData?sv=PLACEHOLDER&sig=PLACEHOLDER&se=PLACEHOLDER&srt=co&ss=b&sp=racw",
        "creationTime": "2022-09-14T20:11:11.879403+00:00", "beginExecutionTime":
>>>>>>> 179fb04f
        null, "endExecutionTime": null, "cancellationTime": null, "costEstimate":
        null, "errorData": null, "isCancelling": false, "tags": [], "access_token":
        "fake_token"}'
    headers:
      content-length:
<<<<<<< HEAD
      - '1163'
=======
      - '1138'
>>>>>>> 179fb04f
      content-type:
      - application/json; charset=utf-8
    status:
      code: 200
      message: OK
- request:
    body: null
    headers:
      Accept:
      - application/json
      Accept-Encoding:
      - gzip, deflate, br
      Connection:
      - keep-alive
      User-Agent:
      - testapp-azure-quantum-qiskit azsdk-python-quantum/0.0.0.1 Python/3.9.13 (Windows-10-10.0.22000-SP0)
    method: GET
    uri: https://eastus.quantum.azure.com/v1.0/subscriptions/00000000-0000-0000-0000-000000000000/resourceGroups/myresourcegroup/providers/Microsoft.Quantum/workspaces/myworkspace/jobs/00000000-0000-0000-0000-000000000000
  response:
    body:
      string: '{"containerUri": "https://mystorage.blob.core.windows.net/job-00000000-0000-0000-0000-000000000000?sv=PLACEHOLDER&sig=PLACEHOLDER&se=PLACEHOLDER&srt=co&ss=b&sp=racw",
<<<<<<< HEAD
        "inputDataUri": "https://mystorage.blob.core.windows.net/job-00000000-0000-0000-0000-000000000000/inputData?sv=PLACEHOLDER&sr=b&sig=PLACEHOLDER&se=PLACEHOLDER&sp=r&rscd=attachment%3B%20filename%3DQiskit%2BSample%2B-%2B3-qubit%2BGHZ%2Bcircuit-c56ba429-3488-11ed-b39c-6045bdc85d00.input.json",
        "inputDataFormat": "honeywell.openqasm.v1", "inputParams": {"count": 500,
        "targetCapability": "openqasm", "shots": 500}, "providerId": "honeywell",
        "target": "honeywell.hqs-lt-s1-apival", "metadata": {"qiskit": "True", "name":
        "Qiskit Sample - 3-qubit GHZ circuit", "num_qubits": "4", "metadata": "{\"some\":
        \"data\"}"}, "name": "Qiskit Sample - 3-qubit GHZ circuit", "id": "00000000-0000-0000-0000-000000000000",
        "status": "Succeeded", "outputDataFormat": "honeywell.quantum-results.v1",
        "outputDataUri": "https://mystorage.blob.core.windows.net/job-00000000-0000-0000-0000-000000000000/rawOutputData?sv=PLACEHOLDER&sr=b&sig=PLACEHOLDER&se=PLACEHOLDER&sp=r&rscd=attachment%3B%20filename%3DQiskit%2BSample%2B-%2B3-qubit%2BGHZ%2Bcircuit-c56ba429-3488-11ed-b39c-6045bdc85d00.output.json",
        "creationTime": "2022-09-14T23:55:58.1224226+00:00", "beginExecutionTime":
        "2022-09-14T23:56:00.078033+00:00", "endExecutionTime": "2022-09-14T23:56:00.078626+00:00",
=======
        "inputDataUri": "https://mystorage.blob.core.windows.net/job-00000000-0000-0000-0000-000000000000/inputData?sv=PLACEHOLDER&sr=b&sig=PLACEHOLDER&se=PLACEHOLDER&sp=r&rscd=attachment%3B%20filename%3DQiskit%2BSample%2B-%2B3-qubit%2BGHZ%2Bcircuit-5fbd0fd4-3469-11ed-a6e8-6045bdc85d00.input.json",
        "inputDataFormat": "honeywell.openqasm.v1", "inputParams": {"count": 500,
        "shots": 500}, "providerId": "honeywell", "target": "honeywell.hqs-lt-s1-apival",
        "metadata": {"qiskit": "True", "name": "Qiskit Sample - 3-qubit GHZ circuit",
        "num_qubits": "4", "metadata": "{\"some\": \"data\"}"}, "name": "Qiskit Sample
        - 3-qubit GHZ circuit", "id": "00000000-0000-0000-0000-000000000000", "status":
        "Succeeded", "outputDataFormat": "honeywell.quantum-results.v1", "outputDataUri":
        "https://mystorage.blob.core.windows.net/job-00000000-0000-0000-0000-000000000000/rawOutputData?sv=PLACEHOLDER&sr=b&sig=PLACEHOLDER&se=PLACEHOLDER&sp=r&rscd=attachment%3B%20filename%3DQiskit%2BSample%2B-%2B3-qubit%2BGHZ%2Bcircuit-5fbd0fd4-3469-11ed-a6e8-6045bdc85d00.output.json",
        "creationTime": "2022-09-14T20:11:11.879403+00:00", "beginExecutionTime":
        "2022-09-14T20:11:14.136148+00:00", "endExecutionTime": "2022-09-14T20:11:14.137047+00:00",
>>>>>>> 179fb04f
        "cancellationTime": null, "costEstimate": {"currencyCode": "USD", "events":
        [{"dimensionId": "hqc", "dimensionName": "HQC", "measureUnit": "hqc", "amountBilled":
        0.0, "amountConsumed": 0.0, "unitPrice": 0.0}], "estimatedTotal": 0.0}, "errorData":
        null, "isCancelling": false, "tags": [], "access_token": "fake_token"}'
    headers:
      content-length:
<<<<<<< HEAD
      - '1636'
=======
      - '1605'
>>>>>>> 179fb04f
      content-type:
      - application/json; charset=utf-8
      transfer-encoding:
      - chunked
    status:
      code: 200
      message: OK
- request:
    body: null
    headers:
      Accept:
      - application/json
      Accept-Encoding:
      - gzip, deflate, br
      Connection:
      - keep-alive
      User-Agent:
      - testapp-azure-quantum-qiskit azsdk-python-quantum/0.0.0.1 Python/3.9.13 (Windows-10-10.0.22000-SP0)
    method: GET
    uri: https://eastus.quantum.azure.com/v1.0/subscriptions/00000000-0000-0000-0000-000000000000/resourceGroups/myresourcegroup/providers/Microsoft.Quantum/workspaces/myworkspace/jobs/00000000-0000-0000-0000-000000000000
  response:
    body:
      string: '{"containerUri": "https://mystorage.blob.core.windows.net/job-00000000-0000-0000-0000-000000000000?sv=PLACEHOLDER&sig=PLACEHOLDER&se=PLACEHOLDER&srt=co&ss=b&sp=racw",
<<<<<<< HEAD
        "inputDataUri": "https://mystorage.blob.core.windows.net/job-00000000-0000-0000-0000-000000000000/inputData?sv=PLACEHOLDER&sr=b&sig=PLACEHOLDER&se=PLACEHOLDER&sp=r&rscd=attachment%3B%20filename%3DQiskit%2BSample%2B-%2B3-qubit%2BGHZ%2Bcircuit-c56ba429-3488-11ed-b39c-6045bdc85d00.input.json",
        "inputDataFormat": "honeywell.openqasm.v1", "inputParams": {"count": 500,
        "targetCapability": "openqasm", "shots": 500}, "providerId": "honeywell",
        "target": "honeywell.hqs-lt-s1-apival", "metadata": {"qiskit": "True", "name":
        "Qiskit Sample - 3-qubit GHZ circuit", "num_qubits": "4", "metadata": "{\"some\":
        \"data\"}"}, "name": "Qiskit Sample - 3-qubit GHZ circuit", "id": "00000000-0000-0000-0000-000000000000",
        "status": "Succeeded", "outputDataFormat": "honeywell.quantum-results.v1",
        "outputDataUri": "https://mystorage.blob.core.windows.net/job-00000000-0000-0000-0000-000000000000/rawOutputData?sv=PLACEHOLDER&sr=b&sig=PLACEHOLDER&se=PLACEHOLDER&sp=r&rscd=attachment%3B%20filename%3DQiskit%2BSample%2B-%2B3-qubit%2BGHZ%2Bcircuit-c56ba429-3488-11ed-b39c-6045bdc85d00.output.json",
        "creationTime": "2022-09-14T23:55:58.1224226+00:00", "beginExecutionTime":
        "2022-09-14T23:56:00.078033+00:00", "endExecutionTime": "2022-09-14T23:56:00.078626+00:00",
=======
        "inputDataUri": "https://mystorage.blob.core.windows.net/job-00000000-0000-0000-0000-000000000000/inputData?sv=PLACEHOLDER&sr=b&sig=PLACEHOLDER&se=PLACEHOLDER&sp=r&rscd=attachment%3B%20filename%3DQiskit%2BSample%2B-%2B3-qubit%2BGHZ%2Bcircuit-5fbd0fd4-3469-11ed-a6e8-6045bdc85d00.input.json",
        "inputDataFormat": "honeywell.openqasm.v1", "inputParams": {"count": 500,
        "shots": 500}, "providerId": "honeywell", "target": "honeywell.hqs-lt-s1-apival",
        "metadata": {"qiskit": "True", "name": "Qiskit Sample - 3-qubit GHZ circuit",
        "num_qubits": "4", "metadata": "{\"some\": \"data\"}"}, "name": "Qiskit Sample
        - 3-qubit GHZ circuit", "id": "00000000-0000-0000-0000-000000000000", "status":
        "Succeeded", "outputDataFormat": "honeywell.quantum-results.v1", "outputDataUri":
        "https://mystorage.blob.core.windows.net/job-00000000-0000-0000-0000-000000000000/rawOutputData?sv=PLACEHOLDER&sr=b&sig=PLACEHOLDER&se=PLACEHOLDER&sp=r&rscd=attachment%3B%20filename%3DQiskit%2BSample%2B-%2B3-qubit%2BGHZ%2Bcircuit-5fbd0fd4-3469-11ed-a6e8-6045bdc85d00.output.json",
        "creationTime": "2022-09-14T20:11:11.879403+00:00", "beginExecutionTime":
        "2022-09-14T20:11:14.136148+00:00", "endExecutionTime": "2022-09-14T20:11:14.137047+00:00",
>>>>>>> 179fb04f
        "cancellationTime": null, "costEstimate": {"currencyCode": "USD", "events":
        [{"dimensionId": "hqc", "dimensionName": "HQC", "measureUnit": "hqc", "amountBilled":
        0.0, "amountConsumed": 0.0, "unitPrice": 0.0}], "estimatedTotal": 0.0}, "errorData":
        null, "isCancelling": false, "tags": [], "access_token": "fake_token"}'
    headers:
      content-length:
<<<<<<< HEAD
      - '1636'
=======
      - '1605'
>>>>>>> 179fb04f
      content-type:
      - application/json; charset=utf-8
      transfer-encoding:
      - chunked
    status:
      code: 200
      message: OK
- request:
    body: null
    headers:
      Accept:
      - application/json
      Accept-Encoding:
      - gzip, deflate, br
      Connection:
      - keep-alive
      User-Agent:
      - testapp-azure-quantum-qiskit azsdk-python-quantum/0.0.0.1 Python/3.9.13 (Windows-10-10.0.22000-SP0)
    method: GET
    uri: https://eastus.quantum.azure.com/v1.0/subscriptions/00000000-0000-0000-0000-000000000000/resourceGroups/myresourcegroup/providers/Microsoft.Quantum/workspaces/myworkspace/jobs/00000000-0000-0000-0000-000000000000
  response:
    body:
      string: '{"containerUri": "https://mystorage.blob.core.windows.net/job-00000000-0000-0000-0000-000000000000?sv=PLACEHOLDER&sig=PLACEHOLDER&se=PLACEHOLDER&srt=co&ss=b&sp=racw",
<<<<<<< HEAD
        "inputDataUri": "https://mystorage.blob.core.windows.net/job-00000000-0000-0000-0000-000000000000/inputData?sv=PLACEHOLDER&sr=b&sig=PLACEHOLDER&se=PLACEHOLDER&sp=r&rscd=attachment%3B%20filename%3DQiskit%2BSample%2B-%2B3-qubit%2BGHZ%2Bcircuit-c56ba429-3488-11ed-b39c-6045bdc85d00.input.json",
        "inputDataFormat": "honeywell.openqasm.v1", "inputParams": {"count": 500,
        "targetCapability": "openqasm", "shots": 500}, "providerId": "honeywell",
        "target": "honeywell.hqs-lt-s1-apival", "metadata": {"qiskit": "True", "name":
        "Qiskit Sample - 3-qubit GHZ circuit", "num_qubits": "4", "metadata": "{\"some\":
        \"data\"}"}, "name": "Qiskit Sample - 3-qubit GHZ circuit", "id": "00000000-0000-0000-0000-000000000000",
        "status": "Succeeded", "outputDataFormat": "honeywell.quantum-results.v1",
        "outputDataUri": "https://mystorage.blob.core.windows.net/job-00000000-0000-0000-0000-000000000000/rawOutputData?sv=PLACEHOLDER&sr=b&sig=PLACEHOLDER&se=PLACEHOLDER&sp=r&rscd=attachment%3B%20filename%3DQiskit%2BSample%2B-%2B3-qubit%2BGHZ%2Bcircuit-c56ba429-3488-11ed-b39c-6045bdc85d00.output.json",
        "creationTime": "2022-09-14T23:55:58.1224226+00:00", "beginExecutionTime":
        "2022-09-14T23:56:00.078033+00:00", "endExecutionTime": "2022-09-14T23:56:00.078626+00:00",
=======
        "inputDataUri": "https://mystorage.blob.core.windows.net/job-00000000-0000-0000-0000-000000000000/inputData?sv=PLACEHOLDER&sr=b&sig=PLACEHOLDER&se=PLACEHOLDER&sp=r&rscd=attachment%3B%20filename%3DQiskit%2BSample%2B-%2B3-qubit%2BGHZ%2Bcircuit-5fbd0fd4-3469-11ed-a6e8-6045bdc85d00.input.json",
        "inputDataFormat": "honeywell.openqasm.v1", "inputParams": {"count": 500,
        "shots": 500}, "providerId": "honeywell", "target": "honeywell.hqs-lt-s1-apival",
        "metadata": {"qiskit": "True", "name": "Qiskit Sample - 3-qubit GHZ circuit",
        "num_qubits": "4", "metadata": "{\"some\": \"data\"}"}, "name": "Qiskit Sample
        - 3-qubit GHZ circuit", "id": "00000000-0000-0000-0000-000000000000", "status":
        "Succeeded", "outputDataFormat": "honeywell.quantum-results.v1", "outputDataUri":
        "https://mystorage.blob.core.windows.net/job-00000000-0000-0000-0000-000000000000/rawOutputData?sv=PLACEHOLDER&sr=b&sig=PLACEHOLDER&se=PLACEHOLDER&sp=r&rscd=attachment%3B%20filename%3DQiskit%2BSample%2B-%2B3-qubit%2BGHZ%2Bcircuit-5fbd0fd4-3469-11ed-a6e8-6045bdc85d00.output.json",
        "creationTime": "2022-09-14T20:11:11.879403+00:00", "beginExecutionTime":
        "2022-09-14T20:11:14.136148+00:00", "endExecutionTime": "2022-09-14T20:11:14.137047+00:00",
>>>>>>> 179fb04f
        "cancellationTime": null, "costEstimate": {"currencyCode": "USD", "events":
        [{"dimensionId": "hqc", "dimensionName": "HQC", "measureUnit": "hqc", "amountBilled":
        0.0, "amountConsumed": 0.0, "unitPrice": 0.0}], "estimatedTotal": 0.0}, "errorData":
        null, "isCancelling": false, "tags": [], "access_token": "fake_token"}'
    headers:
      content-length:
<<<<<<< HEAD
      - '1636'
=======
      - '1605'
>>>>>>> 179fb04f
      content-type:
      - application/json; charset=utf-8
      transfer-encoding:
      - chunked
    status:
      code: 200
      message: OK
- request:
    body: null
    headers:
      Accept:
      - application/json
      Accept-Encoding:
      - gzip, deflate, br
      Connection:
      - keep-alive
      User-Agent:
      - testapp-azure-quantum-qiskit azsdk-python-quantum/0.0.0.1 Python/3.9.13 (Windows-10-10.0.22000-SP0)
    method: GET
    uri: https://eastus.quantum.azure.com/v1.0/subscriptions/00000000-0000-0000-0000-000000000000/resourceGroups/myresourcegroup/providers/Microsoft.Quantum/workspaces/myworkspace/providerStatus
  response:
    body:
      string: '{"value": [{"id": "Microsoft", "currentAvailability": "Available",
        "targets": [{"id": "microsoft.paralleltempering-parameterfree.cpu", "currentAvailability":
        "Available", "averageQueueTime": 0, "statusPage": null}, {"id": "microsoft.paralleltempering.cpu",
        "currentAvailability": "Available", "averageQueueTime": 0, "statusPage": null},
        {"id": "microsoft.simulatedannealing-parameterfree.cpu", "currentAvailability":
        "Available", "averageQueueTime": 0, "statusPage": null}, {"id": "microsoft.simulatedannealing.cpu",
        "currentAvailability": "Available", "averageQueueTime": 0, "statusPage": null},
        {"id": "microsoft.tabu-parameterfree.cpu", "currentAvailability": "Available",
        "averageQueueTime": 0, "statusPage": null}, {"id": "microsoft.tabu.cpu", "currentAvailability":
        "Available", "averageQueueTime": 0, "statusPage": null}, {"id": "microsoft.qmc.cpu",
        "currentAvailability": "Available", "averageQueueTime": 0, "statusPage": null},
        {"id": "microsoft.populationannealing.cpu", "currentAvailability": "Available",
        "averageQueueTime": 0, "statusPage": null}, {"id": "microsoft.populationannealing-parameterfree.cpu",
        "currentAvailability": "Available", "averageQueueTime": 0, "statusPage": null},
        {"id": "microsoft.substochasticmontecarlo.cpu", "currentAvailability": "Available",
        "averageQueueTime": 0, "statusPage": null}, {"id": "microsoft.substochasticmontecarlo-parameterfree.cpu",
        "currentAvailability": "Available", "averageQueueTime": 0, "statusPage": null},
        {"id": "microsoft.populationannealing-parameterfree.cpu", "currentAvailability":
        "Available", "averageQueueTime": 0, "statusPage": null}, {"id": "microsoft.paralleltempering-parameterfree.cpu.legacy",
        "currentAvailability": "Available", "averageQueueTime": 0, "statusPage": null},
        {"id": "microsoft.paralleltempering.cpu.legacy", "currentAvailability": "Available",
        "averageQueueTime": 0, "statusPage": null}, {"id": "microsoft.simulatedannealing-parameterfree.cpu.legacy",
        "currentAvailability": "Available", "averageQueueTime": 0, "statusPage": null},
        {"id": "microsoft.simulatedannealing.cpu.legacy", "currentAvailability": "Available",
        "averageQueueTime": 0, "statusPage": null}, {"id": "microsoft.tabu-parameterfree.cpu.legacy",
        "currentAvailability": "Available", "averageQueueTime": 0, "statusPage": null},
        {"id": "microsoft.tabu.cpu.legacy", "currentAvailability": "Available", "averageQueueTime":
        0, "statusPage": null}, {"id": "microsoft.qmc.cpu.legacy", "currentAvailability":
        "Available", "averageQueueTime": 0, "statusPage": null}, {"id": "microsoft.paralleltempering-parameterfree.cpu.experimental",
        "currentAvailability": "Available", "averageQueueTime": 0, "statusPage": null},
        {"id": "microsoft.paralleltempering.cpu.experimental", "currentAvailability":
        "Available", "averageQueueTime": 0, "statusPage": null}, {"id": "microsoft.simulatedannealing-parameterfree.cpu.experimental",
        "currentAvailability": "Available", "averageQueueTime": 0, "statusPage": null},
        {"id": "microsoft.simulatedannealing.cpu.experimental", "currentAvailability":
        "Available", "averageQueueTime": 0, "statusPage": null}, {"id": "microsoft.tabu-parameterfree.cpu.experimental",
        "currentAvailability": "Available", "averageQueueTime": 0, "statusPage": null},
        {"id": "microsoft.tabu.cpu.experimental", "currentAvailability": "Available",
        "averageQueueTime": 0, "statusPage": null}, {"id": "microsoft.qmc.cpu.experimental",
        "currentAvailability": "Available", "averageQueueTime": 0, "statusPage": null}]},
        {"id": "ionq", "currentAvailability": "Available", "targets": [{"id": "ionq.qpu",
<<<<<<< HEAD
        "currentAvailability": "Available", "averageQueueTime": 200, "statusPage":
        "https://status.ionq.co"}, {"id": "ionq.qpu.aria-1", "currentAvailability":
        "Available", "averageQueueTime": 139829, "statusPage": "https://status.ionq.co"},
        {"id": "ionq.simulator", "currentAvailability": "Available", "averageQueueTime":
        3, "statusPage": "https://status.ionq.co"}]}, {"id": "quantinuum", "currentAvailability":
=======
        "currentAvailability": "Available", "averageQueueTime": 137, "statusPage":
        "https://status.ionq.co"}, {"id": "ionq.qpu.aria-1", "currentAvailability":
        "Available", "averageQueueTime": 135524, "statusPage": "https://status.ionq.co"},
        {"id": "ionq.simulator", "currentAvailability": "Available", "averageQueueTime":
        5, "statusPage": "https://status.ionq.co"}]}, {"id": "quantinuum", "currentAvailability":
>>>>>>> 179fb04f
        "Degraded", "targets": [{"id": "quantinuum.hqs-lt-s1", "currentAvailability":
        "Unavailable", "averageQueueTime": 0, "statusPage": "https://www.quantinuum.com/products/h1"},
        {"id": "quantinuum.hqs-lt-s1-apival", "currentAvailability": "Available",
        "averageQueueTime": 1, "statusPage": "https://www.quantinuum.com/products/h1"},
        {"id": "quantinuum.hqs-lt-s2", "currentAvailability": "Degraded", "averageQueueTime":
<<<<<<< HEAD
        353984, "statusPage": "https://www.quantinuum.com/products/h1"}, {"id": "quantinuum.hqs-lt-s2-apival",
        "currentAvailability": "Available", "averageQueueTime": 0, "statusPage": "https://www.quantinuum.com/products/h1"},
        {"id": "quantinuum.hqs-lt-s1-sim", "currentAvailability": "Available", "averageQueueTime":
        146, "statusPage": "https://www.quantinuum.com/products/h1"}, {"id": "quantinuum.hqs-lt-s2-sim",
=======
        421821, "statusPage": "https://www.quantinuum.com/products/h1"}, {"id": "quantinuum.hqs-lt-s2-apival",
        "currentAvailability": "Available", "averageQueueTime": 0, "statusPage": "https://www.quantinuum.com/products/h1"},
        {"id": "quantinuum.hqs-lt-s1-sim", "currentAvailability": "Available", "averageQueueTime":
        147, "statusPage": "https://www.quantinuum.com/products/h1"}, {"id": "quantinuum.hqs-lt-s2-sim",
>>>>>>> 179fb04f
        "currentAvailability": "Available", "averageQueueTime": 28, "statusPage":
        "https://www.quantinuum.com/products/h1"}, {"id": "quantinuum.hqs-lt", "currentAvailability":
        "Degraded", "averageQueueTime": 0, "statusPage": "https://www.quantinuum.com/products/h1"},
        {"id": "quantinuum.qpu.h1-1", "currentAvailability": "Unavailable", "averageQueueTime":
        0, "statusPage": "https://www.quantinuum.com/products/h1"}, {"id": "quantinuum.sim.h1-1sc",
        "currentAvailability": "Available", "averageQueueTime": 1, "statusPage": "https://www.quantinuum.com/products/h1"},
        {"id": "quantinuum.qpu.h1-2", "currentAvailability": "Degraded", "averageQueueTime":
<<<<<<< HEAD
        353984, "statusPage": "https://www.quantinuum.com/products/h1"}, {"id": "quantinuum.sim.h1-2sc",
        "currentAvailability": "Available", "averageQueueTime": 0, "statusPage": "https://www.quantinuum.com/products/h1"},
        {"id": "quantinuum.sim.h1-1e", "currentAvailability": "Available", "averageQueueTime":
        146, "statusPage": "https://www.quantinuum.com/products/h1"}, {"id": "quantinuum.sim.h1-2e",
=======
        421821, "statusPage": "https://www.quantinuum.com/products/h1"}, {"id": "quantinuum.sim.h1-2sc",
        "currentAvailability": "Available", "averageQueueTime": 0, "statusPage": "https://www.quantinuum.com/products/h1"},
        {"id": "quantinuum.sim.h1-1e", "currentAvailability": "Available", "averageQueueTime":
        147, "statusPage": "https://www.quantinuum.com/products/h1"}, {"id": "quantinuum.sim.h1-2e",
>>>>>>> 179fb04f
        "currentAvailability": "Available", "averageQueueTime": 28, "statusPage":
        "https://www.quantinuum.com/products/h1"}, {"id": "quantinuum.qpu.h1", "currentAvailability":
        "Unavailable", "averageQueueTime": 0, "statusPage": null}]}, {"id": "honeywell",
        "currentAvailability": "Degraded", "targets": [{"id": "honeywell.hqs-lt-s1",
        "currentAvailability": "Unavailable", "averageQueueTime": 0, "statusPage":
        "https://www.honeywell.com/en-us/company/quantum"}, {"id": "honeywell.hqs-lt-s1-apival",
        "currentAvailability": "Available", "averageQueueTime": 1, "statusPage": "https://www.honeywell.com/en-us/company/quantum"},
<<<<<<< HEAD
        {"id": "honeywell.hqs-lt-s2", "currentAvailability": "Degraded", "averageQueueTime":
        353984, "statusPage": "https://www.honeywell.com/en-us/company/quantum"},
        {"id": "honeywell.hqs-lt-s2-apival", "currentAvailability": "Available", "averageQueueTime":
        0, "statusPage": "https://www.honeywell.com/en-us/company/quantum"}, {"id":
        "honeywell.hqs-lt-s1-sim", "currentAvailability": "Available", "averageQueueTime":
        146, "statusPage": "https://www.honeywell.com/en-us/company/quantum"}, {"id":
        "honeywell.hqs-lt", "currentAvailability": "Degraded", "averageQueueTime":
=======
        {"id": "honeywell.hqs-lt-s2", "currentAvailability": "Available", "averageQueueTime":
        421821, "statusPage": "https://www.honeywell.com/en-us/company/quantum"},
        {"id": "honeywell.hqs-lt-s2-apival", "currentAvailability": "Available", "averageQueueTime":
        0, "statusPage": "https://www.honeywell.com/en-us/company/quantum"}, {"id":
        "honeywell.hqs-lt-s1-sim", "currentAvailability": "Available", "averageQueueTime":
        147, "statusPage": "https://www.honeywell.com/en-us/company/quantum"}, {"id":
        "honeywell.hqs-lt", "currentAvailability": "Available", "averageQueueTime":
>>>>>>> 179fb04f
        0, "statusPage": "https://www.honeywell.com/en-us/company/quantum"}]}, {"id":
        "rigetti", "currentAvailability": "Available", "targets": [{"id": "rigetti.sim.qvm",
        "currentAvailability": "Available", "averageQueueTime": 5, "statusPage": "https://rigetti.statuspage.io/"},
        {"id": "rigetti.qpu.aspen-11", "currentAvailability": "Available", "averageQueueTime":
        5, "statusPage": "https://rigetti.statuspage.io/"}, {"id": "rigetti.qpu.aspen-m-2",
<<<<<<< HEAD
        "currentAvailability": "Available", "averageQueueTime": 5, "statusPage": "https://rigetti.statuspage.io/"}]},
        {"id": "1qbit", "currentAvailability": "Degraded", "targets": [{"id": "1qbit.tabu",
        "currentAvailability": "Degraded", "averageQueueTime": 0, "statusPage": "https://status.1qbit.com/"},
        {"id": "1qbit.pathrelinking", "currentAvailability": "Degraded", "averageQueueTime":
        0, "statusPage": "https://status.1qbit.com/"}, {"id": "1qbit.pticm", "currentAvailability":
        "Degraded", "averageQueueTime": 0, "statusPage": "https://status.1qbit.com/"}]}],
        "nextLink": null, "access_token": "fake_token"}'
    headers:
      content-length:
      - '7526'
=======
        "currentAvailability": "Available", "averageQueueTime": 5, "statusPage": "https://rigetti.statuspage.io/"}]}],
        "nextLink": null, "access_token": "fake_token"}'
    headers:
      content-length:
      - '7113'
>>>>>>> 179fb04f
      content-type:
      - application/json; charset=utf-8
      transfer-encoding:
      - chunked
    status:
      code: 200
      message: OK
- request:
    body: null
    headers:
      Accept:
      - application/json
      Accept-Encoding:
      - gzip, deflate, br
      Connection:
      - keep-alive
      User-Agent:
      - testapp-azure-quantum-qiskit azsdk-python-quantum/0.0.0.1 Python/3.9.13 (Windows-10-10.0.22000-SP0)
    method: GET
    uri: https://eastus.quantum.azure.com/v1.0/subscriptions/00000000-0000-0000-0000-000000000000/resourceGroups/myresourcegroup/providers/Microsoft.Quantum/workspaces/myworkspace/jobs/00000000-0000-0000-0000-000000000000
  response:
    body:
      string: '{"containerUri": "https://mystorage.blob.core.windows.net/job-00000000-0000-0000-0000-000000000000?sv=PLACEHOLDER&sig=PLACEHOLDER&se=PLACEHOLDER&srt=co&ss=b&sp=racw",
<<<<<<< HEAD
        "inputDataUri": "https://mystorage.blob.core.windows.net/job-00000000-0000-0000-0000-000000000000/inputData?sv=PLACEHOLDER&sr=b&sig=PLACEHOLDER&se=PLACEHOLDER&sp=r&rscd=attachment%3B%20filename%3DQiskit%2BSample%2B-%2B3-qubit%2BGHZ%2Bcircuit-c56ba429-3488-11ed-b39c-6045bdc85d00.input.json",
        "inputDataFormat": "honeywell.openqasm.v1", "inputParams": {"count": 500,
        "targetCapability": "openqasm", "shots": 500}, "providerId": "honeywell",
        "target": "honeywell.hqs-lt-s1-apival", "metadata": {"qiskit": "True", "name":
        "Qiskit Sample - 3-qubit GHZ circuit", "num_qubits": "4", "metadata": "{\"some\":
        \"data\"}"}, "name": "Qiskit Sample - 3-qubit GHZ circuit", "id": "00000000-0000-0000-0000-000000000000",
        "status": "Succeeded", "outputDataFormat": "honeywell.quantum-results.v1",
        "outputDataUri": "https://mystorage.blob.core.windows.net/job-00000000-0000-0000-0000-000000000000/rawOutputData?sv=PLACEHOLDER&sr=b&sig=PLACEHOLDER&se=PLACEHOLDER&sp=r&rscd=attachment%3B%20filename%3DQiskit%2BSample%2B-%2B3-qubit%2BGHZ%2Bcircuit-c56ba429-3488-11ed-b39c-6045bdc85d00.output.json",
        "creationTime": "2022-09-14T23:55:58.1224226+00:00", "beginExecutionTime":
        "2022-09-14T23:56:00.078033+00:00", "endExecutionTime": "2022-09-14T23:56:00.078626+00:00",
=======
        "inputDataUri": "https://mystorage.blob.core.windows.net/job-00000000-0000-0000-0000-000000000000/inputData?sv=PLACEHOLDER&sr=b&sig=PLACEHOLDER&se=PLACEHOLDER&sp=r&rscd=attachment%3B%20filename%3DQiskit%2BSample%2B-%2B3-qubit%2BGHZ%2Bcircuit-5fbd0fd4-3469-11ed-a6e8-6045bdc85d00.input.json",
        "inputDataFormat": "honeywell.openqasm.v1", "inputParams": {"count": 500,
        "shots": 500}, "providerId": "honeywell", "target": "honeywell.hqs-lt-s1-apival",
        "metadata": {"qiskit": "True", "name": "Qiskit Sample - 3-qubit GHZ circuit",
        "num_qubits": "4", "metadata": "{\"some\": \"data\"}"}, "name": "Qiskit Sample
        - 3-qubit GHZ circuit", "id": "00000000-0000-0000-0000-000000000000", "status":
        "Succeeded", "outputDataFormat": "honeywell.quantum-results.v1", "outputDataUri":
        "https://mystorage.blob.core.windows.net/job-00000000-0000-0000-0000-000000000000/rawOutputData?sv=PLACEHOLDER&sr=b&sig=PLACEHOLDER&se=PLACEHOLDER&sp=r&rscd=attachment%3B%20filename%3DQiskit%2BSample%2B-%2B3-qubit%2BGHZ%2Bcircuit-5fbd0fd4-3469-11ed-a6e8-6045bdc85d00.output.json",
        "creationTime": "2022-09-14T20:11:11.879403+00:00", "beginExecutionTime":
        "2022-09-14T20:11:14.136148+00:00", "endExecutionTime": "2022-09-14T20:11:14.137047+00:00",
>>>>>>> 179fb04f
        "cancellationTime": null, "costEstimate": {"currencyCode": "USD", "events":
        [{"dimensionId": "hqc", "dimensionName": "HQC", "measureUnit": "hqc", "amountBilled":
        0.0, "amountConsumed": 0.0, "unitPrice": 0.0}], "estimatedTotal": 0.0}, "errorData":
        null, "isCancelling": false, "tags": [], "access_token": "fake_token"}'
    headers:
      content-length:
<<<<<<< HEAD
      - '1636'
=======
      - '1605'
>>>>>>> 179fb04f
      content-type:
      - application/json; charset=utf-8
      transfer-encoding:
      - chunked
    status:
      code: 200
      message: OK
- request:
    body: null
    headers:
      Accept:
      - application/json
      Accept-Encoding:
      - gzip, deflate, br
      Connection:
      - keep-alive
      User-Agent:
      - testapp-azure-quantum-qiskit azsdk-python-quantum/0.0.0.1 Python/3.9.13 (Windows-10-10.0.22000-SP0)
    method: GET
    uri: https://eastus.quantum.azure.com/v1.0/subscriptions/00000000-0000-0000-0000-000000000000/resourceGroups/myresourcegroup/providers/Microsoft.Quantum/workspaces/myworkspace/jobs/00000000-0000-0000-0000-000000000000
  response:
    body:
      string: '{"containerUri": "https://mystorage.blob.core.windows.net/job-00000000-0000-0000-0000-000000000000?sv=PLACEHOLDER&sig=PLACEHOLDER&se=PLACEHOLDER&srt=co&ss=b&sp=racw",
<<<<<<< HEAD
        "inputDataUri": "https://mystorage.blob.core.windows.net/job-00000000-0000-0000-0000-000000000000/inputData?sv=PLACEHOLDER&sr=b&sig=PLACEHOLDER&se=PLACEHOLDER&sp=r&rscd=attachment%3B%20filename%3DQiskit%2BSample%2B-%2B3-qubit%2BGHZ%2Bcircuit-c56ba429-3488-11ed-b39c-6045bdc85d00.input.json",
        "inputDataFormat": "honeywell.openqasm.v1", "inputParams": {"count": 500,
        "targetCapability": "openqasm", "shots": 500}, "providerId": "honeywell",
        "target": "honeywell.hqs-lt-s1-apival", "metadata": {"qiskit": "True", "name":
        "Qiskit Sample - 3-qubit GHZ circuit", "num_qubits": "4", "metadata": "{\"some\":
        \"data\"}"}, "name": "Qiskit Sample - 3-qubit GHZ circuit", "id": "00000000-0000-0000-0000-000000000000",
        "status": "Succeeded", "outputDataFormat": "honeywell.quantum-results.v1",
        "outputDataUri": "https://mystorage.blob.core.windows.net/job-00000000-0000-0000-0000-000000000000/rawOutputData?sv=PLACEHOLDER&sr=b&sig=PLACEHOLDER&se=PLACEHOLDER&sp=r&rscd=attachment%3B%20filename%3DQiskit%2BSample%2B-%2B3-qubit%2BGHZ%2Bcircuit-c56ba429-3488-11ed-b39c-6045bdc85d00.output.json",
        "creationTime": "2022-09-14T23:55:58.1224226+00:00", "beginExecutionTime":
        "2022-09-14T23:56:00.078033+00:00", "endExecutionTime": "2022-09-14T23:56:00.078626+00:00",
=======
        "inputDataUri": "https://mystorage.blob.core.windows.net/job-00000000-0000-0000-0000-000000000000/inputData?sv=PLACEHOLDER&sr=b&sig=PLACEHOLDER&se=PLACEHOLDER&sp=r&rscd=attachment%3B%20filename%3DQiskit%2BSample%2B-%2B3-qubit%2BGHZ%2Bcircuit-5fbd0fd4-3469-11ed-a6e8-6045bdc85d00.input.json",
        "inputDataFormat": "honeywell.openqasm.v1", "inputParams": {"count": 500,
        "shots": 500}, "providerId": "honeywell", "target": "honeywell.hqs-lt-s1-apival",
        "metadata": {"qiskit": "True", "name": "Qiskit Sample - 3-qubit GHZ circuit",
        "num_qubits": "4", "metadata": "{\"some\": \"data\"}"}, "name": "Qiskit Sample
        - 3-qubit GHZ circuit", "id": "00000000-0000-0000-0000-000000000000", "status":
        "Succeeded", "outputDataFormat": "honeywell.quantum-results.v1", "outputDataUri":
        "https://mystorage.blob.core.windows.net/job-00000000-0000-0000-0000-000000000000/rawOutputData?sv=PLACEHOLDER&sr=b&sig=PLACEHOLDER&se=PLACEHOLDER&sp=r&rscd=attachment%3B%20filename%3DQiskit%2BSample%2B-%2B3-qubit%2BGHZ%2Bcircuit-5fbd0fd4-3469-11ed-a6e8-6045bdc85d00.output.json",
        "creationTime": "2022-09-14T20:11:11.879403+00:00", "beginExecutionTime":
        "2022-09-14T20:11:14.136148+00:00", "endExecutionTime": "2022-09-14T20:11:14.137047+00:00",
>>>>>>> 179fb04f
        "cancellationTime": null, "costEstimate": {"currencyCode": "USD", "events":
        [{"dimensionId": "hqc", "dimensionName": "HQC", "measureUnit": "hqc", "amountBilled":
        0.0, "amountConsumed": 0.0, "unitPrice": 0.0}], "estimatedTotal": 0.0}, "errorData":
        null, "isCancelling": false, "tags": [], "access_token": "fake_token"}'
    headers:
      content-length:
<<<<<<< HEAD
      - '1636'
=======
      - '1605'
>>>>>>> 179fb04f
      content-type:
      - application/json; charset=utf-8
      transfer-encoding:
      - chunked
    status:
      code: 200
      message: OK
- request:
    body: null
    headers:
      Accept:
      - application/json
      Accept-Encoding:
      - gzip, deflate, br
      Connection:
      - keep-alive
      User-Agent:
      - testapp-azure-quantum-qiskit azsdk-python-quantum/0.0.0.1 Python/3.9.13 (Windows-10-10.0.22000-SP0)
    method: GET
    uri: https://eastus.quantum.azure.com/v1.0/subscriptions/00000000-0000-0000-0000-000000000000/resourceGroups/myresourcegroup/providers/Microsoft.Quantum/workspaces/myworkspace/jobs/00000000-0000-0000-0000-000000000000
  response:
    body:
      string: '{"containerUri": "https://mystorage.blob.core.windows.net/job-00000000-0000-0000-0000-000000000000?sv=PLACEHOLDER&sig=PLACEHOLDER&se=PLACEHOLDER&srt=co&ss=b&sp=racw",
<<<<<<< HEAD
        "inputDataUri": "https://mystorage.blob.core.windows.net/job-00000000-0000-0000-0000-000000000000/inputData?sv=PLACEHOLDER&sr=b&sig=PLACEHOLDER&se=PLACEHOLDER&sp=r&rscd=attachment%3B%20filename%3DQiskit%2BSample%2B-%2B3-qubit%2BGHZ%2Bcircuit-c56ba429-3488-11ed-b39c-6045bdc85d00.input.json",
        "inputDataFormat": "honeywell.openqasm.v1", "inputParams": {"count": 500,
        "targetCapability": "openqasm", "shots": 500}, "providerId": "honeywell",
        "target": "honeywell.hqs-lt-s1-apival", "metadata": {"qiskit": "True", "name":
        "Qiskit Sample - 3-qubit GHZ circuit", "num_qubits": "4", "metadata": "{\"some\":
        \"data\"}"}, "name": "Qiskit Sample - 3-qubit GHZ circuit", "id": "00000000-0000-0000-0000-000000000000",
        "status": "Succeeded", "outputDataFormat": "honeywell.quantum-results.v1",
        "outputDataUri": "https://mystorage.blob.core.windows.net/job-00000000-0000-0000-0000-000000000000/rawOutputData?sv=PLACEHOLDER&sr=b&sig=PLACEHOLDER&se=PLACEHOLDER&sp=r&rscd=attachment%3B%20filename%3DQiskit%2BSample%2B-%2B3-qubit%2BGHZ%2Bcircuit-c56ba429-3488-11ed-b39c-6045bdc85d00.output.json",
        "creationTime": "2022-09-14T23:55:58.1224226+00:00", "beginExecutionTime":
        "2022-09-14T23:56:00.078033+00:00", "endExecutionTime": "2022-09-14T23:56:00.078626+00:00",
=======
        "inputDataUri": "https://mystorage.blob.core.windows.net/job-00000000-0000-0000-0000-000000000000/inputData?sv=PLACEHOLDER&sr=b&sig=PLACEHOLDER&se=PLACEHOLDER&sp=r&rscd=attachment%3B%20filename%3DQiskit%2BSample%2B-%2B3-qubit%2BGHZ%2Bcircuit-5fbd0fd4-3469-11ed-a6e8-6045bdc85d00.input.json",
        "inputDataFormat": "honeywell.openqasm.v1", "inputParams": {"count": 500,
        "shots": 500}, "providerId": "honeywell", "target": "honeywell.hqs-lt-s1-apival",
        "metadata": {"qiskit": "True", "name": "Qiskit Sample - 3-qubit GHZ circuit",
        "num_qubits": "4", "metadata": "{\"some\": \"data\"}"}, "name": "Qiskit Sample
        - 3-qubit GHZ circuit", "id": "00000000-0000-0000-0000-000000000000", "status":
        "Succeeded", "outputDataFormat": "honeywell.quantum-results.v1", "outputDataUri":
        "https://mystorage.blob.core.windows.net/job-00000000-0000-0000-0000-000000000000/rawOutputData?sv=PLACEHOLDER&sr=b&sig=PLACEHOLDER&se=PLACEHOLDER&sp=r&rscd=attachment%3B%20filename%3DQiskit%2BSample%2B-%2B3-qubit%2BGHZ%2Bcircuit-5fbd0fd4-3469-11ed-a6e8-6045bdc85d00.output.json",
        "creationTime": "2022-09-14T20:11:11.879403+00:00", "beginExecutionTime":
        "2022-09-14T20:11:14.136148+00:00", "endExecutionTime": "2022-09-14T20:11:14.137047+00:00",
>>>>>>> 179fb04f
        "cancellationTime": null, "costEstimate": {"currencyCode": "USD", "events":
        [{"dimensionId": "hqc", "dimensionName": "HQC", "measureUnit": "hqc", "amountBilled":
        0.0, "amountConsumed": 0.0, "unitPrice": 0.0}], "estimatedTotal": 0.0}, "errorData":
        null, "isCancelling": false, "tags": [], "access_token": "fake_token"}'
    headers:
      content-length:
<<<<<<< HEAD
      - '1636'
=======
      - '1605'
>>>>>>> 179fb04f
      content-type:
      - application/json; charset=utf-8
      transfer-encoding:
      - chunked
    status:
      code: 200
      message: OK
- request:
    body: null
    headers:
      Accept:
      - application/xml
      Accept-Encoding:
      - gzip, deflate, br
      Connection:
      - keep-alive
      User-Agent:
      - azsdk-python-storage-blob/12.11.0 Python/3.9.13 (Windows-10-10.0.22000-SP0)
      x-ms-date:
<<<<<<< HEAD
      - Wed, 14 Sep 2022 23:56:06 GMT
=======
      - Wed, 14 Sep 2022 20:11:17 GMT
>>>>>>> 179fb04f
      x-ms-range:
      - bytes=0-33554431
      x-ms-version:
      - '2021-04-10'
    method: GET
<<<<<<< HEAD
    uri: https://mystorage.blob.core.windows.net/job-00000000-0000-0000-0000-000000000000/rawOutputData?sv=PLACEHOLDER&sr=b&sig=PLACEHOLDER&se=PLACEHOLDER&sp=r&rscd=attachment%3B%20filename%3DQiskit%2BSample%2B-%2B3-qubit%2BGHZ%2Bcircuit-c56ba429-3488-11ed-b39c-6045bdc85d00.output.json
=======
    uri: https://mystorage.blob.core.windows.net/job-00000000-0000-0000-0000-000000000000/rawOutputData?sv=PLACEHOLDER&sr=b&sig=PLACEHOLDER&se=PLACEHOLDER&sp=r&rscd=attachment%3B%20filename%3DQiskit%2BSample%2B-%2B3-qubit%2BGHZ%2Bcircuit-5fbd0fd4-3469-11ed-a6e8-6045bdc85d00.output.json
>>>>>>> 179fb04f
  response:
    body:
      string: '{"c": ["000", "000", "000", "000", "000", "000", "000", "000", "000",
        "000", "000", "000", "000", "000", "000", "000", "000", "000", "000", "000",
        "000", "000", "000", "000", "000", "000", "000", "000", "000", "000", "000",
        "000", "000", "000", "000", "000", "000", "000", "000", "000", "000", "000",
        "000", "000", "000", "000", "000", "000", "000", "000", "000", "000", "000",
        "000", "000", "000", "000", "000", "000", "000", "000", "000", "000", "000",
        "000", "000", "000", "000", "000", "000", "000", "000", "000", "000", "000",
        "000", "000", "000", "000", "000", "000", "000", "000", "000", "000", "000",
        "000", "000", "000", "000", "000", "000", "000", "000", "000", "000", "000",
        "000", "000", "000", "000", "000", "000", "000", "000", "000", "000", "000",
        "000", "000", "000", "000", "000", "000", "000", "000", "000", "000", "000",
        "000", "000", "000", "000", "000", "000", "000", "000", "000", "000", "000",
        "000", "000", "000", "000", "000", "000", "000", "000", "000", "000", "000",
        "000", "000", "000", "000", "000", "000", "000", "000", "000", "000", "000",
        "000", "000", "000", "000", "000", "000", "000", "000", "000", "000", "000",
        "000", "000", "000", "000", "000", "000", "000", "000", "000", "000", "000",
        "000", "000", "000", "000", "000", "000", "000", "000", "000", "000", "000",
        "000", "000", "000", "000", "000", "000", "000", "000", "000", "000", "000",
        "000", "000", "000", "000", "000", "000", "000", "000", "000", "000", "000",
        "000", "000", "000", "000", "000", "000", "000", "000", "000", "000", "000",
        "000", "000", "000", "000", "000", "000", "000", "000", "000", "000", "000",
        "000", "000", "000", "000", "000", "000", "000", "000", "000", "000", "000",
        "000", "000", "000", "000", "000", "000", "000", "000", "000", "000", "000",
        "000", "000", "000", "000", "000", "000", "000", "000", "000", "000", "000",
        "000", "000", "000", "000", "000", "000", "000", "000", "000", "000", "000",
        "000", "000", "000", "000", "000", "000", "000", "000", "000", "000", "000",
        "000", "000", "000", "000", "000", "000", "000", "000", "000", "000", "000",
        "000", "000", "000", "000", "000", "000", "000", "000", "000", "000", "000",
        "000", "000", "000", "000", "000", "000", "000", "000", "000", "000", "000",
        "000", "000", "000", "000", "000", "000", "000", "000", "000", "000", "000",
        "000", "000", "000", "000", "000", "000", "000", "000", "000", "000", "000",
        "000", "000", "000", "000", "000", "000", "000", "000", "000", "000", "000",
        "000", "000", "000", "000", "000", "000", "000", "000", "000", "000", "000",
        "000", "000", "000", "000", "000", "000", "000", "000", "000", "000", "000",
        "000", "000", "000", "000", "000", "000", "000", "000", "000", "000", "000",
        "000", "000", "000", "000", "000", "000", "000", "000", "000", "000", "000",
        "000", "000", "000", "000", "000", "000", "000", "000", "000", "000", "000",
        "000", "000", "000", "000", "000", "000", "000", "000", "000", "000", "000",
        "000", "000", "000", "000", "000", "000", "000", "000", "000", "000", "000",
        "000", "000", "000", "000", "000", "000", "000", "000", "000", "000", "000",
        "000", "000", "000", "000", "000", "000", "000", "000", "000", "000", "000",
        "000", "000", "000", "000", "000", "000", "000", "000", "000", "000", "000",
        "000", "000", "000", "000", "000", "000", "000", "000", "000", "000", "000",
        "000", "000", "000", "000", "000", "000", "000", "000", "000", "000", "000",
        "000", "000", "000", "000", "000", "000", "000", "000", "000", "000", "000",
        "000", "000", "000", "000", "000", "000", "000"], "access_token": "fake_token"}'
    headers:
      accept-ranges:
      - bytes
      content-length:
      - '3507'
      content-range:
      - bytes 0-3506/3507
      content-type:
      - application/octet-stream
      x-ms-blob-content-md5:
      - DlFMtLGNTedhCRW9QrLH7g==
      x-ms-blob-type:
      - BlockBlob
      x-ms-creation-time:
<<<<<<< HEAD
      - Wed, 14 Sep 2022 23:55:58 GMT
=======
      - Wed, 14 Sep 2022 20:11:12 GMT
>>>>>>> 179fb04f
      x-ms-lease-state:
      - available
      x-ms-lease-status:
      - unlocked
      x-ms-server-encrypted:
      - 'true'
      x-ms-version:
      - '2021-04-10'
    status:
      code: 206
      message: Partial Content
version: 1<|MERGE_RESOLUTION|>--- conflicted
+++ resolved
@@ -93,35 +93,20 @@
         "averageQueueTime": 0, "statusPage": null}, {"id": "microsoft.qmc.cpu.experimental",
         "currentAvailability": "Available", "averageQueueTime": 0, "statusPage": null}]},
         {"id": "ionq", "currentAvailability": "Available", "targets": [{"id": "ionq.qpu",
-<<<<<<< HEAD
         "currentAvailability": "Available", "averageQueueTime": 200, "statusPage":
         "https://status.ionq.co"}, {"id": "ionq.qpu.aria-1", "currentAvailability":
         "Available", "averageQueueTime": 139829, "statusPage": "https://status.ionq.co"},
         {"id": "ionq.simulator", "currentAvailability": "Available", "averageQueueTime":
         3, "statusPage": "https://status.ionq.co"}]}, {"id": "quantinuum", "currentAvailability":
-=======
-        "currentAvailability": "Available", "averageQueueTime": 137, "statusPage":
-        "https://status.ionq.co"}, {"id": "ionq.qpu.aria-1", "currentAvailability":
-        "Available", "averageQueueTime": 135524, "statusPage": "https://status.ionq.co"},
-        {"id": "ionq.simulator", "currentAvailability": "Available", "averageQueueTime":
-        5, "statusPage": "https://status.ionq.co"}]}, {"id": "quantinuum", "currentAvailability":
->>>>>>> 179fb04f
         "Degraded", "targets": [{"id": "quantinuum.hqs-lt-s1", "currentAvailability":
         "Unavailable", "averageQueueTime": 0, "statusPage": "https://www.quantinuum.com/products/h1"},
         {"id": "quantinuum.hqs-lt-s1-apival", "currentAvailability": "Available",
         "averageQueueTime": 1, "statusPage": "https://www.quantinuum.com/products/h1"},
         {"id": "quantinuum.hqs-lt-s2", "currentAvailability": "Degraded", "averageQueueTime":
-<<<<<<< HEAD
         353984, "statusPage": "https://www.quantinuum.com/products/h1"}, {"id": "quantinuum.hqs-lt-s2-apival",
         "currentAvailability": "Available", "averageQueueTime": 0, "statusPage": "https://www.quantinuum.com/products/h1"},
         {"id": "quantinuum.hqs-lt-s1-sim", "currentAvailability": "Available", "averageQueueTime":
         146, "statusPage": "https://www.quantinuum.com/products/h1"}, {"id": "quantinuum.hqs-lt-s2-sim",
-=======
-        421821, "statusPage": "https://www.quantinuum.com/products/h1"}, {"id": "quantinuum.hqs-lt-s2-apival",
-        "currentAvailability": "Available", "averageQueueTime": 0, "statusPage": "https://www.quantinuum.com/products/h1"},
-        {"id": "quantinuum.hqs-lt-s1-sim", "currentAvailability": "Available", "averageQueueTime":
-        147, "statusPage": "https://www.quantinuum.com/products/h1"}, {"id": "quantinuum.hqs-lt-s2-sim",
->>>>>>> 179fb04f
         "currentAvailability": "Available", "averageQueueTime": 28, "statusPage":
         "https://www.quantinuum.com/products/h1"}, {"id": "quantinuum.hqs-lt", "currentAvailability":
         "Degraded", "averageQueueTime": 0, "statusPage": "https://www.quantinuum.com/products/h1"},
@@ -129,17 +114,10 @@
         0, "statusPage": "https://www.quantinuum.com/products/h1"}, {"id": "quantinuum.sim.h1-1sc",
         "currentAvailability": "Available", "averageQueueTime": 1, "statusPage": "https://www.quantinuum.com/products/h1"},
         {"id": "quantinuum.qpu.h1-2", "currentAvailability": "Degraded", "averageQueueTime":
-<<<<<<< HEAD
         353984, "statusPage": "https://www.quantinuum.com/products/h1"}, {"id": "quantinuum.sim.h1-2sc",
         "currentAvailability": "Available", "averageQueueTime": 0, "statusPage": "https://www.quantinuum.com/products/h1"},
         {"id": "quantinuum.sim.h1-1e", "currentAvailability": "Available", "averageQueueTime":
         146, "statusPage": "https://www.quantinuum.com/products/h1"}, {"id": "quantinuum.sim.h1-2e",
-=======
-        421821, "statusPage": "https://www.quantinuum.com/products/h1"}, {"id": "quantinuum.sim.h1-2sc",
-        "currentAvailability": "Available", "averageQueueTime": 0, "statusPage": "https://www.quantinuum.com/products/h1"},
-        {"id": "quantinuum.sim.h1-1e", "currentAvailability": "Available", "averageQueueTime":
-        147, "statusPage": "https://www.quantinuum.com/products/h1"}, {"id": "quantinuum.sim.h1-2e",
->>>>>>> 179fb04f
         "currentAvailability": "Available", "averageQueueTime": 28, "statusPage":
         "https://www.quantinuum.com/products/h1"}, {"id": "quantinuum.qpu.h1", "currentAvailability":
         "Unavailable", "averageQueueTime": 0, "statusPage": null}]}, {"id": "honeywell",
@@ -147,7 +125,6 @@
         "currentAvailability": "Unavailable", "averageQueueTime": 0, "statusPage":
         "https://www.honeywell.com/en-us/company/quantum"}, {"id": "honeywell.hqs-lt-s1-apival",
         "currentAvailability": "Available", "averageQueueTime": 1, "statusPage": "https://www.honeywell.com/en-us/company/quantum"},
-<<<<<<< HEAD
         {"id": "honeywell.hqs-lt-s2", "currentAvailability": "Degraded", "averageQueueTime":
         353984, "statusPage": "https://www.honeywell.com/en-us/company/quantum"},
         {"id": "honeywell.hqs-lt-s2-apival", "currentAvailability": "Available", "averageQueueTime":
@@ -155,21 +132,11 @@
         "honeywell.hqs-lt-s1-sim", "currentAvailability": "Available", "averageQueueTime":
         146, "statusPage": "https://www.honeywell.com/en-us/company/quantum"}, {"id":
         "honeywell.hqs-lt", "currentAvailability": "Degraded", "averageQueueTime":
-=======
-        {"id": "honeywell.hqs-lt-s2", "currentAvailability": "Available", "averageQueueTime":
-        421821, "statusPage": "https://www.honeywell.com/en-us/company/quantum"},
-        {"id": "honeywell.hqs-lt-s2-apival", "currentAvailability": "Available", "averageQueueTime":
-        0, "statusPage": "https://www.honeywell.com/en-us/company/quantum"}, {"id":
-        "honeywell.hqs-lt-s1-sim", "currentAvailability": "Available", "averageQueueTime":
-        147, "statusPage": "https://www.honeywell.com/en-us/company/quantum"}, {"id":
-        "honeywell.hqs-lt", "currentAvailability": "Available", "averageQueueTime":
->>>>>>> 179fb04f
         0, "statusPage": "https://www.honeywell.com/en-us/company/quantum"}]}, {"id":
         "rigetti", "currentAvailability": "Available", "targets": [{"id": "rigetti.sim.qvm",
         "currentAvailability": "Available", "averageQueueTime": 5, "statusPage": "https://rigetti.statuspage.io/"},
         {"id": "rigetti.qpu.aspen-11", "currentAvailability": "Available", "averageQueueTime":
         5, "statusPage": "https://rigetti.statuspage.io/"}, {"id": "rigetti.qpu.aspen-m-2",
-<<<<<<< HEAD
         "currentAvailability": "Available", "averageQueueTime": 5, "statusPage": "https://rigetti.statuspage.io/"}]},
         {"id": "1qbit", "currentAvailability": "Degraded", "targets": [{"id": "1qbit.tabu",
         "currentAvailability": "Degraded", "averageQueueTime": 0, "statusPage": "https://status.1qbit.com/"},
@@ -180,13 +147,6 @@
     headers:
       content-length:
       - '7526'
-=======
-        "currentAvailability": "Available", "averageQueueTime": 5, "statusPage": "https://rigetti.statuspage.io/"}]}],
-        "nextLink": null, "access_token": "fake_token"}'
-    headers:
-      content-length:
-      - '7113'
->>>>>>> 179fb04f
       content-type:
       - application/json; charset=utf-8
     status:
@@ -247,35 +207,20 @@
         "averageQueueTime": 0, "statusPage": null}, {"id": "microsoft.qmc.cpu.experimental",
         "currentAvailability": "Available", "averageQueueTime": 0, "statusPage": null}]},
         {"id": "ionq", "currentAvailability": "Available", "targets": [{"id": "ionq.qpu",
-<<<<<<< HEAD
         "currentAvailability": "Available", "averageQueueTime": 200, "statusPage":
         "https://status.ionq.co"}, {"id": "ionq.qpu.aria-1", "currentAvailability":
         "Available", "averageQueueTime": 139829, "statusPage": "https://status.ionq.co"},
         {"id": "ionq.simulator", "currentAvailability": "Available", "averageQueueTime":
         3, "statusPage": "https://status.ionq.co"}]}, {"id": "quantinuum", "currentAvailability":
-=======
-        "currentAvailability": "Available", "averageQueueTime": 137, "statusPage":
-        "https://status.ionq.co"}, {"id": "ionq.qpu.aria-1", "currentAvailability":
-        "Available", "averageQueueTime": 135524, "statusPage": "https://status.ionq.co"},
-        {"id": "ionq.simulator", "currentAvailability": "Available", "averageQueueTime":
-        5, "statusPage": "https://status.ionq.co"}]}, {"id": "quantinuum", "currentAvailability":
->>>>>>> 179fb04f
         "Degraded", "targets": [{"id": "quantinuum.hqs-lt-s1", "currentAvailability":
         "Unavailable", "averageQueueTime": 0, "statusPage": "https://www.quantinuum.com/products/h1"},
         {"id": "quantinuum.hqs-lt-s1-apival", "currentAvailability": "Available",
         "averageQueueTime": 1, "statusPage": "https://www.quantinuum.com/products/h1"},
         {"id": "quantinuum.hqs-lt-s2", "currentAvailability": "Degraded", "averageQueueTime":
-<<<<<<< HEAD
         353984, "statusPage": "https://www.quantinuum.com/products/h1"}, {"id": "quantinuum.hqs-lt-s2-apival",
         "currentAvailability": "Available", "averageQueueTime": 0, "statusPage": "https://www.quantinuum.com/products/h1"},
         {"id": "quantinuum.hqs-lt-s1-sim", "currentAvailability": "Available", "averageQueueTime":
         146, "statusPage": "https://www.quantinuum.com/products/h1"}, {"id": "quantinuum.hqs-lt-s2-sim",
-=======
-        421821, "statusPage": "https://www.quantinuum.com/products/h1"}, {"id": "quantinuum.hqs-lt-s2-apival",
-        "currentAvailability": "Available", "averageQueueTime": 0, "statusPage": "https://www.quantinuum.com/products/h1"},
-        {"id": "quantinuum.hqs-lt-s1-sim", "currentAvailability": "Available", "averageQueueTime":
-        147, "statusPage": "https://www.quantinuum.com/products/h1"}, {"id": "quantinuum.hqs-lt-s2-sim",
->>>>>>> 179fb04f
         "currentAvailability": "Available", "averageQueueTime": 28, "statusPage":
         "https://www.quantinuum.com/products/h1"}, {"id": "quantinuum.hqs-lt", "currentAvailability":
         "Degraded", "averageQueueTime": 0, "statusPage": "https://www.quantinuum.com/products/h1"},
@@ -283,17 +228,10 @@
         0, "statusPage": "https://www.quantinuum.com/products/h1"}, {"id": "quantinuum.sim.h1-1sc",
         "currentAvailability": "Available", "averageQueueTime": 1, "statusPage": "https://www.quantinuum.com/products/h1"},
         {"id": "quantinuum.qpu.h1-2", "currentAvailability": "Degraded", "averageQueueTime":
-<<<<<<< HEAD
         353984, "statusPage": "https://www.quantinuum.com/products/h1"}, {"id": "quantinuum.sim.h1-2sc",
         "currentAvailability": "Available", "averageQueueTime": 0, "statusPage": "https://www.quantinuum.com/products/h1"},
         {"id": "quantinuum.sim.h1-1e", "currentAvailability": "Available", "averageQueueTime":
         146, "statusPage": "https://www.quantinuum.com/products/h1"}, {"id": "quantinuum.sim.h1-2e",
-=======
-        421821, "statusPage": "https://www.quantinuum.com/products/h1"}, {"id": "quantinuum.sim.h1-2sc",
-        "currentAvailability": "Available", "averageQueueTime": 0, "statusPage": "https://www.quantinuum.com/products/h1"},
-        {"id": "quantinuum.sim.h1-1e", "currentAvailability": "Available", "averageQueueTime":
-        147, "statusPage": "https://www.quantinuum.com/products/h1"}, {"id": "quantinuum.sim.h1-2e",
->>>>>>> 179fb04f
         "currentAvailability": "Available", "averageQueueTime": 28, "statusPage":
         "https://www.quantinuum.com/products/h1"}, {"id": "quantinuum.qpu.h1", "currentAvailability":
         "Unavailable", "averageQueueTime": 0, "statusPage": null}]}, {"id": "honeywell",
@@ -301,7 +239,6 @@
         "currentAvailability": "Unavailable", "averageQueueTime": 0, "statusPage":
         "https://www.honeywell.com/en-us/company/quantum"}, {"id": "honeywell.hqs-lt-s1-apival",
         "currentAvailability": "Available", "averageQueueTime": 1, "statusPage": "https://www.honeywell.com/en-us/company/quantum"},
-<<<<<<< HEAD
         {"id": "honeywell.hqs-lt-s2", "currentAvailability": "Degraded", "averageQueueTime":
         353984, "statusPage": "https://www.honeywell.com/en-us/company/quantum"},
         {"id": "honeywell.hqs-lt-s2-apival", "currentAvailability": "Available", "averageQueueTime":
@@ -309,21 +246,11 @@
         "honeywell.hqs-lt-s1-sim", "currentAvailability": "Available", "averageQueueTime":
         146, "statusPage": "https://www.honeywell.com/en-us/company/quantum"}, {"id":
         "honeywell.hqs-lt", "currentAvailability": "Degraded", "averageQueueTime":
-=======
-        {"id": "honeywell.hqs-lt-s2", "currentAvailability": "Available", "averageQueueTime":
-        421821, "statusPage": "https://www.honeywell.com/en-us/company/quantum"},
-        {"id": "honeywell.hqs-lt-s2-apival", "currentAvailability": "Available", "averageQueueTime":
-        0, "statusPage": "https://www.honeywell.com/en-us/company/quantum"}, {"id":
-        "honeywell.hqs-lt-s1-sim", "currentAvailability": "Available", "averageQueueTime":
-        147, "statusPage": "https://www.honeywell.com/en-us/company/quantum"}, {"id":
-        "honeywell.hqs-lt", "currentAvailability": "Available", "averageQueueTime":
->>>>>>> 179fb04f
         0, "statusPage": "https://www.honeywell.com/en-us/company/quantum"}]}, {"id":
         "rigetti", "currentAvailability": "Available", "targets": [{"id": "rigetti.sim.qvm",
         "currentAvailability": "Available", "averageQueueTime": 5, "statusPage": "https://rigetti.statuspage.io/"},
         {"id": "rigetti.qpu.aspen-11", "currentAvailability": "Available", "averageQueueTime":
         5, "statusPage": "https://rigetti.statuspage.io/"}, {"id": "rigetti.qpu.aspen-m-2",
-<<<<<<< HEAD
         "currentAvailability": "Available", "averageQueueTime": 5, "statusPage": "https://rigetti.statuspage.io/"}]},
         {"id": "1qbit", "currentAvailability": "Degraded", "targets": [{"id": "1qbit.tabu",
         "currentAvailability": "Degraded", "averageQueueTime": 0, "statusPage": "https://status.1qbit.com/"},
@@ -334,13 +261,6 @@
     headers:
       content-length:
       - '7526'
-=======
-        "currentAvailability": "Available", "averageQueueTime": 5, "statusPage": "https://rigetti.statuspage.io/"}]}],
-        "nextLink": null, "access_token": "fake_token"}'
-    headers:
-      content-length:
-      - '7113'
->>>>>>> 179fb04f
       content-type:
       - application/json; charset=utf-8
       transfer-encoding:
@@ -391,11 +311,7 @@
       User-Agent:
       - azsdk-python-storage-blob/12.11.0 Python/3.9.13 (Windows-10-10.0.22000-SP0)
       x-ms-date:
-<<<<<<< HEAD
       - Wed, 14 Sep 2022 23:55:56 GMT
-=======
-      - Wed, 14 Sep 2022 20:11:11 GMT
->>>>>>> 179fb04f
       x-ms-version:
       - '2021-04-10'
     method: GET
@@ -403,11 +319,7 @@
   response:
     body:
       string: "\uFEFF<?xml version=\"1.0\" encoding=\"utf-8\"?><Error><Code>ContainerNotFound</Code><Message>The
-<<<<<<< HEAD
         specified container does not exist.\nRequestId:a1b3cad0-d01e-0021-2c95-c8960c000000\nTime:2022-09-14T23:55:57.2075369Z</Message></Error>"
-=======
-        specified container does not exist.\nRequestId:dfa214e6-201e-0025-6c76-c81b0b000000\nTime:2022-09-14T20:11:11.2162110Z</Message></Error>"
->>>>>>> 179fb04f
     headers:
       content-length:
       - '223'
@@ -432,11 +344,7 @@
       User-Agent:
       - azsdk-python-storage-blob/12.11.0 Python/3.9.13 (Windows-10-10.0.22000-SP0)
       x-ms-date:
-<<<<<<< HEAD
       - Wed, 14 Sep 2022 23:55:57 GMT
-=======
-      - Wed, 14 Sep 2022 20:11:11 GMT
->>>>>>> 179fb04f
       x-ms-version:
       - '2021-04-10'
     method: PUT
@@ -464,11 +372,7 @@
       User-Agent:
       - azsdk-python-storage-blob/12.11.0 Python/3.9.13 (Windows-10-10.0.22000-SP0)
       x-ms-date:
-<<<<<<< HEAD
       - Wed, 14 Sep 2022 23:55:57 GMT
-=======
-      - Wed, 14 Sep 2022 20:11:11 GMT
->>>>>>> 179fb04f
       x-ms-version:
       - '2021-04-10'
     method: GET
@@ -508,11 +412,7 @@
       x-ms-blob-type:
       - BlockBlob
       x-ms-date:
-<<<<<<< HEAD
       - Wed, 14 Sep 2022 23:55:58 GMT
-=======
-      - Wed, 14 Sep 2022 20:11:11 GMT
->>>>>>> 179fb04f
       x-ms-version:
       - '2021-04-10'
     method: PUT
@@ -544,11 +444,7 @@
       Connection:
       - keep-alive
       Content-Length:
-<<<<<<< HEAD
       - '806'
-=======
-      - '772'
->>>>>>> 179fb04f
       Content-Type:
       - application/json
       User-Agent:
@@ -560,7 +456,6 @@
       string: '{"containerUri": "https://mystorage.blob.core.windows.net/job-00000000-0000-0000-0000-000000000000?sv=PLACEHOLDER&sig=PLACEHOLDER&se=PLACEHOLDER&srt=co&ss=b&sp=racw",
         "inputDataUri": "https://mystorage.blob.core.windows.net/job-00000000-0000-0000-0000-000000000000/inputData?sv=PLACEHOLDER&sr=b&sig=PLACEHOLDER&se=PLACEHOLDER&sp=rcw",
         "inputDataFormat": "honeywell.openqasm.v1", "inputParams": {"count": 500,
-<<<<<<< HEAD
         "targetCapability": "openqasm", "shots": 500}, "providerId": "honeywell",
         "target": "honeywell.hqs-lt-s1-apival", "metadata": {"qiskit": "True", "name":
         "Qiskit Sample - 3-qubit GHZ circuit", "num_qubits": "4", "metadata": "{\"some\":
@@ -568,25 +463,12 @@
         "status": "Waiting", "outputDataFormat": "honeywell.quantum-results.v1", "outputDataUri":
         "https://mystorage.blob.core.windows.net:443/job-00000000-0000-0000-0000-000000000000/outputData?sv=PLACEHOLDER&sig=PLACEHOLDER&se=PLACEHOLDER&srt=co&ss=b&sp=racw",
         "creationTime": "2022-09-14T23:55:58.1224226+00:00", "beginExecutionTime":
-=======
-        "shots": 500}, "providerId": "honeywell", "target": "honeywell.hqs-lt-s1-apival",
-        "metadata": {"qiskit": "True", "name": "Qiskit Sample - 3-qubit GHZ circuit",
-        "num_qubits": "4", "metadata": "{\"some\": \"data\"}"}, "name": "Qiskit Sample
-        - 3-qubit GHZ circuit", "id": "00000000-0000-0000-0000-000000000000", "status":
-        "Waiting", "outputDataFormat": "honeywell.quantum-results.v1", "outputDataUri":
-        "https://azuresdkteststo.blob.core.windows.net:443/job-00000000-0000-0000-0000-000000000000/outputData?sv=PLACEHOLDER&sig=PLACEHOLDER&se=PLACEHOLDER&srt=co&ss=b&sp=racw",
-        "creationTime": "2022-09-14T20:11:11.879403+00:00", "beginExecutionTime":
->>>>>>> 179fb04f
         null, "endExecutionTime": null, "cancellationTime": null, "costEstimate":
         null, "errorData": null, "isCancelling": false, "tags": [], "access_token":
         "fake_token"}'
     headers:
       content-length:
-<<<<<<< HEAD
       - '1163'
-=======
-      - '1138'
->>>>>>> 179fb04f
       content-type:
       - application/json; charset=utf-8
     status:
@@ -608,7 +490,6 @@
   response:
     body:
       string: '{"containerUri": "https://mystorage.blob.core.windows.net/job-00000000-0000-0000-0000-000000000000?sv=PLACEHOLDER&sig=PLACEHOLDER&se=PLACEHOLDER&srt=co&ss=b&sp=racw",
-<<<<<<< HEAD
         "inputDataUri": "https://mystorage.blob.core.windows.net/job-00000000-0000-0000-0000-000000000000/inputData?sv=PLACEHOLDER&sr=b&sig=PLACEHOLDER&se=PLACEHOLDER&sp=r&rscd=attachment%3B%20filename%3DQiskit%2BSample%2B-%2B3-qubit%2BGHZ%2Bcircuit-c56ba429-3488-11ed-b39c-6045bdc85d00.input.json",
         "inputDataFormat": "honeywell.openqasm.v1", "inputParams": {"count": 500,
         "targetCapability": "openqasm", "shots": 500}, "providerId": "honeywell",
@@ -619,29 +500,13 @@
         "outputDataUri": "https://mystorage.blob.core.windows.net/job-00000000-0000-0000-0000-000000000000/rawOutputData?sv=PLACEHOLDER&sr=b&sig=PLACEHOLDER&se=PLACEHOLDER&sp=r&rscd=attachment%3B%20filename%3DQiskit%2BSample%2B-%2B3-qubit%2BGHZ%2Bcircuit-c56ba429-3488-11ed-b39c-6045bdc85d00.output.json",
         "creationTime": "2022-09-14T23:55:58.1224226+00:00", "beginExecutionTime":
         "2022-09-14T23:56:00.078033+00:00", "endExecutionTime": "2022-09-14T23:56:00.078626+00:00",
-=======
-        "inputDataUri": "https://mystorage.blob.core.windows.net/job-00000000-0000-0000-0000-000000000000/inputData?sv=PLACEHOLDER&sr=b&sig=PLACEHOLDER&se=PLACEHOLDER&sp=r&rscd=attachment%3B%20filename%3DQiskit%2BSample%2B-%2B3-qubit%2BGHZ%2Bcircuit-5fbd0fd4-3469-11ed-a6e8-6045bdc85d00.input.json",
-        "inputDataFormat": "honeywell.openqasm.v1", "inputParams": {"count": 500,
-        "shots": 500}, "providerId": "honeywell", "target": "honeywell.hqs-lt-s1-apival",
-        "metadata": {"qiskit": "True", "name": "Qiskit Sample - 3-qubit GHZ circuit",
-        "num_qubits": "4", "metadata": "{\"some\": \"data\"}"}, "name": "Qiskit Sample
-        - 3-qubit GHZ circuit", "id": "00000000-0000-0000-0000-000000000000", "status":
-        "Succeeded", "outputDataFormat": "honeywell.quantum-results.v1", "outputDataUri":
-        "https://mystorage.blob.core.windows.net/job-00000000-0000-0000-0000-000000000000/rawOutputData?sv=PLACEHOLDER&sr=b&sig=PLACEHOLDER&se=PLACEHOLDER&sp=r&rscd=attachment%3B%20filename%3DQiskit%2BSample%2B-%2B3-qubit%2BGHZ%2Bcircuit-5fbd0fd4-3469-11ed-a6e8-6045bdc85d00.output.json",
-        "creationTime": "2022-09-14T20:11:11.879403+00:00", "beginExecutionTime":
-        "2022-09-14T20:11:14.136148+00:00", "endExecutionTime": "2022-09-14T20:11:14.137047+00:00",
->>>>>>> 179fb04f
         "cancellationTime": null, "costEstimate": {"currencyCode": "USD", "events":
         [{"dimensionId": "hqc", "dimensionName": "HQC", "measureUnit": "hqc", "amountBilled":
         0.0, "amountConsumed": 0.0, "unitPrice": 0.0}], "estimatedTotal": 0.0}, "errorData":
         null, "isCancelling": false, "tags": [], "access_token": "fake_token"}'
     headers:
       content-length:
-<<<<<<< HEAD
       - '1636'
-=======
-      - '1605'
->>>>>>> 179fb04f
       content-type:
       - application/json; charset=utf-8
       transfer-encoding:
@@ -665,7 +530,6 @@
   response:
     body:
       string: '{"containerUri": "https://mystorage.blob.core.windows.net/job-00000000-0000-0000-0000-000000000000?sv=PLACEHOLDER&sig=PLACEHOLDER&se=PLACEHOLDER&srt=co&ss=b&sp=racw",
-<<<<<<< HEAD
         "inputDataUri": "https://mystorage.blob.core.windows.net/job-00000000-0000-0000-0000-000000000000/inputData?sv=PLACEHOLDER&sr=b&sig=PLACEHOLDER&se=PLACEHOLDER&sp=r&rscd=attachment%3B%20filename%3DQiskit%2BSample%2B-%2B3-qubit%2BGHZ%2Bcircuit-c56ba429-3488-11ed-b39c-6045bdc85d00.input.json",
         "inputDataFormat": "honeywell.openqasm.v1", "inputParams": {"count": 500,
         "targetCapability": "openqasm", "shots": 500}, "providerId": "honeywell",
@@ -676,29 +540,13 @@
         "outputDataUri": "https://mystorage.blob.core.windows.net/job-00000000-0000-0000-0000-000000000000/rawOutputData?sv=PLACEHOLDER&sr=b&sig=PLACEHOLDER&se=PLACEHOLDER&sp=r&rscd=attachment%3B%20filename%3DQiskit%2BSample%2B-%2B3-qubit%2BGHZ%2Bcircuit-c56ba429-3488-11ed-b39c-6045bdc85d00.output.json",
         "creationTime": "2022-09-14T23:55:58.1224226+00:00", "beginExecutionTime":
         "2022-09-14T23:56:00.078033+00:00", "endExecutionTime": "2022-09-14T23:56:00.078626+00:00",
-=======
-        "inputDataUri": "https://mystorage.blob.core.windows.net/job-00000000-0000-0000-0000-000000000000/inputData?sv=PLACEHOLDER&sr=b&sig=PLACEHOLDER&se=PLACEHOLDER&sp=r&rscd=attachment%3B%20filename%3DQiskit%2BSample%2B-%2B3-qubit%2BGHZ%2Bcircuit-5fbd0fd4-3469-11ed-a6e8-6045bdc85d00.input.json",
-        "inputDataFormat": "honeywell.openqasm.v1", "inputParams": {"count": 500,
-        "shots": 500}, "providerId": "honeywell", "target": "honeywell.hqs-lt-s1-apival",
-        "metadata": {"qiskit": "True", "name": "Qiskit Sample - 3-qubit GHZ circuit",
-        "num_qubits": "4", "metadata": "{\"some\": \"data\"}"}, "name": "Qiskit Sample
-        - 3-qubit GHZ circuit", "id": "00000000-0000-0000-0000-000000000000", "status":
-        "Succeeded", "outputDataFormat": "honeywell.quantum-results.v1", "outputDataUri":
-        "https://mystorage.blob.core.windows.net/job-00000000-0000-0000-0000-000000000000/rawOutputData?sv=PLACEHOLDER&sr=b&sig=PLACEHOLDER&se=PLACEHOLDER&sp=r&rscd=attachment%3B%20filename%3DQiskit%2BSample%2B-%2B3-qubit%2BGHZ%2Bcircuit-5fbd0fd4-3469-11ed-a6e8-6045bdc85d00.output.json",
-        "creationTime": "2022-09-14T20:11:11.879403+00:00", "beginExecutionTime":
-        "2022-09-14T20:11:14.136148+00:00", "endExecutionTime": "2022-09-14T20:11:14.137047+00:00",
->>>>>>> 179fb04f
         "cancellationTime": null, "costEstimate": {"currencyCode": "USD", "events":
         [{"dimensionId": "hqc", "dimensionName": "HQC", "measureUnit": "hqc", "amountBilled":
         0.0, "amountConsumed": 0.0, "unitPrice": 0.0}], "estimatedTotal": 0.0}, "errorData":
         null, "isCancelling": false, "tags": [], "access_token": "fake_token"}'
     headers:
       content-length:
-<<<<<<< HEAD
       - '1636'
-=======
-      - '1605'
->>>>>>> 179fb04f
       content-type:
       - application/json; charset=utf-8
       transfer-encoding:
@@ -722,7 +570,6 @@
   response:
     body:
       string: '{"containerUri": "https://mystorage.blob.core.windows.net/job-00000000-0000-0000-0000-000000000000?sv=PLACEHOLDER&sig=PLACEHOLDER&se=PLACEHOLDER&srt=co&ss=b&sp=racw",
-<<<<<<< HEAD
         "inputDataUri": "https://mystorage.blob.core.windows.net/job-00000000-0000-0000-0000-000000000000/inputData?sv=PLACEHOLDER&sr=b&sig=PLACEHOLDER&se=PLACEHOLDER&sp=r&rscd=attachment%3B%20filename%3DQiskit%2BSample%2B-%2B3-qubit%2BGHZ%2Bcircuit-c56ba429-3488-11ed-b39c-6045bdc85d00.input.json",
         "inputDataFormat": "honeywell.openqasm.v1", "inputParams": {"count": 500,
         "targetCapability": "openqasm", "shots": 500}, "providerId": "honeywell",
@@ -733,29 +580,13 @@
         "outputDataUri": "https://mystorage.blob.core.windows.net/job-00000000-0000-0000-0000-000000000000/rawOutputData?sv=PLACEHOLDER&sr=b&sig=PLACEHOLDER&se=PLACEHOLDER&sp=r&rscd=attachment%3B%20filename%3DQiskit%2BSample%2B-%2B3-qubit%2BGHZ%2Bcircuit-c56ba429-3488-11ed-b39c-6045bdc85d00.output.json",
         "creationTime": "2022-09-14T23:55:58.1224226+00:00", "beginExecutionTime":
         "2022-09-14T23:56:00.078033+00:00", "endExecutionTime": "2022-09-14T23:56:00.078626+00:00",
-=======
-        "inputDataUri": "https://mystorage.blob.core.windows.net/job-00000000-0000-0000-0000-000000000000/inputData?sv=PLACEHOLDER&sr=b&sig=PLACEHOLDER&se=PLACEHOLDER&sp=r&rscd=attachment%3B%20filename%3DQiskit%2BSample%2B-%2B3-qubit%2BGHZ%2Bcircuit-5fbd0fd4-3469-11ed-a6e8-6045bdc85d00.input.json",
-        "inputDataFormat": "honeywell.openqasm.v1", "inputParams": {"count": 500,
-        "shots": 500}, "providerId": "honeywell", "target": "honeywell.hqs-lt-s1-apival",
-        "metadata": {"qiskit": "True", "name": "Qiskit Sample - 3-qubit GHZ circuit",
-        "num_qubits": "4", "metadata": "{\"some\": \"data\"}"}, "name": "Qiskit Sample
-        - 3-qubit GHZ circuit", "id": "00000000-0000-0000-0000-000000000000", "status":
-        "Succeeded", "outputDataFormat": "honeywell.quantum-results.v1", "outputDataUri":
-        "https://mystorage.blob.core.windows.net/job-00000000-0000-0000-0000-000000000000/rawOutputData?sv=PLACEHOLDER&sr=b&sig=PLACEHOLDER&se=PLACEHOLDER&sp=r&rscd=attachment%3B%20filename%3DQiskit%2BSample%2B-%2B3-qubit%2BGHZ%2Bcircuit-5fbd0fd4-3469-11ed-a6e8-6045bdc85d00.output.json",
-        "creationTime": "2022-09-14T20:11:11.879403+00:00", "beginExecutionTime":
-        "2022-09-14T20:11:14.136148+00:00", "endExecutionTime": "2022-09-14T20:11:14.137047+00:00",
->>>>>>> 179fb04f
         "cancellationTime": null, "costEstimate": {"currencyCode": "USD", "events":
         [{"dimensionId": "hqc", "dimensionName": "HQC", "measureUnit": "hqc", "amountBilled":
         0.0, "amountConsumed": 0.0, "unitPrice": 0.0}], "estimatedTotal": 0.0}, "errorData":
         null, "isCancelling": false, "tags": [], "access_token": "fake_token"}'
     headers:
       content-length:
-<<<<<<< HEAD
       - '1636'
-=======
-      - '1605'
->>>>>>> 179fb04f
       content-type:
       - application/json; charset=utf-8
       transfer-encoding:
@@ -818,35 +649,20 @@
         "averageQueueTime": 0, "statusPage": null}, {"id": "microsoft.qmc.cpu.experimental",
         "currentAvailability": "Available", "averageQueueTime": 0, "statusPage": null}]},
         {"id": "ionq", "currentAvailability": "Available", "targets": [{"id": "ionq.qpu",
-<<<<<<< HEAD
         "currentAvailability": "Available", "averageQueueTime": 200, "statusPage":
         "https://status.ionq.co"}, {"id": "ionq.qpu.aria-1", "currentAvailability":
         "Available", "averageQueueTime": 139829, "statusPage": "https://status.ionq.co"},
         {"id": "ionq.simulator", "currentAvailability": "Available", "averageQueueTime":
         3, "statusPage": "https://status.ionq.co"}]}, {"id": "quantinuum", "currentAvailability":
-=======
-        "currentAvailability": "Available", "averageQueueTime": 137, "statusPage":
-        "https://status.ionq.co"}, {"id": "ionq.qpu.aria-1", "currentAvailability":
-        "Available", "averageQueueTime": 135524, "statusPage": "https://status.ionq.co"},
-        {"id": "ionq.simulator", "currentAvailability": "Available", "averageQueueTime":
-        5, "statusPage": "https://status.ionq.co"}]}, {"id": "quantinuum", "currentAvailability":
->>>>>>> 179fb04f
         "Degraded", "targets": [{"id": "quantinuum.hqs-lt-s1", "currentAvailability":
         "Unavailable", "averageQueueTime": 0, "statusPage": "https://www.quantinuum.com/products/h1"},
         {"id": "quantinuum.hqs-lt-s1-apival", "currentAvailability": "Available",
         "averageQueueTime": 1, "statusPage": "https://www.quantinuum.com/products/h1"},
         {"id": "quantinuum.hqs-lt-s2", "currentAvailability": "Degraded", "averageQueueTime":
-<<<<<<< HEAD
         353984, "statusPage": "https://www.quantinuum.com/products/h1"}, {"id": "quantinuum.hqs-lt-s2-apival",
         "currentAvailability": "Available", "averageQueueTime": 0, "statusPage": "https://www.quantinuum.com/products/h1"},
         {"id": "quantinuum.hqs-lt-s1-sim", "currentAvailability": "Available", "averageQueueTime":
         146, "statusPage": "https://www.quantinuum.com/products/h1"}, {"id": "quantinuum.hqs-lt-s2-sim",
-=======
-        421821, "statusPage": "https://www.quantinuum.com/products/h1"}, {"id": "quantinuum.hqs-lt-s2-apival",
-        "currentAvailability": "Available", "averageQueueTime": 0, "statusPage": "https://www.quantinuum.com/products/h1"},
-        {"id": "quantinuum.hqs-lt-s1-sim", "currentAvailability": "Available", "averageQueueTime":
-        147, "statusPage": "https://www.quantinuum.com/products/h1"}, {"id": "quantinuum.hqs-lt-s2-sim",
->>>>>>> 179fb04f
         "currentAvailability": "Available", "averageQueueTime": 28, "statusPage":
         "https://www.quantinuum.com/products/h1"}, {"id": "quantinuum.hqs-lt", "currentAvailability":
         "Degraded", "averageQueueTime": 0, "statusPage": "https://www.quantinuum.com/products/h1"},
@@ -854,17 +670,10 @@
         0, "statusPage": "https://www.quantinuum.com/products/h1"}, {"id": "quantinuum.sim.h1-1sc",
         "currentAvailability": "Available", "averageQueueTime": 1, "statusPage": "https://www.quantinuum.com/products/h1"},
         {"id": "quantinuum.qpu.h1-2", "currentAvailability": "Degraded", "averageQueueTime":
-<<<<<<< HEAD
         353984, "statusPage": "https://www.quantinuum.com/products/h1"}, {"id": "quantinuum.sim.h1-2sc",
         "currentAvailability": "Available", "averageQueueTime": 0, "statusPage": "https://www.quantinuum.com/products/h1"},
         {"id": "quantinuum.sim.h1-1e", "currentAvailability": "Available", "averageQueueTime":
         146, "statusPage": "https://www.quantinuum.com/products/h1"}, {"id": "quantinuum.sim.h1-2e",
-=======
-        421821, "statusPage": "https://www.quantinuum.com/products/h1"}, {"id": "quantinuum.sim.h1-2sc",
-        "currentAvailability": "Available", "averageQueueTime": 0, "statusPage": "https://www.quantinuum.com/products/h1"},
-        {"id": "quantinuum.sim.h1-1e", "currentAvailability": "Available", "averageQueueTime":
-        147, "statusPage": "https://www.quantinuum.com/products/h1"}, {"id": "quantinuum.sim.h1-2e",
->>>>>>> 179fb04f
         "currentAvailability": "Available", "averageQueueTime": 28, "statusPage":
         "https://www.quantinuum.com/products/h1"}, {"id": "quantinuum.qpu.h1", "currentAvailability":
         "Unavailable", "averageQueueTime": 0, "statusPage": null}]}, {"id": "honeywell",
@@ -872,7 +681,6 @@
         "currentAvailability": "Unavailable", "averageQueueTime": 0, "statusPage":
         "https://www.honeywell.com/en-us/company/quantum"}, {"id": "honeywell.hqs-lt-s1-apival",
         "currentAvailability": "Available", "averageQueueTime": 1, "statusPage": "https://www.honeywell.com/en-us/company/quantum"},
-<<<<<<< HEAD
         {"id": "honeywell.hqs-lt-s2", "currentAvailability": "Degraded", "averageQueueTime":
         353984, "statusPage": "https://www.honeywell.com/en-us/company/quantum"},
         {"id": "honeywell.hqs-lt-s2-apival", "currentAvailability": "Available", "averageQueueTime":
@@ -880,21 +688,11 @@
         "honeywell.hqs-lt-s1-sim", "currentAvailability": "Available", "averageQueueTime":
         146, "statusPage": "https://www.honeywell.com/en-us/company/quantum"}, {"id":
         "honeywell.hqs-lt", "currentAvailability": "Degraded", "averageQueueTime":
-=======
-        {"id": "honeywell.hqs-lt-s2", "currentAvailability": "Available", "averageQueueTime":
-        421821, "statusPage": "https://www.honeywell.com/en-us/company/quantum"},
-        {"id": "honeywell.hqs-lt-s2-apival", "currentAvailability": "Available", "averageQueueTime":
-        0, "statusPage": "https://www.honeywell.com/en-us/company/quantum"}, {"id":
-        "honeywell.hqs-lt-s1-sim", "currentAvailability": "Available", "averageQueueTime":
-        147, "statusPage": "https://www.honeywell.com/en-us/company/quantum"}, {"id":
-        "honeywell.hqs-lt", "currentAvailability": "Available", "averageQueueTime":
->>>>>>> 179fb04f
         0, "statusPage": "https://www.honeywell.com/en-us/company/quantum"}]}, {"id":
         "rigetti", "currentAvailability": "Available", "targets": [{"id": "rigetti.sim.qvm",
         "currentAvailability": "Available", "averageQueueTime": 5, "statusPage": "https://rigetti.statuspage.io/"},
         {"id": "rigetti.qpu.aspen-11", "currentAvailability": "Available", "averageQueueTime":
         5, "statusPage": "https://rigetti.statuspage.io/"}, {"id": "rigetti.qpu.aspen-m-2",
-<<<<<<< HEAD
         "currentAvailability": "Available", "averageQueueTime": 5, "statusPage": "https://rigetti.statuspage.io/"}]},
         {"id": "1qbit", "currentAvailability": "Degraded", "targets": [{"id": "1qbit.tabu",
         "currentAvailability": "Degraded", "averageQueueTime": 0, "statusPage": "https://status.1qbit.com/"},
@@ -905,13 +703,6 @@
     headers:
       content-length:
       - '7526'
-=======
-        "currentAvailability": "Available", "averageQueueTime": 5, "statusPage": "https://rigetti.statuspage.io/"}]}],
-        "nextLink": null, "access_token": "fake_token"}'
-    headers:
-      content-length:
-      - '7113'
->>>>>>> 179fb04f
       content-type:
       - application/json; charset=utf-8
       transfer-encoding:
@@ -935,7 +726,6 @@
   response:
     body:
       string: '{"containerUri": "https://mystorage.blob.core.windows.net/job-00000000-0000-0000-0000-000000000000?sv=PLACEHOLDER&sig=PLACEHOLDER&se=PLACEHOLDER&srt=co&ss=b&sp=racw",
-<<<<<<< HEAD
         "inputDataUri": "https://mystorage.blob.core.windows.net/job-00000000-0000-0000-0000-000000000000/inputData?sv=PLACEHOLDER&sr=b&sig=PLACEHOLDER&se=PLACEHOLDER&sp=r&rscd=attachment%3B%20filename%3DQiskit%2BSample%2B-%2B3-qubit%2BGHZ%2Bcircuit-c56ba429-3488-11ed-b39c-6045bdc85d00.input.json",
         "inputDataFormat": "honeywell.openqasm.v1", "inputParams": {"count": 500,
         "targetCapability": "openqasm", "shots": 500}, "providerId": "honeywell",
@@ -946,29 +736,13 @@
         "outputDataUri": "https://mystorage.blob.core.windows.net/job-00000000-0000-0000-0000-000000000000/rawOutputData?sv=PLACEHOLDER&sr=b&sig=PLACEHOLDER&se=PLACEHOLDER&sp=r&rscd=attachment%3B%20filename%3DQiskit%2BSample%2B-%2B3-qubit%2BGHZ%2Bcircuit-c56ba429-3488-11ed-b39c-6045bdc85d00.output.json",
         "creationTime": "2022-09-14T23:55:58.1224226+00:00", "beginExecutionTime":
         "2022-09-14T23:56:00.078033+00:00", "endExecutionTime": "2022-09-14T23:56:00.078626+00:00",
-=======
-        "inputDataUri": "https://mystorage.blob.core.windows.net/job-00000000-0000-0000-0000-000000000000/inputData?sv=PLACEHOLDER&sr=b&sig=PLACEHOLDER&se=PLACEHOLDER&sp=r&rscd=attachment%3B%20filename%3DQiskit%2BSample%2B-%2B3-qubit%2BGHZ%2Bcircuit-5fbd0fd4-3469-11ed-a6e8-6045bdc85d00.input.json",
-        "inputDataFormat": "honeywell.openqasm.v1", "inputParams": {"count": 500,
-        "shots": 500}, "providerId": "honeywell", "target": "honeywell.hqs-lt-s1-apival",
-        "metadata": {"qiskit": "True", "name": "Qiskit Sample - 3-qubit GHZ circuit",
-        "num_qubits": "4", "metadata": "{\"some\": \"data\"}"}, "name": "Qiskit Sample
-        - 3-qubit GHZ circuit", "id": "00000000-0000-0000-0000-000000000000", "status":
-        "Succeeded", "outputDataFormat": "honeywell.quantum-results.v1", "outputDataUri":
-        "https://mystorage.blob.core.windows.net/job-00000000-0000-0000-0000-000000000000/rawOutputData?sv=PLACEHOLDER&sr=b&sig=PLACEHOLDER&se=PLACEHOLDER&sp=r&rscd=attachment%3B%20filename%3DQiskit%2BSample%2B-%2B3-qubit%2BGHZ%2Bcircuit-5fbd0fd4-3469-11ed-a6e8-6045bdc85d00.output.json",
-        "creationTime": "2022-09-14T20:11:11.879403+00:00", "beginExecutionTime":
-        "2022-09-14T20:11:14.136148+00:00", "endExecutionTime": "2022-09-14T20:11:14.137047+00:00",
->>>>>>> 179fb04f
         "cancellationTime": null, "costEstimate": {"currencyCode": "USD", "events":
         [{"dimensionId": "hqc", "dimensionName": "HQC", "measureUnit": "hqc", "amountBilled":
         0.0, "amountConsumed": 0.0, "unitPrice": 0.0}], "estimatedTotal": 0.0}, "errorData":
         null, "isCancelling": false, "tags": [], "access_token": "fake_token"}'
     headers:
       content-length:
-<<<<<<< HEAD
       - '1636'
-=======
-      - '1605'
->>>>>>> 179fb04f
       content-type:
       - application/json; charset=utf-8
       transfer-encoding:
@@ -992,7 +766,6 @@
   response:
     body:
       string: '{"containerUri": "https://mystorage.blob.core.windows.net/job-00000000-0000-0000-0000-000000000000?sv=PLACEHOLDER&sig=PLACEHOLDER&se=PLACEHOLDER&srt=co&ss=b&sp=racw",
-<<<<<<< HEAD
         "inputDataUri": "https://mystorage.blob.core.windows.net/job-00000000-0000-0000-0000-000000000000/inputData?sv=PLACEHOLDER&sr=b&sig=PLACEHOLDER&se=PLACEHOLDER&sp=r&rscd=attachment%3B%20filename%3DQiskit%2BSample%2B-%2B3-qubit%2BGHZ%2Bcircuit-c56ba429-3488-11ed-b39c-6045bdc85d00.input.json",
         "inputDataFormat": "honeywell.openqasm.v1", "inputParams": {"count": 500,
         "targetCapability": "openqasm", "shots": 500}, "providerId": "honeywell",
@@ -1003,29 +776,13 @@
         "outputDataUri": "https://mystorage.blob.core.windows.net/job-00000000-0000-0000-0000-000000000000/rawOutputData?sv=PLACEHOLDER&sr=b&sig=PLACEHOLDER&se=PLACEHOLDER&sp=r&rscd=attachment%3B%20filename%3DQiskit%2BSample%2B-%2B3-qubit%2BGHZ%2Bcircuit-c56ba429-3488-11ed-b39c-6045bdc85d00.output.json",
         "creationTime": "2022-09-14T23:55:58.1224226+00:00", "beginExecutionTime":
         "2022-09-14T23:56:00.078033+00:00", "endExecutionTime": "2022-09-14T23:56:00.078626+00:00",
-=======
-        "inputDataUri": "https://mystorage.blob.core.windows.net/job-00000000-0000-0000-0000-000000000000/inputData?sv=PLACEHOLDER&sr=b&sig=PLACEHOLDER&se=PLACEHOLDER&sp=r&rscd=attachment%3B%20filename%3DQiskit%2BSample%2B-%2B3-qubit%2BGHZ%2Bcircuit-5fbd0fd4-3469-11ed-a6e8-6045bdc85d00.input.json",
-        "inputDataFormat": "honeywell.openqasm.v1", "inputParams": {"count": 500,
-        "shots": 500}, "providerId": "honeywell", "target": "honeywell.hqs-lt-s1-apival",
-        "metadata": {"qiskit": "True", "name": "Qiskit Sample - 3-qubit GHZ circuit",
-        "num_qubits": "4", "metadata": "{\"some\": \"data\"}"}, "name": "Qiskit Sample
-        - 3-qubit GHZ circuit", "id": "00000000-0000-0000-0000-000000000000", "status":
-        "Succeeded", "outputDataFormat": "honeywell.quantum-results.v1", "outputDataUri":
-        "https://mystorage.blob.core.windows.net/job-00000000-0000-0000-0000-000000000000/rawOutputData?sv=PLACEHOLDER&sr=b&sig=PLACEHOLDER&se=PLACEHOLDER&sp=r&rscd=attachment%3B%20filename%3DQiskit%2BSample%2B-%2B3-qubit%2BGHZ%2Bcircuit-5fbd0fd4-3469-11ed-a6e8-6045bdc85d00.output.json",
-        "creationTime": "2022-09-14T20:11:11.879403+00:00", "beginExecutionTime":
-        "2022-09-14T20:11:14.136148+00:00", "endExecutionTime": "2022-09-14T20:11:14.137047+00:00",
->>>>>>> 179fb04f
         "cancellationTime": null, "costEstimate": {"currencyCode": "USD", "events":
         [{"dimensionId": "hqc", "dimensionName": "HQC", "measureUnit": "hqc", "amountBilled":
         0.0, "amountConsumed": 0.0, "unitPrice": 0.0}], "estimatedTotal": 0.0}, "errorData":
         null, "isCancelling": false, "tags": [], "access_token": "fake_token"}'
     headers:
       content-length:
-<<<<<<< HEAD
       - '1636'
-=======
-      - '1605'
->>>>>>> 179fb04f
       content-type:
       - application/json; charset=utf-8
       transfer-encoding:
@@ -1049,7 +806,6 @@
   response:
     body:
       string: '{"containerUri": "https://mystorage.blob.core.windows.net/job-00000000-0000-0000-0000-000000000000?sv=PLACEHOLDER&sig=PLACEHOLDER&se=PLACEHOLDER&srt=co&ss=b&sp=racw",
-<<<<<<< HEAD
         "inputDataUri": "https://mystorage.blob.core.windows.net/job-00000000-0000-0000-0000-000000000000/inputData?sv=PLACEHOLDER&sr=b&sig=PLACEHOLDER&se=PLACEHOLDER&sp=r&rscd=attachment%3B%20filename%3DQiskit%2BSample%2B-%2B3-qubit%2BGHZ%2Bcircuit-c56ba429-3488-11ed-b39c-6045bdc85d00.input.json",
         "inputDataFormat": "honeywell.openqasm.v1", "inputParams": {"count": 500,
         "targetCapability": "openqasm", "shots": 500}, "providerId": "honeywell",
@@ -1060,29 +816,13 @@
         "outputDataUri": "https://mystorage.blob.core.windows.net/job-00000000-0000-0000-0000-000000000000/rawOutputData?sv=PLACEHOLDER&sr=b&sig=PLACEHOLDER&se=PLACEHOLDER&sp=r&rscd=attachment%3B%20filename%3DQiskit%2BSample%2B-%2B3-qubit%2BGHZ%2Bcircuit-c56ba429-3488-11ed-b39c-6045bdc85d00.output.json",
         "creationTime": "2022-09-14T23:55:58.1224226+00:00", "beginExecutionTime":
         "2022-09-14T23:56:00.078033+00:00", "endExecutionTime": "2022-09-14T23:56:00.078626+00:00",
-=======
-        "inputDataUri": "https://mystorage.blob.core.windows.net/job-00000000-0000-0000-0000-000000000000/inputData?sv=PLACEHOLDER&sr=b&sig=PLACEHOLDER&se=PLACEHOLDER&sp=r&rscd=attachment%3B%20filename%3DQiskit%2BSample%2B-%2B3-qubit%2BGHZ%2Bcircuit-5fbd0fd4-3469-11ed-a6e8-6045bdc85d00.input.json",
-        "inputDataFormat": "honeywell.openqasm.v1", "inputParams": {"count": 500,
-        "shots": 500}, "providerId": "honeywell", "target": "honeywell.hqs-lt-s1-apival",
-        "metadata": {"qiskit": "True", "name": "Qiskit Sample - 3-qubit GHZ circuit",
-        "num_qubits": "4", "metadata": "{\"some\": \"data\"}"}, "name": "Qiskit Sample
-        - 3-qubit GHZ circuit", "id": "00000000-0000-0000-0000-000000000000", "status":
-        "Succeeded", "outputDataFormat": "honeywell.quantum-results.v1", "outputDataUri":
-        "https://mystorage.blob.core.windows.net/job-00000000-0000-0000-0000-000000000000/rawOutputData?sv=PLACEHOLDER&sr=b&sig=PLACEHOLDER&se=PLACEHOLDER&sp=r&rscd=attachment%3B%20filename%3DQiskit%2BSample%2B-%2B3-qubit%2BGHZ%2Bcircuit-5fbd0fd4-3469-11ed-a6e8-6045bdc85d00.output.json",
-        "creationTime": "2022-09-14T20:11:11.879403+00:00", "beginExecutionTime":
-        "2022-09-14T20:11:14.136148+00:00", "endExecutionTime": "2022-09-14T20:11:14.137047+00:00",
->>>>>>> 179fb04f
         "cancellationTime": null, "costEstimate": {"currencyCode": "USD", "events":
         [{"dimensionId": "hqc", "dimensionName": "HQC", "measureUnit": "hqc", "amountBilled":
         0.0, "amountConsumed": 0.0, "unitPrice": 0.0}], "estimatedTotal": 0.0}, "errorData":
         null, "isCancelling": false, "tags": [], "access_token": "fake_token"}'
     headers:
       content-length:
-<<<<<<< HEAD
       - '1636'
-=======
-      - '1605'
->>>>>>> 179fb04f
       content-type:
       - application/json; charset=utf-8
       transfer-encoding:
@@ -1102,21 +842,13 @@
       User-Agent:
       - azsdk-python-storage-blob/12.11.0 Python/3.9.13 (Windows-10-10.0.22000-SP0)
       x-ms-date:
-<<<<<<< HEAD
       - Wed, 14 Sep 2022 23:56:06 GMT
-=======
-      - Wed, 14 Sep 2022 20:11:17 GMT
->>>>>>> 179fb04f
       x-ms-range:
       - bytes=0-33554431
       x-ms-version:
       - '2021-04-10'
     method: GET
-<<<<<<< HEAD
     uri: https://mystorage.blob.core.windows.net/job-00000000-0000-0000-0000-000000000000/rawOutputData?sv=PLACEHOLDER&sr=b&sig=PLACEHOLDER&se=PLACEHOLDER&sp=r&rscd=attachment%3B%20filename%3DQiskit%2BSample%2B-%2B3-qubit%2BGHZ%2Bcircuit-c56ba429-3488-11ed-b39c-6045bdc85d00.output.json
-=======
-    uri: https://mystorage.blob.core.windows.net/job-00000000-0000-0000-0000-000000000000/rawOutputData?sv=PLACEHOLDER&sr=b&sig=PLACEHOLDER&se=PLACEHOLDER&sp=r&rscd=attachment%3B%20filename%3DQiskit%2BSample%2B-%2B3-qubit%2BGHZ%2Bcircuit-5fbd0fd4-3469-11ed-a6e8-6045bdc85d00.output.json
->>>>>>> 179fb04f
   response:
     body:
       string: '{"c": ["000", "000", "000", "000", "000", "000", "000", "000", "000",
@@ -1179,11 +911,7 @@
       x-ms-blob-type:
       - BlockBlob
       x-ms-creation-time:
-<<<<<<< HEAD
       - Wed, 14 Sep 2022 23:55:58 GMT
-=======
-      - Wed, 14 Sep 2022 20:11:12 GMT
->>>>>>> 179fb04f
       x-ms-lease-state:
       - available
       x-ms-lease-status:

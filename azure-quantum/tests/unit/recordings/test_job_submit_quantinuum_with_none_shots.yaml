interactions:
- request:
    body: client_id=PLACEHOLDER&grant_type=client_credentials&client_assertion=PLACEHOLDER&client_info=1&client_assertion_type=PLACEHOLDER&scope=https%3A%2F%2Fquantum.microsoft.com%2F.default
    headers:
      Accept:
      - application/json
      Accept-Encoding:
      - gzip, deflate
      Connection:
      - keep-alive
      Content-Length:
      - '181'
      Content-Type:
      - application/x-www-form-urlencoded
      User-Agent:
      - azsdk-python-identity/1.16.0 Python/3.9.19 (Windows-10-10.0.22631-SP0)
      x-client-current-telemetry:
      - 4|730,2|
      x-client-os:
      - win32
      x-client-sku:
      - MSAL.Python
      x-client-ver:
      - 1.28.0
    method: POST
    uri: https://login.microsoftonline.com/00000000-0000-0000-0000-000000000000/oauth2/v2.0/token
  response:
    body:
<<<<<<< HEAD
      string: '{"error": "invalid_client", "error_description": "AADSTS7000215: Invalid
        client secret provided. Ensure the secret being sent in the request is the
        client secret value, not the client secret ID, for a secret added to app ''00000000-0000-0000-0000-000000000000''.
        Trace ID: 0ff1065b-5ea9-47d7-8bc6-4d6b31dabb00 Correlation ID: 2a43767b-817a-4ab7-88fa-f248ce252e5f
        Timestamp: 2024-04-30 14:19:56Z", "error_codes": [7000215], "timestamp": "2024-04-30
        14:19:56Z", "trace_id": "0ff1065b-5ea9-47d7-8bc6-4d6b31dabb00", "correlation_id":
        "2a43767b-817a-4ab7-88fa-f248ce252e5f", "error_uri": "https://login.microsoftonline.com/error?code=7000215"}'
=======
      string: '{"token_type": "Bearer", "expires_in": 1746122451, "ext_expires_in":
        1746122451, "refresh_in": 31536000, "access_token": "PLACEHOLDER"}'
>>>>>>> 45329fda
    headers:
      content-length:
      - '636'
      content-type:
      - application/json; charset=utf-8
    status:
      code: 401
      message: Unauthorized
- request:
    body: null
    headers:
      Accept:
      - application/json
      Accept-Encoding:
      - gzip, deflate
      Connection:
      - keep-alive
      User-Agent:
      - testapp azsdk-python-quantum/0.0.1 Python/3.9.19 (Windows-10-10.0.22631-SP0)
    method: GET
    uri: https://eastus.quantum.azure.com/subscriptions/00000000-0000-0000-0000-000000000000/resourceGroups/myresourcegroup/providers/Microsoft.Quantum/workspaces/myworkspace/providerStatus?api-version=2022-09-12-preview&test-sequence-id=1
  response:
    body:
      string: '{"value": [{"id": "microsoft-elements", "currentAvailability": "Available",
        "targets": [{"id": "microsoft.dft", "currentAvailability": "Available", "averageQueueTime":
        0, "statusPage": null}]}, {"id": "ionq", "currentAvailability": "Degraded",
        "targets": [{"id": "ionq.qpu", "currentAvailability": "Available", "averageQueueTime":
<<<<<<< HEAD
        384683, "statusPage": "https://status.ionq.co"}, {"id": "ionq.qpu.aria-1",
        "currentAvailability": "Unavailable", "averageQueueTime": 748754, "statusPage":
        "https://status.ionq.co"}, {"id": "ionq.qpu.aria-2", "currentAvailability":
        "Unavailable", "averageQueueTime": 0, "statusPage": "https://status.ionq.co"},
        {"id": "ionq.simulator", "currentAvailability": "Available", "averageQueueTime":
        1, "statusPage": "https://status.ionq.co"}]}, {"id": "microsoft-qc", "currentAvailability":
        "Available", "targets": [{"id": "microsoft.estimator", "currentAvailability":
        "Available", "averageQueueTime": 0, "statusPage": null}]}, {"id": "pasqal",
        "currentAvailability": "Available", "targets": [{"id": "pasqal.sim.emu-tn",
        "currentAvailability": "Available", "averageQueueTime": 278, "statusPage":
=======
        500791, "statusPage": "https://status.ionq.co"}, {"id": "ionq.qpu.aria-1",
        "currentAvailability": "Unavailable", "averageQueueTime": 737766, "statusPage":
        "https://status.ionq.co"}, {"id": "ionq.qpu.aria-2", "currentAvailability":
        "Unavailable", "averageQueueTime": 0, "statusPage": "https://status.ionq.co"},
        {"id": "ionq.simulator", "currentAvailability": "Available", "averageQueueTime":
        3, "statusPage": "https://status.ionq.co"}]}, {"id": "microsoft-qc", "currentAvailability":
        "Available", "targets": [{"id": "microsoft.estimator", "currentAvailability":
        "Available", "averageQueueTime": 0, "statusPage": null}]}, {"id": "pasqal",
        "currentAvailability": "Degraded", "targets": [{"id": "pasqal.sim.emu-tn",
        "currentAvailability": "Available", "averageQueueTime": 256, "statusPage":
>>>>>>> 45329fda
        "https://pasqal.com"}, {"id": "pasqal.qpu.fresnel", "currentAvailability":
        "Available", "averageQueueTime": 0, "statusPage": "https://pasqal.com"}]},
        {"id": "rigetti", "currentAvailability": "Degraded", "targets": [{"id": "rigetti.sim.qvm",
        "currentAvailability": "Available", "averageQueueTime": 5, "statusPage": "https://rigetti.statuspage.io/"},
        {"id": "rigetti.qpu.ankaa-2", "currentAvailability": "Degraded", "averageQueueTime":
        5, "statusPage": "https://rigetti.statuspage.io/"}]}, {"id": "qci", "currentAvailability":
        "Available", "targets": [{"id": "qci.simulator", "currentAvailability": "Available",
        "averageQueueTime": 1, "statusPage": "https://quantumcircuits.com"}, {"id":
        "qci.machine1", "currentAvailability": "Available", "averageQueueTime": 1,
        "statusPage": "https://quantumcircuits.com"}, {"id": "qci.simulator.noisy",
        "currentAvailability": "Available", "averageQueueTime": 0, "statusPage": "https://quantumcircuits.com"}]},
<<<<<<< HEAD
        {"id": "quantinuum", "currentAvailability": "Degraded", "targets": [{"id":
        "quantinuum.qpu.h1-1", "currentAvailability": "Available", "averageQueueTime":
        591220, "statusPage": "https://www.quantinuum.com/hardware/h1"}, {"id": "quantinuum.sim.h1-1sc",
        "currentAvailability": "Available", "averageQueueTime": 2, "statusPage": "https://www.quantinuum.com/hardware/h1"},
        {"id": "quantinuum.sim.h1-1e", "currentAvailability": "Available", "averageQueueTime":
        4, "statusPage": "https://www.quantinuum.com/hardware/h1"}, {"id": "quantinuum.qpu.h2-1",
        "currentAvailability": "Degraded", "averageQueueTime": 0, "statusPage": "https://www.quantinuum.com/hardware/h2"},
        {"id": "quantinuum.sim.h2-1sc", "currentAvailability": "Available", "averageQueueTime":
        0, "statusPage": "https://www.quantinuum.com/hardware/h2"}, {"id": "quantinuum.sim.h2-1e",
        "currentAvailability": "Available", "averageQueueTime": 469, "statusPage":
        "https://www.quantinuum.com/hardware/h2"}, {"id": "quantinuum.sim.h1-1sc-preview",
        "currentAvailability": "Available", "averageQueueTime": 2, "statusPage": "https://www.quantinuum.com/hardware/h1"},
        {"id": "quantinuum.sim.h1-1e-preview", "currentAvailability": "Available",
        "averageQueueTime": 4, "statusPage": "https://www.quantinuum.com/hardware/h1"},
        {"id": "quantinuum.sim.h1-2e-preview", "currentAvailability": "Available",
        "averageQueueTime": 15089, "statusPage": "https://www.quantinuum.com/hardware/h1"},
        {"id": "quantinuum.qpu.h1-1-preview", "currentAvailability": "Available",
        "averageQueueTime": 591220, "statusPage": "https://www.quantinuum.com/hardware/h1"}]},
=======
        {"id": "quantinuum", "currentAvailability": "Available", "targets": [{"id":
        "quantinuum.qpu.h1-1", "currentAvailability": "Available", "averageQueueTime":
        25425, "statusPage": "https://www.quantinuum.com/hardware/h1"}, {"id": "quantinuum.sim.h1-1sc",
        "currentAvailability": "Available", "averageQueueTime": 4, "statusPage": "https://www.quantinuum.com/hardware/h1"},
        {"id": "quantinuum.sim.h1-1e", "currentAvailability": "Available", "averageQueueTime":
        4, "statusPage": "https://www.quantinuum.com/hardware/h1"}, {"id": "quantinuum.qpu.h2-1",
        "currentAvailability": "Available", "averageQueueTime": 349980, "statusPage":
        "https://www.quantinuum.com/hardware/h2"}, {"id": "quantinuum.sim.h2-1sc",
        "currentAvailability": "Available", "averageQueueTime": 1, "statusPage": "https://www.quantinuum.com/hardware/h2"},
        {"id": "quantinuum.sim.h2-1e", "currentAvailability": "Available", "averageQueueTime":
        913, "statusPage": "https://www.quantinuum.com/hardware/h2"}, {"id": "quantinuum.sim.h1-1sc-preview",
        "currentAvailability": "Available", "averageQueueTime": 4, "statusPage": "https://www.quantinuum.com/hardware/h1"},
        {"id": "quantinuum.sim.h1-1e-preview", "currentAvailability": "Available",
        "averageQueueTime": 4, "statusPage": "https://www.quantinuum.com/hardware/h1"},
        {"id": "quantinuum.sim.h1-2e-preview", "currentAvailability": "Available",
        "averageQueueTime": 27901, "statusPage": "https://www.quantinuum.com/hardware/h1"},
        {"id": "quantinuum.qpu.h1-1-preview", "currentAvailability": "Available",
        "averageQueueTime": 25425, "statusPage": "https://www.quantinuum.com/hardware/h1"}]},
>>>>>>> 45329fda
        {"id": "Microsoft.Test", "currentAvailability": "Available", "targets": [{"id":
        "echo-rigetti", "currentAvailability": "Available", "averageQueueTime": 1,
        "statusPage": ""}, {"id": "echo-quantinuum", "currentAvailability": "Available",
        "averageQueueTime": 1, "statusPage": ""}, {"id": "echo-qci", "currentAvailability":
        "Available", "averageQueueTime": 1, "statusPage": ""}, {"id": "echo-ionq",
        "currentAvailability": "Available", "averageQueueTime": 1, "statusPage": ""},
        {"id": "echo-aquarius", "currentAvailability": "Available", "averageQueueTime":
        1, "statusPage": ""}, {"id": "sparse-sim-rigetti", "currentAvailability":
        "Available", "averageQueueTime": 1, "statusPage": ""}, {"id": "sparse-sim-quantinuum",
        "currentAvailability": "Available", "averageQueueTime": 1, "statusPage": ""},
        {"id": "sparse-sim-qci", "currentAvailability": "Available", "averageQueueTime":
        1, "statusPage": ""}, {"id": "sparse-sim-ionq", "currentAvailability": "Available",
        "averageQueueTime": 1, "statusPage": ""}, {"id": "echo-output", "currentAvailability":
        "Available", "averageQueueTime": 1, "statusPage": ""}]}], "nextLink": null}'
    headers:
      connection:
      - keep-alive
      content-length:
<<<<<<< HEAD
      - '4769'
=======
      - '4772'
>>>>>>> 45329fda
      content-type:
      - application/json; charset=utf-8
      transfer-encoding:
      - chunked
    status:
      code: 200
      message: OK
- request:
    body: client_id=PLACEHOLDER&grant_type=client_credentials&client_assertion=PLACEHOLDER&client_info=1&client_assertion_type=PLACEHOLDER&scope=https%3A%2F%2Fquantum.microsoft.com%2F.default
    headers:
      Accept:
      - application/json
      Accept-Encoding:
      - gzip, deflate
      Connection:
      - keep-alive
      Content-Length:
      - '181'
      Content-Type:
      - application/x-www-form-urlencoded
      User-Agent:
      - azsdk-python-identity/1.16.0 Python/3.9.19 (Windows-10-10.0.22631-SP0)
      x-client-current-telemetry:
      - 4|730,2|
      x-client-os:
      - win32
      x-client-sku:
      - MSAL.Python
      x-client-ver:
      - 1.28.0
    method: POST
    uri: https://login.microsoftonline.com/00000000-0000-0000-0000-000000000000/oauth2/v2.0/token
  response:
    body:
<<<<<<< HEAD
      string: '{"error": "invalid_client", "error_description": "AADSTS7000215: Invalid
        client secret provided. Ensure the secret being sent in the request is the
        client secret value, not the client secret ID, for a secret added to app ''00000000-0000-0000-0000-000000000000''.
        Trace ID: 572b8b0b-eee4-48cc-8a72-688867038600 Correlation ID: b6049b15-4185-49e3-bfcd-d42a3406f974
        Timestamp: 2024-04-30 14:19:59Z", "error_codes": [7000215], "timestamp": "2024-04-30
        14:19:59Z", "trace_id": "572b8b0b-eee4-48cc-8a72-688867038600", "correlation_id":
        "b6049b15-4185-49e3-bfcd-d42a3406f974", "error_uri": "https://login.microsoftonline.com/error?code=7000215"}'
=======
      string: '{"token_type": "Bearer", "expires_in": 1746122453, "ext_expires_in":
        1746122453, "refresh_in": 31536000, "access_token": "PLACEHOLDER"}'
>>>>>>> 45329fda
    headers:
      content-length:
      - '636'
      content-type:
      - application/json; charset=utf-8
    status:
      code: 401
      message: Unauthorized
- request:
    body: 'b''{"containerName": "job-00000000-0000-0000-0000-000000000001"}'''
    headers:
      Accept:
      - application/json
      Accept-Encoding:
      - gzip, deflate
      Connection:
      - keep-alive
      Content-Length:
      - '64'
      Content-Type:
      - application/json
      User-Agent:
      - azsdk-python-quantum/0.0.1 Python/3.9.19 (Windows-10-10.0.22631-SP0)
    method: POST
    uri: https://eastus.quantum.azure.com/subscriptions/00000000-0000-0000-0000-000000000000/resourceGroups/myresourcegroup/providers/Microsoft.Quantum/workspaces/myworkspace/storage/sasUri?api-version=2022-09-12-preview&test-sequence-id=1
  response:
    body:
      string: '{"sasUri": "https://mystorage.blob.core.windows.net/job-00000000-0000-0000-0000-000000000001?sv=PLACEHOLDER&sig=PLACEHOLDER&se=2050-01-01T00%3A00%3A00Z&srt=co&ss=b&sp=racwl"}'
    headers:
      connection:
      - keep-alive
      content-length:
      - '174'
      content-type:
      - application/json; charset=utf-8
      transfer-encoding:
      - chunked
    status:
      code: 200
      message: OK
- request:
    body: null
    headers:
      Accept:
      - application/xml
      Accept-Encoding:
      - gzip, deflate
      Connection:
      - keep-alive
      User-Agent:
      - azsdk-python-storage-blob/12.19.1 Python/3.9.19 (Windows-10-10.0.22631-SP0)
      x-ms-date:
<<<<<<< HEAD
      - Tue, 30 Apr 2024 14:20:02 GMT
=======
      - Wed, 01 May 2024 18:00:54 GMT
>>>>>>> 45329fda
      x-ms-version:
      - '2023-11-03'
    method: GET
    uri: https://mystorage.blob.core.windows.net/job-00000000-0000-0000-0000-000000000001?restype=container&sv=PLACEHOLDER&sig=PLACEHOLDER&se=2050-01-01T00%3A00%3A00Z&srt=co&ss=b&sp=racwl
  response:
    body:
      string: "\uFEFF<?xml version=\"1.0\" encoding=\"utf-8\"?><Error><Code>ContainerNotFound</Code><Message>The
<<<<<<< HEAD
        specified container does not exist.\nRequestId:e070ad7f-601e-0025-2d09-9b85bc000000\nTime:2024-04-30T14:20:04.0068768Z</Message></Error>"
=======
        specified container does not exist.\nRequestId:39735d04-701e-0029-26f1-9b12b4000000\nTime:2024-05-01T18:00:56.9714030Z</Message></Error>"
>>>>>>> 45329fda
    headers:
      content-length:
      - '223'
      content-type:
      - application/xml
      x-ms-version:
      - '2023-11-03'
    status:
      code: 404
      message: The specified container does not exist.
- request:
    body: null
    headers:
      Accept:
      - application/xml
      Accept-Encoding:
      - gzip, deflate
      Connection:
      - keep-alive
      Content-Length:
      - '0'
      User-Agent:
      - azsdk-python-storage-blob/12.19.1 Python/3.9.19 (Windows-10-10.0.22631-SP0)
      x-ms-date:
<<<<<<< HEAD
      - Tue, 30 Apr 2024 14:20:03 GMT
=======
      - Wed, 01 May 2024 18:00:56 GMT
>>>>>>> 45329fda
      x-ms-version:
      - '2023-11-03'
    method: PUT
    uri: https://mystorage.blob.core.windows.net/job-00000000-0000-0000-0000-000000000001?restype=container&sv=PLACEHOLDER&sig=PLACEHOLDER&se=2050-01-01T00%3A00%3A00Z&srt=co&ss=b&sp=racwl
  response:
    body:
      string: ''
    headers:
      content-length:
      - '0'
      x-ms-version:
      - '2023-11-03'
    status:
      code: 201
      message: Created
- request:
    body: null
    headers:
      Accept:
      - application/xml
      Accept-Encoding:
      - gzip, deflate
      Connection:
      - keep-alive
      User-Agent:
      - azsdk-python-storage-blob/12.19.1 Python/3.9.19 (Windows-10-10.0.22631-SP0)
      x-ms-date:
<<<<<<< HEAD
      - Tue, 30 Apr 2024 14:20:03 GMT
=======
      - Wed, 01 May 2024 18:00:56 GMT
>>>>>>> 45329fda
      x-ms-version:
      - '2023-11-03'
    method: GET
    uri: https://mystorage.blob.core.windows.net/job-00000000-0000-0000-0000-000000000001?restype=container&sv=PLACEHOLDER&sig=PLACEHOLDER&se=2050-01-01T00%3A00%3A00Z&srt=co&ss=b&sp=racwl
  response:
    body:
      string: ''
    headers:
      content-length:
      - '0'
      x-ms-lease-state:
      - available
      x-ms-lease-status:
      - unlocked
      x-ms-version:
      - '2023-11-03'
    status:
      code: 200
      message: OK
- request:
    body: b'OPENQASM 2.0;\n        include "qelib1.inc";\n\n        qreg q[3];\n        creg
      c0[1];\n        creg c1[1];\n        creg c2[1];\n\n        h q[0];\n        cx
      q[0], q[1];\n        x q[2];\n        h q[2];\n        cx q[2], q[0];\n        h
      q[2];\n        measure q[0] -> c0[0];\n        if (c0==1) x q[1];\n        measure
      q[2] -> c1[0];\n        if (c1==1) z q[1];\n        h q[1];\n        measure
      q[1] -> c2[0];\n        '
    headers:
      Accept:
      - application/xml
      Accept-Encoding:
      - gzip, deflate
      Connection:
      - keep-alive
      Content-Length:
      - '429'
      Content-Type:
      - application/octet-stream
      User-Agent:
      - azsdk-python-storage-blob/12.19.1 Python/3.9.19 (Windows-10-10.0.22631-SP0)
      x-ms-blob-type:
      - BlockBlob
      x-ms-date:
<<<<<<< HEAD
      - Tue, 30 Apr 2024 14:20:04 GMT
=======
      - Wed, 01 May 2024 18:00:57 GMT
>>>>>>> 45329fda
      x-ms-version:
      - '2023-11-03'
    method: PUT
    uri: https://mystorage.blob.core.windows.net/job-00000000-0000-0000-0000-000000000001/inputData?sv=PLACEHOLDER&sig=PLACEHOLDER&se=2050-01-01T00%3A00%3A00Z&srt=co&ss=b&sp=racwl
  response:
    body:
      string: ''
    headers:
      content-length:
      - '0'
      x-ms-version:
      - '2023-11-03'
    status:
      code: 201
      message: Created
- request:
    body: 'b''{"id": "00000000-0000-0000-0000-000000000001", "name": "quantinuum-job",
      "providerId": "quantinuum", "target": "quantinuum.sim.h1-1e", "itemType": "Job",
      "containerUri": "https://mystorage.blob.core.windows.net/job-00000000-0000-0000-0000-000000000001?sv=PLACEHOLDER&sig=PLACEHOLDER&se=2050-01-01T00%3A00%3A00Z&srt=co&ss=b&sp=racwl",
      "inputDataUri": "https://mystorage.blob.core.windows.net/job-00000000-0000-0000-0000-000000000001/inputData",
      "inputDataFormat": "honeywell.openqasm.v1", "inputParams": {}, "outputDataFormat":
      "honeywell.quantum-results.v1"}'''
    headers:
      Accept:
      - application/json
      Accept-Encoding:
      - gzip, deflate
      Connection:
      - keep-alive
      Content-Length:
      - '561'
      Content-Type:
      - application/json
      User-Agent:
      - azsdk-python-quantum/0.0.1 Python/3.9.19 (Windows-10-10.0.22631-SP0)
    method: PUT
    uri: https://eastus.quantum.azure.com/subscriptions/00000000-0000-0000-0000-000000000000/resourceGroups/myresourcegroup/providers/Microsoft.Quantum/workspaces/myworkspace/jobs/00000000-0000-0000-0000-000000000001?api-version=2022-09-12-preview&test-sequence-id=1
  response:
    body:
      string: '{"containerUri": "https://mystorage.blob.core.windows.net/job-00000000-0000-0000-0000-000000000001?sv=PLACEHOLDER&sig=PLACEHOLDER&se=2050-01-01T00%3A00%3A00Z&srt=co&ss=b&sp=racwl",
        "inputDataUri": "https://mystorage.blob.core.windows.net/job-00000000-0000-0000-0000-000000000001/inputData?sv=PLACEHOLDER&sr=b&sig=PLACEHOLDER&se=2050-01-01T00%3A00%3A00Z&sp=rcw",
        "inputDataFormat": "honeywell.openqasm.v1", "inputParams": {}, "metadata":
        null, "sessionId": null, "status": "Waiting", "jobType": "QuantumComputing",
        "outputDataFormat": "honeywell.quantum-results.v1", "outputDataUri": "https://mystorage.blob.core.windows.net:443/job-00000000-0000-0000-0000-000000000001/outputData?sv=PLACEHOLDER&sig=PLACEHOLDER&se=2050-01-01T00%3A00%3A00Z&srt=co&ss=b&sp=racwl",
        "beginExecutionTime": null, "cancellationTime": null, "quantumComputingData":
        null, "errorData": null, "isCancelling": false, "tags": [], "name": "quantinuum-job",
        "id": "00000000-0000-0000-0000-000000000001", "providerId": "quantinuum",
<<<<<<< HEAD
        "target": "quantinuum.sim.h1-1e", "creationTime": "2024-04-30T14:20:05.5358963+00:00",
=======
        "target": "quantinuum.sim.h1-1e", "creationTime": "2024-05-01T18:00:59.1475224+00:00",
>>>>>>> 45329fda
        "endExecutionTime": null, "costEstimate": null, "itemType": "Job"}'
    headers:
      connection:
      - keep-alive
      content-length:
      - '1153'
      content-type:
      - application/json; charset=utf-8
      transfer-encoding:
      - chunked
    status:
      code: 200
      message: OK
- request:
    body: null
    headers:
      Accept:
      - application/json
      Accept-Encoding:
      - gzip, deflate
      Connection:
      - keep-alive
      User-Agent:
      - azsdk-python-quantum/0.0.1 Python/3.9.19 (Windows-10-10.0.22631-SP0)
    method: GET
    uri: https://eastus.quantum.azure.com/subscriptions/00000000-0000-0000-0000-000000000000/resourceGroups/myresourcegroup/providers/Microsoft.Quantum/workspaces/myworkspace/jobs/00000000-0000-0000-0000-000000000001?api-version=2022-09-12-preview&test-sequence-id=1
  response:
    body:
      string: '{"containerUri": "https://mystorage.blob.core.windows.net/job-00000000-0000-0000-0000-000000000001?sv=PLACEHOLDER&sr=c&sig=PLACEHOLDER&se=2050-01-01T00%3A00%3A00Z&sp=rcwl",
        "inputDataUri": "https://mystorage.blob.core.windows.net/job-00000000-0000-0000-0000-000000000001/inputData?sv=PLACEHOLDER&sr=b&sig=PLACEHOLDER&se=2050-01-01T00%3A00%3A00Z&sp=r&rscd=attachment%3B%20filename%3Dquantinuum-job-00000000-0000-0000-0000-000000000001.input.json",
        "inputDataFormat": "honeywell.openqasm.v1", "inputParams": {}, "metadata":
        null, "sessionId": null, "status": "Waiting", "jobType": "QuantumComputing",
        "outputDataFormat": "honeywell.quantum-results.v1", "outputDataUri": "https://mystorage.blob.core.windows.net/job-00000000-0000-0000-0000-000000000001/outputData?sv=PLACEHOLDER&sr=b&sig=PLACEHOLDER&se=2050-01-01T00%3A00%3A00Z&sp=r&rscd=attachment%3B%20filename%3Dquantinuum-job-00000000-0000-0000-0000-000000000001.output.json",
        "beginExecutionTime": null, "cancellationTime": null, "quantumComputingData":
        {"count": 1}, "errorData": null, "isCancelling": false, "tags": [], "name":
        "quantinuum-job", "id": "00000000-0000-0000-0000-000000000001", "providerId":
<<<<<<< HEAD
        "quantinuum", "target": "quantinuum.sim.h1-1e", "creationTime": "2024-04-30T14:20:05.5358963+00:00",
=======
        "quantinuum", "target": "quantinuum.sim.h1-1e", "creationTime": "2024-05-01T18:00:59.1475224+00:00",
>>>>>>> 45329fda
        "endExecutionTime": null, "costEstimate": null, "itemType": "Job"}'
    headers:
      connection:
      - keep-alive
      content-length:
      - '1327'
      content-type:
      - application/json; charset=utf-8
      transfer-encoding:
      - chunked
    status:
      code: 200
      message: OK
- request:
    body: null
    headers:
      Accept:
      - application/json
      Accept-Encoding:
      - gzip, deflate
      Connection:
      - keep-alive
      User-Agent:
      - azsdk-python-quantum/0.0.1 Python/3.9.19 (Windows-10-10.0.22631-SP0)
    method: GET
    uri: https://eastus.quantum.azure.com/subscriptions/00000000-0000-0000-0000-000000000000/resourceGroups/myresourcegroup/providers/Microsoft.Quantum/workspaces/myworkspace/jobs/00000000-0000-0000-0000-000000000001?api-version=2022-09-12-preview&test-sequence-id=2
  response:
    body:
      string: '{"containerUri": "https://mystorage.blob.core.windows.net/job-00000000-0000-0000-0000-000000000001?sv=PLACEHOLDER&sr=c&sig=PLACEHOLDER&se=2050-01-01T00%3A00%3A00Z&sp=rcwl",
        "inputDataUri": "https://mystorage.blob.core.windows.net/job-00000000-0000-0000-0000-000000000001/inputData?sv=PLACEHOLDER&sr=b&sig=PLACEHOLDER&se=2050-01-01T00%3A00%3A00Z&sp=r&rscd=attachment%3B%20filename%3Dquantinuum-job-00000000-0000-0000-0000-000000000001.input.json",
        "inputDataFormat": "honeywell.openqasm.v1", "inputParams": {}, "metadata":
        null, "sessionId": null, "status": "Waiting", "jobType": "QuantumComputing",
        "outputDataFormat": "honeywell.quantum-results.v1", "outputDataUri": "https://mystorage.blob.core.windows.net/job-00000000-0000-0000-0000-000000000001/outputData?sv=PLACEHOLDER&sr=b&sig=PLACEHOLDER&se=2050-01-01T00%3A00%3A00Z&sp=r&rscd=attachment%3B%20filename%3Dquantinuum-job-00000000-0000-0000-0000-000000000001.output.json",
        "beginExecutionTime": null, "cancellationTime": null, "quantumComputingData":
        {"count": 1}, "errorData": null, "isCancelling": false, "tags": [], "name":
        "quantinuum-job", "id": "00000000-0000-0000-0000-000000000001", "providerId":
<<<<<<< HEAD
        "quantinuum", "target": "quantinuum.sim.h1-1e", "creationTime": "2024-04-30T14:20:05.5358963+00:00",
=======
        "quantinuum", "target": "quantinuum.sim.h1-1e", "creationTime": "2024-05-01T18:00:59.1475224+00:00",
>>>>>>> 45329fda
        "endExecutionTime": null, "costEstimate": null, "itemType": "Job"}'
    headers:
      connection:
      - keep-alive
      content-length:
      - '1327'
      content-type:
      - application/json; charset=utf-8
      transfer-encoding:
      - chunked
    status:
      code: 200
      message: OK
- request:
    body: null
    headers:
      Accept:
      - application/json
      Accept-Encoding:
      - gzip, deflate
      Connection:
      - keep-alive
      User-Agent:
      - azsdk-python-quantum/0.0.1 Python/3.9.19 (Windows-10-10.0.22631-SP0)
    method: GET
    uri: https://eastus.quantum.azure.com/subscriptions/00000000-0000-0000-0000-000000000000/resourceGroups/myresourcegroup/providers/Microsoft.Quantum/workspaces/myworkspace/jobs/00000000-0000-0000-0000-000000000001?api-version=2022-09-12-preview&test-sequence-id=3
  response:
    body:
      string: '{"containerUri": "https://mystorage.blob.core.windows.net/job-00000000-0000-0000-0000-000000000001?sv=PLACEHOLDER&sr=c&sig=PLACEHOLDER&se=2050-01-01T00%3A00%3A00Z&sp=rcwl",
        "inputDataUri": "https://mystorage.blob.core.windows.net/job-00000000-0000-0000-0000-000000000001/inputData?sv=PLACEHOLDER&sr=b&sig=PLACEHOLDER&se=2050-01-01T00%3A00%3A00Z&sp=r&rscd=attachment%3B%20filename%3Dquantinuum-job-00000000-0000-0000-0000-000000000001.input.json",
        "inputDataFormat": "honeywell.openqasm.v1", "inputParams": {}, "metadata":
        null, "sessionId": null, "status": "Waiting", "jobType": "QuantumComputing",
        "outputDataFormat": "honeywell.quantum-results.v1", "outputDataUri": "https://mystorage.blob.core.windows.net/job-00000000-0000-0000-0000-000000000001/outputData?sv=PLACEHOLDER&sr=b&sig=PLACEHOLDER&se=2050-01-01T00%3A00%3A00Z&sp=r&rscd=attachment%3B%20filename%3Dquantinuum-job-00000000-0000-0000-0000-000000000001.output.json",
        "beginExecutionTime": null, "cancellationTime": null, "quantumComputingData":
        {"count": 1}, "errorData": null, "isCancelling": false, "tags": [], "name":
        "quantinuum-job", "id": "00000000-0000-0000-0000-000000000001", "providerId":
<<<<<<< HEAD
        "quantinuum", "target": "quantinuum.sim.h1-1e", "creationTime": "2024-04-30T14:20:05.5358963+00:00",
=======
        "quantinuum", "target": "quantinuum.sim.h1-1e", "creationTime": "2024-05-01T18:00:59.1475224+00:00",
>>>>>>> 45329fda
        "endExecutionTime": null, "costEstimate": null, "itemType": "Job"}'
    headers:
      connection:
      - keep-alive
      content-length:
      - '1327'
      content-type:
      - application/json; charset=utf-8
      transfer-encoding:
      - chunked
    status:
      code: 200
      message: OK
- request:
    body: null
    headers:
      Accept:
      - application/json
      Accept-Encoding:
      - gzip, deflate
      Connection:
      - keep-alive
      User-Agent:
      - azsdk-python-quantum/0.0.1 Python/3.9.19 (Windows-10-10.0.22631-SP0)
    method: GET
    uri: https://eastus.quantum.azure.com/subscriptions/00000000-0000-0000-0000-000000000000/resourceGroups/myresourcegroup/providers/Microsoft.Quantum/workspaces/myworkspace/jobs/00000000-0000-0000-0000-000000000001?api-version=2022-09-12-preview&test-sequence-id=4
  response:
    body:
      string: '{"containerUri": "https://mystorage.blob.core.windows.net/job-00000000-0000-0000-0000-000000000001?sv=PLACEHOLDER&sr=c&sig=PLACEHOLDER&se=2050-01-01T00%3A00%3A00Z&sp=rcwl",
        "inputDataUri": "https://mystorage.blob.core.windows.net/job-00000000-0000-0000-0000-000000000001/inputData?sv=PLACEHOLDER&sr=b&sig=PLACEHOLDER&se=2050-01-01T00%3A00%3A00Z&sp=r&rscd=attachment%3B%20filename%3Dquantinuum-job-00000000-0000-0000-0000-000000000001.input.json",
        "inputDataFormat": "honeywell.openqasm.v1", "inputParams": {}, "metadata":
        null, "sessionId": null, "status": "Waiting", "jobType": "QuantumComputing",
        "outputDataFormat": "honeywell.quantum-results.v1", "outputDataUri": "https://mystorage.blob.core.windows.net/job-00000000-0000-0000-0000-000000000001/outputData?sv=PLACEHOLDER&sr=b&sig=PLACEHOLDER&se=2050-01-01T00%3A00%3A00Z&sp=r&rscd=attachment%3B%20filename%3Dquantinuum-job-00000000-0000-0000-0000-000000000001.output.json",
        "beginExecutionTime": null, "cancellationTime": null, "quantumComputingData":
        {"count": 1}, "errorData": null, "isCancelling": false, "tags": [], "name":
        "quantinuum-job", "id": "00000000-0000-0000-0000-000000000001", "providerId":
<<<<<<< HEAD
        "quantinuum", "target": "quantinuum.sim.h1-1e", "creationTime": "2024-04-30T14:20:05.5358963+00:00",
=======
        "quantinuum", "target": "quantinuum.sim.h1-1e", "creationTime": "2024-05-01T18:00:59.1475224+00:00",
>>>>>>> 45329fda
        "endExecutionTime": null, "costEstimate": null, "itemType": "Job"}'
    headers:
      connection:
      - keep-alive
      content-length:
      - '1327'
      content-type:
      - application/json; charset=utf-8
      transfer-encoding:
      - chunked
    status:
      code: 200
      message: OK
- request:
    body: null
    headers:
      Accept:
      - application/json
      Accept-Encoding:
      - gzip, deflate
      Connection:
      - keep-alive
      User-Agent:
      - azsdk-python-quantum/0.0.1 Python/3.9.19 (Windows-10-10.0.22631-SP0)
    method: GET
    uri: https://eastus.quantum.azure.com/subscriptions/00000000-0000-0000-0000-000000000000/resourceGroups/myresourcegroup/providers/Microsoft.Quantum/workspaces/myworkspace/jobs/00000000-0000-0000-0000-000000000001?api-version=2022-09-12-preview&test-sequence-id=5
  response:
    body:
      string: '{"containerUri": "https://mystorage.blob.core.windows.net/job-00000000-0000-0000-0000-000000000001?sv=PLACEHOLDER&sr=c&sig=PLACEHOLDER&se=2050-01-01T00%3A00%3A00Z&sp=rcwl",
        "inputDataUri": "https://mystorage.blob.core.windows.net/job-00000000-0000-0000-0000-000000000001/inputData?sv=PLACEHOLDER&sr=b&sig=PLACEHOLDER&se=2050-01-01T00%3A00%3A00Z&sp=r&rscd=attachment%3B%20filename%3Dquantinuum-job-00000000-0000-0000-0000-000000000001.input.json",
        "inputDataFormat": "honeywell.openqasm.v1", "inputParams": {}, "metadata":
        null, "sessionId": null, "status": "Executing", "jobType": "QuantumComputing",
        "outputDataFormat": "honeywell.quantum-results.v1", "outputDataUri": "https://mystorage.blob.core.windows.net/job-00000000-0000-0000-0000-000000000001/outputData?sv=PLACEHOLDER&sr=b&sig=PLACEHOLDER&se=2050-01-01T00%3A00%3A00Z&sp=r&rscd=attachment%3B%20filename%3Dquantinuum-job-00000000-0000-0000-0000-000000000001.output.json",
<<<<<<< HEAD
        "beginExecutionTime": "2024-04-30T14:20:07.186687+00:00", "cancellationTime":
        null, "quantumComputingData": {"count": 1}, "errorData": null, "isCancelling":
        false, "tags": [], "name": "quantinuum-job", "id": "00000000-0000-0000-0000-000000000001",
        "providerId": "quantinuum", "target": "quantinuum.sim.h1-1e", "creationTime":
        "2024-04-30T14:20:05.5358963+00:00", "endExecutionTime": null, "costEstimate":
        null, "itemType": "Job"}'
=======
        "beginExecutionTime": null, "cancellationTime": null, "quantumComputingData":
        {"count": 1}, "errorData": null, "isCancelling": false, "tags": [], "name":
        "quantinuum-job", "id": "00000000-0000-0000-0000-000000000001", "providerId":
        "quantinuum", "target": "quantinuum.sim.h1-1e", "creationTime": "2024-05-01T18:00:59.1475224+00:00",
        "endExecutionTime": null, "costEstimate": null, "itemType": "Job"}'
>>>>>>> 45329fda
    headers:
      connection:
      - keep-alive
      content-length:
<<<<<<< HEAD
      - '1359'
=======
      - '1327'
>>>>>>> 45329fda
      content-type:
      - application/json; charset=utf-8
      transfer-encoding:
      - chunked
    status:
      code: 200
      message: OK
- request:
    body: null
    headers:
      Accept:
      - application/json
      Accept-Encoding:
      - gzip, deflate
      Connection:
      - keep-alive
      User-Agent:
      - azsdk-python-quantum/0.0.1 Python/3.9.19 (Windows-10-10.0.22631-SP0)
    method: GET
    uri: https://eastus.quantum.azure.com/subscriptions/00000000-0000-0000-0000-000000000000/resourceGroups/myresourcegroup/providers/Microsoft.Quantum/workspaces/myworkspace/jobs/00000000-0000-0000-0000-000000000001?api-version=2022-09-12-preview&test-sequence-id=6
  response:
    body:
      string: '{"containerUri": "https://mystorage.blob.core.windows.net/job-00000000-0000-0000-0000-000000000001?sv=PLACEHOLDER&sr=c&sig=PLACEHOLDER&se=2050-01-01T00%3A00%3A00Z&sp=rcwl",
        "inputDataUri": "https://mystorage.blob.core.windows.net/job-00000000-0000-0000-0000-000000000001/inputData?sv=PLACEHOLDER&sr=b&sig=PLACEHOLDER&se=2050-01-01T00%3A00%3A00Z&sp=r&rscd=attachment%3B%20filename%3Dquantinuum-job-00000000-0000-0000-0000-000000000001.input.json",
        "inputDataFormat": "honeywell.openqasm.v1", "inputParams": {}, "metadata":
<<<<<<< HEAD
        null, "sessionId": null, "status": "Finishing", "jobType": "QuantumComputing",
        "outputDataFormat": "honeywell.quantum-results.v1", "outputDataUri": "https://mystorage.blob.core.windows.net/job-00000000-0000-0000-0000-000000000001/rawOutputData?sv=PLACEHOLDER&sr=b&sig=PLACEHOLDER&se=2050-01-01T00%3A00%3A00Z&sp=r&rscd=attachment%3B%20filename%3Dquantinuum-job-00000000-0000-0000-0000-000000000001.output.json",
        "beginExecutionTime": "2024-04-30T14:20:07.186687+00:00", "cancellationTime":
        null, "quantumComputingData": {"count": 1}, "errorData": null, "isCancelling":
        false, "tags": [], "name": "quantinuum-job", "id": "00000000-0000-0000-0000-000000000001",
        "providerId": "quantinuum", "target": "quantinuum.sim.h1-1e", "creationTime":
        "2024-04-30T14:20:05.5358963+00:00", "endExecutionTime": "2024-04-30T14:20:08.591694+00:00",
        "costEstimate": {"currencyCode": "USD", "events": [{"dimensionId": "ehqc",
        "dimensionName": "EHQC", "measureUnit": "hqc", "amountBilled": 5.01, "amountConsumed":
        5.01, "unitPrice": 0.0}], "estimatedTotal": 0.0}, "itemType": "Job"}'
=======
        null, "sessionId": null, "status": "Waiting", "jobType": "QuantumComputing",
        "outputDataFormat": "honeywell.quantum-results.v1", "outputDataUri": "https://mystorage.blob.core.windows.net/job-00000000-0000-0000-0000-000000000001/outputData?sv=PLACEHOLDER&sr=b&sig=PLACEHOLDER&se=2050-01-01T00%3A00%3A00Z&sp=r&rscd=attachment%3B%20filename%3Dquantinuum-job-00000000-0000-0000-0000-000000000001.output.json",
        "beginExecutionTime": null, "cancellationTime": null, "quantumComputingData":
        {"count": 1}, "errorData": null, "isCancelling": false, "tags": [], "name":
        "quantinuum-job", "id": "00000000-0000-0000-0000-000000000001", "providerId":
        "quantinuum", "target": "quantinuum.sim.h1-1e", "creationTime": "2024-05-01T18:00:59.1475224+00:00",
        "endExecutionTime": null, "costEstimate": null, "itemType": "Job"}'
>>>>>>> 45329fda
    headers:
      connection:
      - keep-alive
      content-length:
<<<<<<< HEAD
      - '1582'
=======
      - '1327'
>>>>>>> 45329fda
      content-type:
      - application/json; charset=utf-8
      transfer-encoding:
      - chunked
    status:
      code: 200
      message: OK
- request:
    body: null
    headers:
      Accept:
      - application/json
      Accept-Encoding:
      - gzip, deflate
      Connection:
      - keep-alive
      User-Agent:
      - azsdk-python-quantum/0.0.1 Python/3.9.19 (Windows-10-10.0.22631-SP0)
    method: GET
    uri: https://eastus.quantum.azure.com/subscriptions/00000000-0000-0000-0000-000000000000/resourceGroups/myresourcegroup/providers/Microsoft.Quantum/workspaces/myworkspace/jobs/00000000-0000-0000-0000-000000000001?api-version=2022-09-12-preview&test-sequence-id=7
  response:
    body:
      string: '{"containerUri": "https://mystorage.blob.core.windows.net/job-00000000-0000-0000-0000-000000000001?sv=PLACEHOLDER&sr=c&sig=PLACEHOLDER&se=2050-01-01T00%3A00%3A00Z&sp=rcwl",
        "inputDataUri": "https://mystorage.blob.core.windows.net/job-00000000-0000-0000-0000-000000000001/inputData?sv=PLACEHOLDER&sr=b&sig=PLACEHOLDER&se=2050-01-01T00%3A00%3A00Z&sp=r&rscd=attachment%3B%20filename%3Dquantinuum-job-00000000-0000-0000-0000-000000000001.input.json",
        "inputDataFormat": "honeywell.openqasm.v1", "inputParams": {}, "metadata":
<<<<<<< HEAD
        null, "sessionId": null, "status": "Succeeded", "jobType": "QuantumComputing",
        "outputDataFormat": "honeywell.quantum-results.v1", "outputDataUri": "https://mystorage.blob.core.windows.net/job-00000000-0000-0000-0000-000000000001/rawOutputData?sv=PLACEHOLDER&sr=b&sig=PLACEHOLDER&se=2050-01-01T00%3A00%3A00Z&sp=r&rscd=attachment%3B%20filename%3Dquantinuum-job-00000000-0000-0000-0000-000000000001.output.json",
        "beginExecutionTime": "2024-04-30T14:20:07.186687+00:00", "cancellationTime":
        null, "quantumComputingData": {"count": 1}, "errorData": null, "isCancelling":
        false, "tags": [], "name": "quantinuum-job", "id": "00000000-0000-0000-0000-000000000001",
        "providerId": "quantinuum", "target": "quantinuum.sim.h1-1e", "creationTime":
        "2024-04-30T14:20:05.5358963+00:00", "endExecutionTime": "2024-04-30T14:20:08.591694+00:00",
=======
        null, "sessionId": null, "status": "Waiting", "jobType": "QuantumComputing",
        "outputDataFormat": "honeywell.quantum-results.v1", "outputDataUri": "https://mystorage.blob.core.windows.net/job-00000000-0000-0000-0000-000000000001/outputData?sv=PLACEHOLDER&sr=b&sig=PLACEHOLDER&se=2050-01-01T00%3A00%3A00Z&sp=r&rscd=attachment%3B%20filename%3Dquantinuum-job-00000000-0000-0000-0000-000000000001.output.json",
        "beginExecutionTime": null, "cancellationTime": null, "quantumComputingData":
        {"count": 1}, "errorData": null, "isCancelling": false, "tags": [], "name":
        "quantinuum-job", "id": "00000000-0000-0000-0000-000000000001", "providerId":
        "quantinuum", "target": "quantinuum.sim.h1-1e", "creationTime": "2024-05-01T18:00:59.1475224+00:00",
        "endExecutionTime": null, "costEstimate": null, "itemType": "Job"}'
    headers:
      connection:
      - keep-alive
      content-length:
      - '1327'
      content-type:
      - application/json; charset=utf-8
      transfer-encoding:
      - chunked
    status:
      code: 200
      message: OK
- request:
    body: null
    headers:
      Accept:
      - application/json
      Accept-Encoding:
      - gzip, deflate
      Connection:
      - keep-alive
      User-Agent:
      - azsdk-python-quantum/0.0.1 Python/3.9.19 (Windows-10-10.0.22631-SP0)
    method: GET
    uri: https://eastus.quantum.azure.com/subscriptions/00000000-0000-0000-0000-000000000000/resourceGroups/myresourcegroup/providers/Microsoft.Quantum/workspaces/myworkspace/jobs/00000000-0000-0000-0000-000000000001?api-version=2022-09-12-preview&test-sequence-id=8
  response:
    body:
      string: '{"containerUri": "https://mystorage.blob.core.windows.net/job-00000000-0000-0000-0000-000000000001?sv=PLACEHOLDER&sr=c&sig=PLACEHOLDER&se=2050-01-01T00%3A00%3A00Z&sp=rcwl",
        "inputDataUri": "https://mystorage.blob.core.windows.net/job-00000000-0000-0000-0000-000000000001/inputData?sv=PLACEHOLDER&sr=b&sig=PLACEHOLDER&se=2050-01-01T00%3A00%3A00Z&sp=r&rscd=attachment%3B%20filename%3Dquantinuum-job-00000000-0000-0000-0000-000000000001.input.json",
        "inputDataFormat": "honeywell.openqasm.v1", "inputParams": {}, "metadata":
        null, "sessionId": null, "status": "Executing", "jobType": "QuantumComputing",
        "outputDataFormat": "honeywell.quantum-results.v1", "outputDataUri": "https://mystorage.blob.core.windows.net/job-00000000-0000-0000-0000-000000000001/outputData?sv=PLACEHOLDER&sr=b&sig=PLACEHOLDER&se=2050-01-01T00%3A00%3A00Z&sp=r&rscd=attachment%3B%20filename%3Dquantinuum-job-00000000-0000-0000-0000-000000000001.output.json",
        "beginExecutionTime": "2024-05-01T18:01:06.056535+00:00", "cancellationTime":
        null, "quantumComputingData": {"count": 1}, "errorData": null, "isCancelling":
        false, "tags": [], "name": "quantinuum-job", "id": "00000000-0000-0000-0000-000000000001",
        "providerId": "quantinuum", "target": "quantinuum.sim.h1-1e", "creationTime":
        "2024-05-01T18:00:59.1475224+00:00", "endExecutionTime": null, "costEstimate":
        null, "itemType": "Job"}'
    headers:
      connection:
      - keep-alive
      content-length:
      - '1359'
      content-type:
      - application/json; charset=utf-8
      transfer-encoding:
      - chunked
    status:
      code: 200
      message: OK
- request:
    body: null
    headers:
      Accept:
      - application/json
      Accept-Encoding:
      - gzip, deflate
      Connection:
      - keep-alive
      User-Agent:
      - azsdk-python-quantum/0.0.1 Python/3.9.19 (Windows-10-10.0.22631-SP0)
    method: GET
    uri: https://eastus.quantum.azure.com/subscriptions/00000000-0000-0000-0000-000000000000/resourceGroups/myresourcegroup/providers/Microsoft.Quantum/workspaces/myworkspace/jobs/00000000-0000-0000-0000-000000000001?api-version=2022-09-12-preview&test-sequence-id=9
  response:
    body:
      string: '{"containerUri": "https://mystorage.blob.core.windows.net/job-00000000-0000-0000-0000-000000000001?sv=PLACEHOLDER&sr=c&sig=PLACEHOLDER&se=2050-01-01T00%3A00%3A00Z&sp=rcwl",
        "inputDataUri": "https://mystorage.blob.core.windows.net/job-00000000-0000-0000-0000-000000000001/inputData?sv=PLACEHOLDER&sr=b&sig=PLACEHOLDER&se=2050-01-01T00%3A00%3A00Z&sp=r&rscd=attachment%3B%20filename%3Dquantinuum-job-00000000-0000-0000-0000-000000000001.input.json",
        "inputDataFormat": "honeywell.openqasm.v1", "inputParams": {}, "metadata":
        null, "sessionId": null, "status": "Succeeded", "jobType": "QuantumComputing",
        "outputDataFormat": "honeywell.quantum-results.v1", "outputDataUri": "https://mystorage.blob.core.windows.net/job-00000000-0000-0000-0000-000000000001/rawOutputData?sv=PLACEHOLDER&sr=b&sig=PLACEHOLDER&se=2050-01-01T00%3A00%3A00Z&sp=r&rscd=attachment%3B%20filename%3Dquantinuum-job-00000000-0000-0000-0000-000000000001.output.json",
        "beginExecutionTime": "2024-05-01T18:01:06.056535+00:00", "cancellationTime":
        null, "quantumComputingData": {"count": 1}, "errorData": null, "isCancelling":
        false, "tags": [], "name": "quantinuum-job", "id": "00000000-0000-0000-0000-000000000001",
        "providerId": "quantinuum", "target": "quantinuum.sim.h1-1e", "creationTime":
        "2024-05-01T18:00:59.1475224+00:00", "endExecutionTime": "2024-05-01T18:01:07.420314+00:00",
>>>>>>> 45329fda
        "costEstimate": {"currencyCode": "USD", "events": [{"dimensionId": "ehqc",
        "dimensionName": "EHQC", "measureUnit": "hqc", "amountBilled": 5.01, "amountConsumed":
        5.01, "unitPrice": 0.0}], "estimatedTotal": 0.0}, "itemType": "Job"}'
    headers:
      connection:
      - keep-alive
      content-length:
      - '1582'
      content-type:
      - application/json; charset=utf-8
      transfer-encoding:
      - chunked
    status:
      code: 200
      message: OK
- request:
    body: null
    headers:
      Accept:
      - application/json
      Accept-Encoding:
      - gzip, deflate
      Connection:
      - keep-alive
      User-Agent:
      - azsdk-python-quantum/0.0.1 Python/3.9.19 (Windows-10-10.0.22631-SP0)
    method: GET
<<<<<<< HEAD
    uri: https://eastus.quantum.azure.com/subscriptions/00000000-0000-0000-0000-000000000000/resourceGroups/myresourcegroup/providers/Microsoft.Quantum/workspaces/myworkspace/jobs/00000000-0000-0000-0000-000000000001?api-version=2022-09-12-preview&test-sequence-id=8
=======
    uri: https://eastus.quantum.azure.com/subscriptions/00000000-0000-0000-0000-000000000000/resourceGroups/myresourcegroup/providers/Microsoft.Quantum/workspaces/myworkspace/jobs/00000000-0000-0000-0000-000000000001?api-version=2022-09-12-preview&test-sequence-id=10
>>>>>>> 45329fda
  response:
    body:
      string: '{"containerUri": "https://mystorage.blob.core.windows.net/job-00000000-0000-0000-0000-000000000001?sv=PLACEHOLDER&sr=c&sig=PLACEHOLDER&se=2050-01-01T00%3A00%3A00Z&sp=rcwl",
        "inputDataUri": "https://mystorage.blob.core.windows.net/job-00000000-0000-0000-0000-000000000001/inputData?sv=PLACEHOLDER&sr=b&sig=PLACEHOLDER&se=2050-01-01T00%3A00%3A00Z&sp=r&rscd=attachment%3B%20filename%3Dquantinuum-job-00000000-0000-0000-0000-000000000001.input.json",
        "inputDataFormat": "honeywell.openqasm.v1", "inputParams": {}, "metadata":
        null, "sessionId": null, "status": "Succeeded", "jobType": "QuantumComputing",
        "outputDataFormat": "honeywell.quantum-results.v1", "outputDataUri": "https://mystorage.blob.core.windows.net/job-00000000-0000-0000-0000-000000000001/rawOutputData?sv=PLACEHOLDER&sr=b&sig=PLACEHOLDER&se=2050-01-01T00%3A00%3A00Z&sp=r&rscd=attachment%3B%20filename%3Dquantinuum-job-00000000-0000-0000-0000-000000000001.output.json",
<<<<<<< HEAD
        "beginExecutionTime": "2024-04-30T14:20:07.186687+00:00", "cancellationTime":
        null, "quantumComputingData": {"count": 1}, "errorData": null, "isCancelling":
        false, "tags": [], "name": "quantinuum-job", "id": "00000000-0000-0000-0000-000000000001",
        "providerId": "quantinuum", "target": "quantinuum.sim.h1-1e", "creationTime":
        "2024-04-30T14:20:05.5358963+00:00", "endExecutionTime": "2024-04-30T14:20:08.591694+00:00",
=======
        "beginExecutionTime": "2024-05-01T18:01:06.056535+00:00", "cancellationTime":
        null, "quantumComputingData": {"count": 1}, "errorData": null, "isCancelling":
        false, "tags": [], "name": "quantinuum-job", "id": "00000000-0000-0000-0000-000000000001",
        "providerId": "quantinuum", "target": "quantinuum.sim.h1-1e", "creationTime":
        "2024-05-01T18:00:59.1475224+00:00", "endExecutionTime": "2024-05-01T18:01:07.420314+00:00",
>>>>>>> 45329fda
        "costEstimate": {"currencyCode": "USD", "events": [{"dimensionId": "ehqc",
        "dimensionName": "EHQC", "measureUnit": "hqc", "amountBilled": 5.01, "amountConsumed":
        5.01, "unitPrice": 0.0}], "estimatedTotal": 0.0}, "itemType": "Job"}'
    headers:
      connection:
      - keep-alive
      content-length:
      - '1582'
      content-type:
      - application/json; charset=utf-8
      transfer-encoding:
      - chunked
    status:
      code: 200
      message: OK
- request:
    body: null
    headers:
      Accept:
      - application/xml
      Accept-Encoding:
      - gzip, deflate
      Connection:
      - keep-alive
      User-Agent:
      - azsdk-python-storage-blob/12.19.1 Python/3.9.19 (Windows-10-10.0.22631-SP0)
      x-ms-date:
<<<<<<< HEAD
      - Tue, 30 Apr 2024 14:20:10 GMT
=======
      - Wed, 01 May 2024 18:01:11 GMT
>>>>>>> 45329fda
      x-ms-range:
      - bytes=0-33554431
      x-ms-version:
      - '2023-11-03'
    method: GET
    uri: https://mystorage.blob.core.windows.net/job-00000000-0000-0000-0000-000000000001/rawOutputData?sv=PLACEHOLDER&sr=b&sig=PLACEHOLDER&se=2050-01-01T00%3A00%3A00Z&sp=r&rscd=attachment%3B%20filename%3Dquantinuum-job-00000000-0000-0000-0000-000000000001.output.json
  response:
    body:
      string: '{"c0": ["1"], "c1": ["1"], "c2": ["1"]}'
    headers:
      accept-ranges:
      - bytes
      content-length:
      - '39'
      content-range:
      - bytes 0-38/39
      content-type:
      - application/octet-stream
      x-ms-blob-content-md5:
      - iakKOeWVHvJB8CP6UFcIRA==
      x-ms-blob-type:
      - BlockBlob
      x-ms-creation-time:
<<<<<<< HEAD
      - Tue, 30 Apr 2024 14:20:05 GMT
=======
      - Wed, 01 May 2024 18:00:59 GMT
>>>>>>> 45329fda
      x-ms-lease-state:
      - available
      x-ms-lease-status:
      - unlocked
      x-ms-server-encrypted:
      - 'true'
      x-ms-version:
      - '2023-11-03'
    status:
      code: 206
      message: Partial Content
version: 1<|MERGE_RESOLUTION|>--- conflicted
+++ resolved
@@ -26,18 +26,8 @@
     uri: https://login.microsoftonline.com/00000000-0000-0000-0000-000000000000/oauth2/v2.0/token
   response:
     body:
-<<<<<<< HEAD
-      string: '{"error": "invalid_client", "error_description": "AADSTS7000215: Invalid
-        client secret provided. Ensure the secret being sent in the request is the
-        client secret value, not the client secret ID, for a secret added to app ''00000000-0000-0000-0000-000000000000''.
-        Trace ID: 0ff1065b-5ea9-47d7-8bc6-4d6b31dabb00 Correlation ID: 2a43767b-817a-4ab7-88fa-f248ce252e5f
-        Timestamp: 2024-04-30 14:19:56Z", "error_codes": [7000215], "timestamp": "2024-04-30
-        14:19:56Z", "trace_id": "0ff1065b-5ea9-47d7-8bc6-4d6b31dabb00", "correlation_id":
-        "2a43767b-817a-4ab7-88fa-f248ce252e5f", "error_uri": "https://login.microsoftonline.com/error?code=7000215"}'
-=======
       string: '{"token_type": "Bearer", "expires_in": 1746122451, "ext_expires_in":
         1746122451, "refresh_in": 31536000, "access_token": "PLACEHOLDER"}'
->>>>>>> 45329fda
     headers:
       content-length:
       - '636'
@@ -65,18 +55,6 @@
         "targets": [{"id": "microsoft.dft", "currentAvailability": "Available", "averageQueueTime":
         0, "statusPage": null}]}, {"id": "ionq", "currentAvailability": "Degraded",
         "targets": [{"id": "ionq.qpu", "currentAvailability": "Available", "averageQueueTime":
-<<<<<<< HEAD
-        384683, "statusPage": "https://status.ionq.co"}, {"id": "ionq.qpu.aria-1",
-        "currentAvailability": "Unavailable", "averageQueueTime": 748754, "statusPage":
-        "https://status.ionq.co"}, {"id": "ionq.qpu.aria-2", "currentAvailability":
-        "Unavailable", "averageQueueTime": 0, "statusPage": "https://status.ionq.co"},
-        {"id": "ionq.simulator", "currentAvailability": "Available", "averageQueueTime":
-        1, "statusPage": "https://status.ionq.co"}]}, {"id": "microsoft-qc", "currentAvailability":
-        "Available", "targets": [{"id": "microsoft.estimator", "currentAvailability":
-        "Available", "averageQueueTime": 0, "statusPage": null}]}, {"id": "pasqal",
-        "currentAvailability": "Available", "targets": [{"id": "pasqal.sim.emu-tn",
-        "currentAvailability": "Available", "averageQueueTime": 278, "statusPage":
-=======
         500791, "statusPage": "https://status.ionq.co"}, {"id": "ionq.qpu.aria-1",
         "currentAvailability": "Unavailable", "averageQueueTime": 737766, "statusPage":
         "https://status.ionq.co"}, {"id": "ionq.qpu.aria-2", "currentAvailability":
@@ -87,7 +65,6 @@
         "Available", "averageQueueTime": 0, "statusPage": null}]}, {"id": "pasqal",
         "currentAvailability": "Degraded", "targets": [{"id": "pasqal.sim.emu-tn",
         "currentAvailability": "Available", "averageQueueTime": 256, "statusPage":
->>>>>>> 45329fda
         "https://pasqal.com"}, {"id": "pasqal.qpu.fresnel", "currentAvailability":
         "Available", "averageQueueTime": 0, "statusPage": "https://pasqal.com"}]},
         {"id": "rigetti", "currentAvailability": "Degraded", "targets": [{"id": "rigetti.sim.qvm",
@@ -99,26 +76,6 @@
         "qci.machine1", "currentAvailability": "Available", "averageQueueTime": 1,
         "statusPage": "https://quantumcircuits.com"}, {"id": "qci.simulator.noisy",
         "currentAvailability": "Available", "averageQueueTime": 0, "statusPage": "https://quantumcircuits.com"}]},
-<<<<<<< HEAD
-        {"id": "quantinuum", "currentAvailability": "Degraded", "targets": [{"id":
-        "quantinuum.qpu.h1-1", "currentAvailability": "Available", "averageQueueTime":
-        591220, "statusPage": "https://www.quantinuum.com/hardware/h1"}, {"id": "quantinuum.sim.h1-1sc",
-        "currentAvailability": "Available", "averageQueueTime": 2, "statusPage": "https://www.quantinuum.com/hardware/h1"},
-        {"id": "quantinuum.sim.h1-1e", "currentAvailability": "Available", "averageQueueTime":
-        4, "statusPage": "https://www.quantinuum.com/hardware/h1"}, {"id": "quantinuum.qpu.h2-1",
-        "currentAvailability": "Degraded", "averageQueueTime": 0, "statusPage": "https://www.quantinuum.com/hardware/h2"},
-        {"id": "quantinuum.sim.h2-1sc", "currentAvailability": "Available", "averageQueueTime":
-        0, "statusPage": "https://www.quantinuum.com/hardware/h2"}, {"id": "quantinuum.sim.h2-1e",
-        "currentAvailability": "Available", "averageQueueTime": 469, "statusPage":
-        "https://www.quantinuum.com/hardware/h2"}, {"id": "quantinuum.sim.h1-1sc-preview",
-        "currentAvailability": "Available", "averageQueueTime": 2, "statusPage": "https://www.quantinuum.com/hardware/h1"},
-        {"id": "quantinuum.sim.h1-1e-preview", "currentAvailability": "Available",
-        "averageQueueTime": 4, "statusPage": "https://www.quantinuum.com/hardware/h1"},
-        {"id": "quantinuum.sim.h1-2e-preview", "currentAvailability": "Available",
-        "averageQueueTime": 15089, "statusPage": "https://www.quantinuum.com/hardware/h1"},
-        {"id": "quantinuum.qpu.h1-1-preview", "currentAvailability": "Available",
-        "averageQueueTime": 591220, "statusPage": "https://www.quantinuum.com/hardware/h1"}]},
-=======
         {"id": "quantinuum", "currentAvailability": "Available", "targets": [{"id":
         "quantinuum.qpu.h1-1", "currentAvailability": "Available", "averageQueueTime":
         25425, "statusPage": "https://www.quantinuum.com/hardware/h1"}, {"id": "quantinuum.sim.h1-1sc",
@@ -137,7 +94,6 @@
         "averageQueueTime": 27901, "statusPage": "https://www.quantinuum.com/hardware/h1"},
         {"id": "quantinuum.qpu.h1-1-preview", "currentAvailability": "Available",
         "averageQueueTime": 25425, "statusPage": "https://www.quantinuum.com/hardware/h1"}]},
->>>>>>> 45329fda
         {"id": "Microsoft.Test", "currentAvailability": "Available", "targets": [{"id":
         "echo-rigetti", "currentAvailability": "Available", "averageQueueTime": 1,
         "statusPage": ""}, {"id": "echo-quantinuum", "currentAvailability": "Available",
@@ -156,11 +112,7 @@
       connection:
       - keep-alive
       content-length:
-<<<<<<< HEAD
-      - '4769'
-=======
       - '4772'
->>>>>>> 45329fda
       content-type:
       - application/json; charset=utf-8
       transfer-encoding:
@@ -195,18 +147,8 @@
     uri: https://login.microsoftonline.com/00000000-0000-0000-0000-000000000000/oauth2/v2.0/token
   response:
     body:
-<<<<<<< HEAD
-      string: '{"error": "invalid_client", "error_description": "AADSTS7000215: Invalid
-        client secret provided. Ensure the secret being sent in the request is the
-        client secret value, not the client secret ID, for a secret added to app ''00000000-0000-0000-0000-000000000000''.
-        Trace ID: 572b8b0b-eee4-48cc-8a72-688867038600 Correlation ID: b6049b15-4185-49e3-bfcd-d42a3406f974
-        Timestamp: 2024-04-30 14:19:59Z", "error_codes": [7000215], "timestamp": "2024-04-30
-        14:19:59Z", "trace_id": "572b8b0b-eee4-48cc-8a72-688867038600", "correlation_id":
-        "b6049b15-4185-49e3-bfcd-d42a3406f974", "error_uri": "https://login.microsoftonline.com/error?code=7000215"}'
-=======
       string: '{"token_type": "Bearer", "expires_in": 1746122453, "ext_expires_in":
         1746122453, "refresh_in": 31536000, "access_token": "PLACEHOLDER"}'
->>>>>>> 45329fda
     headers:
       content-length:
       - '636'
@@ -259,11 +201,7 @@
       User-Agent:
       - azsdk-python-storage-blob/12.19.1 Python/3.9.19 (Windows-10-10.0.22631-SP0)
       x-ms-date:
-<<<<<<< HEAD
-      - Tue, 30 Apr 2024 14:20:02 GMT
-=======
       - Wed, 01 May 2024 18:00:54 GMT
->>>>>>> 45329fda
       x-ms-version:
       - '2023-11-03'
     method: GET
@@ -271,11 +209,7 @@
   response:
     body:
       string: "\uFEFF<?xml version=\"1.0\" encoding=\"utf-8\"?><Error><Code>ContainerNotFound</Code><Message>The
-<<<<<<< HEAD
-        specified container does not exist.\nRequestId:e070ad7f-601e-0025-2d09-9b85bc000000\nTime:2024-04-30T14:20:04.0068768Z</Message></Error>"
-=======
         specified container does not exist.\nRequestId:39735d04-701e-0029-26f1-9b12b4000000\nTime:2024-05-01T18:00:56.9714030Z</Message></Error>"
->>>>>>> 45329fda
     headers:
       content-length:
       - '223'
@@ -300,11 +234,7 @@
       User-Agent:
       - azsdk-python-storage-blob/12.19.1 Python/3.9.19 (Windows-10-10.0.22631-SP0)
       x-ms-date:
-<<<<<<< HEAD
-      - Tue, 30 Apr 2024 14:20:03 GMT
-=======
       - Wed, 01 May 2024 18:00:56 GMT
->>>>>>> 45329fda
       x-ms-version:
       - '2023-11-03'
     method: PUT
@@ -332,11 +262,7 @@
       User-Agent:
       - azsdk-python-storage-blob/12.19.1 Python/3.9.19 (Windows-10-10.0.22631-SP0)
       x-ms-date:
-<<<<<<< HEAD
-      - Tue, 30 Apr 2024 14:20:03 GMT
-=======
       - Wed, 01 May 2024 18:00:56 GMT
->>>>>>> 45329fda
       x-ms-version:
       - '2023-11-03'
     method: GET
@@ -379,11 +305,7 @@
       x-ms-blob-type:
       - BlockBlob
       x-ms-date:
-<<<<<<< HEAD
-      - Tue, 30 Apr 2024 14:20:04 GMT
-=======
       - Wed, 01 May 2024 18:00:57 GMT
->>>>>>> 45329fda
       x-ms-version:
       - '2023-11-03'
     method: PUT
@@ -431,11 +353,7 @@
         "beginExecutionTime": null, "cancellationTime": null, "quantumComputingData":
         null, "errorData": null, "isCancelling": false, "tags": [], "name": "quantinuum-job",
         "id": "00000000-0000-0000-0000-000000000001", "providerId": "quantinuum",
-<<<<<<< HEAD
-        "target": "quantinuum.sim.h1-1e", "creationTime": "2024-04-30T14:20:05.5358963+00:00",
-=======
         "target": "quantinuum.sim.h1-1e", "creationTime": "2024-05-01T18:00:59.1475224+00:00",
->>>>>>> 45329fda
         "endExecutionTime": null, "costEstimate": null, "itemType": "Job"}'
     headers:
       connection:
@@ -467,232 +385,6 @@
       string: '{"containerUri": "https://mystorage.blob.core.windows.net/job-00000000-0000-0000-0000-000000000001?sv=PLACEHOLDER&sr=c&sig=PLACEHOLDER&se=2050-01-01T00%3A00%3A00Z&sp=rcwl",
         "inputDataUri": "https://mystorage.blob.core.windows.net/job-00000000-0000-0000-0000-000000000001/inputData?sv=PLACEHOLDER&sr=b&sig=PLACEHOLDER&se=2050-01-01T00%3A00%3A00Z&sp=r&rscd=attachment%3B%20filename%3Dquantinuum-job-00000000-0000-0000-0000-000000000001.input.json",
         "inputDataFormat": "honeywell.openqasm.v1", "inputParams": {}, "metadata":
-        null, "sessionId": null, "status": "Waiting", "jobType": "QuantumComputing",
-        "outputDataFormat": "honeywell.quantum-results.v1", "outputDataUri": "https://mystorage.blob.core.windows.net/job-00000000-0000-0000-0000-000000000001/outputData?sv=PLACEHOLDER&sr=b&sig=PLACEHOLDER&se=2050-01-01T00%3A00%3A00Z&sp=r&rscd=attachment%3B%20filename%3Dquantinuum-job-00000000-0000-0000-0000-000000000001.output.json",
-        "beginExecutionTime": null, "cancellationTime": null, "quantumComputingData":
-        {"count": 1}, "errorData": null, "isCancelling": false, "tags": [], "name":
-        "quantinuum-job", "id": "00000000-0000-0000-0000-000000000001", "providerId":
-<<<<<<< HEAD
-        "quantinuum", "target": "quantinuum.sim.h1-1e", "creationTime": "2024-04-30T14:20:05.5358963+00:00",
-=======
-        "quantinuum", "target": "quantinuum.sim.h1-1e", "creationTime": "2024-05-01T18:00:59.1475224+00:00",
->>>>>>> 45329fda
-        "endExecutionTime": null, "costEstimate": null, "itemType": "Job"}'
-    headers:
-      connection:
-      - keep-alive
-      content-length:
-      - '1327'
-      content-type:
-      - application/json; charset=utf-8
-      transfer-encoding:
-      - chunked
-    status:
-      code: 200
-      message: OK
-- request:
-    body: null
-    headers:
-      Accept:
-      - application/json
-      Accept-Encoding:
-      - gzip, deflate
-      Connection:
-      - keep-alive
-      User-Agent:
-      - azsdk-python-quantum/0.0.1 Python/3.9.19 (Windows-10-10.0.22631-SP0)
-    method: GET
-    uri: https://eastus.quantum.azure.com/subscriptions/00000000-0000-0000-0000-000000000000/resourceGroups/myresourcegroup/providers/Microsoft.Quantum/workspaces/myworkspace/jobs/00000000-0000-0000-0000-000000000001?api-version=2022-09-12-preview&test-sequence-id=2
-  response:
-    body:
-      string: '{"containerUri": "https://mystorage.blob.core.windows.net/job-00000000-0000-0000-0000-000000000001?sv=PLACEHOLDER&sr=c&sig=PLACEHOLDER&se=2050-01-01T00%3A00%3A00Z&sp=rcwl",
-        "inputDataUri": "https://mystorage.blob.core.windows.net/job-00000000-0000-0000-0000-000000000001/inputData?sv=PLACEHOLDER&sr=b&sig=PLACEHOLDER&se=2050-01-01T00%3A00%3A00Z&sp=r&rscd=attachment%3B%20filename%3Dquantinuum-job-00000000-0000-0000-0000-000000000001.input.json",
-        "inputDataFormat": "honeywell.openqasm.v1", "inputParams": {}, "metadata":
-        null, "sessionId": null, "status": "Waiting", "jobType": "QuantumComputing",
-        "outputDataFormat": "honeywell.quantum-results.v1", "outputDataUri": "https://mystorage.blob.core.windows.net/job-00000000-0000-0000-0000-000000000001/outputData?sv=PLACEHOLDER&sr=b&sig=PLACEHOLDER&se=2050-01-01T00%3A00%3A00Z&sp=r&rscd=attachment%3B%20filename%3Dquantinuum-job-00000000-0000-0000-0000-000000000001.output.json",
-        "beginExecutionTime": null, "cancellationTime": null, "quantumComputingData":
-        {"count": 1}, "errorData": null, "isCancelling": false, "tags": [], "name":
-        "quantinuum-job", "id": "00000000-0000-0000-0000-000000000001", "providerId":
-<<<<<<< HEAD
-        "quantinuum", "target": "quantinuum.sim.h1-1e", "creationTime": "2024-04-30T14:20:05.5358963+00:00",
-=======
-        "quantinuum", "target": "quantinuum.sim.h1-1e", "creationTime": "2024-05-01T18:00:59.1475224+00:00",
->>>>>>> 45329fda
-        "endExecutionTime": null, "costEstimate": null, "itemType": "Job"}'
-    headers:
-      connection:
-      - keep-alive
-      content-length:
-      - '1327'
-      content-type:
-      - application/json; charset=utf-8
-      transfer-encoding:
-      - chunked
-    status:
-      code: 200
-      message: OK
-- request:
-    body: null
-    headers:
-      Accept:
-      - application/json
-      Accept-Encoding:
-      - gzip, deflate
-      Connection:
-      - keep-alive
-      User-Agent:
-      - azsdk-python-quantum/0.0.1 Python/3.9.19 (Windows-10-10.0.22631-SP0)
-    method: GET
-    uri: https://eastus.quantum.azure.com/subscriptions/00000000-0000-0000-0000-000000000000/resourceGroups/myresourcegroup/providers/Microsoft.Quantum/workspaces/myworkspace/jobs/00000000-0000-0000-0000-000000000001?api-version=2022-09-12-preview&test-sequence-id=3
-  response:
-    body:
-      string: '{"containerUri": "https://mystorage.blob.core.windows.net/job-00000000-0000-0000-0000-000000000001?sv=PLACEHOLDER&sr=c&sig=PLACEHOLDER&se=2050-01-01T00%3A00%3A00Z&sp=rcwl",
-        "inputDataUri": "https://mystorage.blob.core.windows.net/job-00000000-0000-0000-0000-000000000001/inputData?sv=PLACEHOLDER&sr=b&sig=PLACEHOLDER&se=2050-01-01T00%3A00%3A00Z&sp=r&rscd=attachment%3B%20filename%3Dquantinuum-job-00000000-0000-0000-0000-000000000001.input.json",
-        "inputDataFormat": "honeywell.openqasm.v1", "inputParams": {}, "metadata":
-        null, "sessionId": null, "status": "Waiting", "jobType": "QuantumComputing",
-        "outputDataFormat": "honeywell.quantum-results.v1", "outputDataUri": "https://mystorage.blob.core.windows.net/job-00000000-0000-0000-0000-000000000001/outputData?sv=PLACEHOLDER&sr=b&sig=PLACEHOLDER&se=2050-01-01T00%3A00%3A00Z&sp=r&rscd=attachment%3B%20filename%3Dquantinuum-job-00000000-0000-0000-0000-000000000001.output.json",
-        "beginExecutionTime": null, "cancellationTime": null, "quantumComputingData":
-        {"count": 1}, "errorData": null, "isCancelling": false, "tags": [], "name":
-        "quantinuum-job", "id": "00000000-0000-0000-0000-000000000001", "providerId":
-<<<<<<< HEAD
-        "quantinuum", "target": "quantinuum.sim.h1-1e", "creationTime": "2024-04-30T14:20:05.5358963+00:00",
-=======
-        "quantinuum", "target": "quantinuum.sim.h1-1e", "creationTime": "2024-05-01T18:00:59.1475224+00:00",
->>>>>>> 45329fda
-        "endExecutionTime": null, "costEstimate": null, "itemType": "Job"}'
-    headers:
-      connection:
-      - keep-alive
-      content-length:
-      - '1327'
-      content-type:
-      - application/json; charset=utf-8
-      transfer-encoding:
-      - chunked
-    status:
-      code: 200
-      message: OK
-- request:
-    body: null
-    headers:
-      Accept:
-      - application/json
-      Accept-Encoding:
-      - gzip, deflate
-      Connection:
-      - keep-alive
-      User-Agent:
-      - azsdk-python-quantum/0.0.1 Python/3.9.19 (Windows-10-10.0.22631-SP0)
-    method: GET
-    uri: https://eastus.quantum.azure.com/subscriptions/00000000-0000-0000-0000-000000000000/resourceGroups/myresourcegroup/providers/Microsoft.Quantum/workspaces/myworkspace/jobs/00000000-0000-0000-0000-000000000001?api-version=2022-09-12-preview&test-sequence-id=4
-  response:
-    body:
-      string: '{"containerUri": "https://mystorage.blob.core.windows.net/job-00000000-0000-0000-0000-000000000001?sv=PLACEHOLDER&sr=c&sig=PLACEHOLDER&se=2050-01-01T00%3A00%3A00Z&sp=rcwl",
-        "inputDataUri": "https://mystorage.blob.core.windows.net/job-00000000-0000-0000-0000-000000000001/inputData?sv=PLACEHOLDER&sr=b&sig=PLACEHOLDER&se=2050-01-01T00%3A00%3A00Z&sp=r&rscd=attachment%3B%20filename%3Dquantinuum-job-00000000-0000-0000-0000-000000000001.input.json",
-        "inputDataFormat": "honeywell.openqasm.v1", "inputParams": {}, "metadata":
-        null, "sessionId": null, "status": "Waiting", "jobType": "QuantumComputing",
-        "outputDataFormat": "honeywell.quantum-results.v1", "outputDataUri": "https://mystorage.blob.core.windows.net/job-00000000-0000-0000-0000-000000000001/outputData?sv=PLACEHOLDER&sr=b&sig=PLACEHOLDER&se=2050-01-01T00%3A00%3A00Z&sp=r&rscd=attachment%3B%20filename%3Dquantinuum-job-00000000-0000-0000-0000-000000000001.output.json",
-        "beginExecutionTime": null, "cancellationTime": null, "quantumComputingData":
-        {"count": 1}, "errorData": null, "isCancelling": false, "tags": [], "name":
-        "quantinuum-job", "id": "00000000-0000-0000-0000-000000000001", "providerId":
-<<<<<<< HEAD
-        "quantinuum", "target": "quantinuum.sim.h1-1e", "creationTime": "2024-04-30T14:20:05.5358963+00:00",
-=======
-        "quantinuum", "target": "quantinuum.sim.h1-1e", "creationTime": "2024-05-01T18:00:59.1475224+00:00",
->>>>>>> 45329fda
-        "endExecutionTime": null, "costEstimate": null, "itemType": "Job"}'
-    headers:
-      connection:
-      - keep-alive
-      content-length:
-      - '1327'
-      content-type:
-      - application/json; charset=utf-8
-      transfer-encoding:
-      - chunked
-    status:
-      code: 200
-      message: OK
-- request:
-    body: null
-    headers:
-      Accept:
-      - application/json
-      Accept-Encoding:
-      - gzip, deflate
-      Connection:
-      - keep-alive
-      User-Agent:
-      - azsdk-python-quantum/0.0.1 Python/3.9.19 (Windows-10-10.0.22631-SP0)
-    method: GET
-    uri: https://eastus.quantum.azure.com/subscriptions/00000000-0000-0000-0000-000000000000/resourceGroups/myresourcegroup/providers/Microsoft.Quantum/workspaces/myworkspace/jobs/00000000-0000-0000-0000-000000000001?api-version=2022-09-12-preview&test-sequence-id=5
-  response:
-    body:
-      string: '{"containerUri": "https://mystorage.blob.core.windows.net/job-00000000-0000-0000-0000-000000000001?sv=PLACEHOLDER&sr=c&sig=PLACEHOLDER&se=2050-01-01T00%3A00%3A00Z&sp=rcwl",
-        "inputDataUri": "https://mystorage.blob.core.windows.net/job-00000000-0000-0000-0000-000000000001/inputData?sv=PLACEHOLDER&sr=b&sig=PLACEHOLDER&se=2050-01-01T00%3A00%3A00Z&sp=r&rscd=attachment%3B%20filename%3Dquantinuum-job-00000000-0000-0000-0000-000000000001.input.json",
-        "inputDataFormat": "honeywell.openqasm.v1", "inputParams": {}, "metadata":
-        null, "sessionId": null, "status": "Executing", "jobType": "QuantumComputing",
-        "outputDataFormat": "honeywell.quantum-results.v1", "outputDataUri": "https://mystorage.blob.core.windows.net/job-00000000-0000-0000-0000-000000000001/outputData?sv=PLACEHOLDER&sr=b&sig=PLACEHOLDER&se=2050-01-01T00%3A00%3A00Z&sp=r&rscd=attachment%3B%20filename%3Dquantinuum-job-00000000-0000-0000-0000-000000000001.output.json",
-<<<<<<< HEAD
-        "beginExecutionTime": "2024-04-30T14:20:07.186687+00:00", "cancellationTime":
-        null, "quantumComputingData": {"count": 1}, "errorData": null, "isCancelling":
-        false, "tags": [], "name": "quantinuum-job", "id": "00000000-0000-0000-0000-000000000001",
-        "providerId": "quantinuum", "target": "quantinuum.sim.h1-1e", "creationTime":
-        "2024-04-30T14:20:05.5358963+00:00", "endExecutionTime": null, "costEstimate":
-        null, "itemType": "Job"}'
-=======
-        "beginExecutionTime": null, "cancellationTime": null, "quantumComputingData":
-        {"count": 1}, "errorData": null, "isCancelling": false, "tags": [], "name":
-        "quantinuum-job", "id": "00000000-0000-0000-0000-000000000001", "providerId":
-        "quantinuum", "target": "quantinuum.sim.h1-1e", "creationTime": "2024-05-01T18:00:59.1475224+00:00",
-        "endExecutionTime": null, "costEstimate": null, "itemType": "Job"}'
->>>>>>> 45329fda
-    headers:
-      connection:
-      - keep-alive
-      content-length:
-<<<<<<< HEAD
-      - '1359'
-=======
-      - '1327'
->>>>>>> 45329fda
-      content-type:
-      - application/json; charset=utf-8
-      transfer-encoding:
-      - chunked
-    status:
-      code: 200
-      message: OK
-- request:
-    body: null
-    headers:
-      Accept:
-      - application/json
-      Accept-Encoding:
-      - gzip, deflate
-      Connection:
-      - keep-alive
-      User-Agent:
-      - azsdk-python-quantum/0.0.1 Python/3.9.19 (Windows-10-10.0.22631-SP0)
-    method: GET
-    uri: https://eastus.quantum.azure.com/subscriptions/00000000-0000-0000-0000-000000000000/resourceGroups/myresourcegroup/providers/Microsoft.Quantum/workspaces/myworkspace/jobs/00000000-0000-0000-0000-000000000001?api-version=2022-09-12-preview&test-sequence-id=6
-  response:
-    body:
-      string: '{"containerUri": "https://mystorage.blob.core.windows.net/job-00000000-0000-0000-0000-000000000001?sv=PLACEHOLDER&sr=c&sig=PLACEHOLDER&se=2050-01-01T00%3A00%3A00Z&sp=rcwl",
-        "inputDataUri": "https://mystorage.blob.core.windows.net/job-00000000-0000-0000-0000-000000000001/inputData?sv=PLACEHOLDER&sr=b&sig=PLACEHOLDER&se=2050-01-01T00%3A00%3A00Z&sp=r&rscd=attachment%3B%20filename%3Dquantinuum-job-00000000-0000-0000-0000-000000000001.input.json",
-        "inputDataFormat": "honeywell.openqasm.v1", "inputParams": {}, "metadata":
-<<<<<<< HEAD
-        null, "sessionId": null, "status": "Finishing", "jobType": "QuantumComputing",
-        "outputDataFormat": "honeywell.quantum-results.v1", "outputDataUri": "https://mystorage.blob.core.windows.net/job-00000000-0000-0000-0000-000000000001/rawOutputData?sv=PLACEHOLDER&sr=b&sig=PLACEHOLDER&se=2050-01-01T00%3A00%3A00Z&sp=r&rscd=attachment%3B%20filename%3Dquantinuum-job-00000000-0000-0000-0000-000000000001.output.json",
-        "beginExecutionTime": "2024-04-30T14:20:07.186687+00:00", "cancellationTime":
-        null, "quantumComputingData": {"count": 1}, "errorData": null, "isCancelling":
-        false, "tags": [], "name": "quantinuum-job", "id": "00000000-0000-0000-0000-000000000001",
-        "providerId": "quantinuum", "target": "quantinuum.sim.h1-1e", "creationTime":
-        "2024-04-30T14:20:05.5358963+00:00", "endExecutionTime": "2024-04-30T14:20:08.591694+00:00",
-        "costEstimate": {"currencyCode": "USD", "events": [{"dimensionId": "ehqc",
-        "dimensionName": "EHQC", "measureUnit": "hqc", "amountBilled": 5.01, "amountConsumed":
-        5.01, "unitPrice": 0.0}], "estimatedTotal": 0.0}, "itemType": "Job"}'
-=======
         null, "sessionId": null, "status": "Waiting", "jobType": "QuantumComputing",
         "outputDataFormat": "honeywell.quantum-results.v1", "outputDataUri": "https://mystorage.blob.core.windows.net/job-00000000-0000-0000-0000-000000000001/outputData?sv=PLACEHOLDER&sr=b&sig=PLACEHOLDER&se=2050-01-01T00%3A00%3A00Z&sp=r&rscd=attachment%3B%20filename%3Dquantinuum-job-00000000-0000-0000-0000-000000000001.output.json",
         "beginExecutionTime": null, "cancellationTime": null, "quantumComputingData":
@@ -700,16 +392,196 @@
         "quantinuum-job", "id": "00000000-0000-0000-0000-000000000001", "providerId":
         "quantinuum", "target": "quantinuum.sim.h1-1e", "creationTime": "2024-05-01T18:00:59.1475224+00:00",
         "endExecutionTime": null, "costEstimate": null, "itemType": "Job"}'
->>>>>>> 45329fda
-    headers:
-      connection:
-      - keep-alive
-      content-length:
-<<<<<<< HEAD
-      - '1582'
-=======
+    headers:
+      connection:
+      - keep-alive
+      content-length:
       - '1327'
->>>>>>> 45329fda
+      content-type:
+      - application/json; charset=utf-8
+      transfer-encoding:
+      - chunked
+    status:
+      code: 200
+      message: OK
+- request:
+    body: null
+    headers:
+      Accept:
+      - application/json
+      Accept-Encoding:
+      - gzip, deflate
+      Connection:
+      - keep-alive
+      User-Agent:
+      - azsdk-python-quantum/0.0.1 Python/3.9.19 (Windows-10-10.0.22631-SP0)
+    method: GET
+    uri: https://eastus.quantum.azure.com/subscriptions/00000000-0000-0000-0000-000000000000/resourceGroups/myresourcegroup/providers/Microsoft.Quantum/workspaces/myworkspace/jobs/00000000-0000-0000-0000-000000000001?api-version=2022-09-12-preview&test-sequence-id=2
+  response:
+    body:
+      string: '{"containerUri": "https://mystorage.blob.core.windows.net/job-00000000-0000-0000-0000-000000000001?sv=PLACEHOLDER&sr=c&sig=PLACEHOLDER&se=2050-01-01T00%3A00%3A00Z&sp=rcwl",
+        "inputDataUri": "https://mystorage.blob.core.windows.net/job-00000000-0000-0000-0000-000000000001/inputData?sv=PLACEHOLDER&sr=b&sig=PLACEHOLDER&se=2050-01-01T00%3A00%3A00Z&sp=r&rscd=attachment%3B%20filename%3Dquantinuum-job-00000000-0000-0000-0000-000000000001.input.json",
+        "inputDataFormat": "honeywell.openqasm.v1", "inputParams": {}, "metadata":
+        null, "sessionId": null, "status": "Waiting", "jobType": "QuantumComputing",
+        "outputDataFormat": "honeywell.quantum-results.v1", "outputDataUri": "https://mystorage.blob.core.windows.net/job-00000000-0000-0000-0000-000000000001/outputData?sv=PLACEHOLDER&sr=b&sig=PLACEHOLDER&se=2050-01-01T00%3A00%3A00Z&sp=r&rscd=attachment%3B%20filename%3Dquantinuum-job-00000000-0000-0000-0000-000000000001.output.json",
+        "beginExecutionTime": null, "cancellationTime": null, "quantumComputingData":
+        {"count": 1}, "errorData": null, "isCancelling": false, "tags": [], "name":
+        "quantinuum-job", "id": "00000000-0000-0000-0000-000000000001", "providerId":
+        "quantinuum", "target": "quantinuum.sim.h1-1e", "creationTime": "2024-05-01T18:00:59.1475224+00:00",
+        "endExecutionTime": null, "costEstimate": null, "itemType": "Job"}'
+    headers:
+      connection:
+      - keep-alive
+      content-length:
+      - '1327'
+      content-type:
+      - application/json; charset=utf-8
+      transfer-encoding:
+      - chunked
+    status:
+      code: 200
+      message: OK
+- request:
+    body: null
+    headers:
+      Accept:
+      - application/json
+      Accept-Encoding:
+      - gzip, deflate
+      Connection:
+      - keep-alive
+      User-Agent:
+      - azsdk-python-quantum/0.0.1 Python/3.9.19 (Windows-10-10.0.22631-SP0)
+    method: GET
+    uri: https://eastus.quantum.azure.com/subscriptions/00000000-0000-0000-0000-000000000000/resourceGroups/myresourcegroup/providers/Microsoft.Quantum/workspaces/myworkspace/jobs/00000000-0000-0000-0000-000000000001?api-version=2022-09-12-preview&test-sequence-id=3
+  response:
+    body:
+      string: '{"containerUri": "https://mystorage.blob.core.windows.net/job-00000000-0000-0000-0000-000000000001?sv=PLACEHOLDER&sr=c&sig=PLACEHOLDER&se=2050-01-01T00%3A00%3A00Z&sp=rcwl",
+        "inputDataUri": "https://mystorage.blob.core.windows.net/job-00000000-0000-0000-0000-000000000001/inputData?sv=PLACEHOLDER&sr=b&sig=PLACEHOLDER&se=2050-01-01T00%3A00%3A00Z&sp=r&rscd=attachment%3B%20filename%3Dquantinuum-job-00000000-0000-0000-0000-000000000001.input.json",
+        "inputDataFormat": "honeywell.openqasm.v1", "inputParams": {}, "metadata":
+        null, "sessionId": null, "status": "Waiting", "jobType": "QuantumComputing",
+        "outputDataFormat": "honeywell.quantum-results.v1", "outputDataUri": "https://mystorage.blob.core.windows.net/job-00000000-0000-0000-0000-000000000001/outputData?sv=PLACEHOLDER&sr=b&sig=PLACEHOLDER&se=2050-01-01T00%3A00%3A00Z&sp=r&rscd=attachment%3B%20filename%3Dquantinuum-job-00000000-0000-0000-0000-000000000001.output.json",
+        "beginExecutionTime": null, "cancellationTime": null, "quantumComputingData":
+        {"count": 1}, "errorData": null, "isCancelling": false, "tags": [], "name":
+        "quantinuum-job", "id": "00000000-0000-0000-0000-000000000001", "providerId":
+        "quantinuum", "target": "quantinuum.sim.h1-1e", "creationTime": "2024-05-01T18:00:59.1475224+00:00",
+        "endExecutionTime": null, "costEstimate": null, "itemType": "Job"}'
+    headers:
+      connection:
+      - keep-alive
+      content-length:
+      - '1327'
+      content-type:
+      - application/json; charset=utf-8
+      transfer-encoding:
+      - chunked
+    status:
+      code: 200
+      message: OK
+- request:
+    body: null
+    headers:
+      Accept:
+      - application/json
+      Accept-Encoding:
+      - gzip, deflate
+      Connection:
+      - keep-alive
+      User-Agent:
+      - azsdk-python-quantum/0.0.1 Python/3.9.19 (Windows-10-10.0.22631-SP0)
+    method: GET
+    uri: https://eastus.quantum.azure.com/subscriptions/00000000-0000-0000-0000-000000000000/resourceGroups/myresourcegroup/providers/Microsoft.Quantum/workspaces/myworkspace/jobs/00000000-0000-0000-0000-000000000001?api-version=2022-09-12-preview&test-sequence-id=4
+  response:
+    body:
+      string: '{"containerUri": "https://mystorage.blob.core.windows.net/job-00000000-0000-0000-0000-000000000001?sv=PLACEHOLDER&sr=c&sig=PLACEHOLDER&se=2050-01-01T00%3A00%3A00Z&sp=rcwl",
+        "inputDataUri": "https://mystorage.blob.core.windows.net/job-00000000-0000-0000-0000-000000000001/inputData?sv=PLACEHOLDER&sr=b&sig=PLACEHOLDER&se=2050-01-01T00%3A00%3A00Z&sp=r&rscd=attachment%3B%20filename%3Dquantinuum-job-00000000-0000-0000-0000-000000000001.input.json",
+        "inputDataFormat": "honeywell.openqasm.v1", "inputParams": {}, "metadata":
+        null, "sessionId": null, "status": "Waiting", "jobType": "QuantumComputing",
+        "outputDataFormat": "honeywell.quantum-results.v1", "outputDataUri": "https://mystorage.blob.core.windows.net/job-00000000-0000-0000-0000-000000000001/outputData?sv=PLACEHOLDER&sr=b&sig=PLACEHOLDER&se=2050-01-01T00%3A00%3A00Z&sp=r&rscd=attachment%3B%20filename%3Dquantinuum-job-00000000-0000-0000-0000-000000000001.output.json",
+        "beginExecutionTime": null, "cancellationTime": null, "quantumComputingData":
+        {"count": 1}, "errorData": null, "isCancelling": false, "tags": [], "name":
+        "quantinuum-job", "id": "00000000-0000-0000-0000-000000000001", "providerId":
+        "quantinuum", "target": "quantinuum.sim.h1-1e", "creationTime": "2024-05-01T18:00:59.1475224+00:00",
+        "endExecutionTime": null, "costEstimate": null, "itemType": "Job"}'
+    headers:
+      connection:
+      - keep-alive
+      content-length:
+      - '1327'
+      content-type:
+      - application/json; charset=utf-8
+      transfer-encoding:
+      - chunked
+    status:
+      code: 200
+      message: OK
+- request:
+    body: null
+    headers:
+      Accept:
+      - application/json
+      Accept-Encoding:
+      - gzip, deflate
+      Connection:
+      - keep-alive
+      User-Agent:
+      - azsdk-python-quantum/0.0.1 Python/3.9.19 (Windows-10-10.0.22631-SP0)
+    method: GET
+    uri: https://eastus.quantum.azure.com/subscriptions/00000000-0000-0000-0000-000000000000/resourceGroups/myresourcegroup/providers/Microsoft.Quantum/workspaces/myworkspace/jobs/00000000-0000-0000-0000-000000000001?api-version=2022-09-12-preview&test-sequence-id=5
+  response:
+    body:
+      string: '{"containerUri": "https://mystorage.blob.core.windows.net/job-00000000-0000-0000-0000-000000000001?sv=PLACEHOLDER&sr=c&sig=PLACEHOLDER&se=2050-01-01T00%3A00%3A00Z&sp=rcwl",
+        "inputDataUri": "https://mystorage.blob.core.windows.net/job-00000000-0000-0000-0000-000000000001/inputData?sv=PLACEHOLDER&sr=b&sig=PLACEHOLDER&se=2050-01-01T00%3A00%3A00Z&sp=r&rscd=attachment%3B%20filename%3Dquantinuum-job-00000000-0000-0000-0000-000000000001.input.json",
+        "inputDataFormat": "honeywell.openqasm.v1", "inputParams": {}, "metadata":
+        null, "sessionId": null, "status": "Executing", "jobType": "QuantumComputing",
+        "outputDataFormat": "honeywell.quantum-results.v1", "outputDataUri": "https://mystorage.blob.core.windows.net/job-00000000-0000-0000-0000-000000000001/outputData?sv=PLACEHOLDER&sr=b&sig=PLACEHOLDER&se=2050-01-01T00%3A00%3A00Z&sp=r&rscd=attachment%3B%20filename%3Dquantinuum-job-00000000-0000-0000-0000-000000000001.output.json",
+        "beginExecutionTime": null, "cancellationTime": null, "quantumComputingData":
+        {"count": 1}, "errorData": null, "isCancelling": false, "tags": [], "name":
+        "quantinuum-job", "id": "00000000-0000-0000-0000-000000000001", "providerId":
+        "quantinuum", "target": "quantinuum.sim.h1-1e", "creationTime": "2024-05-01T18:00:59.1475224+00:00",
+        "endExecutionTime": null, "costEstimate": null, "itemType": "Job"}'
+    headers:
+      connection:
+      - keep-alive
+      content-length:
+      - '1327'
+      content-type:
+      - application/json; charset=utf-8
+      transfer-encoding:
+      - chunked
+    status:
+      code: 200
+      message: OK
+- request:
+    body: null
+    headers:
+      Accept:
+      - application/json
+      Accept-Encoding:
+      - gzip, deflate
+      Connection:
+      - keep-alive
+      User-Agent:
+      - azsdk-python-quantum/0.0.1 Python/3.9.19 (Windows-10-10.0.22631-SP0)
+    method: GET
+    uri: https://eastus.quantum.azure.com/subscriptions/00000000-0000-0000-0000-000000000000/resourceGroups/myresourcegroup/providers/Microsoft.Quantum/workspaces/myworkspace/jobs/00000000-0000-0000-0000-000000000001?api-version=2022-09-12-preview&test-sequence-id=6
+  response:
+    body:
+      string: '{"containerUri": "https://mystorage.blob.core.windows.net/job-00000000-0000-0000-0000-000000000001?sv=PLACEHOLDER&sr=c&sig=PLACEHOLDER&se=2050-01-01T00%3A00%3A00Z&sp=rcwl",
+        "inputDataUri": "https://mystorage.blob.core.windows.net/job-00000000-0000-0000-0000-000000000001/inputData?sv=PLACEHOLDER&sr=b&sig=PLACEHOLDER&se=2050-01-01T00%3A00%3A00Z&sp=r&rscd=attachment%3B%20filename%3Dquantinuum-job-00000000-0000-0000-0000-000000000001.input.json",
+        "inputDataFormat": "honeywell.openqasm.v1", "inputParams": {}, "metadata":
+        null, "sessionId": null, "status": "Waiting", "jobType": "QuantumComputing",
+        "outputDataFormat": "honeywell.quantum-results.v1", "outputDataUri": "https://mystorage.blob.core.windows.net/job-00000000-0000-0000-0000-000000000001/outputData?sv=PLACEHOLDER&sr=b&sig=PLACEHOLDER&se=2050-01-01T00%3A00%3A00Z&sp=r&rscd=attachment%3B%20filename%3Dquantinuum-job-00000000-0000-0000-0000-000000000001.output.json",
+        "beginExecutionTime": null, "cancellationTime": null, "quantumComputingData":
+        {"count": 1}, "errorData": null, "isCancelling": false, "tags": [], "name":
+        "quantinuum-job", "id": "00000000-0000-0000-0000-000000000001", "providerId":
+        "quantinuum", "target": "quantinuum.sim.h1-1e", "creationTime": "2024-05-01T18:00:59.1475224+00:00",
+        "endExecutionTime": null, "costEstimate": null, "itemType": "Job"}'
+    headers:
+      connection:
+      - keep-alive
+      content-length:
+      - '1327'
       content-type:
       - application/json; charset=utf-8
       transfer-encoding:
@@ -735,15 +607,6 @@
       string: '{"containerUri": "https://mystorage.blob.core.windows.net/job-00000000-0000-0000-0000-000000000001?sv=PLACEHOLDER&sr=c&sig=PLACEHOLDER&se=2050-01-01T00%3A00%3A00Z&sp=rcwl",
         "inputDataUri": "https://mystorage.blob.core.windows.net/job-00000000-0000-0000-0000-000000000001/inputData?sv=PLACEHOLDER&sr=b&sig=PLACEHOLDER&se=2050-01-01T00%3A00%3A00Z&sp=r&rscd=attachment%3B%20filename%3Dquantinuum-job-00000000-0000-0000-0000-000000000001.input.json",
         "inputDataFormat": "honeywell.openqasm.v1", "inputParams": {}, "metadata":
-<<<<<<< HEAD
-        null, "sessionId": null, "status": "Succeeded", "jobType": "QuantumComputing",
-        "outputDataFormat": "honeywell.quantum-results.v1", "outputDataUri": "https://mystorage.blob.core.windows.net/job-00000000-0000-0000-0000-000000000001/rawOutputData?sv=PLACEHOLDER&sr=b&sig=PLACEHOLDER&se=2050-01-01T00%3A00%3A00Z&sp=r&rscd=attachment%3B%20filename%3Dquantinuum-job-00000000-0000-0000-0000-000000000001.output.json",
-        "beginExecutionTime": "2024-04-30T14:20:07.186687+00:00", "cancellationTime":
-        null, "quantumComputingData": {"count": 1}, "errorData": null, "isCancelling":
-        false, "tags": [], "name": "quantinuum-job", "id": "00000000-0000-0000-0000-000000000001",
-        "providerId": "quantinuum", "target": "quantinuum.sim.h1-1e", "creationTime":
-        "2024-04-30T14:20:05.5358963+00:00", "endExecutionTime": "2024-04-30T14:20:08.591694+00:00",
-=======
         null, "sessionId": null, "status": "Waiting", "jobType": "QuantumComputing",
         "outputDataFormat": "honeywell.quantum-results.v1", "outputDataUri": "https://mystorage.blob.core.windows.net/job-00000000-0000-0000-0000-000000000001/outputData?sv=PLACEHOLDER&sr=b&sig=PLACEHOLDER&se=2050-01-01T00%3A00%3A00Z&sp=r&rscd=attachment%3B%20filename%3Dquantinuum-job-00000000-0000-0000-0000-000000000001.output.json",
         "beginExecutionTime": null, "cancellationTime": null, "quantumComputingData":
@@ -826,7 +689,6 @@
         false, "tags": [], "name": "quantinuum-job", "id": "00000000-0000-0000-0000-000000000001",
         "providerId": "quantinuum", "target": "quantinuum.sim.h1-1e", "creationTime":
         "2024-05-01T18:00:59.1475224+00:00", "endExecutionTime": "2024-05-01T18:01:07.420314+00:00",
->>>>>>> 45329fda
         "costEstimate": {"currencyCode": "USD", "events": [{"dimensionId": "ehqc",
         "dimensionName": "EHQC", "measureUnit": "hqc", "amountBilled": 5.01, "amountConsumed":
         5.01, "unitPrice": 0.0}], "estimatedTotal": 0.0}, "itemType": "Job"}'
@@ -854,11 +716,7 @@
       User-Agent:
       - azsdk-python-quantum/0.0.1 Python/3.9.19 (Windows-10-10.0.22631-SP0)
     method: GET
-<<<<<<< HEAD
-    uri: https://eastus.quantum.azure.com/subscriptions/00000000-0000-0000-0000-000000000000/resourceGroups/myresourcegroup/providers/Microsoft.Quantum/workspaces/myworkspace/jobs/00000000-0000-0000-0000-000000000001?api-version=2022-09-12-preview&test-sequence-id=8
-=======
     uri: https://eastus.quantum.azure.com/subscriptions/00000000-0000-0000-0000-000000000000/resourceGroups/myresourcegroup/providers/Microsoft.Quantum/workspaces/myworkspace/jobs/00000000-0000-0000-0000-000000000001?api-version=2022-09-12-preview&test-sequence-id=10
->>>>>>> 45329fda
   response:
     body:
       string: '{"containerUri": "https://mystorage.blob.core.windows.net/job-00000000-0000-0000-0000-000000000001?sv=PLACEHOLDER&sr=c&sig=PLACEHOLDER&se=2050-01-01T00%3A00%3A00Z&sp=rcwl",
@@ -866,19 +724,11 @@
         "inputDataFormat": "honeywell.openqasm.v1", "inputParams": {}, "metadata":
         null, "sessionId": null, "status": "Succeeded", "jobType": "QuantumComputing",
         "outputDataFormat": "honeywell.quantum-results.v1", "outputDataUri": "https://mystorage.blob.core.windows.net/job-00000000-0000-0000-0000-000000000001/rawOutputData?sv=PLACEHOLDER&sr=b&sig=PLACEHOLDER&se=2050-01-01T00%3A00%3A00Z&sp=r&rscd=attachment%3B%20filename%3Dquantinuum-job-00000000-0000-0000-0000-000000000001.output.json",
-<<<<<<< HEAD
-        "beginExecutionTime": "2024-04-30T14:20:07.186687+00:00", "cancellationTime":
-        null, "quantumComputingData": {"count": 1}, "errorData": null, "isCancelling":
-        false, "tags": [], "name": "quantinuum-job", "id": "00000000-0000-0000-0000-000000000001",
-        "providerId": "quantinuum", "target": "quantinuum.sim.h1-1e", "creationTime":
-        "2024-04-30T14:20:05.5358963+00:00", "endExecutionTime": "2024-04-30T14:20:08.591694+00:00",
-=======
         "beginExecutionTime": "2024-05-01T18:01:06.056535+00:00", "cancellationTime":
         null, "quantumComputingData": {"count": 1}, "errorData": null, "isCancelling":
         false, "tags": [], "name": "quantinuum-job", "id": "00000000-0000-0000-0000-000000000001",
         "providerId": "quantinuum", "target": "quantinuum.sim.h1-1e", "creationTime":
         "2024-05-01T18:00:59.1475224+00:00", "endExecutionTime": "2024-05-01T18:01:07.420314+00:00",
->>>>>>> 45329fda
         "costEstimate": {"currencyCode": "USD", "events": [{"dimensionId": "ehqc",
         "dimensionName": "EHQC", "measureUnit": "hqc", "amountBilled": 5.01, "amountConsumed":
         5.01, "unitPrice": 0.0}], "estimatedTotal": 0.0}, "itemType": "Job"}'
@@ -906,11 +756,7 @@
       User-Agent:
       - azsdk-python-storage-blob/12.19.1 Python/3.9.19 (Windows-10-10.0.22631-SP0)
       x-ms-date:
-<<<<<<< HEAD
-      - Tue, 30 Apr 2024 14:20:10 GMT
-=======
       - Wed, 01 May 2024 18:01:11 GMT
->>>>>>> 45329fda
       x-ms-range:
       - bytes=0-33554431
       x-ms-version:
@@ -934,11 +780,7 @@
       x-ms-blob-type:
       - BlockBlob
       x-ms-creation-time:
-<<<<<<< HEAD
-      - Tue, 30 Apr 2024 14:20:05 GMT
-=======
       - Wed, 01 May 2024 18:00:59 GMT
->>>>>>> 45329fda
       x-ms-lease-state:
       - available
       x-ms-lease-status:

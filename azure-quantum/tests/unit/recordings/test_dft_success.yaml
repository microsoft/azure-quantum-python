interactions:
- request:
    body: null
    headers:
      Accept:
      - '*/*'
      Accept-Encoding:
      - gzip, deflate
      Connection:
      - keep-alive
      User-Agent:
      - azsdk-python-identity/1.17.1 Python/3.9.19 (Windows-10-10.0.22631-SP0)
    method: GET
    uri: https://login.microsoftonline.com/00000000-0000-0000-0000-000000000000/v2.0/.well-known/openid-configuration
  response:
    body:
      string: '{"token_endpoint": "https://login.microsoftonline.com/00000000-0000-0000-0000-000000000000/oauth2/v2.0/token",
        "token_endpoint_auth_methods_supported": ["client_secret_post", "private_key_jwt",
        "client_secret_basic"], "jwks_uri": "https://login.microsoftonline.com/00000000-0000-0000-0000-000000000000/discovery/v2.0/keys",
        "response_modes_supported": ["query", "fragment", "form_post"], "subject_types_supported":
        ["pairwise"], "id_token_signing_alg_values_supported": ["RS256"], "response_types_supported":
        ["code", "id_token", "code id_token", "id_token token"], "scopes_supported":
        ["openid", "profile", "email", "offline_access"], "issuer": "https://login.microsoftonline.com/00000000-0000-0000-0000-000000000000/v2.0",
        "request_uri_parameter_supported": false, "userinfo_endpoint": "https://graph.microsoft.com/oidc/userinfo",
        "authorization_endpoint": "https://login.microsoftonline.com/00000000-0000-0000-0000-000000000000/oauth2/v2.0/authorize",
        "device_authorization_endpoint": "https://login.microsoftonline.com/00000000-0000-0000-0000-000000000000/oauth2/v2.0/devicecode",
        "http_logout_supported": true, "frontchannel_logout_supported": true, "end_session_endpoint":
        "https://login.microsoftonline.com/00000000-0000-0000-0000-000000000000/oauth2/v2.0/logout",
        "claims_supported": ["sub", "iss", "cloud_instance_name", "cloud_instance_host_name",
        "cloud_graph_host_name", "msgraph_host", "aud", "exp", "iat", "auth_time",
        "acr", "nonce", "preferred_username", "name", "tid", "ver", "at_hash", "c_hash",
        "email"], "kerberos_endpoint": "https://login.microsoftonline.com/00000000-0000-0000-0000-000000000000/kerberos",
        "tenant_region_scope": "WW", "cloud_instance_name": "microsoftonline.com",
        "cloud_graph_host_name": "graph.windows.net", "msgraph_host": "graph.microsoft.com",
        "rbac_url": "https://pas.windows.net"}'
    headers:
      content-length:
      - '1826'
      content-type:
      - application/json; charset=utf-8
    status:
      code: 200
      message: OK
- request:
    body: client_id=PLACEHOLDER&grant_type=client_credentials&client_assertion=PLACEHOLDER&client_info=1&client_assertion_type=PLACEHOLDER&scope=https%3A%2F%2Fquantum.microsoft.com%2F.default
    headers:
      Accept:
      - application/json
      Accept-Encoding:
      - gzip, deflate
      Connection:
      - keep-alive
      Content-Length:
      - '181'
      Content-Type:
      - application/x-www-form-urlencoded
      User-Agent:
      - azsdk-python-identity/1.17.1 Python/3.9.19 (Windows-10-10.0.22631-SP0)
      x-client-current-telemetry:
      - 4|730,2|
      x-client-os:
      - win32
      x-client-sku:
      - MSAL.Python
      x-client-ver:
<<<<<<< HEAD
      - 1.29.0
=======
      - 1.30.0
>>>>>>> b43e1017
    method: POST
    uri: https://login.microsoftonline.com/00000000-0000-0000-0000-000000000000/oauth2/v2.0/token
  response:
    body:
<<<<<<< HEAD
      string: '{"token_type": "Bearer", "expires_in": 1755296007, "ext_expires_in":
        1755296007, "refresh_in": 31536000, "access_token": "PLACEHOLDER"}'
=======
      string: '{"token_type": "Bearer", "expires_in": 1756418045, "ext_expires_in":
        1756418045, "refresh_in": 31536000, "access_token": "PLACEHOLDER"}'
>>>>>>> b43e1017
    headers:
      content-length:
      - '135'
      content-type:
      - application/json; charset=utf-8
    status:
      code: 200
      message: OK
- request:
    body: null
    headers:
      Accept:
      - application/json
      Accept-Encoding:
      - gzip, deflate
      Connection:
      - keep-alive
      User-Agent:
      - testapp azsdk-python-quantum/1.2.4 Python/3.9.19 (Windows-10-10.0.22631-SP0)
    method: GET
    uri: https://eastus.quantum.azure.com/subscriptions/00000000-0000-0000-0000-000000000000/resourceGroups/myresourcegroup/providers/Microsoft.Quantum/workspaces/myworkspace/providerStatus?api-version=2022-09-12-preview&test-sequence-id=1
  response:
    body:
      string: '{"value": [{"id": "microsoft-elements", "currentAvailability": "Available",
        "targets": [{"id": "microsoft.dft", "currentAvailability": "Available", "averageQueueTime":
        0, "statusPage": null}]}, {"id": "ionq", "currentAvailability": "Degraded",
<<<<<<< HEAD
        "targets": [{"id": "ionq.qpu", "currentAvailability": "Available", "averageQueueTime":
        1328729, "statusPage": "https://status.ionq.co"}, {"id": "ionq.qpu.aria-1",
        "currentAvailability": "Unavailable", "averageQueueTime": 2212405, "statusPage":
        "https://status.ionq.co"}, {"id": "ionq.qpu.aria-2", "currentAvailability":
        "Available", "averageQueueTime": 1604244, "statusPage": "https://status.ionq.co"},
        {"id": "ionq.simulator", "currentAvailability": "Available", "averageQueueTime":
        530, "statusPage": "https://status.ionq.co"}]}, {"id": "microsoft-qc", "currentAvailability":
        "Available", "targets": [{"id": "microsoft.estimator", "currentAvailability":
        "Available", "averageQueueTime": 0, "statusPage": null}]}, {"id": "pasqal",
        "currentAvailability": "Available", "targets": [{"id": "pasqal.sim.emu-tn",
        "currentAvailability": "Available", "averageQueueTime": 273, "statusPage":
        "https://pasqal.com"}, {"id": "pasqal.qpu.fresnel", "currentAvailability":
        "Available", "averageQueueTime": 103193, "statusPage": "https://pasqal.com"}]},
        {"id": "quantinuum", "currentAvailability": "Degraded", "targets": [{"id":
        "quantinuum.qpu.h1-1", "currentAvailability": "Degraded", "averageQueueTime":
        0, "statusPage": "https://www.quantinuum.com/hardware/h1"}, {"id": "quantinuum.sim.h1-1sc",
        "currentAvailability": "Available", "averageQueueTime": 4, "statusPage": "https://www.quantinuum.com/hardware/h1"},
        {"id": "quantinuum.sim.h1-1e", "currentAvailability": "Available", "averageQueueTime":
        1458, "statusPage": "https://www.quantinuum.com/hardware/h1"}, {"id": "quantinuum.qpu.h2-1",
        "currentAvailability": "Degraded", "averageQueueTime": 0, "statusPage": "https://www.quantinuum.com/hardware/h2"},
        {"id": "quantinuum.sim.h2-1sc", "currentAvailability": "Available", "averageQueueTime":
        1, "statusPage": "https://www.quantinuum.com/hardware/h2"}, {"id": "quantinuum.sim.h2-1e",
        "currentAvailability": "Available", "averageQueueTime": 1767318, "statusPage":
        "https://www.quantinuum.com/hardware/h2"}, {"id": "quantinuum.sim.h1-1sc-preview",
        "currentAvailability": "Available", "averageQueueTime": 4, "statusPage": "https://www.quantinuum.com/hardware/h1"},
        {"id": "quantinuum.sim.h1-1e-preview", "currentAvailability": "Available",
        "averageQueueTime": 1458, "statusPage": "https://www.quantinuum.com/hardware/h1"},
        {"id": "quantinuum.sim.h1-2e-preview", "currentAvailability": "Available",
        "averageQueueTime": 838, "statusPage": "https://www.quantinuum.com/hardware/h1"},
        {"id": "quantinuum.qpu.h1-1-preview", "currentAvailability": "Degraded", "averageQueueTime":
        0, "statusPage": "https://www.quantinuum.com/hardware/h1"}]}, {"id": "rigetti",
        "currentAvailability": "Available", "targets": [{"id": "rigetti.sim.qvm",
=======
        "targets": [{"id": "ionq.qpu", "currentAvailability": "Unavailable", "averageQueueTime":
        0, "statusPage": null}, {"id": "ionq.qpu.aria-1", "currentAvailability": "Available",
        "averageQueueTime": 135965, "statusPage": "https://status.ionq.co"}, {"id":
        "ionq.qpu.aria-2", "currentAvailability": "Available", "averageQueueTime":
        1855209, "statusPage": "https://status.ionq.co"}, {"id": "ionq.simulator",
        "currentAvailability": "Available", "averageQueueTime": 3, "statusPage": "https://status.ionq.co"}]},
        {"id": "microsoft-qc", "currentAvailability": "Available", "targets": [{"id":
        "microsoft.estimator", "currentAvailability": "Available", "averageQueueTime":
        0, "statusPage": null}]}, {"id": "pasqal", "currentAvailability": "Degraded",
        "targets": [{"id": "pasqal.sim.emu-tn", "currentAvailability": "Available",
        "averageQueueTime": 131, "statusPage": "https://pasqal.com"}, {"id": "pasqal.qpu.fresnel",
        "currentAvailability": "Degraded", "averageQueueTime": 0, "statusPage": "https://pasqal.com"}]},
        {"id": "quantinuum", "currentAvailability": "Degraded", "targets": [{"id":
        "quantinuum.qpu.h1-1", "currentAvailability": "Available", "averageQueueTime":
        156390, "statusPage": "https://www.quantinuum.com/hardware/h1"}, {"id": "quantinuum.sim.h1-1sc",
        "currentAvailability": "Available", "averageQueueTime": 1, "statusPage": "https://www.quantinuum.com/hardware/h1"},
        {"id": "quantinuum.sim.h1-1e", "currentAvailability": "Available", "averageQueueTime":
        4295, "statusPage": "https://www.quantinuum.com/hardware/h1"}, {"id": "quantinuum.qpu.h2-1",
        "currentAvailability": "Degraded", "averageQueueTime": 0, "statusPage": "https://www.quantinuum.com/hardware/h2"},
        {"id": "quantinuum.sim.h2-1sc", "currentAvailability": "Available", "averageQueueTime":
        0, "statusPage": "https://www.quantinuum.com/hardware/h2"}, {"id": "quantinuum.sim.h2-1e",
        "currentAvailability": "Available", "averageQueueTime": 8, "statusPage": "https://www.quantinuum.com/hardware/h2"},
        {"id": "quantinuum.sim.h1-1sc-preview", "currentAvailability": "Available",
        "averageQueueTime": 1, "statusPage": "https://www.quantinuum.com/hardware/h1"},
        {"id": "quantinuum.sim.h1-1e-preview", "currentAvailability": "Available",
        "averageQueueTime": 4295, "statusPage": "https://www.quantinuum.com/hardware/h1"},
        {"id": "quantinuum.sim.h1-2e-preview", "currentAvailability": "Available",
        "averageQueueTime": 9348, "statusPage": "https://www.quantinuum.com/hardware/h1"},
        {"id": "quantinuum.qpu.h1-1-preview", "currentAvailability": "Available",
        "averageQueueTime": 156390, "statusPage": "https://www.quantinuum.com/hardware/h1"}]},
        {"id": "rigetti", "currentAvailability": "Available", "targets": [{"id": "rigetti.sim.qvm",
>>>>>>> b43e1017
        "currentAvailability": "Available", "averageQueueTime": 5, "statusPage": "https://rigetti.statuspage.io/"},
        {"id": "rigetti.qpu.ankaa-2", "currentAvailability": "Available", "averageQueueTime":
        5, "statusPage": "https://rigetti.statuspage.io/"}]}, {"id": "qci", "currentAvailability":
        "Degraded", "targets": [{"id": "qci.simulator", "currentAvailability": "Available",
        "averageQueueTime": 1, "statusPage": "https://quantumcircuits.com"}, {"id":
        "qci.machine1", "currentAvailability": "Unavailable", "averageQueueTime":
        1, "statusPage": "https://quantumcircuits.com"}, {"id": "qci.simulator.noisy",
        "currentAvailability": "Available", "averageQueueTime": 0, "statusPage": "https://quantumcircuits.com"}]},
        {"id": "Microsoft.Test", "currentAvailability": "Available", "targets": [{"id":
        "echo-rigetti", "currentAvailability": "Available", "averageQueueTime": 1,
        "statusPage": ""}, {"id": "echo-quantinuum", "currentAvailability": "Available",
        "averageQueueTime": 1, "statusPage": ""}, {"id": "echo-qci", "currentAvailability":
        "Available", "averageQueueTime": 1, "statusPage": ""}, {"id": "echo-ionq",
        "currentAvailability": "Available", "averageQueueTime": 1, "statusPage": ""},
        {"id": "echo-aquarius", "currentAvailability": "Available", "averageQueueTime":
        1, "statusPage": ""}, {"id": "sparse-sim-rigetti", "currentAvailability":
        "Available", "averageQueueTime": 1, "statusPage": ""}, {"id": "sparse-sim-quantinuum",
        "currentAvailability": "Available", "averageQueueTime": 1, "statusPage": ""},
        {"id": "sparse-sim-qci", "currentAvailability": "Available", "averageQueueTime":
        1, "statusPage": ""}, {"id": "sparse-sim-ionq", "currentAvailability": "Available",
        "averageQueueTime": 1, "statusPage": ""}, {"id": "echo-output", "currentAvailability":
        "Available", "averageQueueTime": 1, "statusPage": ""}]}], "nextLink": null}'
    headers:
      connection:
      - keep-alive
      content-length:
<<<<<<< HEAD
      - '4781'
=======
      - '4752'
>>>>>>> b43e1017
      content-type:
      - application/json; charset=utf-8
      transfer-encoding:
      - chunked
    status:
      code: 200
      message: OK
- request:
    body: null
    headers:
      Accept:
      - '*/*'
      Accept-Encoding:
      - gzip, deflate
      Connection:
      - keep-alive
      User-Agent:
      - azsdk-python-identity/1.17.1 Python/3.9.19 (Windows-10-10.0.22631-SP0)
    method: GET
    uri: https://login.microsoftonline.com/00000000-0000-0000-0000-000000000000/v2.0/.well-known/openid-configuration
  response:
    body:
      string: '{"token_endpoint": "https://login.microsoftonline.com/00000000-0000-0000-0000-000000000000/oauth2/v2.0/token",
        "token_endpoint_auth_methods_supported": ["client_secret_post", "private_key_jwt",
        "client_secret_basic"], "jwks_uri": "https://login.microsoftonline.com/00000000-0000-0000-0000-000000000000/discovery/v2.0/keys",
        "response_modes_supported": ["query", "fragment", "form_post"], "subject_types_supported":
        ["pairwise"], "id_token_signing_alg_values_supported": ["RS256"], "response_types_supported":
        ["code", "id_token", "code id_token", "id_token token"], "scopes_supported":
        ["openid", "profile", "email", "offline_access"], "issuer": "https://login.microsoftonline.com/00000000-0000-0000-0000-000000000000/v2.0",
        "request_uri_parameter_supported": false, "userinfo_endpoint": "https://graph.microsoft.com/oidc/userinfo",
        "authorization_endpoint": "https://login.microsoftonline.com/00000000-0000-0000-0000-000000000000/oauth2/v2.0/authorize",
        "device_authorization_endpoint": "https://login.microsoftonline.com/00000000-0000-0000-0000-000000000000/oauth2/v2.0/devicecode",
        "http_logout_supported": true, "frontchannel_logout_supported": true, "end_session_endpoint":
        "https://login.microsoftonline.com/00000000-0000-0000-0000-000000000000/oauth2/v2.0/logout",
        "claims_supported": ["sub", "iss", "cloud_instance_name", "cloud_instance_host_name",
        "cloud_graph_host_name", "msgraph_host", "aud", "exp", "iat", "auth_time",
        "acr", "nonce", "preferred_username", "name", "tid", "ver", "at_hash", "c_hash",
        "email"], "kerberos_endpoint": "https://login.microsoftonline.com/00000000-0000-0000-0000-000000000000/kerberos",
        "tenant_region_scope": "WW", "cloud_instance_name": "microsoftonline.com",
        "cloud_graph_host_name": "graph.windows.net", "msgraph_host": "graph.microsoft.com",
        "rbac_url": "https://pas.windows.net"}'
    headers:
      content-length:
      - '1826'
      content-type:
      - application/json; charset=utf-8
    status:
      code: 200
      message: OK
- request:
    body: client_id=PLACEHOLDER&grant_type=client_credentials&client_assertion=PLACEHOLDER&client_info=1&client_assertion_type=PLACEHOLDER&scope=https%3A%2F%2Fquantum.microsoft.com%2F.default
    headers:
      Accept:
      - application/json
      Accept-Encoding:
      - gzip, deflate
      Connection:
      - keep-alive
      Content-Length:
      - '181'
      Content-Type:
      - application/x-www-form-urlencoded
      User-Agent:
      - azsdk-python-identity/1.17.1 Python/3.9.19 (Windows-10-10.0.22631-SP0)
      x-client-current-telemetry:
      - 4|730,2|
      x-client-os:
      - win32
      x-client-sku:
      - MSAL.Python
      x-client-ver:
<<<<<<< HEAD
      - 1.29.0
=======
      - 1.30.0
>>>>>>> b43e1017
    method: POST
    uri: https://login.microsoftonline.com/00000000-0000-0000-0000-000000000000/oauth2/v2.0/token
  response:
    body:
<<<<<<< HEAD
      string: '{"token_type": "Bearer", "expires_in": 1755296008, "ext_expires_in":
        1755296008, "refresh_in": 31536000, "access_token": "PLACEHOLDER"}'
=======
      string: '{"token_type": "Bearer", "expires_in": 1756418046, "ext_expires_in":
        1756418046, "refresh_in": 31536000, "access_token": "PLACEHOLDER"}'
>>>>>>> b43e1017
    headers:
      content-length:
      - '135'
      content-type:
      - application/json; charset=utf-8
    status:
      code: 200
      message: OK
- request:
    body: 'b''{"containerName": "job-00000000-0000-0000-0000-000000000001"}'''
    headers:
      Accept:
      - application/json
      Accept-Encoding:
      - gzip, deflate
      Connection:
      - keep-alive
      Content-Length:
      - '64'
      Content-Type:
      - application/json
      User-Agent:
      - azsdk-python-quantum/1.2.4 Python/3.9.19 (Windows-10-10.0.22631-SP0)
    method: POST
    uri: https://eastus.quantum.azure.com/subscriptions/00000000-0000-0000-0000-000000000000/resourceGroups/myresourcegroup/providers/Microsoft.Quantum/workspaces/myworkspace/storage/sasUri?api-version=2022-09-12-preview&test-sequence-id=1
  response:
    body:
<<<<<<< HEAD
      string: '{"sasUri": "https://mystorage.blob.core.windows.net/job-00000000-0000-0000-0000-000000000001?sv=PLACEHOLDER&ss=b&srt=co&spr=https&st=2024-08-15T22%3A13%3A29Z&se=2050-01-01T00%3A00%3A00Z&sp=rwlac&sig=ixsZ%2FBEsHiGiV8NEhkPMxarx%2BzkqjD5rFveUxljsZIU%3D"}'
=======
      string: '{"sasUri": "https://mystorage.blob.core.windows.net/job-00000000-0000-0000-0000-000000000001?sv=PLACEHOLDER&ss=b&srt=co&spr=https&st=2000-01-01T00%3A00%3A00Z&se=2050-01-01T00%3A00%3A00Z&sp=rwlac&sig=PLACEHOLDER"}'
>>>>>>> b43e1017
    headers:
      connection:
      - keep-alive
      content-length:
<<<<<<< HEAD
      - '251'
=======
      - '212'
>>>>>>> b43e1017
      content-type:
      - application/json; charset=utf-8
      transfer-encoding:
      - chunked
    status:
      code: 200
      message: OK
- request:
    body: null
    headers:
      Accept:
      - application/xml
      Accept-Encoding:
      - gzip, deflate
      Connection:
      - keep-alive
      User-Agent:
      - azsdk-python-storage-blob/12.20.0 Python/3.9.19 (Windows-10-10.0.22631-SP0)
      x-ms-date:
<<<<<<< HEAD
      - Thu, 15 Aug 2024 22:13:28 GMT
      x-ms-version:
      - '2024-05-04'
    method: GET
    uri: https://mystorage.blob.core.windows.net/job-00000000-0000-0000-0000-000000000001?restype=container&sv=PLACEHOLDER&ss=b&srt=co&spr=https&st=2024-08-15T22%3A13%3A29Z&se=2050-01-01T00%3A00%3A00Z&sp=rwlac&sig=ixsZ%2FBEsHiGiV8NEhkPMxarx%2BzkqjD5rFveUxljsZIU%3D
  response:
    body:
      string: "\uFEFF<?xml version=\"1.0\" encoding=\"utf-8\"?><Error><Code>ContainerNotFound</Code><Message>The
        specified container does not exist.\nRequestId:1059b36b-f01e-0048-6660-ef5e5d000000\nTime:2024-08-15T22:13:29.9374175Z</Message></Error>"
=======
      - Wed, 28 Aug 2024 21:54:06 GMT
      x-ms-version:
      - '2024-05-04'
    method: GET
    uri: https://mystorage.blob.core.windows.net/job-00000000-0000-0000-0000-000000000001?restype=container&sv=PLACEHOLDER&ss=b&srt=co&spr=https&st=2000-01-01T00%3A00%3A00Z&se=2050-01-01T00%3A00%3A00Z&sp=rwlac&sig=PLACEHOLDER
  response:
    body:
      string: "\uFEFF<?xml version=\"1.0\" encoding=\"utf-8\"?><Error><Code>ContainerNotFound</Code><Message>The
        specified container does not exist.\nRequestId:d2a8e383-a01e-0055-1694-f953e1000000\nTime:2024-08-28T21:54:07.4646073Z</Message></Error>"
>>>>>>> b43e1017
    headers:
      content-length:
      - '223'
      content-type:
      - application/xml
      x-ms-version:
      - '2024-05-04'
    status:
      code: 404
      message: The specified container does not exist.
- request:
    body: null
    headers:
      Accept:
      - application/xml
      Accept-Encoding:
      - gzip, deflate
      Connection:
      - keep-alive
      Content-Length:
      - '0'
      User-Agent:
      - azsdk-python-storage-blob/12.20.0 Python/3.9.19 (Windows-10-10.0.22631-SP0)
      x-ms-date:
<<<<<<< HEAD
      - Thu, 15 Aug 2024 22:13:29 GMT
      x-ms-version:
      - '2024-05-04'
    method: PUT
    uri: https://mystorage.blob.core.windows.net/job-00000000-0000-0000-0000-000000000001?restype=container&sv=PLACEHOLDER&ss=b&srt=co&spr=https&st=2024-08-15T22%3A13%3A29Z&se=2050-01-01T00%3A00%3A00Z&sp=rwlac&sig=ixsZ%2FBEsHiGiV8NEhkPMxarx%2BzkqjD5rFveUxljsZIU%3D
=======
      - Wed, 28 Aug 2024 21:54:06 GMT
      x-ms-version:
      - '2024-05-04'
    method: PUT
    uri: https://mystorage.blob.core.windows.net/job-00000000-0000-0000-0000-000000000001?restype=container&sv=PLACEHOLDER&ss=b&srt=co&spr=https&st=2000-01-01T00%3A00%3A00Z&se=2050-01-01T00%3A00%3A00Z&sp=rwlac&sig=PLACEHOLDER
>>>>>>> b43e1017
  response:
    body:
      string: ''
    headers:
      content-length:
      - '0'
      x-ms-version:
      - '2024-05-04'
    status:
      code: 201
      message: Created
- request:
    body: null
    headers:
      Accept:
      - application/xml
      Accept-Encoding:
      - gzip, deflate
      Connection:
      - keep-alive
      User-Agent:
      - azsdk-python-storage-blob/12.20.0 Python/3.9.19 (Windows-10-10.0.22631-SP0)
      x-ms-date:
<<<<<<< HEAD
      - Thu, 15 Aug 2024 22:13:29 GMT
      x-ms-version:
      - '2024-05-04'
    method: GET
    uri: https://mystorage.blob.core.windows.net/job-00000000-0000-0000-0000-000000000001?restype=container&sv=PLACEHOLDER&ss=b&srt=co&spr=https&st=2024-08-15T22%3A13%3A29Z&se=2050-01-01T00%3A00%3A00Z&sp=rwlac&sig=ixsZ%2FBEsHiGiV8NEhkPMxarx%2BzkqjD5rFveUxljsZIU%3D
=======
      - Wed, 28 Aug 2024 21:54:06 GMT
      x-ms-version:
      - '2024-05-04'
    method: GET
    uri: https://mystorage.blob.core.windows.net/job-00000000-0000-0000-0000-000000000001?restype=container&sv=PLACEHOLDER&ss=b&srt=co&spr=https&st=2000-01-01T00%3A00%3A00Z&se=2050-01-01T00%3A00%3A00Z&sp=rwlac&sig=PLACEHOLDER
>>>>>>> b43e1017
  response:
    body:
      string: ''
    headers:
      content-length:
      - '0'
      x-ms-lease-state:
      - available
      x-ms-lease-status:
      - unlocked
      x-ms-version:
      - '2024-05-04'
    status:
      code: 200
      message: OK
- request:
    body: b'60\n\nO       97.873900000   103.017000000   100.816000000\nH       98.128600000   103.038000000    99.848800000\nH       97.173800000   102.317000000   100.960000000\nO      100.645000000   100.169000000    95.891500000\nH      101.491000000   100.305000000    96.406200000\nH       99.888700000   100.618000000    96.367800000\nO       99.814000000   100.835000000   101.232000000\nH       99.329200000    99.976800000   101.063000000\nH       99.151600000   101.561000000   101.414000000\nO       98.804000000    98.512200000    97.758100000\nH       99.782100000    98.646900000    97.916700000\nH       98.421800000    99.326500000    97.321300000\nO      100.747000000   100.164000000   103.736000000\nH      100.658000000   100.628000000   102.855000000\nH      100.105000000    99.398600000   103.776000000\nO       98.070300000    98.516900000   100.438000000\nH       97.172800000    98.878600000   100.690000000\nH       98.194000000    98.592200000    99.448100000\nO       98.548000000   101.265000000    97.248600000\nH       98.688900000   102.140000000    97.711000000\nH       97.919900000   101.391000000    96.480800000\nO      103.898000000    98.427900000    99.984500000\nH      103.015000000    98.654900000    99.573700000\nH      104.128000000    97.477300000    99.776100000\nO       99.166600000    96.442100000   101.723000000\nH       98.843200000    97.206600000   101.166000000\nH       99.643900000    95.783700000   101.141000000\nO      102.891000000   100.842000000    97.477600000\nH      103.837000000   100.662000000    97.209700000\nH      102.868000000   101.166000000    98.423400000\nO       96.227200000   100.990000000   101.698000000\nH       96.148800000   100.422000000   102.517000000\nH       95.313600000   101.237000000   101.375000000\nO       98.864800000    98.222500000   103.917000000\nH       98.949800000    97.463000000   103.272000000\nH       99.054800000    97.896400000   104.843000000\nO      104.578000000   100.035000000   101.952000000\nH      104.419000000   101.011000000   101.802000000\nH      104.206000000    99.514900000   101.184000000\nO      102.429000000   104.060000000   101.348000000\nH      101.757000000   103.665000000   101.974000000\nH      102.209000000   105.021000000   101.185000000\nO       98.708200000   103.752000000    98.244300000\nH       98.397100000   104.234000000    97.425400000\nH       99.598500000   104.111000000    98.524400000\nO       95.630300000    99.996600000    98.245400000\nH       96.540400000   100.410000000    98.268900000\nH       94.982900000   100.638000000    97.834500000\nO      102.360000000   101.551000000    99.964500000\nH      102.675000000   102.370000000   100.444000000\nH      101.556000000   101.180000000   100.430000000\nO      101.836000000    97.446700000   102.110000000\nH      100.860000000    97.397400000   101.898000000\nH      101.991000000    97.133400000   103.047000000\nO      101.665000000    98.316100000    98.319400000\nH      101.904000000    99.233800000    98.002000000\nH      102.224000000    97.640900000    97.837700000\nO       99.984700000   103.272000000   102.307000000\nH       99.640700000   103.104000000   103.231000000\nH       99.216500000   103.453000000   101.693000000'
    headers:
      Accept:
      - application/xml
      Accept-Encoding:
      - gzip, deflate
      Connection:
      - keep-alive
      Content-Length:
      - '3247'
      Content-Type:
      - application/octet-stream
      User-Agent:
      - azsdk-python-storage-blob/12.20.0 Python/3.9.19 (Windows-10-10.0.22631-SP0)
      x-ms-blob-type:
      - BlockBlob
      x-ms-date:
<<<<<<< HEAD
      - Thu, 15 Aug 2024 22:13:29 GMT
      x-ms-version:
      - '2024-05-04'
    method: PUT
    uri: https://mystorage.blob.core.windows.net/job-00000000-0000-0000-0000-000000000001/inputData?sv=PLACEHOLDER&ss=b&srt=co&spr=https&st=2024-08-15T22%3A13%3A29Z&se=2050-01-01T00%3A00%3A00Z&sp=rwlac&sig=ixsZ%2FBEsHiGiV8NEhkPMxarx%2BzkqjD5rFveUxljsZIU%3D
=======
      - Wed, 28 Aug 2024 21:54:07 GMT
      x-ms-version:
      - '2024-05-04'
    method: PUT
    uri: https://mystorage.blob.core.windows.net/job-00000000-0000-0000-0000-000000000001/inputData?sv=PLACEHOLDER&ss=b&srt=co&spr=https&st=2000-01-01T00%3A00%3A00Z&se=2050-01-01T00%3A00%3A00Z&sp=rwlac&sig=PLACEHOLDER
>>>>>>> b43e1017
  response:
    body:
      string: ''
    headers:
      content-length:
      - '0'
      x-ms-version:
      - '2024-05-04'
    status:
      code: 201
      message: Created
- request:
    body: 'b''{"id": "00000000-0000-0000-0000-000000000001", "name": "azure-quantum-dft-job",
      "providerId": "microsoft-elements", "target": "microsoft.dft", "itemType": "Job",
<<<<<<< HEAD
      "containerUri": "https://mystorage.blob.core.windows.net/job-00000000-0000-0000-0000-000000000001?sv=PLACEHOLDER&ss=b&srt=co&spr=https&st=2024-08-15T22%3A13%3A29Z&se=2050-01-01T00%3A00%3A00Z&sp=rwlac&sig=ixsZ%2FBEsHiGiV8NEhkPMxarx%2BzkqjD5rFveUxljsZIU%3D",
=======
      "containerUri": "https://mystorage.blob.core.windows.net/job-00000000-0000-0000-0000-000000000001?sv=PLACEHOLDER&ss=b&srt=co&spr=https&st=2000-01-01T00%3A00%3A00Z&se=2050-01-01T00%3A00%3A00Z&sp=rwlac&sig=PLACEHOLDER",
>>>>>>> b43e1017
      "inputDataUri": "https://mystorage.blob.core.windows.net/job-00000000-0000-0000-0000-000000000001/inputData",
      "inputDataFormat": "microsoft.xyz.v1", "inputParams": {"tasks": [{"taskType":
      "spe", "basisSet": {"name": "def2-svp", "cartesian": false}, "xcFunctional":
      {"name": "m06-2x", "gridLevel": 4}, "scf": {"method": "rks", "maxSteps": 100,
      "convergeThreshold": 1e-08}}]}, "outputDataFormat": "microsoft.dft-results.v1"}'''
    headers:
      Accept:
      - application/json
      Accept-Encoding:
      - gzip, deflate
      Connection:
      - keep-alive
      Content-Length:
<<<<<<< HEAD
      - '844'
=======
      - '805'
>>>>>>> b43e1017
      Content-Type:
      - application/json
      User-Agent:
      - azsdk-python-quantum/1.2.4 Python/3.9.19 (Windows-10-10.0.22631-SP0)
    method: PUT
    uri: https://eastus.quantum.azure.com/subscriptions/00000000-0000-0000-0000-000000000000/resourceGroups/myresourcegroup/providers/Microsoft.Quantum/workspaces/myworkspace/jobs/00000000-0000-0000-0000-000000000001?api-version=2022-09-12-preview&test-sequence-id=1
  response:
    body:
      string: '{"containerUri": "https://mystorage.blob.core.windows.net/job-00000000-0000-0000-0000-000000000001",
<<<<<<< HEAD
        "inputDataUri": "https://mystorage.blob.core.windows.net/job-00000000-0000-0000-0000-000000000001/inputData?sv=PLACEHOLDER&st=2024-08-15T22%3A13%3A30Z&se=2050-01-01T00%3A00%3A00Z&sr=b&sp=rcw&sig=PLACEHOLDER&ss=b&srt=co&spr=https&st=2024-08-15T22%3A13%3A29Z&se=2050-01-01T00%3A00%3A00Z&sp=rwlac&sig=ixsZ%2FBEsHiGiV8NEhkPMxarx%2BzkqjD5rFveUxljsZIU%3D",
        "beginExecutionTime": null, "cancellationTime": null, "quantumComputingData":
        null, "errorData": null, "isCancelling": false, "tags": [], "name": "azure-quantum-dft-job",
        "id": "00000000-0000-0000-0000-000000000001", "providerId": "microsoft-elements",
        "target": "microsoft.dft", "creationTime": "2024-08-15T22:13:30.4680605+00:00",
=======
        "inputDataUri": "https://mystorage.blob.core.windows.net/job-00000000-0000-0000-0000-000000000001/inputData?sv=PLACEHOLDER&st=2000-01-01T00%3A00%3A00Z&se=2050-01-01T00%3A00%3A00Z&sr=b&sp=rcw&sig=PLACEHOLDER",
        "inputDataFormat": "microsoft.xyz.v1", "inputParams": {"tasks": [{"taskType":
        "spe", "basisSet": {"name": "def2-svp", "cartesian": false}, "xcFunctional":
        {"name": "m06-2x", "gridLevel": 4}, "scf": {"method": "rks", "maxSteps": 100,
        "convergeThreshold": 1e-08}}]}, "metadata": null, "sessionId": null, "status":
        "Waiting", "jobType": "QuantumChemistry", "outputDataFormat": "microsoft.dft-results.v1",
        "outputDataUri": "https://mystorage.blob.core.windows.net:443/job-00000000-0000-0000-0000-000000000001/outputData?sv=PLACEHOLDER&ss=b&srt=co&spr=https&st=2000-01-01T00%3A00%3A00Z&se=2050-01-01T00%3A00%3A00Z&sp=rwlac&sig=PLACEHOLDER",
        "beginExecutionTime": null, "cancellationTime": null, "quantumComputingData":
        null, "errorData": null, "isCancelling": false, "tags": [], "name": "azure-quantum-dft-job",
        "id": "00000000-0000-0000-0000-000000000001", "providerId": "microsoft-elements",
        "target": "microsoft.dft", "creationTime": "2024-08-28T21:54:07.890374+00:00",
>>>>>>> b43e1017
        "endExecutionTime": null, "costEstimate": null, "itemType": "Job"}'
    headers:
      connection:
      - keep-alive
      content-length:
<<<<<<< HEAD
      - '851'
=======
      - '1344'
>>>>>>> b43e1017
      content-type:
      - application/json; charset=utf-8
      transfer-encoding:
      - chunked
    status:
      code: 200
      message: OK
- request:
    body: null
    headers:
      Accept:
      - application/json
      Accept-Encoding:
      - gzip, deflate
      Connection:
      - keep-alive
      User-Agent:
      - azsdk-python-quantum/1.2.4 Python/3.9.19 (Windows-10-10.0.22631-SP0)
    method: GET
    uri: https://eastus.quantum.azure.com/subscriptions/00000000-0000-0000-0000-000000000000/resourceGroups/myresourcegroup/providers/Microsoft.Quantum/workspaces/myworkspace/jobs/00000000-0000-0000-0000-000000000001?api-version=2022-09-12-preview&test-sequence-id=1
  response:
    body:
<<<<<<< HEAD
      string: '{"containerUri": "https://mystorage.blob.core.windows.net/job-00000000-0000-0000-0000-000000000001?sv=PLACEHOLDER&st=2024-08-15T22%3A13%3A30Z&se=2050-01-01T00%3A00%3A00Z&sr=c&sp=rcwl&sig=PLACEHOLDER&st=2024-08-15T22%3A13%3A30Z&se=2050-01-01T00%3A00%3A00Z&sr=b&sp=r&rscd=attachment%3B+filename%3Dazure-quantum-dft-job-00000000-0000-0000-0000-000000000001.input.json&sig=PLACEHOLDER&st=2024-08-15T22%3A13%3A30Z&se=2050-01-01T00%3A00%3A00Z&sr=b&sp=r&rscd=attachment%3B+filename%3Dazure-quantum-dft-job-00000000-0000-0000-0000-000000000001.output.json&sig=iJd4aN%2FSlDZ7ZgHZlafpB6CN6QMatRFetjrtKr4Z0Rs%3D",
        "beginExecutionTime": null, "cancellationTime": null, "quantumComputingData":
        null, "errorData": null, "isCancelling": false, "tags": [], "name": "azure-quantum-dft-job",
        "id": "00000000-0000-0000-0000-000000000001", "providerId": "microsoft-elements",
        "target": "microsoft.dft", "creationTime": "2024-08-15T22:13:30.4680605+00:00",
=======
      string: '{"containerUri": "https://mystorage.blob.core.windows.net/job-00000000-0000-0000-0000-000000000001?sv=PLACEHOLDER&st=2000-01-01T00%3A00%3A00Z&se=2050-01-01T00%3A00%3A00Z&sr=c&sp=rcwl&sig=PLACEHOLDER",
        "inputDataUri": "https://mystorage.blob.core.windows.net/job-00000000-0000-0000-0000-000000000001/inputData?sv=PLACEHOLDER&st=2000-01-01T00%3A00%3A00Z&se=2050-01-01T00%3A00%3A00Z&sr=b&sp=r&rscd=attachment%3B+filename%3Dazure-quantum-dft-job-00000000-0000-0000-0000-000000000001.input.json&sig=PLACEHOLDER",
        "inputDataFormat": "microsoft.xyz.v1", "inputParams": {"tasks": [{"taskType":
        "spe", "basisSet": {"name": "def2-svp", "cartesian": false}, "xcFunctional":
        {"name": "m06-2x", "gridLevel": 4}, "scf": {"method": "rks", "maxSteps": 100,
        "convergeThreshold": 1e-08}}]}, "metadata": null, "sessionId": null, "status":
        "Waiting", "jobType": "QuantumChemistry", "outputDataFormat": "microsoft.dft-results.v1",
        "outputDataUri": "https://mystorage.blob.core.windows.net/job-00000000-0000-0000-0000-000000000001/outputData?sv=PLACEHOLDER&st=2000-01-01T00%3A00%3A00Z&se=2050-01-01T00%3A00%3A00Z&sr=b&sp=r&rscd=attachment%3B+filename%3Dazure-quantum-dft-job-00000000-0000-0000-0000-000000000001.output.json&sig=PLACEHOLDER",
        "beginExecutionTime": null, "cancellationTime": null, "quantumComputingData":
        null, "errorData": null, "isCancelling": false, "tags": [], "name": "azure-quantum-dft-job",
        "id": "00000000-0000-0000-0000-000000000001", "providerId": "microsoft-elements",
        "target": "microsoft.dft", "creationTime": "2024-08-28T21:54:07.890374+00:00",
>>>>>>> b43e1017
        "endExecutionTime": null, "costEstimate": null, "itemType": "Job"}'
    headers:
      connection:
      - keep-alive
      content-length:
<<<<<<< HEAD
      - '1002'
=======
      - '1618'
>>>>>>> b43e1017
      content-type:
      - application/json; charset=utf-8
      transfer-encoding:
      - chunked
    status:
      code: 200
      message: OK
- request:
    body: null
    headers:
      Accept:
      - application/json
      Accept-Encoding:
      - gzip, deflate
      Connection:
      - keep-alive
      User-Agent:
      - azsdk-python-quantum/1.2.4 Python/3.9.19 (Windows-10-10.0.22631-SP0)
    method: GET
    uri: https://eastus.quantum.azure.com/subscriptions/00000000-0000-0000-0000-000000000000/resourceGroups/myresourcegroup/providers/Microsoft.Quantum/workspaces/myworkspace/jobs/00000000-0000-0000-0000-000000000001?api-version=2022-09-12-preview&test-sequence-id=2
  response:
    body:
<<<<<<< HEAD
      string: '{"containerUri": "https://mystorage.blob.core.windows.net/job-00000000-0000-0000-0000-000000000001?sv=PLACEHOLDER&st=2024-08-15T22%3A13%3A30Z&se=2050-01-01T00%3A00%3A00Z&sr=c&sp=rcwl&sig=PLACEHOLDER&st=2024-08-15T22%3A13%3A30Z&se=2050-01-01T00%3A00%3A00Z&sr=b&sp=r&rscd=attachment%3B+filename%3Dazure-quantum-dft-job-00000000-0000-0000-0000-000000000001.input.json&sig=PLACEHOLDER&st=2024-08-15T22%3A13%3A30Z&se=2050-01-01T00%3A00%3A00Z&sr=b&sp=r&rscd=attachment%3B+filename%3Dazure-quantum-dft-job-00000000-0000-0000-0000-000000000001.output.json&sig=iJd4aN%2FSlDZ7ZgHZlafpB6CN6QMatRFetjrtKr4Z0Rs%3D",
        "beginExecutionTime": null, "cancellationTime": null, "quantumComputingData":
        null, "errorData": null, "isCancelling": false, "tags": [], "name": "azure-quantum-dft-job",
        "id": "00000000-0000-0000-0000-000000000001", "providerId": "microsoft-elements",
        "target": "microsoft.dft", "creationTime": "2024-08-15T22:13:30.4680605+00:00",
=======
      string: '{"containerUri": "https://mystorage.blob.core.windows.net/job-00000000-0000-0000-0000-000000000001?sv=PLACEHOLDER&st=2000-01-01T00%3A00%3A00Z&se=2050-01-01T00%3A00%3A00Z&sr=c&sp=rcwl&sig=PLACEHOLDER",
        "inputDataUri": "https://mystorage.blob.core.windows.net/job-00000000-0000-0000-0000-000000000001/inputData?sv=PLACEHOLDER&st=2000-01-01T00%3A00%3A00Z&se=2050-01-01T00%3A00%3A00Z&sr=b&sp=r&rscd=attachment%3B+filename%3Dazure-quantum-dft-job-00000000-0000-0000-0000-000000000001.input.json&sig=PLACEHOLDER",
        "inputDataFormat": "microsoft.xyz.v1", "inputParams": {"tasks": [{"taskType":
        "spe", "basisSet": {"name": "def2-svp", "cartesian": false}, "xcFunctional":
        {"name": "m06-2x", "gridLevel": 4}, "scf": {"method": "rks", "maxSteps": 100,
        "convergeThreshold": 1e-08}}]}, "metadata": null, "sessionId": null, "status":
        "Waiting", "jobType": "QuantumChemistry", "outputDataFormat": "microsoft.dft-results.v1",
        "outputDataUri": "https://mystorage.blob.core.windows.net/job-00000000-0000-0000-0000-000000000001/outputData?sv=PLACEHOLDER&st=2000-01-01T00%3A00%3A00Z&se=2050-01-01T00%3A00%3A00Z&sr=b&sp=r&rscd=attachment%3B+filename%3Dazure-quantum-dft-job-00000000-0000-0000-0000-000000000001.output.json&sig=PLACEHOLDER",
        "beginExecutionTime": null, "cancellationTime": null, "quantumComputingData":
        null, "errorData": null, "isCancelling": false, "tags": [], "name": "azure-quantum-dft-job",
        "id": "00000000-0000-0000-0000-000000000001", "providerId": "microsoft-elements",
        "target": "microsoft.dft", "creationTime": "2024-08-28T21:54:07.890374+00:00",
>>>>>>> b43e1017
        "endExecutionTime": null, "costEstimate": null, "itemType": "Job"}'
    headers:
      connection:
      - keep-alive
      content-length:
<<<<<<< HEAD
      - '1002'
=======
      - '1618'
>>>>>>> b43e1017
      content-type:
      - application/json; charset=utf-8
      transfer-encoding:
      - chunked
    status:
      code: 200
      message: OK
- request:
    body: null
    headers:
      Accept:
      - application/json
      Accept-Encoding:
      - gzip, deflate
      Connection:
      - keep-alive
      User-Agent:
      - azsdk-python-quantum/1.2.4 Python/3.9.19 (Windows-10-10.0.22631-SP0)
    method: GET
    uri: https://eastus.quantum.azure.com/subscriptions/00000000-0000-0000-0000-000000000000/resourceGroups/myresourcegroup/providers/Microsoft.Quantum/workspaces/myworkspace/jobs/00000000-0000-0000-0000-000000000001?api-version=2022-09-12-preview&test-sequence-id=3
  response:
    body:
<<<<<<< HEAD
      string: '{"containerUri": "https://mystorage.blob.core.windows.net/job-00000000-0000-0000-0000-000000000001?sv=PLACEHOLDER&st=2024-08-15T22%3A13%3A31Z&se=2050-01-01T00%3A00%3A00Z&sr=c&sp=rcwl&sig=PLACEHOLDER&st=2024-08-15T22%3A13%3A31Z&se=2050-01-01T00%3A00%3A00Z&sr=b&sp=r&rscd=attachment%3B+filename%3Dazure-quantum-dft-job-00000000-0000-0000-0000-000000000001.input.json&sig=PLACEHOLDER&st=2024-08-15T22%3A13%3A31Z&se=2050-01-01T00%3A00%3A00Z&sr=b&sp=r&rscd=attachment%3B+filename%3Dazure-quantum-dft-job-00000000-0000-0000-0000-000000000001.output.json&sig=N6tLQNKt6n4m4p%2BdyqWFEq%2Fs4UFTtRMov8BqcDBjtJc%3D",
        "beginExecutionTime": null, "cancellationTime": null, "quantumComputingData":
        null, "errorData": null, "isCancelling": false, "tags": [], "name": "azure-quantum-dft-job",
        "id": "00000000-0000-0000-0000-000000000001", "providerId": "microsoft-elements",
        "target": "microsoft.dft", "creationTime": "2024-08-15T22:13:30.4680605+00:00",
=======
      string: '{"containerUri": "https://mystorage.blob.core.windows.net/job-00000000-0000-0000-0000-000000000001?sv=PLACEHOLDER&st=2000-01-01T00%3A00%3A00Z&se=2050-01-01T00%3A00%3A00Z&sr=c&sp=rcwl&sig=PLACEHOLDER",
        "inputDataUri": "https://mystorage.blob.core.windows.net/job-00000000-0000-0000-0000-000000000001/inputData?sv=PLACEHOLDER&st=2000-01-01T00%3A00%3A00Z&se=2050-01-01T00%3A00%3A00Z&sr=b&sp=r&rscd=attachment%3B+filename%3Dazure-quantum-dft-job-00000000-0000-0000-0000-000000000001.input.json&sig=PLACEHOLDER",
        "inputDataFormat": "microsoft.xyz.v1", "inputParams": {"tasks": [{"taskType":
        "spe", "basisSet": {"name": "def2-svp", "cartesian": false}, "xcFunctional":
        {"name": "m06-2x", "gridLevel": 4}, "scf": {"method": "rks", "maxSteps": 100,
        "convergeThreshold": 1e-08}}]}, "metadata": null, "sessionId": null, "status":
        "Waiting", "jobType": "QuantumChemistry", "outputDataFormat": "microsoft.dft-results.v1",
        "outputDataUri": "https://mystorage.blob.core.windows.net/job-00000000-0000-0000-0000-000000000001/outputData?sv=PLACEHOLDER&st=2000-01-01T00%3A00%3A00Z&se=2050-01-01T00%3A00%3A00Z&sr=b&sp=r&rscd=attachment%3B+filename%3Dazure-quantum-dft-job-00000000-0000-0000-0000-000000000001.output.json&sig=PLACEHOLDER",
        "beginExecutionTime": null, "cancellationTime": null, "quantumComputingData":
        null, "errorData": null, "isCancelling": false, "tags": [], "name": "azure-quantum-dft-job",
        "id": "00000000-0000-0000-0000-000000000001", "providerId": "microsoft-elements",
        "target": "microsoft.dft", "creationTime": "2024-08-28T21:54:07.890374+00:00",
>>>>>>> b43e1017
        "endExecutionTime": null, "costEstimate": null, "itemType": "Job"}'
    headers:
      connection:
      - keep-alive
      content-length:
<<<<<<< HEAD
      - '1004'
=======
      - '1618'
>>>>>>> b43e1017
      content-type:
      - application/json; charset=utf-8
      transfer-encoding:
      - chunked
    status:
      code: 200
      message: OK
- request:
    body: null
    headers:
      Accept:
      - application/json
      Accept-Encoding:
      - gzip, deflate
      Connection:
      - keep-alive
      User-Agent:
      - azsdk-python-quantum/1.2.4 Python/3.9.19 (Windows-10-10.0.22631-SP0)
    method: GET
    uri: https://eastus.quantum.azure.com/subscriptions/00000000-0000-0000-0000-000000000000/resourceGroups/myresourcegroup/providers/Microsoft.Quantum/workspaces/myworkspace/jobs/00000000-0000-0000-0000-000000000001?api-version=2022-09-12-preview&test-sequence-id=4
  response:
    body:
<<<<<<< HEAD
      string: '{"containerUri": "https://mystorage.blob.core.windows.net/job-00000000-0000-0000-0000-000000000001?sv=PLACEHOLDER&st=2024-08-15T22%3A13%3A31Z&se=2050-01-01T00%3A00%3A00Z&sr=c&sp=rcwl&sig=PLACEHOLDER&st=2024-08-15T22%3A13%3A31Z&se=2050-01-01T00%3A00%3A00Z&sr=b&sp=r&rscd=attachment%3B+filename%3Dazure-quantum-dft-job-00000000-0000-0000-0000-000000000001.input.json&sig=PLACEHOLDER&st=2024-08-15T22%3A13%3A31Z&se=2050-01-01T00%3A00%3A00Z&sr=b&sp=r&rscd=attachment%3B+filename%3Dazure-quantum-dft-job-00000000-0000-0000-0000-000000000001.output.json&sig=N6tLQNKt6n4m4p%2BdyqWFEq%2Fs4UFTtRMov8BqcDBjtJc%3D",
        "beginExecutionTime": null, "cancellationTime": null, "quantumComputingData":
        null, "errorData": null, "isCancelling": false, "tags": [], "name": "azure-quantum-dft-job",
        "id": "00000000-0000-0000-0000-000000000001", "providerId": "microsoft-elements",
        "target": "microsoft.dft", "creationTime": "2024-08-15T22:13:30.4680605+00:00",
=======
      string: '{"containerUri": "https://mystorage.blob.core.windows.net/job-00000000-0000-0000-0000-000000000001?sv=PLACEHOLDER&st=2000-01-01T00%3A00%3A00Z&se=2050-01-01T00%3A00%3A00Z&sr=c&sp=rcwl&sig=PLACEHOLDER",
        "inputDataUri": "https://mystorage.blob.core.windows.net/job-00000000-0000-0000-0000-000000000001/inputData?sv=PLACEHOLDER&st=2000-01-01T00%3A00%3A00Z&se=2050-01-01T00%3A00%3A00Z&sr=b&sp=r&rscd=attachment%3B+filename%3Dazure-quantum-dft-job-00000000-0000-0000-0000-000000000001.input.json&sig=PLACEHOLDER",
        "inputDataFormat": "microsoft.xyz.v1", "inputParams": {"tasks": [{"taskType":
        "spe", "basisSet": {"name": "def2-svp", "cartesian": false}, "xcFunctional":
        {"name": "m06-2x", "gridLevel": 4}, "scf": {"method": "rks", "maxSteps": 100,
        "convergeThreshold": 1e-08}}]}, "metadata": null, "sessionId": null, "status":
        "Waiting", "jobType": "QuantumChemistry", "outputDataFormat": "microsoft.dft-results.v1",
        "outputDataUri": "https://mystorage.blob.core.windows.net/job-00000000-0000-0000-0000-000000000001/outputData?sv=PLACEHOLDER&st=2000-01-01T00%3A00%3A00Z&se=2050-01-01T00%3A00%3A00Z&sr=b&sp=r&rscd=attachment%3B+filename%3Dazure-quantum-dft-job-00000000-0000-0000-0000-000000000001.output.json&sig=PLACEHOLDER",
        "beginExecutionTime": null, "cancellationTime": null, "quantumComputingData":
        null, "errorData": null, "isCancelling": false, "tags": [], "name": "azure-quantum-dft-job",
        "id": "00000000-0000-0000-0000-000000000001", "providerId": "microsoft-elements",
        "target": "microsoft.dft", "creationTime": "2024-08-28T21:54:07.890374+00:00",
>>>>>>> b43e1017
        "endExecutionTime": null, "costEstimate": null, "itemType": "Job"}'
    headers:
      connection:
      - keep-alive
      content-length:
<<<<<<< HEAD
      - '1004'
=======
      - '1618'
>>>>>>> b43e1017
      content-type:
      - application/json; charset=utf-8
      transfer-encoding:
      - chunked
    status:
      code: 200
      message: OK
- request:
    body: null
    headers:
      Accept:
      - application/json
      Accept-Encoding:
      - gzip, deflate
      Connection:
      - keep-alive
      User-Agent:
      - azsdk-python-quantum/1.2.4 Python/3.9.19 (Windows-10-10.0.22631-SP0)
    method: GET
    uri: https://eastus.quantum.azure.com/subscriptions/00000000-0000-0000-0000-000000000000/resourceGroups/myresourcegroup/providers/Microsoft.Quantum/workspaces/myworkspace/jobs/00000000-0000-0000-0000-000000000001?api-version=2022-09-12-preview&test-sequence-id=5
  response:
    body:
<<<<<<< HEAD
      string: '{"containerUri": "https://mystorage.blob.core.windows.net/job-00000000-0000-0000-0000-000000000001?sv=PLACEHOLDER&st=2024-08-15T22%3A13%3A32Z&se=2050-01-01T00%3A00%3A00Z&sr=c&sp=rcwl&sig=PLACEHOLDER&st=2024-08-15T22%3A13%3A32Z&se=2050-01-01T00%3A00%3A00Z&sr=b&sp=r&rscd=attachment%3B+filename%3Dazure-quantum-dft-job-00000000-0000-0000-0000-000000000001.input.json&sig=PLACEHOLDER&st=2024-08-15T22%3A13%3A32Z&se=2050-01-01T00%3A00%3A00Z&sr=b&sp=r&rscd=attachment%3B+filename%3Dazure-quantum-dft-job-00000000-0000-0000-0000-000000000001.output.json&sig=bd70IuCvg%2Bd%2B%2FhlHVQt03p5ZmWLIKxYdFNwnaovpvp4%3D",
        "beginExecutionTime": null, "cancellationTime": null, "quantumComputingData":
        null, "errorData": null, "isCancelling": false, "tags": [], "name": "azure-quantum-dft-job",
        "id": "00000000-0000-0000-0000-000000000001", "providerId": "microsoft-elements",
        "target": "microsoft.dft", "creationTime": "2024-08-15T22:13:30.4680605+00:00",
=======
      string: '{"containerUri": "https://mystorage.blob.core.windows.net/job-00000000-0000-0000-0000-000000000001?sv=PLACEHOLDER&st=2000-01-01T00%3A00%3A00Z&se=2050-01-01T00%3A00%3A00Z&sr=c&sp=rcwl&sig=PLACEHOLDER",
        "inputDataUri": "https://mystorage.blob.core.windows.net/job-00000000-0000-0000-0000-000000000001/inputData?sv=PLACEHOLDER&st=2000-01-01T00%3A00%3A00Z&se=2050-01-01T00%3A00%3A00Z&sr=b&sp=r&rscd=attachment%3B+filename%3Dazure-quantum-dft-job-00000000-0000-0000-0000-000000000001.input.json&sig=PLACEHOLDER",
        "inputDataFormat": "microsoft.xyz.v1", "inputParams": {"tasks": [{"taskType":
        "spe", "basisSet": {"name": "def2-svp", "cartesian": false}, "xcFunctional":
        {"name": "m06-2x", "gridLevel": 4}, "scf": {"method": "rks", "maxSteps": 100,
        "convergeThreshold": 1e-08}}]}, "metadata": null, "sessionId": null, "status":
        "Waiting", "jobType": "QuantumChemistry", "outputDataFormat": "microsoft.dft-results.v1",
        "outputDataUri": "https://mystorage.blob.core.windows.net/job-00000000-0000-0000-0000-000000000001/outputData?sv=PLACEHOLDER&st=2000-01-01T00%3A00%3A00Z&se=2050-01-01T00%3A00%3A00Z&sr=b&sp=r&rscd=attachment%3B+filename%3Dazure-quantum-dft-job-00000000-0000-0000-0000-000000000001.output.json&sig=PLACEHOLDER",
        "beginExecutionTime": null, "cancellationTime": null, "quantumComputingData":
        null, "errorData": null, "isCancelling": false, "tags": [], "name": "azure-quantum-dft-job",
        "id": "00000000-0000-0000-0000-000000000001", "providerId": "microsoft-elements",
        "target": "microsoft.dft", "creationTime": "2024-08-28T21:54:07.890374+00:00",
>>>>>>> b43e1017
        "endExecutionTime": null, "costEstimate": null, "itemType": "Job"}'
    headers:
      connection:
      - keep-alive
      content-length:
<<<<<<< HEAD
      - '1006'
=======
      - '1618'
>>>>>>> b43e1017
      content-type:
      - application/json; charset=utf-8
      transfer-encoding:
      - chunked
    status:
      code: 200
      message: OK
- request:
    body: null
    headers:
      Accept:
      - application/json
      Accept-Encoding:
      - gzip, deflate
      Connection:
      - keep-alive
      User-Agent:
      - azsdk-python-quantum/1.2.4 Python/3.9.19 (Windows-10-10.0.22631-SP0)
    method: GET
    uri: https://eastus.quantum.azure.com/subscriptions/00000000-0000-0000-0000-000000000000/resourceGroups/myresourcegroup/providers/Microsoft.Quantum/workspaces/myworkspace/jobs/00000000-0000-0000-0000-000000000001?api-version=2022-09-12-preview&test-sequence-id=6
  response:
    body:
<<<<<<< HEAD
      string: '{"containerUri": "https://mystorage.blob.core.windows.net/job-00000000-0000-0000-0000-000000000001?sv=PLACEHOLDER&st=2024-08-15T22%3A13%3A33Z&se=2050-01-01T00%3A00%3A00Z&sr=c&sp=rcwl&sig=PLACEHOLDER&st=2024-08-15T22%3A13%3A33Z&se=2050-01-01T00%3A00%3A00Z&sr=b&sp=r&rscd=attachment%3B+filename%3Dazure-quantum-dft-job-00000000-0000-0000-0000-000000000001.input.json&sig=PLACEHOLDER&st=2024-08-15T22%3A13%3A33Z&se=2050-01-01T00%3A00%3A00Z&sr=b&sp=r&rscd=attachment%3B+filename%3Dazure-quantum-dft-job-00000000-0000-0000-0000-000000000001.output.json&sig=fwAFwVFdhprjFL5tJMKIOM6Vhu5KeodfPAPjdjXCQI0%3D",
        "beginExecutionTime": null, "cancellationTime": null, "quantumComputingData":
        null, "errorData": null, "isCancelling": false, "tags": [], "name": "azure-quantum-dft-job",
        "id": "00000000-0000-0000-0000-000000000001", "providerId": "microsoft-elements",
        "target": "microsoft.dft", "creationTime": "2024-08-15T22:13:30.4680605+00:00",
=======
      string: '{"containerUri": "https://mystorage.blob.core.windows.net/job-00000000-0000-0000-0000-000000000001?sv=PLACEHOLDER&st=2000-01-01T00%3A00%3A00Z&se=2050-01-01T00%3A00%3A00Z&sr=c&sp=rcwl&sig=PLACEHOLDER",
        "inputDataUri": "https://mystorage.blob.core.windows.net/job-00000000-0000-0000-0000-000000000001/inputData?sv=PLACEHOLDER&st=2000-01-01T00%3A00%3A00Z&se=2050-01-01T00%3A00%3A00Z&sr=b&sp=r&rscd=attachment%3B+filename%3Dazure-quantum-dft-job-00000000-0000-0000-0000-000000000001.input.json&sig=PLACEHOLDER",
        "inputDataFormat": "microsoft.xyz.v1", "inputParams": {"tasks": [{"taskType":
        "spe", "basisSet": {"name": "def2-svp", "cartesian": false}, "xcFunctional":
        {"name": "m06-2x", "gridLevel": 4}, "scf": {"method": "rks", "maxSteps": 100,
        "convergeThreshold": 1e-08}}]}, "metadata": null, "sessionId": null, "status":
        "Waiting", "jobType": "QuantumChemistry", "outputDataFormat": "microsoft.dft-results.v1",
        "outputDataUri": "https://mystorage.blob.core.windows.net/job-00000000-0000-0000-0000-000000000001/outputData?sv=PLACEHOLDER&st=2000-01-01T00%3A00%3A00Z&se=2050-01-01T00%3A00%3A00Z&sr=b&sp=r&rscd=attachment%3B+filename%3Dazure-quantum-dft-job-00000000-0000-0000-0000-000000000001.output.json&sig=PLACEHOLDER",
        "beginExecutionTime": null, "cancellationTime": null, "quantumComputingData":
        null, "errorData": null, "isCancelling": false, "tags": [], "name": "azure-quantum-dft-job",
        "id": "00000000-0000-0000-0000-000000000001", "providerId": "microsoft-elements",
        "target": "microsoft.dft", "creationTime": "2024-08-28T21:54:07.890374+00:00",
>>>>>>> b43e1017
        "endExecutionTime": null, "costEstimate": null, "itemType": "Job"}'
    headers:
      connection:
      - keep-alive
      content-length:
<<<<<<< HEAD
      - '1000'
=======
      - '1618'
>>>>>>> b43e1017
      content-type:
      - application/json; charset=utf-8
      transfer-encoding:
      - chunked
    status:
      code: 200
      message: OK
- request:
    body: null
    headers:
      Accept:
      - application/json
      Accept-Encoding:
      - gzip, deflate
      Connection:
      - keep-alive
      User-Agent:
      - azsdk-python-quantum/1.2.4 Python/3.9.19 (Windows-10-10.0.22631-SP0)
    method: GET
    uri: https://eastus.quantum.azure.com/subscriptions/00000000-0000-0000-0000-000000000000/resourceGroups/myresourcegroup/providers/Microsoft.Quantum/workspaces/myworkspace/jobs/00000000-0000-0000-0000-000000000001?api-version=2022-09-12-preview&test-sequence-id=7
  response:
    body:
<<<<<<< HEAD
      string: '{"containerUri": "https://mystorage.blob.core.windows.net/job-00000000-0000-0000-0000-000000000001?sv=PLACEHOLDER&st=2024-08-15T22%3A13%3A35Z&se=2050-01-01T00%3A00%3A00Z&sr=c&sp=rcwl&sig=PLACEHOLDER&st=2024-08-15T22%3A13%3A35Z&se=2050-01-01T00%3A00%3A00Z&sr=b&sp=r&rscd=attachment%3B+filename%3Dazure-quantum-dft-job-00000000-0000-0000-0000-000000000001.input.json&sig=PLACEHOLDER&st=2024-08-15T22%3A13%3A35Z&se=2050-01-01T00%3A00%3A00Z&sr=b&sp=r&rscd=attachment%3B+filename%3Dazure-quantum-dft-job-00000000-0000-0000-0000-000000000001.output.json&sig=MKiCwPwIOPINMVNBWBIGjgyMVUlO39dUv3x1QcAVeps%3D",
        "beginExecutionTime": null, "cancellationTime": null, "quantumComputingData":
        null, "errorData": null, "isCancelling": false, "tags": [], "name": "azure-quantum-dft-job",
        "id": "00000000-0000-0000-0000-000000000001", "providerId": "microsoft-elements",
        "target": "microsoft.dft", "creationTime": "2024-08-15T22:13:30.4680605+00:00",
=======
      string: '{"containerUri": "https://mystorage.blob.core.windows.net/job-00000000-0000-0000-0000-000000000001?sv=PLACEHOLDER&st=2000-01-01T00%3A00%3A00Z&se=2050-01-01T00%3A00%3A00Z&sr=c&sp=rcwl&sig=PLACEHOLDER",
        "inputDataUri": "https://mystorage.blob.core.windows.net/job-00000000-0000-0000-0000-000000000001/inputData?sv=PLACEHOLDER&st=2000-01-01T00%3A00%3A00Z&se=2050-01-01T00%3A00%3A00Z&sr=b&sp=r&rscd=attachment%3B+filename%3Dazure-quantum-dft-job-00000000-0000-0000-0000-000000000001.input.json&sig=PLACEHOLDER",
        "inputDataFormat": "microsoft.xyz.v1", "inputParams": {"tasks": [{"taskType":
        "spe", "basisSet": {"name": "def2-svp", "cartesian": false}, "xcFunctional":
        {"name": "m06-2x", "gridLevel": 4}, "scf": {"method": "rks", "maxSteps": 100,
        "convergeThreshold": 1e-08}}]}, "metadata": null, "sessionId": null, "status":
        "Waiting", "jobType": "QuantumChemistry", "outputDataFormat": "microsoft.dft-results.v1",
        "outputDataUri": "https://mystorage.blob.core.windows.net/job-00000000-0000-0000-0000-000000000001/outputData?sv=PLACEHOLDER&st=2000-01-01T00%3A00%3A00Z&se=2050-01-01T00%3A00%3A00Z&sr=b&sp=r&rscd=attachment%3B+filename%3Dazure-quantum-dft-job-00000000-0000-0000-0000-000000000001.output.json&sig=PLACEHOLDER",
        "beginExecutionTime": null, "cancellationTime": null, "quantumComputingData":
        null, "errorData": null, "isCancelling": false, "tags": [], "name": "azure-quantum-dft-job",
        "id": "00000000-0000-0000-0000-000000000001", "providerId": "microsoft-elements",
        "target": "microsoft.dft", "creationTime": "2024-08-28T21:54:07.890374+00:00",
>>>>>>> b43e1017
        "endExecutionTime": null, "costEstimate": null, "itemType": "Job"}'
    headers:
      connection:
      - keep-alive
      content-length:
<<<<<<< HEAD
      - '1000'
=======
      - '1618'
>>>>>>> b43e1017
      content-type:
      - application/json; charset=utf-8
      transfer-encoding:
      - chunked
    status:
      code: 200
      message: OK
- request:
    body: null
    headers:
      Accept:
      - application/json
      Accept-Encoding:
      - gzip, deflate
      Connection:
      - keep-alive
      User-Agent:
      - azsdk-python-quantum/1.2.4 Python/3.9.19 (Windows-10-10.0.22631-SP0)
    method: GET
    uri: https://eastus.quantum.azure.com/subscriptions/00000000-0000-0000-0000-000000000000/resourceGroups/myresourcegroup/providers/Microsoft.Quantum/workspaces/myworkspace/jobs/00000000-0000-0000-0000-000000000001?api-version=2022-09-12-preview&test-sequence-id=8
  response:
    body:
<<<<<<< HEAD
      string: '{"containerUri": "https://mystorage.blob.core.windows.net/job-00000000-0000-0000-0000-000000000001?sv=PLACEHOLDER&st=2024-08-15T22%3A13%3A37Z&se=2050-01-01T00%3A00%3A00Z&sr=c&sp=rcwl&sig=PLACEHOLDER&st=2024-08-15T22%3A13%3A37Z&se=2050-01-01T00%3A00%3A00Z&sr=b&sp=r&rscd=attachment%3B+filename%3Dazure-quantum-dft-job-00000000-0000-0000-0000-000000000001.input.json&sig=PLACEHOLDER&st=2024-08-15T22%3A13%3A37Z&se=2050-01-01T00%3A00%3A00Z&sr=b&sp=r&rscd=attachment%3B+filename%3Dazure-quantum-dft-job-00000000-0000-0000-0000-000000000001.output.json&sig=MXxpKwu0Lgx%2FfmyH3J9U8Gcs%2F7kLR7WGLf6BaNX86qs%3D",
        "beginExecutionTime": null, "cancellationTime": null, "quantumComputingData":
        null, "errorData": null, "isCancelling": false, "tags": [], "name": "azure-quantum-dft-job",
        "id": "00000000-0000-0000-0000-000000000001", "providerId": "microsoft-elements",
        "target": "microsoft.dft", "creationTime": "2024-08-15T22:13:30.4680605+00:00",
=======
      string: '{"containerUri": "https://mystorage.blob.core.windows.net/job-00000000-0000-0000-0000-000000000001?sv=PLACEHOLDER&st=2000-01-01T00%3A00%3A00Z&se=2050-01-01T00%3A00%3A00Z&sr=c&sp=rcwl&sig=PLACEHOLDER",
        "inputDataUri": "https://mystorage.blob.core.windows.net/job-00000000-0000-0000-0000-000000000001/inputData?sv=PLACEHOLDER&st=2000-01-01T00%3A00%3A00Z&se=2050-01-01T00%3A00%3A00Z&sr=b&sp=r&rscd=attachment%3B+filename%3Dazure-quantum-dft-job-00000000-0000-0000-0000-000000000001.input.json&sig=PLACEHOLDER",
        "inputDataFormat": "microsoft.xyz.v1", "inputParams": {"tasks": [{"taskType":
        "spe", "basisSet": {"name": "def2-svp", "cartesian": false}, "xcFunctional":
        {"name": "m06-2x", "gridLevel": 4}, "scf": {"method": "rks", "maxSteps": 100,
        "convergeThreshold": 1e-08}}]}, "metadata": null, "sessionId": null, "status":
        "Waiting", "jobType": "QuantumChemistry", "outputDataFormat": "microsoft.dft-results.v1",
        "outputDataUri": "https://mystorage.blob.core.windows.net/job-00000000-0000-0000-0000-000000000001/outputData?sv=PLACEHOLDER&st=2000-01-01T00%3A00%3A00Z&se=2050-01-01T00%3A00%3A00Z&sr=b&sp=r&rscd=attachment%3B+filename%3Dazure-quantum-dft-job-00000000-0000-0000-0000-000000000001.output.json&sig=PLACEHOLDER",
        "beginExecutionTime": null, "cancellationTime": null, "quantumComputingData":
        null, "errorData": null, "isCancelling": false, "tags": [], "name": "azure-quantum-dft-job",
        "id": "00000000-0000-0000-0000-000000000001", "providerId": "microsoft-elements",
        "target": "microsoft.dft", "creationTime": "2024-08-28T21:54:07.890374+00:00",
>>>>>>> b43e1017
        "endExecutionTime": null, "costEstimate": null, "itemType": "Job"}'
    headers:
      connection:
      - keep-alive
      content-length:
<<<<<<< HEAD
      - '1004'
=======
      - '1618'
>>>>>>> b43e1017
      content-type:
      - application/json; charset=utf-8
      transfer-encoding:
      - chunked
    status:
      code: 200
      message: OK
- request:
    body: null
    headers:
      Accept:
      - application/json
      Accept-Encoding:
      - gzip, deflate
      Connection:
      - keep-alive
      User-Agent:
      - azsdk-python-quantum/1.2.4 Python/3.9.19 (Windows-10-10.0.22631-SP0)
    method: GET
    uri: https://eastus.quantum.azure.com/subscriptions/00000000-0000-0000-0000-000000000000/resourceGroups/myresourcegroup/providers/Microsoft.Quantum/workspaces/myworkspace/jobs/00000000-0000-0000-0000-000000000001?api-version=2022-09-12-preview&test-sequence-id=9
  response:
    body:
<<<<<<< HEAD
      string: '{"containerUri": "https://mystorage.blob.core.windows.net/job-00000000-0000-0000-0000-000000000001?sv=PLACEHOLDER&st=2024-08-15T22%3A13%3A40Z&se=2050-01-01T00%3A00%3A00Z&sr=c&sp=rcwl&sig=PLACEHOLDER&st=2024-08-15T22%3A13%3A40Z&se=2050-01-01T00%3A00%3A00Z&sr=b&sp=r&rscd=attachment%3B+filename%3Dazure-quantum-dft-job-00000000-0000-0000-0000-000000000001.input.json&sig=PLACEHOLDER&st=2024-08-15T22%3A13%3A40Z&se=2050-01-01T00%3A00%3A00Z&sr=b&sp=r&rscd=attachment%3B+filename%3Dazure-quantum-dft-job-00000000-0000-0000-0000-000000000001.output.json&sig=ZsP0iOuuN8GzlrJUT1kgDkrU%2BZuEVL2FYoZHmnovfO8%3D",
        "beginExecutionTime": null, "cancellationTime": null, "quantumComputingData":
        null, "errorData": null, "isCancelling": false, "tags": [], "name": "azure-quantum-dft-job",
        "id": "00000000-0000-0000-0000-000000000001", "providerId": "microsoft-elements",
        "target": "microsoft.dft", "creationTime": "2024-08-15T22:13:30.4680605+00:00",
=======
      string: '{"containerUri": "https://mystorage.blob.core.windows.net/job-00000000-0000-0000-0000-000000000001?sv=PLACEHOLDER&st=2000-01-01T00%3A00%3A00Z&se=2050-01-01T00%3A00%3A00Z&sr=c&sp=rcwl&sig=PLACEHOLDER",
        "inputDataUri": "https://mystorage.blob.core.windows.net/job-00000000-0000-0000-0000-000000000001/inputData?sv=PLACEHOLDER&st=2000-01-01T00%3A00%3A00Z&se=2050-01-01T00%3A00%3A00Z&sr=b&sp=r&rscd=attachment%3B+filename%3Dazure-quantum-dft-job-00000000-0000-0000-0000-000000000001.input.json&sig=PLACEHOLDER",
        "inputDataFormat": "microsoft.xyz.v1", "inputParams": {"tasks": [{"taskType":
        "spe", "basisSet": {"name": "def2-svp", "cartesian": false}, "xcFunctional":
        {"name": "m06-2x", "gridLevel": 4}, "scf": {"method": "rks", "maxSteps": 100,
        "convergeThreshold": 1e-08}}]}, "metadata": null, "sessionId": null, "status":
        "Waiting", "jobType": "QuantumChemistry", "outputDataFormat": "microsoft.dft-results.v1",
        "outputDataUri": "https://mystorage.blob.core.windows.net/job-00000000-0000-0000-0000-000000000001/outputData?sv=PLACEHOLDER&st=2000-01-01T00%3A00%3A00Z&se=2050-01-01T00%3A00%3A00Z&sr=b&sp=r&rscd=attachment%3B+filename%3Dazure-quantum-dft-job-00000000-0000-0000-0000-000000000001.output.json&sig=PLACEHOLDER",
        "beginExecutionTime": null, "cancellationTime": null, "quantumComputingData":
        null, "errorData": null, "isCancelling": false, "tags": [], "name": "azure-quantum-dft-job",
        "id": "00000000-0000-0000-0000-000000000001", "providerId": "microsoft-elements",
        "target": "microsoft.dft", "creationTime": "2024-08-28T21:54:07.890374+00:00",
>>>>>>> b43e1017
        "endExecutionTime": null, "costEstimate": null, "itemType": "Job"}'
    headers:
      connection:
      - keep-alive
      content-length:
<<<<<<< HEAD
      - '1002'
=======
      - '1618'
>>>>>>> b43e1017
      content-type:
      - application/json; charset=utf-8
      transfer-encoding:
      - chunked
    status:
      code: 200
      message: OK
- request:
    body: null
    headers:
      Accept:
      - application/json
      Accept-Encoding:
      - gzip, deflate
      Connection:
      - keep-alive
      User-Agent:
      - azsdk-python-quantum/1.2.4 Python/3.9.19 (Windows-10-10.0.22631-SP0)
    method: GET
    uri: https://eastus.quantum.azure.com/subscriptions/00000000-0000-0000-0000-000000000000/resourceGroups/myresourcegroup/providers/Microsoft.Quantum/workspaces/myworkspace/jobs/00000000-0000-0000-0000-000000000001?api-version=2022-09-12-preview&test-sequence-id=10
  response:
    body:
<<<<<<< HEAD
      string: '{"containerUri": "https://mystorage.blob.core.windows.net/job-00000000-0000-0000-0000-000000000001?sv=PLACEHOLDER&st=2024-08-15T22%3A13%3A46Z&se=2050-01-01T00%3A00%3A00Z&sr=c&sp=rcwl&sig=PLACEHOLDER&st=2024-08-15T22%3A13%3A46Z&se=2050-01-01T00%3A00%3A00Z&sr=b&sp=r&rscd=attachment%3B+filename%3Dazure-quantum-dft-job-00000000-0000-0000-0000-000000000001.input.json&sig=PLACEHOLDER&st=2024-08-15T22%3A13%3A46Z&se=2050-01-01T00%3A00%3A00Z&sr=b&sp=r&rscd=attachment%3B+filename%3Dazure-quantum-dft-job-00000000-0000-0000-0000-000000000001.output.json&sig=eOi8S6YlpkWJXNRC1I7Gzp29Ag20wZXCpqIotgBDoR0%3D",
        "beginExecutionTime": null, "cancellationTime": null, "quantumComputingData":
        null, "errorData": null, "isCancelling": false, "tags": [], "name": "azure-quantum-dft-job",
        "id": "00000000-0000-0000-0000-000000000001", "providerId": "microsoft-elements",
        "target": "microsoft.dft", "creationTime": "2024-08-15T22:13:30.4680605+00:00",
=======
      string: '{"containerUri": "https://mystorage.blob.core.windows.net/job-00000000-0000-0000-0000-000000000001?sv=PLACEHOLDER&st=2000-01-01T00%3A00%3A00Z&se=2050-01-01T00%3A00%3A00Z&sr=c&sp=rcwl&sig=PLACEHOLDER",
        "inputDataUri": "https://mystorage.blob.core.windows.net/job-00000000-0000-0000-0000-000000000001/inputData?sv=PLACEHOLDER&st=2000-01-01T00%3A00%3A00Z&se=2050-01-01T00%3A00%3A00Z&sr=b&sp=r&rscd=attachment%3B+filename%3Dazure-quantum-dft-job-00000000-0000-0000-0000-000000000001.input.json&sig=PLACEHOLDER",
        "inputDataFormat": "microsoft.xyz.v1", "inputParams": {"tasks": [{"taskType":
        "spe", "basisSet": {"name": "def2-svp", "cartesian": false}, "xcFunctional":
        {"name": "m06-2x", "gridLevel": 4}, "scf": {"method": "rks", "maxSteps": 100,
        "convergeThreshold": 1e-08}}]}, "metadata": null, "sessionId": null, "status":
        "Waiting", "jobType": "QuantumChemistry", "outputDataFormat": "microsoft.dft-results.v1",
        "outputDataUri": "https://mystorage.blob.core.windows.net/job-00000000-0000-0000-0000-000000000001/outputData?sv=PLACEHOLDER&st=2000-01-01T00%3A00%3A00Z&se=2050-01-01T00%3A00%3A00Z&sr=b&sp=r&rscd=attachment%3B+filename%3Dazure-quantum-dft-job-00000000-0000-0000-0000-000000000001.output.json&sig=PLACEHOLDER",
        "beginExecutionTime": null, "cancellationTime": null, "quantumComputingData":
        null, "errorData": null, "isCancelling": false, "tags": [], "name": "azure-quantum-dft-job",
        "id": "00000000-0000-0000-0000-000000000001", "providerId": "microsoft-elements",
        "target": "microsoft.dft", "creationTime": "2024-08-28T21:54:07.890374+00:00",
>>>>>>> b43e1017
        "endExecutionTime": null, "costEstimate": null, "itemType": "Job"}'
    headers:
      connection:
      - keep-alive
      content-length:
<<<<<<< HEAD
      - '1000'
=======
      - '1618'
>>>>>>> b43e1017
      content-type:
      - application/json; charset=utf-8
      transfer-encoding:
      - chunked
    status:
      code: 200
      message: OK
- request:
    body: null
    headers:
      Accept:
      - application/json
      Accept-Encoding:
      - gzip, deflate
      Connection:
      - keep-alive
      User-Agent:
      - azsdk-python-quantum/1.2.4 Python/3.9.19 (Windows-10-10.0.22631-SP0)
    method: GET
    uri: https://eastus.quantum.azure.com/subscriptions/00000000-0000-0000-0000-000000000000/resourceGroups/myresourcegroup/providers/Microsoft.Quantum/workspaces/myworkspace/jobs/00000000-0000-0000-0000-000000000001?api-version=2022-09-12-preview&test-sequence-id=11
  response:
    body:
<<<<<<< HEAD
      string: '{"containerUri": "https://mystorage.blob.core.windows.net/job-00000000-0000-0000-0000-000000000001?sv=PLACEHOLDER&st=2024-08-15T22%3A13%3A53Z&se=2050-01-01T00%3A00%3A00Z&sr=c&sp=rcwl&sig=PLACEHOLDER&st=2024-08-15T22%3A13%3A53Z&se=2050-01-01T00%3A00%3A00Z&sr=b&sp=r&rscd=attachment%3B+filename%3Dazure-quantum-dft-job-00000000-0000-0000-0000-000000000001.input.json&sig=PLACEHOLDER&st=2024-08-15T22%3A13%3A53Z&se=2050-01-01T00%3A00%3A00Z&sr=b&sp=r&rscd=attachment%3B+filename%3Dazure-quantum-dft-job-00000000-0000-0000-0000-000000000001.output.json&sig=6uzYynLtRbG2Xk2q1cdtQ%2BnbpK9ITDbVpFbL6g%2Fnn8k%3D",
        "beginExecutionTime": null, "cancellationTime": null, "quantumComputingData":
        null, "errorData": null, "isCancelling": false, "tags": [], "name": "azure-quantum-dft-job",
        "id": "00000000-0000-0000-0000-000000000001", "providerId": "microsoft-elements",
        "target": "microsoft.dft", "creationTime": "2024-08-15T22:13:30.4680605+00:00",
=======
      string: '{"containerUri": "https://mystorage.blob.core.windows.net/job-00000000-0000-0000-0000-000000000001?sv=PLACEHOLDER&st=2000-01-01T00%3A00%3A00Z&se=2050-01-01T00%3A00%3A00Z&sr=c&sp=rcwl&sig=PLACEHOLDER",
        "inputDataUri": "https://mystorage.blob.core.windows.net/job-00000000-0000-0000-0000-000000000001/inputData?sv=PLACEHOLDER&st=2000-01-01T00%3A00%3A00Z&se=2050-01-01T00%3A00%3A00Z&sr=b&sp=r&rscd=attachment%3B+filename%3Dazure-quantum-dft-job-00000000-0000-0000-0000-000000000001.input.json&sig=PLACEHOLDER",
        "inputDataFormat": "microsoft.xyz.v1", "inputParams": {"tasks": [{"taskType":
        "spe", "basisSet": {"name": "def2-svp", "cartesian": false}, "xcFunctional":
        {"name": "m06-2x", "gridLevel": 4}, "scf": {"method": "rks", "maxSteps": 100,
        "convergeThreshold": 1e-08}}]}, "metadata": null, "sessionId": null, "status":
        "Waiting", "jobType": "QuantumChemistry", "outputDataFormat": "microsoft.dft-results.v1",
        "outputDataUri": "https://mystorage.blob.core.windows.net/job-00000000-0000-0000-0000-000000000001/outputData?sv=PLACEHOLDER&st=2000-01-01T00%3A00%3A00Z&se=2050-01-01T00%3A00%3A00Z&sr=b&sp=r&rscd=attachment%3B+filename%3Dazure-quantum-dft-job-00000000-0000-0000-0000-000000000001.output.json&sig=PLACEHOLDER",
        "beginExecutionTime": null, "cancellationTime": null, "quantumComputingData":
        null, "errorData": null, "isCancelling": false, "tags": [], "name": "azure-quantum-dft-job",
        "id": "00000000-0000-0000-0000-000000000001", "providerId": "microsoft-elements",
        "target": "microsoft.dft", "creationTime": "2024-08-28T21:54:07.890374+00:00",
>>>>>>> b43e1017
        "endExecutionTime": null, "costEstimate": null, "itemType": "Job"}'
    headers:
      connection:
      - keep-alive
      content-length:
<<<<<<< HEAD
      - '1004'
=======
      - '1618'
>>>>>>> b43e1017
      content-type:
      - application/json; charset=utf-8
      transfer-encoding:
      - chunked
    status:
      code: 200
      message: OK
- request:
    body: null
    headers:
      Accept:
      - application/json
      Accept-Encoding:
      - gzip, deflate
      Connection:
      - keep-alive
      User-Agent:
      - azsdk-python-quantum/1.2.4 Python/3.9.19 (Windows-10-10.0.22631-SP0)
    method: GET
    uri: https://eastus.quantum.azure.com/subscriptions/00000000-0000-0000-0000-000000000000/resourceGroups/myresourcegroup/providers/Microsoft.Quantum/workspaces/myworkspace/jobs/00000000-0000-0000-0000-000000000001?api-version=2022-09-12-preview&test-sequence-id=12
  response:
    body:
<<<<<<< HEAD
      string: '{"containerUri": "https://mystorage.blob.core.windows.net/job-00000000-0000-0000-0000-000000000001?sv=PLACEHOLDER&st=2024-08-15T22%3A14%3A05Z&se=2050-01-01T00%3A00%3A00Z&sr=c&sp=rcwl&sig=PLACEHOLDER&st=2024-08-15T22%3A14%3A05Z&se=2050-01-01T00%3A00%3A00Z&sr=b&sp=r&rscd=attachment%3B+filename%3Dazure-quantum-dft-job-00000000-0000-0000-0000-000000000001.input.json&sig=PLACEHOLDER&st=2024-08-15T22%3A14%3A05Z&se=2050-01-01T00%3A00%3A00Z&sr=b&sp=r&rscd=attachment%3B+filename%3Dazure-quantum-dft-job-00000000-0000-0000-0000-000000000001.output.json&sig=vAGs4%2F%2F0SDI21er0kCD%2FtMG7D34HQo%2Fc6j3eX3zL8Bc%3D",
        "beginExecutionTime": "2024-08-15T22:13:55.9267988Z", "cancellationTime":
        null, "quantumComputingData": null, "errorData": null, "isCancelling": false,
        "tags": [], "name": "azure-quantum-dft-job", "id": "00000000-0000-0000-0000-000000000001",
        "providerId": "microsoft-elements", "target": "microsoft.dft", "creationTime":
        "2024-08-15T22:13:30.4680605+00:00", "endExecutionTime": null, "costEstimate":
=======
      string: '{"containerUri": "https://mystorage.blob.core.windows.net/job-00000000-0000-0000-0000-000000000001?sv=PLACEHOLDER&st=2000-01-01T00%3A00%3A00Z&se=2050-01-01T00%3A00%3A00Z&sr=c&sp=rcwl&sig=PLACEHOLDER",
        "inputDataUri": "https://mystorage.blob.core.windows.net/job-00000000-0000-0000-0000-000000000001/inputData?sv=PLACEHOLDER&st=2000-01-01T00%3A00%3A00Z&se=2050-01-01T00%3A00%3A00Z&sr=b&sp=r&rscd=attachment%3B+filename%3Dazure-quantum-dft-job-00000000-0000-0000-0000-000000000001.input.json&sig=PLACEHOLDER",
        "inputDataFormat": "microsoft.xyz.v1", "inputParams": {"tasks": [{"taskType":
        "spe", "basisSet": {"name": "def2-svp", "cartesian": false}, "xcFunctional":
        {"name": "m06-2x", "gridLevel": 4}, "scf": {"method": "rks", "maxSteps": 100,
        "convergeThreshold": 1e-08}}]}, "metadata": null, "sessionId": null, "status":
        "Executing", "jobType": "QuantumChemistry", "outputDataFormat": "microsoft.dft-results.v1",
        "outputDataUri": "https://mystorage.blob.core.windows.net/job-00000000-0000-0000-0000-000000000001/outputData?sv=PLACEHOLDER&st=2000-01-01T00%3A00%3A00Z&se=2050-01-01T00%3A00%3A00Z&sr=b&sp=r&rscd=attachment%3B+filename%3Dazure-quantum-dft-job-00000000-0000-0000-0000-000000000001.output.json&sig=PLACEHOLDER",
        "beginExecutionTime": "2024-08-28T21:54:33.7487646Z", "cancellationTime":
        null, "quantumComputingData": null, "errorData": null, "isCancelling": false,
        "tags": [], "name": "azure-quantum-dft-job", "id": "00000000-0000-0000-0000-000000000001",
        "providerId": "microsoft-elements", "target": "microsoft.dft", "creationTime":
        "2024-08-28T21:54:07.890374+00:00", "endExecutionTime": null, "costEstimate":
>>>>>>> b43e1017
        null, "itemType": "Job"}'
    headers:
      connection:
      - keep-alive
      content-length:
<<<<<<< HEAD
      - '1034'
=======
      - '1646'
>>>>>>> b43e1017
      content-type:
      - application/json; charset=utf-8
      transfer-encoding:
      - chunked
    status:
      code: 200
      message: OK
- request:
    body: null
    headers:
      Accept:
      - application/json
      Accept-Encoding:
      - gzip, deflate
      Connection:
      - keep-alive
      User-Agent:
      - azsdk-python-quantum/1.2.4 Python/3.9.19 (Windows-10-10.0.22631-SP0)
    method: GET
    uri: https://eastus.quantum.azure.com/subscriptions/00000000-0000-0000-0000-000000000000/resourceGroups/myresourcegroup/providers/Microsoft.Quantum/workspaces/myworkspace/jobs/00000000-0000-0000-0000-000000000001?api-version=2022-09-12-preview&test-sequence-id=13
  response:
    body:
<<<<<<< HEAD
      string: '{"containerUri": "https://mystorage.blob.core.windows.net/job-00000000-0000-0000-0000-000000000001?sv=PLACEHOLDER&st=2024-08-15T22%3A14%3A22Z&se=2050-01-01T00%3A00%3A00Z&sr=c&sp=rcwl&sig=PLACEHOLDER&st=2024-08-15T22%3A14%3A22Z&se=2050-01-01T00%3A00%3A00Z&sr=b&sp=r&rscd=attachment%3B+filename%3Dazure-quantum-dft-job-00000000-0000-0000-0000-000000000001.input.json&sig=PLACEHOLDER&st=2024-08-15T22%3A14%3A22Z&se=2050-01-01T00%3A00%3A00Z&sr=b&sp=r&rscd=attachment%3B+filename%3Dazure-quantum-dft-job-00000000-0000-0000-0000-000000000001.output.json&sig=%2FrKoujfO0skrleSYfTVkJ0S%2Bi7Iz%2Bo1JbF7OuqUJSew%3D",
        "beginExecutionTime": "2024-08-15T22:13:55.9267988Z", "cancellationTime":
        null, "quantumComputingData": null, "errorData": null, "isCancelling": false,
        "tags": [], "name": "azure-quantum-dft-job", "id": "00000000-0000-0000-0000-000000000001",
        "providerId": "microsoft-elements", "target": "microsoft.dft", "creationTime":
        "2024-08-15T22:13:30.4680605+00:00", "endExecutionTime": null, "costEstimate":
=======
      string: '{"containerUri": "https://mystorage.blob.core.windows.net/job-00000000-0000-0000-0000-000000000001?sv=PLACEHOLDER&st=2000-01-01T00%3A00%3A00Z&se=2050-01-01T00%3A00%3A00Z&sr=c&sp=rcwl&sig=PLACEHOLDER",
        "inputDataUri": "https://mystorage.blob.core.windows.net/job-00000000-0000-0000-0000-000000000001/inputData?sv=PLACEHOLDER&st=2000-01-01T00%3A00%3A00Z&se=2050-01-01T00%3A00%3A00Z&sr=b&sp=r&rscd=attachment%3B+filename%3Dazure-quantum-dft-job-00000000-0000-0000-0000-000000000001.input.json&sig=PLACEHOLDER",
        "inputDataFormat": "microsoft.xyz.v1", "inputParams": {"tasks": [{"taskType":
        "spe", "basisSet": {"name": "def2-svp", "cartesian": false}, "xcFunctional":
        {"name": "m06-2x", "gridLevel": 4}, "scf": {"method": "rks", "maxSteps": 100,
        "convergeThreshold": 1e-08}}]}, "metadata": null, "sessionId": null, "status":
        "Executing", "jobType": "QuantumChemistry", "outputDataFormat": "microsoft.dft-results.v1",
        "outputDataUri": "https://mystorage.blob.core.windows.net/job-00000000-0000-0000-0000-000000000001/outputData?sv=PLACEHOLDER&st=2000-01-01T00%3A00%3A00Z&se=2050-01-01T00%3A00%3A00Z&sr=b&sp=r&rscd=attachment%3B+filename%3Dazure-quantum-dft-job-00000000-0000-0000-0000-000000000001.output.json&sig=PLACEHOLDER",
        "beginExecutionTime": "2024-08-28T21:54:33.7487646Z", "cancellationTime":
        null, "quantumComputingData": null, "errorData": null, "isCancelling": false,
        "tags": [], "name": "azure-quantum-dft-job", "id": "00000000-0000-0000-0000-000000000001",
        "providerId": "microsoft-elements", "target": "microsoft.dft", "creationTime":
        "2024-08-28T21:54:07.890374+00:00", "endExecutionTime": null, "costEstimate":
>>>>>>> b43e1017
        null, "itemType": "Job"}'
    headers:
      connection:
      - keep-alive
      content-length:
<<<<<<< HEAD
      - '1032'
=======
      - '1646'
>>>>>>> b43e1017
      content-type:
      - application/json; charset=utf-8
      transfer-encoding:
      - chunked
    status:
      code: 200
      message: OK
- request:
    body: null
    headers:
      Accept:
      - application/json
      Accept-Encoding:
      - gzip, deflate
      Connection:
      - keep-alive
      User-Agent:
      - azsdk-python-quantum/1.2.4 Python/3.9.19 (Windows-10-10.0.22631-SP0)
    method: GET
    uri: https://eastus.quantum.azure.com/subscriptions/00000000-0000-0000-0000-000000000000/resourceGroups/myresourcegroup/providers/Microsoft.Quantum/workspaces/myworkspace/jobs/00000000-0000-0000-0000-000000000001?api-version=2022-09-12-preview&test-sequence-id=14
  response:
    body:
<<<<<<< HEAD
      string: '{"containerUri": "https://mystorage.blob.core.windows.net/job-00000000-0000-0000-0000-000000000001?sv=PLACEHOLDER&st=2024-08-15T22%3A14%3A49Z&se=2050-01-01T00%3A00%3A00Z&sr=c&sp=rcwl&sig=PLACEHOLDER&st=2024-08-15T22%3A14%3A49Z&se=2050-01-01T00%3A00%3A00Z&sr=b&sp=r&rscd=attachment%3B+filename%3Dazure-quantum-dft-job-00000000-0000-0000-0000-000000000001.input.json&sig=PLACEHOLDER&st=2024-08-15T22%3A14%3A49Z&se=2050-01-01T00%3A00%3A00Z&sr=b&sp=r&rscd=attachment%3B+filename%3Dazure-quantum-dft-job-00000000-0000-0000-0000-000000000001.output.json&sig=BidU0sg5VBQrNeb0XWTSPQLZXgfLnVB9uTh6LVXsFkI%3D",
        "beginExecutionTime": "2024-08-15T22:13:55.9267988Z", "cancellationTime":
        null, "quantumComputingData": null, "errorData": null, "isCancelling": false,
        "tags": [], "name": "azure-quantum-dft-job", "id": "00000000-0000-0000-0000-000000000001",
        "providerId": "microsoft-elements", "target": "microsoft.dft", "creationTime":
        "2024-08-15T22:13:30.4680605+00:00", "endExecutionTime": "2024-08-15T22:14:30.0164873Z",
=======
      string: '{"containerUri": "https://mystorage.blob.core.windows.net/job-00000000-0000-0000-0000-000000000001?sv=PLACEHOLDER&st=2000-01-01T00%3A00%3A00Z&se=2050-01-01T00%3A00%3A00Z&sr=c&sp=rcwl&sig=PLACEHOLDER",
        "inputDataUri": "https://mystorage.blob.core.windows.net/job-00000000-0000-0000-0000-000000000001/inputData?sv=PLACEHOLDER&st=2000-01-01T00%3A00%3A00Z&se=2050-01-01T00%3A00%3A00Z&sr=b&sp=r&rscd=attachment%3B+filename%3Dazure-quantum-dft-job-00000000-0000-0000-0000-000000000001.input.json&sig=PLACEHOLDER",
        "inputDataFormat": "microsoft.xyz.v1", "inputParams": {"tasks": [{"taskType":
        "spe", "basisSet": {"name": "def2-svp", "cartesian": false}, "xcFunctional":
        {"name": "m06-2x", "gridLevel": 4}, "scf": {"method": "rks", "maxSteps": 100,
        "convergeThreshold": 1e-08}}]}, "metadata": null, "sessionId": null, "status":
        "Succeeded", "jobType": "QuantumChemistry", "outputDataFormat": "microsoft.dft-results.v1",
        "outputDataUri": "https://mystorage.blob.core.windows.net/job-00000000-0000-0000-0000-000000000001/rawOutputData?sv=PLACEHOLDER&st=2000-01-01T00%3A00%3A00Z&se=2050-01-01T00%3A00%3A00Z&sr=b&sp=r&rscd=attachment%3B+filename%3Dazure-quantum-dft-job-00000000-0000-0000-0000-000000000001.output.json&sig=PLACEHOLDER",
        "beginExecutionTime": "2024-08-28T21:54:33.7487646Z", "cancellationTime":
        null, "quantumComputingData": null, "errorData": null, "isCancelling": false,
        "tags": [], "name": "azure-quantum-dft-job", "id": "00000000-0000-0000-0000-000000000001",
        "providerId": "microsoft-elements", "target": "microsoft.dft", "creationTime":
        "2024-08-28T21:54:07.890374+00:00", "endExecutionTime": "2024-08-28T21:55:08.0490726Z",
>>>>>>> b43e1017
        "costEstimate": null, "itemType": "Job"}'
    headers:
      connection:
      - keep-alive
      content-length:
<<<<<<< HEAD
      - '1052'
=======
      - '1675'
>>>>>>> b43e1017
      content-type:
      - application/json; charset=utf-8
      transfer-encoding:
      - chunked
    status:
      code: 200
      message: OK
- request:
    body: null
    headers:
      Accept:
      - application/json
      Accept-Encoding:
      - gzip, deflate
      Connection:
      - keep-alive
      User-Agent:
      - azsdk-python-quantum/1.2.4 Python/3.9.19 (Windows-10-10.0.22631-SP0)
    method: GET
    uri: https://eastus.quantum.azure.com/subscriptions/00000000-0000-0000-0000-000000000000/resourceGroups/myresourcegroup/providers/Microsoft.Quantum/workspaces/myworkspace/jobs/00000000-0000-0000-0000-000000000001?api-version=2022-09-12-preview&test-sequence-id=15
  response:
    body:
<<<<<<< HEAD
      string: '{"containerUri": "https://mystorage.blob.core.windows.net/job-00000000-0000-0000-0000-000000000001?sv=PLACEHOLDER&st=2024-08-15T22%3A14%3A50Z&se=2050-01-01T00%3A00%3A00Z&sr=c&sp=rcwl&sig=PLACEHOLDER&st=2024-08-15T22%3A14%3A50Z&se=2050-01-01T00%3A00%3A00Z&sr=b&sp=r&rscd=attachment%3B+filename%3Dazure-quantum-dft-job-00000000-0000-0000-0000-000000000001.input.json&sig=PLACEHOLDER&st=2024-08-15T22%3A14%3A50Z&se=2050-01-01T00%3A00%3A00Z&sr=b&sp=r&rscd=attachment%3B+filename%3Dazure-quantum-dft-job-00000000-0000-0000-0000-000000000001.output.json&sig=gtB0R6DWEISZMQJJI4TQRM2NyaQz%2F%2BhbUaT3eFwzqDo%3D",
        "beginExecutionTime": "2024-08-15T22:13:55.9267988Z", "cancellationTime":
        null, "quantumComputingData": null, "errorData": null, "isCancelling": false,
        "tags": [], "name": "azure-quantum-dft-job", "id": "00000000-0000-0000-0000-000000000001",
        "providerId": "microsoft-elements", "target": "microsoft.dft", "creationTime":
        "2024-08-15T22:13:30.4680605+00:00", "endExecutionTime": "2024-08-15T22:14:30.0164873Z",
=======
      string: '{"containerUri": "https://mystorage.blob.core.windows.net/job-00000000-0000-0000-0000-000000000001?sv=PLACEHOLDER&st=2000-01-01T00%3A00%3A00Z&se=2050-01-01T00%3A00%3A00Z&sr=c&sp=rcwl&sig=PLACEHOLDER",
        "inputDataUri": "https://mystorage.blob.core.windows.net/job-00000000-0000-0000-0000-000000000001/inputData?sv=PLACEHOLDER&st=2000-01-01T00%3A00%3A00Z&se=2050-01-01T00%3A00%3A00Z&sr=b&sp=r&rscd=attachment%3B+filename%3Dazure-quantum-dft-job-00000000-0000-0000-0000-000000000001.input.json&sig=PLACEHOLDER",
        "inputDataFormat": "microsoft.xyz.v1", "inputParams": {"tasks": [{"taskType":
        "spe", "basisSet": {"name": "def2-svp", "cartesian": false}, "xcFunctional":
        {"name": "m06-2x", "gridLevel": 4}, "scf": {"method": "rks", "maxSteps": 100,
        "convergeThreshold": 1e-08}}]}, "metadata": null, "sessionId": null, "status":
        "Succeeded", "jobType": "QuantumChemistry", "outputDataFormat": "microsoft.dft-results.v1",
        "outputDataUri": "https://mystorage.blob.core.windows.net/job-00000000-0000-0000-0000-000000000001/rawOutputData?sv=PLACEHOLDER&st=2000-01-01T00%3A00%3A00Z&se=2050-01-01T00%3A00%3A00Z&sr=b&sp=r&rscd=attachment%3B+filename%3Dazure-quantum-dft-job-00000000-0000-0000-0000-000000000001.output.json&sig=PLACEHOLDER",
        "beginExecutionTime": "2024-08-28T21:54:33.7487646Z", "cancellationTime":
        null, "quantumComputingData": null, "errorData": null, "isCancelling": false,
        "tags": [], "name": "azure-quantum-dft-job", "id": "00000000-0000-0000-0000-000000000001",
        "providerId": "microsoft-elements", "target": "microsoft.dft", "creationTime":
        "2024-08-28T21:54:07.890374+00:00", "endExecutionTime": "2024-08-28T21:55:08.0490726Z",
>>>>>>> b43e1017
        "costEstimate": null, "itemType": "Job"}'
    headers:
      connection:
      - keep-alive
      content-length:
<<<<<<< HEAD
      - '1056'
=======
      - '1675'
>>>>>>> b43e1017
      content-type:
      - application/json; charset=utf-8
      transfer-encoding:
      - chunked
    status:
      code: 200
      message: OK
- request:
    body: null
    headers:
      Accept:
      - application/xml
      Accept-Encoding:
      - gzip, deflate
      Connection:
      - keep-alive
      User-Agent:
      - azsdk-python-storage-blob/12.20.0 Python/3.9.19 (Windows-10-10.0.22631-SP0)
      x-ms-date:
<<<<<<< HEAD
      - Thu, 15 Aug 2024 22:14:49 GMT
=======
      - Wed, 28 Aug 2024 21:55:25 GMT
>>>>>>> b43e1017
      x-ms-range:
      - bytes=0-33554431
      x-ms-version:
      - '2024-05-04'
    method: GET
<<<<<<< HEAD
    uri: https://mystorage.blob.core.windows.net/job-00000000-0000-0000-0000-000000000001/rawOutputData?sv=PLACEHOLDER&st=2024-08-15T22%3A14%3A50Z&se=2050-01-01T00%3A00%3A00Z&sr=b&sp=r&rscd=attachment%3B%20filename%3Dazure-quantum-dft-job-00000000-0000-0000-0000-000000000001.output.json&sig=gtB0R6DWEISZMQJJI4TQRM2NyaQz%2F%2BhbUaT3eFwzqDo%3D
=======
    uri: https://mystorage.blob.core.windows.net/job-00000000-0000-0000-0000-000000000001/rawOutputData?sv=PLACEHOLDER&st=2000-01-01T00%3A00%3A00Z&se=2050-01-01T00%3A00%3A00Z&sr=b&sp=r&rscd=attachment%3B%20filename%3Dazure-quantum-dft-job-00000000-0000-0000-0000-000000000001.output.json&sig=PLACEHOLDER
>>>>>>> b43e1017
  response:
    body:
      string: '{"results": [{"id": null, "schema_name": "qcschema_output", "schema_version":
        1, "molecule": {"schema_name": "qcschema_molecule", "schema_version": 2, "validated":
        true, "symbols": ["O", "H", "H", "O", "H", "H", "O", "H", "H", "O", "H", "H",
        "O", "H", "H", "O", "H", "H", "O", "H", "H", "O", "H", "H", "O", "H", "H",
        "O", "H", "H", "O", "H", "H", "O", "H", "H", "O", "H", "H", "O", "H", "H",
        "O", "H", "H", "O", "H", "H", "O", "H", "H", "O", "H", "H", "O", "H", "H",
        "O", "H", "H"], "geometry": [184.95486583, 194.67391627, 190.51462906, 185.43617907,
        194.71360051, 188.68688596, 183.63186857, 193.35110798, 190.78674963, 190.1914859,
        189.29197626, 181.20867276, 191.7901942, 189.54897901, 182.1813148, 188.76228603,
        190.14046329, 182.10874931, 188.62112349, 190.55053386, 191.30075513, 187.70498426,
        188.9287709, 190.98139142, 187.3693689, 191.92247503, 191.64468529, 186.7125001,
        186.16107802, 184.73603555, 188.56084122, 186.41562413, 185.03574611, 185.99024677,
        187.699882, 183.91060317, 190.38423796, 189.28252763, 196.03262935, 190.21605234,
        190.15936055, 194.36778063, 189.17103379, 187.83613125, 196.1082184, 185.32600804,
        186.16995973, 189.80031259, 183.62997884, 186.85347367, 190.27652357, 185.55976716,
        186.31225611, 187.9296727, 186.22873021, 191.36311609, 183.77322008, 186.49499262,
        193.01662645, 184.64702944, 185.04179323, 191.60122159, 182.32228837, 196.33876498,
        186.0017741, 188.94332179, 194.67013681, 186.43074193, 188.1670223, 196.77340199,
        184.20540045, 188.54950287, 187.39771479, 182.24915596, 192.22861066, 186.78657736,
        183.69385159, 191.17603321, 188.29968107, 181.00496028, 191.12879005, 194.43581077,
        190.56376194, 184.20596737, 196.22349169, 190.22361124, 183.69970974, 194.39234707,
        191.17603321, 185.99327034, 181.84305382, 190.84344141, 192.18136751, 181.69489929,
        189.77007697, 193.7290532, 180.11660003, 191.31020376, 191.57098597, 186.82739545,
        185.61362436, 196.37466978, 186.98802217, 184.17837737, 195.15579643, 187.18644341,
        184.99738467, 198.12455617, 197.62377875, 189.03875296, 192.66135794, 197.32331229,
        190.88312566, 192.37789902, 196.92080063, 188.0559064, 191.21004828, 193.5627573,
        196.64490062, 191.51996336, 192.29286135, 195.8984588, 192.70293192, 193.14701756,
        198.46092742, 191.211938, 186.53146434, 196.06286497, 185.65482039, 185.94357054,
        196.97371296, 184.10732366, 188.21388751, 196.74127665, 186.18413268, 180.7150763,
        188.96618748, 185.65689909, 182.43491604, 189.74740026, 185.70130765, 179.4916676,
        190.17825781, 184.88041062, 193.4323662, 191.90357777, 188.90552727, 194.02762993,
        193.45126346, 189.81165095, 191.9130264, 191.20248937, 189.78519478, 192.44214971,
        184.14757483, 192.95993467, 190.59777701, 184.05441133, 192.55931273, 192.73505726,
        183.55552363, 194.73060805, 192.11900654, 185.79050272, 185.79673882, 192.57065109,
        187.52470439, 185.19693975, 193.17536345, 184.51455964, 184.88645774, 188.94369974,
        195.15579643, 193.33221072, 188.29363395, 194.83832244, 195.07831766, 187.49201213,
        195.49783686, 192.17191888], "name": "H40O20", "molecular_charge": 0.0, "molecular_multiplicity":
        1, "fix_com": false, "fix_orientation": false, "provenance": {"creator": "Microsoft
        Accelerated DFT", "version": "1.0", "routine": "madft.cli"}, "extras": {}},
        "driver": "energy", "model": {"method": "M06-2X", "basis": "def2-svp"}, "keywords":
        {"taskType": "spe", "basisSet": {"name": "def2-svp", "cartesian": false},
        "xcFunctional": {"name": "m06-2x", "gridLevel": 4}, "scf": {"method": "rks",
        "densityInitMethod": "atom", "maxSteps": 100, "convergeThreshold": 1e-08,
        "eriTolerance": 1e-12, "damping": 0.0, "dispersion": null, "pcm": null, "requireWaveFunction":
        false}}, "protocols": {"wavefunction": "none"}, "extras": {"program_time_seconds":
<<<<<<< HEAD
        6.587801954}, "provenance": {"creator": "Microsoft Accelerated DFT", "version":
        "1.0", "routine": "madft.lightaimd", "total_time_seconds": 8.067851305007935},
        "properties": {"calcinfo_nbasis": 480, "calcinfo_nalpha": 100, "calcinfo_nbeta":
        100, "calcinfo_natom": 60, "nuclear_repulsion_energy": 2286.8096438080293,
        "return_energy": -1526.7120446173767, "scf_one_electron_energy": -6669.3134610793195,
        "scf_two_electron_energy": 2945.2949933654054, "scf_xc_energy": -89.5032207114919,
        "scf_total_energy": -1526.7120446173767, "scf_iterations": 11}, "wavefunction":
        null, "return_result": -1526.7120446173767, "stdout": "[2024-08-15 22:14:11.491]
        mol=mol: atoms=60, electrons=200, ecp_cores=0, charge=0, multiplicity=1, spin(2S)=0,
        alpha=100, beta=100\n[2024-08-15 22:14:11.491] restricted=true, basis=def2-svp,
        pure=true, nbf=480, conv_threshold=1.00e-08, eri_tolerance=1.00e-12, disp=none,
        PCM=false\n[2024-08-15 22:14:13.550] xc=m06-2x, grids_level=4\n[2024-08-15
        22:14:13.711] Total grid points: 1216560\n[2024-08-15 22:14:13.833] Reset
        incremental Fock matrix\n[2024-08-15 22:14:14.322] Step 000: E=-1.526062981106583e+03,
        DE=-1.526062981106583e+03, |DP|=6.129082631893858e+00\n[2024-08-15 22:14:14.323]
        Reset incremental Fock matrix\n[2024-08-15 22:14:14.634] Step 001: E=-1.525260869406549e+03,
        DE=+8.021117000334925e-01, |DP|=3.539198496937048e+00\n[2024-08-15 22:14:14.635]
        Reset incremental Fock matrix\n[2024-08-15 22:14:14.935] Step 002: E=-1.525475947483693e+03,
        DE=-2.150780771439713e-01, |DP|=1.732884141022867e+00\n[2024-08-15 22:14:15.242]
        Step 003: E=-1.526710575340875e+03, DE=-1.234627857181522e+00, |DP|=7.027705293286653e-02\n[2024-08-15
        22:14:15.543] Step 004: E=-1.526711736979316e+03, DE=-1.161638441544710e-03,
        |DP|=3.840633206570700e-02\n[2024-08-15 22:14:15.837] Step 005: E=-1.526711965458579e+03,
        DE=-2.284792628870491e-04, |DP|=1.422620034908798e-02\n[2024-08-15 22:14:16.131]
        Step 006: E=-1.526712043825704e+03, DE=-7.836712438802351e-05, |DP|=2.353163484529454e-03\n[2024-08-15
        22:14:16.421] Step 007: E=-1.526712044352685e+03, DE=-5.269812390906736e-07,
        |DP|=8.707324342141436e-04\n[2024-08-15 22:14:16.724] Step 008: E=-1.526712044605114e+03,
        DE=-2.524295723560499e-07, |DP|=2.470693955026918e-04\n[2024-08-15 22:14:17.017]
        Step 009: E=-1.526712044616266e+03, DE=-1.115176928578876e-08, |DP|=7.680994225881830e-05\n[2024-08-15
        22:14:17.309] Step 010: E=-1.526712044617377e+03, DE=-1.110493030864745e-09,
        |DP|=2.375268338103565e-05\n[2024-08-15 22:14:17.310] SCF converged: steps=11,
        E=-1526.712044617377\n-----------------------------------------------------------------\nNuclear
        Repulsion Energy =            2286.809643808029\nOne-Electron Energy =                -6669.313461079319\nTwo-Electron
        Energy =                 2945.294993365405\nDFT Exchange-Correlation Energy
        =      -89.503220711492\nDispersion Correction Energy =           0.000000000000\nPCM
        Polarization Energy =                0.000000000000\nTotal Energy =                       -1526.712044617377\n-----------------------------------------------------------------\n[2024-08-15
        22:14:17.310] Total time: 6.6 sec\n", "stderr": null, "native_files": {},
=======
        6.512578452}, "provenance": {"creator": "Microsoft Accelerated DFT", "version":
        "1.0", "routine": "madft.lightaimd", "total_time_seconds": 7.990653038024902},
        "properties": {"calcinfo_nbasis": 480, "calcinfo_nalpha": 100, "calcinfo_nbeta":
        100, "calcinfo_natom": 60, "nuclear_repulsion_energy": 2286.8096438080293,
        "return_energy": -1526.712044617368, "scf_one_electron_energy": -6669.313461079355,
        "scf_two_electron_energy": 2945.294993365452, "scf_xc_energy": -89.50322071149418,
        "scf_total_energy": -1526.712044617368, "scf_iterations": 11}, "wavefunction":
        null, "return_result": -1526.712044617368, "stdout": "[2024-08-28 21:54:49.466]
        mol=mol: atoms=60, electrons=200, ecp_cores=0, charge=0, multiplicity=1, spin(2S)=0,
        alpha=100, beta=100\n[2024-08-28 21:54:49.467] restricted=true, basis=def2-svp,
        pure=true, nbf=480, conv_threshold=1.00e-08, eri_tolerance=1.00e-12, disp=none,
        PCM=false\n[2024-08-28 21:54:51.482] xc=m06-2x, grids_level=4\n[2024-08-28
        21:54:51.642] Total grid points: 1216560\n[2024-08-28 21:54:51.765] Reset
        incremental Fock matrix\n[2024-08-28 21:54:52.267] Step 000: E=-1.526062981106583e+03,
        DE=-1.526062981106583e+03, |DP|=6.129082631893878e+00\n[2024-08-28 21:54:52.268]
        Reset incremental Fock matrix\n[2024-08-28 21:54:52.586] Step 001: E=-1.525260869406547e+03,
        DE=+8.021117000357663e-01, |DP|=3.539198496916096e+00\n[2024-08-28 21:54:52.587]
        Reset incremental Fock matrix\n[2024-08-28 21:54:52.891] Step 002: E=-1.525475947483695e+03,
        DE=-2.150780771480640e-01, |DP|=1.732884141012552e+00\n[2024-08-28 21:54:53.189]
        Step 003: E=-1.526710575340853e+03, DE=-1.234627857157420e+00, |DP|=7.027705292521856e-02\n[2024-08-28
        21:54:53.483] Step 004: E=-1.526711736979317e+03, DE=-1.161638464282078e-03,
        |DP|=3.840633207665673e-02\n[2024-08-28 21:54:53.777] Step 005: E=-1.526711965458589e+03,
        DE=-2.284792724367435e-04, |DP|=1.422620034682822e-02\n[2024-08-28 21:54:54.076]
        Step 006: E=-1.526712043825709e+03, DE=-7.836711984055000e-05, |DP|=2.353163483893428e-03\n[2024-08-28
        21:54:54.369] Step 007: E=-1.526712044352681e+03, DE=-5.269721441436559e-07,
        |DP|=8.707324345283965e-04\n[2024-08-28 21:54:54.663] Step 008: E=-1.526712044605115e+03,
        DE=-2.524334377085324e-07, |DP|=2.470693982515747e-04\n[2024-08-28 21:54:54.955]
        Step 009: E=-1.526712044616270e+03, DE=-1.115517989092041e-08, |DP|=7.680994266878613e-05\n[2024-08-28
        21:54:55.238] Step 010: E=-1.526712044617368e+03, DE=-1.098214852390811e-09,
        |DP|=2.375268348835507e-05\n[2024-08-28 21:54:55.239] SCF converged: steps=11,
        E=-1526.712044617368\n-----------------------------------------------------------------\nNuclear
        Repulsion Energy =            2286.809643808029\nOne-Electron Energy =                -6669.313461079355\nTwo-Electron
        Energy =                 2945.294993365452\nDFT Exchange-Correlation Energy
        =      -89.503220711494\nDispersion Correction Energy =           0.000000000000\nPCM
        Polarization Energy =                0.000000000000\nTotal Energy =                       -1526.712044617368\n-----------------------------------------------------------------\n[2024-08-28
        21:54:55.239] Total time: 6.5 sec\n", "stderr": null, "native_files": {},
>>>>>>> b43e1017
        "success": true, "error": null}]}'
    headers:
      accept-ranges:
      - bytes
      content-length:
      - '6897'
      content-range:
      - bytes 0-9978/9979
      content-type:
      - application/octet-stream
      x-ms-blob-content-md5:
<<<<<<< HEAD
      - 6kZvbFt3KwJrDj37+GY3dg==
      x-ms-blob-type:
      - BlockBlob
      x-ms-creation-time:
      - Thu, 15 Aug 2024 22:13:30 GMT
=======
      - zHZkFJzUjDcCMKOkgyJIsw==
      x-ms-blob-type:
      - BlockBlob
      x-ms-creation-time:
      - Wed, 28 Aug 2024 21:54:08 GMT
>>>>>>> b43e1017
      x-ms-lease-state:
      - available
      x-ms-lease-status:
      - unlocked
      x-ms-server-encrypted:
      - 'true'
      x-ms-version:
      - '2024-05-04'
    status:
      code: 206
      message: Partial Content
version: 1<|MERGE_RESOLUTION|>--- conflicted
+++ resolved
@@ -63,22 +63,13 @@
       x-client-sku:
       - MSAL.Python
       x-client-ver:
-<<<<<<< HEAD
-      - 1.29.0
-=======
       - 1.30.0
->>>>>>> b43e1017
     method: POST
     uri: https://login.microsoftonline.com/00000000-0000-0000-0000-000000000000/oauth2/v2.0/token
   response:
     body:
-<<<<<<< HEAD
-      string: '{"token_type": "Bearer", "expires_in": 1755296007, "ext_expires_in":
-        1755296007, "refresh_in": 31536000, "access_token": "PLACEHOLDER"}'
-=======
       string: '{"token_type": "Bearer", "expires_in": 1756418045, "ext_expires_in":
         1756418045, "refresh_in": 31536000, "access_token": "PLACEHOLDER"}'
->>>>>>> b43e1017
     headers:
       content-length:
       - '135'
@@ -105,40 +96,6 @@
       string: '{"value": [{"id": "microsoft-elements", "currentAvailability": "Available",
         "targets": [{"id": "microsoft.dft", "currentAvailability": "Available", "averageQueueTime":
         0, "statusPage": null}]}, {"id": "ionq", "currentAvailability": "Degraded",
-<<<<<<< HEAD
-        "targets": [{"id": "ionq.qpu", "currentAvailability": "Available", "averageQueueTime":
-        1328729, "statusPage": "https://status.ionq.co"}, {"id": "ionq.qpu.aria-1",
-        "currentAvailability": "Unavailable", "averageQueueTime": 2212405, "statusPage":
-        "https://status.ionq.co"}, {"id": "ionq.qpu.aria-2", "currentAvailability":
-        "Available", "averageQueueTime": 1604244, "statusPage": "https://status.ionq.co"},
-        {"id": "ionq.simulator", "currentAvailability": "Available", "averageQueueTime":
-        530, "statusPage": "https://status.ionq.co"}]}, {"id": "microsoft-qc", "currentAvailability":
-        "Available", "targets": [{"id": "microsoft.estimator", "currentAvailability":
-        "Available", "averageQueueTime": 0, "statusPage": null}]}, {"id": "pasqal",
-        "currentAvailability": "Available", "targets": [{"id": "pasqal.sim.emu-tn",
-        "currentAvailability": "Available", "averageQueueTime": 273, "statusPage":
-        "https://pasqal.com"}, {"id": "pasqal.qpu.fresnel", "currentAvailability":
-        "Available", "averageQueueTime": 103193, "statusPage": "https://pasqal.com"}]},
-        {"id": "quantinuum", "currentAvailability": "Degraded", "targets": [{"id":
-        "quantinuum.qpu.h1-1", "currentAvailability": "Degraded", "averageQueueTime":
-        0, "statusPage": "https://www.quantinuum.com/hardware/h1"}, {"id": "quantinuum.sim.h1-1sc",
-        "currentAvailability": "Available", "averageQueueTime": 4, "statusPage": "https://www.quantinuum.com/hardware/h1"},
-        {"id": "quantinuum.sim.h1-1e", "currentAvailability": "Available", "averageQueueTime":
-        1458, "statusPage": "https://www.quantinuum.com/hardware/h1"}, {"id": "quantinuum.qpu.h2-1",
-        "currentAvailability": "Degraded", "averageQueueTime": 0, "statusPage": "https://www.quantinuum.com/hardware/h2"},
-        {"id": "quantinuum.sim.h2-1sc", "currentAvailability": "Available", "averageQueueTime":
-        1, "statusPage": "https://www.quantinuum.com/hardware/h2"}, {"id": "quantinuum.sim.h2-1e",
-        "currentAvailability": "Available", "averageQueueTime": 1767318, "statusPage":
-        "https://www.quantinuum.com/hardware/h2"}, {"id": "quantinuum.sim.h1-1sc-preview",
-        "currentAvailability": "Available", "averageQueueTime": 4, "statusPage": "https://www.quantinuum.com/hardware/h1"},
-        {"id": "quantinuum.sim.h1-1e-preview", "currentAvailability": "Available",
-        "averageQueueTime": 1458, "statusPage": "https://www.quantinuum.com/hardware/h1"},
-        {"id": "quantinuum.sim.h1-2e-preview", "currentAvailability": "Available",
-        "averageQueueTime": 838, "statusPage": "https://www.quantinuum.com/hardware/h1"},
-        {"id": "quantinuum.qpu.h1-1-preview", "currentAvailability": "Degraded", "averageQueueTime":
-        0, "statusPage": "https://www.quantinuum.com/hardware/h1"}]}, {"id": "rigetti",
-        "currentAvailability": "Available", "targets": [{"id": "rigetti.sim.qvm",
-=======
         "targets": [{"id": "ionq.qpu", "currentAvailability": "Unavailable", "averageQueueTime":
         0, "statusPage": null}, {"id": "ionq.qpu.aria-1", "currentAvailability": "Available",
         "averageQueueTime": 135965, "statusPage": "https://status.ionq.co"}, {"id":
@@ -170,7 +127,6 @@
         {"id": "quantinuum.qpu.h1-1-preview", "currentAvailability": "Available",
         "averageQueueTime": 156390, "statusPage": "https://www.quantinuum.com/hardware/h1"}]},
         {"id": "rigetti", "currentAvailability": "Available", "targets": [{"id": "rigetti.sim.qvm",
->>>>>>> b43e1017
         "currentAvailability": "Available", "averageQueueTime": 5, "statusPage": "https://rigetti.statuspage.io/"},
         {"id": "rigetti.qpu.ankaa-2", "currentAvailability": "Available", "averageQueueTime":
         5, "statusPage": "https://rigetti.statuspage.io/"}]}, {"id": "qci", "currentAvailability":
@@ -197,11 +153,7 @@
       connection:
       - keep-alive
       content-length:
-<<<<<<< HEAD
-      - '4781'
-=======
       - '4752'
->>>>>>> b43e1017
       content-type:
       - application/json; charset=utf-8
       transfer-encoding:
@@ -273,22 +225,13 @@
       x-client-sku:
       - MSAL.Python
       x-client-ver:
-<<<<<<< HEAD
-      - 1.29.0
-=======
       - 1.30.0
->>>>>>> b43e1017
     method: POST
     uri: https://login.microsoftonline.com/00000000-0000-0000-0000-000000000000/oauth2/v2.0/token
   response:
     body:
-<<<<<<< HEAD
-      string: '{"token_type": "Bearer", "expires_in": 1755296008, "ext_expires_in":
-        1755296008, "refresh_in": 31536000, "access_token": "PLACEHOLDER"}'
-=======
       string: '{"token_type": "Bearer", "expires_in": 1756418046, "ext_expires_in":
         1756418046, "refresh_in": 31536000, "access_token": "PLACEHOLDER"}'
->>>>>>> b43e1017
     headers:
       content-length:
       - '135'
@@ -316,20 +259,12 @@
     uri: https://eastus.quantum.azure.com/subscriptions/00000000-0000-0000-0000-000000000000/resourceGroups/myresourcegroup/providers/Microsoft.Quantum/workspaces/myworkspace/storage/sasUri?api-version=2022-09-12-preview&test-sequence-id=1
   response:
     body:
-<<<<<<< HEAD
-      string: '{"sasUri": "https://mystorage.blob.core.windows.net/job-00000000-0000-0000-0000-000000000001?sv=PLACEHOLDER&ss=b&srt=co&spr=https&st=2024-08-15T22%3A13%3A29Z&se=2050-01-01T00%3A00%3A00Z&sp=rwlac&sig=ixsZ%2FBEsHiGiV8NEhkPMxarx%2BzkqjD5rFveUxljsZIU%3D"}'
-=======
       string: '{"sasUri": "https://mystorage.blob.core.windows.net/job-00000000-0000-0000-0000-000000000001?sv=PLACEHOLDER&ss=b&srt=co&spr=https&st=2000-01-01T00%3A00%3A00Z&se=2050-01-01T00%3A00%3A00Z&sp=rwlac&sig=PLACEHOLDER"}'
->>>>>>> b43e1017
-    headers:
-      connection:
-      - keep-alive
-      content-length:
-<<<<<<< HEAD
-      - '251'
-=======
+    headers:
+      connection:
+      - keep-alive
+      content-length:
       - '212'
->>>>>>> b43e1017
       content-type:
       - application/json; charset=utf-8
       transfer-encoding:
@@ -349,17 +284,6 @@
       User-Agent:
       - azsdk-python-storage-blob/12.20.0 Python/3.9.19 (Windows-10-10.0.22631-SP0)
       x-ms-date:
-<<<<<<< HEAD
-      - Thu, 15 Aug 2024 22:13:28 GMT
-      x-ms-version:
-      - '2024-05-04'
-    method: GET
-    uri: https://mystorage.blob.core.windows.net/job-00000000-0000-0000-0000-000000000001?restype=container&sv=PLACEHOLDER&ss=b&srt=co&spr=https&st=2024-08-15T22%3A13%3A29Z&se=2050-01-01T00%3A00%3A00Z&sp=rwlac&sig=ixsZ%2FBEsHiGiV8NEhkPMxarx%2BzkqjD5rFveUxljsZIU%3D
-  response:
-    body:
-      string: "\uFEFF<?xml version=\"1.0\" encoding=\"utf-8\"?><Error><Code>ContainerNotFound</Code><Message>The
-        specified container does not exist.\nRequestId:1059b36b-f01e-0048-6660-ef5e5d000000\nTime:2024-08-15T22:13:29.9374175Z</Message></Error>"
-=======
       - Wed, 28 Aug 2024 21:54:06 GMT
       x-ms-version:
       - '2024-05-04'
@@ -369,7 +293,6 @@
     body:
       string: "\uFEFF<?xml version=\"1.0\" encoding=\"utf-8\"?><Error><Code>ContainerNotFound</Code><Message>The
         specified container does not exist.\nRequestId:d2a8e383-a01e-0055-1694-f953e1000000\nTime:2024-08-28T21:54:07.4646073Z</Message></Error>"
->>>>>>> b43e1017
     headers:
       content-length:
       - '223'
@@ -394,19 +317,11 @@
       User-Agent:
       - azsdk-python-storage-blob/12.20.0 Python/3.9.19 (Windows-10-10.0.22631-SP0)
       x-ms-date:
-<<<<<<< HEAD
-      - Thu, 15 Aug 2024 22:13:29 GMT
-      x-ms-version:
-      - '2024-05-04'
-    method: PUT
-    uri: https://mystorage.blob.core.windows.net/job-00000000-0000-0000-0000-000000000001?restype=container&sv=PLACEHOLDER&ss=b&srt=co&spr=https&st=2024-08-15T22%3A13%3A29Z&se=2050-01-01T00%3A00%3A00Z&sp=rwlac&sig=ixsZ%2FBEsHiGiV8NEhkPMxarx%2BzkqjD5rFveUxljsZIU%3D
-=======
       - Wed, 28 Aug 2024 21:54:06 GMT
       x-ms-version:
       - '2024-05-04'
     method: PUT
     uri: https://mystorage.blob.core.windows.net/job-00000000-0000-0000-0000-000000000001?restype=container&sv=PLACEHOLDER&ss=b&srt=co&spr=https&st=2000-01-01T00%3A00%3A00Z&se=2050-01-01T00%3A00%3A00Z&sp=rwlac&sig=PLACEHOLDER
->>>>>>> b43e1017
   response:
     body:
       string: ''
@@ -430,19 +345,11 @@
       User-Agent:
       - azsdk-python-storage-blob/12.20.0 Python/3.9.19 (Windows-10-10.0.22631-SP0)
       x-ms-date:
-<<<<<<< HEAD
-      - Thu, 15 Aug 2024 22:13:29 GMT
-      x-ms-version:
-      - '2024-05-04'
-    method: GET
-    uri: https://mystorage.blob.core.windows.net/job-00000000-0000-0000-0000-000000000001?restype=container&sv=PLACEHOLDER&ss=b&srt=co&spr=https&st=2024-08-15T22%3A13%3A29Z&se=2050-01-01T00%3A00%3A00Z&sp=rwlac&sig=ixsZ%2FBEsHiGiV8NEhkPMxarx%2BzkqjD5rFveUxljsZIU%3D
-=======
       - Wed, 28 Aug 2024 21:54:06 GMT
       x-ms-version:
       - '2024-05-04'
     method: GET
     uri: https://mystorage.blob.core.windows.net/job-00000000-0000-0000-0000-000000000001?restype=container&sv=PLACEHOLDER&ss=b&srt=co&spr=https&st=2000-01-01T00%3A00%3A00Z&se=2050-01-01T00%3A00%3A00Z&sp=rwlac&sig=PLACEHOLDER
->>>>>>> b43e1017
   response:
     body:
       string: ''
@@ -476,19 +383,11 @@
       x-ms-blob-type:
       - BlockBlob
       x-ms-date:
-<<<<<<< HEAD
-      - Thu, 15 Aug 2024 22:13:29 GMT
-      x-ms-version:
-      - '2024-05-04'
-    method: PUT
-    uri: https://mystorage.blob.core.windows.net/job-00000000-0000-0000-0000-000000000001/inputData?sv=PLACEHOLDER&ss=b&srt=co&spr=https&st=2024-08-15T22%3A13%3A29Z&se=2050-01-01T00%3A00%3A00Z&sp=rwlac&sig=ixsZ%2FBEsHiGiV8NEhkPMxarx%2BzkqjD5rFveUxljsZIU%3D
-=======
       - Wed, 28 Aug 2024 21:54:07 GMT
       x-ms-version:
       - '2024-05-04'
     method: PUT
     uri: https://mystorage.blob.core.windows.net/job-00000000-0000-0000-0000-000000000001/inputData?sv=PLACEHOLDER&ss=b&srt=co&spr=https&st=2000-01-01T00%3A00%3A00Z&se=2050-01-01T00%3A00%3A00Z&sp=rwlac&sig=PLACEHOLDER
->>>>>>> b43e1017
   response:
     body:
       string: ''
@@ -503,11 +402,7 @@
 - request:
     body: 'b''{"id": "00000000-0000-0000-0000-000000000001", "name": "azure-quantum-dft-job",
       "providerId": "microsoft-elements", "target": "microsoft.dft", "itemType": "Job",
-<<<<<<< HEAD
-      "containerUri": "https://mystorage.blob.core.windows.net/job-00000000-0000-0000-0000-000000000001?sv=PLACEHOLDER&ss=b&srt=co&spr=https&st=2024-08-15T22%3A13%3A29Z&se=2050-01-01T00%3A00%3A00Z&sp=rwlac&sig=ixsZ%2FBEsHiGiV8NEhkPMxarx%2BzkqjD5rFveUxljsZIU%3D",
-=======
       "containerUri": "https://mystorage.blob.core.windows.net/job-00000000-0000-0000-0000-000000000001?sv=PLACEHOLDER&ss=b&srt=co&spr=https&st=2000-01-01T00%3A00%3A00Z&se=2050-01-01T00%3A00%3A00Z&sp=rwlac&sig=PLACEHOLDER",
->>>>>>> b43e1017
       "inputDataUri": "https://mystorage.blob.core.windows.net/job-00000000-0000-0000-0000-000000000001/inputData",
       "inputDataFormat": "microsoft.xyz.v1", "inputParams": {"tasks": [{"taskType":
       "spe", "basisSet": {"name": "def2-svp", "cartesian": false}, "xcFunctional":
@@ -521,11 +416,7 @@
       Connection:
       - keep-alive
       Content-Length:
-<<<<<<< HEAD
-      - '844'
-=======
       - '805'
->>>>>>> b43e1017
       Content-Type:
       - application/json
       User-Agent:
@@ -535,13 +426,6 @@
   response:
     body:
       string: '{"containerUri": "https://mystorage.blob.core.windows.net/job-00000000-0000-0000-0000-000000000001",
-<<<<<<< HEAD
-        "inputDataUri": "https://mystorage.blob.core.windows.net/job-00000000-0000-0000-0000-000000000001/inputData?sv=PLACEHOLDER&st=2024-08-15T22%3A13%3A30Z&se=2050-01-01T00%3A00%3A00Z&sr=b&sp=rcw&sig=PLACEHOLDER&ss=b&srt=co&spr=https&st=2024-08-15T22%3A13%3A29Z&se=2050-01-01T00%3A00%3A00Z&sp=rwlac&sig=ixsZ%2FBEsHiGiV8NEhkPMxarx%2BzkqjD5rFveUxljsZIU%3D",
-        "beginExecutionTime": null, "cancellationTime": null, "quantumComputingData":
-        null, "errorData": null, "isCancelling": false, "tags": [], "name": "azure-quantum-dft-job",
-        "id": "00000000-0000-0000-0000-000000000001", "providerId": "microsoft-elements",
-        "target": "microsoft.dft", "creationTime": "2024-08-15T22:13:30.4680605+00:00",
-=======
         "inputDataUri": "https://mystorage.blob.core.windows.net/job-00000000-0000-0000-0000-000000000001/inputData?sv=PLACEHOLDER&st=2000-01-01T00%3A00%3A00Z&se=2050-01-01T00%3A00%3A00Z&sr=b&sp=rcw&sig=PLACEHOLDER",
         "inputDataFormat": "microsoft.xyz.v1", "inputParams": {"tasks": [{"taskType":
         "spe", "basisSet": {"name": "def2-svp", "cartesian": false}, "xcFunctional":
@@ -553,17 +437,12 @@
         null, "errorData": null, "isCancelling": false, "tags": [], "name": "azure-quantum-dft-job",
         "id": "00000000-0000-0000-0000-000000000001", "providerId": "microsoft-elements",
         "target": "microsoft.dft", "creationTime": "2024-08-28T21:54:07.890374+00:00",
->>>>>>> b43e1017
         "endExecutionTime": null, "costEstimate": null, "itemType": "Job"}'
     headers:
       connection:
       - keep-alive
       content-length:
-<<<<<<< HEAD
-      - '851'
-=======
       - '1344'
->>>>>>> b43e1017
       content-type:
       - application/json; charset=utf-8
       transfer-encoding:
@@ -586,13 +465,6 @@
     uri: https://eastus.quantum.azure.com/subscriptions/00000000-0000-0000-0000-000000000000/resourceGroups/myresourcegroup/providers/Microsoft.Quantum/workspaces/myworkspace/jobs/00000000-0000-0000-0000-000000000001?api-version=2022-09-12-preview&test-sequence-id=1
   response:
     body:
-<<<<<<< HEAD
-      string: '{"containerUri": "https://mystorage.blob.core.windows.net/job-00000000-0000-0000-0000-000000000001?sv=PLACEHOLDER&st=2024-08-15T22%3A13%3A30Z&se=2050-01-01T00%3A00%3A00Z&sr=c&sp=rcwl&sig=PLACEHOLDER&st=2024-08-15T22%3A13%3A30Z&se=2050-01-01T00%3A00%3A00Z&sr=b&sp=r&rscd=attachment%3B+filename%3Dazure-quantum-dft-job-00000000-0000-0000-0000-000000000001.input.json&sig=PLACEHOLDER&st=2024-08-15T22%3A13%3A30Z&se=2050-01-01T00%3A00%3A00Z&sr=b&sp=r&rscd=attachment%3B+filename%3Dazure-quantum-dft-job-00000000-0000-0000-0000-000000000001.output.json&sig=iJd4aN%2FSlDZ7ZgHZlafpB6CN6QMatRFetjrtKr4Z0Rs%3D",
-        "beginExecutionTime": null, "cancellationTime": null, "quantumComputingData":
-        null, "errorData": null, "isCancelling": false, "tags": [], "name": "azure-quantum-dft-job",
-        "id": "00000000-0000-0000-0000-000000000001", "providerId": "microsoft-elements",
-        "target": "microsoft.dft", "creationTime": "2024-08-15T22:13:30.4680605+00:00",
-=======
       string: '{"containerUri": "https://mystorage.blob.core.windows.net/job-00000000-0000-0000-0000-000000000001?sv=PLACEHOLDER&st=2000-01-01T00%3A00%3A00Z&se=2050-01-01T00%3A00%3A00Z&sr=c&sp=rcwl&sig=PLACEHOLDER",
         "inputDataUri": "https://mystorage.blob.core.windows.net/job-00000000-0000-0000-0000-000000000001/inputData?sv=PLACEHOLDER&st=2000-01-01T00%3A00%3A00Z&se=2050-01-01T00%3A00%3A00Z&sr=b&sp=r&rscd=attachment%3B+filename%3Dazure-quantum-dft-job-00000000-0000-0000-0000-000000000001.input.json&sig=PLACEHOLDER",
         "inputDataFormat": "microsoft.xyz.v1", "inputParams": {"tasks": [{"taskType":
@@ -605,17 +477,12 @@
         null, "errorData": null, "isCancelling": false, "tags": [], "name": "azure-quantum-dft-job",
         "id": "00000000-0000-0000-0000-000000000001", "providerId": "microsoft-elements",
         "target": "microsoft.dft", "creationTime": "2024-08-28T21:54:07.890374+00:00",
->>>>>>> b43e1017
         "endExecutionTime": null, "costEstimate": null, "itemType": "Job"}'
     headers:
       connection:
       - keep-alive
       content-length:
-<<<<<<< HEAD
-      - '1002'
-=======
       - '1618'
->>>>>>> b43e1017
       content-type:
       - application/json; charset=utf-8
       transfer-encoding:
@@ -638,13 +505,6 @@
     uri: https://eastus.quantum.azure.com/subscriptions/00000000-0000-0000-0000-000000000000/resourceGroups/myresourcegroup/providers/Microsoft.Quantum/workspaces/myworkspace/jobs/00000000-0000-0000-0000-000000000001?api-version=2022-09-12-preview&test-sequence-id=2
   response:
     body:
-<<<<<<< HEAD
-      string: '{"containerUri": "https://mystorage.blob.core.windows.net/job-00000000-0000-0000-0000-000000000001?sv=PLACEHOLDER&st=2024-08-15T22%3A13%3A30Z&se=2050-01-01T00%3A00%3A00Z&sr=c&sp=rcwl&sig=PLACEHOLDER&st=2024-08-15T22%3A13%3A30Z&se=2050-01-01T00%3A00%3A00Z&sr=b&sp=r&rscd=attachment%3B+filename%3Dazure-quantum-dft-job-00000000-0000-0000-0000-000000000001.input.json&sig=PLACEHOLDER&st=2024-08-15T22%3A13%3A30Z&se=2050-01-01T00%3A00%3A00Z&sr=b&sp=r&rscd=attachment%3B+filename%3Dazure-quantum-dft-job-00000000-0000-0000-0000-000000000001.output.json&sig=iJd4aN%2FSlDZ7ZgHZlafpB6CN6QMatRFetjrtKr4Z0Rs%3D",
-        "beginExecutionTime": null, "cancellationTime": null, "quantumComputingData":
-        null, "errorData": null, "isCancelling": false, "tags": [], "name": "azure-quantum-dft-job",
-        "id": "00000000-0000-0000-0000-000000000001", "providerId": "microsoft-elements",
-        "target": "microsoft.dft", "creationTime": "2024-08-15T22:13:30.4680605+00:00",
-=======
       string: '{"containerUri": "https://mystorage.blob.core.windows.net/job-00000000-0000-0000-0000-000000000001?sv=PLACEHOLDER&st=2000-01-01T00%3A00%3A00Z&se=2050-01-01T00%3A00%3A00Z&sr=c&sp=rcwl&sig=PLACEHOLDER",
         "inputDataUri": "https://mystorage.blob.core.windows.net/job-00000000-0000-0000-0000-000000000001/inputData?sv=PLACEHOLDER&st=2000-01-01T00%3A00%3A00Z&se=2050-01-01T00%3A00%3A00Z&sr=b&sp=r&rscd=attachment%3B+filename%3Dazure-quantum-dft-job-00000000-0000-0000-0000-000000000001.input.json&sig=PLACEHOLDER",
         "inputDataFormat": "microsoft.xyz.v1", "inputParams": {"tasks": [{"taskType":
@@ -657,17 +517,12 @@
         null, "errorData": null, "isCancelling": false, "tags": [], "name": "azure-quantum-dft-job",
         "id": "00000000-0000-0000-0000-000000000001", "providerId": "microsoft-elements",
         "target": "microsoft.dft", "creationTime": "2024-08-28T21:54:07.890374+00:00",
->>>>>>> b43e1017
         "endExecutionTime": null, "costEstimate": null, "itemType": "Job"}'
     headers:
       connection:
       - keep-alive
       content-length:
-<<<<<<< HEAD
-      - '1002'
-=======
       - '1618'
->>>>>>> b43e1017
       content-type:
       - application/json; charset=utf-8
       transfer-encoding:
@@ -690,13 +545,6 @@
     uri: https://eastus.quantum.azure.com/subscriptions/00000000-0000-0000-0000-000000000000/resourceGroups/myresourcegroup/providers/Microsoft.Quantum/workspaces/myworkspace/jobs/00000000-0000-0000-0000-000000000001?api-version=2022-09-12-preview&test-sequence-id=3
   response:
     body:
-<<<<<<< HEAD
-      string: '{"containerUri": "https://mystorage.blob.core.windows.net/job-00000000-0000-0000-0000-000000000001?sv=PLACEHOLDER&st=2024-08-15T22%3A13%3A31Z&se=2050-01-01T00%3A00%3A00Z&sr=c&sp=rcwl&sig=PLACEHOLDER&st=2024-08-15T22%3A13%3A31Z&se=2050-01-01T00%3A00%3A00Z&sr=b&sp=r&rscd=attachment%3B+filename%3Dazure-quantum-dft-job-00000000-0000-0000-0000-000000000001.input.json&sig=PLACEHOLDER&st=2024-08-15T22%3A13%3A31Z&se=2050-01-01T00%3A00%3A00Z&sr=b&sp=r&rscd=attachment%3B+filename%3Dazure-quantum-dft-job-00000000-0000-0000-0000-000000000001.output.json&sig=N6tLQNKt6n4m4p%2BdyqWFEq%2Fs4UFTtRMov8BqcDBjtJc%3D",
-        "beginExecutionTime": null, "cancellationTime": null, "quantumComputingData":
-        null, "errorData": null, "isCancelling": false, "tags": [], "name": "azure-quantum-dft-job",
-        "id": "00000000-0000-0000-0000-000000000001", "providerId": "microsoft-elements",
-        "target": "microsoft.dft", "creationTime": "2024-08-15T22:13:30.4680605+00:00",
-=======
       string: '{"containerUri": "https://mystorage.blob.core.windows.net/job-00000000-0000-0000-0000-000000000001?sv=PLACEHOLDER&st=2000-01-01T00%3A00%3A00Z&se=2050-01-01T00%3A00%3A00Z&sr=c&sp=rcwl&sig=PLACEHOLDER",
         "inputDataUri": "https://mystorage.blob.core.windows.net/job-00000000-0000-0000-0000-000000000001/inputData?sv=PLACEHOLDER&st=2000-01-01T00%3A00%3A00Z&se=2050-01-01T00%3A00%3A00Z&sr=b&sp=r&rscd=attachment%3B+filename%3Dazure-quantum-dft-job-00000000-0000-0000-0000-000000000001.input.json&sig=PLACEHOLDER",
         "inputDataFormat": "microsoft.xyz.v1", "inputParams": {"tasks": [{"taskType":
@@ -709,17 +557,12 @@
         null, "errorData": null, "isCancelling": false, "tags": [], "name": "azure-quantum-dft-job",
         "id": "00000000-0000-0000-0000-000000000001", "providerId": "microsoft-elements",
         "target": "microsoft.dft", "creationTime": "2024-08-28T21:54:07.890374+00:00",
->>>>>>> b43e1017
         "endExecutionTime": null, "costEstimate": null, "itemType": "Job"}'
     headers:
       connection:
       - keep-alive
       content-length:
-<<<<<<< HEAD
-      - '1004'
-=======
       - '1618'
->>>>>>> b43e1017
       content-type:
       - application/json; charset=utf-8
       transfer-encoding:
@@ -742,13 +585,6 @@
     uri: https://eastus.quantum.azure.com/subscriptions/00000000-0000-0000-0000-000000000000/resourceGroups/myresourcegroup/providers/Microsoft.Quantum/workspaces/myworkspace/jobs/00000000-0000-0000-0000-000000000001?api-version=2022-09-12-preview&test-sequence-id=4
   response:
     body:
-<<<<<<< HEAD
-      string: '{"containerUri": "https://mystorage.blob.core.windows.net/job-00000000-0000-0000-0000-000000000001?sv=PLACEHOLDER&st=2024-08-15T22%3A13%3A31Z&se=2050-01-01T00%3A00%3A00Z&sr=c&sp=rcwl&sig=PLACEHOLDER&st=2024-08-15T22%3A13%3A31Z&se=2050-01-01T00%3A00%3A00Z&sr=b&sp=r&rscd=attachment%3B+filename%3Dazure-quantum-dft-job-00000000-0000-0000-0000-000000000001.input.json&sig=PLACEHOLDER&st=2024-08-15T22%3A13%3A31Z&se=2050-01-01T00%3A00%3A00Z&sr=b&sp=r&rscd=attachment%3B+filename%3Dazure-quantum-dft-job-00000000-0000-0000-0000-000000000001.output.json&sig=N6tLQNKt6n4m4p%2BdyqWFEq%2Fs4UFTtRMov8BqcDBjtJc%3D",
-        "beginExecutionTime": null, "cancellationTime": null, "quantumComputingData":
-        null, "errorData": null, "isCancelling": false, "tags": [], "name": "azure-quantum-dft-job",
-        "id": "00000000-0000-0000-0000-000000000001", "providerId": "microsoft-elements",
-        "target": "microsoft.dft", "creationTime": "2024-08-15T22:13:30.4680605+00:00",
-=======
       string: '{"containerUri": "https://mystorage.blob.core.windows.net/job-00000000-0000-0000-0000-000000000001?sv=PLACEHOLDER&st=2000-01-01T00%3A00%3A00Z&se=2050-01-01T00%3A00%3A00Z&sr=c&sp=rcwl&sig=PLACEHOLDER",
         "inputDataUri": "https://mystorage.blob.core.windows.net/job-00000000-0000-0000-0000-000000000001/inputData?sv=PLACEHOLDER&st=2000-01-01T00%3A00%3A00Z&se=2050-01-01T00%3A00%3A00Z&sr=b&sp=r&rscd=attachment%3B+filename%3Dazure-quantum-dft-job-00000000-0000-0000-0000-000000000001.input.json&sig=PLACEHOLDER",
         "inputDataFormat": "microsoft.xyz.v1", "inputParams": {"tasks": [{"taskType":
@@ -761,17 +597,12 @@
         null, "errorData": null, "isCancelling": false, "tags": [], "name": "azure-quantum-dft-job",
         "id": "00000000-0000-0000-0000-000000000001", "providerId": "microsoft-elements",
         "target": "microsoft.dft", "creationTime": "2024-08-28T21:54:07.890374+00:00",
->>>>>>> b43e1017
         "endExecutionTime": null, "costEstimate": null, "itemType": "Job"}'
     headers:
       connection:
       - keep-alive
       content-length:
-<<<<<<< HEAD
-      - '1004'
-=======
       - '1618'
->>>>>>> b43e1017
       content-type:
       - application/json; charset=utf-8
       transfer-encoding:
@@ -794,13 +625,6 @@
     uri: https://eastus.quantum.azure.com/subscriptions/00000000-0000-0000-0000-000000000000/resourceGroups/myresourcegroup/providers/Microsoft.Quantum/workspaces/myworkspace/jobs/00000000-0000-0000-0000-000000000001?api-version=2022-09-12-preview&test-sequence-id=5
   response:
     body:
-<<<<<<< HEAD
-      string: '{"containerUri": "https://mystorage.blob.core.windows.net/job-00000000-0000-0000-0000-000000000001?sv=PLACEHOLDER&st=2024-08-15T22%3A13%3A32Z&se=2050-01-01T00%3A00%3A00Z&sr=c&sp=rcwl&sig=PLACEHOLDER&st=2024-08-15T22%3A13%3A32Z&se=2050-01-01T00%3A00%3A00Z&sr=b&sp=r&rscd=attachment%3B+filename%3Dazure-quantum-dft-job-00000000-0000-0000-0000-000000000001.input.json&sig=PLACEHOLDER&st=2024-08-15T22%3A13%3A32Z&se=2050-01-01T00%3A00%3A00Z&sr=b&sp=r&rscd=attachment%3B+filename%3Dazure-quantum-dft-job-00000000-0000-0000-0000-000000000001.output.json&sig=bd70IuCvg%2Bd%2B%2FhlHVQt03p5ZmWLIKxYdFNwnaovpvp4%3D",
-        "beginExecutionTime": null, "cancellationTime": null, "quantumComputingData":
-        null, "errorData": null, "isCancelling": false, "tags": [], "name": "azure-quantum-dft-job",
-        "id": "00000000-0000-0000-0000-000000000001", "providerId": "microsoft-elements",
-        "target": "microsoft.dft", "creationTime": "2024-08-15T22:13:30.4680605+00:00",
-=======
       string: '{"containerUri": "https://mystorage.blob.core.windows.net/job-00000000-0000-0000-0000-000000000001?sv=PLACEHOLDER&st=2000-01-01T00%3A00%3A00Z&se=2050-01-01T00%3A00%3A00Z&sr=c&sp=rcwl&sig=PLACEHOLDER",
         "inputDataUri": "https://mystorage.blob.core.windows.net/job-00000000-0000-0000-0000-000000000001/inputData?sv=PLACEHOLDER&st=2000-01-01T00%3A00%3A00Z&se=2050-01-01T00%3A00%3A00Z&sr=b&sp=r&rscd=attachment%3B+filename%3Dazure-quantum-dft-job-00000000-0000-0000-0000-000000000001.input.json&sig=PLACEHOLDER",
         "inputDataFormat": "microsoft.xyz.v1", "inputParams": {"tasks": [{"taskType":
@@ -813,17 +637,12 @@
         null, "errorData": null, "isCancelling": false, "tags": [], "name": "azure-quantum-dft-job",
         "id": "00000000-0000-0000-0000-000000000001", "providerId": "microsoft-elements",
         "target": "microsoft.dft", "creationTime": "2024-08-28T21:54:07.890374+00:00",
->>>>>>> b43e1017
         "endExecutionTime": null, "costEstimate": null, "itemType": "Job"}'
     headers:
       connection:
       - keep-alive
       content-length:
-<<<<<<< HEAD
-      - '1006'
-=======
       - '1618'
->>>>>>> b43e1017
       content-type:
       - application/json; charset=utf-8
       transfer-encoding:
@@ -846,13 +665,6 @@
     uri: https://eastus.quantum.azure.com/subscriptions/00000000-0000-0000-0000-000000000000/resourceGroups/myresourcegroup/providers/Microsoft.Quantum/workspaces/myworkspace/jobs/00000000-0000-0000-0000-000000000001?api-version=2022-09-12-preview&test-sequence-id=6
   response:
     body:
-<<<<<<< HEAD
-      string: '{"containerUri": "https://mystorage.blob.core.windows.net/job-00000000-0000-0000-0000-000000000001?sv=PLACEHOLDER&st=2024-08-15T22%3A13%3A33Z&se=2050-01-01T00%3A00%3A00Z&sr=c&sp=rcwl&sig=PLACEHOLDER&st=2024-08-15T22%3A13%3A33Z&se=2050-01-01T00%3A00%3A00Z&sr=b&sp=r&rscd=attachment%3B+filename%3Dazure-quantum-dft-job-00000000-0000-0000-0000-000000000001.input.json&sig=PLACEHOLDER&st=2024-08-15T22%3A13%3A33Z&se=2050-01-01T00%3A00%3A00Z&sr=b&sp=r&rscd=attachment%3B+filename%3Dazure-quantum-dft-job-00000000-0000-0000-0000-000000000001.output.json&sig=fwAFwVFdhprjFL5tJMKIOM6Vhu5KeodfPAPjdjXCQI0%3D",
-        "beginExecutionTime": null, "cancellationTime": null, "quantumComputingData":
-        null, "errorData": null, "isCancelling": false, "tags": [], "name": "azure-quantum-dft-job",
-        "id": "00000000-0000-0000-0000-000000000001", "providerId": "microsoft-elements",
-        "target": "microsoft.dft", "creationTime": "2024-08-15T22:13:30.4680605+00:00",
-=======
       string: '{"containerUri": "https://mystorage.blob.core.windows.net/job-00000000-0000-0000-0000-000000000001?sv=PLACEHOLDER&st=2000-01-01T00%3A00%3A00Z&se=2050-01-01T00%3A00%3A00Z&sr=c&sp=rcwl&sig=PLACEHOLDER",
         "inputDataUri": "https://mystorage.blob.core.windows.net/job-00000000-0000-0000-0000-000000000001/inputData?sv=PLACEHOLDER&st=2000-01-01T00%3A00%3A00Z&se=2050-01-01T00%3A00%3A00Z&sr=b&sp=r&rscd=attachment%3B+filename%3Dazure-quantum-dft-job-00000000-0000-0000-0000-000000000001.input.json&sig=PLACEHOLDER",
         "inputDataFormat": "microsoft.xyz.v1", "inputParams": {"tasks": [{"taskType":
@@ -865,17 +677,12 @@
         null, "errorData": null, "isCancelling": false, "tags": [], "name": "azure-quantum-dft-job",
         "id": "00000000-0000-0000-0000-000000000001", "providerId": "microsoft-elements",
         "target": "microsoft.dft", "creationTime": "2024-08-28T21:54:07.890374+00:00",
->>>>>>> b43e1017
         "endExecutionTime": null, "costEstimate": null, "itemType": "Job"}'
     headers:
       connection:
       - keep-alive
       content-length:
-<<<<<<< HEAD
-      - '1000'
-=======
       - '1618'
->>>>>>> b43e1017
       content-type:
       - application/json; charset=utf-8
       transfer-encoding:
@@ -898,13 +705,6 @@
     uri: https://eastus.quantum.azure.com/subscriptions/00000000-0000-0000-0000-000000000000/resourceGroups/myresourcegroup/providers/Microsoft.Quantum/workspaces/myworkspace/jobs/00000000-0000-0000-0000-000000000001?api-version=2022-09-12-preview&test-sequence-id=7
   response:
     body:
-<<<<<<< HEAD
-      string: '{"containerUri": "https://mystorage.blob.core.windows.net/job-00000000-0000-0000-0000-000000000001?sv=PLACEHOLDER&st=2024-08-15T22%3A13%3A35Z&se=2050-01-01T00%3A00%3A00Z&sr=c&sp=rcwl&sig=PLACEHOLDER&st=2024-08-15T22%3A13%3A35Z&se=2050-01-01T00%3A00%3A00Z&sr=b&sp=r&rscd=attachment%3B+filename%3Dazure-quantum-dft-job-00000000-0000-0000-0000-000000000001.input.json&sig=PLACEHOLDER&st=2024-08-15T22%3A13%3A35Z&se=2050-01-01T00%3A00%3A00Z&sr=b&sp=r&rscd=attachment%3B+filename%3Dazure-quantum-dft-job-00000000-0000-0000-0000-000000000001.output.json&sig=MKiCwPwIOPINMVNBWBIGjgyMVUlO39dUv3x1QcAVeps%3D",
-        "beginExecutionTime": null, "cancellationTime": null, "quantumComputingData":
-        null, "errorData": null, "isCancelling": false, "tags": [], "name": "azure-quantum-dft-job",
-        "id": "00000000-0000-0000-0000-000000000001", "providerId": "microsoft-elements",
-        "target": "microsoft.dft", "creationTime": "2024-08-15T22:13:30.4680605+00:00",
-=======
       string: '{"containerUri": "https://mystorage.blob.core.windows.net/job-00000000-0000-0000-0000-000000000001?sv=PLACEHOLDER&st=2000-01-01T00%3A00%3A00Z&se=2050-01-01T00%3A00%3A00Z&sr=c&sp=rcwl&sig=PLACEHOLDER",
         "inputDataUri": "https://mystorage.blob.core.windows.net/job-00000000-0000-0000-0000-000000000001/inputData?sv=PLACEHOLDER&st=2000-01-01T00%3A00%3A00Z&se=2050-01-01T00%3A00%3A00Z&sr=b&sp=r&rscd=attachment%3B+filename%3Dazure-quantum-dft-job-00000000-0000-0000-0000-000000000001.input.json&sig=PLACEHOLDER",
         "inputDataFormat": "microsoft.xyz.v1", "inputParams": {"tasks": [{"taskType":
@@ -917,17 +717,12 @@
         null, "errorData": null, "isCancelling": false, "tags": [], "name": "azure-quantum-dft-job",
         "id": "00000000-0000-0000-0000-000000000001", "providerId": "microsoft-elements",
         "target": "microsoft.dft", "creationTime": "2024-08-28T21:54:07.890374+00:00",
->>>>>>> b43e1017
         "endExecutionTime": null, "costEstimate": null, "itemType": "Job"}'
     headers:
       connection:
       - keep-alive
       content-length:
-<<<<<<< HEAD
-      - '1000'
-=======
       - '1618'
->>>>>>> b43e1017
       content-type:
       - application/json; charset=utf-8
       transfer-encoding:
@@ -950,13 +745,6 @@
     uri: https://eastus.quantum.azure.com/subscriptions/00000000-0000-0000-0000-000000000000/resourceGroups/myresourcegroup/providers/Microsoft.Quantum/workspaces/myworkspace/jobs/00000000-0000-0000-0000-000000000001?api-version=2022-09-12-preview&test-sequence-id=8
   response:
     body:
-<<<<<<< HEAD
-      string: '{"containerUri": "https://mystorage.blob.core.windows.net/job-00000000-0000-0000-0000-000000000001?sv=PLACEHOLDER&st=2024-08-15T22%3A13%3A37Z&se=2050-01-01T00%3A00%3A00Z&sr=c&sp=rcwl&sig=PLACEHOLDER&st=2024-08-15T22%3A13%3A37Z&se=2050-01-01T00%3A00%3A00Z&sr=b&sp=r&rscd=attachment%3B+filename%3Dazure-quantum-dft-job-00000000-0000-0000-0000-000000000001.input.json&sig=PLACEHOLDER&st=2024-08-15T22%3A13%3A37Z&se=2050-01-01T00%3A00%3A00Z&sr=b&sp=r&rscd=attachment%3B+filename%3Dazure-quantum-dft-job-00000000-0000-0000-0000-000000000001.output.json&sig=MXxpKwu0Lgx%2FfmyH3J9U8Gcs%2F7kLR7WGLf6BaNX86qs%3D",
-        "beginExecutionTime": null, "cancellationTime": null, "quantumComputingData":
-        null, "errorData": null, "isCancelling": false, "tags": [], "name": "azure-quantum-dft-job",
-        "id": "00000000-0000-0000-0000-000000000001", "providerId": "microsoft-elements",
-        "target": "microsoft.dft", "creationTime": "2024-08-15T22:13:30.4680605+00:00",
-=======
       string: '{"containerUri": "https://mystorage.blob.core.windows.net/job-00000000-0000-0000-0000-000000000001?sv=PLACEHOLDER&st=2000-01-01T00%3A00%3A00Z&se=2050-01-01T00%3A00%3A00Z&sr=c&sp=rcwl&sig=PLACEHOLDER",
         "inputDataUri": "https://mystorage.blob.core.windows.net/job-00000000-0000-0000-0000-000000000001/inputData?sv=PLACEHOLDER&st=2000-01-01T00%3A00%3A00Z&se=2050-01-01T00%3A00%3A00Z&sr=b&sp=r&rscd=attachment%3B+filename%3Dazure-quantum-dft-job-00000000-0000-0000-0000-000000000001.input.json&sig=PLACEHOLDER",
         "inputDataFormat": "microsoft.xyz.v1", "inputParams": {"tasks": [{"taskType":
@@ -969,17 +757,12 @@
         null, "errorData": null, "isCancelling": false, "tags": [], "name": "azure-quantum-dft-job",
         "id": "00000000-0000-0000-0000-000000000001", "providerId": "microsoft-elements",
         "target": "microsoft.dft", "creationTime": "2024-08-28T21:54:07.890374+00:00",
->>>>>>> b43e1017
         "endExecutionTime": null, "costEstimate": null, "itemType": "Job"}'
     headers:
       connection:
       - keep-alive
       content-length:
-<<<<<<< HEAD
-      - '1004'
-=======
       - '1618'
->>>>>>> b43e1017
       content-type:
       - application/json; charset=utf-8
       transfer-encoding:
@@ -1002,13 +785,6 @@
     uri: https://eastus.quantum.azure.com/subscriptions/00000000-0000-0000-0000-000000000000/resourceGroups/myresourcegroup/providers/Microsoft.Quantum/workspaces/myworkspace/jobs/00000000-0000-0000-0000-000000000001?api-version=2022-09-12-preview&test-sequence-id=9
   response:
     body:
-<<<<<<< HEAD
-      string: '{"containerUri": "https://mystorage.blob.core.windows.net/job-00000000-0000-0000-0000-000000000001?sv=PLACEHOLDER&st=2024-08-15T22%3A13%3A40Z&se=2050-01-01T00%3A00%3A00Z&sr=c&sp=rcwl&sig=PLACEHOLDER&st=2024-08-15T22%3A13%3A40Z&se=2050-01-01T00%3A00%3A00Z&sr=b&sp=r&rscd=attachment%3B+filename%3Dazure-quantum-dft-job-00000000-0000-0000-0000-000000000001.input.json&sig=PLACEHOLDER&st=2024-08-15T22%3A13%3A40Z&se=2050-01-01T00%3A00%3A00Z&sr=b&sp=r&rscd=attachment%3B+filename%3Dazure-quantum-dft-job-00000000-0000-0000-0000-000000000001.output.json&sig=ZsP0iOuuN8GzlrJUT1kgDkrU%2BZuEVL2FYoZHmnovfO8%3D",
-        "beginExecutionTime": null, "cancellationTime": null, "quantumComputingData":
-        null, "errorData": null, "isCancelling": false, "tags": [], "name": "azure-quantum-dft-job",
-        "id": "00000000-0000-0000-0000-000000000001", "providerId": "microsoft-elements",
-        "target": "microsoft.dft", "creationTime": "2024-08-15T22:13:30.4680605+00:00",
-=======
       string: '{"containerUri": "https://mystorage.blob.core.windows.net/job-00000000-0000-0000-0000-000000000001?sv=PLACEHOLDER&st=2000-01-01T00%3A00%3A00Z&se=2050-01-01T00%3A00%3A00Z&sr=c&sp=rcwl&sig=PLACEHOLDER",
         "inputDataUri": "https://mystorage.blob.core.windows.net/job-00000000-0000-0000-0000-000000000001/inputData?sv=PLACEHOLDER&st=2000-01-01T00%3A00%3A00Z&se=2050-01-01T00%3A00%3A00Z&sr=b&sp=r&rscd=attachment%3B+filename%3Dazure-quantum-dft-job-00000000-0000-0000-0000-000000000001.input.json&sig=PLACEHOLDER",
         "inputDataFormat": "microsoft.xyz.v1", "inputParams": {"tasks": [{"taskType":
@@ -1021,17 +797,12 @@
         null, "errorData": null, "isCancelling": false, "tags": [], "name": "azure-quantum-dft-job",
         "id": "00000000-0000-0000-0000-000000000001", "providerId": "microsoft-elements",
         "target": "microsoft.dft", "creationTime": "2024-08-28T21:54:07.890374+00:00",
->>>>>>> b43e1017
         "endExecutionTime": null, "costEstimate": null, "itemType": "Job"}'
     headers:
       connection:
       - keep-alive
       content-length:
-<<<<<<< HEAD
-      - '1002'
-=======
       - '1618'
->>>>>>> b43e1017
       content-type:
       - application/json; charset=utf-8
       transfer-encoding:
@@ -1054,13 +825,6 @@
     uri: https://eastus.quantum.azure.com/subscriptions/00000000-0000-0000-0000-000000000000/resourceGroups/myresourcegroup/providers/Microsoft.Quantum/workspaces/myworkspace/jobs/00000000-0000-0000-0000-000000000001?api-version=2022-09-12-preview&test-sequence-id=10
   response:
     body:
-<<<<<<< HEAD
-      string: '{"containerUri": "https://mystorage.blob.core.windows.net/job-00000000-0000-0000-0000-000000000001?sv=PLACEHOLDER&st=2024-08-15T22%3A13%3A46Z&se=2050-01-01T00%3A00%3A00Z&sr=c&sp=rcwl&sig=PLACEHOLDER&st=2024-08-15T22%3A13%3A46Z&se=2050-01-01T00%3A00%3A00Z&sr=b&sp=r&rscd=attachment%3B+filename%3Dazure-quantum-dft-job-00000000-0000-0000-0000-000000000001.input.json&sig=PLACEHOLDER&st=2024-08-15T22%3A13%3A46Z&se=2050-01-01T00%3A00%3A00Z&sr=b&sp=r&rscd=attachment%3B+filename%3Dazure-quantum-dft-job-00000000-0000-0000-0000-000000000001.output.json&sig=eOi8S6YlpkWJXNRC1I7Gzp29Ag20wZXCpqIotgBDoR0%3D",
-        "beginExecutionTime": null, "cancellationTime": null, "quantumComputingData":
-        null, "errorData": null, "isCancelling": false, "tags": [], "name": "azure-quantum-dft-job",
-        "id": "00000000-0000-0000-0000-000000000001", "providerId": "microsoft-elements",
-        "target": "microsoft.dft", "creationTime": "2024-08-15T22:13:30.4680605+00:00",
-=======
       string: '{"containerUri": "https://mystorage.blob.core.windows.net/job-00000000-0000-0000-0000-000000000001?sv=PLACEHOLDER&st=2000-01-01T00%3A00%3A00Z&se=2050-01-01T00%3A00%3A00Z&sr=c&sp=rcwl&sig=PLACEHOLDER",
         "inputDataUri": "https://mystorage.blob.core.windows.net/job-00000000-0000-0000-0000-000000000001/inputData?sv=PLACEHOLDER&st=2000-01-01T00%3A00%3A00Z&se=2050-01-01T00%3A00%3A00Z&sr=b&sp=r&rscd=attachment%3B+filename%3Dazure-quantum-dft-job-00000000-0000-0000-0000-000000000001.input.json&sig=PLACEHOLDER",
         "inputDataFormat": "microsoft.xyz.v1", "inputParams": {"tasks": [{"taskType":
@@ -1073,17 +837,12 @@
         null, "errorData": null, "isCancelling": false, "tags": [], "name": "azure-quantum-dft-job",
         "id": "00000000-0000-0000-0000-000000000001", "providerId": "microsoft-elements",
         "target": "microsoft.dft", "creationTime": "2024-08-28T21:54:07.890374+00:00",
->>>>>>> b43e1017
         "endExecutionTime": null, "costEstimate": null, "itemType": "Job"}'
     headers:
       connection:
       - keep-alive
       content-length:
-<<<<<<< HEAD
-      - '1000'
-=======
       - '1618'
->>>>>>> b43e1017
       content-type:
       - application/json; charset=utf-8
       transfer-encoding:
@@ -1106,13 +865,6 @@
     uri: https://eastus.quantum.azure.com/subscriptions/00000000-0000-0000-0000-000000000000/resourceGroups/myresourcegroup/providers/Microsoft.Quantum/workspaces/myworkspace/jobs/00000000-0000-0000-0000-000000000001?api-version=2022-09-12-preview&test-sequence-id=11
   response:
     body:
-<<<<<<< HEAD
-      string: '{"containerUri": "https://mystorage.blob.core.windows.net/job-00000000-0000-0000-0000-000000000001?sv=PLACEHOLDER&st=2024-08-15T22%3A13%3A53Z&se=2050-01-01T00%3A00%3A00Z&sr=c&sp=rcwl&sig=PLACEHOLDER&st=2024-08-15T22%3A13%3A53Z&se=2050-01-01T00%3A00%3A00Z&sr=b&sp=r&rscd=attachment%3B+filename%3Dazure-quantum-dft-job-00000000-0000-0000-0000-000000000001.input.json&sig=PLACEHOLDER&st=2024-08-15T22%3A13%3A53Z&se=2050-01-01T00%3A00%3A00Z&sr=b&sp=r&rscd=attachment%3B+filename%3Dazure-quantum-dft-job-00000000-0000-0000-0000-000000000001.output.json&sig=6uzYynLtRbG2Xk2q1cdtQ%2BnbpK9ITDbVpFbL6g%2Fnn8k%3D",
-        "beginExecutionTime": null, "cancellationTime": null, "quantumComputingData":
-        null, "errorData": null, "isCancelling": false, "tags": [], "name": "azure-quantum-dft-job",
-        "id": "00000000-0000-0000-0000-000000000001", "providerId": "microsoft-elements",
-        "target": "microsoft.dft", "creationTime": "2024-08-15T22:13:30.4680605+00:00",
-=======
       string: '{"containerUri": "https://mystorage.blob.core.windows.net/job-00000000-0000-0000-0000-000000000001?sv=PLACEHOLDER&st=2000-01-01T00%3A00%3A00Z&se=2050-01-01T00%3A00%3A00Z&sr=c&sp=rcwl&sig=PLACEHOLDER",
         "inputDataUri": "https://mystorage.blob.core.windows.net/job-00000000-0000-0000-0000-000000000001/inputData?sv=PLACEHOLDER&st=2000-01-01T00%3A00%3A00Z&se=2050-01-01T00%3A00%3A00Z&sr=b&sp=r&rscd=attachment%3B+filename%3Dazure-quantum-dft-job-00000000-0000-0000-0000-000000000001.input.json&sig=PLACEHOLDER",
         "inputDataFormat": "microsoft.xyz.v1", "inputParams": {"tasks": [{"taskType":
@@ -1125,17 +877,12 @@
         null, "errorData": null, "isCancelling": false, "tags": [], "name": "azure-quantum-dft-job",
         "id": "00000000-0000-0000-0000-000000000001", "providerId": "microsoft-elements",
         "target": "microsoft.dft", "creationTime": "2024-08-28T21:54:07.890374+00:00",
->>>>>>> b43e1017
         "endExecutionTime": null, "costEstimate": null, "itemType": "Job"}'
     headers:
       connection:
       - keep-alive
       content-length:
-<<<<<<< HEAD
-      - '1004'
-=======
       - '1618'
->>>>>>> b43e1017
       content-type:
       - application/json; charset=utf-8
       transfer-encoding:
@@ -1158,14 +905,6 @@
     uri: https://eastus.quantum.azure.com/subscriptions/00000000-0000-0000-0000-000000000000/resourceGroups/myresourcegroup/providers/Microsoft.Quantum/workspaces/myworkspace/jobs/00000000-0000-0000-0000-000000000001?api-version=2022-09-12-preview&test-sequence-id=12
   response:
     body:
-<<<<<<< HEAD
-      string: '{"containerUri": "https://mystorage.blob.core.windows.net/job-00000000-0000-0000-0000-000000000001?sv=PLACEHOLDER&st=2024-08-15T22%3A14%3A05Z&se=2050-01-01T00%3A00%3A00Z&sr=c&sp=rcwl&sig=PLACEHOLDER&st=2024-08-15T22%3A14%3A05Z&se=2050-01-01T00%3A00%3A00Z&sr=b&sp=r&rscd=attachment%3B+filename%3Dazure-quantum-dft-job-00000000-0000-0000-0000-000000000001.input.json&sig=PLACEHOLDER&st=2024-08-15T22%3A14%3A05Z&se=2050-01-01T00%3A00%3A00Z&sr=b&sp=r&rscd=attachment%3B+filename%3Dazure-quantum-dft-job-00000000-0000-0000-0000-000000000001.output.json&sig=vAGs4%2F%2F0SDI21er0kCD%2FtMG7D34HQo%2Fc6j3eX3zL8Bc%3D",
-        "beginExecutionTime": "2024-08-15T22:13:55.9267988Z", "cancellationTime":
-        null, "quantumComputingData": null, "errorData": null, "isCancelling": false,
-        "tags": [], "name": "azure-quantum-dft-job", "id": "00000000-0000-0000-0000-000000000001",
-        "providerId": "microsoft-elements", "target": "microsoft.dft", "creationTime":
-        "2024-08-15T22:13:30.4680605+00:00", "endExecutionTime": null, "costEstimate":
-=======
       string: '{"containerUri": "https://mystorage.blob.core.windows.net/job-00000000-0000-0000-0000-000000000001?sv=PLACEHOLDER&st=2000-01-01T00%3A00%3A00Z&se=2050-01-01T00%3A00%3A00Z&sr=c&sp=rcwl&sig=PLACEHOLDER",
         "inputDataUri": "https://mystorage.blob.core.windows.net/job-00000000-0000-0000-0000-000000000001/inputData?sv=PLACEHOLDER&st=2000-01-01T00%3A00%3A00Z&se=2050-01-01T00%3A00%3A00Z&sr=b&sp=r&rscd=attachment%3B+filename%3Dazure-quantum-dft-job-00000000-0000-0000-0000-000000000001.input.json&sig=PLACEHOLDER",
         "inputDataFormat": "microsoft.xyz.v1", "inputParams": {"tasks": [{"taskType":
@@ -1179,17 +918,12 @@
         "tags": [], "name": "azure-quantum-dft-job", "id": "00000000-0000-0000-0000-000000000001",
         "providerId": "microsoft-elements", "target": "microsoft.dft", "creationTime":
         "2024-08-28T21:54:07.890374+00:00", "endExecutionTime": null, "costEstimate":
->>>>>>> b43e1017
         null, "itemType": "Job"}'
     headers:
       connection:
       - keep-alive
       content-length:
-<<<<<<< HEAD
-      - '1034'
-=======
       - '1646'
->>>>>>> b43e1017
       content-type:
       - application/json; charset=utf-8
       transfer-encoding:
@@ -1212,14 +946,6 @@
     uri: https://eastus.quantum.azure.com/subscriptions/00000000-0000-0000-0000-000000000000/resourceGroups/myresourcegroup/providers/Microsoft.Quantum/workspaces/myworkspace/jobs/00000000-0000-0000-0000-000000000001?api-version=2022-09-12-preview&test-sequence-id=13
   response:
     body:
-<<<<<<< HEAD
-      string: '{"containerUri": "https://mystorage.blob.core.windows.net/job-00000000-0000-0000-0000-000000000001?sv=PLACEHOLDER&st=2024-08-15T22%3A14%3A22Z&se=2050-01-01T00%3A00%3A00Z&sr=c&sp=rcwl&sig=PLACEHOLDER&st=2024-08-15T22%3A14%3A22Z&se=2050-01-01T00%3A00%3A00Z&sr=b&sp=r&rscd=attachment%3B+filename%3Dazure-quantum-dft-job-00000000-0000-0000-0000-000000000001.input.json&sig=PLACEHOLDER&st=2024-08-15T22%3A14%3A22Z&se=2050-01-01T00%3A00%3A00Z&sr=b&sp=r&rscd=attachment%3B+filename%3Dazure-quantum-dft-job-00000000-0000-0000-0000-000000000001.output.json&sig=%2FrKoujfO0skrleSYfTVkJ0S%2Bi7Iz%2Bo1JbF7OuqUJSew%3D",
-        "beginExecutionTime": "2024-08-15T22:13:55.9267988Z", "cancellationTime":
-        null, "quantumComputingData": null, "errorData": null, "isCancelling": false,
-        "tags": [], "name": "azure-quantum-dft-job", "id": "00000000-0000-0000-0000-000000000001",
-        "providerId": "microsoft-elements", "target": "microsoft.dft", "creationTime":
-        "2024-08-15T22:13:30.4680605+00:00", "endExecutionTime": null, "costEstimate":
-=======
       string: '{"containerUri": "https://mystorage.blob.core.windows.net/job-00000000-0000-0000-0000-000000000001?sv=PLACEHOLDER&st=2000-01-01T00%3A00%3A00Z&se=2050-01-01T00%3A00%3A00Z&sr=c&sp=rcwl&sig=PLACEHOLDER",
         "inputDataUri": "https://mystorage.blob.core.windows.net/job-00000000-0000-0000-0000-000000000001/inputData?sv=PLACEHOLDER&st=2000-01-01T00%3A00%3A00Z&se=2050-01-01T00%3A00%3A00Z&sr=b&sp=r&rscd=attachment%3B+filename%3Dazure-quantum-dft-job-00000000-0000-0000-0000-000000000001.input.json&sig=PLACEHOLDER",
         "inputDataFormat": "microsoft.xyz.v1", "inputParams": {"tasks": [{"taskType":
@@ -1233,17 +959,12 @@
         "tags": [], "name": "azure-quantum-dft-job", "id": "00000000-0000-0000-0000-000000000001",
         "providerId": "microsoft-elements", "target": "microsoft.dft", "creationTime":
         "2024-08-28T21:54:07.890374+00:00", "endExecutionTime": null, "costEstimate":
->>>>>>> b43e1017
         null, "itemType": "Job"}'
     headers:
       connection:
       - keep-alive
       content-length:
-<<<<<<< HEAD
-      - '1032'
-=======
       - '1646'
->>>>>>> b43e1017
       content-type:
       - application/json; charset=utf-8
       transfer-encoding:
@@ -1266,14 +987,6 @@
     uri: https://eastus.quantum.azure.com/subscriptions/00000000-0000-0000-0000-000000000000/resourceGroups/myresourcegroup/providers/Microsoft.Quantum/workspaces/myworkspace/jobs/00000000-0000-0000-0000-000000000001?api-version=2022-09-12-preview&test-sequence-id=14
   response:
     body:
-<<<<<<< HEAD
-      string: '{"containerUri": "https://mystorage.blob.core.windows.net/job-00000000-0000-0000-0000-000000000001?sv=PLACEHOLDER&st=2024-08-15T22%3A14%3A49Z&se=2050-01-01T00%3A00%3A00Z&sr=c&sp=rcwl&sig=PLACEHOLDER&st=2024-08-15T22%3A14%3A49Z&se=2050-01-01T00%3A00%3A00Z&sr=b&sp=r&rscd=attachment%3B+filename%3Dazure-quantum-dft-job-00000000-0000-0000-0000-000000000001.input.json&sig=PLACEHOLDER&st=2024-08-15T22%3A14%3A49Z&se=2050-01-01T00%3A00%3A00Z&sr=b&sp=r&rscd=attachment%3B+filename%3Dazure-quantum-dft-job-00000000-0000-0000-0000-000000000001.output.json&sig=BidU0sg5VBQrNeb0XWTSPQLZXgfLnVB9uTh6LVXsFkI%3D",
-        "beginExecutionTime": "2024-08-15T22:13:55.9267988Z", "cancellationTime":
-        null, "quantumComputingData": null, "errorData": null, "isCancelling": false,
-        "tags": [], "name": "azure-quantum-dft-job", "id": "00000000-0000-0000-0000-000000000001",
-        "providerId": "microsoft-elements", "target": "microsoft.dft", "creationTime":
-        "2024-08-15T22:13:30.4680605+00:00", "endExecutionTime": "2024-08-15T22:14:30.0164873Z",
-=======
       string: '{"containerUri": "https://mystorage.blob.core.windows.net/job-00000000-0000-0000-0000-000000000001?sv=PLACEHOLDER&st=2000-01-01T00%3A00%3A00Z&se=2050-01-01T00%3A00%3A00Z&sr=c&sp=rcwl&sig=PLACEHOLDER",
         "inputDataUri": "https://mystorage.blob.core.windows.net/job-00000000-0000-0000-0000-000000000001/inputData?sv=PLACEHOLDER&st=2000-01-01T00%3A00%3A00Z&se=2050-01-01T00%3A00%3A00Z&sr=b&sp=r&rscd=attachment%3B+filename%3Dazure-quantum-dft-job-00000000-0000-0000-0000-000000000001.input.json&sig=PLACEHOLDER",
         "inputDataFormat": "microsoft.xyz.v1", "inputParams": {"tasks": [{"taskType":
@@ -1287,17 +1000,12 @@
         "tags": [], "name": "azure-quantum-dft-job", "id": "00000000-0000-0000-0000-000000000001",
         "providerId": "microsoft-elements", "target": "microsoft.dft", "creationTime":
         "2024-08-28T21:54:07.890374+00:00", "endExecutionTime": "2024-08-28T21:55:08.0490726Z",
->>>>>>> b43e1017
         "costEstimate": null, "itemType": "Job"}'
     headers:
       connection:
       - keep-alive
       content-length:
-<<<<<<< HEAD
-      - '1052'
-=======
       - '1675'
->>>>>>> b43e1017
       content-type:
       - application/json; charset=utf-8
       transfer-encoding:
@@ -1320,14 +1028,6 @@
     uri: https://eastus.quantum.azure.com/subscriptions/00000000-0000-0000-0000-000000000000/resourceGroups/myresourcegroup/providers/Microsoft.Quantum/workspaces/myworkspace/jobs/00000000-0000-0000-0000-000000000001?api-version=2022-09-12-preview&test-sequence-id=15
   response:
     body:
-<<<<<<< HEAD
-      string: '{"containerUri": "https://mystorage.blob.core.windows.net/job-00000000-0000-0000-0000-000000000001?sv=PLACEHOLDER&st=2024-08-15T22%3A14%3A50Z&se=2050-01-01T00%3A00%3A00Z&sr=c&sp=rcwl&sig=PLACEHOLDER&st=2024-08-15T22%3A14%3A50Z&se=2050-01-01T00%3A00%3A00Z&sr=b&sp=r&rscd=attachment%3B+filename%3Dazure-quantum-dft-job-00000000-0000-0000-0000-000000000001.input.json&sig=PLACEHOLDER&st=2024-08-15T22%3A14%3A50Z&se=2050-01-01T00%3A00%3A00Z&sr=b&sp=r&rscd=attachment%3B+filename%3Dazure-quantum-dft-job-00000000-0000-0000-0000-000000000001.output.json&sig=gtB0R6DWEISZMQJJI4TQRM2NyaQz%2F%2BhbUaT3eFwzqDo%3D",
-        "beginExecutionTime": "2024-08-15T22:13:55.9267988Z", "cancellationTime":
-        null, "quantumComputingData": null, "errorData": null, "isCancelling": false,
-        "tags": [], "name": "azure-quantum-dft-job", "id": "00000000-0000-0000-0000-000000000001",
-        "providerId": "microsoft-elements", "target": "microsoft.dft", "creationTime":
-        "2024-08-15T22:13:30.4680605+00:00", "endExecutionTime": "2024-08-15T22:14:30.0164873Z",
-=======
       string: '{"containerUri": "https://mystorage.blob.core.windows.net/job-00000000-0000-0000-0000-000000000001?sv=PLACEHOLDER&st=2000-01-01T00%3A00%3A00Z&se=2050-01-01T00%3A00%3A00Z&sr=c&sp=rcwl&sig=PLACEHOLDER",
         "inputDataUri": "https://mystorage.blob.core.windows.net/job-00000000-0000-0000-0000-000000000001/inputData?sv=PLACEHOLDER&st=2000-01-01T00%3A00%3A00Z&se=2050-01-01T00%3A00%3A00Z&sr=b&sp=r&rscd=attachment%3B+filename%3Dazure-quantum-dft-job-00000000-0000-0000-0000-000000000001.input.json&sig=PLACEHOLDER",
         "inputDataFormat": "microsoft.xyz.v1", "inputParams": {"tasks": [{"taskType":
@@ -1341,17 +1041,12 @@
         "tags": [], "name": "azure-quantum-dft-job", "id": "00000000-0000-0000-0000-000000000001",
         "providerId": "microsoft-elements", "target": "microsoft.dft", "creationTime":
         "2024-08-28T21:54:07.890374+00:00", "endExecutionTime": "2024-08-28T21:55:08.0490726Z",
->>>>>>> b43e1017
         "costEstimate": null, "itemType": "Job"}'
     headers:
       connection:
       - keep-alive
       content-length:
-<<<<<<< HEAD
-      - '1056'
-=======
       - '1675'
->>>>>>> b43e1017
       content-type:
       - application/json; charset=utf-8
       transfer-encoding:
@@ -1371,21 +1066,13 @@
       User-Agent:
       - azsdk-python-storage-blob/12.20.0 Python/3.9.19 (Windows-10-10.0.22631-SP0)
       x-ms-date:
-<<<<<<< HEAD
-      - Thu, 15 Aug 2024 22:14:49 GMT
-=======
       - Wed, 28 Aug 2024 21:55:25 GMT
->>>>>>> b43e1017
       x-ms-range:
       - bytes=0-33554431
       x-ms-version:
       - '2024-05-04'
     method: GET
-<<<<<<< HEAD
-    uri: https://mystorage.blob.core.windows.net/job-00000000-0000-0000-0000-000000000001/rawOutputData?sv=PLACEHOLDER&st=2024-08-15T22%3A14%3A50Z&se=2050-01-01T00%3A00%3A00Z&sr=b&sp=r&rscd=attachment%3B%20filename%3Dazure-quantum-dft-job-00000000-0000-0000-0000-000000000001.output.json&sig=gtB0R6DWEISZMQJJI4TQRM2NyaQz%2F%2BhbUaT3eFwzqDo%3D
-=======
     uri: https://mystorage.blob.core.windows.net/job-00000000-0000-0000-0000-000000000001/rawOutputData?sv=PLACEHOLDER&st=2000-01-01T00%3A00%3A00Z&se=2050-01-01T00%3A00%3A00Z&sr=b&sp=r&rscd=attachment%3B%20filename%3Dazure-quantum-dft-job-00000000-0000-0000-0000-000000000001.output.json&sig=PLACEHOLDER
->>>>>>> b43e1017
   response:
     body:
       string: '{"results": [{"id": null, "schema_name": "qcschema_output", "schema_version":
@@ -1433,44 +1120,6 @@
         "densityInitMethod": "atom", "maxSteps": 100, "convergeThreshold": 1e-08,
         "eriTolerance": 1e-12, "damping": 0.0, "dispersion": null, "pcm": null, "requireWaveFunction":
         false}}, "protocols": {"wavefunction": "none"}, "extras": {"program_time_seconds":
-<<<<<<< HEAD
-        6.587801954}, "provenance": {"creator": "Microsoft Accelerated DFT", "version":
-        "1.0", "routine": "madft.lightaimd", "total_time_seconds": 8.067851305007935},
-        "properties": {"calcinfo_nbasis": 480, "calcinfo_nalpha": 100, "calcinfo_nbeta":
-        100, "calcinfo_natom": 60, "nuclear_repulsion_energy": 2286.8096438080293,
-        "return_energy": -1526.7120446173767, "scf_one_electron_energy": -6669.3134610793195,
-        "scf_two_electron_energy": 2945.2949933654054, "scf_xc_energy": -89.5032207114919,
-        "scf_total_energy": -1526.7120446173767, "scf_iterations": 11}, "wavefunction":
-        null, "return_result": -1526.7120446173767, "stdout": "[2024-08-15 22:14:11.491]
-        mol=mol: atoms=60, electrons=200, ecp_cores=0, charge=0, multiplicity=1, spin(2S)=0,
-        alpha=100, beta=100\n[2024-08-15 22:14:11.491] restricted=true, basis=def2-svp,
-        pure=true, nbf=480, conv_threshold=1.00e-08, eri_tolerance=1.00e-12, disp=none,
-        PCM=false\n[2024-08-15 22:14:13.550] xc=m06-2x, grids_level=4\n[2024-08-15
-        22:14:13.711] Total grid points: 1216560\n[2024-08-15 22:14:13.833] Reset
-        incremental Fock matrix\n[2024-08-15 22:14:14.322] Step 000: E=-1.526062981106583e+03,
-        DE=-1.526062981106583e+03, |DP|=6.129082631893858e+00\n[2024-08-15 22:14:14.323]
-        Reset incremental Fock matrix\n[2024-08-15 22:14:14.634] Step 001: E=-1.525260869406549e+03,
-        DE=+8.021117000334925e-01, |DP|=3.539198496937048e+00\n[2024-08-15 22:14:14.635]
-        Reset incremental Fock matrix\n[2024-08-15 22:14:14.935] Step 002: E=-1.525475947483693e+03,
-        DE=-2.150780771439713e-01, |DP|=1.732884141022867e+00\n[2024-08-15 22:14:15.242]
-        Step 003: E=-1.526710575340875e+03, DE=-1.234627857181522e+00, |DP|=7.027705293286653e-02\n[2024-08-15
-        22:14:15.543] Step 004: E=-1.526711736979316e+03, DE=-1.161638441544710e-03,
-        |DP|=3.840633206570700e-02\n[2024-08-15 22:14:15.837] Step 005: E=-1.526711965458579e+03,
-        DE=-2.284792628870491e-04, |DP|=1.422620034908798e-02\n[2024-08-15 22:14:16.131]
-        Step 006: E=-1.526712043825704e+03, DE=-7.836712438802351e-05, |DP|=2.353163484529454e-03\n[2024-08-15
-        22:14:16.421] Step 007: E=-1.526712044352685e+03, DE=-5.269812390906736e-07,
-        |DP|=8.707324342141436e-04\n[2024-08-15 22:14:16.724] Step 008: E=-1.526712044605114e+03,
-        DE=-2.524295723560499e-07, |DP|=2.470693955026918e-04\n[2024-08-15 22:14:17.017]
-        Step 009: E=-1.526712044616266e+03, DE=-1.115176928578876e-08, |DP|=7.680994225881830e-05\n[2024-08-15
-        22:14:17.309] Step 010: E=-1.526712044617377e+03, DE=-1.110493030864745e-09,
-        |DP|=2.375268338103565e-05\n[2024-08-15 22:14:17.310] SCF converged: steps=11,
-        E=-1526.712044617377\n-----------------------------------------------------------------\nNuclear
-        Repulsion Energy =            2286.809643808029\nOne-Electron Energy =                -6669.313461079319\nTwo-Electron
-        Energy =                 2945.294993365405\nDFT Exchange-Correlation Energy
-        =      -89.503220711492\nDispersion Correction Energy =           0.000000000000\nPCM
-        Polarization Energy =                0.000000000000\nTotal Energy =                       -1526.712044617377\n-----------------------------------------------------------------\n[2024-08-15
-        22:14:17.310] Total time: 6.6 sec\n", "stderr": null, "native_files": {},
-=======
         6.512578452}, "provenance": {"creator": "Microsoft Accelerated DFT", "version":
         "1.0", "routine": "madft.lightaimd", "total_time_seconds": 7.990653038024902},
         "properties": {"calcinfo_nbasis": 480, "calcinfo_nalpha": 100, "calcinfo_nbeta":
@@ -1507,7 +1156,6 @@
         =      -89.503220711494\nDispersion Correction Energy =           0.000000000000\nPCM
         Polarization Energy =                0.000000000000\nTotal Energy =                       -1526.712044617368\n-----------------------------------------------------------------\n[2024-08-28
         21:54:55.239] Total time: 6.5 sec\n", "stderr": null, "native_files": {},
->>>>>>> b43e1017
         "success": true, "error": null}]}'
     headers:
       accept-ranges:
@@ -1519,19 +1167,11 @@
       content-type:
       - application/octet-stream
       x-ms-blob-content-md5:
-<<<<<<< HEAD
-      - 6kZvbFt3KwJrDj37+GY3dg==
-      x-ms-blob-type:
-      - BlockBlob
-      x-ms-creation-time:
-      - Thu, 15 Aug 2024 22:13:30 GMT
-=======
       - zHZkFJzUjDcCMKOkgyJIsw==
       x-ms-blob-type:
       - BlockBlob
       x-ms-creation-time:
       - Wed, 28 Aug 2024 21:54:08 GMT
->>>>>>> b43e1017
       x-ms-lease-state:
       - available
       x-ms-lease-status:

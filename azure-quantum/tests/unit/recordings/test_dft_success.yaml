--- conflicted
+++ resolved
@@ -26,18 +26,8 @@
     uri: https://login.microsoftonline.com/00000000-0000-0000-0000-000000000000/oauth2/v2.0/token
   response:
     body:
-<<<<<<< HEAD
-      string: '{"error": "invalid_client", "error_description": "AADSTS7000215: Invalid
-        client secret provided. Ensure the secret being sent in the request is the
-        client secret value, not the client secret ID, for a secret added to app ''00000000-0000-0000-0000-000000000000''.
-        Trace ID: 9e5ece05-044d-44cc-bcb0-b5bd0655ba00 Correlation ID: 33d72e3f-00c2-4d57-b112-3a12e7b3cf2e
-        Timestamp: 2024-04-30 13:57:15Z", "error_codes": [7000215], "timestamp": "2024-04-30
-        13:57:15Z", "trace_id": "9e5ece05-044d-44cc-bcb0-b5bd0655ba00", "correlation_id":
-        "33d72e3f-00c2-4d57-b112-3a12e7b3cf2e", "error_uri": "https://login.microsoftonline.com/error?code=7000215"}'
-=======
       string: '{"token_type": "Bearer", "expires_in": 1746121063, "ext_expires_in":
         1746121063, "refresh_in": 31536000, "access_token": "PLACEHOLDER"}'
->>>>>>> 45329fda
     headers:
       content-length:
       - '636'
@@ -65,20 +55,6 @@
         "targets": [{"id": "microsoft.dft", "currentAvailability": "Available", "averageQueueTime":
         0, "statusPage": null}]}, {"id": "ionq", "currentAvailability": "Degraded",
         "targets": [{"id": "ionq.qpu", "currentAvailability": "Available", "averageQueueTime":
-<<<<<<< HEAD
-        383465, "statusPage": "https://status.ionq.co"}, {"id": "ionq.qpu.aria-1",
-        "currentAvailability": "Unavailable", "averageQueueTime": 720075, "statusPage":
-        "https://status.ionq.co"}, {"id": "ionq.qpu.aria-2", "currentAvailability":
-        "Unavailable", "averageQueueTime": 0, "statusPage": "https://status.ionq.co"},
-        {"id": "ionq.simulator", "currentAvailability": "Available", "averageQueueTime":
-        1, "statusPage": "https://status.ionq.co"}]}, {"id": "microsoft-qc", "currentAvailability":
-        "Available", "targets": [{"id": "microsoft.estimator", "currentAvailability":
-        "Available", "averageQueueTime": 0, "statusPage": null}]}, {"id": "pasqal",
-        "currentAvailability": "Available", "targets": [{"id": "pasqal.sim.emu-tn",
-        "currentAvailability": "Available", "averageQueueTime": 318, "statusPage":
-        "https://pasqal.com"}, {"id": "pasqal.qpu.fresnel", "currentAvailability":
-        "Available", "averageQueueTime": 0, "statusPage": "https://pasqal.com"}]},
-=======
         493529, "statusPage": "https://status.ionq.co"}, {"id": "ionq.qpu.aria-1",
         "currentAvailability": "Unavailable", "averageQueueTime": 736687, "statusPage":
         "https://status.ionq.co"}, {"id": "ionq.qpu.aria-2", "currentAvailability":
@@ -91,7 +67,6 @@
         "currentAvailability": "Available", "averageQueueTime": 290, "statusPage":
         "https://pasqal.com"}, {"id": "pasqal.qpu.fresnel", "currentAvailability":
         "Degraded", "averageQueueTime": 0, "statusPage": "https://pasqal.com"}]},
->>>>>>> 45329fda
         {"id": "rigetti", "currentAvailability": "Degraded", "targets": [{"id": "rigetti.sim.qvm",
         "currentAvailability": "Available", "averageQueueTime": 5, "statusPage": "https://rigetti.statuspage.io/"},
         {"id": "rigetti.qpu.ankaa-2", "currentAvailability": "Degraded", "averageQueueTime":
@@ -103,24 +78,6 @@
         "currentAvailability": "Available", "averageQueueTime": 0, "statusPage": "https://quantumcircuits.com"}]},
         {"id": "quantinuum", "currentAvailability": "Degraded", "targets": [{"id":
         "quantinuum.qpu.h1-1", "currentAvailability": "Available", "averageQueueTime":
-<<<<<<< HEAD
-        602461, "statusPage": "https://www.quantinuum.com/hardware/h1"}, {"id": "quantinuum.sim.h1-1sc",
-        "currentAvailability": "Available", "averageQueueTime": 2, "statusPage": "https://www.quantinuum.com/hardware/h1"},
-        {"id": "quantinuum.sim.h1-1e", "currentAvailability": "Available", "averageQueueTime":
-        4, "statusPage": "https://www.quantinuum.com/hardware/h1"}, {"id": "quantinuum.qpu.h2-1",
-        "currentAvailability": "Degraded", "averageQueueTime": 0, "statusPage": "https://www.quantinuum.com/hardware/h2"},
-        {"id": "quantinuum.sim.h2-1sc", "currentAvailability": "Available", "averageQueueTime":
-        0, "statusPage": "https://www.quantinuum.com/hardware/h2"}, {"id": "quantinuum.sim.h2-1e",
-        "currentAvailability": "Available", "averageQueueTime": 10, "statusPage":
-        "https://www.quantinuum.com/hardware/h2"}, {"id": "quantinuum.sim.h1-1sc-preview",
-        "currentAvailability": "Available", "averageQueueTime": 2, "statusPage": "https://www.quantinuum.com/hardware/h1"},
-        {"id": "quantinuum.sim.h1-1e-preview", "currentAvailability": "Available",
-        "averageQueueTime": 4, "statusPage": "https://www.quantinuum.com/hardware/h1"},
-        {"id": "quantinuum.sim.h1-2e-preview", "currentAvailability": "Available",
-        "averageQueueTime": 15089, "statusPage": "https://www.quantinuum.com/hardware/h1"},
-        {"id": "quantinuum.qpu.h1-1-preview", "currentAvailability": "Available",
-        "averageQueueTime": 602461, "statusPage": "https://www.quantinuum.com/hardware/h1"}]},
-=======
         24071, "statusPage": "https://www.quantinuum.com/hardware/h1"}, {"id": "quantinuum.sim.h1-1sc",
         "currentAvailability": "Available", "averageQueueTime": 4, "statusPage": "https://www.quantinuum.com/hardware/h1"},
         {"id": "quantinuum.sim.h1-1e", "currentAvailability": "Available", "averageQueueTime":
@@ -137,7 +94,6 @@
         "averageQueueTime": 27901, "statusPage": "https://www.quantinuum.com/hardware/h1"},
         {"id": "quantinuum.qpu.h1-1-preview", "currentAvailability": "Available",
         "averageQueueTime": 24071, "statusPage": "https://www.quantinuum.com/hardware/h1"}]},
->>>>>>> 45329fda
         {"id": "Microsoft.Test", "currentAvailability": "Available", "targets": [{"id":
         "echo-rigetti", "currentAvailability": "Available", "averageQueueTime": 1,
         "statusPage": ""}, {"id": "echo-quantinuum", "currentAvailability": "Available",
@@ -156,11 +112,7 @@
       connection:
       - keep-alive
       content-length:
-<<<<<<< HEAD
-      - '4768'
-=======
       - '4765'
->>>>>>> 45329fda
       content-type:
       - application/json; charset=utf-8
       transfer-encoding:
@@ -195,18 +147,8 @@
     uri: https://login.microsoftonline.com/00000000-0000-0000-0000-000000000000/oauth2/v2.0/token
   response:
     body:
-<<<<<<< HEAD
-      string: '{"error": "invalid_client", "error_description": "AADSTS7000215: Invalid
-        client secret provided. Ensure the secret being sent in the request is the
-        client secret value, not the client secret ID, for a secret added to app ''00000000-0000-0000-0000-000000000000''.
-        Trace ID: b7cf678d-6e17-46c6-a6de-59365488a700 Correlation ID: 5f29f6d1-96eb-4e26-8f17-08963273467a
-        Timestamp: 2024-04-30 13:57:18Z", "error_codes": [7000215], "timestamp": "2024-04-30
-        13:57:18Z", "trace_id": "b7cf678d-6e17-46c6-a6de-59365488a700", "correlation_id":
-        "5f29f6d1-96eb-4e26-8f17-08963273467a", "error_uri": "https://login.microsoftonline.com/error?code=7000215"}'
-=======
       string: '{"token_type": "Bearer", "expires_in": 1746121065, "ext_expires_in":
         1746121065, "refresh_in": 31536000, "access_token": "PLACEHOLDER"}'
->>>>>>> 45329fda
     headers:
       content-length:
       - '636'
@@ -259,11 +201,7 @@
       User-Agent:
       - azsdk-python-storage-blob/12.19.1 Python/3.9.19 (Windows-10-10.0.22631-SP0)
       x-ms-date:
-<<<<<<< HEAD
-      - Tue, 30 Apr 2024 13:57:20 GMT
-=======
       - Wed, 01 May 2024 17:37:46 GMT
->>>>>>> 45329fda
       x-ms-version:
       - '2023-11-03'
     method: GET
@@ -271,11 +209,7 @@
   response:
     body:
       string: "\uFEFF<?xml version=\"1.0\" encoding=\"utf-8\"?><Error><Code>ContainerNotFound</Code><Message>The
-<<<<<<< HEAD
-        specified container does not exist.\nRequestId:a07a1c4a-701e-0074-5c06-9b1830000000\nTime:2024-04-30T13:57:22.4347386Z</Message></Error>"
-=======
         specified container does not exist.\nRequestId:5c8f6342-501e-0011-5fee-9bb674000000\nTime:2024-05-01T17:37:49.0117213Z</Message></Error>"
->>>>>>> 45329fda
     headers:
       content-length:
       - '223'
@@ -300,11 +234,7 @@
       User-Agent:
       - azsdk-python-storage-blob/12.19.1 Python/3.9.19 (Windows-10-10.0.22631-SP0)
       x-ms-date:
-<<<<<<< HEAD
-      - Tue, 30 Apr 2024 13:57:21 GMT
-=======
       - Wed, 01 May 2024 17:37:48 GMT
->>>>>>> 45329fda
       x-ms-version:
       - '2023-11-03'
     method: PUT
@@ -332,11 +262,7 @@
       User-Agent:
       - azsdk-python-storage-blob/12.19.1 Python/3.9.19 (Windows-10-10.0.22631-SP0)
       x-ms-date:
-<<<<<<< HEAD
-      - Tue, 30 Apr 2024 13:57:21 GMT
-=======
       - Wed, 01 May 2024 17:37:48 GMT
->>>>>>> 45329fda
       x-ms-version:
       - '2023-11-03'
     method: GET
@@ -374,11 +300,7 @@
       x-ms-blob-type:
       - BlockBlob
       x-ms-date:
-<<<<<<< HEAD
-      - Tue, 30 Apr 2024 13:57:22 GMT
-=======
       - Wed, 01 May 2024 17:37:49 GMT
->>>>>>> 45329fda
       x-ms-version:
       - '2023-11-03'
     method: PUT
@@ -431,11 +353,7 @@
         "beginExecutionTime": null, "cancellationTime": null, "quantumComputingData":
         null, "errorData": null, "isCancelling": false, "tags": [], "name": "azure-quantum-dft-job",
         "id": "00000000-0000-0000-0000-000000000001", "providerId": "microsoft-elements",
-<<<<<<< HEAD
-        "target": "microsoft.dft", "creationTime": "2024-04-30T13:57:23.9499193+00:00",
-=======
         "target": "microsoft.dft", "creationTime": "2024-05-01T17:37:51.2338475+00:00",
->>>>>>> 45329fda
         "endExecutionTime": null, "costEstimate": null, "itemType": "Job"}'
     headers:
       connection:
@@ -475,11 +393,7 @@
         "beginExecutionTime": null, "cancellationTime": null, "quantumComputingData":
         null, "errorData": null, "isCancelling": false, "tags": [], "name": "azure-quantum-dft-job",
         "id": "00000000-0000-0000-0000-000000000001", "providerId": "microsoft-elements",
-<<<<<<< HEAD
-        "target": "microsoft.dft", "creationTime": "2024-04-30T13:57:23.9499193+00:00",
-=======
         "target": "microsoft.dft", "creationTime": "2024-05-01T17:37:51.2338475+00:00",
->>>>>>> 45329fda
         "endExecutionTime": null, "costEstimate": null, "itemType": "Job"}'
     headers:
       connection:
@@ -519,11 +433,7 @@
         "beginExecutionTime": null, "cancellationTime": null, "quantumComputingData":
         null, "errorData": null, "isCancelling": false, "tags": [], "name": "azure-quantum-dft-job",
         "id": "00000000-0000-0000-0000-000000000001", "providerId": "microsoft-elements",
-<<<<<<< HEAD
-        "target": "microsoft.dft", "creationTime": "2024-04-30T13:57:23.9499193+00:00",
-=======
         "target": "microsoft.dft", "creationTime": "2024-05-01T17:37:51.2338475+00:00",
->>>>>>> 45329fda
         "endExecutionTime": null, "costEstimate": null, "itemType": "Job"}'
     headers:
       connection:
@@ -563,11 +473,7 @@
         "beginExecutionTime": null, "cancellationTime": null, "quantumComputingData":
         null, "errorData": null, "isCancelling": false, "tags": [], "name": "azure-quantum-dft-job",
         "id": "00000000-0000-0000-0000-000000000001", "providerId": "microsoft-elements",
-<<<<<<< HEAD
-        "target": "microsoft.dft", "creationTime": "2024-04-30T13:57:23.9499193+00:00",
-=======
         "target": "microsoft.dft", "creationTime": "2024-05-01T17:37:51.2338475+00:00",
->>>>>>> 45329fda
         "endExecutionTime": null, "costEstimate": null, "itemType": "Job"}'
     headers:
       connection:
@@ -607,11 +513,7 @@
         "beginExecutionTime": null, "cancellationTime": null, "quantumComputingData":
         null, "errorData": null, "isCancelling": false, "tags": [], "name": "azure-quantum-dft-job",
         "id": "00000000-0000-0000-0000-000000000001", "providerId": "microsoft-elements",
-<<<<<<< HEAD
-        "target": "microsoft.dft", "creationTime": "2024-04-30T13:57:23.9499193+00:00",
-=======
         "target": "microsoft.dft", "creationTime": "2024-05-01T17:37:51.2338475+00:00",
->>>>>>> 45329fda
         "endExecutionTime": null, "costEstimate": null, "itemType": "Job"}'
     headers:
       connection:
@@ -651,11 +553,7 @@
         "beginExecutionTime": null, "cancellationTime": null, "quantumComputingData":
         null, "errorData": null, "isCancelling": false, "tags": [], "name": "azure-quantum-dft-job",
         "id": "00000000-0000-0000-0000-000000000001", "providerId": "microsoft-elements",
-<<<<<<< HEAD
-        "target": "microsoft.dft", "creationTime": "2024-04-30T13:57:23.9499193+00:00",
-=======
         "target": "microsoft.dft", "creationTime": "2024-05-01T17:37:51.2338475+00:00",
->>>>>>> 45329fda
         "endExecutionTime": null, "costEstimate": null, "itemType": "Job"}'
     headers:
       connection:
@@ -695,11 +593,7 @@
         "beginExecutionTime": null, "cancellationTime": null, "quantumComputingData":
         null, "errorData": null, "isCancelling": false, "tags": [], "name": "azure-quantum-dft-job",
         "id": "00000000-0000-0000-0000-000000000001", "providerId": "microsoft-elements",
-<<<<<<< HEAD
-        "target": "microsoft.dft", "creationTime": "2024-04-30T13:57:23.9499193+00:00",
-=======
         "target": "microsoft.dft", "creationTime": "2024-05-01T17:37:51.2338475+00:00",
->>>>>>> 45329fda
         "endExecutionTime": null, "costEstimate": null, "itemType": "Job"}'
     headers:
       connection:
@@ -739,11 +633,7 @@
         "beginExecutionTime": null, "cancellationTime": null, "quantumComputingData":
         null, "errorData": null, "isCancelling": false, "tags": [], "name": "azure-quantum-dft-job",
         "id": "00000000-0000-0000-0000-000000000001", "providerId": "microsoft-elements",
-<<<<<<< HEAD
-        "target": "microsoft.dft", "creationTime": "2024-04-30T13:57:23.9499193+00:00",
-=======
         "target": "microsoft.dft", "creationTime": "2024-05-01T17:37:51.2338475+00:00",
->>>>>>> 45329fda
         "endExecutionTime": null, "costEstimate": null, "itemType": "Job"}'
     headers:
       connection:
@@ -783,11 +673,7 @@
         "beginExecutionTime": null, "cancellationTime": null, "quantumComputingData":
         null, "errorData": null, "isCancelling": false, "tags": [], "name": "azure-quantum-dft-job",
         "id": "00000000-0000-0000-0000-000000000001", "providerId": "microsoft-elements",
-<<<<<<< HEAD
-        "target": "microsoft.dft", "creationTime": "2024-04-30T13:57:23.9499193+00:00",
-=======
         "target": "microsoft.dft", "creationTime": "2024-05-01T17:37:51.2338475+00:00",
->>>>>>> 45329fda
         "endExecutionTime": null, "costEstimate": null, "itemType": "Job"}'
     headers:
       connection:
@@ -827,11 +713,7 @@
         "beginExecutionTime": null, "cancellationTime": null, "quantumComputingData":
         null, "errorData": null, "isCancelling": false, "tags": [], "name": "azure-quantum-dft-job",
         "id": "00000000-0000-0000-0000-000000000001", "providerId": "microsoft-elements",
-<<<<<<< HEAD
-        "target": "microsoft.dft", "creationTime": "2024-04-30T13:57:23.9499193+00:00",
-=======
         "target": "microsoft.dft", "creationTime": "2024-05-01T17:37:51.2338475+00:00",
->>>>>>> 45329fda
         "endExecutionTime": null, "costEstimate": null, "itemType": "Job"}'
     headers:
       connection:
@@ -871,11 +753,7 @@
         "beginExecutionTime": null, "cancellationTime": null, "quantumComputingData":
         null, "errorData": null, "isCancelling": false, "tags": [], "name": "azure-quantum-dft-job",
         "id": "00000000-0000-0000-0000-000000000001", "providerId": "microsoft-elements",
-<<<<<<< HEAD
-        "target": "microsoft.dft", "creationTime": "2024-04-30T13:57:23.9499193+00:00",
-=======
         "target": "microsoft.dft", "creationTime": "2024-05-01T17:37:51.2338475+00:00",
->>>>>>> 45329fda
         "endExecutionTime": null, "costEstimate": null, "itemType": "Job"}'
     headers:
       connection:
@@ -915,11 +793,7 @@
         "beginExecutionTime": null, "cancellationTime": null, "quantumComputingData":
         null, "errorData": null, "isCancelling": false, "tags": [], "name": "azure-quantum-dft-job",
         "id": "00000000-0000-0000-0000-000000000001", "providerId": "microsoft-elements",
-<<<<<<< HEAD
-        "target": "microsoft.dft", "creationTime": "2024-04-30T13:57:23.9499193+00:00",
-=======
         "target": "microsoft.dft", "creationTime": "2024-05-01T17:37:51.2338475+00:00",
->>>>>>> 45329fda
         "endExecutionTime": null, "costEstimate": null, "itemType": "Job"}'
     headers:
       connection:
@@ -956,19 +830,11 @@
         "convergeThreshold": 1e-08}}]}, "metadata": null, "sessionId": null, "status":
         "Executing", "jobType": "QuantumChemistry", "outputDataFormat": "microsoft.dft-results.v1",
         "outputDataUri": "https://mystorage.blob.core.windows.net/job-00000000-0000-0000-0000-000000000001/outputData?sv=PLACEHOLDER&sr=b&sig=PLACEHOLDER&se=2050-01-01T00%3A00%3A00Z&sp=r&rscd=attachment%3B%20filename%3Dazure-quantum-dft-job-00000000-0000-0000-0000-000000000001.output.json",
-<<<<<<< HEAD
-        "beginExecutionTime": "2024-04-30T13:57:49.8202226Z", "cancellationTime":
-        null, "quantumComputingData": null, "errorData": null, "isCancelling": false,
-        "tags": [], "name": "azure-quantum-dft-job", "id": "00000000-0000-0000-0000-000000000001",
-        "providerId": "microsoft-elements", "target": "microsoft.dft", "creationTime":
-        "2024-04-30T13:57:23.9499193+00:00", "endExecutionTime": null, "costEstimate":
-=======
         "beginExecutionTime": "2024-05-01T17:38:24.1151785Z", "cancellationTime":
         null, "quantumComputingData": null, "errorData": null, "isCancelling": false,
         "tags": [], "name": "azure-quantum-dft-job", "id": "00000000-0000-0000-0000-000000000001",
         "providerId": "microsoft-elements", "target": "microsoft.dft", "creationTime":
         "2024-05-01T17:37:51.2338475+00:00", "endExecutionTime": null, "costEstimate":
->>>>>>> 45329fda
         null, "itemType": "Job"}'
     headers:
       connection:
@@ -1005,19 +871,11 @@
         "convergeThreshold": 1e-08}}]}, "metadata": null, "sessionId": null, "status":
         "Executing", "jobType": "QuantumChemistry", "outputDataFormat": "microsoft.dft-results.v1",
         "outputDataUri": "https://mystorage.blob.core.windows.net/job-00000000-0000-0000-0000-000000000001/outputData?sv=PLACEHOLDER&sr=b&sig=PLACEHOLDER&se=2050-01-01T00%3A00%3A00Z&sp=r&rscd=attachment%3B%20filename%3Dazure-quantum-dft-job-00000000-0000-0000-0000-000000000001.output.json",
-<<<<<<< HEAD
-        "beginExecutionTime": "2024-04-30T13:57:49.8202226Z", "cancellationTime":
-        null, "quantumComputingData": null, "errorData": null, "isCancelling": false,
-        "tags": [], "name": "azure-quantum-dft-job", "id": "00000000-0000-0000-0000-000000000001",
-        "providerId": "microsoft-elements", "target": "microsoft.dft", "creationTime":
-        "2024-04-30T13:57:23.9499193+00:00", "endExecutionTime": null, "costEstimate":
-=======
         "beginExecutionTime": "2024-05-01T17:38:24.1151785Z", "cancellationTime":
         null, "quantumComputingData": null, "errorData": null, "isCancelling": false,
         "tags": [], "name": "azure-quantum-dft-job", "id": "00000000-0000-0000-0000-000000000001",
         "providerId": "microsoft-elements", "target": "microsoft.dft", "creationTime":
         "2024-05-01T17:37:51.2338475+00:00", "endExecutionTime": null, "costEstimate":
->>>>>>> 45329fda
         null, "itemType": "Job"}'
     headers:
       connection:
@@ -1054,19 +912,11 @@
         "convergeThreshold": 1e-08}}]}, "metadata": null, "sessionId": null, "status":
         "Succeeded", "jobType": "QuantumChemistry", "outputDataFormat": "microsoft.dft-results.v1",
         "outputDataUri": "https://mystorage.blob.core.windows.net/job-00000000-0000-0000-0000-000000000001/rawOutputData?sv=PLACEHOLDER&sr=b&sig=PLACEHOLDER&se=2050-01-01T00%3A00%3A00Z&sp=r&rscd=attachment%3B%20filename%3Dazure-quantum-dft-job-00000000-0000-0000-0000-000000000001.output.json",
-<<<<<<< HEAD
-        "beginExecutionTime": "2024-04-30T13:57:49.8202226Z", "cancellationTime":
-        null, "quantumComputingData": null, "errorData": null, "isCancelling": false,
-        "tags": [], "name": "azure-quantum-dft-job", "id": "00000000-0000-0000-0000-000000000001",
-        "providerId": "microsoft-elements", "target": "microsoft.dft", "creationTime":
-        "2024-04-30T13:57:23.9499193+00:00", "endExecutionTime": "2024-04-30T13:58:24.5214751Z",
-=======
         "beginExecutionTime": "2024-05-01T17:38:24.1151785Z", "cancellationTime":
         null, "quantumComputingData": null, "errorData": null, "isCancelling": false,
         "tags": [], "name": "azure-quantum-dft-job", "id": "00000000-0000-0000-0000-000000000001",
         "providerId": "microsoft-elements", "target": "microsoft.dft", "creationTime":
         "2024-05-01T17:37:51.2338475+00:00", "endExecutionTime": "2024-05-01T17:38:57.4435743Z",
->>>>>>> 45329fda
         "costEstimate": null, "itemType": "Job"}'
     headers:
       connection:
@@ -1103,19 +953,11 @@
         "convergeThreshold": 1e-08}}]}, "metadata": null, "sessionId": null, "status":
         "Succeeded", "jobType": "QuantumChemistry", "outputDataFormat": "microsoft.dft-results.v1",
         "outputDataUri": "https://mystorage.blob.core.windows.net/job-00000000-0000-0000-0000-000000000001/rawOutputData?sv=PLACEHOLDER&sr=b&sig=PLACEHOLDER&se=2050-01-01T00%3A00%3A00Z&sp=r&rscd=attachment%3B%20filename%3Dazure-quantum-dft-job-00000000-0000-0000-0000-000000000001.output.json",
-<<<<<<< HEAD
-        "beginExecutionTime": "2024-04-30T13:57:49.8202226Z", "cancellationTime":
-        null, "quantumComputingData": null, "errorData": null, "isCancelling": false,
-        "tags": [], "name": "azure-quantum-dft-job", "id": "00000000-0000-0000-0000-000000000001",
-        "providerId": "microsoft-elements", "target": "microsoft.dft", "creationTime":
-        "2024-04-30T13:57:23.9499193+00:00", "endExecutionTime": "2024-04-30T13:58:24.5214751Z",
-=======
         "beginExecutionTime": "2024-05-01T17:38:24.1151785Z", "cancellationTime":
         null, "quantumComputingData": null, "errorData": null, "isCancelling": false,
         "tags": [], "name": "azure-quantum-dft-job", "id": "00000000-0000-0000-0000-000000000001",
         "providerId": "microsoft-elements", "target": "microsoft.dft", "creationTime":
         "2024-05-01T17:37:51.2338475+00:00", "endExecutionTime": "2024-05-01T17:38:57.4435743Z",
->>>>>>> 45329fda
         "costEstimate": null, "itemType": "Job"}'
     headers:
       connection:
@@ -1141,11 +983,7 @@
       User-Agent:
       - azsdk-python-storage-blob/12.19.1 Python/3.9.19 (Windows-10-10.0.22631-SP0)
       x-ms-date:
-<<<<<<< HEAD
-      - Tue, 30 Apr 2024 13:58:44 GMT
-=======
       - Wed, 01 May 2024 17:39:12 GMT
->>>>>>> 45329fda
       x-ms-range:
       - bytes=0-33554431
       x-ms-version:
@@ -1199,44 +1037,6 @@
         "densityInitMethod": "atom", "maxSteps": 100, "convergeThreshold": 1e-08,
         "eriTolerance": 1e-12, "damping": 0.0, "dispersion": null, "pcm": null, "requireWaveFunction":
         false}}, "protocols": {"wavefunction": "none"}, "extras": {"program_time_seconds":
-<<<<<<< HEAD
-        6.5348413380000006}, "provenance": {"creator": "Microsoft Accelerated DFT",
-        "version": "1.0", "routine": "madft.lightaimd", "total_time_seconds": 8.038292407989502},
-        "properties": {"calcinfo_nbasis": 480, "calcinfo_nalpha": 100, "calcinfo_nbeta":
-        100, "calcinfo_natom": 60, "nuclear_repulsion_energy": 2286.8096438080293,
-        "return_energy": -1526.712044617368, "scf_one_electron_energy": -6669.313461079348,
-        "scf_two_electron_energy": 2945.2949933654436, "scf_xc_energy": -89.50322071149313,
-        "scf_total_energy": -1526.712044617368, "scf_iterations": 11}, "wavefunction":
-        null, "return_result": -1526.712044617368, "stdout": "[2024-04-30 13:58:05.522]
-        mol=mol: atoms=60, electrons=200, ecp_cores=0, charge=0, multiplicity=1, spin(2S)=0,
-        alpha=100, beta=100\n[2024-04-30 13:58:05.524] restricted=true, basis=def2-svp,
-        pure=true, nbf=480, conv_threshold=1.00e-08, eri_tolerance=1.00e-12, disp=none,
-        PCM=false\n[2024-04-30 13:58:07.563] xc=m06-2x, grids_level=4\n[2024-04-30
-        13:58:07.723] Total grid points: 1216560\n[2024-04-30 13:58:07.855] Reset
-        incremental Fock matrix\n[2024-04-30 13:58:08.347] Step 000: E=-1.526062981106583e+03,
-        DE=-1.526062981106583e+03, |DP|=6.129082631893813e+00\n[2024-04-30 13:58:08.348]
-        Reset incremental Fock matrix\n[2024-04-30 13:58:08.660] Step 001: E=-1.525260869406547e+03,
-        DE=+8.021117000353115e-01, |DP|=3.539198496922616e+00\n[2024-04-30 13:58:08.661]
-        Reset incremental Fock matrix\n[2024-04-30 13:58:08.966] Step 002: E=-1.525475947483705e+03,
-        DE=-2.150780771578411e-01, |DP|=1.732884141014944e+00\n[2024-04-30 13:58:09.274]
-        Step 003: E=-1.526710575340859e+03, DE=-1.234627857154010e+00, |DP|=7.027705292805957e-02\n[2024-04-30
-        13:58:09.569] Step 004: E=-1.526711736979304e+03, DE=-1.161638444500568e-03,
-        |DP|=3.840633207460988e-02\n[2024-04-30 13:58:09.870] Step 005: E=-1.526711965458579e+03,
-        DE=-2.284792747104802e-04, |DP|=1.422620035108669e-02\n[2024-04-30 13:58:10.163]
-        Step 006: E=-1.526712043825709e+03, DE=-7.836713052711275e-05, |DP|=2.353163483909565e-03\n[2024-04-30
-        13:58:10.455] Step 007: E=-1.526712044352682e+03, DE=-5.269730536383577e-07,
-        |DP|=8.707324346415156e-04\n[2024-04-30 13:58:10.749] Step 008: E=-1.526712044605102e+03,
-        DE=-2.524202500353567e-07, |DP|=2.470694023416515e-04\n[2024-04-30 13:58:11.043]
-        Step 009: E=-1.526712044616267e+03, DE=-1.116427483793814e-08, |DP|=7.680994090211455e-05\n[2024-04-30
-        13:58:11.327] Step 010: E=-1.526712044617368e+03, DE=-1.101398083847016e-09,
-        |DP|=2.375268124918228e-05\n[2024-04-30 13:58:11.328] SCF converged: steps=11,
-        E=-1526.712044617368\n-----------------------------------------------------------------\nNuclear
-        Repulsion Energy =            2286.809643808029\nOne-Electron Energy =                -6669.313461079348\nTwo-Electron
-        Energy =                 2945.294993365444\nDFT Exchange-Correlation Energy
-        =      -89.503220711493\nDispersion Correction Energy =           0.000000000000\nPCM
-        Polarization Energy =                0.000000000000\nTotal Energy =                       -1526.712044617368\n-----------------------------------------------------------------\n[2024-04-30
-        13:58:11.328] Total time: 6.5 sec\n", "stderr": null, "native_files": {},
-=======
         6.58882373}, "provenance": {"creator": "Microsoft Accelerated DFT", "version":
         "1.0", "routine": "madft.lightaimd", "total_time_seconds": 8.112094640731812},
         "properties": {"calcinfo_nbasis": 480, "calcinfo_nalpha": 100, "calcinfo_nbeta":
@@ -1273,25 +1073,11 @@
         =      -89.503220711492\nDispersion Correction Energy =           0.000000000000\nPCM
         Polarization Energy =                0.000000000000\nTotal Energy =                       -1526.712044617379\n-----------------------------------------------------------------\n[2024-05-01
         17:38:45.284] Total time: 6.6 sec\n", "stderr": null, "native_files": {},
->>>>>>> 45329fda
         "success": true, "error": null}]}'
     headers:
       accept-ranges:
       - bytes
       content-length:
-<<<<<<< HEAD
-      - '6905'
-      content-range:
-      - bytes 0-9986/9987
-      content-type:
-      - application/octet-stream
-      x-ms-blob-content-md5:
-      - UkrQ6VTe2lrXlrTJdzQzTw==
-      x-ms-blob-type:
-      - BlockBlob
-      x-ms-creation-time:
-      - Tue, 30 Apr 2024 13:57:24 GMT
-=======
       - '6898'
       content-range:
       - bytes 0-9979/9980
@@ -1303,7 +1089,6 @@
       - BlockBlob
       x-ms-creation-time:
       - Wed, 01 May 2024 17:37:51 GMT
->>>>>>> 45329fda
       x-ms-lease-state:
       - available
       x-ms-lease-status:

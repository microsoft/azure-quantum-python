interactions:
- request:
    body: client_id=PLACEHOLDER&grant_type=client_credentials&client_assertion=PLACEHOLDER&client_info=1&client_assertion_type=PLACEHOLDER&scope=https%3A%2F%2Fquantum.microsoft.com%2F.default
    headers:
      Accept:
      - application/json
      Accept-Encoding:
      - gzip, deflate
      Connection:
      - keep-alive
      Content-Length:
      - '181'
      Content-Type:
      - application/x-www-form-urlencoded
      User-Agent:
      - azsdk-python-identity/1.16.0 Python/3.9.19 (Windows-10-10.0.22631-SP0)
      x-client-current-telemetry:
      - 4|730,2|
      x-client-os:
      - win32
      x-client-sku:
      - MSAL.Python
      x-client-ver:
      - 1.28.0
    method: POST
    uri: https://login.microsoftonline.com/00000000-0000-0000-0000-000000000000/oauth2/v2.0/token
  response:
    body:
<<<<<<< HEAD
      string: '{"error": "invalid_client", "error_description": "AADSTS7000215: Invalid
        client secret provided. Ensure the secret being sent in the request is the
        client secret value, not the client secret ID, for a secret added to app ''00000000-0000-0000-0000-000000000000''.
        Trace ID: 3570d816-9cf4-4172-8414-727b54de9600 Correlation ID: b15a916a-f8ad-461e-8837-d2d5cbdf0375
        Timestamp: 2024-04-30 14:14:56Z", "error_codes": [7000215], "timestamp": "2024-04-30
        14:14:56Z", "trace_id": "3570d816-9cf4-4172-8414-727b54de9600", "correlation_id":
        "b15a916a-f8ad-461e-8837-d2d5cbdf0375", "error_uri": "https://login.microsoftonline.com/error?code=7000215"}'
=======
      string: '{"token_type": "Bearer", "expires_in": 1746122196, "ext_expires_in":
        1746122196, "refresh_in": 31536000, "access_token": "PLACEHOLDER"}'
>>>>>>> 45329fda
    headers:
      content-length:
      - '636'
      content-type:
      - application/json; charset=utf-8
    status:
      code: 401
      message: Unauthorized
- request:
    body: null
    headers:
      Accept:
      - application/json
      Accept-Encoding:
      - gzip, deflate
      Connection:
      - keep-alive
      User-Agent:
      - testapp azsdk-python-quantum/0.0.1 Python/3.9.19 (Windows-10-10.0.22631-SP0)
    method: GET
    uri: https://eastus.quantum.azure.com/subscriptions/00000000-0000-0000-0000-000000000000/resourceGroups/myresourcegroup/providers/Microsoft.Quantum/workspaces/myworkspace/providerStatus?api-version=2022-09-12-preview&test-sequence-id=1
  response:
    body:
      string: '{"value": [{"id": "microsoft-elements", "currentAvailability": "Available",
        "targets": [{"id": "microsoft.dft", "currentAvailability": "Available", "averageQueueTime":
        0, "statusPage": null}]}, {"id": "ionq", "currentAvailability": "Degraded",
        "targets": [{"id": "ionq.qpu", "currentAvailability": "Available", "averageQueueTime":
<<<<<<< HEAD
        384356, "statusPage": "https://status.ionq.co"}, {"id": "ionq.qpu.aria-1",
        "currentAvailability": "Unavailable", "averageQueueTime": 735378, "statusPage":
        "https://status.ionq.co"}, {"id": "ionq.qpu.aria-2", "currentAvailability":
        "Unavailable", "averageQueueTime": 0, "statusPage": "https://status.ionq.co"},
        {"id": "ionq.simulator", "currentAvailability": "Available", "averageQueueTime":
        1, "statusPage": "https://status.ionq.co"}]}, {"id": "microsoft-qc", "currentAvailability":
        "Available", "targets": [{"id": "microsoft.estimator", "currentAvailability":
        "Available", "averageQueueTime": 0, "statusPage": null}]}, {"id": "pasqal",
        "currentAvailability": "Available", "targets": [{"id": "pasqal.sim.emu-tn",
        "currentAvailability": "Available", "averageQueueTime": 278, "statusPage":
=======
        500482, "statusPage": "https://status.ionq.co"}, {"id": "ionq.qpu.aria-1",
        "currentAvailability": "Unavailable", "averageQueueTime": 737161, "statusPage":
        "https://status.ionq.co"}, {"id": "ionq.qpu.aria-2", "currentAvailability":
        "Unavailable", "averageQueueTime": 0, "statusPage": "https://status.ionq.co"},
        {"id": "ionq.simulator", "currentAvailability": "Available", "averageQueueTime":
        3, "statusPage": "https://status.ionq.co"}]}, {"id": "microsoft-qc", "currentAvailability":
        "Available", "targets": [{"id": "microsoft.estimator", "currentAvailability":
        "Available", "averageQueueTime": 0, "statusPage": null}]}, {"id": "pasqal",
        "currentAvailability": "Degraded", "targets": [{"id": "pasqal.sim.emu-tn",
        "currentAvailability": "Available", "averageQueueTime": 256, "statusPage":
>>>>>>> 45329fda
        "https://pasqal.com"}, {"id": "pasqal.qpu.fresnel", "currentAvailability":
        "Available", "averageQueueTime": 0, "statusPage": "https://pasqal.com"}]},
        {"id": "rigetti", "currentAvailability": "Degraded", "targets": [{"id": "rigetti.sim.qvm",
        "currentAvailability": "Available", "averageQueueTime": 5, "statusPage": "https://rigetti.statuspage.io/"},
        {"id": "rigetti.qpu.ankaa-2", "currentAvailability": "Degraded", "averageQueueTime":
        5, "statusPage": "https://rigetti.statuspage.io/"}]}, {"id": "qci", "currentAvailability":
        "Available", "targets": [{"id": "qci.simulator", "currentAvailability": "Available",
        "averageQueueTime": 1, "statusPage": "https://quantumcircuits.com"}, {"id":
        "qci.machine1", "currentAvailability": "Available", "averageQueueTime": 1,
        "statusPage": "https://quantumcircuits.com"}, {"id": "qci.simulator.noisy",
        "currentAvailability": "Available", "averageQueueTime": 0, "statusPage": "https://quantumcircuits.com"}]},
<<<<<<< HEAD
        {"id": "quantinuum", "currentAvailability": "Degraded", "targets": [{"id":
        "quantinuum.qpu.h1-1", "currentAvailability": "Available", "averageQueueTime":
        604232, "statusPage": "https://www.quantinuum.com/hardware/h1"}, {"id": "quantinuum.sim.h1-1sc",
        "currentAvailability": "Available", "averageQueueTime": 2, "statusPage": "https://www.quantinuum.com/hardware/h1"},
        {"id": "quantinuum.sim.h1-1e", "currentAvailability": "Available", "averageQueueTime":
        5, "statusPage": "https://www.quantinuum.com/hardware/h1"}, {"id": "quantinuum.qpu.h2-1",
        "currentAvailability": "Degraded", "averageQueueTime": 0, "statusPage": "https://www.quantinuum.com/hardware/h2"},
        {"id": "quantinuum.sim.h2-1sc", "currentAvailability": "Available", "averageQueueTime":
        0, "statusPage": "https://www.quantinuum.com/hardware/h2"}, {"id": "quantinuum.sim.h2-1e",
        "currentAvailability": "Available", "averageQueueTime": 464, "statusPage":
        "https://www.quantinuum.com/hardware/h2"}, {"id": "quantinuum.sim.h1-1sc-preview",
        "currentAvailability": "Available", "averageQueueTime": 2, "statusPage": "https://www.quantinuum.com/hardware/h1"},
        {"id": "quantinuum.sim.h1-1e-preview", "currentAvailability": "Available",
        "averageQueueTime": 5, "statusPage": "https://www.quantinuum.com/hardware/h1"},
        {"id": "quantinuum.sim.h1-2e-preview", "currentAvailability": "Available",
        "averageQueueTime": 15089, "statusPage": "https://www.quantinuum.com/hardware/h1"},
        {"id": "quantinuum.qpu.h1-1-preview", "currentAvailability": "Available",
        "averageQueueTime": 604232, "statusPage": "https://www.quantinuum.com/hardware/h1"}]},
=======
        {"id": "quantinuum", "currentAvailability": "Available", "targets": [{"id":
        "quantinuum.qpu.h1-1", "currentAvailability": "Available", "averageQueueTime":
        25016, "statusPage": "https://www.quantinuum.com/hardware/h1"}, {"id": "quantinuum.sim.h1-1sc",
        "currentAvailability": "Available", "averageQueueTime": 4, "statusPage": "https://www.quantinuum.com/hardware/h1"},
        {"id": "quantinuum.sim.h1-1e", "currentAvailability": "Available", "averageQueueTime":
        4, "statusPage": "https://www.quantinuum.com/hardware/h1"}, {"id": "quantinuum.qpu.h2-1",
        "currentAvailability": "Available", "averageQueueTime": 349980, "statusPage":
        "https://www.quantinuum.com/hardware/h2"}, {"id": "quantinuum.sim.h2-1sc",
        "currentAvailability": "Available", "averageQueueTime": 0, "statusPage": "https://www.quantinuum.com/hardware/h2"},
        {"id": "quantinuum.sim.h2-1e", "currentAvailability": "Available", "averageQueueTime":
        994, "statusPage": "https://www.quantinuum.com/hardware/h2"}, {"id": "quantinuum.sim.h1-1sc-preview",
        "currentAvailability": "Available", "averageQueueTime": 4, "statusPage": "https://www.quantinuum.com/hardware/h1"},
        {"id": "quantinuum.sim.h1-1e-preview", "currentAvailability": "Available",
        "averageQueueTime": 4, "statusPage": "https://www.quantinuum.com/hardware/h1"},
        {"id": "quantinuum.sim.h1-2e-preview", "currentAvailability": "Available",
        "averageQueueTime": 27901, "statusPage": "https://www.quantinuum.com/hardware/h1"},
        {"id": "quantinuum.qpu.h1-1-preview", "currentAvailability": "Available",
        "averageQueueTime": 25016, "statusPage": "https://www.quantinuum.com/hardware/h1"}]},
>>>>>>> 45329fda
        {"id": "Microsoft.Test", "currentAvailability": "Available", "targets": [{"id":
        "echo-rigetti", "currentAvailability": "Available", "averageQueueTime": 1,
        "statusPage": ""}, {"id": "echo-quantinuum", "currentAvailability": "Available",
        "averageQueueTime": 1, "statusPage": ""}, {"id": "echo-qci", "currentAvailability":
        "Available", "averageQueueTime": 1, "statusPage": ""}, {"id": "echo-ionq",
        "currentAvailability": "Available", "averageQueueTime": 1, "statusPage": ""},
        {"id": "echo-aquarius", "currentAvailability": "Available", "averageQueueTime":
        1, "statusPage": ""}, {"id": "sparse-sim-rigetti", "currentAvailability":
        "Available", "averageQueueTime": 1, "statusPage": ""}, {"id": "sparse-sim-quantinuum",
        "currentAvailability": "Available", "averageQueueTime": 1, "statusPage": ""},
        {"id": "sparse-sim-qci", "currentAvailability": "Available", "averageQueueTime":
        1, "statusPage": ""}, {"id": "sparse-sim-ionq", "currentAvailability": "Available",
        "averageQueueTime": 1, "statusPage": ""}, {"id": "echo-output", "currentAvailability":
        "Available", "averageQueueTime": 1, "statusPage": ""}]}], "nextLink": null}'
    headers:
      connection:
      - keep-alive
      content-length:
<<<<<<< HEAD
      - '4769'
=======
      - '4772'
>>>>>>> 45329fda
      content-type:
      - application/json; charset=utf-8
      transfer-encoding:
      - chunked
    status:
      code: 200
      message: OK
- request:
    body: client_id=PLACEHOLDER&grant_type=client_credentials&client_assertion=PLACEHOLDER&client_info=1&client_assertion_type=PLACEHOLDER&scope=https%3A%2F%2Fquantum.microsoft.com%2F.default
    headers:
      Accept:
      - application/json
      Accept-Encoding:
      - gzip, deflate
      Connection:
      - keep-alive
      Content-Length:
      - '181'
      Content-Type:
      - application/x-www-form-urlencoded
      User-Agent:
      - azsdk-python-identity/1.16.0 Python/3.9.19 (Windows-10-10.0.22631-SP0)
      x-client-current-telemetry:
      - 4|730,2|
      x-client-os:
      - win32
      x-client-sku:
      - MSAL.Python
      x-client-ver:
      - 1.28.0
    method: POST
    uri: https://login.microsoftonline.com/00000000-0000-0000-0000-000000000000/oauth2/v2.0/token
  response:
    body:
<<<<<<< HEAD
      string: '{"error": "invalid_client", "error_description": "AADSTS7000215: Invalid
        client secret provided. Ensure the secret being sent in the request is the
        client secret value, not the client secret ID, for a secret added to app ''00000000-0000-0000-0000-000000000000''.
        Trace ID: c96c2747-9ce5-4402-87a1-87e305c2bc00 Correlation ID: 666476fa-5883-4534-8d30-be284bbfdbca
        Timestamp: 2024-04-30 14:14:58Z", "error_codes": [7000215], "timestamp": "2024-04-30
        14:14:58Z", "trace_id": "c96c2747-9ce5-4402-87a1-87e305c2bc00", "correlation_id":
        "666476fa-5883-4534-8d30-be284bbfdbca", "error_uri": "https://login.microsoftonline.com/error?code=7000215"}'
=======
      string: '{"token_type": "Bearer", "expires_in": 1746122198, "ext_expires_in":
        1746122198, "refresh_in": 31536000, "access_token": "PLACEHOLDER"}'
>>>>>>> 45329fda
    headers:
      content-length:
      - '636'
      content-type:
      - application/json; charset=utf-8
    status:
      code: 401
      message: Unauthorized
- request:
    body: 'b''{"containerName": "job-00000000-0000-0000-0000-000000000001"}'''
    headers:
      Accept:
      - application/json
      Accept-Encoding:
      - gzip, deflate
      Connection:
      - keep-alive
      Content-Length:
      - '64'
      Content-Type:
      - application/json
      User-Agent:
      - testapp-azure-quantum-qsharp azsdk-python-quantum/0.0.1 Python/3.9.19 (Windows-10-10.0.22631-SP0)
    method: POST
    uri: https://eastus.quantum.azure.com/subscriptions/00000000-0000-0000-0000-000000000000/resourceGroups/myresourcegroup/providers/Microsoft.Quantum/workspaces/myworkspace/storage/sasUri?api-version=2022-09-12-preview&test-sequence-id=1
  response:
    body:
      string: '{"sasUri": "https://mystorage.blob.core.windows.net/job-00000000-0000-0000-0000-000000000001?sv=PLACEHOLDER&sig=PLACEHOLDER&se=2050-01-01T00%3A00%3A00Z&srt=co&ss=b&sp=racwl"}'
    headers:
      connection:
      - keep-alive
      content-length:
      - '174'
      content-type:
      - application/json; charset=utf-8
      transfer-encoding:
      - chunked
    status:
      code: 200
      message: OK
- request:
    body: null
    headers:
      Accept:
      - application/xml
      Accept-Encoding:
      - gzip, deflate
      Connection:
      - keep-alive
      User-Agent:
      - azsdk-python-storage-blob/12.19.1 Python/3.9.19 (Windows-10-10.0.22631-SP0)
      x-ms-date:
<<<<<<< HEAD
      - Tue, 30 Apr 2024 14:15:00 GMT
=======
      - Wed, 01 May 2024 17:56:39 GMT
>>>>>>> 45329fda
      x-ms-version:
      - '2023-11-03'
    method: GET
    uri: https://mystorage.blob.core.windows.net/job-00000000-0000-0000-0000-000000000001?restype=container&sv=PLACEHOLDER&sig=PLACEHOLDER&se=2050-01-01T00%3A00%3A00Z&srt=co&ss=b&sp=racwl
  response:
    body:
      string: "\uFEFF<?xml version=\"1.0\" encoding=\"utf-8\"?><Error><Code>ContainerNotFound</Code><Message>The
<<<<<<< HEAD
        specified container does not exist.\nRequestId:84436e22-d01e-0052-5308-9b5028000000\nTime:2024-04-30T14:15:01.6215591Z</Message></Error>"
=======
        specified container does not exist.\nRequestId:133d7a1f-401e-0040-68f0-9b2bf8000000\nTime:2024-05-01T17:56:41.8695857Z</Message></Error>"
>>>>>>> 45329fda
    headers:
      content-length:
      - '223'
      content-type:
      - application/xml
      x-ms-version:
      - '2023-11-03'
    status:
      code: 404
      message: The specified container does not exist.
- request:
    body: null
    headers:
      Accept:
      - application/xml
      Accept-Encoding:
      - gzip, deflate
      Connection:
      - keep-alive
      Content-Length:
      - '0'
      User-Agent:
      - azsdk-python-storage-blob/12.19.1 Python/3.9.19 (Windows-10-10.0.22631-SP0)
      x-ms-date:
<<<<<<< HEAD
      - Tue, 30 Apr 2024 14:15:01 GMT
=======
      - Wed, 01 May 2024 17:56:40 GMT
>>>>>>> 45329fda
      x-ms-version:
      - '2023-11-03'
    method: PUT
    uri: https://mystorage.blob.core.windows.net/job-00000000-0000-0000-0000-000000000001?restype=container&sv=PLACEHOLDER&sig=PLACEHOLDER&se=2050-01-01T00%3A00%3A00Z&srt=co&ss=b&sp=racwl
  response:
    body:
      string: ''
    headers:
      content-length:
      - '0'
      x-ms-version:
      - '2023-11-03'
    status:
      code: 201
      message: Created
- request:
    body: null
    headers:
      Accept:
      - application/xml
      Accept-Encoding:
      - gzip, deflate
      Connection:
      - keep-alive
      User-Agent:
      - azsdk-python-storage-blob/12.19.1 Python/3.9.19 (Windows-10-10.0.22631-SP0)
      x-ms-date:
<<<<<<< HEAD
      - Tue, 30 Apr 2024 14:15:01 GMT
=======
      - Wed, 01 May 2024 17:56:41 GMT
>>>>>>> 45329fda
      x-ms-version:
      - '2023-11-03'
    method: GET
    uri: https://mystorage.blob.core.windows.net/job-00000000-0000-0000-0000-000000000001?restype=container&sv=PLACEHOLDER&sig=PLACEHOLDER&se=2050-01-01T00%3A00%3A00Z&srt=co&ss=b&sp=racwl
  response:
    body:
      string: ''
    headers:
      content-length:
      - '0'
      x-ms-lease-state:
      - available
      x-ms-lease-status:
      - unlocked
      x-ms-version:
      - '2023-11-03'
    status:
      code: 200
      message: OK
- request:
    body: 'b''%Result = type opaque\n%Qubit = type opaque\n\ndefine void @ENTRYPOINT__main()
      #0 {\n  call void @__quantum__qis__h__body(%Qubit* inttoptr (i64 0 to %Qubit*))\n  call
      void @__quantum__qis__cx__body(%Qubit* inttoptr (i64 0 to %Qubit*), %Qubit*
      inttoptr (i64 1 to %Qubit*))\n  call void @__quantum__qis__h__body(%Qubit* inttoptr
      (i64 2 to %Qubit*))\n  call void @__quantum__qis__cz__body(%Qubit* inttoptr
      (i64 2 to %Qubit*), %Qubit* inttoptr (i64 0 to %Qubit*))\n  call void @__quantum__qis__h__body(%Qubit*
      inttoptr (i64 2 to %Qubit*))\n  call void @__quantum__qis__h__body(%Qubit* inttoptr
      (i64 3 to %Qubit*))\n  call void @__quantum__qis__cz__body(%Qubit* inttoptr
      (i64 3 to %Qubit*), %Qubit* inttoptr (i64 1 to %Qubit*))\n  call void @__quantum__qis__h__body(%Qubit*
      inttoptr (i64 3 to %Qubit*))\n  call void @__quantum__qis__mz__body(%Qubit*
      inttoptr (i64 2 to %Qubit*), %Result* inttoptr (i64 0 to %Result*)) #1\n  call
      void @__quantum__qis__mz__body(%Qubit* inttoptr (i64 3 to %Qubit*), %Result*
      inttoptr (i64 1 to %Result*)) #1\n  call void @__quantum__rt__tuple_record_output(i64
      2, i8* null)\n  call void @__quantum__rt__result_record_output(%Result* inttoptr
      (i64 0 to %Result*), i8* null)\n  call void @__quantum__rt__result_record_output(%Result*
      inttoptr (i64 1 to %Result*), i8* null)\n  ret void\n}\n\ndeclare void @__quantum__qis__ccx__body(%Qubit*,
      %Qubit*, %Qubit*)\ndeclare void @__quantum__qis__cx__body(%Qubit*, %Qubit*)\ndeclare
      void @__quantum__qis__cy__body(%Qubit*, %Qubit*)\ndeclare void @__quantum__qis__cz__body(%Qubit*,
      %Qubit*)\ndeclare void @__quantum__qis__rx__body(double, %Qubit*)\ndeclare void
      @__quantum__qis__rxx__body(double, %Qubit*, %Qubit*)\ndeclare void @__quantum__qis__ry__body(double,
      %Qubit*)\ndeclare void @__quantum__qis__ryy__body(double, %Qubit*, %Qubit*)\ndeclare
      void @__quantum__qis__rz__body(double, %Qubit*)\ndeclare void @__quantum__qis__rzz__body(double,
      %Qubit*, %Qubit*)\ndeclare void @__quantum__qis__h__body(%Qubit*)\ndeclare void
      @__quantum__qis__s__body(%Qubit*)\ndeclare void @__quantum__qis__s__adj(%Qubit*)\ndeclare
      void @__quantum__qis__t__body(%Qubit*)\ndeclare void @__quantum__qis__t__adj(%Qubit*)\ndeclare
      void @__quantum__qis__x__body(%Qubit*)\ndeclare void @__quantum__qis__y__body(%Qubit*)\ndeclare
      void @__quantum__qis__z__body(%Qubit*)\ndeclare void @__quantum__qis__swap__body(%Qubit*,
      %Qubit*)\ndeclare void @__quantum__qis__mz__body(%Qubit*, %Result* writeonly)
      #1\ndeclare void @__quantum__rt__result_record_output(%Result*, i8*)\ndeclare
      void @__quantum__rt__array_record_output(i64, i8*)\ndeclare void @__quantum__rt__tuple_record_output(i64,
      i8*)\n\nattributes #0 = { "entry_point" "output_labeling_schema" "qir_profiles"="base_profile"
      "required_num_qubits"="4" "required_num_results"="2" }\nattributes #1 = { "irreversible"
      }\n\n; module flags\n\n!llvm.module.flags = !{!0, !1, !2, !3}\n\n!0 = !{i32
      1, !"qir_major_version", i32 1}\n!1 = !{i32 7, !"qir_minor_version", i32 0}\n!2
      = !{i32 1, !"dynamic_qubit_management", i1 false}\n!3 = !{i32 1, !"dynamic_result_management",
      i1 false}\n'''
    headers:
      Accept:
      - application/xml
      Accept-Encoding:
      - gzip, deflate
      Connection:
      - keep-alive
      Content-Length:
      - '3073'
      Content-Type:
      - application/octet-stream
      User-Agent:
      - azsdk-python-storage-blob/12.19.1 Python/3.9.19 (Windows-10-10.0.22631-SP0)
      x-ms-blob-type:
      - BlockBlob
      x-ms-date:
<<<<<<< HEAD
      - Tue, 30 Apr 2024 14:15:01 GMT
=======
      - Wed, 01 May 2024 17:56:42 GMT
>>>>>>> 45329fda
      x-ms-version:
      - '2023-11-03'
    method: PUT
    uri: https://mystorage.blob.core.windows.net/job-00000000-0000-0000-0000-000000000001/inputData?sv=PLACEHOLDER&sig=PLACEHOLDER&se=2050-01-01T00%3A00%3A00Z&srt=co&ss=b&sp=racwl
  response:
    body:
      string: ''
    headers:
      content-length:
      - '0'
      x-ms-version:
      - '2023-11-03'
    status:
      code: 201
      message: Created
- request:
    body: 'b''{"id": "00000000-0000-0000-0000-000000000001", "name": "azure-quantum-job",
      "providerId": "rigetti", "target": "rigetti.sim.qvm", "itemType": "Job", "containerUri":
      "https://mystorage.blob.core.windows.net/job-00000000-0000-0000-0000-000000000001?sv=PLACEHOLDER&sig=PLACEHOLDER&se=2050-01-01T00%3A00%3A00Z&srt=co&ss=b&sp=racwl",
      "inputDataUri": "https://mystorage.blob.core.windows.net/job-00000000-0000-0000-0000-000000000001/inputData",
      "inputDataFormat": "qir.v1", "inputParams": {"entryPoint": "ENTRYPOINT__main",
      "arguments": [], "targetCapability": "BasicExecution"}, "outputDataFormat":
      "microsoft.quantum-results.v1"}'''
    headers:
      Accept:
      - application/json
      Accept-Encoding:
      - gzip, deflate
      Connection:
      - keep-alive
      Content-Length:
      - '628'
      Content-Type:
      - application/json
      User-Agent:
      - testapp-azure-quantum-qsharp azsdk-python-quantum/0.0.1 Python/3.9.19 (Windows-10-10.0.22631-SP0)
    method: PUT
    uri: https://eastus.quantum.azure.com/subscriptions/00000000-0000-0000-0000-000000000000/resourceGroups/myresourcegroup/providers/Microsoft.Quantum/workspaces/myworkspace/jobs/00000000-0000-0000-0000-000000000001?api-version=2022-09-12-preview&test-sequence-id=1
  response:
    body:
      string: '{"containerUri": "https://mystorage.blob.core.windows.net/job-00000000-0000-0000-0000-000000000001?sv=PLACEHOLDER&sig=PLACEHOLDER&se=2050-01-01T00%3A00%3A00Z&srt=co&ss=b&sp=racwl",
        "inputDataUri": "https://mystorage.blob.core.windows.net/job-00000000-0000-0000-0000-000000000001/inputData?sv=PLACEHOLDER&sr=b&sig=PLACEHOLDER&se=2050-01-01T00%3A00%3A00Z&sp=rcw",
        "inputDataFormat": "qir.v1", "inputParams": {"entryPoint": "ENTRYPOINT__main",
        "arguments": [], "targetCapability": "BasicExecution"}, "metadata": null,
        "sessionId": null, "status": "Waiting", "jobType": "QuantumComputing", "outputDataFormat":
        "microsoft.quantum-results.v1", "outputDataUri": "https://mystorage.blob.core.windows.net:443/job-00000000-0000-0000-0000-000000000001/outputData?sv=PLACEHOLDER&sig=PLACEHOLDER&se=2050-01-01T00%3A00%3A00Z&srt=co&ss=b&sp=racwl",
        "beginExecutionTime": null, "cancellationTime": null, "quantumComputingData":
        null, "errorData": null, "isCancelling": false, "tags": [], "name": "azure-quantum-job",
        "id": "00000000-0000-0000-0000-000000000001", "providerId": "rigetti", "target":
<<<<<<< HEAD
        "rigetti.sim.qvm", "creationTime": "2024-04-30T14:15:03.1325711+00:00", "endExecutionTime":
=======
        "rigetti.sim.qvm", "creationTime": "2024-05-01T17:56:43.9088334+00:00", "endExecutionTime":
>>>>>>> 45329fda
        null, "costEstimate": null, "itemType": "Job"}'
    headers:
      connection:
      - keep-alive
      content-length:
      - '1220'
      content-type:
      - application/json; charset=utf-8
      transfer-encoding:
      - chunked
    status:
      code: 200
      message: OK
- request:
    body: null
    headers:
      Accept:
      - application/json
      Accept-Encoding:
      - gzip, deflate
      Connection:
      - keep-alive
      User-Agent:
      - testapp-azure-quantum-qsharp azsdk-python-quantum/0.0.1 Python/3.9.19 (Windows-10-10.0.22631-SP0)
    method: GET
    uri: https://eastus.quantum.azure.com/subscriptions/00000000-0000-0000-0000-000000000000/resourceGroups/myresourcegroup/providers/Microsoft.Quantum/workspaces/myworkspace/jobs/00000000-0000-0000-0000-000000000001?api-version=2022-09-12-preview&test-sequence-id=1
  response:
    body:
      string: '{"containerUri": "https://mystorage.blob.core.windows.net/job-00000000-0000-0000-0000-000000000001?sv=PLACEHOLDER&sr=c&sig=PLACEHOLDER&se=2050-01-01T00%3A00%3A00Z&sp=rcwl",
        "inputDataUri": "https://mystorage.blob.core.windows.net/job-00000000-0000-0000-0000-000000000001/inputData?sv=PLACEHOLDER&sr=b&sig=PLACEHOLDER&se=2050-01-01T00%3A00%3A00Z&sp=r&rscd=attachment%3B%20filename%3Dazure-quantum-job-00000000-0000-0000-0000-000000000001.input.json",
        "inputDataFormat": "qir.v1", "inputParams": {"entryPoint": "ENTRYPOINT__main",
        "arguments": [], "targetCapability": "BasicExecution"}, "metadata": null,
        "sessionId": null, "status": "Waiting", "jobType": "QuantumComputing", "outputDataFormat":
        "microsoft.quantum-results.v1", "outputDataUri": "https://mystorage.blob.core.windows.net/job-00000000-0000-0000-0000-000000000001/outputData?sv=PLACEHOLDER&sr=b&sig=PLACEHOLDER&se=2050-01-01T00%3A00%3A00Z&sp=r&rscd=attachment%3B%20filename%3Dazure-quantum-job-00000000-0000-0000-0000-000000000001.output.json",
        "beginExecutionTime": null, "cancellationTime": null, "quantumComputingData":
        null, "errorData": null, "isCancelling": false, "tags": [], "name": "azure-quantum-job",
        "id": "00000000-0000-0000-0000-000000000001", "providerId": "rigetti", "target":
<<<<<<< HEAD
        "rigetti.sim.qvm", "creationTime": "2024-04-30T14:15:03.1325711+00:00", "endExecutionTime":
=======
        "rigetti.sim.qvm", "creationTime": "2024-05-01T17:56:43.9088334+00:00", "endExecutionTime":
>>>>>>> 45329fda
        null, "costEstimate": null, "itemType": "Job"}'
    headers:
      connection:
      - keep-alive
      content-length:
      - '1392'
      content-type:
      - application/json; charset=utf-8
      transfer-encoding:
      - chunked
    status:
      code: 200
      message: OK
- request:
    body: null
    headers:
      Accept:
      - application/json
      Accept-Encoding:
      - gzip, deflate
      Connection:
      - keep-alive
      User-Agent:
      - testapp-azure-quantum-qsharp azsdk-python-quantum/0.0.1 Python/3.9.19 (Windows-10-10.0.22631-SP0)
    method: GET
    uri: https://eastus.quantum.azure.com/subscriptions/00000000-0000-0000-0000-000000000000/resourceGroups/myresourcegroup/providers/Microsoft.Quantum/workspaces/myworkspace/jobs/00000000-0000-0000-0000-000000000001?api-version=2022-09-12-preview&test-sequence-id=2
  response:
    body:
      string: '{"containerUri": "https://mystorage.blob.core.windows.net/job-00000000-0000-0000-0000-000000000001?sv=PLACEHOLDER&sr=c&sig=PLACEHOLDER&se=2050-01-01T00%3A00%3A00Z&sp=rcwl",
        "inputDataUri": "https://mystorage.blob.core.windows.net/job-00000000-0000-0000-0000-000000000001/inputData?sv=PLACEHOLDER&sr=b&sig=PLACEHOLDER&se=2050-01-01T00%3A00%3A00Z&sp=r&rscd=attachment%3B%20filename%3Dazure-quantum-job-00000000-0000-0000-0000-000000000001.input.json",
        "inputDataFormat": "qir.v1", "inputParams": {"entryPoint": "ENTRYPOINT__main",
        "arguments": [], "targetCapability": "BasicExecution"}, "metadata": null,
        "sessionId": null, "status": "Waiting", "jobType": "QuantumComputing", "outputDataFormat":
        "microsoft.quantum-results.v1", "outputDataUri": "https://mystorage.blob.core.windows.net/job-00000000-0000-0000-0000-000000000001/outputData?sv=PLACEHOLDER&sr=b&sig=PLACEHOLDER&se=2050-01-01T00%3A00%3A00Z&sp=r&rscd=attachment%3B%20filename%3Dazure-quantum-job-00000000-0000-0000-0000-000000000001.output.json",
        "beginExecutionTime": null, "cancellationTime": null, "quantumComputingData":
        null, "errorData": null, "isCancelling": false, "tags": [], "name": "azure-quantum-job",
        "id": "00000000-0000-0000-0000-000000000001", "providerId": "rigetti", "target":
<<<<<<< HEAD
        "rigetti.sim.qvm", "creationTime": "2024-04-30T14:15:03.1325711+00:00", "endExecutionTime":
=======
        "rigetti.sim.qvm", "creationTime": "2024-05-01T17:56:43.9088334+00:00", "endExecutionTime":
>>>>>>> 45329fda
        null, "costEstimate": null, "itemType": "Job"}'
    headers:
      connection:
      - keep-alive
      content-length:
      - '1392'
      content-type:
      - application/json; charset=utf-8
      transfer-encoding:
      - chunked
    status:
      code: 200
      message: OK
- request:
    body: null
    headers:
      Accept:
      - application/json
      Accept-Encoding:
      - gzip, deflate
      Connection:
      - keep-alive
      User-Agent:
      - testapp-azure-quantum-qsharp azsdk-python-quantum/0.0.1 Python/3.9.19 (Windows-10-10.0.22631-SP0)
    method: GET
    uri: https://eastus.quantum.azure.com/subscriptions/00000000-0000-0000-0000-000000000000/resourceGroups/myresourcegroup/providers/Microsoft.Quantum/workspaces/myworkspace/jobs/00000000-0000-0000-0000-000000000001?api-version=2022-09-12-preview&test-sequence-id=3
  response:
    body:
      string: '{"containerUri": "https://mystorage.blob.core.windows.net/job-00000000-0000-0000-0000-000000000001?sv=PLACEHOLDER&sr=c&sig=PLACEHOLDER&se=2050-01-01T00%3A00%3A00Z&sp=rcwl",
        "inputDataUri": "https://mystorage.blob.core.windows.net/job-00000000-0000-0000-0000-000000000001/inputData?sv=PLACEHOLDER&sr=b&sig=PLACEHOLDER&se=2050-01-01T00%3A00%3A00Z&sp=r&rscd=attachment%3B%20filename%3Dazure-quantum-job-00000000-0000-0000-0000-000000000001.input.json",
        "inputDataFormat": "qir.v1", "inputParams": {"entryPoint": "ENTRYPOINT__main",
        "arguments": [], "targetCapability": "BasicExecution"}, "metadata": null,
        "sessionId": null, "status": "Waiting", "jobType": "QuantumComputing", "outputDataFormat":
        "microsoft.quantum-results.v1", "outputDataUri": "https://mystorage.blob.core.windows.net/job-00000000-0000-0000-0000-000000000001/outputData?sv=PLACEHOLDER&sr=b&sig=PLACEHOLDER&se=2050-01-01T00%3A00%3A00Z&sp=r&rscd=attachment%3B%20filename%3Dazure-quantum-job-00000000-0000-0000-0000-000000000001.output.json",
        "beginExecutionTime": null, "cancellationTime": null, "quantumComputingData":
        null, "errorData": null, "isCancelling": false, "tags": [], "name": "azure-quantum-job",
        "id": "00000000-0000-0000-0000-000000000001", "providerId": "rigetti", "target":
<<<<<<< HEAD
        "rigetti.sim.qvm", "creationTime": "2024-04-30T14:15:03.1325711+00:00", "endExecutionTime":
=======
        "rigetti.sim.qvm", "creationTime": "2024-05-01T17:56:43.9088334+00:00", "endExecutionTime":
>>>>>>> 45329fda
        null, "costEstimate": null, "itemType": "Job"}'
    headers:
      connection:
      - keep-alive
      content-length:
      - '1392'
      content-type:
      - application/json; charset=utf-8
      transfer-encoding:
      - chunked
    status:
      code: 200
      message: OK
- request:
    body: null
    headers:
      Accept:
      - application/json
      Accept-Encoding:
      - gzip, deflate
      Connection:
      - keep-alive
      User-Agent:
      - testapp-azure-quantum-qsharp azsdk-python-quantum/0.0.1 Python/3.9.19 (Windows-10-10.0.22631-SP0)
    method: GET
    uri: https://eastus.quantum.azure.com/subscriptions/00000000-0000-0000-0000-000000000000/resourceGroups/myresourcegroup/providers/Microsoft.Quantum/workspaces/myworkspace/jobs/00000000-0000-0000-0000-000000000001?api-version=2022-09-12-preview&test-sequence-id=4
  response:
    body:
      string: '{"containerUri": "https://mystorage.blob.core.windows.net/job-00000000-0000-0000-0000-000000000001?sv=PLACEHOLDER&sr=c&sig=PLACEHOLDER&se=2050-01-01T00%3A00%3A00Z&sp=rcwl",
        "inputDataUri": "https://mystorage.blob.core.windows.net/job-00000000-0000-0000-0000-000000000001/inputData?sv=PLACEHOLDER&sr=b&sig=PLACEHOLDER&se=2050-01-01T00%3A00%3A00Z&sp=r&rscd=attachment%3B%20filename%3Dazure-quantum-job-00000000-0000-0000-0000-000000000001.input.json",
        "inputDataFormat": "qir.v1", "inputParams": {"entryPoint": "ENTRYPOINT__main",
        "arguments": [], "targetCapability": "BasicExecution"}, "metadata": null,
        "sessionId": null, "status": "Waiting", "jobType": "QuantumComputing", "outputDataFormat":
        "microsoft.quantum-results.v1", "outputDataUri": "https://mystorage.blob.core.windows.net/job-00000000-0000-0000-0000-000000000001/outputData?sv=PLACEHOLDER&sr=b&sig=PLACEHOLDER&se=2050-01-01T00%3A00%3A00Z&sp=r&rscd=attachment%3B%20filename%3Dazure-quantum-job-00000000-0000-0000-0000-000000000001.output.json",
        "beginExecutionTime": null, "cancellationTime": null, "quantumComputingData":
        null, "errorData": null, "isCancelling": false, "tags": [], "name": "azure-quantum-job",
        "id": "00000000-0000-0000-0000-000000000001", "providerId": "rigetti", "target":
<<<<<<< HEAD
        "rigetti.sim.qvm", "creationTime": "2024-04-30T14:15:03.1325711+00:00", "endExecutionTime":
=======
        "rigetti.sim.qvm", "creationTime": "2024-05-01T17:56:43.9088334+00:00", "endExecutionTime":
>>>>>>> 45329fda
        null, "costEstimate": null, "itemType": "Job"}'
    headers:
      connection:
      - keep-alive
      content-length:
      - '1392'
      content-type:
      - application/json; charset=utf-8
      transfer-encoding:
      - chunked
    status:
      code: 200
      message: OK
- request:
    body: null
    headers:
      Accept:
      - application/json
      Accept-Encoding:
      - gzip, deflate
      Connection:
      - keep-alive
      User-Agent:
      - testapp-azure-quantum-qsharp azsdk-python-quantum/0.0.1 Python/3.9.19 (Windows-10-10.0.22631-SP0)
    method: GET
    uri: https://eastus.quantum.azure.com/subscriptions/00000000-0000-0000-0000-000000000000/resourceGroups/myresourcegroup/providers/Microsoft.Quantum/workspaces/myworkspace/jobs/00000000-0000-0000-0000-000000000001?api-version=2022-09-12-preview&test-sequence-id=5
  response:
    body:
      string: '{"containerUri": "https://mystorage.blob.core.windows.net/job-00000000-0000-0000-0000-000000000001?sv=PLACEHOLDER&sr=c&sig=PLACEHOLDER&se=2050-01-01T00%3A00%3A00Z&sp=rcwl",
        "inputDataUri": "https://mystorage.blob.core.windows.net/job-00000000-0000-0000-0000-000000000001/inputData?sv=PLACEHOLDER&sr=b&sig=PLACEHOLDER&se=2050-01-01T00%3A00%3A00Z&sp=r&rscd=attachment%3B%20filename%3Dazure-quantum-job-00000000-0000-0000-0000-000000000001.input.json",
        "inputDataFormat": "qir.v1", "inputParams": {"entryPoint": "ENTRYPOINT__main",
        "arguments": [], "targetCapability": "BasicExecution"}, "metadata": null,
        "sessionId": null, "status": "Waiting", "jobType": "QuantumComputing", "outputDataFormat":
        "microsoft.quantum-results.v1", "outputDataUri": "https://mystorage.blob.core.windows.net/job-00000000-0000-0000-0000-000000000001/outputData?sv=PLACEHOLDER&sr=b&sig=PLACEHOLDER&se=2050-01-01T00%3A00%3A00Z&sp=r&rscd=attachment%3B%20filename%3Dazure-quantum-job-00000000-0000-0000-0000-000000000001.output.json",
        "beginExecutionTime": null, "cancellationTime": null, "quantumComputingData":
<<<<<<< HEAD
        null, "errorData": null, "isCancelling": false, "tags": [], "name": "azure-quantum-job",
        "id": "00000000-0000-0000-0000-000000000001", "providerId": "rigetti", "target":
        "rigetti.sim.qvm", "creationTime": "2024-04-30T14:15:03.1325711+00:00", "endExecutionTime":
        null, "costEstimate": null, "itemType": "Job"}'
=======
        {"count": 1}, "errorData": null, "isCancelling": false, "tags": [], "name":
        "azure-quantum-job", "id": "00000000-0000-0000-0000-000000000001", "providerId":
        "rigetti", "target": "rigetti.sim.qvm", "creationTime": "2024-05-01T17:56:43.9088334+00:00",
        "endExecutionTime": null, "costEstimate": null, "itemType": "Job"}'
>>>>>>> 45329fda
    headers:
      connection:
      - keep-alive
      content-length:
      - '1400'
      content-type:
      - application/json; charset=utf-8
      transfer-encoding:
      - chunked
    status:
      code: 200
      message: OK
- request:
    body: null
    headers:
      Accept:
      - application/json
      Accept-Encoding:
      - gzip, deflate
      Connection:
      - keep-alive
      User-Agent:
      - testapp-azure-quantum-qsharp azsdk-python-quantum/0.0.1 Python/3.9.19 (Windows-10-10.0.22631-SP0)
    method: GET
    uri: https://eastus.quantum.azure.com/subscriptions/00000000-0000-0000-0000-000000000000/resourceGroups/myresourcegroup/providers/Microsoft.Quantum/workspaces/myworkspace/jobs/00000000-0000-0000-0000-000000000001?api-version=2022-09-12-preview&test-sequence-id=6
  response:
    body:
      string: '{"containerUri": "https://mystorage.blob.core.windows.net/job-00000000-0000-0000-0000-000000000001?sv=PLACEHOLDER&sr=c&sig=PLACEHOLDER&se=2050-01-01T00%3A00%3A00Z&sp=rcwl",
        "inputDataUri": "https://mystorage.blob.core.windows.net/job-00000000-0000-0000-0000-000000000001/inputData?sv=PLACEHOLDER&sr=b&sig=PLACEHOLDER&se=2050-01-01T00%3A00%3A00Z&sp=r&rscd=attachment%3B%20filename%3Dazure-quantum-job-00000000-0000-0000-0000-000000000001.input.json",
        "inputDataFormat": "qir.v1", "inputParams": {"entryPoint": "ENTRYPOINT__main",
        "arguments": [], "targetCapability": "BasicExecution"}, "metadata": null,
        "sessionId": null, "status": "Waiting", "jobType": "QuantumComputing", "outputDataFormat":
        "microsoft.quantum-results.v1", "outputDataUri": "https://mystorage.blob.core.windows.net/job-00000000-0000-0000-0000-000000000001/outputData?sv=PLACEHOLDER&sr=b&sig=PLACEHOLDER&se=2050-01-01T00%3A00%3A00Z&sp=r&rscd=attachment%3B%20filename%3Dazure-quantum-job-00000000-0000-0000-0000-000000000001.output.json",
        "beginExecutionTime": null, "cancellationTime": null, "quantumComputingData":
        {"count": 1}, "errorData": null, "isCancelling": false, "tags": [], "name":
        "azure-quantum-job", "id": "00000000-0000-0000-0000-000000000001", "providerId":
<<<<<<< HEAD
        "rigetti", "target": "rigetti.sim.qvm", "creationTime": "2024-04-30T14:15:03.1325711+00:00",
=======
        "rigetti", "target": "rigetti.sim.qvm", "creationTime": "2024-05-01T17:56:43.9088334+00:00",
>>>>>>> 45329fda
        "endExecutionTime": null, "costEstimate": null, "itemType": "Job"}'
    headers:
      connection:
      - keep-alive
      content-length:
      - '1400'
      content-type:
      - application/json; charset=utf-8
      transfer-encoding:
      - chunked
    status:
      code: 200
      message: OK
- request:
    body: null
    headers:
      Accept:
      - application/json
      Accept-Encoding:
      - gzip, deflate
      Connection:
      - keep-alive
      User-Agent:
      - testapp-azure-quantum-qsharp azsdk-python-quantum/0.0.1 Python/3.9.19 (Windows-10-10.0.22631-SP0)
    method: GET
    uri: https://eastus.quantum.azure.com/subscriptions/00000000-0000-0000-0000-000000000000/resourceGroups/myresourcegroup/providers/Microsoft.Quantum/workspaces/myworkspace/jobs/00000000-0000-0000-0000-000000000001?api-version=2022-09-12-preview&test-sequence-id=7
  response:
    body:
      string: '{"containerUri": "https://mystorage.blob.core.windows.net/job-00000000-0000-0000-0000-000000000001?sv=PLACEHOLDER&sr=c&sig=PLACEHOLDER&se=2050-01-01T00%3A00%3A00Z&sp=rcwl",
        "inputDataUri": "https://mystorage.blob.core.windows.net/job-00000000-0000-0000-0000-000000000001/inputData?sv=PLACEHOLDER&sr=b&sig=PLACEHOLDER&se=2050-01-01T00%3A00%3A00Z&sp=r&rscd=attachment%3B%20filename%3Dazure-quantum-job-00000000-0000-0000-0000-000000000001.input.json",
        "inputDataFormat": "qir.v1", "inputParams": {"entryPoint": "ENTRYPOINT__main",
        "arguments": [], "targetCapability": "BasicExecution"}, "metadata": null,
        "sessionId": null, "status": "Waiting", "jobType": "QuantumComputing", "outputDataFormat":
        "microsoft.quantum-results.v1", "outputDataUri": "https://mystorage.blob.core.windows.net/job-00000000-0000-0000-0000-000000000001/outputData?sv=PLACEHOLDER&sr=b&sig=PLACEHOLDER&se=2050-01-01T00%3A00%3A00Z&sp=r&rscd=attachment%3B%20filename%3Dazure-quantum-job-00000000-0000-0000-0000-000000000001.output.json",
        "beginExecutionTime": null, "cancellationTime": null, "quantumComputingData":
        {"count": 1}, "errorData": null, "isCancelling": false, "tags": [], "name":
        "azure-quantum-job", "id": "00000000-0000-0000-0000-000000000001", "providerId":
<<<<<<< HEAD
        "rigetti", "target": "rigetti.sim.qvm", "creationTime": "2024-04-30T14:15:03.1325711+00:00",
=======
        "rigetti", "target": "rigetti.sim.qvm", "creationTime": "2024-05-01T17:56:43.9088334+00:00",
>>>>>>> 45329fda
        "endExecutionTime": null, "costEstimate": null, "itemType": "Job"}'
    headers:
      connection:
      - keep-alive
      content-length:
      - '1400'
      content-type:
      - application/json; charset=utf-8
      transfer-encoding:
      - chunked
    status:
      code: 200
      message: OK
- request:
    body: null
    headers:
      Accept:
      - application/json
      Accept-Encoding:
      - gzip, deflate
      Connection:
      - keep-alive
      User-Agent:
      - testapp-azure-quantum-qsharp azsdk-python-quantum/0.0.1 Python/3.9.19 (Windows-10-10.0.22631-SP0)
    method: GET
    uri: https://eastus.quantum.azure.com/subscriptions/00000000-0000-0000-0000-000000000000/resourceGroups/myresourcegroup/providers/Microsoft.Quantum/workspaces/myworkspace/jobs/00000000-0000-0000-0000-000000000001?api-version=2022-09-12-preview&test-sequence-id=8
  response:
    body:
      string: '{"containerUri": "https://mystorage.blob.core.windows.net/job-00000000-0000-0000-0000-000000000001?sv=PLACEHOLDER&sr=c&sig=PLACEHOLDER&se=2050-01-01T00%3A00%3A00Z&sp=rcwl",
        "inputDataUri": "https://mystorage.blob.core.windows.net/job-00000000-0000-0000-0000-000000000001/inputData?sv=PLACEHOLDER&sr=b&sig=PLACEHOLDER&se=2050-01-01T00%3A00%3A00Z&sp=r&rscd=attachment%3B%20filename%3Dazure-quantum-job-00000000-0000-0000-0000-000000000001.input.json",
        "inputDataFormat": "qir.v1", "inputParams": {"entryPoint": "ENTRYPOINT__main",
        "arguments": [], "targetCapability": "BasicExecution"}, "metadata": null,
        "sessionId": null, "status": "Succeeded", "jobType": "QuantumComputing", "outputDataFormat":
        "microsoft.quantum-results.v1", "outputDataUri": "https://mystorage.blob.core.windows.net/job-00000000-0000-0000-0000-000000000001/outputData?sv=PLACEHOLDER&sr=b&sig=PLACEHOLDER&se=2050-01-01T00%3A00%3A00Z&sp=r&rscd=attachment%3B%20filename%3Dazure-quantum-job-00000000-0000-0000-0000-000000000001.output.json",
<<<<<<< HEAD
        "beginExecutionTime": "2024-04-30T14:15:09.2410544Z", "cancellationTime":
        null, "quantumComputingData": {"count": 1}, "errorData": null, "isCancelling":
        false, "tags": [], "name": "azure-quantum-job", "id": "00000000-0000-0000-0000-000000000001",
        "providerId": "rigetti", "target": "rigetti.sim.qvm", "creationTime": "2024-04-30T14:15:03.1325711+00:00",
        "endExecutionTime": "2024-04-30T14:15:10.401708Z", "costEstimate": {"currencyCode":
=======
        "beginExecutionTime": "2024-05-01T17:56:49.6336273Z", "cancellationTime":
        null, "quantumComputingData": {"count": 1}, "errorData": null, "isCancelling":
        false, "tags": [], "name": "azure-quantum-job", "id": "00000000-0000-0000-0000-000000000001",
        "providerId": "rigetti", "target": "rigetti.sim.qvm", "creationTime": "2024-05-01T17:56:43.9088334+00:00",
        "endExecutionTime": "2024-05-01T17:56:50.7881394Z", "costEstimate": {"currencyCode":
>>>>>>> 45329fda
        "USD", "events": [{"dimensionId": "qpu_time_centiseconds", "dimensionName":
        "QPU Execution Time", "measureUnit": "10ms (rounded up)", "amountBilled":
        0.0, "amountConsumed": 0.0, "unitPrice": 0.0}], "estimatedTotal": 0.0}, "itemType":
        "Job"}'
    headers:
      connection:
      - keep-alive
      content-length:
      - '1686'
      content-type:
      - application/json; charset=utf-8
      transfer-encoding:
      - chunked
    status:
      code: 200
      message: OK
- request:
    body: null
    headers:
      Accept:
      - application/json
      Accept-Encoding:
      - gzip, deflate
      Connection:
      - keep-alive
      User-Agent:
      - testapp-azure-quantum-qsharp azsdk-python-quantum/0.0.1 Python/3.9.19 (Windows-10-10.0.22631-SP0)
    method: GET
    uri: https://eastus.quantum.azure.com/subscriptions/00000000-0000-0000-0000-000000000000/resourceGroups/myresourcegroup/providers/Microsoft.Quantum/workspaces/myworkspace/jobs/00000000-0000-0000-0000-000000000001?api-version=2022-09-12-preview&test-sequence-id=9
  response:
    body:
      string: '{"containerUri": "https://mystorage.blob.core.windows.net/job-00000000-0000-0000-0000-000000000001?sv=PLACEHOLDER&sr=c&sig=PLACEHOLDER&se=2050-01-01T00%3A00%3A00Z&sp=rcwl",
        "inputDataUri": "https://mystorage.blob.core.windows.net/job-00000000-0000-0000-0000-000000000001/inputData?sv=PLACEHOLDER&sr=b&sig=PLACEHOLDER&se=2050-01-01T00%3A00%3A00Z&sp=r&rscd=attachment%3B%20filename%3Dazure-quantum-job-00000000-0000-0000-0000-000000000001.input.json",
        "inputDataFormat": "qir.v1", "inputParams": {"entryPoint": "ENTRYPOINT__main",
        "arguments": [], "targetCapability": "BasicExecution"}, "metadata": null,
        "sessionId": null, "status": "Succeeded", "jobType": "QuantumComputing", "outputDataFormat":
        "microsoft.quantum-results.v1", "outputDataUri": "https://mystorage.blob.core.windows.net/job-00000000-0000-0000-0000-000000000001/outputData?sv=PLACEHOLDER&sr=b&sig=PLACEHOLDER&se=2050-01-01T00%3A00%3A00Z&sp=r&rscd=attachment%3B%20filename%3Dazure-quantum-job-00000000-0000-0000-0000-000000000001.output.json",
<<<<<<< HEAD
        "beginExecutionTime": "2024-04-30T14:15:09.2410544Z", "cancellationTime":
        null, "quantumComputingData": {"count": 1}, "errorData": null, "isCancelling":
        false, "tags": [], "name": "azure-quantum-job", "id": "00000000-0000-0000-0000-000000000001",
        "providerId": "rigetti", "target": "rigetti.sim.qvm", "creationTime": "2024-04-30T14:15:03.1325711+00:00",
        "endExecutionTime": "2024-04-30T14:15:10.401708Z", "costEstimate": {"currencyCode":
=======
        "beginExecutionTime": "2024-05-01T17:56:49.6336273Z", "cancellationTime":
        null, "quantumComputingData": {"count": 1}, "errorData": null, "isCancelling":
        false, "tags": [], "name": "azure-quantum-job", "id": "00000000-0000-0000-0000-000000000001",
        "providerId": "rigetti", "target": "rigetti.sim.qvm", "creationTime": "2024-05-01T17:56:43.9088334+00:00",
        "endExecutionTime": "2024-05-01T17:56:50.7881394Z", "costEstimate": {"currencyCode":
>>>>>>> 45329fda
        "USD", "events": [{"dimensionId": "qpu_time_centiseconds", "dimensionName":
        "QPU Execution Time", "measureUnit": "10ms (rounded up)", "amountBilled":
        0.0, "amountConsumed": 0.0, "unitPrice": 0.0}], "estimatedTotal": 0.0}, "itemType":
        "Job"}'
    headers:
      connection:
      - keep-alive
      content-length:
      - '1686'
      content-type:
      - application/json; charset=utf-8
      transfer-encoding:
      - chunked
    status:
      code: 200
      message: OK
- request:
    body: null
    headers:
      Accept:
      - application/xml
      Accept-Encoding:
      - gzip, deflate
      Connection:
      - keep-alive
      User-Agent:
      - azsdk-python-storage-blob/12.19.1 Python/3.9.19 (Windows-10-10.0.22631-SP0)
      x-ms-date:
<<<<<<< HEAD
      - Tue, 30 Apr 2024 14:15:11 GMT
=======
      - Wed, 01 May 2024 17:56:51 GMT
>>>>>>> 45329fda
      x-ms-range:
      - bytes=0-33554431
      x-ms-version:
      - '2023-11-03'
    method: GET
    uri: https://mystorage.blob.core.windows.net/job-00000000-0000-0000-0000-000000000001/outputData?sv=PLACEHOLDER&sr=b&sig=PLACEHOLDER&se=2050-01-01T00%3A00%3A00Z&sp=r&rscd=attachment%3B%20filename%3Dazure-quantum-job-00000000-0000-0000-0000-000000000001.output.json
  response:
    body:
      string: '{"Histogram": ["(0, 0)", 1.0]}'
    headers:
      accept-ranges:
      - bytes
      content-length:
      - '30'
      content-range:
      - bytes 0-27/28
      content-type:
      - application/octet-stream
      x-ms-blob-content-md5:
      - hvzyhl0MttfupoQSbqv98Q==
      x-ms-blob-type:
      - BlockBlob
      x-ms-creation-time:
<<<<<<< HEAD
      - Tue, 30 Apr 2024 14:15:10 GMT
=======
      - Wed, 01 May 2024 17:56:51 GMT
>>>>>>> 45329fda
      x-ms-lease-state:
      - available
      x-ms-lease-status:
      - unlocked
      x-ms-server-encrypted:
      - 'true'
      x-ms-version:
      - '2023-11-03'
    status:
      code: 206
      message: Partial Content
version: 1<|MERGE_RESOLUTION|>--- conflicted
+++ resolved
@@ -26,18 +26,8 @@
     uri: https://login.microsoftonline.com/00000000-0000-0000-0000-000000000000/oauth2/v2.0/token
   response:
     body:
-<<<<<<< HEAD
-      string: '{"error": "invalid_client", "error_description": "AADSTS7000215: Invalid
-        client secret provided. Ensure the secret being sent in the request is the
-        client secret value, not the client secret ID, for a secret added to app ''00000000-0000-0000-0000-000000000000''.
-        Trace ID: 3570d816-9cf4-4172-8414-727b54de9600 Correlation ID: b15a916a-f8ad-461e-8837-d2d5cbdf0375
-        Timestamp: 2024-04-30 14:14:56Z", "error_codes": [7000215], "timestamp": "2024-04-30
-        14:14:56Z", "trace_id": "3570d816-9cf4-4172-8414-727b54de9600", "correlation_id":
-        "b15a916a-f8ad-461e-8837-d2d5cbdf0375", "error_uri": "https://login.microsoftonline.com/error?code=7000215"}'
-=======
       string: '{"token_type": "Bearer", "expires_in": 1746122196, "ext_expires_in":
         1746122196, "refresh_in": 31536000, "access_token": "PLACEHOLDER"}'
->>>>>>> 45329fda
     headers:
       content-length:
       - '636'
@@ -65,18 +55,6 @@
         "targets": [{"id": "microsoft.dft", "currentAvailability": "Available", "averageQueueTime":
         0, "statusPage": null}]}, {"id": "ionq", "currentAvailability": "Degraded",
         "targets": [{"id": "ionq.qpu", "currentAvailability": "Available", "averageQueueTime":
-<<<<<<< HEAD
-        384356, "statusPage": "https://status.ionq.co"}, {"id": "ionq.qpu.aria-1",
-        "currentAvailability": "Unavailable", "averageQueueTime": 735378, "statusPage":
-        "https://status.ionq.co"}, {"id": "ionq.qpu.aria-2", "currentAvailability":
-        "Unavailable", "averageQueueTime": 0, "statusPage": "https://status.ionq.co"},
-        {"id": "ionq.simulator", "currentAvailability": "Available", "averageQueueTime":
-        1, "statusPage": "https://status.ionq.co"}]}, {"id": "microsoft-qc", "currentAvailability":
-        "Available", "targets": [{"id": "microsoft.estimator", "currentAvailability":
-        "Available", "averageQueueTime": 0, "statusPage": null}]}, {"id": "pasqal",
-        "currentAvailability": "Available", "targets": [{"id": "pasqal.sim.emu-tn",
-        "currentAvailability": "Available", "averageQueueTime": 278, "statusPage":
-=======
         500482, "statusPage": "https://status.ionq.co"}, {"id": "ionq.qpu.aria-1",
         "currentAvailability": "Unavailable", "averageQueueTime": 737161, "statusPage":
         "https://status.ionq.co"}, {"id": "ionq.qpu.aria-2", "currentAvailability":
@@ -87,7 +65,6 @@
         "Available", "averageQueueTime": 0, "statusPage": null}]}, {"id": "pasqal",
         "currentAvailability": "Degraded", "targets": [{"id": "pasqal.sim.emu-tn",
         "currentAvailability": "Available", "averageQueueTime": 256, "statusPage":
->>>>>>> 45329fda
         "https://pasqal.com"}, {"id": "pasqal.qpu.fresnel", "currentAvailability":
         "Available", "averageQueueTime": 0, "statusPage": "https://pasqal.com"}]},
         {"id": "rigetti", "currentAvailability": "Degraded", "targets": [{"id": "rigetti.sim.qvm",
@@ -99,26 +76,6 @@
         "qci.machine1", "currentAvailability": "Available", "averageQueueTime": 1,
         "statusPage": "https://quantumcircuits.com"}, {"id": "qci.simulator.noisy",
         "currentAvailability": "Available", "averageQueueTime": 0, "statusPage": "https://quantumcircuits.com"}]},
-<<<<<<< HEAD
-        {"id": "quantinuum", "currentAvailability": "Degraded", "targets": [{"id":
-        "quantinuum.qpu.h1-1", "currentAvailability": "Available", "averageQueueTime":
-        604232, "statusPage": "https://www.quantinuum.com/hardware/h1"}, {"id": "quantinuum.sim.h1-1sc",
-        "currentAvailability": "Available", "averageQueueTime": 2, "statusPage": "https://www.quantinuum.com/hardware/h1"},
-        {"id": "quantinuum.sim.h1-1e", "currentAvailability": "Available", "averageQueueTime":
-        5, "statusPage": "https://www.quantinuum.com/hardware/h1"}, {"id": "quantinuum.qpu.h2-1",
-        "currentAvailability": "Degraded", "averageQueueTime": 0, "statusPage": "https://www.quantinuum.com/hardware/h2"},
-        {"id": "quantinuum.sim.h2-1sc", "currentAvailability": "Available", "averageQueueTime":
-        0, "statusPage": "https://www.quantinuum.com/hardware/h2"}, {"id": "quantinuum.sim.h2-1e",
-        "currentAvailability": "Available", "averageQueueTime": 464, "statusPage":
-        "https://www.quantinuum.com/hardware/h2"}, {"id": "quantinuum.sim.h1-1sc-preview",
-        "currentAvailability": "Available", "averageQueueTime": 2, "statusPage": "https://www.quantinuum.com/hardware/h1"},
-        {"id": "quantinuum.sim.h1-1e-preview", "currentAvailability": "Available",
-        "averageQueueTime": 5, "statusPage": "https://www.quantinuum.com/hardware/h1"},
-        {"id": "quantinuum.sim.h1-2e-preview", "currentAvailability": "Available",
-        "averageQueueTime": 15089, "statusPage": "https://www.quantinuum.com/hardware/h1"},
-        {"id": "quantinuum.qpu.h1-1-preview", "currentAvailability": "Available",
-        "averageQueueTime": 604232, "statusPage": "https://www.quantinuum.com/hardware/h1"}]},
-=======
         {"id": "quantinuum", "currentAvailability": "Available", "targets": [{"id":
         "quantinuum.qpu.h1-1", "currentAvailability": "Available", "averageQueueTime":
         25016, "statusPage": "https://www.quantinuum.com/hardware/h1"}, {"id": "quantinuum.sim.h1-1sc",
@@ -137,7 +94,6 @@
         "averageQueueTime": 27901, "statusPage": "https://www.quantinuum.com/hardware/h1"},
         {"id": "quantinuum.qpu.h1-1-preview", "currentAvailability": "Available",
         "averageQueueTime": 25016, "statusPage": "https://www.quantinuum.com/hardware/h1"}]},
->>>>>>> 45329fda
         {"id": "Microsoft.Test", "currentAvailability": "Available", "targets": [{"id":
         "echo-rigetti", "currentAvailability": "Available", "averageQueueTime": 1,
         "statusPage": ""}, {"id": "echo-quantinuum", "currentAvailability": "Available",
@@ -156,11 +112,7 @@
       connection:
       - keep-alive
       content-length:
-<<<<<<< HEAD
-      - '4769'
-=======
       - '4772'
->>>>>>> 45329fda
       content-type:
       - application/json; charset=utf-8
       transfer-encoding:
@@ -195,18 +147,8 @@
     uri: https://login.microsoftonline.com/00000000-0000-0000-0000-000000000000/oauth2/v2.0/token
   response:
     body:
-<<<<<<< HEAD
-      string: '{"error": "invalid_client", "error_description": "AADSTS7000215: Invalid
-        client secret provided. Ensure the secret being sent in the request is the
-        client secret value, not the client secret ID, for a secret added to app ''00000000-0000-0000-0000-000000000000''.
-        Trace ID: c96c2747-9ce5-4402-87a1-87e305c2bc00 Correlation ID: 666476fa-5883-4534-8d30-be284bbfdbca
-        Timestamp: 2024-04-30 14:14:58Z", "error_codes": [7000215], "timestamp": "2024-04-30
-        14:14:58Z", "trace_id": "c96c2747-9ce5-4402-87a1-87e305c2bc00", "correlation_id":
-        "666476fa-5883-4534-8d30-be284bbfdbca", "error_uri": "https://login.microsoftonline.com/error?code=7000215"}'
-=======
       string: '{"token_type": "Bearer", "expires_in": 1746122198, "ext_expires_in":
         1746122198, "refresh_in": 31536000, "access_token": "PLACEHOLDER"}'
->>>>>>> 45329fda
     headers:
       content-length:
       - '636'
@@ -259,11 +201,7 @@
       User-Agent:
       - azsdk-python-storage-blob/12.19.1 Python/3.9.19 (Windows-10-10.0.22631-SP0)
       x-ms-date:
-<<<<<<< HEAD
-      - Tue, 30 Apr 2024 14:15:00 GMT
-=======
       - Wed, 01 May 2024 17:56:39 GMT
->>>>>>> 45329fda
       x-ms-version:
       - '2023-11-03'
     method: GET
@@ -271,11 +209,7 @@
   response:
     body:
       string: "\uFEFF<?xml version=\"1.0\" encoding=\"utf-8\"?><Error><Code>ContainerNotFound</Code><Message>The
-<<<<<<< HEAD
-        specified container does not exist.\nRequestId:84436e22-d01e-0052-5308-9b5028000000\nTime:2024-04-30T14:15:01.6215591Z</Message></Error>"
-=======
         specified container does not exist.\nRequestId:133d7a1f-401e-0040-68f0-9b2bf8000000\nTime:2024-05-01T17:56:41.8695857Z</Message></Error>"
->>>>>>> 45329fda
     headers:
       content-length:
       - '223'
@@ -300,11 +234,7 @@
       User-Agent:
       - azsdk-python-storage-blob/12.19.1 Python/3.9.19 (Windows-10-10.0.22631-SP0)
       x-ms-date:
-<<<<<<< HEAD
-      - Tue, 30 Apr 2024 14:15:01 GMT
-=======
       - Wed, 01 May 2024 17:56:40 GMT
->>>>>>> 45329fda
       x-ms-version:
       - '2023-11-03'
     method: PUT
@@ -332,11 +262,7 @@
       User-Agent:
       - azsdk-python-storage-blob/12.19.1 Python/3.9.19 (Windows-10-10.0.22631-SP0)
       x-ms-date:
-<<<<<<< HEAD
-      - Tue, 30 Apr 2024 14:15:01 GMT
-=======
       - Wed, 01 May 2024 17:56:41 GMT
->>>>>>> 45329fda
       x-ms-version:
       - '2023-11-03'
     method: GET
@@ -409,11 +335,7 @@
       x-ms-blob-type:
       - BlockBlob
       x-ms-date:
-<<<<<<< HEAD
-      - Tue, 30 Apr 2024 14:15:01 GMT
-=======
       - Wed, 01 May 2024 17:56:42 GMT
->>>>>>> 45329fda
       x-ms-version:
       - '2023-11-03'
     method: PUT
@@ -463,11 +385,7 @@
         "beginExecutionTime": null, "cancellationTime": null, "quantumComputingData":
         null, "errorData": null, "isCancelling": false, "tags": [], "name": "azure-quantum-job",
         "id": "00000000-0000-0000-0000-000000000001", "providerId": "rigetti", "target":
-<<<<<<< HEAD
-        "rigetti.sim.qvm", "creationTime": "2024-04-30T14:15:03.1325711+00:00", "endExecutionTime":
-=======
         "rigetti.sim.qvm", "creationTime": "2024-05-01T17:56:43.9088334+00:00", "endExecutionTime":
->>>>>>> 45329fda
         null, "costEstimate": null, "itemType": "Job"}'
     headers:
       connection:
@@ -505,11 +423,7 @@
         "beginExecutionTime": null, "cancellationTime": null, "quantumComputingData":
         null, "errorData": null, "isCancelling": false, "tags": [], "name": "azure-quantum-job",
         "id": "00000000-0000-0000-0000-000000000001", "providerId": "rigetti", "target":
-<<<<<<< HEAD
-        "rigetti.sim.qvm", "creationTime": "2024-04-30T14:15:03.1325711+00:00", "endExecutionTime":
-=======
         "rigetti.sim.qvm", "creationTime": "2024-05-01T17:56:43.9088334+00:00", "endExecutionTime":
->>>>>>> 45329fda
         null, "costEstimate": null, "itemType": "Job"}'
     headers:
       connection:
@@ -547,11 +461,7 @@
         "beginExecutionTime": null, "cancellationTime": null, "quantumComputingData":
         null, "errorData": null, "isCancelling": false, "tags": [], "name": "azure-quantum-job",
         "id": "00000000-0000-0000-0000-000000000001", "providerId": "rigetti", "target":
-<<<<<<< HEAD
-        "rigetti.sim.qvm", "creationTime": "2024-04-30T14:15:03.1325711+00:00", "endExecutionTime":
-=======
         "rigetti.sim.qvm", "creationTime": "2024-05-01T17:56:43.9088334+00:00", "endExecutionTime":
->>>>>>> 45329fda
         null, "costEstimate": null, "itemType": "Job"}'
     headers:
       connection:
@@ -589,11 +499,7 @@
         "beginExecutionTime": null, "cancellationTime": null, "quantumComputingData":
         null, "errorData": null, "isCancelling": false, "tags": [], "name": "azure-quantum-job",
         "id": "00000000-0000-0000-0000-000000000001", "providerId": "rigetti", "target":
-<<<<<<< HEAD
-        "rigetti.sim.qvm", "creationTime": "2024-04-30T14:15:03.1325711+00:00", "endExecutionTime":
-=======
         "rigetti.sim.qvm", "creationTime": "2024-05-01T17:56:43.9088334+00:00", "endExecutionTime":
->>>>>>> 45329fda
         null, "costEstimate": null, "itemType": "Job"}'
     headers:
       connection:
@@ -631,11 +537,7 @@
         "beginExecutionTime": null, "cancellationTime": null, "quantumComputingData":
         null, "errorData": null, "isCancelling": false, "tags": [], "name": "azure-quantum-job",
         "id": "00000000-0000-0000-0000-000000000001", "providerId": "rigetti", "target":
-<<<<<<< HEAD
-        "rigetti.sim.qvm", "creationTime": "2024-04-30T14:15:03.1325711+00:00", "endExecutionTime":
-=======
         "rigetti.sim.qvm", "creationTime": "2024-05-01T17:56:43.9088334+00:00", "endExecutionTime":
->>>>>>> 45329fda
         null, "costEstimate": null, "itemType": "Job"}'
     headers:
       connection:
@@ -662,51 +564,6 @@
       - testapp-azure-quantum-qsharp azsdk-python-quantum/0.0.1 Python/3.9.19 (Windows-10-10.0.22631-SP0)
     method: GET
     uri: https://eastus.quantum.azure.com/subscriptions/00000000-0000-0000-0000-000000000000/resourceGroups/myresourcegroup/providers/Microsoft.Quantum/workspaces/myworkspace/jobs/00000000-0000-0000-0000-000000000001?api-version=2022-09-12-preview&test-sequence-id=5
-  response:
-    body:
-      string: '{"containerUri": "https://mystorage.blob.core.windows.net/job-00000000-0000-0000-0000-000000000001?sv=PLACEHOLDER&sr=c&sig=PLACEHOLDER&se=2050-01-01T00%3A00%3A00Z&sp=rcwl",
-        "inputDataUri": "https://mystorage.blob.core.windows.net/job-00000000-0000-0000-0000-000000000001/inputData?sv=PLACEHOLDER&sr=b&sig=PLACEHOLDER&se=2050-01-01T00%3A00%3A00Z&sp=r&rscd=attachment%3B%20filename%3Dazure-quantum-job-00000000-0000-0000-0000-000000000001.input.json",
-        "inputDataFormat": "qir.v1", "inputParams": {"entryPoint": "ENTRYPOINT__main",
-        "arguments": [], "targetCapability": "BasicExecution"}, "metadata": null,
-        "sessionId": null, "status": "Waiting", "jobType": "QuantumComputing", "outputDataFormat":
-        "microsoft.quantum-results.v1", "outputDataUri": "https://mystorage.blob.core.windows.net/job-00000000-0000-0000-0000-000000000001/outputData?sv=PLACEHOLDER&sr=b&sig=PLACEHOLDER&se=2050-01-01T00%3A00%3A00Z&sp=r&rscd=attachment%3B%20filename%3Dazure-quantum-job-00000000-0000-0000-0000-000000000001.output.json",
-        "beginExecutionTime": null, "cancellationTime": null, "quantumComputingData":
-<<<<<<< HEAD
-        null, "errorData": null, "isCancelling": false, "tags": [], "name": "azure-quantum-job",
-        "id": "00000000-0000-0000-0000-000000000001", "providerId": "rigetti", "target":
-        "rigetti.sim.qvm", "creationTime": "2024-04-30T14:15:03.1325711+00:00", "endExecutionTime":
-        null, "costEstimate": null, "itemType": "Job"}'
-=======
-        {"count": 1}, "errorData": null, "isCancelling": false, "tags": [], "name":
-        "azure-quantum-job", "id": "00000000-0000-0000-0000-000000000001", "providerId":
-        "rigetti", "target": "rigetti.sim.qvm", "creationTime": "2024-05-01T17:56:43.9088334+00:00",
-        "endExecutionTime": null, "costEstimate": null, "itemType": "Job"}'
->>>>>>> 45329fda
-    headers:
-      connection:
-      - keep-alive
-      content-length:
-      - '1400'
-      content-type:
-      - application/json; charset=utf-8
-      transfer-encoding:
-      - chunked
-    status:
-      code: 200
-      message: OK
-- request:
-    body: null
-    headers:
-      Accept:
-      - application/json
-      Accept-Encoding:
-      - gzip, deflate
-      Connection:
-      - keep-alive
-      User-Agent:
-      - testapp-azure-quantum-qsharp azsdk-python-quantum/0.0.1 Python/3.9.19 (Windows-10-10.0.22631-SP0)
-    method: GET
-    uri: https://eastus.quantum.azure.com/subscriptions/00000000-0000-0000-0000-000000000000/resourceGroups/myresourcegroup/providers/Microsoft.Quantum/workspaces/myworkspace/jobs/00000000-0000-0000-0000-000000000001?api-version=2022-09-12-preview&test-sequence-id=6
   response:
     body:
       string: '{"containerUri": "https://mystorage.blob.core.windows.net/job-00000000-0000-0000-0000-000000000001?sv=PLACEHOLDER&sr=c&sig=PLACEHOLDER&se=2050-01-01T00%3A00%3A00Z&sp=rcwl",
@@ -718,11 +575,7 @@
         "beginExecutionTime": null, "cancellationTime": null, "quantumComputingData":
         {"count": 1}, "errorData": null, "isCancelling": false, "tags": [], "name":
         "azure-quantum-job", "id": "00000000-0000-0000-0000-000000000001", "providerId":
-<<<<<<< HEAD
-        "rigetti", "target": "rigetti.sim.qvm", "creationTime": "2024-04-30T14:15:03.1325711+00:00",
-=======
         "rigetti", "target": "rigetti.sim.qvm", "creationTime": "2024-05-01T17:56:43.9088334+00:00",
->>>>>>> 45329fda
         "endExecutionTime": null, "costEstimate": null, "itemType": "Job"}'
     headers:
       connection:
@@ -748,7 +601,7 @@
       User-Agent:
       - testapp-azure-quantum-qsharp azsdk-python-quantum/0.0.1 Python/3.9.19 (Windows-10-10.0.22631-SP0)
     method: GET
-    uri: https://eastus.quantum.azure.com/subscriptions/00000000-0000-0000-0000-000000000000/resourceGroups/myresourcegroup/providers/Microsoft.Quantum/workspaces/myworkspace/jobs/00000000-0000-0000-0000-000000000001?api-version=2022-09-12-preview&test-sequence-id=7
+    uri: https://eastus.quantum.azure.com/subscriptions/00000000-0000-0000-0000-000000000000/resourceGroups/myresourcegroup/providers/Microsoft.Quantum/workspaces/myworkspace/jobs/00000000-0000-0000-0000-000000000001?api-version=2022-09-12-preview&test-sequence-id=6
   response:
     body:
       string: '{"containerUri": "https://mystorage.blob.core.windows.net/job-00000000-0000-0000-0000-000000000001?sv=PLACEHOLDER&sr=c&sig=PLACEHOLDER&se=2050-01-01T00%3A00%3A00Z&sp=rcwl",
@@ -760,11 +613,7 @@
         "beginExecutionTime": null, "cancellationTime": null, "quantumComputingData":
         {"count": 1}, "errorData": null, "isCancelling": false, "tags": [], "name":
         "azure-quantum-job", "id": "00000000-0000-0000-0000-000000000001", "providerId":
-<<<<<<< HEAD
-        "rigetti", "target": "rigetti.sim.qvm", "creationTime": "2024-04-30T14:15:03.1325711+00:00",
-=======
         "rigetti", "target": "rigetti.sim.qvm", "creationTime": "2024-05-01T17:56:43.9088334+00:00",
->>>>>>> 45329fda
         "endExecutionTime": null, "costEstimate": null, "itemType": "Job"}'
     headers:
       connection:
@@ -790,28 +639,58 @@
       User-Agent:
       - testapp-azure-quantum-qsharp azsdk-python-quantum/0.0.1 Python/3.9.19 (Windows-10-10.0.22631-SP0)
     method: GET
-    uri: https://eastus.quantum.azure.com/subscriptions/00000000-0000-0000-0000-000000000000/resourceGroups/myresourcegroup/providers/Microsoft.Quantum/workspaces/myworkspace/jobs/00000000-0000-0000-0000-000000000001?api-version=2022-09-12-preview&test-sequence-id=8
+    uri: https://eastus.quantum.azure.com/subscriptions/00000000-0000-0000-0000-000000000000/resourceGroups/myresourcegroup/providers/Microsoft.Quantum/workspaces/myworkspace/jobs/00000000-0000-0000-0000-000000000001?api-version=2022-09-12-preview&test-sequence-id=7
   response:
     body:
       string: '{"containerUri": "https://mystorage.blob.core.windows.net/job-00000000-0000-0000-0000-000000000001?sv=PLACEHOLDER&sr=c&sig=PLACEHOLDER&se=2050-01-01T00%3A00%3A00Z&sp=rcwl",
         "inputDataUri": "https://mystorage.blob.core.windows.net/job-00000000-0000-0000-0000-000000000001/inputData?sv=PLACEHOLDER&sr=b&sig=PLACEHOLDER&se=2050-01-01T00%3A00%3A00Z&sp=r&rscd=attachment%3B%20filename%3Dazure-quantum-job-00000000-0000-0000-0000-000000000001.input.json",
         "inputDataFormat": "qir.v1", "inputParams": {"entryPoint": "ENTRYPOINT__main",
         "arguments": [], "targetCapability": "BasicExecution"}, "metadata": null,
+        "sessionId": null, "status": "Waiting", "jobType": "QuantumComputing", "outputDataFormat":
+        "microsoft.quantum-results.v1", "outputDataUri": "https://mystorage.blob.core.windows.net/job-00000000-0000-0000-0000-000000000001/outputData?sv=PLACEHOLDER&sr=b&sig=PLACEHOLDER&se=2050-01-01T00%3A00%3A00Z&sp=r&rscd=attachment%3B%20filename%3Dazure-quantum-job-00000000-0000-0000-0000-000000000001.output.json",
+        "beginExecutionTime": null, "cancellationTime": null, "quantumComputingData":
+        {"count": 1}, "errorData": null, "isCancelling": false, "tags": [], "name":
+        "azure-quantum-job", "id": "00000000-0000-0000-0000-000000000001", "providerId":
+        "rigetti", "target": "rigetti.sim.qvm", "creationTime": "2024-05-01T17:56:43.9088334+00:00",
+        "endExecutionTime": null, "costEstimate": null, "itemType": "Job"}'
+    headers:
+      connection:
+      - keep-alive
+      content-length:
+      - '1400'
+      content-type:
+      - application/json; charset=utf-8
+      transfer-encoding:
+      - chunked
+    status:
+      code: 200
+      message: OK
+- request:
+    body: null
+    headers:
+      Accept:
+      - application/json
+      Accept-Encoding:
+      - gzip, deflate
+      Connection:
+      - keep-alive
+      User-Agent:
+      - testapp-azure-quantum-qsharp azsdk-python-quantum/0.0.1 Python/3.9.19 (Windows-10-10.0.22631-SP0)
+    method: GET
+    uri: https://eastus.quantum.azure.com/subscriptions/00000000-0000-0000-0000-000000000000/resourceGroups/myresourcegroup/providers/Microsoft.Quantum/workspaces/myworkspace/jobs/00000000-0000-0000-0000-000000000001?api-version=2022-09-12-preview&test-sequence-id=8
+  response:
+    body:
+      string: '{"containerUri": "https://mystorage.blob.core.windows.net/job-00000000-0000-0000-0000-000000000001?sv=PLACEHOLDER&sr=c&sig=PLACEHOLDER&se=2050-01-01T00%3A00%3A00Z&sp=rcwl",
+        "inputDataUri": "https://mystorage.blob.core.windows.net/job-00000000-0000-0000-0000-000000000001/inputData?sv=PLACEHOLDER&sr=b&sig=PLACEHOLDER&se=2050-01-01T00%3A00%3A00Z&sp=r&rscd=attachment%3B%20filename%3Dazure-quantum-job-00000000-0000-0000-0000-000000000001.input.json",
+        "inputDataFormat": "qir.v1", "inputParams": {"entryPoint": "ENTRYPOINT__main",
+        "arguments": [], "targetCapability": "BasicExecution"}, "metadata": null,
         "sessionId": null, "status": "Succeeded", "jobType": "QuantumComputing", "outputDataFormat":
         "microsoft.quantum-results.v1", "outputDataUri": "https://mystorage.blob.core.windows.net/job-00000000-0000-0000-0000-000000000001/outputData?sv=PLACEHOLDER&sr=b&sig=PLACEHOLDER&se=2050-01-01T00%3A00%3A00Z&sp=r&rscd=attachment%3B%20filename%3Dazure-quantum-job-00000000-0000-0000-0000-000000000001.output.json",
-<<<<<<< HEAD
-        "beginExecutionTime": "2024-04-30T14:15:09.2410544Z", "cancellationTime":
-        null, "quantumComputingData": {"count": 1}, "errorData": null, "isCancelling":
-        false, "tags": [], "name": "azure-quantum-job", "id": "00000000-0000-0000-0000-000000000001",
-        "providerId": "rigetti", "target": "rigetti.sim.qvm", "creationTime": "2024-04-30T14:15:03.1325711+00:00",
-        "endExecutionTime": "2024-04-30T14:15:10.401708Z", "costEstimate": {"currencyCode":
-=======
         "beginExecutionTime": "2024-05-01T17:56:49.6336273Z", "cancellationTime":
         null, "quantumComputingData": {"count": 1}, "errorData": null, "isCancelling":
         false, "tags": [], "name": "azure-quantum-job", "id": "00000000-0000-0000-0000-000000000001",
         "providerId": "rigetti", "target": "rigetti.sim.qvm", "creationTime": "2024-05-01T17:56:43.9088334+00:00",
         "endExecutionTime": "2024-05-01T17:56:50.7881394Z", "costEstimate": {"currencyCode":
->>>>>>> 45329fda
         "USD", "events": [{"dimensionId": "qpu_time_centiseconds", "dimensionName":
         "QPU Execution Time", "measureUnit": "10ms (rounded up)", "amountBilled":
         0.0, "amountConsumed": 0.0, "unitPrice": 0.0}], "estimatedTotal": 0.0}, "itemType":
@@ -820,7 +699,7 @@
       connection:
       - keep-alive
       content-length:
-      - '1686'
+      - '1687'
       content-type:
       - application/json; charset=utf-8
       transfer-encoding:
@@ -849,19 +728,11 @@
         "arguments": [], "targetCapability": "BasicExecution"}, "metadata": null,
         "sessionId": null, "status": "Succeeded", "jobType": "QuantumComputing", "outputDataFormat":
         "microsoft.quantum-results.v1", "outputDataUri": "https://mystorage.blob.core.windows.net/job-00000000-0000-0000-0000-000000000001/outputData?sv=PLACEHOLDER&sr=b&sig=PLACEHOLDER&se=2050-01-01T00%3A00%3A00Z&sp=r&rscd=attachment%3B%20filename%3Dazure-quantum-job-00000000-0000-0000-0000-000000000001.output.json",
-<<<<<<< HEAD
-        "beginExecutionTime": "2024-04-30T14:15:09.2410544Z", "cancellationTime":
-        null, "quantumComputingData": {"count": 1}, "errorData": null, "isCancelling":
-        false, "tags": [], "name": "azure-quantum-job", "id": "00000000-0000-0000-0000-000000000001",
-        "providerId": "rigetti", "target": "rigetti.sim.qvm", "creationTime": "2024-04-30T14:15:03.1325711+00:00",
-        "endExecutionTime": "2024-04-30T14:15:10.401708Z", "costEstimate": {"currencyCode":
-=======
         "beginExecutionTime": "2024-05-01T17:56:49.6336273Z", "cancellationTime":
         null, "quantumComputingData": {"count": 1}, "errorData": null, "isCancelling":
         false, "tags": [], "name": "azure-quantum-job", "id": "00000000-0000-0000-0000-000000000001",
         "providerId": "rigetti", "target": "rigetti.sim.qvm", "creationTime": "2024-05-01T17:56:43.9088334+00:00",
         "endExecutionTime": "2024-05-01T17:56:50.7881394Z", "costEstimate": {"currencyCode":
->>>>>>> 45329fda
         "USD", "events": [{"dimensionId": "qpu_time_centiseconds", "dimensionName":
         "QPU Execution Time", "measureUnit": "10ms (rounded up)", "amountBilled":
         0.0, "amountConsumed": 0.0, "unitPrice": 0.0}], "estimatedTotal": 0.0}, "itemType":
@@ -870,7 +741,7 @@
       connection:
       - keep-alive
       content-length:
-      - '1686'
+      - '1687'
       content-type:
       - application/json; charset=utf-8
       transfer-encoding:
@@ -890,11 +761,7 @@
       User-Agent:
       - azsdk-python-storage-blob/12.19.1 Python/3.9.19 (Windows-10-10.0.22631-SP0)
       x-ms-date:
-<<<<<<< HEAD
-      - Tue, 30 Apr 2024 14:15:11 GMT
-=======
       - Wed, 01 May 2024 17:56:51 GMT
->>>>>>> 45329fda
       x-ms-range:
       - bytes=0-33554431
       x-ms-version:
@@ -918,11 +785,7 @@
       x-ms-blob-type:
       - BlockBlob
       x-ms-creation-time:
-<<<<<<< HEAD
-      - Tue, 30 Apr 2024 14:15:10 GMT
-=======
       - Wed, 01 May 2024 17:56:51 GMT
->>>>>>> 45329fda
       x-ms-lease-state:
       - available
       x-ms-lease-status:

--- conflicted
+++ resolved
@@ -63,22 +63,13 @@
       x-client-sku:
       - MSAL.Python
       x-client-ver:
-<<<<<<< HEAD
-      - 1.29.0
-=======
       - 1.30.0
->>>>>>> b43e1017
     method: POST
     uri: https://login.microsoftonline.com/00000000-0000-0000-0000-000000000000/oauth2/v2.0/token
   response:
     body:
-<<<<<<< HEAD
-      string: '{"token_type": "Bearer", "expires_in": 1755296189, "ext_expires_in":
-        1755296189, "refresh_in": 31536000, "access_token": "PLACEHOLDER"}'
-=======
       string: '{"token_type": "Bearer", "expires_in": 1756412982, "ext_expires_in":
         1756412982, "refresh_in": 31536000, "access_token": "PLACEHOLDER"}'
->>>>>>> b43e1017
     headers:
       content-length:
       - '135'
@@ -106,20 +97,12 @@
     uri: https://eastus.quantum.azure.com/subscriptions/00000000-0000-0000-0000-000000000000/resourceGroups/myresourcegroup/providers/Microsoft.Quantum/workspaces/myworkspace/storage/sasUri?api-version=2022-09-12-preview&test-sequence-id=1
   response:
     body:
-<<<<<<< HEAD
-      string: '{"sasUri": "https://mystorage.blob.core.windows.net/job-00000000-0000-0000-0000-000000000001?sv=PLACEHOLDER&ss=b&srt=co&spr=https&st=2024-08-15T22%3A16%3A30Z&se=2050-01-01T00%3A00%3A00Z&sp=rwlac&sig=r6HtQquf%2Fh3Sm%2B4zqrW1mBuznAbo4U1dJXZsVcFKkxo%3D"}'
-=======
       string: '{"sasUri": "https://mystorage.blob.core.windows.net/job-00000000-0000-0000-0000-000000000001?sv=PLACEHOLDER&ss=b&srt=co&spr=https&st=2000-01-01T00%3A00%3A00Z&se=2050-01-01T00%3A00%3A00Z&sp=rwlac&sig=PLACEHOLDER"}'
->>>>>>> b43e1017
-    headers:
-      connection:
-      - keep-alive
-      content-length:
-<<<<<<< HEAD
-      - '251'
-=======
+    headers:
+      connection:
+      - keep-alive
+      content-length:
       - '212'
->>>>>>> b43e1017
       content-type:
       - application/json; charset=utf-8
       transfer-encoding:
@@ -139,17 +122,6 @@
       User-Agent:
       - azsdk-python-storage-blob/12.20.0 Python/3.9.19 (Windows-10-10.0.22631-SP0)
       x-ms-date:
-<<<<<<< HEAD
-      - Thu, 15 Aug 2024 22:16:29 GMT
-      x-ms-version:
-      - '2024-05-04'
-    method: GET
-    uri: https://mystorage.blob.core.windows.net/job-00000000-0000-0000-0000-000000000001?restype=container&sv=PLACEHOLDER&ss=b&srt=co&spr=https&st=2024-08-15T22%3A16%3A30Z&se=2050-01-01T00%3A00%3A00Z&sp=rwlac&sig=r6HtQquf%2Fh3Sm%2B4zqrW1mBuznAbo4U1dJXZsVcFKkxo%3D
-  response:
-    body:
-      string: "\uFEFF<?xml version=\"1.0\" encoding=\"utf-8\"?><Error><Code>ContainerNotFound</Code><Message>The
-        specified container does not exist.\nRequestId:8c7b8aea-d01e-004f-8060-ef323e000000\nTime:2024-08-15T22:16:30.7119179Z</Message></Error>"
-=======
       - Wed, 28 Aug 2024 20:29:42 GMT
       x-ms-version:
       - '2024-05-04'
@@ -159,7 +131,6 @@
     body:
       string: "\uFEFF<?xml version=\"1.0\" encoding=\"utf-8\"?><Error><Code>ContainerNotFound</Code><Message>The
         specified container does not exist.\nRequestId:fba45189-801e-0042-3c89-f9faea000000\nTime:2024-08-28T20:29:43.4705778Z</Message></Error>"
->>>>>>> b43e1017
     headers:
       content-length:
       - '223'
@@ -184,19 +155,11 @@
       User-Agent:
       - azsdk-python-storage-blob/12.20.0 Python/3.9.19 (Windows-10-10.0.22631-SP0)
       x-ms-date:
-<<<<<<< HEAD
-      - Thu, 15 Aug 2024 22:16:29 GMT
-      x-ms-version:
-      - '2024-05-04'
-    method: PUT
-    uri: https://mystorage.blob.core.windows.net/job-00000000-0000-0000-0000-000000000001?restype=container&sv=PLACEHOLDER&ss=b&srt=co&spr=https&st=2024-08-15T22%3A16%3A30Z&se=2050-01-01T00%3A00%3A00Z&sp=rwlac&sig=r6HtQquf%2Fh3Sm%2B4zqrW1mBuznAbo4U1dJXZsVcFKkxo%3D
-=======
       - Wed, 28 Aug 2024 20:29:42 GMT
       x-ms-version:
       - '2024-05-04'
     method: PUT
     uri: https://mystorage.blob.core.windows.net/job-00000000-0000-0000-0000-000000000001?restype=container&sv=PLACEHOLDER&ss=b&srt=co&spr=https&st=2000-01-01T00%3A00%3A00Z&se=2050-01-01T00%3A00%3A00Z&sp=rwlac&sig=PLACEHOLDER
->>>>>>> b43e1017
   response:
     body:
       string: ''
@@ -220,19 +183,11 @@
       User-Agent:
       - azsdk-python-storage-blob/12.20.0 Python/3.9.19 (Windows-10-10.0.22631-SP0)
       x-ms-date:
-<<<<<<< HEAD
-      - Thu, 15 Aug 2024 22:16:30 GMT
-      x-ms-version:
-      - '2024-05-04'
-    method: GET
-    uri: https://mystorage.blob.core.windows.net/job-00000000-0000-0000-0000-000000000001?restype=container&sv=PLACEHOLDER&ss=b&srt=co&spr=https&st=2024-08-15T22%3A16%3A30Z&se=2050-01-01T00%3A00%3A00Z&sp=rwlac&sig=r6HtQquf%2Fh3Sm%2B4zqrW1mBuznAbo4U1dJXZsVcFKkxo%3D
-=======
       - Wed, 28 Aug 2024 20:29:42 GMT
       x-ms-version:
       - '2024-05-04'
     method: GET
     uri: https://mystorage.blob.core.windows.net/job-00000000-0000-0000-0000-000000000001?restype=container&sv=PLACEHOLDER&ss=b&srt=co&spr=https&st=2000-01-01T00%3A00%3A00Z&se=2050-01-01T00%3A00%3A00Z&sp=rwlac&sig=PLACEHOLDER
->>>>>>> b43e1017
   response:
     body:
       string: ''
@@ -308,19 +263,11 @@
       x-ms-blob-type:
       - BlockBlob
       x-ms-date:
-<<<<<<< HEAD
-      - Thu, 15 Aug 2024 22:16:30 GMT
-      x-ms-version:
-      - '2024-05-04'
-    method: PUT
-    uri: https://mystorage.blob.core.windows.net/job-00000000-0000-0000-0000-000000000001/inputData?sv=PLACEHOLDER&ss=b&srt=co&spr=https&st=2024-08-15T22%3A16%3A30Z&se=2050-01-01T00%3A00%3A00Z&sp=rwlac&sig=r6HtQquf%2Fh3Sm%2B4zqrW1mBuznAbo4U1dJXZsVcFKkxo%3D
-=======
       - Wed, 28 Aug 2024 20:29:42 GMT
       x-ms-version:
       - '2024-05-04'
     method: PUT
     uri: https://mystorage.blob.core.windows.net/job-00000000-0000-0000-0000-000000000001/inputData?sv=PLACEHOLDER&ss=b&srt=co&spr=https&st=2000-01-01T00%3A00%3A00Z&se=2050-01-01T00%3A00%3A00Z&sp=rwlac&sig=PLACEHOLDER
->>>>>>> b43e1017
   response:
     body:
       string: ''
@@ -335,11 +282,7 @@
 - request:
     body: 'b''{"id": "00000000-0000-0000-0000-000000000001", "name": "qdk-python-test",
       "providerId": "pasqal", "target": "pasqal.sim.emu-tn", "itemType": "Job", "containerUri":
-<<<<<<< HEAD
-      "https://mystorage.blob.core.windows.net/job-00000000-0000-0000-0000-000000000001?sv=PLACEHOLDER&ss=b&srt=co&spr=https&st=2024-08-15T22%3A16%3A30Z&se=2050-01-01T00%3A00%3A00Z&sp=rwlac&sig=r6HtQquf%2Fh3Sm%2B4zqrW1mBuznAbo4U1dJXZsVcFKkxo%3D",
-=======
       "https://mystorage.blob.core.windows.net/job-00000000-0000-0000-0000-000000000001?sv=PLACEHOLDER&ss=b&srt=co&spr=https&st=2000-01-01T00%3A00%3A00Z&se=2050-01-01T00%3A00%3A00Z&sp=rwlac&sig=PLACEHOLDER",
->>>>>>> b43e1017
       "inputDataUri": "https://mystorage.blob.core.windows.net/job-00000000-0000-0000-0000-000000000001/inputData",
       "inputDataFormat": "pasqal.pulser.v1", "inputParams": {"count": 200}, "outputDataFormat":
       "pasqal.pulser-results.v1"}'''
@@ -351,11 +294,7 @@
       Connection:
       - keep-alive
       Content-Length:
-<<<<<<< HEAD
-      - '635'
-=======
       - '596'
->>>>>>> b43e1017
       Content-Type:
       - application/json
       User-Agent:
@@ -364,13 +303,6 @@
     uri: https://eastus.quantum.azure.com/subscriptions/00000000-0000-0000-0000-000000000000/resourceGroups/myresourcegroup/providers/Microsoft.Quantum/workspaces/myworkspace/jobs/00000000-0000-0000-0000-000000000001?api-version=2022-09-12-preview&test-sequence-id=1
   response:
     body:
-<<<<<<< HEAD
-      string: '{"containerUri": "https://mystorage.blob.core.windows.net/job-00000000-0000-0000-0000-000000000001?sv=PLACEHOLDER&ss=b&srt=co&spr=https&st=2024-08-15T22%3A16%3A30Z&se=2050-01-01T00%3A00%3A00Z&sp=rwlac&sig=PLACEHOLDER&ss=b&srt=co&spr=https&st=2024-08-15T22%3A16%3A30Z&se=2050-01-01T00%3A00%3A00Z&sp=rwlac&sig=r6HtQquf%2Fh3Sm%2B4zqrW1mBuznAbo4U1dJXZsVcFKkxo%3D",
-        "beginExecutionTime": null, "cancellationTime": null, "quantumComputingData":
-        null, "errorData": null, "isCancelling": false, "tags": [], "name": "qdk-python-test",
-        "id": "00000000-0000-0000-0000-000000000001", "providerId": "pasqal", "target":
-        "pasqal.sim.emu-tn", "creationTime": "2024-08-15T22:16:31.3694606+00:00",
-=======
       string: '{"containerUri": "https://mystorage.blob.core.windows.net/job-00000000-0000-0000-0000-000000000001?sv=PLACEHOLDER&ss=b&srt=co&spr=https&st=2000-01-01T00%3A00%3A00Z&se=2050-01-01T00%3A00%3A00Z&sp=rwlac&sig=PLACEHOLDER",
         "inputDataUri": "https://mystorage.blob.core.windows.net/job-00000000-0000-0000-0000-000000000001/inputData?sv=PLACEHOLDER&st=2000-01-01T00%3A00%3A00Z&se=2050-01-01T00%3A00%3A00Z&sr=b&sp=rcw&sig=PLACEHOLDER",
         "inputDataFormat": "pasqal.pulser.v1", "inputParams": {"count": 200}, "metadata":
@@ -380,17 +312,12 @@
         null, "errorData": null, "isCancelling": false, "tags": [], "name": "qdk-python-test",
         "id": "00000000-0000-0000-0000-000000000001", "providerId": "pasqal", "target":
         "pasqal.sim.emu-tn", "creationTime": "2024-08-28T20:29:44.0464928+00:00",
->>>>>>> b43e1017
-        "endExecutionTime": null, "costEstimate": null, "itemType": "Job"}'
-    headers:
-      connection:
-      - keep-alive
-      content-length:
-<<<<<<< HEAD
-      - '746'
-=======
+        "endExecutionTime": null, "costEstimate": null, "itemType": "Job"}'
+    headers:
+      connection:
+      - keep-alive
+      content-length:
       - '1254'
->>>>>>> b43e1017
       content-type:
       - application/json; charset=utf-8
       transfer-encoding:
@@ -413,13 +340,6 @@
     uri: https://eastus.quantum.azure.com/subscriptions/00000000-0000-0000-0000-000000000000/resourceGroups/myresourcegroup/providers/Microsoft.Quantum/workspaces/myworkspace/jobs/00000000-0000-0000-0000-000000000001?api-version=2022-09-12-preview&test-sequence-id=1
   response:
     body:
-<<<<<<< HEAD
-      string: '{"containerUri": "https://mystorage.blob.core.windows.net/job-00000000-0000-0000-0000-000000000001?sv=PLACEHOLDER&st=2024-08-15T22%3A16%3A31Z&se=2050-01-01T00%3A00%3A00Z&sr=c&sp=rcwl&sig=PLACEHOLDER&st=2024-08-15T22%3A16%3A31Z&se=2050-01-01T00%3A00%3A00Z&sr=b&sp=r&rscd=attachment%3B+filename%3Dqdk-python-test-00000000-0000-0000-0000-000000000001.input.json&sig=PLACEHOLDER&st=2024-08-15T22%3A16%3A31Z&se=2050-01-01T00%3A00%3A00Z&sr=b&sp=r&rscd=attachment%3B+filename%3Dqdk-python-test-00000000-0000-0000-0000-000000000001.output.json&sig=xxfLFCRZu3Z7dk17wrLNGEgghjTz0RBeHi%2BBcScPuNk%3D",
-        "beginExecutionTime": null, "cancellationTime": null, "quantumComputingData":
-        null, "errorData": null, "isCancelling": false, "tags": [], "name": "qdk-python-test",
-        "id": "00000000-0000-0000-0000-000000000001", "providerId": "pasqal", "target":
-        "pasqal.sim.emu-tn", "creationTime": "2024-08-15T22:16:31.3694606+00:00",
-=======
       string: '{"containerUri": "https://mystorage.blob.core.windows.net/job-00000000-0000-0000-0000-000000000001?sv=PLACEHOLDER&st=2000-01-01T00%3A00%3A00Z&se=2050-01-01T00%3A00%3A00Z&sr=c&sp=rcwl&sig=PLACEHOLDER",
         "inputDataUri": "https://mystorage.blob.core.windows.net/job-00000000-0000-0000-0000-000000000001/inputData?sv=PLACEHOLDER&st=2000-01-01T00%3A00%3A00Z&se=2050-01-01T00%3A00%3A00Z&sr=b&sp=r&rscd=attachment%3B+filename%3Dqdk-python-test-00000000-0000-0000-0000-000000000001.input.json&sig=PLACEHOLDER",
         "inputDataFormat": "pasqal.pulser.v1", "inputParams": {"count": 200}, "metadata":
@@ -429,17 +349,12 @@
         null, "errorData": null, "isCancelling": false, "tags": [], "name": "qdk-python-test",
         "id": "00000000-0000-0000-0000-000000000001", "providerId": "pasqal", "target":
         "pasqal.sim.emu-tn", "creationTime": "2024-08-28T20:29:44.0464928+00:00",
->>>>>>> b43e1017
-        "endExecutionTime": null, "costEstimate": null, "itemType": "Job"}'
-    headers:
-      connection:
-      - keep-alive
-      content-length:
-<<<<<<< HEAD
-      - '976'
-=======
+        "endExecutionTime": null, "costEstimate": null, "itemType": "Job"}'
+    headers:
+      connection:
+      - keep-alive
+      content-length:
       - '1398'
->>>>>>> b43e1017
       content-type:
       - application/json; charset=utf-8
       transfer-encoding:
@@ -462,13 +377,6 @@
     uri: https://eastus.quantum.azure.com/subscriptions/00000000-0000-0000-0000-000000000000/resourceGroups/myresourcegroup/providers/Microsoft.Quantum/workspaces/myworkspace/jobs/00000000-0000-0000-0000-000000000001?api-version=2022-09-12-preview&test-sequence-id=2
   response:
     body:
-<<<<<<< HEAD
-      string: '{"containerUri": "https://mystorage.blob.core.windows.net/job-00000000-0000-0000-0000-000000000001?sv=PLACEHOLDER&st=2024-08-15T22%3A16%3A31Z&se=2050-01-01T00%3A00%3A00Z&sr=c&sp=rcwl&sig=PLACEHOLDER&st=2024-08-15T22%3A16%3A31Z&se=2050-01-01T00%3A00%3A00Z&sr=b&sp=r&rscd=attachment%3B+filename%3Dqdk-python-test-00000000-0000-0000-0000-000000000001.input.json&sig=PLACEHOLDER&st=2024-08-15T22%3A16%3A31Z&se=2050-01-01T00%3A00%3A00Z&sr=b&sp=r&rscd=attachment%3B+filename%3Dqdk-python-test-00000000-0000-0000-0000-000000000001.output.json&sig=xxfLFCRZu3Z7dk17wrLNGEgghjTz0RBeHi%2BBcScPuNk%3D",
-        "beginExecutionTime": null, "cancellationTime": null, "quantumComputingData":
-        {"count": 1}, "errorData": null, "isCancelling": false, "tags": [], "name":
-        "qdk-python-test", "id": "00000000-0000-0000-0000-000000000001", "providerId":
-        "pasqal", "target": "pasqal.sim.emu-tn", "creationTime": "2024-08-15T22:16:31.3694606+00:00",
-=======
       string: '{"containerUri": "https://mystorage.blob.core.windows.net/job-00000000-0000-0000-0000-000000000001?sv=PLACEHOLDER&st=2000-01-01T00%3A00%3A00Z&se=2050-01-01T00%3A00%3A00Z&sr=c&sp=rcwl&sig=PLACEHOLDER",
         "inputDataUri": "https://mystorage.blob.core.windows.net/job-00000000-0000-0000-0000-000000000001/inputData?sv=PLACEHOLDER&st=2000-01-01T00%3A00%3A00Z&se=2050-01-01T00%3A00%3A00Z&sr=b&sp=r&rscd=attachment%3B+filename%3Dqdk-python-test-00000000-0000-0000-0000-000000000001.input.json&sig=PLACEHOLDER",
         "inputDataFormat": "pasqal.pulser.v1", "inputParams": {"count": 200}, "metadata":
@@ -478,17 +386,12 @@
         {"count": 1}, "errorData": null, "isCancelling": false, "tags": [], "name":
         "qdk-python-test", "id": "00000000-0000-0000-0000-000000000001", "providerId":
         "pasqal", "target": "pasqal.sim.emu-tn", "creationTime": "2024-08-28T20:29:44.0464928+00:00",
->>>>>>> b43e1017
-        "endExecutionTime": null, "costEstimate": null, "itemType": "Job"}'
-    headers:
-      connection:
-      - keep-alive
-      content-length:
-<<<<<<< HEAD
-      - '984'
-=======
+        "endExecutionTime": null, "costEstimate": null, "itemType": "Job"}'
+    headers:
+      connection:
+      - keep-alive
+      content-length:
       - '1406'
->>>>>>> b43e1017
       content-type:
       - application/json; charset=utf-8
       transfer-encoding:
@@ -511,13 +414,6 @@
     uri: https://eastus.quantum.azure.com/subscriptions/00000000-0000-0000-0000-000000000000/resourceGroups/myresourcegroup/providers/Microsoft.Quantum/workspaces/myworkspace/jobs/00000000-0000-0000-0000-000000000001?api-version=2022-09-12-preview&test-sequence-id=3
   response:
     body:
-<<<<<<< HEAD
-      string: '{"containerUri": "https://mystorage.blob.core.windows.net/job-00000000-0000-0000-0000-000000000001?sv=PLACEHOLDER&st=2024-08-15T22%3A16%3A32Z&se=2050-01-01T00%3A00%3A00Z&sr=c&sp=rcwl&sig=PLACEHOLDER&st=2024-08-15T22%3A16%3A32Z&se=2050-01-01T00%3A00%3A00Z&sr=b&sp=r&rscd=attachment%3B+filename%3Dqdk-python-test-00000000-0000-0000-0000-000000000001.input.json&sig=PLACEHOLDER&st=2024-08-15T22%3A16%3A32Z&se=2050-01-01T00%3A00%3A00Z&sr=b&sp=r&rscd=attachment%3B+filename%3Dqdk-python-test-00000000-0000-0000-0000-000000000001.output.json&sig=DDmCY%2BaZJeQ6LEknHGLKfGQHxZL0hwr%2FpvAzMRQONJQ%3D",
-        "beginExecutionTime": null, "cancellationTime": null, "quantumComputingData":
-        {"count": 1}, "errorData": null, "isCancelling": false, "tags": [], "name":
-        "qdk-python-test", "id": "00000000-0000-0000-0000-000000000001", "providerId":
-        "pasqal", "target": "pasqal.sim.emu-tn", "creationTime": "2024-08-15T22:16:31.3694606+00:00",
-=======
       string: '{"containerUri": "https://mystorage.blob.core.windows.net/job-00000000-0000-0000-0000-000000000001?sv=PLACEHOLDER&st=2000-01-01T00%3A00%3A00Z&se=2050-01-01T00%3A00%3A00Z&sr=c&sp=rcwl&sig=PLACEHOLDER",
         "inputDataUri": "https://mystorage.blob.core.windows.net/job-00000000-0000-0000-0000-000000000001/inputData?sv=PLACEHOLDER&st=2000-01-01T00%3A00%3A00Z&se=2050-01-01T00%3A00%3A00Z&sr=b&sp=r&rscd=attachment%3B+filename%3Dqdk-python-test-00000000-0000-0000-0000-000000000001.input.json&sig=PLACEHOLDER",
         "inputDataFormat": "pasqal.pulser.v1", "inputParams": {"count": 200}, "metadata":
@@ -527,17 +423,12 @@
         {"count": 1}, "errorData": null, "isCancelling": false, "tags": [], "name":
         "qdk-python-test", "id": "00000000-0000-0000-0000-000000000001", "providerId":
         "pasqal", "target": "pasqal.sim.emu-tn", "creationTime": "2024-08-28T20:29:44.0464928+00:00",
->>>>>>> b43e1017
-        "endExecutionTime": null, "costEstimate": null, "itemType": "Job"}'
-    headers:
-      connection:
-      - keep-alive
-      content-length:
-<<<<<<< HEAD
-      - '986'
-=======
+        "endExecutionTime": null, "costEstimate": null, "itemType": "Job"}'
+    headers:
+      connection:
+      - keep-alive
+      content-length:
       - '1406'
->>>>>>> b43e1017
       content-type:
       - application/json; charset=utf-8
       transfer-encoding:
@@ -560,13 +451,6 @@
     uri: https://eastus.quantum.azure.com/subscriptions/00000000-0000-0000-0000-000000000000/resourceGroups/myresourcegroup/providers/Microsoft.Quantum/workspaces/myworkspace/jobs/00000000-0000-0000-0000-000000000001?api-version=2022-09-12-preview&test-sequence-id=4
   response:
     body:
-<<<<<<< HEAD
-      string: '{"containerUri": "https://mystorage.blob.core.windows.net/job-00000000-0000-0000-0000-000000000001?sv=PLACEHOLDER&st=2024-08-15T22%3A16%3A32Z&se=2050-01-01T00%3A00%3A00Z&sr=c&sp=rcwl&sig=PLACEHOLDER&st=2024-08-15T22%3A16%3A32Z&se=2050-01-01T00%3A00%3A00Z&sr=b&sp=r&rscd=attachment%3B+filename%3Dqdk-python-test-00000000-0000-0000-0000-000000000001.input.json&sig=PLACEHOLDER&st=2024-08-15T22%3A16%3A32Z&se=2050-01-01T00%3A00%3A00Z&sr=b&sp=r&rscd=attachment%3B+filename%3Dqdk-python-test-00000000-0000-0000-0000-000000000001.output.json&sig=DDmCY%2BaZJeQ6LEknHGLKfGQHxZL0hwr%2FpvAzMRQONJQ%3D",
-        "beginExecutionTime": null, "cancellationTime": null, "quantumComputingData":
-        {"count": 1}, "errorData": null, "isCancelling": false, "tags": [], "name":
-        "qdk-python-test", "id": "00000000-0000-0000-0000-000000000001", "providerId":
-        "pasqal", "target": "pasqal.sim.emu-tn", "creationTime": "2024-08-15T22:16:31.3694606+00:00",
-=======
       string: '{"containerUri": "https://mystorage.blob.core.windows.net/job-00000000-0000-0000-0000-000000000001?sv=PLACEHOLDER&st=2000-01-01T00%3A00%3A00Z&se=2050-01-01T00%3A00%3A00Z&sr=c&sp=rcwl&sig=PLACEHOLDER",
         "inputDataUri": "https://mystorage.blob.core.windows.net/job-00000000-0000-0000-0000-000000000001/inputData?sv=PLACEHOLDER&st=2000-01-01T00%3A00%3A00Z&se=2050-01-01T00%3A00%3A00Z&sr=b&sp=r&rscd=attachment%3B+filename%3Dqdk-python-test-00000000-0000-0000-0000-000000000001.input.json&sig=PLACEHOLDER",
         "inputDataFormat": "pasqal.pulser.v1", "inputParams": {"count": 200}, "metadata":
@@ -576,17 +460,12 @@
         {"count": 1}, "errorData": null, "isCancelling": false, "tags": [], "name":
         "qdk-python-test", "id": "00000000-0000-0000-0000-000000000001", "providerId":
         "pasqal", "target": "pasqal.sim.emu-tn", "creationTime": "2024-08-28T20:29:44.0464928+00:00",
->>>>>>> b43e1017
-        "endExecutionTime": null, "costEstimate": null, "itemType": "Job"}'
-    headers:
-      connection:
-      - keep-alive
-      content-length:
-<<<<<<< HEAD
-      - '986'
-=======
+        "endExecutionTime": null, "costEstimate": null, "itemType": "Job"}'
+    headers:
+      connection:
+      - keep-alive
+      content-length:
       - '1406'
->>>>>>> b43e1017
       content-type:
       - application/json; charset=utf-8
       transfer-encoding:
@@ -609,13 +488,6 @@
     uri: https://eastus.quantum.azure.com/subscriptions/00000000-0000-0000-0000-000000000000/resourceGroups/myresourcegroup/providers/Microsoft.Quantum/workspaces/myworkspace/jobs/00000000-0000-0000-0000-000000000001?api-version=2022-09-12-preview&test-sequence-id=5
   response:
     body:
-<<<<<<< HEAD
-      string: '{"containerUri": "https://mystorage.blob.core.windows.net/job-00000000-0000-0000-0000-000000000001?sv=PLACEHOLDER&st=2024-08-15T22%3A16%3A33Z&se=2050-01-01T00%3A00%3A00Z&sr=c&sp=rcwl&sig=PLACEHOLDER&st=2024-08-15T22%3A16%3A33Z&se=2050-01-01T00%3A00%3A00Z&sr=b&sp=r&rscd=attachment%3B+filename%3Dqdk-python-test-00000000-0000-0000-0000-000000000001.input.json&sig=PLACEHOLDER&st=2024-08-15T22%3A16%3A33Z&se=2050-01-01T00%3A00%3A00Z&sr=b&sp=r&rscd=attachment%3B+filename%3Dqdk-python-test-00000000-0000-0000-0000-000000000001.output.json&sig=6SryA%2FoOyUgbmcX2qujbpml14Pps%2FVBNVcnvqd1tSCo%3D",
-        "beginExecutionTime": null, "cancellationTime": null, "quantumComputingData":
-        {"count": 1}, "errorData": null, "isCancelling": false, "tags": [], "name":
-        "qdk-python-test", "id": "00000000-0000-0000-0000-000000000001", "providerId":
-        "pasqal", "target": "pasqal.sim.emu-tn", "creationTime": "2024-08-15T22:16:31.3694606+00:00",
-=======
       string: '{"containerUri": "https://mystorage.blob.core.windows.net/job-00000000-0000-0000-0000-000000000001?sv=PLACEHOLDER&st=2000-01-01T00%3A00%3A00Z&se=2050-01-01T00%3A00%3A00Z&sr=c&sp=rcwl&sig=PLACEHOLDER",
         "inputDataUri": "https://mystorage.blob.core.windows.net/job-00000000-0000-0000-0000-000000000001/inputData?sv=PLACEHOLDER&st=2000-01-01T00%3A00%3A00Z&se=2050-01-01T00%3A00%3A00Z&sr=b&sp=r&rscd=attachment%3B+filename%3Dqdk-python-test-00000000-0000-0000-0000-000000000001.input.json&sig=PLACEHOLDER",
         "inputDataFormat": "pasqal.pulser.v1", "inputParams": {"count": 200}, "metadata":
@@ -625,17 +497,12 @@
         {"count": 1}, "errorData": null, "isCancelling": false, "tags": [], "name":
         "qdk-python-test", "id": "00000000-0000-0000-0000-000000000001", "providerId":
         "pasqal", "target": "pasqal.sim.emu-tn", "creationTime": "2024-08-28T20:29:44.0464928+00:00",
->>>>>>> b43e1017
-        "endExecutionTime": null, "costEstimate": null, "itemType": "Job"}'
-    headers:
-      connection:
-      - keep-alive
-      content-length:
-<<<<<<< HEAD
-      - '986'
-=======
+        "endExecutionTime": null, "costEstimate": null, "itemType": "Job"}'
+    headers:
+      connection:
+      - keep-alive
+      content-length:
       - '1406'
->>>>>>> b43e1017
       content-type:
       - application/json; charset=utf-8
       transfer-encoding:
@@ -658,13 +525,6 @@
     uri: https://eastus.quantum.azure.com/subscriptions/00000000-0000-0000-0000-000000000000/resourceGroups/myresourcegroup/providers/Microsoft.Quantum/workspaces/myworkspace/jobs/00000000-0000-0000-0000-000000000001?api-version=2022-09-12-preview&test-sequence-id=6
   response:
     body:
-<<<<<<< HEAD
-      string: '{"containerUri": "https://mystorage.blob.core.windows.net/job-00000000-0000-0000-0000-000000000001?sv=PLACEHOLDER&st=2024-08-15T22%3A16%3A34Z&se=2050-01-01T00%3A00%3A00Z&sr=c&sp=rcwl&sig=PLACEHOLDER&st=2024-08-15T22%3A16%3A34Z&se=2050-01-01T00%3A00%3A00Z&sr=b&sp=r&rscd=attachment%3B+filename%3Dqdk-python-test-00000000-0000-0000-0000-000000000001.input.json&sig=PLACEHOLDER&st=2024-08-15T22%3A16%3A34Z&se=2050-01-01T00%3A00%3A00Z&sr=b&sp=r&rscd=attachment%3B+filename%3Dqdk-python-test-00000000-0000-0000-0000-000000000001.output.json&sig=wDq%2FXzrXV18U%2FCOkafVgEzrDflGfucOpFyVWirpP2iQ%3D",
-        "beginExecutionTime": null, "cancellationTime": null, "quantumComputingData":
-        {"count": 1}, "errorData": null, "isCancelling": false, "tags": [], "name":
-        "qdk-python-test", "id": "00000000-0000-0000-0000-000000000001", "providerId":
-        "pasqal", "target": "pasqal.sim.emu-tn", "creationTime": "2024-08-15T22:16:31.3694606+00:00",
-=======
       string: '{"containerUri": "https://mystorage.blob.core.windows.net/job-00000000-0000-0000-0000-000000000001?sv=PLACEHOLDER&st=2000-01-01T00%3A00%3A00Z&se=2050-01-01T00%3A00%3A00Z&sr=c&sp=rcwl&sig=PLACEHOLDER",
         "inputDataUri": "https://mystorage.blob.core.windows.net/job-00000000-0000-0000-0000-000000000001/inputData?sv=PLACEHOLDER&st=2000-01-01T00%3A00%3A00Z&se=2050-01-01T00%3A00%3A00Z&sr=b&sp=r&rscd=attachment%3B+filename%3Dqdk-python-test-00000000-0000-0000-0000-000000000001.input.json&sig=PLACEHOLDER",
         "inputDataFormat": "pasqal.pulser.v1", "inputParams": {"count": 200}, "metadata":
@@ -674,17 +534,12 @@
         {"count": 1}, "errorData": null, "isCancelling": false, "tags": [], "name":
         "qdk-python-test", "id": "00000000-0000-0000-0000-000000000001", "providerId":
         "pasqal", "target": "pasqal.sim.emu-tn", "creationTime": "2024-08-28T20:29:44.0464928+00:00",
->>>>>>> b43e1017
-        "endExecutionTime": null, "costEstimate": null, "itemType": "Job"}'
-    headers:
-      connection:
-      - keep-alive
-      content-length:
-<<<<<<< HEAD
-      - '986'
-=======
+        "endExecutionTime": null, "costEstimate": null, "itemType": "Job"}'
+    headers:
+      connection:
+      - keep-alive
+      content-length:
       - '1406'
->>>>>>> b43e1017
       content-type:
       - application/json; charset=utf-8
       transfer-encoding:
@@ -707,13 +562,6 @@
     uri: https://eastus.quantum.azure.com/subscriptions/00000000-0000-0000-0000-000000000000/resourceGroups/myresourcegroup/providers/Microsoft.Quantum/workspaces/myworkspace/jobs/00000000-0000-0000-0000-000000000001?api-version=2022-09-12-preview&test-sequence-id=7
   response:
     body:
-<<<<<<< HEAD
-      string: '{"containerUri": "https://mystorage.blob.core.windows.net/job-00000000-0000-0000-0000-000000000001?sv=PLACEHOLDER&st=2024-08-15T22%3A16%3A36Z&se=2050-01-01T00%3A00%3A00Z&sr=c&sp=rcwl&sig=PLACEHOLDER&st=2024-08-15T22%3A16%3A36Z&se=2050-01-01T00%3A00%3A00Z&sr=b&sp=r&rscd=attachment%3B+filename%3Dqdk-python-test-00000000-0000-0000-0000-000000000001.input.json&sig=PLACEHOLDER&st=2024-08-15T22%3A16%3A36Z&se=2050-01-01T00%3A00%3A00Z&sr=b&sp=r&rscd=attachment%3B+filename%3Dqdk-python-test-00000000-0000-0000-0000-000000000001.output.json&sig=9%2FlC1jRvP2UWA2fMP2gnqiZhx7eB9uDQbRFcFGpP7B4%3D",
-        "beginExecutionTime": null, "cancellationTime": null, "quantumComputingData":
-        {"count": 1}, "errorData": null, "isCancelling": false, "tags": [], "name":
-        "qdk-python-test", "id": "00000000-0000-0000-0000-000000000001", "providerId":
-        "pasqal", "target": "pasqal.sim.emu-tn", "creationTime": "2024-08-15T22:16:31.3694606+00:00",
-=======
       string: '{"containerUri": "https://mystorage.blob.core.windows.net/job-00000000-0000-0000-0000-000000000001?sv=PLACEHOLDER&st=2000-01-01T00%3A00%3A00Z&se=2050-01-01T00%3A00%3A00Z&sr=c&sp=rcwl&sig=PLACEHOLDER",
         "inputDataUri": "https://mystorage.blob.core.windows.net/job-00000000-0000-0000-0000-000000000001/inputData?sv=PLACEHOLDER&st=2000-01-01T00%3A00%3A00Z&se=2050-01-01T00%3A00%3A00Z&sr=b&sp=r&rscd=attachment%3B+filename%3Dqdk-python-test-00000000-0000-0000-0000-000000000001.input.json&sig=PLACEHOLDER",
         "inputDataFormat": "pasqal.pulser.v1", "inputParams": {"count": 200}, "metadata":
@@ -723,17 +571,12 @@
         {"count": 1}, "errorData": null, "isCancelling": false, "tags": [], "name":
         "qdk-python-test", "id": "00000000-0000-0000-0000-000000000001", "providerId":
         "pasqal", "target": "pasqal.sim.emu-tn", "creationTime": "2024-08-28T20:29:44.0464928+00:00",
->>>>>>> b43e1017
-        "endExecutionTime": null, "costEstimate": null, "itemType": "Job"}'
-    headers:
-      connection:
-      - keep-alive
-      content-length:
-<<<<<<< HEAD
-      - '984'
-=======
+        "endExecutionTime": null, "costEstimate": null, "itemType": "Job"}'
+    headers:
+      connection:
+      - keep-alive
+      content-length:
       - '1406'
->>>>>>> b43e1017
       content-type:
       - application/json; charset=utf-8
       transfer-encoding:
@@ -756,13 +599,6 @@
     uri: https://eastus.quantum.azure.com/subscriptions/00000000-0000-0000-0000-000000000000/resourceGroups/myresourcegroup/providers/Microsoft.Quantum/workspaces/myworkspace/jobs/00000000-0000-0000-0000-000000000001?api-version=2022-09-12-preview&test-sequence-id=8
   response:
     body:
-<<<<<<< HEAD
-      string: '{"containerUri": "https://mystorage.blob.core.windows.net/job-00000000-0000-0000-0000-000000000001?sv=PLACEHOLDER&st=2024-08-15T22%3A16%3A38Z&se=2050-01-01T00%3A00%3A00Z&sr=c&sp=rcwl&sig=PLACEHOLDER&st=2024-08-15T22%3A16%3A38Z&se=2050-01-01T00%3A00%3A00Z&sr=b&sp=r&rscd=attachment%3B+filename%3Dqdk-python-test-00000000-0000-0000-0000-000000000001.input.json&sig=PLACEHOLDER&st=2024-08-15T22%3A16%3A38Z&se=2050-01-01T00%3A00%3A00Z&sr=b&sp=r&rscd=attachment%3B+filename%3Dqdk-python-test-00000000-0000-0000-0000-000000000001.output.json&sig=u3%2BQ8PWcmjIMS4lKijFHriVxXrhcW7apoN9NwN4jMPQ%3D",
-        "beginExecutionTime": "2024-08-15T22:16:36.804379+00:00", "cancellationTime":
-        null, "quantumComputingData": {"count": 1}, "errorData": null, "isCancelling":
-        false, "tags": [], "name": "qdk-python-test", "id": "00000000-0000-0000-0000-000000000001",
-        "providerId": "pasqal", "target": "pasqal.sim.emu-tn", "creationTime": "2024-08-15T22:16:31.3694606+00:00",
-=======
       string: '{"containerUri": "https://mystorage.blob.core.windows.net/job-00000000-0000-0000-0000-000000000001?sv=PLACEHOLDER&st=2000-01-01T00%3A00%3A00Z&se=2050-01-01T00%3A00%3A00Z&sr=c&sp=rcwl&sig=PLACEHOLDER",
         "inputDataUri": "https://mystorage.blob.core.windows.net/job-00000000-0000-0000-0000-000000000001/inputData?sv=PLACEHOLDER&st=2000-01-01T00%3A00%3A00Z&se=2050-01-01T00%3A00%3A00Z&sr=b&sp=r&rscd=attachment%3B+filename%3Dqdk-python-test-00000000-0000-0000-0000-000000000001.input.json&sig=PLACEHOLDER",
         "inputDataFormat": "pasqal.pulser.v1", "inputParams": {"count": 200}, "metadata":
@@ -772,17 +608,12 @@
         {"count": 1}, "errorData": null, "isCancelling": false, "tags": [], "name":
         "qdk-python-test", "id": "00000000-0000-0000-0000-000000000001", "providerId":
         "pasqal", "target": "pasqal.sim.emu-tn", "creationTime": "2024-08-28T20:29:44.0464928+00:00",
->>>>>>> b43e1017
-        "endExecutionTime": null, "costEstimate": null, "itemType": "Job"}'
-    headers:
-      connection:
-      - keep-alive
-      content-length:
-<<<<<<< HEAD
-      - '1014'
-=======
+        "endExecutionTime": null, "costEstimate": null, "itemType": "Job"}'
+    headers:
+      connection:
+      - keep-alive
+      content-length:
       - '1406'
->>>>>>> b43e1017
       content-type:
       - application/json; charset=utf-8
       transfer-encoding:
@@ -805,13 +636,6 @@
     uri: https://eastus.quantum.azure.com/subscriptions/00000000-0000-0000-0000-000000000000/resourceGroups/myresourcegroup/providers/Microsoft.Quantum/workspaces/myworkspace/jobs/00000000-0000-0000-0000-000000000001?api-version=2022-09-12-preview&test-sequence-id=9
   response:
     body:
-<<<<<<< HEAD
-      string: '{"containerUri": "https://mystorage.blob.core.windows.net/job-00000000-0000-0000-0000-000000000001?sv=PLACEHOLDER&st=2024-08-15T22%3A16%3A41Z&se=2050-01-01T00%3A00%3A00Z&sr=c&sp=rcwl&sig=PLACEHOLDER&st=2024-08-15T22%3A16%3A41Z&se=2050-01-01T00%3A00%3A00Z&sr=b&sp=r&rscd=attachment%3B+filename%3Dqdk-python-test-00000000-0000-0000-0000-000000000001.input.json&sig=PLACEHOLDER&st=2024-08-15T22%3A16%3A41Z&se=2050-01-01T00%3A00%3A00Z&sr=b&sp=r&rscd=attachment%3B+filename%3Dqdk-python-test-00000000-0000-0000-0000-000000000001.output.json&sig=H54LVErligUSrs59bn3k6Y4i8H9pPXkusvf1j4p8%2F0c%3D",
-        "beginExecutionTime": "2024-08-15T22:16:36.804379+00:00", "cancellationTime":
-        null, "quantumComputingData": {"count": 1}, "errorData": null, "isCancelling":
-        false, "tags": [], "name": "qdk-python-test", "id": "00000000-0000-0000-0000-000000000001",
-        "providerId": "pasqal", "target": "pasqal.sim.emu-tn", "creationTime": "2024-08-15T22:16:31.3694606+00:00",
-=======
       string: '{"containerUri": "https://mystorage.blob.core.windows.net/job-00000000-0000-0000-0000-000000000001?sv=PLACEHOLDER&st=2000-01-01T00%3A00%3A00Z&se=2050-01-01T00%3A00%3A00Z&sr=c&sp=rcwl&sig=PLACEHOLDER",
         "inputDataUri": "https://mystorage.blob.core.windows.net/job-00000000-0000-0000-0000-000000000001/inputData?sv=PLACEHOLDER&st=2000-01-01T00%3A00%3A00Z&se=2050-01-01T00%3A00%3A00Z&sr=b&sp=r&rscd=attachment%3B+filename%3Dqdk-python-test-00000000-0000-0000-0000-000000000001.input.json&sig=PLACEHOLDER",
         "inputDataFormat": "pasqal.pulser.v1", "inputParams": {"count": 200}, "metadata":
@@ -821,17 +645,12 @@
         null, "quantumComputingData": {"count": 1}, "errorData": null, "isCancelling":
         false, "tags": [], "name": "qdk-python-test", "id": "00000000-0000-0000-0000-000000000001",
         "providerId": "pasqal", "target": "pasqal.sim.emu-tn", "creationTime": "2024-08-28T20:29:44.0464928+00:00",
->>>>>>> b43e1017
-        "endExecutionTime": null, "costEstimate": null, "itemType": "Job"}'
-    headers:
-      connection:
-      - keep-alive
-      content-length:
-<<<<<<< HEAD
-      - '1014'
-=======
+        "endExecutionTime": null, "costEstimate": null, "itemType": "Job"}'
+    headers:
+      connection:
+      - keep-alive
+      content-length:
       - '1438'
->>>>>>> b43e1017
       content-type:
       - application/json; charset=utf-8
       transfer-encoding:
@@ -854,13 +673,6 @@
     uri: https://eastus.quantum.azure.com/subscriptions/00000000-0000-0000-0000-000000000000/resourceGroups/myresourcegroup/providers/Microsoft.Quantum/workspaces/myworkspace/jobs/00000000-0000-0000-0000-000000000001?api-version=2022-09-12-preview&test-sequence-id=10
   response:
     body:
-<<<<<<< HEAD
-      string: '{"containerUri": "https://mystorage.blob.core.windows.net/job-00000000-0000-0000-0000-000000000001?sv=PLACEHOLDER&st=2024-08-15T22%3A16%3A47Z&se=2050-01-01T00%3A00%3A00Z&sr=c&sp=rcwl&sig=PLACEHOLDER&st=2024-08-15T22%3A16%3A47Z&se=2050-01-01T00%3A00%3A00Z&sr=b&sp=r&rscd=attachment%3B+filename%3Dqdk-python-test-00000000-0000-0000-0000-000000000001.input.json&sig=PLACEHOLDER&st=2024-08-15T22%3A16%3A47Z&se=2050-01-01T00%3A00%3A00Z&sr=b&sp=r&rscd=attachment%3B+filename%3Dqdk-python-test-00000000-0000-0000-0000-000000000001.output.json&sig=GfdiyfQR5i5Je09e8u8ArEINeNhKmdBKGghrvD1OLok%3D",
-        "beginExecutionTime": "2024-08-15T22:16:36.804379+00:00", "cancellationTime":
-        null, "quantumComputingData": {"count": 1}, "errorData": null, "isCancelling":
-        false, "tags": [], "name": "qdk-python-test", "id": "00000000-0000-0000-0000-000000000001",
-        "providerId": "pasqal", "target": "pasqal.sim.emu-tn", "creationTime": "2024-08-15T22:16:31.3694606+00:00",
-=======
       string: '{"containerUri": "https://mystorage.blob.core.windows.net/job-00000000-0000-0000-0000-000000000001?sv=PLACEHOLDER&st=2000-01-01T00%3A00%3A00Z&se=2050-01-01T00%3A00%3A00Z&sr=c&sp=rcwl&sig=PLACEHOLDER",
         "inputDataUri": "https://mystorage.blob.core.windows.net/job-00000000-0000-0000-0000-000000000001/inputData?sv=PLACEHOLDER&st=2000-01-01T00%3A00%3A00Z&se=2050-01-01T00%3A00%3A00Z&sr=b&sp=r&rscd=attachment%3B+filename%3Dqdk-python-test-00000000-0000-0000-0000-000000000001.input.json&sig=PLACEHOLDER",
         "inputDataFormat": "pasqal.pulser.v1", "inputParams": {"count": 200}, "metadata":
@@ -870,17 +682,12 @@
         null, "quantumComputingData": {"count": 1}, "errorData": null, "isCancelling":
         false, "tags": [], "name": "qdk-python-test", "id": "00000000-0000-0000-0000-000000000001",
         "providerId": "pasqal", "target": "pasqal.sim.emu-tn", "creationTime": "2024-08-28T20:29:44.0464928+00:00",
->>>>>>> b43e1017
-        "endExecutionTime": null, "costEstimate": null, "itemType": "Job"}'
-    headers:
-      connection:
-      - keep-alive
-      content-length:
-<<<<<<< HEAD
-      - '1012'
-=======
+        "endExecutionTime": null, "costEstimate": null, "itemType": "Job"}'
+    headers:
+      connection:
+      - keep-alive
+      content-length:
       - '1438'
->>>>>>> b43e1017
       content-type:
       - application/json; charset=utf-8
       transfer-encoding:
@@ -903,17 +710,6 @@
     uri: https://eastus.quantum.azure.com/subscriptions/00000000-0000-0000-0000-000000000000/resourceGroups/myresourcegroup/providers/Microsoft.Quantum/workspaces/myworkspace/jobs/00000000-0000-0000-0000-000000000001?api-version=2022-09-12-preview&test-sequence-id=11
   response:
     body:
-<<<<<<< HEAD
-      string: '{"containerUri": "https://mystorage.blob.core.windows.net/job-00000000-0000-0000-0000-000000000001?sv=PLACEHOLDER&st=2024-08-15T22%3A16%3A54Z&se=2050-01-01T00%3A00%3A00Z&sr=c&sp=rcwl&sig=PLACEHOLDER&st=2024-08-15T22%3A16%3A54Z&se=2050-01-01T00%3A00%3A00Z&sr=b&sp=r&rscd=attachment%3B+filename%3Dqdk-python-test-00000000-0000-0000-0000-000000000001.input.json&sig=PLACEHOLDER&st=2024-08-15T22%3A16%3A54Z&se=2050-01-01T00%3A00%3A00Z&sr=b&sp=r&rscd=attachment%3B+filename%3Dqdk-python-test-00000000-0000-0000-0000-000000000001.output.json&sig=xHjMtiSkgjb7dLniCqY0w1aBUQM5zDrvH6pCeYafnAo%3D",
-        "beginExecutionTime": "2024-08-15T22:16:36.804379+00:00", "cancellationTime":
-        null, "quantumComputingData": {"count": 1}, "errorData": null, "isCancelling":
-        false, "tags": [], "name": "qdk-python-test", "id": "00000000-0000-0000-0000-000000000001",
-        "providerId": "pasqal", "target": "pasqal.sim.emu-tn", "creationTime": "2024-08-15T22:16:31.3694606+00:00",
-        "endExecutionTime": "2024-08-15T22:16:49.564947+00:00", "costEstimate": {"currencyCode":
-        "USD", "events": [{"dimensionId": "compute-time-emu", "dimensionName": "Compute
-        Time on HPC-based Emulators", "measureUnit": "per hour", "amountBilled": 0.0035,
-        "amountConsumed": 0.0035, "unitPrice": 0.0}, {"dimensionId": "compute-time-qpu",
-=======
       string: '{"containerUri": "https://mystorage.blob.core.windows.net/job-00000000-0000-0000-0000-000000000001?sv=PLACEHOLDER&st=2000-01-01T00%3A00%3A00Z&se=2050-01-01T00%3A00%3A00Z&sr=c&sp=rcwl&sig=PLACEHOLDER",
         "inputDataUri": "https://mystorage.blob.core.windows.net/job-00000000-0000-0000-0000-000000000001/inputData?sv=PLACEHOLDER&st=2000-01-01T00%3A00%3A00Z&se=2050-01-01T00%3A00%3A00Z&sr=b&sp=r&rscd=attachment%3B+filename%3Dqdk-python-test-00000000-0000-0000-0000-000000000001.input.json&sig=PLACEHOLDER",
         "inputDataFormat": "pasqal.pulser.v1", "inputParams": {"count": 200}, "metadata":
@@ -927,7 +723,6 @@
         "USD", "events": [{"dimensionId": "compute-time-emu", "dimensionName": "Compute
         Time on HPC-based Emulators", "measureUnit": "per hour", "amountBilled": 0.0039,
         "amountConsumed": 0.0039, "unitPrice": 0.0}, {"dimensionId": "compute-time-qpu",
->>>>>>> b43e1017
         "dimensionName": "Compute Time on QPU", "measureUnit": "per hour", "amountBilled":
         0.0, "amountConsumed": 0.0, "unitPrice": 0.0}], "estimatedTotal": 0.0}, "itemType":
         "Job"}'
@@ -935,11 +730,7 @@
       connection:
       - keep-alive
       content-length:
-<<<<<<< HEAD
-      - '1450'
-=======
       - '1879'
->>>>>>> b43e1017
       content-type:
       - application/json; charset=utf-8
       transfer-encoding:
@@ -962,17 +753,6 @@
     uri: https://eastus.quantum.azure.com/subscriptions/00000000-0000-0000-0000-000000000000/resourceGroups/myresourcegroup/providers/Microsoft.Quantum/workspaces/myworkspace/jobs/00000000-0000-0000-0000-000000000001?api-version=2022-09-12-preview&test-sequence-id=12
   response:
     body:
-<<<<<<< HEAD
-      string: '{"containerUri": "https://mystorage.blob.core.windows.net/job-00000000-0000-0000-0000-000000000001?sv=PLACEHOLDER&st=2024-08-15T22%3A16%3A54Z&se=2050-01-01T00%3A00%3A00Z&sr=c&sp=rcwl&sig=PLACEHOLDER&st=2024-08-15T22%3A16%3A54Z&se=2050-01-01T00%3A00%3A00Z&sr=b&sp=r&rscd=attachment%3B+filename%3Dqdk-python-test-00000000-0000-0000-0000-000000000001.input.json&sig=PLACEHOLDER&st=2024-08-15T22%3A16%3A54Z&se=2050-01-01T00%3A00%3A00Z&sr=b&sp=r&rscd=attachment%3B+filename%3Dqdk-python-test-00000000-0000-0000-0000-000000000001.output.json&sig=xHjMtiSkgjb7dLniCqY0w1aBUQM5zDrvH6pCeYafnAo%3D",
-        "beginExecutionTime": "2024-08-15T22:16:36.804379+00:00", "cancellationTime":
-        null, "quantumComputingData": {"count": 1}, "errorData": null, "isCancelling":
-        false, "tags": [], "name": "qdk-python-test", "id": "00000000-0000-0000-0000-000000000001",
-        "providerId": "pasqal", "target": "pasqal.sim.emu-tn", "creationTime": "2024-08-15T22:16:31.3694606+00:00",
-        "endExecutionTime": "2024-08-15T22:16:49.564947+00:00", "costEstimate": {"currencyCode":
-        "USD", "events": [{"dimensionId": "compute-time-emu", "dimensionName": "Compute
-        Time on HPC-based Emulators", "measureUnit": "per hour", "amountBilled": 0.0035,
-        "amountConsumed": 0.0035, "unitPrice": 0.0}, {"dimensionId": "compute-time-qpu",
-=======
       string: '{"containerUri": "https://mystorage.blob.core.windows.net/job-00000000-0000-0000-0000-000000000001?sv=PLACEHOLDER&st=2000-01-01T00%3A00%3A00Z&se=2050-01-01T00%3A00%3A00Z&sr=c&sp=rcwl&sig=PLACEHOLDER",
         "inputDataUri": "https://mystorage.blob.core.windows.net/job-00000000-0000-0000-0000-000000000001/inputData?sv=PLACEHOLDER&st=2000-01-01T00%3A00%3A00Z&se=2050-01-01T00%3A00%3A00Z&sr=b&sp=r&rscd=attachment%3B+filename%3Dqdk-python-test-00000000-0000-0000-0000-000000000001.input.json&sig=PLACEHOLDER",
         "inputDataFormat": "pasqal.pulser.v1", "inputParams": {"count": 200}, "metadata":
@@ -986,7 +766,6 @@
         "USD", "events": [{"dimensionId": "compute-time-emu", "dimensionName": "Compute
         Time on HPC-based Emulators", "measureUnit": "per hour", "amountBilled": 0.0039,
         "amountConsumed": 0.0039, "unitPrice": 0.0}, {"dimensionId": "compute-time-qpu",
->>>>>>> b43e1017
         "dimensionName": "Compute Time on QPU", "measureUnit": "per hour", "amountBilled":
         0.0, "amountConsumed": 0.0, "unitPrice": 0.0}], "estimatedTotal": 0.0}, "itemType":
         "Job"}'
@@ -994,11 +773,7 @@
       connection:
       - keep-alive
       content-length:
-<<<<<<< HEAD
-      - '1450'
-=======
       - '1879'
->>>>>>> b43e1017
       content-type:
       - application/json; charset=utf-8
       transfer-encoding:
@@ -1021,17 +796,6 @@
     uri: https://eastus.quantum.azure.com/subscriptions/00000000-0000-0000-0000-000000000000/resourceGroups/myresourcegroup/providers/Microsoft.Quantum/workspaces/myworkspace/jobs/00000000-0000-0000-0000-000000000001?api-version=2022-09-12-preview&test-sequence-id=13
   response:
     body:
-<<<<<<< HEAD
-      string: '{"containerUri": "https://mystorage.blob.core.windows.net/job-00000000-0000-0000-0000-000000000001?sv=PLACEHOLDER&st=2024-08-15T22%3A16%3A55Z&se=2050-01-01T00%3A00%3A00Z&sr=c&sp=rcwl&sig=PLACEHOLDER&st=2024-08-15T22%3A16%3A55Z&se=2050-01-01T00%3A00%3A00Z&sr=b&sp=r&rscd=attachment%3B+filename%3Dqdk-python-test-00000000-0000-0000-0000-000000000001.input.json&sig=PLACEHOLDER&st=2024-08-15T22%3A16%3A55Z&se=2050-01-01T00%3A00%3A00Z&sr=b&sp=r&rscd=attachment%3B+filename%3Dqdk-python-test-00000000-0000-0000-0000-000000000001.output.json&sig=Kk%2B97vVLNfw7%2FwOFv0n%2Bs1tuKxDEPxoZjCXKBtqKHwM%3D",
-        "beginExecutionTime": "2024-08-15T22:16:36.804379+00:00", "cancellationTime":
-        null, "quantumComputingData": {"count": 1}, "errorData": null, "isCancelling":
-        false, "tags": [], "name": "qdk-python-test", "id": "00000000-0000-0000-0000-000000000001",
-        "providerId": "pasqal", "target": "pasqal.sim.emu-tn", "creationTime": "2024-08-15T22:16:31.3694606+00:00",
-        "endExecutionTime": "2024-08-15T22:16:49.564947+00:00", "costEstimate": {"currencyCode":
-        "USD", "events": [{"dimensionId": "compute-time-emu", "dimensionName": "Compute
-        Time on HPC-based Emulators", "measureUnit": "per hour", "amountBilled": 0.0035,
-        "amountConsumed": 0.0035, "unitPrice": 0.0}, {"dimensionId": "compute-time-qpu",
-=======
       string: '{"containerUri": "https://mystorage.blob.core.windows.net/job-00000000-0000-0000-0000-000000000001?sv=PLACEHOLDER&st=2000-01-01T00%3A00%3A00Z&se=2050-01-01T00%3A00%3A00Z&sr=c&sp=rcwl&sig=PLACEHOLDER",
         "inputDataUri": "https://mystorage.blob.core.windows.net/job-00000000-0000-0000-0000-000000000001/inputData?sv=PLACEHOLDER&st=2000-01-01T00%3A00%3A00Z&se=2050-01-01T00%3A00%3A00Z&sr=b&sp=r&rscd=attachment%3B+filename%3Dqdk-python-test-00000000-0000-0000-0000-000000000001.input.json&sig=PLACEHOLDER",
         "inputDataFormat": "pasqal.pulser.v1", "inputParams": {"count": 200}, "metadata":
@@ -1045,7 +809,6 @@
         "USD", "events": [{"dimensionId": "compute-time-emu", "dimensionName": "Compute
         Time on HPC-based Emulators", "measureUnit": "per hour", "amountBilled": 0.0039,
         "amountConsumed": 0.0039, "unitPrice": 0.0}, {"dimensionId": "compute-time-qpu",
->>>>>>> b43e1017
         "dimensionName": "Compute Time on QPU", "measureUnit": "per hour", "amountBilled":
         0.0, "amountConsumed": 0.0, "unitPrice": 0.0}], "estimatedTotal": 0.0}, "itemType":
         "Job"}'
@@ -1053,11 +816,7 @@
       connection:
       - keep-alive
       content-length:
-<<<<<<< HEAD
-      - '1456'
-=======
       - '1879'
->>>>>>> b43e1017
       content-type:
       - application/json; charset=utf-8
       transfer-encoding:
@@ -1077,28 +836,12 @@
       User-Agent:
       - azsdk-python-storage-blob/12.20.0 Python/3.9.19 (Windows-10-10.0.22631-SP0)
       x-ms-date:
-<<<<<<< HEAD
-      - Thu, 15 Aug 2024 22:16:54 GMT
-=======
       - Wed, 28 Aug 2024 20:30:06 GMT
->>>>>>> b43e1017
       x-ms-range:
       - bytes=0-33554431
       x-ms-version:
       - '2024-05-04'
     method: GET
-<<<<<<< HEAD
-    uri: https://mystorage.blob.core.windows.net/job-00000000-0000-0000-0000-000000000001/rawOutputData?sv=PLACEHOLDER&st=2024-08-15T22%3A16%3A55Z&se=2050-01-01T00%3A00%3A00Z&sr=b&sp=r&rscd=attachment%3B%20filename%3Dqdk-python-test-00000000-0000-0000-0000-000000000001.output.json&sig=Kk%2B97vVLNfw7%2FwOFv0n%2Bs1tuKxDEPxoZjCXKBtqKHwM%3D
-  response:
-    body:
-      string: '{"001000": 24, "001001": 18, "000100": 16, "100010": 14, "001010":
-        14, "100001": 10, "100000": 9, "001011": 9, "010001": 8, "100011": 6, "110001":
-        5, "001100": 5, "010100": 5, "000010": 4, "010011": 4, "111001": 4, "010000":
-        4, "000000": 4, "000110": 4, "110010": 3, "000001": 3, "110000": 3, "010110":
-        2, "110011": 2, "100100": 2, "001101": 2, "101100": 2, "010010": 2, "000011":
-        2, "111110": 1, "001111": 1, "111000": 1, "100101": 1, "110101": 1, "100111":
-        1, "010101": 1, "011100": 1, "111010": 1, "011001": 1}'
-=======
     uri: https://mystorage.blob.core.windows.net/job-00000000-0000-0000-0000-000000000001/rawOutputData?sv=PLACEHOLDER&st=2000-01-01T00%3A00%3A00Z&se=2050-01-01T00%3A00%3A00Z&sr=b&sp=r&rscd=attachment%3B%20filename%3Dqdk-python-test-00000000-0000-0000-0000-000000000001.output.json&sig=PLACEHOLDER
   response:
     body:
@@ -1110,24 +853,10 @@
         1, "111100": 1, "010111": 1, "010101": 1, "110110": 1, "111010": 1, "111111":
         1, "101100": 1, "101001": 1, "010010": 1, "110000": 1, "110100": 1, "011000":
         1}'
->>>>>>> b43e1017
     headers:
       accept-ranges:
       - bytes
       content-length:
-<<<<<<< HEAD
-      - '513'
-      content-range:
-      - bytes 0-512/513
-      content-type:
-      - application/json
-      x-ms-blob-content-md5:
-      - yugPMPNqd5XMEro0wbtWjA==
-      x-ms-blob-type:
-      - BlockBlob
-      x-ms-creation-time:
-      - Thu, 15 Aug 2024 22:16:31 GMT
-=======
       - '539'
       content-range:
       - bytes 0-538/539
@@ -1139,7 +868,6 @@
       - BlockBlob
       x-ms-creation-time:
       - Wed, 28 Aug 2024 20:29:44 GMT
->>>>>>> b43e1017
       x-ms-lease-state:
       - available
       x-ms-lease-status:

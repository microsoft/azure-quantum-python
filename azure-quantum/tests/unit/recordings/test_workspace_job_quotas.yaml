interactions:
- request:
    body: client_id=PLACEHOLDER&grant_type=client_credentials&client_info=1&client_secret=+EDw8Q~cbkbeadF.mrC6bAXxFEspQDblyNyuRkcfT&claims=PLACEHOLDER&scope=https%3A%2F%2Fquantum.microsoft.com%2F.default
    headers:
      Accept:
      - application/json
      Accept-Encoding:
      - gzip, deflate, br
      Connection:
      - keep-alive
      Content-Length:
      - '294'
      Content-Type:
      - application/x-www-form-urlencoded
      User-Agent:
      - azsdk-python-identity/1.10.0 Python/3.9.13 (Windows-10-10.0.22000-SP0)
      x-client-cpu:
      - x64
      x-client-current-telemetry:
      - 4|730,0|
      x-client-os:
      - win32
      x-client-sku:
      - MSAL.Python
      x-client-ver:
      - 1.18.0
    method: POST
    uri: https://login.microsoftonline.com/00000000-0000-0000-0000-000000000000/oauth2/v2.0/token
  response:
    body:
      string: '{"token_type": "Bearer", "expires_in": 86399, "ext_expires_in": 86399,
        "refresh_in": 43199, "access_token": "fake_token"}'
    headers:
      content-length:
      - '1741'
      content-type:
      - application/json; charset=utf-8
    status:
      code: 200
      message: OK
- request:
    body: null
    headers:
      Accept:
      - application/json
      Accept-Encoding:
      - gzip, deflate, br
      Connection:
      - keep-alive
      User-Agent:
      - testapp azsdk-python-quantum/0.0.0.1 Python/3.9.13 (Windows-10-10.0.22000-SP0)
    method: GET
    uri: https://eastus.quantum.azure.com/v1.0/subscriptions/00000000-0000-0000-0000-000000000000/resourceGroups/myresourcegroup/providers/Microsoft.Quantum/workspaces/myworkspace/quotas
  response:
    body:
      string: '{"value": [{"dimension": "combined_job_hours", "scope": "Workspace",
<<<<<<< HEAD
        "providerId": "Microsoft", "utilization": 0.01044596269444445, "holds": 0.0,
        "limit": 5.0, "period": "Monthly"}, {"dimension": "combined_job_hours", "scope":
        "Subscription", "providerId": "Microsoft", "utilization": 0.01044596269444445,
=======
        "providerId": "Microsoft", "utilization": 0.009026114250000002, "holds": 0.0,
        "limit": 5.0, "period": "Monthly"}, {"dimension": "combined_job_hours", "scope":
        "Subscription", "providerId": "Microsoft", "utilization": 0.009026114250000002,
>>>>>>> 179fb04f
        "holds": 0.0, "limit": 1000.0, "period": "Monthly"}, {"dimension": "concurrent_cpu_jobs",
        "scope": "Workspace", "providerId": "Microsoft", "utilization": 0.0, "holds":
        0.0, "limit": 5.0, "period": "None"}, {"dimension": "qgs", "scope": "Subscription",
        "providerId": "ionq", "utilization": 200004.0, "holds": 0.0, "limit": 16666667.0,
        "period": "Infinite"}], "nextLink": null, "access_token": "fake_token"}'
    headers:
      content-length:
<<<<<<< HEAD
      - '623'
=======
      - '625'
>>>>>>> 179fb04f
      content-type:
      - application/json; charset=utf-8
      transfer-encoding:
      - chunked
    status:
      code: 200
      message: OK
version: 1<|MERGE_RESOLUTION|>--- conflicted
+++ resolved
@@ -54,15 +54,9 @@
   response:
     body:
       string: '{"value": [{"dimension": "combined_job_hours", "scope": "Workspace",
-<<<<<<< HEAD
         "providerId": "Microsoft", "utilization": 0.01044596269444445, "holds": 0.0,
         "limit": 5.0, "period": "Monthly"}, {"dimension": "combined_job_hours", "scope":
         "Subscription", "providerId": "Microsoft", "utilization": 0.01044596269444445,
-=======
-        "providerId": "Microsoft", "utilization": 0.009026114250000002, "holds": 0.0,
-        "limit": 5.0, "period": "Monthly"}, {"dimension": "combined_job_hours", "scope":
-        "Subscription", "providerId": "Microsoft", "utilization": 0.009026114250000002,
->>>>>>> 179fb04f
         "holds": 0.0, "limit": 1000.0, "period": "Monthly"}, {"dimension": "concurrent_cpu_jobs",
         "scope": "Workspace", "providerId": "Microsoft", "utilization": 0.0, "holds":
         0.0, "limit": 5.0, "period": "None"}, {"dimension": "qgs", "scope": "Subscription",
@@ -70,11 +64,7 @@
         "period": "Infinite"}], "nextLink": null, "access_token": "fake_token"}'
     headers:
       content-length:
-<<<<<<< HEAD
       - '623'
-=======
-      - '625'
->>>>>>> 179fb04f
       content-type:
       - application/json; charset=utf-8
       transfer-encoding:

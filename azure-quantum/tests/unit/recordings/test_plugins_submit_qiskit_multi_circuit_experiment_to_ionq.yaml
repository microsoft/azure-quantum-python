--- conflicted
+++ resolved
@@ -77,43 +77,6 @@
         0, "statusPage": "https://www.honeywell.com/en-us/company/quantum"}, {"id":
         "honeywell.hqs-lt-s1-apival", "currentAvailability": "Available", "averageQueueTime":
         0, "statusPage": "https://www.honeywell.com/en-us/company/quantum"}, {"id":
-<<<<<<< HEAD
-        "honeywell.hqs-lt-s2", "currentAvailability": "Degraded", "averageQueueTime":
-        431504, "statusPage": "https://www.honeywell.com/en-us/company/quantum"},
-        {"id": "honeywell.hqs-lt-s2-apival", "currentAvailability": "Available", "averageQueueTime":
-        0, "statusPage": "https://www.honeywell.com/en-us/company/quantum"}, {"id":
-        "honeywell.hqs-lt-s1-sim", "currentAvailability": "Available", "averageQueueTime":
-        203, "statusPage": "https://www.honeywell.com/en-us/company/quantum"}, {"id":
-        "honeywell.hqs-lt", "currentAvailability": "Degraded", "averageQueueTime":
-        0, "statusPage": "https://www.honeywell.com/en-us/company/quantum"}]}, {"id":
-        "Microsoft.Simulator", "currentAvailability": "Available", "targets": [{"id":
-        "microsoft.simulator.fullstate", "currentAvailability": "Available", "averageQueueTime":
-        0, "statusPage": null}]}, {"id": "1qbit", "currentAvailability": "Degraded",
-        "targets": [{"id": "1qbit.tabu", "currentAvailability": "Unavailable", "averageQueueTime":
-        -1, "statusPage": "http://status.1qbit.com/"}, {"id": "1qbit.pathrelinking",
-        "currentAvailability": "Unavailable", "averageQueueTime": -1, "statusPage":
-        "http://status.1qbit.com/"}, {"id": "1qbit.pticm", "currentAvailability":
-        "Unavailable", "averageQueueTime": -1, "statusPage": "http://status.1qbit.com/"}]},
-        {"id": "ionq", "currentAvailability": "Available", "targets": [{"id": "ionq.qpu",
-        "currentAvailability": "Available", "averageQueueTime": 188, "statusPage":
-        "https://status.ionq.co"}, {"id": "ionq.simulator", "currentAvailability":
-        "Available", "averageQueueTime": 2, "statusPage": "https://status.ionq.co"}]},
-        {"id": "quantinuum", "currentAvailability": "Degraded", "targets": [{"id":
-        "quantinuum.hqs-lt-s1", "currentAvailability": "Unavailable", "averageQueueTime":
-        0, "statusPage": "https://www.quantinuum.com/products/h1"}, {"id": "quantinuum.hqs-lt-s1-apival",
-        "currentAvailability": "Available", "averageQueueTime": 0, "statusPage": "https://www.quantinuum.com/products/h1"},
-        {"id": "quantinuum.hqs-lt-s2", "currentAvailability": "Degraded", "averageQueueTime":
-        431504, "statusPage": "https://www.quantinuum.com/products/h1"}, {"id": "quantinuum.hqs-lt-s2-apival",
-        "currentAvailability": "Available", "averageQueueTime": 0, "statusPage": "https://www.quantinuum.com/products/h1"},
-        {"id": "quantinuum.hqs-lt-s1-sim", "currentAvailability": "Available", "averageQueueTime":
-        203, "statusPage": "https://www.quantinuum.com/products/h1"}, {"id": "quantinuum.hqs-lt-s2-sim",
-        "currentAvailability": "Available", "averageQueueTime": 83, "statusPage":
-        "https://www.quantinuum.com/products/h1"}, {"id": "quantinuum.hqs-lt", "currentAvailability":
-        "Degraded", "averageQueueTime": 0, "statusPage": "https://www.quantinuum.com/products/h1"}]},
-        {"id": "rigetti", "currentAvailability": "Degraded", "targets": [{"id": "rigetti.sim.qvm",
-        "currentAvailability": "Available", "averageQueueTime": 5, "statusPage": "https://rigetti.statuspage.io/"},
-        {"id": "rigetti.qpu.aspen-11", "currentAvailability": "Available", "averageQueueTime":
-=======
         "honeywell.hqs-lt-s2", "currentAvailability": "Unavailable", "averageQueueTime":
         0, "statusPage": "https://www.honeywell.com/en-us/company/quantum"}, {"id":
         "honeywell.hqs-lt-s2-apival", "currentAvailability": "Available", "averageQueueTime":
@@ -149,17 +112,12 @@
         {"id": "rigetti", "currentAvailability": "Degraded", "targets": [{"id": "rigetti.sim.qvm",
         "currentAvailability": "Degraded", "averageQueueTime": 5, "statusPage": "https://rigetti.statuspage.io/"},
         {"id": "rigetti.qpu.aspen-11", "currentAvailability": "Degraded", "averageQueueTime":
->>>>>>> 56fcb03c
         5, "statusPage": "https://rigetti.statuspage.io/"}, {"id": "rigetti.qpu.aspen-m-1",
         "currentAvailability": "Degraded", "averageQueueTime": 5, "statusPage": "https://rigetti.statuspage.io/"}]}],
         "nextLink": null, "access_token": "fake_token"}'
     headers:
       content-length:
-<<<<<<< HEAD
-      - '4987'
-=======
       - '4978'
->>>>>>> 56fcb03c
       content-type:
       - application/json; charset=utf-8
       transfer-encoding:

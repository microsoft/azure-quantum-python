--- conflicted
+++ resolved
@@ -13,11 +13,7 @@
       Content-Type:
       - application/x-www-form-urlencoded
       User-Agent:
-<<<<<<< HEAD
-      - azsdk-python-identity/1.10.0 Python/3.7.13 (Darwin-22.3.0-x86_64-i386-64bit)
-=======
       - azsdk-python-identity/1.12.0 Python/3.9.16 (Windows-10-10.0.22000-SP0)
->>>>>>> 7ebdd72f
       x-client-cpu:
       - x64
       x-client-current-telemetry:
@@ -27,11 +23,7 @@
       x-client-sku:
       - MSAL.Python
       x-client-ver:
-<<<<<<< HEAD
-      - 1.20.0
-=======
       - 1.21.0
->>>>>>> 7ebdd72f
     method: POST
     uri: https://login.microsoftonline.com/00000000-0000-0000-0000-000000000000/oauth2/v2.0/token
   response:
@@ -56,18 +48,11 @@
       Connection:
       - keep-alive
       User-Agent:
-<<<<<<< HEAD
-      - testapp-azure-quantum-qiskit azsdk-python-quantum/0.0.0.1 Python/3.7.13 (Darwin-22.3.0-x86_64-i386-64bit)
-=======
       - testapp-azure-quantum-qiskit azsdk-python-quantum/0.0.0.1 Python/3.9.16 (Windows-10-10.0.22000-SP0)
->>>>>>> 7ebdd72f
     method: GET
     uri: https://eastus.quantum.azure.com/subscriptions/00000000-0000-0000-0000-000000000000/resourceGroups/myresourcegroup/providers/Microsoft.Quantum/workspaces/myworkspace/providerStatus?api-version=2022-09-12-preview
   response:
     body:
-<<<<<<< HEAD
-      string: '{"value":[{"id":"microsoft-qc","currentAvailability":"Available","targets":[{"id":"microsoft.estimator","currentAvailability":"Available","averageQueueTime":0,"statusPage":null}]}],"nextLink":null,"access_token":"fake_token"}'
-=======
       string: '{"value": [{"id": "Microsoft", "currentAvailability": "Available",
         "targets": [{"id": "microsoft.paralleltempering-parameterfree.cpu", "currentAvailability":
         "Available", "averageQueueTime": 0, "statusPage": null}, {"id": "microsoft.paralleltempering.cpu",
@@ -148,16 +133,11 @@
         {"id": "qci.simulator.noisy", "currentAvailability": "Available", "averageQueueTime":
         0, "statusPage": "https://quantumcircuits.com"}]}], "nextLink": null, "access_token":
         "fake_token"}'
->>>>>>> 7ebdd72f
     headers:
       connection:
       - keep-alive
       content-length:
-<<<<<<< HEAD
-      - '226'
-=======
       - '6967'
->>>>>>> 7ebdd72f
       content-type:
       - application/json; charset=utf-8
       transfer-encoding:
@@ -179,11 +159,7 @@
       Content-Type:
       - application/json
       User-Agent:
-<<<<<<< HEAD
-      - testapp-azure-quantum-qiskit azsdk-python-quantum/0.0.0.1 Python/3.7.13 (Darwin-22.3.0-x86_64-i386-64bit)
-=======
       - testapp-azure-quantum-qiskit azsdk-python-quantum/0.0.0.1 Python/3.9.16 (Windows-10-10.0.22000-SP0)
->>>>>>> 7ebdd72f
     method: POST
     uri: https://eastus.quantum.azure.com/subscriptions/00000000-0000-0000-0000-000000000000/resourceGroups/myresourcegroup/providers/Microsoft.Quantum/workspaces/myworkspace/storage/sasUri?api-version=2022-09-12-preview
   response:
@@ -212,15 +188,9 @@
       Connection:
       - keep-alive
       User-Agent:
-<<<<<<< HEAD
-      - azsdk-python-storage-blob/12.14.1 Python/3.7.13 (Darwin-22.3.0-x86_64-i386-64bit)
-      x-ms-date:
-      - Wed, 15 Mar 2023 09:50:05 GMT
-=======
       - azsdk-python-storage-blob/12.15.0 Python/3.9.16 (Windows-10-10.0.22000-SP0)
       x-ms-date:
       - Fri, 17 Mar 2023 22:01:31 GMT
->>>>>>> 7ebdd72f
       x-ms-version:
       - '2021-12-02'
     method: GET
@@ -228,11 +198,7 @@
   response:
     body:
       string: "\uFEFF<?xml version=\"1.0\" encoding=\"utf-8\"?><Error><Code>ContainerNotFound</Code><Message>The
-<<<<<<< HEAD
-        specified container does not exist.\nRequestId:d4e1a608-601e-0067-5c23-578a7d000000\nTime:2023-03-15T09:50:05.8370058Z</Message></Error>"
-=======
         specified container does not exist.\nRequestId:5e598191-401e-0023-241c-5928b4000000\nTime:2023-03-17T22:01:31.9054266Z</Message></Error>"
->>>>>>> 7ebdd72f
     headers:
       content-length:
       - '223'
@@ -255,15 +221,9 @@
       Content-Length:
       - '0'
       User-Agent:
-<<<<<<< HEAD
-      - azsdk-python-storage-blob/12.14.1 Python/3.7.13 (Darwin-22.3.0-x86_64-i386-64bit)
-      x-ms-date:
-      - Wed, 15 Mar 2023 09:50:05 GMT
-=======
       - azsdk-python-storage-blob/12.15.0 Python/3.9.16 (Windows-10-10.0.22000-SP0)
       x-ms-date:
       - Fri, 17 Mar 2023 22:01:31 GMT
->>>>>>> 7ebdd72f
       x-ms-version:
       - '2021-12-02'
     method: PUT
@@ -289,15 +249,9 @@
       Connection:
       - keep-alive
       User-Agent:
-<<<<<<< HEAD
-      - azsdk-python-storage-blob/12.14.1 Python/3.7.13 (Darwin-22.3.0-x86_64-i386-64bit)
-      x-ms-date:
-      - Wed, 15 Mar 2023 09:50:06 GMT
-=======
       - azsdk-python-storage-blob/12.15.0 Python/3.9.16 (Windows-10-10.0.22000-SP0)
       x-ms-date:
       - Fri, 17 Mar 2023 22:01:31 GMT
->>>>>>> 7ebdd72f
       x-ms-version:
       - '2021-12-02'
     method: GET
@@ -320,11 +274,7 @@
 - request:
     body: 'b''BC\xc0\xde5\x14\x00\x00\x05\x00\x00\x00b\x0c0$JY\xbef\x8d\xfb\xb4\xaf\x0bQ\x80L\x01\x00\x00\x00!\x0c\x00\x00\x8a\x01\x00\x00\x0b\x02!\x00\x02\x00\x00\x00\x16\x00\x00\x00\x07\x81#\x91A\xc8\x04I\x06\x1029\x92\x01\x84\x0c%\x05\x08\x19\x1e\x04\x8bb\x80\x10E\x02B\x92\x0bB\x84\x102\x148\x08\x18K\n2B\x88Hp\xc4!#D\x12\x87\x8c\x10A\x92\x02d\xc8\x08\xb1\x14
       CF\x88 \xc9\x012B\x84\x18*(*\x901|\xb0\\\x91 \xc4\xc8\x00\x00\x00\x89 \x00\x00\x11\x00\x00\x002"\x08\t
-<<<<<<< HEAD
-      bF\x00!+$\x98\x10!%$\x98\x10\x19\''\x0c\x85\xa4\x90`Bd\\ $d\x82\xa0\x19\x010\x01P`\xa1R\x012\x8d\x11\x004F\x00\xa22\x03\x10\xd1\r\x04\xcc\x11\x80\xc1\x1cA0G\x00\n\x00\x00Q\x18\x00\x00(\x00\x00\x00\x1b\xd6!\xf8\xff\xff\xff\xffa(\x07w\xa0\x07y\xc8\x87_\x80\x87wH\x07w\xa0\x07\x80p\x87zh\x87_\x90\x87r\x88\x87zH\x07y(\x07r\xf8\x85x\xa8\x07qH\x07z\x98\x07`\x0e\x00\xc2\x1d\xea\xa1\x1d~A\x1e\xca!\x1e\xea!\x1d\xe4\xa1\x1c\xc8\xe1\x17\xe4\xa1\x1c\xe6\xa1\x1e\xd8\x81\x1e\xe6\x01\x80\x03`x\x87z\xa0\x07x\xa8\x07z\xf8\x05v\x08\x07q(\x07vH\x07w8\x87_\x98\x87q@\x87rh\x87p\x00\x88xH\x07y\xf8\x05x\x90\x87w0\x87t`\x87r\x98\x07`\x1c\xeaa\x1e\xe8\xe1\x1d\xda\x01\x00\x00\x00\x00I\x18\x00\x00\x01\x00\x00\x00\x13\x82\x00\x00\x1a!\x0cY\x04\xc0$\x1cC*@\t\x00\x00\x08\x00\x00\x00\x00\x00\x00\x00\x00\x00\x14`H\xa5\\\x05\x10\x00\x00\x00\x00\x00\x00\x00\x00\x00\x00\x80\x02\x0c\xa9\xc2@;\x80\x00\x00\x00\x00\x00\x00\x00\x00\x00\x00\x00\x14`H\xb5\x07V\x01\x04\x00\x00\x00\x00\x00\x00\x00\x00\x00\x00\xa0\x00\x12\x1b\x04\x8a:\x06\x00\x00d\x81\x00\x00\x07\x00\x00\x002\x1e\x98\x10\x19\x11L\x90\x8c\t&G\xc6\x04C\xd2\x12(\x87\x11\x00\xda\x11\x00\x00\x00\x00\x00\xb1\x18\x00\x00\x97\x00\x00\x003\x08\x80\x1c\xc4\xe1\x1cf\x14\x01=\x88C8\x84\xc3\x8cB\x80\x07yx\x07s\x98q\x0c\xe6\x00\x0f\xed\x10\x0e\xf4\x80\x0e3\x0cB\x1e\xc2\xc1\x1d\xce\xa1\x1cf0\x05=\x88C8\x84\x83\x1b\xcc\x03=\xc8C=\x8c\x03=\xccx\x8ctp\x07{\x08\x07yH\x87pp\x07zp\x03vx\x87p
-=======
       bF\x00!+$\x98\x10!%$\x98\x10\x19\''\x0c\x85\xa4\x90`Bd\\ $d\x82\xa0\x19\x010\x01P`\xa1R\x012\x8d\x11\x004F\x00\xa22\x03\x10\xd1\r\x04\xcc\x11\x80\xc1\x1cA0G\x00\n\x00\x00Q\x18\x00\x00(\x00\x00\x00\x1b\xd6!\xf8\xff\xff\xff\xffa(\x07w\xa0\x07y\xc8\x87_\x80\x87wH\x07w\xa0\x07\x80p\x87zh\x87_\x90\x87r\x88\x87zH\x07y(\x07r\xf8\x85x\xa8\x07qH\x07z\x98\x07`\x0e\x00\xc2\x1d\xea\xa1\x1d~A\x1e\xca!\x1e\xea!\x1d\xe4\xa1\x1c\xc8\xe1\x17\xe4\xa1\x1c\xe6\xa1\x1e\xd8\x81\x1e\xe6\x01\x80\x03`x\x87z\xa0\x07x\xa8\x07z\xf8\x05v\x08\x07q(\x07vH\x07w8\x87_\x98\x87q@\x87rh\x87p\x00\x88xH\x07y\xf8\x05x\x90\x87w0\x87t`\x87r\x98\x07`\x1c\xeaa\x1e\xe8\xe1\x1d\xda\x01\x00\x00\x00\x00I\x18\x00\x00\x01\x00\x00\x00\x13\x82\x00\x00\x1a!\x0cY\x04\xc0$\x1cC*`\t\x00\x00\x08\x00\x00\x00\x00\x00\x00\x00\x00\x00\x16`H\xb5\\\x05\x10\x00\x00\x00\x00\x00\x00\x00\x00\x00\x00\xc0\x02\x0c\xa9\xc4@;\x80\x00\x00\x00\x00\x00\x00\x00\x00\x00\x00\x00\x16`H\xc5\x07V\x01\x04\x00\x00\x00\x00\x00\x00\x00\x00\x00\x00\xb0\x00\x12\x1b\x04\x8a:\x06\x00\x00d\x81\x00\x00\x07\x00\x00\x002\x1e\x98\x10\x19\x11L\x90\x8c\t&G\xc6\x04C\xd2\x12(\x87\x11\x00\xda\x11\x00\x00\x00\x00\x00\xb1\x18\x00\x00\x97\x00\x00\x003\x08\x80\x1c\xc4\xe1\x1cf\x14\x01=\x88C8\x84\xc3\x8cB\x80\x07yx\x07s\x98q\x0c\xe6\x00\x0f\xed\x10\x0e\xf4\x80\x0e3\x0cB\x1e\xc2\xc1\x1d\xce\xa1\x1cf0\x05=\x88C8\x84\x83\x1b\xcc\x03=\xc8C=\x8c\x03=\xccx\x8ctp\x07{\x08\x07yH\x87pp\x07zp\x03vx\x87p
->>>>>>> 7ebdd72f
       \x87\x19\xcc\x11\x0e\xec\x90\x0e\xe10\x0fn0\x0f\xe3\xf0\x0e\xf0P\x0e3\x10\xc4\x1d\xde!\x1c\xd8!\x1d\xc2a\x1ef0\x89;\xbc\x83;\xd0C9\xb4\x03<\xbc\x83<\x84\x03;\xcc\xf0\x14v`\x07{h\x077h\x87rh\x077\x80\x87p\x90\x87p`\x07v(\x07v\xf8\x05vx\x87w\x80\x87_\x08\x87q\x18\x87r\x98\x87y\x98\x81,\xee\xf0\x0e\xee\xe0\x0e\xf5\xc0\x0e\xec0\x03b\xc8\xa1\x1c\xe4\xa1\x1c\xcc\xa1\x1c\xe4\xa1\x1c\xdca\x1c\xca!\x1c\xc4\x81\x1d\xcaa\x06\xd6\x90C9\xc8C9\x98C9\xc8C9\xb8\xc38\x94C8\x88\x03;\x94\xc3/\xbc\x83<\xfc\x82;\xd4\x03;\xb0\xc3\x0c\xc7i\x87pX\x87rp\x83th\x07x`\x87t\x18\x87t\xa0\x87\x19\xceS\x0f\xee\x00\x0f\xf2P\x0e\xe4\x90\x0e\xe3@\x0f\xe1
       \x0e\xecP\x0e3 (\x1d\xdc\xc1\x1e\xc2A\x1e\xd2!\x1c\xdc\x81\x1e\xdc\xe0\x1c\xe4\xe1\x1d\xea\x01\x1ef\x18Q8\xb0C:\x9c\x83;\xccP$v`\x07{h\x077`\x87wx\x07x\x98QL\xf4\x90\x0f\xf0P\x0e3\x1ej\x1e\xcaa\x1c\xe8!\x1d\xde\xc1\x1d~\x01\x1e\xe4\xa1\x1c\xcc!\x1d\xf0a\x06T\x85\x838\xcc\xc3;\xb0C=\xd0C9\xfc\xc2<\xe4C;\x88\xc3;\xb0\xc3\x8c\xc5\n\x87y\x98\x87w\x18\x87t\x08\x07z(\x07r\x98\x81\\\xe3\x10\x0e\xec\xc0\x0e\xe5P\x0e\xf30#\xc1\xd2A\x1e\xe4\xe1\x17\xd8\xe1\x1d\xde\x01\x1efH\x19;\xb0\x83=\xb4\x83\x1b\x84\xc38\x8cC9\xcc\xc3<\xb8\xc19\xc8\xc3;\xd4\x03<\xccH\xb4q\x08\x07v`\x07q\x08\x87qX\x87\x19\xdb\xc6\x0e\xec`\x0f\xed\xe0\x06\xf0
       \x0f\xe50\x0f\xe5 \x0f\xf6P\x0en\x10\x0e\xe30\x0e\xe50\x0f\xf3\xe0\x06\xe9\xe0\x0e\xe4P\x0e\xf80#\xe2\xeca\x1c\xc2\x81\x1d\xd8\xe1\x17\xec!\x1d\xe6!\x1d\xc4!\x1d\xd8!\x1d\xe8!\x1ff
@@ -336,13 +286,8 @@
       \x00\x00\x16\x00\x00\x00\x13\x04A,\x10\x00\x00\x00\x03\x00\x00\x00\xc4%@d\xca\x08#\x00\x00\x00\x00\x00#\x06\x05\x00\x82`P(\xc1\x88A\x01\x80
       \x18\x14\x8a0b`\x00 \x08\x06G\x12\x08#\x06\x05\x00\x82`P \xc2\x88\x81\x01\x80
       \x18\x1cI h8\x10\x02\x00\x00\x00\x07P\x10\xcd\x14a\x00\x00\x00\x00\x00\x00q
-<<<<<<< HEAD
-      \x00\x00\x03\x00\x00\x002\x0e\x10"\x84\x00\xf6\x02\x00\x00\x00\x00\x00\x00\x00\x00]\x0c\x00\x00%\x00\x00\x00\x12\x03\x94%\x01\x00\x00\x00circuit-82__quantum__qis__t__body__quantum__qis__cnot__body__quantum__qis__t__adj14.0.6
-      f28c006a5895fc0e329fe15fead81e37457cb1d1batch\x00\x00\x00\x00\x00\x00\x00'''
-=======
       \x00\x00\x03\x00\x00\x002\x0e\x10"\x84\x00\xf6\x02\x00\x00\x00\x00\x00\x00\x00\x00]\x0c\x00\x00%\x00\x00\x00\x12\x03\x94&\x01\x00\x00\x00circuit-101__quantum__qis__t__body__quantum__qis__cnot__body__quantum__qis__t__adj14.0.6
       f28c006a5895fc0e329fe15fead81e37457cb1d1batch\x00\x00\x00\x00\x00\x00'''
->>>>>>> 7ebdd72f
     headers:
       Accept:
       - application/xml
@@ -351,17 +296,6 @@
       Connection:
       - keep-alive
       Content-Length:
-<<<<<<< HEAD
-      - '4898'
-      Content-Type:
-      - application/octet-stream
-      User-Agent:
-      - azsdk-python-storage-blob/12.14.1 Python/3.7.13 (Darwin-22.3.0-x86_64-i386-64bit)
-      x-ms-blob-type:
-      - BlockBlob
-      x-ms-date:
-      - Wed, 15 Mar 2023 09:50:06 GMT
-=======
       - '4895'
       Content-Type:
       - application/octet-stream
@@ -371,7 +305,6 @@
       - BlockBlob
       x-ms-date:
       - Fri, 17 Mar 2023 22:01:32 GMT
->>>>>>> 7ebdd72f
       x-ms-version:
       - '2021-12-02'
     method: PUT
@@ -388,24 +321,14 @@
       code: 201
       message: Created
 - request:
-<<<<<<< HEAD
-    body: 'b''{"id": "00000000-0000-0000-0000-000000000000", "name": "circuit-82",
-=======
     body: 'b''{"id": "00000000-0000-0000-0000-000000000000", "name": "circuit-101",
       "providerId": "microsoft-qc", "target": "microsoft.estimator", "itemType": "Job",
->>>>>>> 7ebdd72f
       "containerUri": "https://mystorage.blob.core.windows.net/job-00000000-0000-0000-0000-000000000000?sv=PLACEHOLDER&sig=PLACEHOLDER&se=PLACEHOLDER&srt=co&ss=b&sp=racw",
       "inputDataUri": "https://mystorage.blob.core.windows.net/job-00000000-0000-0000-0000-000000000000/inputData",
       "inputDataFormat": "qir.v1", "inputParams": {"errorBudget": 0.0001, "qubitParams":
       {"name": "qubit_gate_ns_e4"}, "qecScheme": {"name": "surface_code"}, "count":
-<<<<<<< HEAD
-      null, "shots": null, "items": [{"entryPoint": "circuit-82", "arguments": []}]},
-      "providerId": "microsoft-qc", "target": "microsoft.estimator", "metadata": {},
-      "outputDataFormat": "microsoft.resource-estimates.v1"}'''
-=======
       null, "shots": null, "items": [{"entryPoint": "circuit-101", "arguments": []}]},
       "metadata": {}, "outputDataFormat": "microsoft.resource-estimates.v1"}'''
->>>>>>> 7ebdd72f
     headers:
       Accept:
       - application/json
@@ -414,19 +337,11 @@
       Connection:
       - keep-alive
       Content-Length:
-<<<<<<< HEAD
-      - '722'
-      Content-Type:
-      - application/json
-      User-Agent:
-      - testapp-azure-quantum-qiskit azsdk-python-quantum/0.0.0.1 Python/3.7.13 (Darwin-22.3.0-x86_64-i386-64bit)
-=======
       - '743'
       Content-Type:
       - application/json
       User-Agent:
       - testapp-azure-quantum-qiskit azsdk-python-quantum/0.0.0.1 Python/3.9.16 (Windows-10-10.0.22000-SP0)
->>>>>>> 7ebdd72f
     method: PUT
     uri: https://eastus.quantum.azure.com/subscriptions/00000000-0000-0000-0000-000000000000/resourceGroups/myresourcegroup/providers/Microsoft.Quantum/workspaces/myworkspace/jobs/00000000-0000-0000-0000-000000000000?api-version=2022-09-12-preview
   response:
@@ -435,15 +350,6 @@
         "inputDataUri": "https://mystorage.blob.core.windows.net/job-00000000-0000-0000-0000-000000000000/inputData?sv=PLACEHOLDER&sr=b&sig=PLACEHOLDER&se=PLACEHOLDER&sp=rcw",
         "inputDataFormat": "qir.v1", "inputParams": {"errorBudget": 0.0001, "qubitParams":
         {"name": "qubit_gate_ns_e4"}, "qecScheme": {"name": "surface_code"}, "count":
-<<<<<<< HEAD
-        null, "shots": null, "items": [{"entryPoint": "circuit-82", "arguments": []}]},
-        "metadata": {}, "sessionId": null, "status": "Waiting", "jobType": "QuantumComputing",
-        "outputDataFormat": "microsoft.resource-estimates.v1", "outputDataUri": "https://mystorage.blob.core.windows.net:443/job-00000000-0000-0000-0000-000000000000/outputData?sv=PLACEHOLDER&sig=PLACEHOLDER&se=PLACEHOLDER&srt=co&ss=b&sp=racw",
-        "beginExecutionTime": null, "cancellationTime": null, "quantumComputingData":
-        null, "errorData": null, "isCancelling": false, "tags": [], "name": "circuit-82",
-        "id": "00000000-0000-0000-0000-000000000000", "providerId": "microsoft-qc",
-        "target": "microsoft.estimator", "creationTime": "2023-03-15T09:50:07.3323334+00:00",
-=======
         null, "shots": null, "items": [{"entryPoint": "circuit-101", "arguments":
         []}]}, "metadata": {}, "sessionId": null, "status": "Waiting", "jobType":
         "QuantumComputing", "outputDataFormat": "microsoft.resource-estimates.v1",
@@ -452,18 +358,13 @@
         null, "errorData": null, "isCancelling": false, "tags": [], "name": "circuit-101",
         "id": "00000000-0000-0000-0000-000000000000", "providerId": "microsoft-qc",
         "target": "microsoft.estimator", "creationTime": "2023-03-17T22:01:32.8386434+00:00",
->>>>>>> 7ebdd72f
         "endExecutionTime": null, "costEstimate": null, "itemType": "Job", "access_token":
         "fake_token"}'
     headers:
       connection:
       - keep-alive
       content-length:
-<<<<<<< HEAD
-      - '1318'
-=======
       - '1320'
->>>>>>> 7ebdd72f
       content-type:
       - application/json; charset=utf-8
       transfer-encoding:
@@ -481,29 +382,12 @@
       Connection:
       - keep-alive
       User-Agent:
-<<<<<<< HEAD
-      - testapp-azure-quantum-qiskit azsdk-python-quantum/0.0.0.1 Python/3.7.13 (Darwin-22.3.0-x86_64-i386-64bit)
-=======
       - testapp-azure-quantum-qiskit azsdk-python-quantum/0.0.0.1 Python/3.9.16 (Windows-10-10.0.22000-SP0)
->>>>>>> 7ebdd72f
     method: GET
     uri: https://eastus.quantum.azure.com/subscriptions/00000000-0000-0000-0000-000000000000/resourceGroups/myresourcegroup/providers/Microsoft.Quantum/workspaces/myworkspace/jobs/00000000-0000-0000-0000-000000000000?api-version=2022-09-12-preview
   response:
     body:
       string: '{"containerUri": "https://mystorage.blob.core.windows.net/job-00000000-0000-0000-0000-000000000000?sv=PLACEHOLDER&sig=PLACEHOLDER&se=PLACEHOLDER&srt=co&ss=b&sp=racw",
-<<<<<<< HEAD
-        "inputDataUri": "https://mystorage.blob.core.windows.net/job-00000000-0000-0000-0000-000000000000/inputData?sv=PLACEHOLDER&sr=b&sig=PLACEHOLDER&se=PLACEHOLDER&sp=r&rscd=attachment%3B%20filename%3Dcircuit-82-c2b4ded6-c316-11ed-b73e-acde48001122.input.json",
-        "inputDataFormat": "qir.v1", "inputParams": {"errorBudget": 0.0001, "qubitParams":
-        {"name": "qubit_gate_ns_e4"}, "qecScheme": {"name": "surface_code"}, "count":
-        null, "shots": null, "items": [{"entryPoint": "circuit-82", "arguments": []}]},
-        "metadata": {}, "sessionId": null, "status": "Succeeded", "jobType": "QuantumComputing",
-        "outputDataFormat": "microsoft.resource-estimates.v1", "outputDataUri": "https://mystorage.blob.core.windows.net/job-00000000-0000-0000-0000-000000000000/rawOutputData?sv=PLACEHOLDER&sr=b&sig=PLACEHOLDER&se=PLACEHOLDER&sp=r&rscd=attachment%3B%20filename%3Dcircuit-82-c2b4ded6-c316-11ed-b73e-acde48001122.output.json",
-        "beginExecutionTime": "2023-03-15T09:50:09.196995Z", "cancellationTime": null,
-        "quantumComputingData": {"count": 1}, "errorData": null, "isCancelling": false,
-        "tags": [], "name": "circuit-82", "id": "00000000-0000-0000-0000-000000000000",
-        "providerId": "microsoft-qc", "target": "microsoft.estimator", "creationTime":
-        "2023-03-15T09:50:07.3323334+00:00", "endExecutionTime": "2023-03-15T09:50:13.6389143Z",
-=======
         "inputDataUri": "https://mystorage.blob.core.windows.net/job-00000000-0000-0000-0000-000000000000/inputData?sv=PLACEHOLDER&sr=b&sig=PLACEHOLDER&se=PLACEHOLDER&sp=r&rscd=attachment%3B%20filename%3Dcircuit-101-45030287-c50f-11ed-8a71-b5d177e8d905.input.json",
         "inputDataFormat": "qir.v1", "inputParams": {"errorBudget": 0.0001, "qubitParams":
         {"name": "qubit_gate_ns_e4"}, "qecScheme": {"name": "surface_code"}, "count":
@@ -516,17 +400,12 @@
         false, "tags": [], "name": "circuit-101", "id": "00000000-0000-0000-0000-000000000000",
         "providerId": "microsoft-qc", "target": "microsoft.estimator", "creationTime":
         "2023-03-17T22:01:32.8386434+00:00", "endExecutionTime": "2023-03-17T22:01:31.6905751Z",
->>>>>>> 7ebdd72f
         "costEstimate": null, "itemType": "Job", "access_token": "fake_token"}'
     headers:
       connection:
       - keep-alive
       content-length:
-<<<<<<< HEAD
-      - '1549'
-=======
       - '1554'
->>>>>>> 7ebdd72f
       content-type:
       - application/json; charset=utf-8
       transfer-encoding:
@@ -544,29 +423,12 @@
       Connection:
       - keep-alive
       User-Agent:
-<<<<<<< HEAD
-      - testapp-azure-quantum-qiskit azsdk-python-quantum/0.0.0.1 Python/3.7.13 (Darwin-22.3.0-x86_64-i386-64bit)
-=======
       - testapp-azure-quantum-qiskit azsdk-python-quantum/0.0.0.1 Python/3.9.16 (Windows-10-10.0.22000-SP0)
->>>>>>> 7ebdd72f
     method: GET
     uri: https://eastus.quantum.azure.com/subscriptions/00000000-0000-0000-0000-000000000000/resourceGroups/myresourcegroup/providers/Microsoft.Quantum/workspaces/myworkspace/jobs/00000000-0000-0000-0000-000000000000?api-version=2022-09-12-preview
   response:
     body:
       string: '{"containerUri": "https://mystorage.blob.core.windows.net/job-00000000-0000-0000-0000-000000000000?sv=PLACEHOLDER&sig=PLACEHOLDER&se=PLACEHOLDER&srt=co&ss=b&sp=racw",
-<<<<<<< HEAD
-        "inputDataUri": "https://mystorage.blob.core.windows.net/job-00000000-0000-0000-0000-000000000000/inputData?sv=PLACEHOLDER&sr=b&sig=PLACEHOLDER&se=PLACEHOLDER&sp=r&rscd=attachment%3B%20filename%3Dcircuit-82-c2b4ded6-c316-11ed-b73e-acde48001122.input.json",
-        "inputDataFormat": "qir.v1", "inputParams": {"errorBudget": 0.0001, "qubitParams":
-        {"name": "qubit_gate_ns_e4"}, "qecScheme": {"name": "surface_code"}, "count":
-        null, "shots": null, "items": [{"entryPoint": "circuit-82", "arguments": []}]},
-        "metadata": {}, "sessionId": null, "status": "Succeeded", "jobType": "QuantumComputing",
-        "outputDataFormat": "microsoft.resource-estimates.v1", "outputDataUri": "https://mystorage.blob.core.windows.net/job-00000000-0000-0000-0000-000000000000/rawOutputData?sv=PLACEHOLDER&sr=b&sig=PLACEHOLDER&se=PLACEHOLDER&sp=r&rscd=attachment%3B%20filename%3Dcircuit-82-c2b4ded6-c316-11ed-b73e-acde48001122.output.json",
-        "beginExecutionTime": "2023-03-15T09:50:09.196995Z", "cancellationTime": null,
-        "quantumComputingData": {"count": 1}, "errorData": null, "isCancelling": false,
-        "tags": [], "name": "circuit-82", "id": "00000000-0000-0000-0000-000000000000",
-        "providerId": "microsoft-qc", "target": "microsoft.estimator", "creationTime":
-        "2023-03-15T09:50:07.3323334+00:00", "endExecutionTime": "2023-03-15T09:50:13.6389143Z",
-=======
         "inputDataUri": "https://mystorage.blob.core.windows.net/job-00000000-0000-0000-0000-000000000000/inputData?sv=PLACEHOLDER&sr=b&sig=PLACEHOLDER&se=PLACEHOLDER&sp=r&rscd=attachment%3B%20filename%3Dcircuit-101-45030287-c50f-11ed-8a71-b5d177e8d905.input.json",
         "inputDataFormat": "qir.v1", "inputParams": {"errorBudget": 0.0001, "qubitParams":
         {"name": "qubit_gate_ns_e4"}, "qecScheme": {"name": "surface_code"}, "count":
@@ -579,17 +441,12 @@
         false, "tags": [], "name": "circuit-101", "id": "00000000-0000-0000-0000-000000000000",
         "providerId": "microsoft-qc", "target": "microsoft.estimator", "creationTime":
         "2023-03-17T22:01:32.8386434+00:00", "endExecutionTime": "2023-03-17T22:01:31.6905751Z",
->>>>>>> 7ebdd72f
         "costEstimate": null, "itemType": "Job", "access_token": "fake_token"}'
     headers:
       connection:
       - keep-alive
       content-length:
-<<<<<<< HEAD
-      - '1549'
-=======
       - '1554'
->>>>>>> 7ebdd72f
       content-type:
       - application/json; charset=utf-8
       transfer-encoding:
@@ -607,29 +464,12 @@
       Connection:
       - keep-alive
       User-Agent:
-<<<<<<< HEAD
-      - testapp-azure-quantum-qiskit azsdk-python-quantum/0.0.0.1 Python/3.7.13 (Darwin-22.3.0-x86_64-i386-64bit)
-=======
       - testapp-azure-quantum-qiskit azsdk-python-quantum/0.0.0.1 Python/3.9.16 (Windows-10-10.0.22000-SP0)
->>>>>>> 7ebdd72f
     method: GET
     uri: https://eastus.quantum.azure.com/subscriptions/00000000-0000-0000-0000-000000000000/resourceGroups/myresourcegroup/providers/Microsoft.Quantum/workspaces/myworkspace/jobs/00000000-0000-0000-0000-000000000000?api-version=2022-09-12-preview
   response:
     body:
       string: '{"containerUri": "https://mystorage.blob.core.windows.net/job-00000000-0000-0000-0000-000000000000?sv=PLACEHOLDER&sig=PLACEHOLDER&se=PLACEHOLDER&srt=co&ss=b&sp=racw",
-<<<<<<< HEAD
-        "inputDataUri": "https://mystorage.blob.core.windows.net/job-00000000-0000-0000-0000-000000000000/inputData?sv=PLACEHOLDER&sr=b&sig=PLACEHOLDER&se=PLACEHOLDER&sp=r&rscd=attachment%3B%20filename%3Dcircuit-82-c2b4ded6-c316-11ed-b73e-acde48001122.input.json",
-        "inputDataFormat": "qir.v1", "inputParams": {"errorBudget": 0.0001, "qubitParams":
-        {"name": "qubit_gate_ns_e4"}, "qecScheme": {"name": "surface_code"}, "count":
-        null, "shots": null, "items": [{"entryPoint": "circuit-82", "arguments": []}]},
-        "metadata": {}, "sessionId": null, "status": "Succeeded", "jobType": "QuantumComputing",
-        "outputDataFormat": "microsoft.resource-estimates.v1", "outputDataUri": "https://mystorage.blob.core.windows.net/job-00000000-0000-0000-0000-000000000000/rawOutputData?sv=PLACEHOLDER&sr=b&sig=PLACEHOLDER&se=PLACEHOLDER&sp=r&rscd=attachment%3B%20filename%3Dcircuit-82-c2b4ded6-c316-11ed-b73e-acde48001122.output.json",
-        "beginExecutionTime": "2023-03-15T09:50:09.196995Z", "cancellationTime": null,
-        "quantumComputingData": {"count": 1}, "errorData": null, "isCancelling": false,
-        "tags": [], "name": "circuit-82", "id": "00000000-0000-0000-0000-000000000000",
-        "providerId": "microsoft-qc", "target": "microsoft.estimator", "creationTime":
-        "2023-03-15T09:50:07.3323334+00:00", "endExecutionTime": "2023-03-15T09:50:13.6389143Z",
-=======
         "inputDataUri": "https://mystorage.blob.core.windows.net/job-00000000-0000-0000-0000-000000000000/inputData?sv=PLACEHOLDER&sr=b&sig=PLACEHOLDER&se=PLACEHOLDER&sp=r&rscd=attachment%3B%20filename%3Dcircuit-101-45030287-c50f-11ed-8a71-b5d177e8d905.input.json",
         "inputDataFormat": "qir.v1", "inputParams": {"errorBudget": 0.0001, "qubitParams":
         {"name": "qubit_gate_ns_e4"}, "qecScheme": {"name": "surface_code"}, "count":
@@ -642,17 +482,12 @@
         false, "tags": [], "name": "circuit-101", "id": "00000000-0000-0000-0000-000000000000",
         "providerId": "microsoft-qc", "target": "microsoft.estimator", "creationTime":
         "2023-03-17T22:01:32.8386434+00:00", "endExecutionTime": "2023-03-17T22:01:31.6905751Z",
->>>>>>> 7ebdd72f
         "costEstimate": null, "itemType": "Job", "access_token": "fake_token"}'
     headers:
       connection:
       - keep-alive
       content-length:
-<<<<<<< HEAD
-      - '1549'
-=======
       - '1554'
->>>>>>> 7ebdd72f
       content-type:
       - application/json; charset=utf-8
       transfer-encoding:
@@ -670,58 +505,11 @@
       Connection:
       - keep-alive
       User-Agent:
-<<<<<<< HEAD
-      - testapp-azure-quantum-qiskit azsdk-python-quantum/0.0.0.1 Python/3.7.13 (Darwin-22.3.0-x86_64-i386-64bit)
-=======
       - testapp-azure-quantum-qiskit azsdk-python-quantum/0.0.0.1 Python/3.9.16 (Windows-10-10.0.22000-SP0)
->>>>>>> 7ebdd72f
     method: GET
     uri: https://eastus.quantum.azure.com/subscriptions/00000000-0000-0000-0000-000000000000/resourceGroups/myresourcegroup/providers/Microsoft.Quantum/workspaces/myworkspace/providerStatus?api-version=2022-09-12-preview
   response:
     body:
-<<<<<<< HEAD
-      string: '{"value":[{"id":"microsoft-qc","currentAvailability":"Available","targets":[{"id":"microsoft.estimator","currentAvailability":"Available","averageQueueTime":0,"statusPage":null}]}],"nextLink":null,"access_token":"fake_token"}'
-    headers:
-      connection:
-      - keep-alive
-      content-length:
-      - '226'
-      content-type:
-      - application/json; charset=utf-8
-      transfer-encoding:
-      - chunked
-    status:
-      code: 200
-      message: OK
-- request:
-    body: null
-    headers:
-      Accept:
-      - application/json
-      Accept-Encoding:
-      - gzip, deflate, br
-      Connection:
-      - keep-alive
-      User-Agent:
-      - testapp-azure-quantum-qiskit azsdk-python-quantum/0.0.0.1 Python/3.7.13 (Darwin-22.3.0-x86_64-i386-64bit)
-    method: GET
-    uri: https://eastus.quantum.azure.com/v1.0/subscriptions/00000000-0000-0000-0000-000000000000/resourceGroups/myresourcegroup/providers/Microsoft.Quantum/workspaces/myworkspace/jobs/00000000-0000-0000-0000-000000000000
-  response:
-    body:
-      string: '{"containerUri": "https://mystorage.blob.core.windows.net/job-00000000-0000-0000-0000-000000000000?sv=PLACEHOLDER&sig=PLACEHOLDER&se=PLACEHOLDER&srt=co&ss=b&sp=racw",
-        "inputDataUri": "https://mystorage.blob.core.windows.net/job-00000000-0000-0000-0000-000000000000/inputData?sv=PLACEHOLDER&sr=b&sig=PLACEHOLDER&se=PLACEHOLDER&sp=r&rscd=attachment%3B%20filename%3Dcircuit-82-c2b4ded6-c316-11ed-b73e-acde48001122.input.json",
-        "inputDataFormat": "qir.v1", "inputParams": {"errorBudget": 0.0001, "qubitParams":
-        {"name": "qubit_gate_ns_e4"}, "qecScheme": {"name": "surface_code"}, "count":
-        null, "shots": null, "items": [{"entryPoint": "circuit-82", "arguments": []}]},
-        "metadata": {}, "sessionId": null, "status": "Succeeded", "jobType": "QuantumComputing",
-        "outputDataFormat": "microsoft.resource-estimates.v1", "outputDataUri": "https://mystorage.blob.core.windows.net/job-00000000-0000-0000-0000-000000000000/rawOutputData?sv=PLACEHOLDER&sr=b&sig=PLACEHOLDER&se=PLACEHOLDER&sp=r&rscd=attachment%3B%20filename%3Dcircuit-82-c2b4ded6-c316-11ed-b73e-acde48001122.output.json",
-        "beginExecutionTime": "2023-03-15T09:50:09.196995Z", "cancellationTime": null,
-        "quantumComputingData": {"count": 1}, "errorData": null, "isCancelling": false,
-        "tags": [], "name": "circuit-82", "id": "00000000-0000-0000-0000-000000000000",
-        "providerId": "microsoft-qc", "target": "microsoft.estimator", "creationTime":
-        "2023-03-15T09:50:07.3323334+00:00", "endExecutionTime": "2023-03-15T09:50:13.6389143Z",
-        "costEstimate": null, "itemType": "Job", "access_token": "fake_token"}'
-=======
       string: '{"value": [{"id": "Microsoft", "currentAvailability": "Available",
         "targets": [{"id": "microsoft.paralleltempering-parameterfree.cpu", "currentAvailability":
         "Available", "averageQueueTime": 0, "statusPage": null}, {"id": "microsoft.paralleltempering.cpu",
@@ -802,204 +590,11 @@
         {"id": "qci.simulator.noisy", "currentAvailability": "Available", "averageQueueTime":
         0, "statusPage": "https://quantumcircuits.com"}]}], "nextLink": null, "access_token":
         "fake_token"}'
->>>>>>> 7ebdd72f
     headers:
       connection:
       - keep-alive
       content-length:
-<<<<<<< HEAD
-      - '1549'
-=======
       - '6967'
->>>>>>> 7ebdd72f
-      content-type:
-      - application/json; charset=utf-8
-      transfer-encoding:
-      - chunked
-    status:
-      code: 200
-      message: OK
-- request:
-    body: null
-    headers:
-      Accept:
-      - application/json
-      Accept-Encoding:
-      - gzip, deflate
-      Connection:
-      - keep-alive
-      User-Agent:
-<<<<<<< HEAD
-      - testapp-azure-quantum-qiskit azsdk-python-quantum/0.0.0.1 Python/3.7.13 (Darwin-22.3.0-x86_64-i386-64bit)
-=======
-      - testapp-azure-quantum-qiskit azsdk-python-quantum/0.0.0.1 Python/3.9.16 (Windows-10-10.0.22000-SP0)
->>>>>>> 7ebdd72f
-    method: GET
-    uri: https://eastus.quantum.azure.com/subscriptions/00000000-0000-0000-0000-000000000000/resourceGroups/myresourcegroup/providers/Microsoft.Quantum/workspaces/myworkspace/jobs/00000000-0000-0000-0000-000000000000?api-version=2022-09-12-preview
-  response:
-    body:
-      string: '{"containerUri": "https://mystorage.blob.core.windows.net/job-00000000-0000-0000-0000-000000000000?sv=PLACEHOLDER&sig=PLACEHOLDER&se=PLACEHOLDER&srt=co&ss=b&sp=racw",
-<<<<<<< HEAD
-        "inputDataUri": "https://mystorage.blob.core.windows.net/job-00000000-0000-0000-0000-000000000000/inputData?sv=PLACEHOLDER&sr=b&sig=PLACEHOLDER&se=PLACEHOLDER&sp=r&rscd=attachment%3B%20filename%3Dcircuit-82-c2b4ded6-c316-11ed-b73e-acde48001122.input.json",
-        "inputDataFormat": "qir.v1", "inputParams": {"errorBudget": 0.0001, "qubitParams":
-        {"name": "qubit_gate_ns_e4"}, "qecScheme": {"name": "surface_code"}, "count":
-        null, "shots": null, "items": [{"entryPoint": "circuit-82", "arguments": []}]},
-        "metadata": {}, "sessionId": null, "status": "Succeeded", "jobType": "QuantumComputing",
-        "outputDataFormat": "microsoft.resource-estimates.v1", "outputDataUri": "https://mystorage.blob.core.windows.net/job-00000000-0000-0000-0000-000000000000/rawOutputData?sv=PLACEHOLDER&sr=b&sig=PLACEHOLDER&se=PLACEHOLDER&sp=r&rscd=attachment%3B%20filename%3Dcircuit-82-c2b4ded6-c316-11ed-b73e-acde48001122.output.json",
-        "beginExecutionTime": "2023-03-15T09:50:09.196995Z", "cancellationTime": null,
-        "quantumComputingData": {"count": 1}, "errorData": null, "isCancelling": false,
-        "tags": [], "name": "circuit-82", "id": "00000000-0000-0000-0000-000000000000",
-        "providerId": "microsoft-qc", "target": "microsoft.estimator", "creationTime":
-        "2023-03-15T09:50:07.3323334+00:00", "endExecutionTime": "2023-03-15T09:50:13.6389143Z",
-=======
-        "inputDataUri": "https://mystorage.blob.core.windows.net/job-00000000-0000-0000-0000-000000000000/inputData?sv=PLACEHOLDER&sr=b&sig=PLACEHOLDER&se=PLACEHOLDER&sp=r&rscd=attachment%3B%20filename%3Dcircuit-101-45030287-c50f-11ed-8a71-b5d177e8d905.input.json",
-        "inputDataFormat": "qir.v1", "inputParams": {"errorBudget": 0.0001, "qubitParams":
-        {"name": "qubit_gate_ns_e4"}, "qecScheme": {"name": "surface_code"}, "count":
-        null, "shots": null, "items": [{"entryPoint": "circuit-101", "arguments":
-        []}]}, "metadata": {}, "sessionId": null, "status": "Succeeded", "jobType":
-        "QuantumComputing", "outputDataFormat": "microsoft.resource-estimates.v1",
-        "outputDataUri": "https://mystorage.blob.core.windows.net/job-00000000-0000-0000-0000-000000000000/rawOutputData?sv=PLACEHOLDER&sr=b&sig=PLACEHOLDER&se=PLACEHOLDER&sp=r&rscd=attachment%3B%20filename%3Dcircuit-101-45030287-c50f-11ed-8a71-b5d177e8d905.output.json",
-        "beginExecutionTime": "2023-03-17T22:01:25.7447861Z", "cancellationTime":
-        null, "quantumComputingData": {"count": 1}, "errorData": null, "isCancelling":
-        false, "tags": [], "name": "circuit-101", "id": "00000000-0000-0000-0000-000000000000",
-        "providerId": "microsoft-qc", "target": "microsoft.estimator", "creationTime":
-        "2023-03-17T22:01:32.8386434+00:00", "endExecutionTime": "2023-03-17T22:01:31.6905751Z",
->>>>>>> 7ebdd72f
-        "costEstimate": null, "itemType": "Job", "access_token": "fake_token"}'
-    headers:
-      connection:
-      - keep-alive
-      content-length:
-<<<<<<< HEAD
-      - '1549'
-=======
-      - '1554'
->>>>>>> 7ebdd72f
-      content-type:
-      - application/json; charset=utf-8
-      transfer-encoding:
-      - chunked
-    status:
-      code: 200
-      message: OK
-- request:
-    body: null
-    headers:
-      Accept:
-      - application/json
-      Accept-Encoding:
-      - gzip, deflate
-      Connection:
-      - keep-alive
-      User-Agent:
-<<<<<<< HEAD
-      - testapp-azure-quantum-qiskit azsdk-python-quantum/0.0.0.1 Python/3.7.13 (Darwin-22.3.0-x86_64-i386-64bit)
-=======
-      - testapp-azure-quantum-qiskit azsdk-python-quantum/0.0.0.1 Python/3.9.16 (Windows-10-10.0.22000-SP0)
->>>>>>> 7ebdd72f
-    method: GET
-    uri: https://eastus.quantum.azure.com/subscriptions/00000000-0000-0000-0000-000000000000/resourceGroups/myresourcegroup/providers/Microsoft.Quantum/workspaces/myworkspace/jobs/00000000-0000-0000-0000-000000000000?api-version=2022-09-12-preview
-  response:
-    body:
-      string: '{"containerUri": "https://mystorage.blob.core.windows.net/job-00000000-0000-0000-0000-000000000000?sv=PLACEHOLDER&sig=PLACEHOLDER&se=PLACEHOLDER&srt=co&ss=b&sp=racw",
-<<<<<<< HEAD
-        "inputDataUri": "https://mystorage.blob.core.windows.net/job-00000000-0000-0000-0000-000000000000/inputData?sv=PLACEHOLDER&sr=b&sig=PLACEHOLDER&se=PLACEHOLDER&sp=r&rscd=attachment%3B%20filename%3Dcircuit-82-c2b4ded6-c316-11ed-b73e-acde48001122.input.json",
-        "inputDataFormat": "qir.v1", "inputParams": {"errorBudget": 0.0001, "qubitParams":
-        {"name": "qubit_gate_ns_e4"}, "qecScheme": {"name": "surface_code"}, "count":
-        null, "shots": null, "items": [{"entryPoint": "circuit-82", "arguments": []}]},
-        "metadata": {}, "sessionId": null, "status": "Succeeded", "jobType": "QuantumComputing",
-        "outputDataFormat": "microsoft.resource-estimates.v1", "outputDataUri": "https://mystorage.blob.core.windows.net/job-00000000-0000-0000-0000-000000000000/rawOutputData?sv=PLACEHOLDER&sr=b&sig=PLACEHOLDER&se=PLACEHOLDER&sp=r&rscd=attachment%3B%20filename%3Dcircuit-82-c2b4ded6-c316-11ed-b73e-acde48001122.output.json",
-        "beginExecutionTime": "2023-03-15T09:50:09.196995Z", "cancellationTime": null,
-        "quantumComputingData": {"count": 1}, "errorData": null, "isCancelling": false,
-        "tags": [], "name": "circuit-82", "id": "00000000-0000-0000-0000-000000000000",
-        "providerId": "microsoft-qc", "target": "microsoft.estimator", "creationTime":
-        "2023-03-15T09:50:07.3323334+00:00", "endExecutionTime": "2023-03-15T09:50:13.6389143Z",
-=======
-        "inputDataUri": "https://mystorage.blob.core.windows.net/job-00000000-0000-0000-0000-000000000000/inputData?sv=PLACEHOLDER&sr=b&sig=PLACEHOLDER&se=PLACEHOLDER&sp=r&rscd=attachment%3B%20filename%3Dcircuit-101-45030287-c50f-11ed-8a71-b5d177e8d905.input.json",
-        "inputDataFormat": "qir.v1", "inputParams": {"errorBudget": 0.0001, "qubitParams":
-        {"name": "qubit_gate_ns_e4"}, "qecScheme": {"name": "surface_code"}, "count":
-        null, "shots": null, "items": [{"entryPoint": "circuit-101", "arguments":
-        []}]}, "metadata": {}, "sessionId": null, "status": "Succeeded", "jobType":
-        "QuantumComputing", "outputDataFormat": "microsoft.resource-estimates.v1",
-        "outputDataUri": "https://mystorage.blob.core.windows.net/job-00000000-0000-0000-0000-000000000000/rawOutputData?sv=PLACEHOLDER&sr=b&sig=PLACEHOLDER&se=PLACEHOLDER&sp=r&rscd=attachment%3B%20filename%3Dcircuit-101-45030287-c50f-11ed-8a71-b5d177e8d905.output.json",
-        "beginExecutionTime": "2023-03-17T22:01:25.7447861Z", "cancellationTime":
-        null, "quantumComputingData": {"count": 1}, "errorData": null, "isCancelling":
-        false, "tags": [], "name": "circuit-101", "id": "00000000-0000-0000-0000-000000000000",
-        "providerId": "microsoft-qc", "target": "microsoft.estimator", "creationTime":
-        "2023-03-17T22:01:32.8386434+00:00", "endExecutionTime": "2023-03-17T22:01:31.6905751Z",
->>>>>>> 7ebdd72f
-        "costEstimate": null, "itemType": "Job", "access_token": "fake_token"}'
-    headers:
-      connection:
-      - keep-alive
-      content-length:
-<<<<<<< HEAD
-      - '1549'
-=======
-      - '1554'
->>>>>>> 7ebdd72f
-      content-type:
-      - application/json; charset=utf-8
-      transfer-encoding:
-      - chunked
-    status:
-      code: 200
-      message: OK
-- request:
-    body: null
-    headers:
-      Accept:
-      - application/json
-      Accept-Encoding:
-      - gzip, deflate
-      Connection:
-      - keep-alive
-      User-Agent:
-<<<<<<< HEAD
-      - testapp-azure-quantum-qiskit azsdk-python-quantum/0.0.0.1 Python/3.7.13 (Darwin-22.3.0-x86_64-i386-64bit)
-=======
-      - testapp-azure-quantum-qiskit azsdk-python-quantum/0.0.0.1 Python/3.9.16 (Windows-10-10.0.22000-SP0)
->>>>>>> 7ebdd72f
-    method: GET
-    uri: https://eastus.quantum.azure.com/subscriptions/00000000-0000-0000-0000-000000000000/resourceGroups/myresourcegroup/providers/Microsoft.Quantum/workspaces/myworkspace/jobs/00000000-0000-0000-0000-000000000000?api-version=2022-09-12-preview
-  response:
-    body:
-      string: '{"containerUri": "https://mystorage.blob.core.windows.net/job-00000000-0000-0000-0000-000000000000?sv=PLACEHOLDER&sig=PLACEHOLDER&se=PLACEHOLDER&srt=co&ss=b&sp=racw",
-<<<<<<< HEAD
-        "inputDataUri": "https://mystorage.blob.core.windows.net/job-00000000-0000-0000-0000-000000000000/inputData?sv=PLACEHOLDER&sr=b&sig=PLACEHOLDER&se=PLACEHOLDER&sp=r&rscd=attachment%3B%20filename%3Dcircuit-82-c2b4ded6-c316-11ed-b73e-acde48001122.input.json",
-        "inputDataFormat": "qir.v1", "inputParams": {"errorBudget": 0.0001, "qubitParams":
-        {"name": "qubit_gate_ns_e4"}, "qecScheme": {"name": "surface_code"}, "count":
-        null, "shots": null, "items": [{"entryPoint": "circuit-82", "arguments": []}]},
-        "metadata": {}, "sessionId": null, "status": "Succeeded", "jobType": "QuantumComputing",
-        "outputDataFormat": "microsoft.resource-estimates.v1", "outputDataUri": "https://mystorage.blob.core.windows.net/job-00000000-0000-0000-0000-000000000000/rawOutputData?sv=PLACEHOLDER&sr=b&sig=PLACEHOLDER&se=PLACEHOLDER&sp=r&rscd=attachment%3B%20filename%3Dcircuit-82-c2b4ded6-c316-11ed-b73e-acde48001122.output.json",
-        "beginExecutionTime": "2023-03-15T09:50:09.196995Z", "cancellationTime": null,
-        "quantumComputingData": {"count": 1}, "errorData": null, "isCancelling": false,
-        "tags": [], "name": "circuit-82", "id": "00000000-0000-0000-0000-000000000000",
-        "providerId": "microsoft-qc", "target": "microsoft.estimator", "creationTime":
-        "2023-03-15T09:50:07.3323334+00:00", "endExecutionTime": "2023-03-15T09:50:13.6389143Z",
-=======
-        "inputDataUri": "https://mystorage.blob.core.windows.net/job-00000000-0000-0000-0000-000000000000/inputData?sv=PLACEHOLDER&sr=b&sig=PLACEHOLDER&se=PLACEHOLDER&sp=r&rscd=attachment%3B%20filename%3Dcircuit-101-45030287-c50f-11ed-8a71-b5d177e8d905.input.json",
-        "inputDataFormat": "qir.v1", "inputParams": {"errorBudget": 0.0001, "qubitParams":
-        {"name": "qubit_gate_ns_e4"}, "qecScheme": {"name": "surface_code"}, "count":
-        null, "shots": null, "items": [{"entryPoint": "circuit-101", "arguments":
-        []}]}, "metadata": {}, "sessionId": null, "status": "Succeeded", "jobType":
-        "QuantumComputing", "outputDataFormat": "microsoft.resource-estimates.v1",
-        "outputDataUri": "https://mystorage.blob.core.windows.net/job-00000000-0000-0000-0000-000000000000/rawOutputData?sv=PLACEHOLDER&sr=b&sig=PLACEHOLDER&se=PLACEHOLDER&sp=r&rscd=attachment%3B%20filename%3Dcircuit-101-45030287-c50f-11ed-8a71-b5d177e8d905.output.json",
-        "beginExecutionTime": "2023-03-17T22:01:25.7447861Z", "cancellationTime":
-        null, "quantumComputingData": {"count": 1}, "errorData": null, "isCancelling":
-        false, "tags": [], "name": "circuit-101", "id": "00000000-0000-0000-0000-000000000000",
-        "providerId": "microsoft-qc", "target": "microsoft.estimator", "creationTime":
-        "2023-03-17T22:01:32.8386434+00:00", "endExecutionTime": "2023-03-17T22:01:31.6905751Z",
->>>>>>> 7ebdd72f
-        "costEstimate": null, "itemType": "Job", "access_token": "fake_token"}'
-    headers:
-      connection:
-      - keep-alive
-      content-length:
-<<<<<<< HEAD
-      - '1549'
-=======
-      - '1554'
       content-type:
       - application/json; charset=utf-8
       transfer-encoding:
@@ -1041,7 +636,6 @@
       - keep-alive
       content-length:
       - '1554'
->>>>>>> 7ebdd72f
       content-type:
       - application/json; charset=utf-8
       transfer-encoding:
@@ -1053,31 +647,144 @@
     body: null
     headers:
       Accept:
+      - application/json
+      Accept-Encoding:
+      - gzip, deflate
+      Connection:
+      - keep-alive
+      User-Agent:
+      - testapp-azure-quantum-qiskit azsdk-python-quantum/0.0.0.1 Python/3.9.16 (Windows-10-10.0.22000-SP0)
+    method: GET
+    uri: https://eastus.quantum.azure.com/subscriptions/00000000-0000-0000-0000-000000000000/resourceGroups/myresourcegroup/providers/Microsoft.Quantum/workspaces/myworkspace/jobs/00000000-0000-0000-0000-000000000000?api-version=2022-09-12-preview
+  response:
+    body:
+      string: '{"containerUri": "https://mystorage.blob.core.windows.net/job-00000000-0000-0000-0000-000000000000?sv=PLACEHOLDER&sig=PLACEHOLDER&se=PLACEHOLDER&srt=co&ss=b&sp=racw",
+        "inputDataUri": "https://mystorage.blob.core.windows.net/job-00000000-0000-0000-0000-000000000000/inputData?sv=PLACEHOLDER&sr=b&sig=PLACEHOLDER&se=PLACEHOLDER&sp=r&rscd=attachment%3B%20filename%3Dcircuit-101-45030287-c50f-11ed-8a71-b5d177e8d905.input.json",
+        "inputDataFormat": "qir.v1", "inputParams": {"errorBudget": 0.0001, "qubitParams":
+        {"name": "qubit_gate_ns_e4"}, "qecScheme": {"name": "surface_code"}, "count":
+        null, "shots": null, "items": [{"entryPoint": "circuit-101", "arguments":
+        []}]}, "metadata": {}, "sessionId": null, "status": "Succeeded", "jobType":
+        "QuantumComputing", "outputDataFormat": "microsoft.resource-estimates.v1",
+        "outputDataUri": "https://mystorage.blob.core.windows.net/job-00000000-0000-0000-0000-000000000000/rawOutputData?sv=PLACEHOLDER&sr=b&sig=PLACEHOLDER&se=PLACEHOLDER&sp=r&rscd=attachment%3B%20filename%3Dcircuit-101-45030287-c50f-11ed-8a71-b5d177e8d905.output.json",
+        "beginExecutionTime": "2023-03-17T22:01:25.7447861Z", "cancellationTime":
+        null, "quantumComputingData": {"count": 1}, "errorData": null, "isCancelling":
+        false, "tags": [], "name": "circuit-101", "id": "00000000-0000-0000-0000-000000000000",
+        "providerId": "microsoft-qc", "target": "microsoft.estimator", "creationTime":
+        "2023-03-17T22:01:32.8386434+00:00", "endExecutionTime": "2023-03-17T22:01:31.6905751Z",
+        "costEstimate": null, "itemType": "Job", "access_token": "fake_token"}'
+    headers:
+      connection:
+      - keep-alive
+      content-length:
+      - '1554'
+      content-type:
+      - application/json; charset=utf-8
+      transfer-encoding:
+      - chunked
+    status:
+      code: 200
+      message: OK
+- request:
+    body: null
+    headers:
+      Accept:
+      - application/json
+      Accept-Encoding:
+      - gzip, deflate
+      Connection:
+      - keep-alive
+      User-Agent:
+      - testapp-azure-quantum-qiskit azsdk-python-quantum/0.0.0.1 Python/3.9.16 (Windows-10-10.0.22000-SP0)
+    method: GET
+    uri: https://eastus.quantum.azure.com/subscriptions/00000000-0000-0000-0000-000000000000/resourceGroups/myresourcegroup/providers/Microsoft.Quantum/workspaces/myworkspace/jobs/00000000-0000-0000-0000-000000000000?api-version=2022-09-12-preview
+  response:
+    body:
+      string: '{"containerUri": "https://mystorage.blob.core.windows.net/job-00000000-0000-0000-0000-000000000000?sv=PLACEHOLDER&sig=PLACEHOLDER&se=PLACEHOLDER&srt=co&ss=b&sp=racw",
+        "inputDataUri": "https://mystorage.blob.core.windows.net/job-00000000-0000-0000-0000-000000000000/inputData?sv=PLACEHOLDER&sr=b&sig=PLACEHOLDER&se=PLACEHOLDER&sp=r&rscd=attachment%3B%20filename%3Dcircuit-101-45030287-c50f-11ed-8a71-b5d177e8d905.input.json",
+        "inputDataFormat": "qir.v1", "inputParams": {"errorBudget": 0.0001, "qubitParams":
+        {"name": "qubit_gate_ns_e4"}, "qecScheme": {"name": "surface_code"}, "count":
+        null, "shots": null, "items": [{"entryPoint": "circuit-101", "arguments":
+        []}]}, "metadata": {}, "sessionId": null, "status": "Succeeded", "jobType":
+        "QuantumComputing", "outputDataFormat": "microsoft.resource-estimates.v1",
+        "outputDataUri": "https://mystorage.blob.core.windows.net/job-00000000-0000-0000-0000-000000000000/rawOutputData?sv=PLACEHOLDER&sr=b&sig=PLACEHOLDER&se=PLACEHOLDER&sp=r&rscd=attachment%3B%20filename%3Dcircuit-101-45030287-c50f-11ed-8a71-b5d177e8d905.output.json",
+        "beginExecutionTime": "2023-03-17T22:01:25.7447861Z", "cancellationTime":
+        null, "quantumComputingData": {"count": 1}, "errorData": null, "isCancelling":
+        false, "tags": [], "name": "circuit-101", "id": "00000000-0000-0000-0000-000000000000",
+        "providerId": "microsoft-qc", "target": "microsoft.estimator", "creationTime":
+        "2023-03-17T22:01:32.8386434+00:00", "endExecutionTime": "2023-03-17T22:01:31.6905751Z",
+        "costEstimate": null, "itemType": "Job", "access_token": "fake_token"}'
+    headers:
+      connection:
+      - keep-alive
+      content-length:
+      - '1554'
+      content-type:
+      - application/json; charset=utf-8
+      transfer-encoding:
+      - chunked
+    status:
+      code: 200
+      message: OK
+- request:
+    body: null
+    headers:
+      Accept:
+      - application/json
+      Accept-Encoding:
+      - gzip, deflate
+      Connection:
+      - keep-alive
+      User-Agent:
+      - testapp-azure-quantum-qiskit azsdk-python-quantum/0.0.0.1 Python/3.9.16 (Windows-10-10.0.22000-SP0)
+    method: GET
+    uri: https://eastus.quantum.azure.com/subscriptions/00000000-0000-0000-0000-000000000000/resourceGroups/myresourcegroup/providers/Microsoft.Quantum/workspaces/myworkspace/jobs/00000000-0000-0000-0000-000000000000?api-version=2022-09-12-preview
+  response:
+    body:
+      string: '{"containerUri": "https://mystorage.blob.core.windows.net/job-00000000-0000-0000-0000-000000000000?sv=PLACEHOLDER&sig=PLACEHOLDER&se=PLACEHOLDER&srt=co&ss=b&sp=racw",
+        "inputDataUri": "https://mystorage.blob.core.windows.net/job-00000000-0000-0000-0000-000000000000/inputData?sv=PLACEHOLDER&sr=b&sig=PLACEHOLDER&se=PLACEHOLDER&sp=r&rscd=attachment%3B%20filename%3Dcircuit-101-45030287-c50f-11ed-8a71-b5d177e8d905.input.json",
+        "inputDataFormat": "qir.v1", "inputParams": {"errorBudget": 0.0001, "qubitParams":
+        {"name": "qubit_gate_ns_e4"}, "qecScheme": {"name": "surface_code"}, "count":
+        null, "shots": null, "items": [{"entryPoint": "circuit-101", "arguments":
+        []}]}, "metadata": {}, "sessionId": null, "status": "Succeeded", "jobType":
+        "QuantumComputing", "outputDataFormat": "microsoft.resource-estimates.v1",
+        "outputDataUri": "https://mystorage.blob.core.windows.net/job-00000000-0000-0000-0000-000000000000/rawOutputData?sv=PLACEHOLDER&sr=b&sig=PLACEHOLDER&se=PLACEHOLDER&sp=r&rscd=attachment%3B%20filename%3Dcircuit-101-45030287-c50f-11ed-8a71-b5d177e8d905.output.json",
+        "beginExecutionTime": "2023-03-17T22:01:25.7447861Z", "cancellationTime":
+        null, "quantumComputingData": {"count": 1}, "errorData": null, "isCancelling":
+        false, "tags": [], "name": "circuit-101", "id": "00000000-0000-0000-0000-000000000000",
+        "providerId": "microsoft-qc", "target": "microsoft.estimator", "creationTime":
+        "2023-03-17T22:01:32.8386434+00:00", "endExecutionTime": "2023-03-17T22:01:31.6905751Z",
+        "costEstimate": null, "itemType": "Job", "access_token": "fake_token"}'
+    headers:
+      connection:
+      - keep-alive
+      content-length:
+      - '1554'
+      content-type:
+      - application/json; charset=utf-8
+      transfer-encoding:
+      - chunked
+    status:
+      code: 200
+      message: OK
+- request:
+    body: null
+    headers:
+      Accept:
       - application/xml
       Accept-Encoding:
       - gzip, deflate
       Connection:
       - keep-alive
       User-Agent:
-<<<<<<< HEAD
-      - azsdk-python-storage-blob/12.14.1 Python/3.7.13 (Darwin-22.3.0-x86_64-i386-64bit)
-      x-ms-date:
-      - Wed, 15 Mar 2023 09:50:20 GMT
-=======
       - azsdk-python-storage-blob/12.15.0 Python/3.9.16 (Windows-10-10.0.22000-SP0)
       x-ms-date:
       - Fri, 17 Mar 2023 22:01:45 GMT
->>>>>>> 7ebdd72f
       x-ms-range:
       - bytes=0-33554431
       x-ms-version:
       - '2021-12-02'
     method: GET
-<<<<<<< HEAD
-    uri: https://mystorage.blob.core.windows.net/job-00000000-0000-0000-0000-000000000000/rawOutputData?sv=PLACEHOLDER&sr=b&sig=PLACEHOLDER&se=PLACEHOLDER&sp=r&rscd=attachment%3B%20filename%3Dcircuit-82-c2b4ded6-c316-11ed-b73e-acde48001122.output.json
-=======
     uri: https://mystorage.blob.core.windows.net/job-00000000-0000-0000-0000-000000000000/rawOutputData?sv=PLACEHOLDER&sr=b&sig=PLACEHOLDER&se=PLACEHOLDER&sp=r&rscd=attachment%3B%20filename%3Dcircuit-101-45030287-c50f-11ed-8a71-b5d177e8d905.output.json
->>>>>>> 7ebdd72f
   response:
     body:
       string: '{"errorBudget": {"logical": 5e-05, "rotations": 0.0, "tstates": 5e-05},
@@ -1403,11 +1110,7 @@
       x-ms-blob-type:
       - BlockBlob
       x-ms-creation-time:
-<<<<<<< HEAD
-      - Wed, 15 Mar 2023 09:50:07 GMT
-=======
       - Fri, 17 Mar 2023 22:01:33 GMT
->>>>>>> 7ebdd72f
       x-ms-lease-state:
       - available
       x-ms-lease-status:

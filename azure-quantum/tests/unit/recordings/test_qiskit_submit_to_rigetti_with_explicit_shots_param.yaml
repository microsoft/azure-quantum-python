interactions:
- request:
    body: null
    headers:
      Accept:
      - '*/*'
      Accept-Encoding:
      - gzip, deflate
      Connection:
      - keep-alive
      User-Agent:
      - azsdk-python-identity/1.17.1 Python/3.9.19 (Windows-10-10.0.22631-SP0)
    method: GET
    uri: https://login.microsoftonline.com/00000000-0000-0000-0000-000000000000/v2.0/.well-known/openid-configuration
  response:
    body:
      string: '{"token_endpoint": "https://login.microsoftonline.com/00000000-0000-0000-0000-000000000000/oauth2/v2.0/token",
        "token_endpoint_auth_methods_supported": ["client_secret_post", "private_key_jwt",
        "client_secret_basic"], "jwks_uri": "https://login.microsoftonline.com/00000000-0000-0000-0000-000000000000/discovery/v2.0/keys",
        "response_modes_supported": ["query", "fragment", "form_post"], "subject_types_supported":
        ["pairwise"], "id_token_signing_alg_values_supported": ["RS256"], "response_types_supported":
        ["code", "id_token", "code id_token", "id_token token"], "scopes_supported":
        ["openid", "profile", "email", "offline_access"], "issuer": "https://login.microsoftonline.com/00000000-0000-0000-0000-000000000000/v2.0",
        "request_uri_parameter_supported": false, "userinfo_endpoint": "https://graph.microsoft.com/oidc/userinfo",
        "authorization_endpoint": "https://login.microsoftonline.com/00000000-0000-0000-0000-000000000000/oauth2/v2.0/authorize",
        "device_authorization_endpoint": "https://login.microsoftonline.com/00000000-0000-0000-0000-000000000000/oauth2/v2.0/devicecode",
        "http_logout_supported": true, "frontchannel_logout_supported": true, "end_session_endpoint":
        "https://login.microsoftonline.com/00000000-0000-0000-0000-000000000000/oauth2/v2.0/logout",
        "claims_supported": ["sub", "iss", "cloud_instance_name", "cloud_instance_host_name",
        "cloud_graph_host_name", "msgraph_host", "aud", "exp", "iat", "auth_time",
        "acr", "nonce", "preferred_username", "name", "tid", "ver", "at_hash", "c_hash",
        "email"], "kerberos_endpoint": "https://login.microsoftonline.com/00000000-0000-0000-0000-000000000000/kerberos",
        "tenant_region_scope": "WW", "cloud_instance_name": "microsoftonline.com",
        "cloud_graph_host_name": "graph.windows.net", "msgraph_host": "graph.microsoft.com",
        "rbac_url": "https://pas.windows.net"}'
    headers:
      content-length:
      - '1826'
      content-type:
      - application/json; charset=utf-8
    status:
      code: 200
      message: OK
- request:
    body: client_id=PLACEHOLDER&grant_type=client_credentials&client_assertion=PLACEHOLDER&client_info=1&client_assertion_type=PLACEHOLDER&scope=https%3A%2F%2Fquantum.microsoft.com%2F.default
    headers:
      Accept:
      - application/json
      Accept-Encoding:
      - gzip, deflate
      Connection:
      - keep-alive
      Content-Length:
      - '181'
      Content-Type:
      - application/x-www-form-urlencoded
      User-Agent:
      - azsdk-python-identity/1.17.1 Python/3.9.19 (Windows-10-10.0.22631-SP0)
      x-client-current-telemetry:
      - 4|730,2|
      x-client-os:
      - win32
      x-client-sku:
      - MSAL.Python
      x-client-ver:
      - 1.30.0
    method: POST
    uri: https://login.microsoftonline.com/00000000-0000-0000-0000-000000000000/oauth2/v2.0/token
  response:
    body:
<<<<<<< HEAD
      string: '{"token_type": "Bearer", "expires_in": 1755297501, "ext_expires_in":
        1755297501, "refresh_in": 31536000, "access_token": "PLACEHOLDER"}'
=======
      string: '{"token_type": "Bearer", "expires_in": 1756413423, "ext_expires_in":
        1756413423, "refresh_in": 31536000, "access_token": "PLACEHOLDER"}'
>>>>>>> b43e1017
    headers:
      content-length:
      - '135'
      content-type:
      - application/json; charset=utf-8
    status:
      code: 200
      message: OK
- request:
    body: null
    headers:
      Accept:
      - application/json
      Accept-Encoding:
      - gzip, deflate
      Connection:
      - keep-alive
      User-Agent:
      - testapp-azure-quantum-qiskit azsdk-python-quantum/0.0.1 Python/3.9.19 (Windows-10-10.0.22631-SP0)
    method: GET
    uri: https://eastus.quantum.azure.com/subscriptions/00000000-0000-0000-0000-000000000000/resourceGroups/myresourcegroup/providers/Microsoft.Quantum/workspaces/myworkspace/providerStatus?api-version=2022-09-12-preview&test-sequence-id=1
  response:
    body:
<<<<<<< HEAD
      string: '{"value": [{"id": "microsoft-elements", "currentAvailability": "Available",
        "targets": [{"id": "microsoft.dft", "currentAvailability": "Available", "averageQueueTime":
        0, "statusPage": null}]}, {"id": "ionq", "currentAvailability": "Degraded",
        "targets": [{"id": "ionq.qpu", "currentAvailability": "Available", "averageQueueTime":
        1310201, "statusPage": "https://status.ionq.co"}, {"id": "ionq.qpu.aria-1",
        "currentAvailability": "Unavailable", "averageQueueTime": 2213965, "statusPage":
        "https://status.ionq.co"}, {"id": "ionq.qpu.aria-2", "currentAvailability":
        "Available", "averageQueueTime": 1616679, "statusPage": "https://status.ionq.co"},
        {"id": "ionq.simulator", "currentAvailability": "Available", "averageQueueTime":
        760, "statusPage": "https://status.ionq.co"}]}, {"id": "microsoft-qc", "currentAvailability":
        "Available", "targets": [{"id": "microsoft.estimator", "currentAvailability":
        "Available", "averageQueueTime": 0, "statusPage": null}]}, {"id": "pasqal",
        "currentAvailability": "Available", "targets": [{"id": "pasqal.sim.emu-tn",
        "currentAvailability": "Available", "averageQueueTime": 243, "statusPage":
        "https://pasqal.com"}, {"id": "pasqal.qpu.fresnel", "currentAvailability":
        "Available", "averageQueueTime": 104365, "statusPage": "https://pasqal.com"}]},
        {"id": "quantinuum", "currentAvailability": "Degraded", "targets": [{"id":
        "quantinuum.qpu.h1-1", "currentAvailability": "Degraded", "averageQueueTime":
        0, "statusPage": "https://www.quantinuum.com/hardware/h1"}, {"id": "quantinuum.sim.h1-1sc",
        "currentAvailability": "Available", "averageQueueTime": 4, "statusPage": "https://www.quantinuum.com/hardware/h1"},
        {"id": "quantinuum.sim.h1-1e", "currentAvailability": "Available", "averageQueueTime":
        980, "statusPage": "https://www.quantinuum.com/hardware/h1"}, {"id": "quantinuum.qpu.h2-1",
        "currentAvailability": "Available", "averageQueueTime": 7175, "statusPage":
        "https://www.quantinuum.com/hardware/h2"}, {"id": "quantinuum.sim.h2-1sc",
        "currentAvailability": "Available", "averageQueueTime": 2, "statusPage": "https://www.quantinuum.com/hardware/h2"},
        {"id": "quantinuum.sim.h2-1e", "currentAvailability": "Available", "averageQueueTime":
        1145674, "statusPage": "https://www.quantinuum.com/hardware/h2"}, {"id": "quantinuum.sim.h1-1sc-preview",
        "currentAvailability": "Available", "averageQueueTime": 4, "statusPage": "https://www.quantinuum.com/hardware/h1"},
        {"id": "quantinuum.sim.h1-1e-preview", "currentAvailability": "Available",
        "averageQueueTime": 980, "statusPage": "https://www.quantinuum.com/hardware/h1"},
        {"id": "quantinuum.sim.h1-2e-preview", "currentAvailability": "Available",
        "averageQueueTime": 628, "statusPage": "https://www.quantinuum.com/hardware/h1"},
        {"id": "quantinuum.qpu.h1-1-preview", "currentAvailability": "Degraded", "averageQueueTime":
        0, "statusPage": "https://www.quantinuum.com/hardware/h1"}]}, {"id": "rigetti",
=======
      string: '{"value": [{"id": "ionq", "currentAvailability": "Degraded", "targets":
        [{"id": "ionq.qpu", "currentAvailability": "Unavailable", "averageQueueTime":
        0, "statusPage": null}, {"id": "ionq.qpu.aria-1", "currentAvailability": "Available",
        "averageQueueTime": 129222, "statusPage": "https://status.ionq.co"}, {"id":
        "ionq.qpu.aria-2", "currentAvailability": "Unavailable", "averageQueueTime":
        1962205, "statusPage": "https://status.ionq.co"}, {"id": "ionq.simulator",
        "currentAvailability": "Available", "averageQueueTime": 2, "statusPage": "https://status.ionq.co"}]},
        {"id": "microsoft-qc", "currentAvailability": "Available", "targets": [{"id":
        "microsoft.estimator", "currentAvailability": "Available", "averageQueueTime":
        0, "statusPage": null}]}, {"id": "pasqal", "currentAvailability": "Degraded",
        "targets": [{"id": "pasqal.sim.emu-tn", "currentAvailability": "Available",
        "averageQueueTime": 235, "statusPage": "https://pasqal.com"}, {"id": "pasqal.qpu.fresnel",
        "currentAvailability": "Degraded", "averageQueueTime": 0, "statusPage": "https://pasqal.com"}]},
        {"id": "quantinuum", "currentAvailability": "Degraded", "targets": [{"id":
        "quantinuum.qpu.h1-1", "currentAvailability": "Degraded", "averageQueueTime":
        0, "statusPage": "https://www.quantinuum.com/hardware/h1"}, {"id": "quantinuum.sim.h1-1sc",
        "currentAvailability": "Available", "averageQueueTime": 1, "statusPage": "https://www.quantinuum.com/hardware/h1"},
        {"id": "quantinuum.sim.h1-1e", "currentAvailability": "Available", "averageQueueTime":
        793, "statusPage": "https://www.quantinuum.com/hardware/h1"}]}, {"id": "rigetti",
>>>>>>> b43e1017
        "currentAvailability": "Available", "targets": [{"id": "rigetti.sim.qvm",
        "currentAvailability": "Available", "averageQueueTime": 5, "statusPage": "https://rigetti.statuspage.io/"},
        {"id": "rigetti.qpu.ankaa-2", "currentAvailability": "Available", "averageQueueTime":
        5, "statusPage": "https://rigetti.statuspage.io/"}]}, {"id": "qci", "currentAvailability":
        "Degraded", "targets": [{"id": "qci.simulator", "currentAvailability": "Available",
        "averageQueueTime": 1, "statusPage": "https://quantumcircuits.com"}, {"id":
        "qci.machine1", "currentAvailability": "Unavailable", "averageQueueTime":
        1, "statusPage": "https://quantumcircuits.com"}, {"id": "qci.simulator.noisy",
        "currentAvailability": "Available", "averageQueueTime": 0, "statusPage": "https://quantumcircuits.com"}]},
        {"id": "Microsoft.ChemistryHpc", "currentAvailability": "Degraded", "targets":
        [{"id": "microsoft.hpc", "currentAvailability": "Unavailable", "averageQueueTime":
        0, "statusPage": null}]}, {"id": "Microsoft.Test", "currentAvailability":
        "Available", "targets": [{"id": "echo-rigetti", "currentAvailability": "Available",
        "averageQueueTime": 1, "statusPage": ""}, {"id": "echo-quantinuum", "currentAvailability":
        "Available", "averageQueueTime": 1, "statusPage": ""}, {"id": "echo-qci",
        "currentAvailability": "Available", "averageQueueTime": 1, "statusPage": ""},
        {"id": "echo-ionq", "currentAvailability": "Available", "averageQueueTime":
        1, "statusPage": ""}, {"id": "echo-aquarius", "currentAvailability": "Available",
        "averageQueueTime": 1, "statusPage": ""}, {"id": "sparse-sim-rigetti", "currentAvailability":
        "Available", "averageQueueTime": 1, "statusPage": ""}, {"id": "sparse-sim-quantinuum",
        "currentAvailability": "Available", "averageQueueTime": 1, "statusPage": ""},
        {"id": "sparse-sim-qci", "currentAvailability": "Available", "averageQueueTime":
        1, "statusPage": ""}, {"id": "sparse-sim-ionq", "currentAvailability": "Available",
        "averageQueueTime": 1, "statusPage": ""}, {"id": "echo-output", "currentAvailability":
        "Available", "averageQueueTime": 1, "statusPage": ""}]}], "nextLink": null}'
    headers:
      connection:
      - keep-alive
      content-length:
<<<<<<< HEAD
      - '4783'
=======
      - '3681'
>>>>>>> b43e1017
      content-type:
      - application/json; charset=utf-8
      transfer-encoding:
      - chunked
    status:
      code: 200
      message: OK
- request:
    body: 'b''{"containerName": "job-00000000-0000-0000-0000-000000000001"}'''
    headers:
      Accept:
      - application/json
      Accept-Encoding:
      - gzip, deflate
      Connection:
      - keep-alive
      Content-Length:
      - '64'
      Content-Type:
      - application/json
      User-Agent:
      - testapp-azure-quantum-qiskit azsdk-python-quantum/0.0.1 Python/3.9.19 (Windows-10-10.0.22631-SP0)
    method: POST
    uri: https://eastus.quantum.azure.com/subscriptions/00000000-0000-0000-0000-000000000000/resourceGroups/myresourcegroup/providers/Microsoft.Quantum/workspaces/myworkspace/storage/sasUri?api-version=2022-09-12-preview&test-sequence-id=1
  response:
    body:
<<<<<<< HEAD
      string: '{"sasUri": "https://mystorage.blob.core.windows.net/job-00000000-0000-0000-0000-000000000001?sv=PLACEHOLDER&ss=b&srt=co&spr=https&st=2024-08-15T22%3A38%3A22Z&se=2050-01-01T00%3A00%3A00Z&sp=rwlac&sig=5dKHPU3Q%2B2fzT%2FNTPXxFkiV2EKP98v%2FIgf9fd5w6cng%3D"}'
=======
      string: '{"sasUri": "https://mystorage.blob.core.windows.net/job-00000000-0000-0000-0000-000000000001?sv=PLACEHOLDER&ss=b&srt=co&spr=https&st=2000-01-01T00%3A00%3A00Z&se=2050-01-01T00%3A00%3A00Z&sp=rwlac&sig=PLACEHOLDER"}'
>>>>>>> b43e1017
    headers:
      connection:
      - keep-alive
      content-length:
<<<<<<< HEAD
      - '253'
=======
      - '212'
>>>>>>> b43e1017
      content-type:
      - application/json; charset=utf-8
      transfer-encoding:
      - chunked
    status:
      code: 200
      message: OK
- request:
    body: null
    headers:
      Accept:
      - application/xml
      Accept-Encoding:
      - gzip, deflate
      Connection:
      - keep-alive
      User-Agent:
      - azsdk-python-storage-blob/12.20.0 Python/3.9.19 (Windows-10-10.0.22631-SP0)
      x-ms-date:
<<<<<<< HEAD
      - Thu, 15 Aug 2024 22:38:21 GMT
      x-ms-version:
      - '2024-05-04'
    method: GET
    uri: https://mystorage.blob.core.windows.net/job-00000000-0000-0000-0000-000000000001?restype=container&sv=PLACEHOLDER&ss=b&srt=co&spr=https&st=2024-08-15T22%3A38%3A22Z&se=2050-01-01T00%3A00%3A00Z&sp=rwlac&sig=5dKHPU3Q%2B2fzT%2FNTPXxFkiV2EKP98v%2FIgf9fd5w6cng%3D
  response:
    body:
      string: "\uFEFF<?xml version=\"1.0\" encoding=\"utf-8\"?><Error><Code>ContainerNotFound</Code><Message>The
        specified container does not exist.\nRequestId:eaae96e2-901e-0013-4663-ef6766000000\nTime:2024-08-15T22:38:22.9399896Z</Message></Error>"
=======
      - Wed, 28 Aug 2024 20:37:03 GMT
      x-ms-version:
      - '2024-05-04'
    method: GET
    uri: https://mystorage.blob.core.windows.net/job-00000000-0000-0000-0000-000000000001?restype=container&sv=PLACEHOLDER&ss=b&srt=co&spr=https&st=2000-01-01T00%3A00%3A00Z&se=2050-01-01T00%3A00%3A00Z&sp=rwlac&sig=PLACEHOLDER
  response:
    body:
      string: "\uFEFF<?xml version=\"1.0\" encoding=\"utf-8\"?><Error><Code>ContainerNotFound</Code><Message>The
        specified container does not exist.\nRequestId:033fe426-a01e-0037-128a-f991c6000000\nTime:2024-08-28T20:37:04.3044319Z</Message></Error>"
>>>>>>> b43e1017
    headers:
      content-length:
      - '223'
      content-type:
      - application/xml
      x-ms-version:
      - '2024-05-04'
    status:
      code: 404
      message: The specified container does not exist.
- request:
    body: null
    headers:
      Accept:
      - application/xml
      Accept-Encoding:
      - gzip, deflate
      Connection:
      - keep-alive
      Content-Length:
      - '0'
      User-Agent:
      - azsdk-python-storage-blob/12.20.0 Python/3.9.19 (Windows-10-10.0.22631-SP0)
      x-ms-date:
<<<<<<< HEAD
      - Thu, 15 Aug 2024 22:38:22 GMT
      x-ms-version:
      - '2024-05-04'
    method: PUT
    uri: https://mystorage.blob.core.windows.net/job-00000000-0000-0000-0000-000000000001?restype=container&sv=PLACEHOLDER&ss=b&srt=co&spr=https&st=2024-08-15T22%3A38%3A22Z&se=2050-01-01T00%3A00%3A00Z&sp=rwlac&sig=5dKHPU3Q%2B2fzT%2FNTPXxFkiV2EKP98v%2FIgf9fd5w6cng%3D
=======
      - Wed, 28 Aug 2024 20:37:03 GMT
      x-ms-version:
      - '2024-05-04'
    method: PUT
    uri: https://mystorage.blob.core.windows.net/job-00000000-0000-0000-0000-000000000001?restype=container&sv=PLACEHOLDER&ss=b&srt=co&spr=https&st=2000-01-01T00%3A00%3A00Z&se=2050-01-01T00%3A00%3A00Z&sp=rwlac&sig=PLACEHOLDER
>>>>>>> b43e1017
  response:
    body:
      string: ''
    headers:
      content-length:
      - '0'
      x-ms-version:
      - '2024-05-04'
    status:
      code: 201
      message: Created
- request:
    body: null
    headers:
      Accept:
      - application/xml
      Accept-Encoding:
      - gzip, deflate
      Connection:
      - keep-alive
      User-Agent:
      - azsdk-python-storage-blob/12.20.0 Python/3.9.19 (Windows-10-10.0.22631-SP0)
      x-ms-date:
<<<<<<< HEAD
      - Thu, 15 Aug 2024 22:38:22 GMT
      x-ms-version:
      - '2024-05-04'
    method: GET
    uri: https://mystorage.blob.core.windows.net/job-00000000-0000-0000-0000-000000000001?restype=container&sv=PLACEHOLDER&ss=b&srt=co&spr=https&st=2024-08-15T22%3A38%3A22Z&se=2050-01-01T00%3A00%3A00Z&sp=rwlac&sig=5dKHPU3Q%2B2fzT%2FNTPXxFkiV2EKP98v%2FIgf9fd5w6cng%3D
=======
      - Wed, 28 Aug 2024 20:37:03 GMT
      x-ms-version:
      - '2024-05-04'
    method: GET
    uri: https://mystorage.blob.core.windows.net/job-00000000-0000-0000-0000-000000000001?restype=container&sv=PLACEHOLDER&ss=b&srt=co&spr=https&st=2000-01-01T00%3A00%3A00Z&se=2050-01-01T00%3A00%3A00Z&sp=rwlac&sig=PLACEHOLDER
>>>>>>> b43e1017
  response:
    body:
      string: ''
    headers:
      content-length:
      - '0'
      x-ms-lease-state:
      - available
      x-ms-lease-status:
      - unlocked
      x-ms-version:
      - '2024-05-04'
    status:
      code: 200
      message: OK
- request:
    body: 'b''BC\xc0\xde5\x14\x00\x00\x05\x00\x00\x00b\x0c0$JY\xbef\x8d\xfb\xb4\xaf\x0bQ\x80L\x01\x00\x00\x00!\x0c\x00\x00\xc1\x01\x00\x00\x0b\x02!\x00\x02\x00\x00\x00\x16\x00\x00\x00\x07\x81#\x91A\xc8\x04I\x06\x1029\x92\x01\x84\x0c%\x05\x08\x19\x1e\x04\x8bb\x80\x14E\x02B\x92\x0bB\xa4\x102\x148\x08\x18K\n2R\x88Hp\xc4!#D\x12\x87\x8c\x10A\x92\x02d\xc8\x08\xb1\x14
      CF\x88 \xc9\x012R\x84\x18*(*\x901|\xb0\\\x91 \xc5\xc8\x00\x00\x00\x89 \x00\x00\x19\x00\x00\x002"H\t
      bF\x00!+$\x98\x14!%$\x98\x14\x19\''\x0c\x85\xa4\x90`Rd\\ $e\x82 \x1b\x010\x01\xa00G\x80\xd00\x02
      T\xb0P\xa9\x00\x99\xc6\x08\x00:F\x00\x88\x92\x19\x00B\xb4\xd0X\t\x89Z\xa61\x02\x80\x9a\x19\x00r\xf4\xe6\x08@\xc1\x0c
      \x12\x92f\x00\x8e\x10\x1d\x08\x98#\x00\x839\x82\x00\x00\x00Q\x18\x00\x000\x00\x00\x00\x1b\xd6!\xf8\xff\xff\xff\xffa(\x07w\xa0\x07y\xc8\x87_\x80\x87wH\x07w\xa0\x07`x\x87z\xa0\x07x\xa8\x07z\xf8\x05v\x08\x07q(\x07vH\x07w8\x87_\x98\x87q@\x87rh\x87p\x00\x88xH\x07y\xf8\x05x\x90\x87w0\x87t`\x87r\x98\x07`\x1c\xeaa\x1e\xe8\xe1\x1d\xda\x01
      \xe4\xa1\x1c\xe2\xa1\x1e\xd2A\x1e\xca\x81\x1c~\xc1\x1d\xea\xa1\x1d~!\x1e\xeaA\x1c\xd2\x81\x1e\xe6\x01\xa0\x03\x80\x90\x87r\x88\x87zH\x07y(\x07r\xf8\x05w\xa8\x87v\xf8\x05y(\x87y\xa8\x07v\xa0\x87y\x00\xe6\x00\xd8\x00\t\xff\xff\xff\xff?\x0c\xe9
      \x0f\xf2P\x0e\xf6P\x0e\xf20\x0f\xe9 \x0e\xecP\x0e\xc0\x06b\x10\x00:\x00\x00\x00I\x18\x00\x00\x02\x00\x00\x00\x13\x82`\x82
      \x0c\x00\x00\x1a!\x0cY\x04\xc0$\x1cC*`\x0c\x02\x00\x00\x02\x00\x00\x00\x00\x00\x00\x00\x00\x801\x00\x86Tc\x90\x15@\x00\x00\x00\x00\x00\x00\x00\x00\x00\x00\x00c\x00\x0c\xa9\xf8\xe0J\x80\x00\x00\x00\x00\x00\x00\x00\x00\x00\x00\x00\xc6\x00\x18R\xcd\x82\xb6\x00\x01\x00\x00\x00\x00\x00\x00\x00\x00\x00\x00\x8c\x010\xa4j\x07\xec\x01\x02@\x00\x00\x00\x00\x00\x00\x00\x00\x00\x18\x03`HU\x12b
      \x01\x01\x00\x00\x00\x00\x00\x00\x00\x00\x00\x00\x8c\x010\xa4:\x8b1\xa0\x80\x00\x00\x00\x00\x00\x00\x00\x00\x00\x00\x00\xc6\x00\x90\xd8
      P\xb48\x00\x00 \x0b\x04\x00\x00\x07\x00\x00\x002\x1e\x98\x10\x19\x11L\x90\x8c\t&G\xc6\x04C\xba%P\x0e#\x00\x84G\x00\x00\x00\x00\x00\xb1\x18\x00\x00\x97\x00\x00\x003\x08\x80\x1c\xc4\xe1\x1cf\x14\x01=\x88C8\x84\xc3\x8cB\x80\x07yx\x07s\x98q\x0c\xe6\x00\x0f\xed\x10\x0e\xf4\x80\x0e3\x0cB\x1e\xc2\xc1\x1d\xce\xa1\x1cf0\x05=\x88C8\x84\x83\x1b\xcc\x03=\xc8C=\x8c\x03=\xccx\x8ctp\x07{\x08\x07yH\x87pp\x07zp\x03vx\x87p
      \x87\x19\xcc\x11\x0e\xec\x90\x0e\xe10\x0fn0\x0f\xe3\xf0\x0e\xf0P\x0e3\x10\xc4\x1d\xde!\x1c\xd8!\x1d\xc2a\x1ef0\x89;\xbc\x83;\xd0C9\xb4\x03<\xbc\x83<\x84\x03;\xcc\xf0\x14v`\x07{h\x077h\x87rh\x077\x80\x87p\x90\x87p`\x07v(\x07v\xf8\x05vx\x87w\x80\x87_\x08\x87q\x18\x87r\x98\x87y\x98\x81,\xee\xf0\x0e\xee\xe0\x0e\xf5\xc0\x0e\xec0\x03b\xc8\xa1\x1c\xe4\xa1\x1c\xcc\xa1\x1c\xe4\xa1\x1c\xdca\x1c\xca!\x1c\xc4\x81\x1d\xcaa\x06\xd6\x90C9\xc8C9\x98C9\xc8C9\xb8\xc38\x94C8\x88\x03;\x94\xc3/\xbc\x83<\xfc\x82;\xd4\x03;\xb0\xc3\x0c\xc7i\x87pX\x87rp\x83th\x07x`\x87t\x18\x87t\xa0\x87\x19\xceS\x0f\xee\x00\x0f\xf2P\x0e\xe4\x90\x0e\xe3@\x0f\xe1
      \x0e\xecP\x0e3 (\x1d\xdc\xc1\x1e\xc2A\x1e\xd2!\x1c\xdc\x81\x1e\xdc\xe0\x1c\xe4\xe1\x1d\xea\x01\x1ef\x18Q8\xb0C:\x9c\x83;\xccP$v`\x07{h\x077`\x87wx\x07x\x98QL\xf4\x90\x0f\xf0P\x0e3\x1ej\x1e\xcaa\x1c\xe8!\x1d\xde\xc1\x1d~\x01\x1e\xe4\xa1\x1c\xcc!\x1d\xf0a\x06T\x85\x838\xcc\xc3;\xb0C=\xd0C9\xfc\xc2<\xe4C;\x88\xc3;\xb0\xc3\x8c\xc5\n\x87y\x98\x87w\x18\x87t\x08\x07z(\x07r\x98\x81\\\xe3\x10\x0e\xec\xc0\x0e\xe5P\x0e\xf30#\xc1\xd2A\x1e\xe4\xe1\x17\xd8\xe1\x1d\xde\x01\x1efH\x19;\xb0\x83=\xb4\x83\x1b\x84\xc38\x8cC9\xcc\xc3<\xb8\xc19\xc8\xc3;\xd4\x03<\xccH\xb4q\x08\x07v`\x07q\x08\x87qX\x87\x19\xdb\xc6\x0e\xec`\x0f\xed\xe0\x06\xf0
      \x0f\xe50\x0f\xe5 \x0f\xf6P\x0en\x10\x0e\xe30\x0e\xe50\x0f\xf3\xe0\x06\xe9\xe0\x0e\xe4P\x0e\xf80#\xe2\xeca\x1c\xc2\x81\x1d\xd8\xe1\x17\xec!\x1d\xe6!\x1d\xc4!\x1d\xd8!\x1d\xe8!\x1ff
      \x9d;\xbcC=\xb8\x039\x94\x839\xccX\xbcpp\x07wx\x07z\x08\x07zH\x87wp\x07\x00\x00y
      \x00\x00.\x00\x00\x00r\x1eH C\x88\x0c\x19\tr2H #\x81\x8c\x91\x91\xd1D\xa0\x10(d<12B\x8e\x90!\xa3H\x10\xb7\x00Q\x84e\x00qir_major_versionqir_minor_versiondynamic_qubit_managementdynamic_result_management\x00#\x08\xd71\x82p!#\x08W2\x82\x80)3\x0cEP\xcc0\x18\xc21\xc3P\x0c\xc8\x0cCA
      2\x12\x98\xa0\x8c\xd8\xd8\xec\xda\\\xda\xde\xc8\xea\xd8\xca\\\xcc\xd8\xc2\xce\xe6F!\x90DY\x00\x00\xa9\x18\x00\x00!\x00\x00\x00\x0b\nr(\x87w\x80\x07zXp\x98C=\xb8\xc38\xb0C9\xd0\xc3\x82\xe6\x1c\xc6\xa1\r\xe8A\x1e\xc2\xc1\x1d\xe6!\x1d\xe8!\x1d\xde\xc1\x1d\x164\xe3`\x0e\xe7P\x0f\xe1
      \x0f\xe4@\x0f\xe1 \x0f\xe7P\x0e\xf4\xb0\x80\x81\x07y(\x87p`\x07vx\x87q\x08\x07z(\x07rXp\x9c\xc38\xb4\x01;\xa4\x83=\x94\xc3\x02k\x1c\xd8!\x1c\xdc\xe1\x1c\xdc
      \x1c\xe4a\x1c\xdc \x1c\xe8\x81\x1e\xc2a\x1c\xd0\xa1\x1c\xc8a\x1c\xc2\x81\x1d\xd8\x01\xd1\x10\x00\x00\x06\x00\x00\x00\x07\xcc<\xa4\x83;\x9c\x03;\x94\x03=\xa0\x83<\x94C8\x90\xc3\x01\x00\x00\x00a
      \x00\x00,\x00\x00\x00\x13\x04A,\x10\x00\x00\x00\x08\x00\x00\x00\x14K\xa0\x08\xca\x80\xc8\x08\x00\xa1\x11\x00\xd3\xb8`\x1a\x19Lc\x03\xb9\x11\x00\xd3\xb8`\x1a\x19\x00\x00\x00\x00#\x06\x05\x00\x82`PT\xc8\x88A\x01\x80
      \x18$\xd41b`\x00 \x08\x06\xcbt\x18#\x06\x06\x00\x82`\xb0LF1bP\x00 \x08\x06\tE\x8c\x18\x18\x00\x08\x82\xc1#\x1d\xc3\x88\x81\x01\x80
      \x18<\x92!\x8c\x18\x18\x00\x08\x82\xc1#\x15\xc1\x88\x81\x01\x80 \x18HQ\x82\x8c\x18\x18\x00\x08\x82\x01\x05\x05\xc8\x88\x81\x01\x80
      \x18P\x90\x80\x8c\x18\x18\x00\x08\x82\x01\x05\r\x88\x86\x03\x01\x00\x02\x00\x00\x00\x07P\x10\xcd\x14a\x00\x00\x00\x00\x00\x00q
      \x00\x00\x03\x00\x00\x002\x0e\x10"\x84\x00\x97\x03\x00\x00\x00\x00\x00\x00\x00\x00]\x0c\x00\x00C\x00\x00\x00\x12\x03\x94\xfe\x01\x00\x00\x00Qiskit
      Sample - 3-qubit GHZ circuit__quantum__rt__initialize__quantum__qis__h__body__quantum__qis__cnot__body__quantum__qis__mz__body__quantum__rt__array_record_output__quantum__rt__result_record_output14.0.6
      f28c006a5895fc0e329fe15fead81e37457cb1d1batch\x00\x00\x00\x00\x00\x00'''
    headers:
      Accept:
      - application/xml
      Accept-Encoding:
      - gzip, deflate
      Connection:
      - keep-alive
      Content-Length:
      - '5738'
      Content-Type:
      - application/octet-stream
      User-Agent:
      - azsdk-python-storage-blob/12.20.0 Python/3.9.19 (Windows-10-10.0.22631-SP0)
      x-ms-blob-type:
      - BlockBlob
      x-ms-date:
<<<<<<< HEAD
      - Thu, 15 Aug 2024 22:38:22 GMT
      x-ms-version:
      - '2024-05-04'
    method: PUT
    uri: https://mystorage.blob.core.windows.net/job-00000000-0000-0000-0000-000000000001/inputData?sv=PLACEHOLDER&ss=b&srt=co&spr=https&st=2024-08-15T22%3A38%3A22Z&se=2050-01-01T00%3A00%3A00Z&sp=rwlac&sig=5dKHPU3Q%2B2fzT%2FNTPXxFkiV2EKP98v%2FIgf9fd5w6cng%3D
=======
      - Wed, 28 Aug 2024 20:37:03 GMT
      x-ms-version:
      - '2024-05-04'
    method: PUT
    uri: https://mystorage.blob.core.windows.net/job-00000000-0000-0000-0000-000000000001/inputData?sv=PLACEHOLDER&ss=b&srt=co&spr=https&st=2000-01-01T00%3A00%3A00Z&se=2050-01-01T00%3A00%3A00Z&sp=rwlac&sig=PLACEHOLDER
>>>>>>> b43e1017
  response:
    body:
      string: ''
    headers:
      content-length:
      - '0'
      x-ms-version:
      - '2024-05-04'
    status:
      code: 201
      message: Created
- request:
    body: 'b''{"id": "00000000-0000-0000-0000-000000000001", "name": "Qiskit Sample
      - 3-qubit GHZ circuit", "providerId": "rigetti", "target": "rigetti.sim.qvm",
<<<<<<< HEAD
      "itemType": "Job", "containerUri": "https://mystorage.blob.core.windows.net/job-00000000-0000-0000-0000-000000000001?sv=PLACEHOLDER&ss=b&srt=co&spr=https&st=2024-08-15T22%3A38%3A22Z&se=2050-01-01T00%3A00%3A00Z&sp=rwlac&sig=5dKHPU3Q%2B2fzT%2FNTPXxFkiV2EKP98v%2FIgf9fd5w6cng%3D",
=======
      "itemType": "Job", "containerUri": "https://mystorage.blob.core.windows.net/job-00000000-0000-0000-0000-000000000001?sv=PLACEHOLDER&ss=b&srt=co&spr=https&st=2000-01-01T00%3A00%3A00Z&se=2050-01-01T00%3A00%3A00Z&sp=rwlac&sig=PLACEHOLDER",
>>>>>>> b43e1017
      "inputDataUri": "https://mystorage.blob.core.windows.net/job-00000000-0000-0000-0000-000000000001/inputData",
      "inputDataFormat": "qir.v1", "inputParams": {"count": 100, "shots": 100, "items":
      [{"entryPoint": "Qiskit Sample - 3-qubit GHZ circuit", "arguments": []}]}, "metadata":
      {"qiskit": "True", "name": "Qiskit Sample - 3-qubit GHZ circuit", "num_qubits":
      "4", "metadata": "{}"}, "outputDataFormat": "microsoft.quantum-results.v2"}'''
    headers:
      Accept:
      - application/json
      Accept-Encoding:
      - gzip, deflate
      Connection:
      - keep-alive
      Content-Length:
<<<<<<< HEAD
      - '863'
=======
      - '822'
>>>>>>> b43e1017
      Content-Type:
      - application/json
      User-Agent:
      - testapp-azure-quantum-qiskit azsdk-python-quantum/0.0.1 Python/3.9.19 (Windows-10-10.0.22631-SP0)
    method: PUT
    uri: https://eastus.quantum.azure.com/subscriptions/00000000-0000-0000-0000-000000000000/resourceGroups/myresourcegroup/providers/Microsoft.Quantum/workspaces/myworkspace/jobs/00000000-0000-0000-0000-000000000001?api-version=2022-09-12-preview&test-sequence-id=1
  response:
    body:
<<<<<<< HEAD
      string: '{"containerUri": "https://mystorage.blob.core.windows.net/job-00000000-0000-0000-0000-000000000001?sv=PLACEHOLDER&ss=b&srt=co&spr=https&st=2024-08-15T22%3A38%3A22Z&se=2050-01-01T00%3A00%3A00Z&sp=rwlac&sig=PLACEHOLDER&st=2024-08-15T22%3A38%3A23Z&se=2050-01-01T00%3A00%3A00Z&sr=b&sp=rcw&sig=PLACEHOLDER&ss=b&srt=co&spr=https&st=2024-08-15T22%3A38%3A22Z&se=2050-01-01T00%3A00%3A00Z&sp=rwlac&sig=5dKHPU3Q%2B2fzT%2FNTPXxFkiV2EKP98v%2FIgf9fd5w6cng%3D",
        "beginExecutionTime": null, "cancellationTime": null, "quantumComputingData":
        null, "errorData": null, "isCancelling": false, "tags": [], "name": "Qiskit
        Sample - 3-qubit GHZ circuit", "id": "00000000-0000-0000-0000-000000000001",
        "providerId": "rigetti", "target": "rigetti.sim.qvm", "creationTime": "2024-08-15T22:38:23.5110092+00:00",
=======
      string: '{"containerUri": "https://mystorage.blob.core.windows.net/job-00000000-0000-0000-0000-000000000001?sv=PLACEHOLDER&ss=b&srt=co&spr=https&st=2000-01-01T00%3A00%3A00Z&se=2050-01-01T00%3A00%3A00Z&sp=rwlac&sig=PLACEHOLDER",
        "inputDataUri": "https://mystorage.blob.core.windows.net/job-00000000-0000-0000-0000-000000000001/inputData?sv=PLACEHOLDER&st=2000-01-01T00%3A00%3A00Z&se=2050-01-01T00%3A00%3A00Z&sr=b&sp=rcw&sig=PLACEHOLDER",
        "inputDataFormat": "qir.v1", "inputParams": {"count": 100, "shots": 100, "items":
        [{"entryPoint": "Qiskit Sample - 3-qubit GHZ circuit", "arguments": []}]},
        "metadata": {"qiskit": "True", "name": "Qiskit Sample - 3-qubit GHZ circuit",
        "num_qubits": "4", "metadata": "{}"}, "sessionId": null, "status": "Waiting",
        "jobType": "QuantumComputing", "outputDataFormat": "microsoft.quantum-results.v2",
        "outputDataUri": "https://mystorage.blob.core.windows.net:443/job-00000000-0000-0000-0000-000000000001/outputData?sv=PLACEHOLDER&ss=b&srt=co&spr=https&st=2000-01-01T00%3A00%3A00Z&se=2050-01-01T00%3A00%3A00Z&sp=rwlac&sig=PLACEHOLDER",
        "beginExecutionTime": null, "cancellationTime": null, "quantumComputingData":
        null, "errorData": null, "isCancelling": false, "tags": [], "name": "Qiskit
        Sample - 3-qubit GHZ circuit", "id": "00000000-0000-0000-0000-000000000001",
        "providerId": "rigetti", "target": "rigetti.sim.qvm", "creationTime": "2024-08-28T20:37:04.8971048+00:00",
>>>>>>> b43e1017
        "endExecutionTime": null, "costEstimate": null, "itemType": "Job"}'
    headers:
      connection:
      - keep-alive
      content-length:
<<<<<<< HEAD
      - '851'
=======
      - '1462'
>>>>>>> b43e1017
      content-type:
      - application/json; charset=utf-8
      transfer-encoding:
      - chunked
    status:
      code: 200
      message: OK
- request:
    body: null
    headers:
      Accept:
      - application/json
      Accept-Encoding:
      - gzip, deflate
      Connection:
      - keep-alive
      User-Agent:
      - testapp-azure-quantum-qiskit azsdk-python-quantum/0.0.1 Python/3.9.19 (Windows-10-10.0.22631-SP0)
    method: GET
    uri: https://eastus.quantum.azure.com/subscriptions/00000000-0000-0000-0000-000000000000/resourceGroups/myresourcegroup/providers/Microsoft.Quantum/workspaces/myworkspace/jobs/00000000-0000-0000-0000-000000000001?api-version=2022-09-12-preview&test-sequence-id=1
  response:
    body:
<<<<<<< HEAD
      string: '{"containerUri": "https://mystorage.blob.core.windows.net/job-00000000-0000-0000-0000-000000000001?sv=PLACEHOLDER&st=2024-08-15T22%3A38%3A23Z&se=2050-01-01T00%3A00%3A00Z&sr=c&sp=rcwl&sig=PLACEHOLDER&st=2024-08-15T22%3A38%3A23Z&se=2050-01-01T00%3A00%3A00Z&sr=b&sp=r&rscd=attachment%3B+filename%3DQiskit%2BSample%2B-%2B3-qubit%2BGHZ%2Bcircuit-00000000-0000-0000-0000-000000000001.input.json&sig=PLACEHOLDER&st=2024-08-15T22%3A38%3A23Z&se=2050-01-01T00%3A00%3A00Z&sr=b&sp=r&rscd=attachment%3B+filename%3DQiskit%2BSample%2B-%2B3-qubit%2BGHZ%2Bcircuit-00000000-0000-0000-0000-000000000001.output.json&sig=rOHJdnlUI7NGQBidC0ag0NBGRsYO4j2VPCeQdeoA7Rs%3D",
        "beginExecutionTime": null, "cancellationTime": null, "quantumComputingData":
        null, "errorData": null, "isCancelling": false, "tags": [], "name": "Qiskit
        Sample - 3-qubit GHZ circuit", "id": "00000000-0000-0000-0000-000000000001",
        "providerId": "rigetti", "target": "rigetti.sim.qvm", "creationTime": "2024-08-15T22:38:23.5110092+00:00",
=======
      string: '{"containerUri": "https://mystorage.blob.core.windows.net/job-00000000-0000-0000-0000-000000000001?sv=PLACEHOLDER&st=2000-01-01T00%3A00%3A00Z&se=2050-01-01T00%3A00%3A00Z&sr=c&sp=rcwl&sig=PLACEHOLDER",
        "inputDataUri": "https://mystorage.blob.core.windows.net/job-00000000-0000-0000-0000-000000000001/inputData?sv=PLACEHOLDER&st=2000-01-01T00%3A00%3A00Z&se=2050-01-01T00%3A00%3A00Z&sr=b&sp=r&rscd=attachment%3B+filename%3DQiskit%2BSample%2B-%2B3-qubit%2BGHZ%2Bcircuit-00000000-0000-0000-0000-000000000001.input.json&sig=PLACEHOLDER",
        "inputDataFormat": "qir.v1", "inputParams": {"count": 100, "shots": 100, "items":
        [{"entryPoint": "Qiskit Sample - 3-qubit GHZ circuit", "arguments": []}]},
        "metadata": {"qiskit": "True", "name": "Qiskit Sample - 3-qubit GHZ circuit",
        "num_qubits": "4", "metadata": "{}"}, "sessionId": null, "status": "Waiting",
        "jobType": "QuantumComputing", "outputDataFormat": "microsoft.quantum-results.v2",
        "outputDataUri": "https://mystorage.blob.core.windows.net/job-00000000-0000-0000-0000-000000000001/outputData?sv=PLACEHOLDER&st=2000-01-01T00%3A00%3A00Z&se=2050-01-01T00%3A00%3A00Z&sr=b&sp=r&rscd=attachment%3B+filename%3DQiskit%2BSample%2B-%2B3-qubit%2BGHZ%2Bcircuit-00000000-0000-0000-0000-000000000001.output.json&sig=PLACEHOLDER",
        "beginExecutionTime": null, "cancellationTime": null, "quantumComputingData":
        null, "errorData": null, "isCancelling": false, "tags": [], "name": "Qiskit
        Sample - 3-qubit GHZ circuit", "id": "00000000-0000-0000-0000-000000000001",
        "providerId": "rigetti", "target": "rigetti.sim.qvm", "creationTime": "2024-08-28T20:37:04.8971048+00:00",
>>>>>>> b43e1017
        "endExecutionTime": null, "costEstimate": null, "itemType": "Job"}'
    headers:
      connection:
      - keep-alive
      content-length:
<<<<<<< HEAD
      - '1053'
=======
      - '1666'
>>>>>>> b43e1017
      content-type:
      - application/json; charset=utf-8
      transfer-encoding:
      - chunked
    status:
      code: 200
      message: OK
- request:
    body: null
    headers:
      Accept:
      - application/json
      Accept-Encoding:
      - gzip, deflate
      Connection:
      - keep-alive
      User-Agent:
      - testapp-azure-quantum-qiskit azsdk-python-quantum/0.0.1 Python/3.9.19 (Windows-10-10.0.22631-SP0)
    method: GET
    uri: https://eastus.quantum.azure.com/subscriptions/00000000-0000-0000-0000-000000000000/resourceGroups/myresourcegroup/providers/Microsoft.Quantum/workspaces/myworkspace/jobs/00000000-0000-0000-0000-000000000001?api-version=2022-09-12-preview&test-sequence-id=2
  response:
    body:
<<<<<<< HEAD
      string: '{"containerUri": "https://mystorage.blob.core.windows.net/job-00000000-0000-0000-0000-000000000001?sv=PLACEHOLDER&st=2024-08-15T22%3A38%3A23Z&se=2050-01-01T00%3A00%3A00Z&sr=c&sp=rcwl&sig=PLACEHOLDER&st=2024-08-15T22%3A38%3A23Z&se=2050-01-01T00%3A00%3A00Z&sr=b&sp=r&rscd=attachment%3B+filename%3DQiskit%2BSample%2B-%2B3-qubit%2BGHZ%2Bcircuit-00000000-0000-0000-0000-000000000001.input.json&sig=PLACEHOLDER&st=2024-08-15T22%3A38%3A23Z&se=2050-01-01T00%3A00%3A00Z&sr=b&sp=r&rscd=attachment%3B+filename%3DQiskit%2BSample%2B-%2B3-qubit%2BGHZ%2Bcircuit-00000000-0000-0000-0000-000000000001.output.json&sig=rOHJdnlUI7NGQBidC0ag0NBGRsYO4j2VPCeQdeoA7Rs%3D",
        "beginExecutionTime": null, "cancellationTime": null, "quantumComputingData":
        null, "errorData": null, "isCancelling": false, "tags": [], "name": "Qiskit
        Sample - 3-qubit GHZ circuit", "id": "00000000-0000-0000-0000-000000000001",
        "providerId": "rigetti", "target": "rigetti.sim.qvm", "creationTime": "2024-08-15T22:38:23.5110092+00:00",
=======
      string: '{"containerUri": "https://mystorage.blob.core.windows.net/job-00000000-0000-0000-0000-000000000001?sv=PLACEHOLDER&st=2000-01-01T00%3A00%3A00Z&se=2050-01-01T00%3A00%3A00Z&sr=c&sp=rcwl&sig=PLACEHOLDER",
        "inputDataUri": "https://mystorage.blob.core.windows.net/job-00000000-0000-0000-0000-000000000001/inputData?sv=PLACEHOLDER&st=2000-01-01T00%3A00%3A00Z&se=2050-01-01T00%3A00%3A00Z&sr=b&sp=r&rscd=attachment%3B+filename%3DQiskit%2BSample%2B-%2B3-qubit%2BGHZ%2Bcircuit-00000000-0000-0000-0000-000000000001.input.json&sig=PLACEHOLDER",
        "inputDataFormat": "qir.v1", "inputParams": {"count": 100, "shots": 100, "items":
        [{"entryPoint": "Qiskit Sample - 3-qubit GHZ circuit", "arguments": []}]},
        "metadata": {"qiskit": "True", "name": "Qiskit Sample - 3-qubit GHZ circuit",
        "num_qubits": "4", "metadata": "{}"}, "sessionId": null, "status": "Waiting",
        "jobType": "QuantumComputing", "outputDataFormat": "microsoft.quantum-results.v2",
        "outputDataUri": "https://mystorage.blob.core.windows.net/job-00000000-0000-0000-0000-000000000001/outputData?sv=PLACEHOLDER&st=2000-01-01T00%3A00%3A00Z&se=2050-01-01T00%3A00%3A00Z&sr=b&sp=r&rscd=attachment%3B+filename%3DQiskit%2BSample%2B-%2B3-qubit%2BGHZ%2Bcircuit-00000000-0000-0000-0000-000000000001.output.json&sig=PLACEHOLDER",
        "beginExecutionTime": null, "cancellationTime": null, "quantumComputingData":
        null, "errorData": null, "isCancelling": false, "tags": [], "name": "Qiskit
        Sample - 3-qubit GHZ circuit", "id": "00000000-0000-0000-0000-000000000001",
        "providerId": "rigetti", "target": "rigetti.sim.qvm", "creationTime": "2024-08-28T20:37:04.8971048+00:00",
>>>>>>> b43e1017
        "endExecutionTime": null, "costEstimate": null, "itemType": "Job"}'
    headers:
      connection:
      - keep-alive
      content-length:
<<<<<<< HEAD
      - '1053'
=======
      - '1666'
>>>>>>> b43e1017
      content-type:
      - application/json; charset=utf-8
      transfer-encoding:
      - chunked
    status:
      code: 200
      message: OK
- request:
    body: null
    headers:
      Accept:
      - application/json
      Accept-Encoding:
      - gzip, deflate
      Connection:
      - keep-alive
      User-Agent:
      - testapp-azure-quantum-qiskit azsdk-python-quantum/0.0.1 Python/3.9.19 (Windows-10-10.0.22631-SP0)
    method: GET
    uri: https://eastus.quantum.azure.com/subscriptions/00000000-0000-0000-0000-000000000000/resourceGroups/myresourcegroup/providers/Microsoft.Quantum/workspaces/myworkspace/jobs/00000000-0000-0000-0000-000000000001?api-version=2022-09-12-preview&test-sequence-id=3
  response:
    body:
<<<<<<< HEAD
      string: '{"containerUri": "https://mystorage.blob.core.windows.net/job-00000000-0000-0000-0000-000000000001?sv=PLACEHOLDER&st=2024-08-15T22%3A38%3A24Z&se=2050-01-01T00%3A00%3A00Z&sr=c&sp=rcwl&sig=PLACEHOLDER&st=2024-08-15T22%3A38%3A24Z&se=2050-01-01T00%3A00%3A00Z&sr=b&sp=r&rscd=attachment%3B+filename%3DQiskit%2BSample%2B-%2B3-qubit%2BGHZ%2Bcircuit-00000000-0000-0000-0000-000000000001.input.json&sig=PLACEHOLDER&st=2024-08-15T22%3A38%3A24Z&se=2050-01-01T00%3A00%3A00Z&sr=b&sp=r&rscd=attachment%3B+filename%3DQiskit%2BSample%2B-%2B3-qubit%2BGHZ%2Bcircuit-00000000-0000-0000-0000-000000000001.output.json&sig=ykLxYeomwBScPC%2F3jni72bkuxmrW4NOrkd34JNPk1DY%3D",
        "beginExecutionTime": null, "cancellationTime": null, "quantumComputingData":
        null, "errorData": null, "isCancelling": false, "tags": [], "name": "Qiskit
        Sample - 3-qubit GHZ circuit", "id": "00000000-0000-0000-0000-000000000001",
        "providerId": "rigetti", "target": "rigetti.sim.qvm", "creationTime": "2024-08-15T22:38:23.5110092+00:00",
=======
      string: '{"containerUri": "https://mystorage.blob.core.windows.net/job-00000000-0000-0000-0000-000000000001?sv=PLACEHOLDER&st=2000-01-01T00%3A00%3A00Z&se=2050-01-01T00%3A00%3A00Z&sr=c&sp=rcwl&sig=PLACEHOLDER",
        "inputDataUri": "https://mystorage.blob.core.windows.net/job-00000000-0000-0000-0000-000000000001/inputData?sv=PLACEHOLDER&st=2000-01-01T00%3A00%3A00Z&se=2050-01-01T00%3A00%3A00Z&sr=b&sp=r&rscd=attachment%3B+filename%3DQiskit%2BSample%2B-%2B3-qubit%2BGHZ%2Bcircuit-00000000-0000-0000-0000-000000000001.input.json&sig=PLACEHOLDER",
        "inputDataFormat": "qir.v1", "inputParams": {"count": 100, "shots": 100, "items":
        [{"entryPoint": "Qiskit Sample - 3-qubit GHZ circuit", "arguments": []}]},
        "metadata": {"qiskit": "True", "name": "Qiskit Sample - 3-qubit GHZ circuit",
        "num_qubits": "4", "metadata": "{}"}, "sessionId": null, "status": "Waiting",
        "jobType": "QuantumComputing", "outputDataFormat": "microsoft.quantum-results.v2",
        "outputDataUri": "https://mystorage.blob.core.windows.net/job-00000000-0000-0000-0000-000000000001/outputData?sv=PLACEHOLDER&st=2000-01-01T00%3A00%3A00Z&se=2050-01-01T00%3A00%3A00Z&sr=b&sp=r&rscd=attachment%3B+filename%3DQiskit%2BSample%2B-%2B3-qubit%2BGHZ%2Bcircuit-00000000-0000-0000-0000-000000000001.output.json&sig=PLACEHOLDER",
        "beginExecutionTime": null, "cancellationTime": null, "quantumComputingData":
        null, "errorData": null, "isCancelling": false, "tags": [], "name": "Qiskit
        Sample - 3-qubit GHZ circuit", "id": "00000000-0000-0000-0000-000000000001",
        "providerId": "rigetti", "target": "rigetti.sim.qvm", "creationTime": "2024-08-28T20:37:04.8971048+00:00",
>>>>>>> b43e1017
        "endExecutionTime": null, "costEstimate": null, "itemType": "Job"}'
    headers:
      connection:
      - keep-alive
      content-length:
<<<<<<< HEAD
      - '1055'
=======
      - '1666'
>>>>>>> b43e1017
      content-type:
      - application/json; charset=utf-8
      transfer-encoding:
      - chunked
    status:
      code: 200
      message: OK
- request:
    body: null
    headers:
      Accept:
      - application/json
      Accept-Encoding:
      - gzip, deflate
      Connection:
      - keep-alive
      User-Agent:
      - testapp-azure-quantum-qiskit azsdk-python-quantum/0.0.1 Python/3.9.19 (Windows-10-10.0.22631-SP0)
    method: GET
    uri: https://eastus.quantum.azure.com/subscriptions/00000000-0000-0000-0000-000000000000/resourceGroups/myresourcegroup/providers/Microsoft.Quantum/workspaces/myworkspace/jobs/00000000-0000-0000-0000-000000000001?api-version=2022-09-12-preview&test-sequence-id=4
  response:
    body:
<<<<<<< HEAD
      string: '{"containerUri": "https://mystorage.blob.core.windows.net/job-00000000-0000-0000-0000-000000000001?sv=PLACEHOLDER&st=2024-08-15T22%3A38%3A24Z&se=2050-01-01T00%3A00%3A00Z&sr=c&sp=rcwl&sig=PLACEHOLDER&st=2024-08-15T22%3A38%3A24Z&se=2050-01-01T00%3A00%3A00Z&sr=b&sp=r&rscd=attachment%3B+filename%3DQiskit%2BSample%2B-%2B3-qubit%2BGHZ%2Bcircuit-00000000-0000-0000-0000-000000000001.input.json&sig=PLACEHOLDER&st=2024-08-15T22%3A38%3A24Z&se=2050-01-01T00%3A00%3A00Z&sr=b&sp=r&rscd=attachment%3B+filename%3DQiskit%2BSample%2B-%2B3-qubit%2BGHZ%2Bcircuit-00000000-0000-0000-0000-000000000001.output.json&sig=ykLxYeomwBScPC%2F3jni72bkuxmrW4NOrkd34JNPk1DY%3D",
        "beginExecutionTime": null, "cancellationTime": null, "quantumComputingData":
        null, "errorData": null, "isCancelling": false, "tags": [], "name": "Qiskit
        Sample - 3-qubit GHZ circuit", "id": "00000000-0000-0000-0000-000000000001",
        "providerId": "rigetti", "target": "rigetti.sim.qvm", "creationTime": "2024-08-15T22:38:23.5110092+00:00",
=======
      string: '{"containerUri": "https://mystorage.blob.core.windows.net/job-00000000-0000-0000-0000-000000000001?sv=PLACEHOLDER&st=2000-01-01T00%3A00%3A00Z&se=2050-01-01T00%3A00%3A00Z&sr=c&sp=rcwl&sig=PLACEHOLDER",
        "inputDataUri": "https://mystorage.blob.core.windows.net/job-00000000-0000-0000-0000-000000000001/inputData?sv=PLACEHOLDER&st=2000-01-01T00%3A00%3A00Z&se=2050-01-01T00%3A00%3A00Z&sr=b&sp=r&rscd=attachment%3B+filename%3DQiskit%2BSample%2B-%2B3-qubit%2BGHZ%2Bcircuit-00000000-0000-0000-0000-000000000001.input.json&sig=PLACEHOLDER",
        "inputDataFormat": "qir.v1", "inputParams": {"count": 100, "shots": 100, "items":
        [{"entryPoint": "Qiskit Sample - 3-qubit GHZ circuit", "arguments": []}]},
        "metadata": {"qiskit": "True", "name": "Qiskit Sample - 3-qubit GHZ circuit",
        "num_qubits": "4", "metadata": "{}"}, "sessionId": null, "status": "Waiting",
        "jobType": "QuantumComputing", "outputDataFormat": "microsoft.quantum-results.v2",
        "outputDataUri": "https://mystorage.blob.core.windows.net/job-00000000-0000-0000-0000-000000000001/outputData?sv=PLACEHOLDER&st=2000-01-01T00%3A00%3A00Z&se=2050-01-01T00%3A00%3A00Z&sr=b&sp=r&rscd=attachment%3B+filename%3DQiskit%2BSample%2B-%2B3-qubit%2BGHZ%2Bcircuit-00000000-0000-0000-0000-000000000001.output.json&sig=PLACEHOLDER",
        "beginExecutionTime": null, "cancellationTime": null, "quantumComputingData":
        null, "errorData": null, "isCancelling": false, "tags": [], "name": "Qiskit
        Sample - 3-qubit GHZ circuit", "id": "00000000-0000-0000-0000-000000000001",
        "providerId": "rigetti", "target": "rigetti.sim.qvm", "creationTime": "2024-08-28T20:37:04.8971048+00:00",
>>>>>>> b43e1017
        "endExecutionTime": null, "costEstimate": null, "itemType": "Job"}'
    headers:
      connection:
      - keep-alive
      content-length:
<<<<<<< HEAD
      - '1055'
=======
      - '1666'
>>>>>>> b43e1017
      content-type:
      - application/json; charset=utf-8
      transfer-encoding:
      - chunked
    status:
      code: 200
      message: OK
- request:
    body: null
    headers:
      Accept:
      - application/json
      Accept-Encoding:
      - gzip, deflate
      Connection:
      - keep-alive
      User-Agent:
      - testapp-azure-quantum-qiskit azsdk-python-quantum/0.0.1 Python/3.9.19 (Windows-10-10.0.22631-SP0)
    method: GET
    uri: https://eastus.quantum.azure.com/subscriptions/00000000-0000-0000-0000-000000000000/resourceGroups/myresourcegroup/providers/Microsoft.Quantum/workspaces/myworkspace/jobs/00000000-0000-0000-0000-000000000001?api-version=2022-09-12-preview&test-sequence-id=5
  response:
    body:
<<<<<<< HEAD
      string: '{"containerUri": "https://mystorage.blob.core.windows.net/job-00000000-0000-0000-0000-000000000001?sv=PLACEHOLDER&st=2024-08-15T22%3A38%3A25Z&se=2050-01-01T00%3A00%3A00Z&sr=c&sp=rcwl&sig=PLACEHOLDER&st=2024-08-15T22%3A38%3A25Z&se=2050-01-01T00%3A00%3A00Z&sr=b&sp=r&rscd=attachment%3B+filename%3DQiskit%2BSample%2B-%2B3-qubit%2BGHZ%2Bcircuit-00000000-0000-0000-0000-000000000001.input.json&sig=PLACEHOLDER&st=2024-08-15T22%3A38%3A25Z&se=2050-01-01T00%3A00%3A00Z&sr=b&sp=r&rscd=attachment%3B+filename%3DQiskit%2BSample%2B-%2B3-qubit%2BGHZ%2Bcircuit-00000000-0000-0000-0000-000000000001.output.json&sig=UYkX5jIkwwYIBmFkOfz6Fioz8SisBXkjhJ7styJwiP0%3D",
        "beginExecutionTime": null, "cancellationTime": null, "quantumComputingData":
        null, "errorData": null, "isCancelling": false, "tags": [], "name": "Qiskit
        Sample - 3-qubit GHZ circuit", "id": "00000000-0000-0000-0000-000000000001",
        "providerId": "rigetti", "target": "rigetti.sim.qvm", "creationTime": "2024-08-15T22:38:23.5110092+00:00",
=======
      string: '{"containerUri": "https://mystorage.blob.core.windows.net/job-00000000-0000-0000-0000-000000000001?sv=PLACEHOLDER&st=2000-01-01T00%3A00%3A00Z&se=2050-01-01T00%3A00%3A00Z&sr=c&sp=rcwl&sig=PLACEHOLDER",
        "inputDataUri": "https://mystorage.blob.core.windows.net/job-00000000-0000-0000-0000-000000000001/inputData?sv=PLACEHOLDER&st=2000-01-01T00%3A00%3A00Z&se=2050-01-01T00%3A00%3A00Z&sr=b&sp=r&rscd=attachment%3B+filename%3DQiskit%2BSample%2B-%2B3-qubit%2BGHZ%2Bcircuit-00000000-0000-0000-0000-000000000001.input.json&sig=PLACEHOLDER",
        "inputDataFormat": "qir.v1", "inputParams": {"count": 100, "shots": 100, "items":
        [{"entryPoint": "Qiskit Sample - 3-qubit GHZ circuit", "arguments": []}]},
        "metadata": {"qiskit": "True", "name": "Qiskit Sample - 3-qubit GHZ circuit",
        "num_qubits": "4", "metadata": "{}"}, "sessionId": null, "status": "Waiting",
        "jobType": "QuantumComputing", "outputDataFormat": "microsoft.quantum-results.v2",
        "outputDataUri": "https://mystorage.blob.core.windows.net/job-00000000-0000-0000-0000-000000000001/outputData?sv=PLACEHOLDER&st=2000-01-01T00%3A00%3A00Z&se=2050-01-01T00%3A00%3A00Z&sr=b&sp=r&rscd=attachment%3B+filename%3DQiskit%2BSample%2B-%2B3-qubit%2BGHZ%2Bcircuit-00000000-0000-0000-0000-000000000001.output.json&sig=PLACEHOLDER",
        "beginExecutionTime": null, "cancellationTime": null, "quantumComputingData":
        null, "errorData": null, "isCancelling": false, "tags": [], "name": "Qiskit
        Sample - 3-qubit GHZ circuit", "id": "00000000-0000-0000-0000-000000000001",
        "providerId": "rigetti", "target": "rigetti.sim.qvm", "creationTime": "2024-08-28T20:37:04.8971048+00:00",
>>>>>>> b43e1017
        "endExecutionTime": null, "costEstimate": null, "itemType": "Job"}'
    headers:
      connection:
      - keep-alive
      content-length:
<<<<<<< HEAD
      - '1053'
=======
      - '1666'
>>>>>>> b43e1017
      content-type:
      - application/json; charset=utf-8
      transfer-encoding:
      - chunked
    status:
      code: 200
      message: OK
- request:
    body: null
    headers:
      Accept:
      - application/json
      Accept-Encoding:
      - gzip, deflate
      Connection:
      - keep-alive
      User-Agent:
      - testapp-azure-quantum-qiskit azsdk-python-quantum/0.0.1 Python/3.9.19 (Windows-10-10.0.22631-SP0)
    method: GET
    uri: https://eastus.quantum.azure.com/subscriptions/00000000-0000-0000-0000-000000000000/resourceGroups/myresourcegroup/providers/Microsoft.Quantum/workspaces/myworkspace/jobs/00000000-0000-0000-0000-000000000001?api-version=2022-09-12-preview&test-sequence-id=6
  response:
    body:
<<<<<<< HEAD
      string: '{"containerUri": "https://mystorage.blob.core.windows.net/job-00000000-0000-0000-0000-000000000001?sv=PLACEHOLDER&st=2024-08-15T22%3A38%3A26Z&se=2050-01-01T00%3A00%3A00Z&sr=c&sp=rcwl&sig=PLACEHOLDER&st=2024-08-15T22%3A38%3A26Z&se=2050-01-01T00%3A00%3A00Z&sr=b&sp=r&rscd=attachment%3B+filename%3DQiskit%2BSample%2B-%2B3-qubit%2BGHZ%2Bcircuit-00000000-0000-0000-0000-000000000001.input.json&sig=PLACEHOLDER&st=2024-08-15T22%3A38%3A26Z&se=2050-01-01T00%3A00%3A00Z&sr=b&sp=r&rscd=attachment%3B+filename%3DQiskit%2BSample%2B-%2B3-qubit%2BGHZ%2Bcircuit-00000000-0000-0000-0000-000000000001.output.json&sig=iHdlDaUXUfmUdYcMbnqRJPINpb5xYvE1NHND6l%2F1pu0%3D",
        "beginExecutionTime": null, "cancellationTime": null, "quantumComputingData":
        {"count": 1}, "errorData": null, "isCancelling": false, "tags": [], "name":
        "Qiskit Sample - 3-qubit GHZ circuit", "id": "00000000-0000-0000-0000-000000000001",
        "providerId": "rigetti", "target": "rigetti.sim.qvm", "creationTime": "2024-08-15T22:38:23.5110092+00:00",
=======
      string: '{"containerUri": "https://mystorage.blob.core.windows.net/job-00000000-0000-0000-0000-000000000001?sv=PLACEHOLDER&st=2000-01-01T00%3A00%3A00Z&se=2050-01-01T00%3A00%3A00Z&sr=c&sp=rcwl&sig=PLACEHOLDER",
        "inputDataUri": "https://mystorage.blob.core.windows.net/job-00000000-0000-0000-0000-000000000001/inputData?sv=PLACEHOLDER&st=2000-01-01T00%3A00%3A00Z&se=2050-01-01T00%3A00%3A00Z&sr=b&sp=r&rscd=attachment%3B+filename%3DQiskit%2BSample%2B-%2B3-qubit%2BGHZ%2Bcircuit-00000000-0000-0000-0000-000000000001.input.json&sig=PLACEHOLDER",
        "inputDataFormat": "qir.v1", "inputParams": {"count": 100, "shots": 100, "items":
        [{"entryPoint": "Qiskit Sample - 3-qubit GHZ circuit", "arguments": []}]},
        "metadata": {"qiskit": "True", "name": "Qiskit Sample - 3-qubit GHZ circuit",
        "num_qubits": "4", "metadata": "{}"}, "sessionId": null, "status": "Waiting",
        "jobType": "QuantumComputing", "outputDataFormat": "microsoft.quantum-results.v2",
        "outputDataUri": "https://mystorage.blob.core.windows.net/job-00000000-0000-0000-0000-000000000001/outputData?sv=PLACEHOLDER&st=2000-01-01T00%3A00%3A00Z&se=2050-01-01T00%3A00%3A00Z&sr=b&sp=r&rscd=attachment%3B+filename%3DQiskit%2BSample%2B-%2B3-qubit%2BGHZ%2Bcircuit-00000000-0000-0000-0000-000000000001.output.json&sig=PLACEHOLDER",
        "beginExecutionTime": null, "cancellationTime": null, "quantumComputingData":
        {"count": 1}, "errorData": null, "isCancelling": false, "tags": [], "name":
        "Qiskit Sample - 3-qubit GHZ circuit", "id": "00000000-0000-0000-0000-000000000001",
        "providerId": "rigetti", "target": "rigetti.sim.qvm", "creationTime": "2024-08-28T20:37:04.8971048+00:00",
>>>>>>> b43e1017
        "endExecutionTime": null, "costEstimate": null, "itemType": "Job"}'
    headers:
      connection:
      - keep-alive
      content-length:
<<<<<<< HEAD
      - '1063'
=======
      - '1674'
>>>>>>> b43e1017
      content-type:
      - application/json; charset=utf-8
      transfer-encoding:
      - chunked
    status:
      code: 200
      message: OK
- request:
    body: null
    headers:
      Accept:
      - application/json
      Accept-Encoding:
      - gzip, deflate
      Connection:
      - keep-alive
      User-Agent:
      - testapp-azure-quantum-qiskit azsdk-python-quantum/0.0.1 Python/3.9.19 (Windows-10-10.0.22631-SP0)
    method: GET
    uri: https://eastus.quantum.azure.com/subscriptions/00000000-0000-0000-0000-000000000000/resourceGroups/myresourcegroup/providers/Microsoft.Quantum/workspaces/myworkspace/jobs/00000000-0000-0000-0000-000000000001?api-version=2022-09-12-preview&test-sequence-id=7
  response:
    body:
<<<<<<< HEAD
      string: '{"containerUri": "https://mystorage.blob.core.windows.net/job-00000000-0000-0000-0000-000000000001?sv=PLACEHOLDER&st=2024-08-15T22%3A38%3A28Z&se=2050-01-01T00%3A00%3A00Z&sr=c&sp=rcwl&sig=PLACEHOLDER&st=2024-08-15T22%3A38%3A28Z&se=2050-01-01T00%3A00%3A00Z&sr=b&sp=r&rscd=attachment%3B+filename%3DQiskit%2BSample%2B-%2B3-qubit%2BGHZ%2Bcircuit-00000000-0000-0000-0000-000000000001.input.json&sig=PLACEHOLDER&st=2024-08-15T22%3A38%3A28Z&se=2050-01-01T00%3A00%3A00Z&sr=b&sp=r&rscd=attachment%3B+filename%3DQiskit%2BSample%2B-%2B3-qubit%2BGHZ%2Bcircuit-00000000-0000-0000-0000-000000000001.output.json&sig=72uDIB%2BrrIA76bCA3O9NznMz%2BJWmRKDMJZap3jQRbNU%3D",
        "beginExecutionTime": null, "cancellationTime": null, "quantumComputingData":
        {"count": 1}, "errorData": null, "isCancelling": false, "tags": [], "name":
        "Qiskit Sample - 3-qubit GHZ circuit", "id": "00000000-0000-0000-0000-000000000001",
        "providerId": "rigetti", "target": "rigetti.sim.qvm", "creationTime": "2024-08-15T22:38:23.5110092+00:00",
=======
      string: '{"containerUri": "https://mystorage.blob.core.windows.net/job-00000000-0000-0000-0000-000000000001?sv=PLACEHOLDER&st=2000-01-01T00%3A00%3A00Z&se=2050-01-01T00%3A00%3A00Z&sr=c&sp=rcwl&sig=PLACEHOLDER",
        "inputDataUri": "https://mystorage.blob.core.windows.net/job-00000000-0000-0000-0000-000000000001/inputData?sv=PLACEHOLDER&st=2000-01-01T00%3A00%3A00Z&se=2050-01-01T00%3A00%3A00Z&sr=b&sp=r&rscd=attachment%3B+filename%3DQiskit%2BSample%2B-%2B3-qubit%2BGHZ%2Bcircuit-00000000-0000-0000-0000-000000000001.input.json&sig=PLACEHOLDER",
        "inputDataFormat": "qir.v1", "inputParams": {"count": 100, "shots": 100, "items":
        [{"entryPoint": "Qiskit Sample - 3-qubit GHZ circuit", "arguments": []}]},
        "metadata": {"qiskit": "True", "name": "Qiskit Sample - 3-qubit GHZ circuit",
        "num_qubits": "4", "metadata": "{}"}, "sessionId": null, "status": "Waiting",
        "jobType": "QuantumComputing", "outputDataFormat": "microsoft.quantum-results.v2",
        "outputDataUri": "https://mystorage.blob.core.windows.net/job-00000000-0000-0000-0000-000000000001/outputData?sv=PLACEHOLDER&st=2000-01-01T00%3A00%3A00Z&se=2050-01-01T00%3A00%3A00Z&sr=b&sp=r&rscd=attachment%3B+filename%3DQiskit%2BSample%2B-%2B3-qubit%2BGHZ%2Bcircuit-00000000-0000-0000-0000-000000000001.output.json&sig=PLACEHOLDER",
        "beginExecutionTime": null, "cancellationTime": null, "quantumComputingData":
        {"count": 1}, "errorData": null, "isCancelling": false, "tags": [], "name":
        "Qiskit Sample - 3-qubit GHZ circuit", "id": "00000000-0000-0000-0000-000000000001",
        "providerId": "rigetti", "target": "rigetti.sim.qvm", "creationTime": "2024-08-28T20:37:04.8971048+00:00",
>>>>>>> b43e1017
        "endExecutionTime": null, "costEstimate": null, "itemType": "Job"}'
    headers:
      connection:
      - keep-alive
      content-length:
<<<<<<< HEAD
      - '1065'
=======
      - '1674'
>>>>>>> b43e1017
      content-type:
      - application/json; charset=utf-8
      transfer-encoding:
      - chunked
    status:
      code: 200
      message: OK
- request:
    body: null
    headers:
      Accept:
      - application/json
      Accept-Encoding:
      - gzip, deflate
      Connection:
      - keep-alive
      User-Agent:
      - testapp-azure-quantum-qiskit azsdk-python-quantum/0.0.1 Python/3.9.19 (Windows-10-10.0.22631-SP0)
    method: GET
    uri: https://eastus.quantum.azure.com/subscriptions/00000000-0000-0000-0000-000000000000/resourceGroups/myresourcegroup/providers/Microsoft.Quantum/workspaces/myworkspace/jobs/00000000-0000-0000-0000-000000000001?api-version=2022-09-12-preview&test-sequence-id=8
  response:
    body:
<<<<<<< HEAD
      string: '{"containerUri": "https://mystorage.blob.core.windows.net/job-00000000-0000-0000-0000-000000000001?sv=PLACEHOLDER&st=2024-08-15T22%3A38%3A30Z&se=2050-01-01T00%3A00%3A00Z&sr=c&sp=rcwl&sig=PLACEHOLDER&st=2024-08-15T22%3A38%3A30Z&se=2050-01-01T00%3A00%3A00Z&sr=b&sp=r&rscd=attachment%3B+filename%3DQiskit%2BSample%2B-%2B3-qubit%2BGHZ%2Bcircuit-00000000-0000-0000-0000-000000000001.input.json&sig=PLACEHOLDER&st=2024-08-15T22%3A38%3A30Z&se=2050-01-01T00%3A00%3A00Z&sr=b&sp=r&rscd=attachment%3B+filename%3DQiskit%2BSample%2B-%2B3-qubit%2BGHZ%2Bcircuit-00000000-0000-0000-0000-000000000001.output.json&sig=uPbVu2vZCaX5UjYyEugfbfZRYYy0M%2FCZBj6Em9Dyay0%3D",
        "beginExecutionTime": "2024-08-15T22:38:28.8696779Z", "cancellationTime":
        null, "quantumComputingData": {"count": 1}, "errorData": null, "isCancelling":
        false, "tags": [], "name": "Qiskit Sample - 3-qubit GHZ circuit", "id": "00000000-0000-0000-0000-000000000001",
        "providerId": "rigetti", "target": "rigetti.sim.qvm", "creationTime": "2024-08-15T22:38:23.5110092+00:00",
        "endExecutionTime": "2024-08-15T22:38:29.7547589Z", "costEstimate": null,
        "itemType": "Job"}'
    headers:
      connection:
      - keep-alive
      content-length:
      - '1115'
      content-type:
      - application/json; charset=utf-8
      transfer-encoding:
      - chunked
    status:
      code: 200
      message: OK
- request:
    body: null
    headers:
      Accept:
      - application/json
      Accept-Encoding:
      - gzip, deflate
      Connection:
      - keep-alive
      User-Agent:
      - testapp-azure-quantum-qiskit azsdk-python-quantum/1.2.4 Python/3.9.19 (Windows-10-10.0.22631-SP0)
    method: GET
    uri: https://eastus.quantum.azure.com/subscriptions/00000000-0000-0000-0000-000000000000/resourceGroups/myresourcegroup/providers/Microsoft.Quantum/workspaces/myworkspace/jobs/00000000-0000-0000-0000-000000000001?api-version=2022-09-12-preview&test-sequence-id=9
  response:
    body:
      string: '{"containerUri": "https://mystorage.blob.core.windows.net/job-00000000-0000-0000-0000-000000000001?sv=PLACEHOLDER&st=2024-08-15T22%3A38%3A34Z&se=2050-01-01T00%3A00%3A00Z&sr=c&sp=rcwl&sig=PLACEHOLDER&st=2024-08-15T22%3A38%3A34Z&se=2050-01-01T00%3A00%3A00Z&sr=b&sp=r&rscd=attachment%3B+filename%3DQiskit%2BSample%2B-%2B3-qubit%2BGHZ%2Bcircuit-00000000-0000-0000-0000-000000000001.input.json&sig=PLACEHOLDER&st=2024-08-15T22%3A38%3A34Z&se=2050-01-01T00%3A00%3A00Z&sr=b&sp=r&rscd=attachment%3B+filename%3DQiskit%2BSample%2B-%2B3-qubit%2BGHZ%2Bcircuit-00000000-0000-0000-0000-000000000001.output.json&sig=QAU7CVfz5Zz2kyw7QlkStIbp8RytC6s9xLUxdgy8Smg%3D",
        "beginExecutionTime": "2024-08-15T22:38:28.8696779Z", "cancellationTime":
        null, "quantumComputingData": {"count": 1}, "errorData": null, "isCancelling":
        false, "tags": [], "name": "Qiskit Sample - 3-qubit GHZ circuit", "id": "00000000-0000-0000-0000-000000000001",
        "providerId": "rigetti", "target": "rigetti.sim.qvm", "creationTime": "2024-08-15T22:38:23.5110092+00:00",
        "endExecutionTime": "2024-08-15T22:38:29.7547589Z", "costEstimate": {"currencyCode":
=======
      string: '{"containerUri": "https://mystorage.blob.core.windows.net/job-00000000-0000-0000-0000-000000000001?sv=PLACEHOLDER&st=2000-01-01T00%3A00%3A00Z&se=2050-01-01T00%3A00%3A00Z&sr=c&sp=rcwl&sig=PLACEHOLDER",
        "inputDataUri": "https://mystorage.blob.core.windows.net/job-00000000-0000-0000-0000-000000000001/inputData?sv=PLACEHOLDER&st=2000-01-01T00%3A00%3A00Z&se=2050-01-01T00%3A00%3A00Z&sr=b&sp=r&rscd=attachment%3B+filename%3DQiskit%2BSample%2B-%2B3-qubit%2BGHZ%2Bcircuit-00000000-0000-0000-0000-000000000001.input.json&sig=PLACEHOLDER",
        "inputDataFormat": "qir.v1", "inputParams": {"count": 100, "shots": 100, "items":
        [{"entryPoint": "Qiskit Sample - 3-qubit GHZ circuit", "arguments": []}]},
        "metadata": {"qiskit": "True", "name": "Qiskit Sample - 3-qubit GHZ circuit",
        "num_qubits": "4", "metadata": "{}"}, "sessionId": null, "status": "Finishing",
        "jobType": "QuantumComputing", "outputDataFormat": "microsoft.quantum-results.v2",
        "outputDataUri": "https://mystorage.blob.core.windows.net/job-00000000-0000-0000-0000-000000000001/outputData?sv=PLACEHOLDER&st=2000-01-01T00%3A00%3A00Z&se=2050-01-01T00%3A00%3A00Z&sr=b&sp=r&rscd=attachment%3B+filename%3DQiskit%2BSample%2B-%2B3-qubit%2BGHZ%2Bcircuit-00000000-0000-0000-0000-000000000001.output.json&sig=PLACEHOLDER",
        "beginExecutionTime": "2024-08-28T20:37:09.8227241Z", "cancellationTime":
        null, "quantumComputingData": {"count": 1}, "errorData": null, "isCancelling":
        false, "tags": [], "name": "Qiskit Sample - 3-qubit GHZ circuit", "id": "00000000-0000-0000-0000-000000000001",
        "providerId": "rigetti", "target": "rigetti.sim.qvm", "creationTime": "2024-08-28T20:37:04.8971048+00:00",
        "endExecutionTime": "2024-08-28T20:37:10.7448249Z", "costEstimate": null,
        "itemType": "Job"}'
    headers:
      connection:
      - keep-alive
      content-length:
      - '1728'
      content-type:
      - application/json; charset=utf-8
      transfer-encoding:
      - chunked
    status:
      code: 200
      message: OK
- request:
    body: null
    headers:
      Accept:
      - application/json
      Accept-Encoding:
      - gzip, deflate
      Connection:
      - keep-alive
      User-Agent:
      - testapp-azure-quantum-qiskit azsdk-python-quantum/0.0.1 Python/3.9.19 (Windows-10-10.0.22631-SP0)
    method: GET
    uri: https://eastus.quantum.azure.com/subscriptions/00000000-0000-0000-0000-000000000000/resourceGroups/myresourcegroup/providers/Microsoft.Quantum/workspaces/myworkspace/jobs/00000000-0000-0000-0000-000000000001?api-version=2022-09-12-preview&test-sequence-id=9
  response:
    body:
      string: '{"containerUri": "https://mystorage.blob.core.windows.net/job-00000000-0000-0000-0000-000000000001?sv=PLACEHOLDER&st=2000-01-01T00%3A00%3A00Z&se=2050-01-01T00%3A00%3A00Z&sr=c&sp=rcwl&sig=PLACEHOLDER",
        "inputDataUri": "https://mystorage.blob.core.windows.net/job-00000000-0000-0000-0000-000000000001/inputData?sv=PLACEHOLDER&st=2000-01-01T00%3A00%3A00Z&se=2050-01-01T00%3A00%3A00Z&sr=b&sp=r&rscd=attachment%3B+filename%3DQiskit%2BSample%2B-%2B3-qubit%2BGHZ%2Bcircuit-00000000-0000-0000-0000-000000000001.input.json&sig=PLACEHOLDER",
        "inputDataFormat": "qir.v1", "inputParams": {"count": 100, "shots": 100, "items":
        [{"entryPoint": "Qiskit Sample - 3-qubit GHZ circuit", "arguments": []}]},
        "metadata": {"qiskit": "True", "name": "Qiskit Sample - 3-qubit GHZ circuit",
        "num_qubits": "4", "metadata": "{}"}, "sessionId": null, "status": "Succeeded",
        "jobType": "QuantumComputing", "outputDataFormat": "microsoft.quantum-results.v2",
        "outputDataUri": "https://mystorage.blob.core.windows.net/job-00000000-0000-0000-0000-000000000001/outputData?sv=PLACEHOLDER&st=2000-01-01T00%3A00%3A00Z&se=2050-01-01T00%3A00%3A00Z&sr=b&sp=r&rscd=attachment%3B+filename%3DQiskit%2BSample%2B-%2B3-qubit%2BGHZ%2Bcircuit-00000000-0000-0000-0000-000000000001.output.json&sig=PLACEHOLDER",
        "beginExecutionTime": "2024-08-28T20:37:09.8227241Z", "cancellationTime":
        null, "quantumComputingData": {"count": 1}, "errorData": null, "isCancelling":
        false, "tags": [], "name": "Qiskit Sample - 3-qubit GHZ circuit", "id": "00000000-0000-0000-0000-000000000001",
        "providerId": "rigetti", "target": "rigetti.sim.qvm", "creationTime": "2024-08-28T20:37:04.8971048+00:00",
        "endExecutionTime": "2024-08-28T20:37:10.7448249Z", "costEstimate": {"currencyCode":
>>>>>>> b43e1017
        "USD", "events": [{"dimensionId": "qpu_time_centiseconds", "dimensionName":
        "QPU Execution Time", "measureUnit": "10ms (rounded up)", "amountBilled":
        0.0, "amountConsumed": 0.0, "unitPrice": 0.0}], "estimatedTotal": 0.0}, "itemType":
        "Job"}'
    headers:
      connection:
      - keep-alive
      content-length:
<<<<<<< HEAD
      - '1346'
=======
      - '1961'
>>>>>>> b43e1017
      content-type:
      - application/json; charset=utf-8
      transfer-encoding:
      - chunked
    status:
      code: 200
      message: OK
- request:
    body: null
    headers:
      Accept:
      - application/json
      Accept-Encoding:
      - gzip, deflate
      Connection:
      - keep-alive
      User-Agent:
      - testapp-azure-quantum-qiskit azsdk-python-quantum/0.0.1 Python/3.9.19 (Windows-10-10.0.22631-SP0)
    method: GET
    uri: https://eastus.quantum.azure.com/subscriptions/00000000-0000-0000-0000-000000000000/resourceGroups/myresourcegroup/providers/Microsoft.Quantum/workspaces/myworkspace/jobs/00000000-0000-0000-0000-000000000001?api-version=2022-09-12-preview&test-sequence-id=10
  response:
    body:
<<<<<<< HEAD
      string: '{"containerUri": "https://mystorage.blob.core.windows.net/job-00000000-0000-0000-0000-000000000001?sv=PLACEHOLDER&st=2024-08-15T22%3A38%3A34Z&se=2050-01-01T00%3A00%3A00Z&sr=c&sp=rcwl&sig=PLACEHOLDER&st=2024-08-15T22%3A38%3A34Z&se=2050-01-01T00%3A00%3A00Z&sr=b&sp=r&rscd=attachment%3B+filename%3DQiskit%2BSample%2B-%2B3-qubit%2BGHZ%2Bcircuit-00000000-0000-0000-0000-000000000001.input.json&sig=PLACEHOLDER&st=2024-08-15T22%3A38%3A34Z&se=2050-01-01T00%3A00%3A00Z&sr=b&sp=r&rscd=attachment%3B+filename%3DQiskit%2BSample%2B-%2B3-qubit%2BGHZ%2Bcircuit-00000000-0000-0000-0000-000000000001.output.json&sig=QAU7CVfz5Zz2kyw7QlkStIbp8RytC6s9xLUxdgy8Smg%3D",
        "beginExecutionTime": "2024-08-15T22:38:28.8696779Z", "cancellationTime":
        null, "quantumComputingData": {"count": 1}, "errorData": null, "isCancelling":
        false, "tags": [], "name": "Qiskit Sample - 3-qubit GHZ circuit", "id": "00000000-0000-0000-0000-000000000001",
        "providerId": "rigetti", "target": "rigetti.sim.qvm", "creationTime": "2024-08-15T22:38:23.5110092+00:00",
        "endExecutionTime": "2024-08-15T22:38:29.7547589Z", "costEstimate": {"currencyCode":
=======
      string: '{"containerUri": "https://mystorage.blob.core.windows.net/job-00000000-0000-0000-0000-000000000001?sv=PLACEHOLDER&st=2000-01-01T00%3A00%3A00Z&se=2050-01-01T00%3A00%3A00Z&sr=c&sp=rcwl&sig=PLACEHOLDER",
        "inputDataUri": "https://mystorage.blob.core.windows.net/job-00000000-0000-0000-0000-000000000001/inputData?sv=PLACEHOLDER&st=2000-01-01T00%3A00%3A00Z&se=2050-01-01T00%3A00%3A00Z&sr=b&sp=r&rscd=attachment%3B+filename%3DQiskit%2BSample%2B-%2B3-qubit%2BGHZ%2Bcircuit-00000000-0000-0000-0000-000000000001.input.json&sig=PLACEHOLDER",
        "inputDataFormat": "qir.v1", "inputParams": {"count": 100, "shots": 100, "items":
        [{"entryPoint": "Qiskit Sample - 3-qubit GHZ circuit", "arguments": []}]},
        "metadata": {"qiskit": "True", "name": "Qiskit Sample - 3-qubit GHZ circuit",
        "num_qubits": "4", "metadata": "{}"}, "sessionId": null, "status": "Succeeded",
        "jobType": "QuantumComputing", "outputDataFormat": "microsoft.quantum-results.v2",
        "outputDataUri": "https://mystorage.blob.core.windows.net/job-00000000-0000-0000-0000-000000000001/outputData?sv=PLACEHOLDER&st=2000-01-01T00%3A00%3A00Z&se=2050-01-01T00%3A00%3A00Z&sr=b&sp=r&rscd=attachment%3B+filename%3DQiskit%2BSample%2B-%2B3-qubit%2BGHZ%2Bcircuit-00000000-0000-0000-0000-000000000001.output.json&sig=PLACEHOLDER",
        "beginExecutionTime": "2024-08-28T20:37:09.8227241Z", "cancellationTime":
        null, "quantumComputingData": {"count": 1}, "errorData": null, "isCancelling":
        false, "tags": [], "name": "Qiskit Sample - 3-qubit GHZ circuit", "id": "00000000-0000-0000-0000-000000000001",
        "providerId": "rigetti", "target": "rigetti.sim.qvm", "creationTime": "2024-08-28T20:37:04.8971048+00:00",
        "endExecutionTime": "2024-08-28T20:37:10.7448249Z", "costEstimate": {"currencyCode":
>>>>>>> b43e1017
        "USD", "events": [{"dimensionId": "qpu_time_centiseconds", "dimensionName":
        "QPU Execution Time", "measureUnit": "10ms (rounded up)", "amountBilled":
        0.0, "amountConsumed": 0.0, "unitPrice": 0.0}], "estimatedTotal": 0.0}, "itemType":
        "Job"}'
    headers:
      connection:
      - keep-alive
      content-length:
<<<<<<< HEAD
      - '1346'
=======
      - '1961'
>>>>>>> b43e1017
      content-type:
      - application/json; charset=utf-8
      transfer-encoding:
      - chunked
    status:
      code: 200
      message: OK
- request:
    body: null
    headers:
      Accept:
      - application/json
      Accept-Encoding:
      - gzip, deflate
      Connection:
      - keep-alive
      User-Agent:
      - testapp-azure-quantum-qiskit azsdk-python-quantum/0.0.1 Python/3.9.19 (Windows-10-10.0.22631-SP0)
    method: GET
    uri: https://eastus.quantum.azure.com/subscriptions/00000000-0000-0000-0000-000000000000/resourceGroups/myresourcegroup/providers/Microsoft.Quantum/workspaces/myworkspace/jobs/00000000-0000-0000-0000-000000000001?api-version=2022-09-12-preview&test-sequence-id=11
  response:
    body:
<<<<<<< HEAD
      string: '{"containerUri": "https://mystorage.blob.core.windows.net/job-00000000-0000-0000-0000-000000000001?sv=PLACEHOLDER&st=2024-08-15T22%3A38%3A34Z&se=2050-01-01T00%3A00%3A00Z&sr=c&sp=rcwl&sig=PLACEHOLDER&st=2024-08-15T22%3A38%3A34Z&se=2050-01-01T00%3A00%3A00Z&sr=b&sp=r&rscd=attachment%3B+filename%3DQiskit%2BSample%2B-%2B3-qubit%2BGHZ%2Bcircuit-00000000-0000-0000-0000-000000000001.input.json&sig=PLACEHOLDER&st=2024-08-15T22%3A38%3A34Z&se=2050-01-01T00%3A00%3A00Z&sr=b&sp=r&rscd=attachment%3B+filename%3DQiskit%2BSample%2B-%2B3-qubit%2BGHZ%2Bcircuit-00000000-0000-0000-0000-000000000001.output.json&sig=QAU7CVfz5Zz2kyw7QlkStIbp8RytC6s9xLUxdgy8Smg%3D",
        "beginExecutionTime": "2024-08-15T22:38:28.8696779Z", "cancellationTime":
        null, "quantumComputingData": {"count": 1}, "errorData": null, "isCancelling":
        false, "tags": [], "name": "Qiskit Sample - 3-qubit GHZ circuit", "id": "00000000-0000-0000-0000-000000000001",
        "providerId": "rigetti", "target": "rigetti.sim.qvm", "creationTime": "2024-08-15T22:38:23.5110092+00:00",
        "endExecutionTime": "2024-08-15T22:38:29.7547589Z", "costEstimate": {"currencyCode":
=======
      string: '{"containerUri": "https://mystorage.blob.core.windows.net/job-00000000-0000-0000-0000-000000000001?sv=PLACEHOLDER&st=2000-01-01T00%3A00%3A00Z&se=2050-01-01T00%3A00%3A00Z&sr=c&sp=rcwl&sig=PLACEHOLDER",
        "inputDataUri": "https://mystorage.blob.core.windows.net/job-00000000-0000-0000-0000-000000000001/inputData?sv=PLACEHOLDER&st=2000-01-01T00%3A00%3A00Z&se=2050-01-01T00%3A00%3A00Z&sr=b&sp=r&rscd=attachment%3B+filename%3DQiskit%2BSample%2B-%2B3-qubit%2BGHZ%2Bcircuit-00000000-0000-0000-0000-000000000001.input.json&sig=PLACEHOLDER",
        "inputDataFormat": "qir.v1", "inputParams": {"count": 100, "shots": 100, "items":
        [{"entryPoint": "Qiskit Sample - 3-qubit GHZ circuit", "arguments": []}]},
        "metadata": {"qiskit": "True", "name": "Qiskit Sample - 3-qubit GHZ circuit",
        "num_qubits": "4", "metadata": "{}"}, "sessionId": null, "status": "Succeeded",
        "jobType": "QuantumComputing", "outputDataFormat": "microsoft.quantum-results.v2",
        "outputDataUri": "https://mystorage.blob.core.windows.net/job-00000000-0000-0000-0000-000000000001/outputData?sv=PLACEHOLDER&st=2000-01-01T00%3A00%3A00Z&se=2050-01-01T00%3A00%3A00Z&sr=b&sp=r&rscd=attachment%3B+filename%3DQiskit%2BSample%2B-%2B3-qubit%2BGHZ%2Bcircuit-00000000-0000-0000-0000-000000000001.output.json&sig=PLACEHOLDER",
        "beginExecutionTime": "2024-08-28T20:37:09.8227241Z", "cancellationTime":
        null, "quantumComputingData": {"count": 1}, "errorData": null, "isCancelling":
        false, "tags": [], "name": "Qiskit Sample - 3-qubit GHZ circuit", "id": "00000000-0000-0000-0000-000000000001",
        "providerId": "rigetti", "target": "rigetti.sim.qvm", "creationTime": "2024-08-28T20:37:04.8971048+00:00",
        "endExecutionTime": "2024-08-28T20:37:10.7448249Z", "costEstimate": {"currencyCode":
>>>>>>> b43e1017
        "USD", "events": [{"dimensionId": "qpu_time_centiseconds", "dimensionName":
        "QPU Execution Time", "measureUnit": "10ms (rounded up)", "amountBilled":
        0.0, "amountConsumed": 0.0, "unitPrice": 0.0}], "estimatedTotal": 0.0}, "itemType":
        "Job"}'
    headers:
      connection:
      - keep-alive
      content-length:
<<<<<<< HEAD
      - '1346'
=======
      - '1961'
>>>>>>> b43e1017
      content-type:
      - application/json; charset=utf-8
      transfer-encoding:
      - chunked
    status:
      code: 200
      message: OK
- request:
    body: null
    headers:
      Accept:
      - application/json
      Accept-Encoding:
      - gzip, deflate
      Connection:
      - keep-alive
      User-Agent:
      - testapp-azure-quantum-qiskit azsdk-python-quantum/0.0.1 Python/3.9.19 (Windows-10-10.0.22631-SP0)
    method: GET
    uri: https://eastus.quantum.azure.com/subscriptions/00000000-0000-0000-0000-000000000000/resourceGroups/myresourcegroup/providers/Microsoft.Quantum/workspaces/myworkspace/providerStatus?api-version=2022-09-12-preview&test-sequence-id=2
  response:
    body:
<<<<<<< HEAD
      string: '{"value": [{"id": "microsoft-elements", "currentAvailability": "Available",
        "targets": [{"id": "microsoft.dft", "currentAvailability": "Available", "averageQueueTime":
        0, "statusPage": null}]}, {"id": "ionq", "currentAvailability": "Degraded",
        "targets": [{"id": "ionq.qpu", "currentAvailability": "Available", "averageQueueTime":
        1310201, "statusPage": "https://status.ionq.co"}, {"id": "ionq.qpu.aria-1",
        "currentAvailability": "Unavailable", "averageQueueTime": 2213965, "statusPage":
        "https://status.ionq.co"}, {"id": "ionq.qpu.aria-2", "currentAvailability":
        "Available", "averageQueueTime": 1616679, "statusPage": "https://status.ionq.co"},
        {"id": "ionq.simulator", "currentAvailability": "Available", "averageQueueTime":
        760, "statusPage": "https://status.ionq.co"}]}, {"id": "microsoft-qc", "currentAvailability":
        "Available", "targets": [{"id": "microsoft.estimator", "currentAvailability":
        "Available", "averageQueueTime": 0, "statusPage": null}]}, {"id": "pasqal",
        "currentAvailability": "Available", "targets": [{"id": "pasqal.sim.emu-tn",
        "currentAvailability": "Available", "averageQueueTime": 243, "statusPage":
        "https://pasqal.com"}, {"id": "pasqal.qpu.fresnel", "currentAvailability":
        "Available", "averageQueueTime": 104365, "statusPage": "https://pasqal.com"}]},
        {"id": "quantinuum", "currentAvailability": "Degraded", "targets": [{"id":
        "quantinuum.qpu.h1-1", "currentAvailability": "Degraded", "averageQueueTime":
        0, "statusPage": "https://www.quantinuum.com/hardware/h1"}, {"id": "quantinuum.sim.h1-1sc",
        "currentAvailability": "Available", "averageQueueTime": 4, "statusPage": "https://www.quantinuum.com/hardware/h1"},
        {"id": "quantinuum.sim.h1-1e", "currentAvailability": "Available", "averageQueueTime":
        980, "statusPage": "https://www.quantinuum.com/hardware/h1"}, {"id": "quantinuum.qpu.h2-1",
        "currentAvailability": "Available", "averageQueueTime": 7175, "statusPage":
        "https://www.quantinuum.com/hardware/h2"}, {"id": "quantinuum.sim.h2-1sc",
        "currentAvailability": "Available", "averageQueueTime": 2, "statusPage": "https://www.quantinuum.com/hardware/h2"},
        {"id": "quantinuum.sim.h2-1e", "currentAvailability": "Available", "averageQueueTime":
        1145674, "statusPage": "https://www.quantinuum.com/hardware/h2"}, {"id": "quantinuum.sim.h1-1sc-preview",
        "currentAvailability": "Available", "averageQueueTime": 4, "statusPage": "https://www.quantinuum.com/hardware/h1"},
        {"id": "quantinuum.sim.h1-1e-preview", "currentAvailability": "Available",
        "averageQueueTime": 980, "statusPage": "https://www.quantinuum.com/hardware/h1"},
        {"id": "quantinuum.sim.h1-2e-preview", "currentAvailability": "Available",
        "averageQueueTime": 628, "statusPage": "https://www.quantinuum.com/hardware/h1"},
        {"id": "quantinuum.qpu.h1-1-preview", "currentAvailability": "Degraded", "averageQueueTime":
        0, "statusPage": "https://www.quantinuum.com/hardware/h1"}]}, {"id": "rigetti",
=======
      string: '{"value": [{"id": "ionq", "currentAvailability": "Degraded", "targets":
        [{"id": "ionq.qpu", "currentAvailability": "Unavailable", "averageQueueTime":
        0, "statusPage": null}, {"id": "ionq.qpu.aria-1", "currentAvailability": "Available",
        "averageQueueTime": 129222, "statusPage": "https://status.ionq.co"}, {"id":
        "ionq.qpu.aria-2", "currentAvailability": "Unavailable", "averageQueueTime":
        1962205, "statusPage": "https://status.ionq.co"}, {"id": "ionq.simulator",
        "currentAvailability": "Available", "averageQueueTime": 2, "statusPage": "https://status.ionq.co"}]},
        {"id": "microsoft-qc", "currentAvailability": "Available", "targets": [{"id":
        "microsoft.estimator", "currentAvailability": "Available", "averageQueueTime":
        0, "statusPage": null}]}, {"id": "pasqal", "currentAvailability": "Degraded",
        "targets": [{"id": "pasqal.sim.emu-tn", "currentAvailability": "Available",
        "averageQueueTime": 235, "statusPage": "https://pasqal.com"}, {"id": "pasqal.qpu.fresnel",
        "currentAvailability": "Degraded", "averageQueueTime": 0, "statusPage": "https://pasqal.com"}]},
        {"id": "quantinuum", "currentAvailability": "Degraded", "targets": [{"id":
        "quantinuum.qpu.h1-1", "currentAvailability": "Degraded", "averageQueueTime":
        0, "statusPage": "https://www.quantinuum.com/hardware/h1"}, {"id": "quantinuum.sim.h1-1sc",
        "currentAvailability": "Available", "averageQueueTime": 1, "statusPage": "https://www.quantinuum.com/hardware/h1"},
        {"id": "quantinuum.sim.h1-1e", "currentAvailability": "Available", "averageQueueTime":
        793, "statusPage": "https://www.quantinuum.com/hardware/h1"}]}, {"id": "rigetti",
>>>>>>> b43e1017
        "currentAvailability": "Available", "targets": [{"id": "rigetti.sim.qvm",
        "currentAvailability": "Available", "averageQueueTime": 5, "statusPage": "https://rigetti.statuspage.io/"},
        {"id": "rigetti.qpu.ankaa-2", "currentAvailability": "Available", "averageQueueTime":
        5, "statusPage": "https://rigetti.statuspage.io/"}]}, {"id": "qci", "currentAvailability":
        "Degraded", "targets": [{"id": "qci.simulator", "currentAvailability": "Available",
        "averageQueueTime": 1, "statusPage": "https://quantumcircuits.com"}, {"id":
        "qci.machine1", "currentAvailability": "Unavailable", "averageQueueTime":
        1, "statusPage": "https://quantumcircuits.com"}, {"id": "qci.simulator.noisy",
        "currentAvailability": "Available", "averageQueueTime": 0, "statusPage": "https://quantumcircuits.com"}]},
        {"id": "Microsoft.ChemistryHpc", "currentAvailability": "Degraded", "targets":
        [{"id": "microsoft.hpc", "currentAvailability": "Unavailable", "averageQueueTime":
        0, "statusPage": null}]}, {"id": "Microsoft.Test", "currentAvailability":
        "Available", "targets": [{"id": "echo-rigetti", "currentAvailability": "Available",
        "averageQueueTime": 1, "statusPage": ""}, {"id": "echo-quantinuum", "currentAvailability":
        "Available", "averageQueueTime": 1, "statusPage": ""}, {"id": "echo-qci",
        "currentAvailability": "Available", "averageQueueTime": 1, "statusPage": ""},
        {"id": "echo-ionq", "currentAvailability": "Available", "averageQueueTime":
        1, "statusPage": ""}, {"id": "echo-aquarius", "currentAvailability": "Available",
        "averageQueueTime": 1, "statusPage": ""}, {"id": "sparse-sim-rigetti", "currentAvailability":
        "Available", "averageQueueTime": 1, "statusPage": ""}, {"id": "sparse-sim-quantinuum",
        "currentAvailability": "Available", "averageQueueTime": 1, "statusPage": ""},
        {"id": "sparse-sim-qci", "currentAvailability": "Available", "averageQueueTime":
        1, "statusPage": ""}, {"id": "sparse-sim-ionq", "currentAvailability": "Available",
        "averageQueueTime": 1, "statusPage": ""}, {"id": "echo-output", "currentAvailability":
        "Available", "averageQueueTime": 1, "statusPage": ""}]}], "nextLink": null}'
    headers:
      connection:
      - keep-alive
      content-length:
<<<<<<< HEAD
      - '4783'
=======
      - '3681'
>>>>>>> b43e1017
      content-type:
      - application/json; charset=utf-8
      transfer-encoding:
      - chunked
    status:
      code: 200
      message: OK
- request:
    body: null
    headers:
      Accept:
      - application/json
      Accept-Encoding:
      - gzip, deflate
      Connection:
      - keep-alive
      User-Agent:
      - testapp-azure-quantum-qiskit azsdk-python-quantum/0.0.1 Python/3.9.19 (Windows-10-10.0.22631-SP0)
    method: GET
    uri: https://eastus.quantum.azure.com/subscriptions/00000000-0000-0000-0000-000000000000/resourceGroups/myresourcegroup/providers/Microsoft.Quantum/workspaces/myworkspace/jobs/00000000-0000-0000-0000-000000000001?api-version=2022-09-12-preview&test-sequence-id=12
  response:
    body:
<<<<<<< HEAD
      string: '{"containerUri": "https://mystorage.blob.core.windows.net/job-00000000-0000-0000-0000-000000000001?sv=PLACEHOLDER&st=2024-08-15T22%3A38%3A34Z&se=2050-01-01T00%3A00%3A00Z&sr=c&sp=rcwl&sig=PLACEHOLDER&st=2024-08-15T22%3A38%3A34Z&se=2050-01-01T00%3A00%3A00Z&sr=b&sp=r&rscd=attachment%3B+filename%3DQiskit%2BSample%2B-%2B3-qubit%2BGHZ%2Bcircuit-00000000-0000-0000-0000-000000000001.input.json&sig=PLACEHOLDER&st=2024-08-15T22%3A38%3A34Z&se=2050-01-01T00%3A00%3A00Z&sr=b&sp=r&rscd=attachment%3B+filename%3DQiskit%2BSample%2B-%2B3-qubit%2BGHZ%2Bcircuit-00000000-0000-0000-0000-000000000001.output.json&sig=QAU7CVfz5Zz2kyw7QlkStIbp8RytC6s9xLUxdgy8Smg%3D",
        "beginExecutionTime": "2024-08-15T22:38:28.8696779Z", "cancellationTime":
        null, "quantumComputingData": {"count": 1}, "errorData": null, "isCancelling":
        false, "tags": [], "name": "Qiskit Sample - 3-qubit GHZ circuit", "id": "00000000-0000-0000-0000-000000000001",
        "providerId": "rigetti", "target": "rigetti.sim.qvm", "creationTime": "2024-08-15T22:38:23.5110092+00:00",
        "endExecutionTime": "2024-08-15T22:38:29.7547589Z", "costEstimate": {"currencyCode":
=======
      string: '{"containerUri": "https://mystorage.blob.core.windows.net/job-00000000-0000-0000-0000-000000000001?sv=PLACEHOLDER&st=2000-01-01T00%3A00%3A00Z&se=2050-01-01T00%3A00%3A00Z&sr=c&sp=rcwl&sig=PLACEHOLDER",
        "inputDataUri": "https://mystorage.blob.core.windows.net/job-00000000-0000-0000-0000-000000000001/inputData?sv=PLACEHOLDER&st=2000-01-01T00%3A00%3A00Z&se=2050-01-01T00%3A00%3A00Z&sr=b&sp=r&rscd=attachment%3B+filename%3DQiskit%2BSample%2B-%2B3-qubit%2BGHZ%2Bcircuit-00000000-0000-0000-0000-000000000001.input.json&sig=PLACEHOLDER",
        "inputDataFormat": "qir.v1", "inputParams": {"count": 100, "shots": 100, "items":
        [{"entryPoint": "Qiskit Sample - 3-qubit GHZ circuit", "arguments": []}]},
        "metadata": {"qiskit": "True", "name": "Qiskit Sample - 3-qubit GHZ circuit",
        "num_qubits": "4", "metadata": "{}"}, "sessionId": null, "status": "Succeeded",
        "jobType": "QuantumComputing", "outputDataFormat": "microsoft.quantum-results.v2",
        "outputDataUri": "https://mystorage.blob.core.windows.net/job-00000000-0000-0000-0000-000000000001/outputData?sv=PLACEHOLDER&st=2000-01-01T00%3A00%3A00Z&se=2050-01-01T00%3A00%3A00Z&sr=b&sp=r&rscd=attachment%3B+filename%3DQiskit%2BSample%2B-%2B3-qubit%2BGHZ%2Bcircuit-00000000-0000-0000-0000-000000000001.output.json&sig=PLACEHOLDER",
        "beginExecutionTime": "2024-08-28T20:37:09.8227241Z", "cancellationTime":
        null, "quantumComputingData": {"count": 1}, "errorData": null, "isCancelling":
        false, "tags": [], "name": "Qiskit Sample - 3-qubit GHZ circuit", "id": "00000000-0000-0000-0000-000000000001",
        "providerId": "rigetti", "target": "rigetti.sim.qvm", "creationTime": "2024-08-28T20:37:04.8971048+00:00",
        "endExecutionTime": "2024-08-28T20:37:10.7448249Z", "costEstimate": {"currencyCode":
>>>>>>> b43e1017
        "USD", "events": [{"dimensionId": "qpu_time_centiseconds", "dimensionName":
        "QPU Execution Time", "measureUnit": "10ms (rounded up)", "amountBilled":
        0.0, "amountConsumed": 0.0, "unitPrice": 0.0}], "estimatedTotal": 0.0}, "itemType":
        "Job"}'
    headers:
      connection:
      - keep-alive
      content-length:
<<<<<<< HEAD
      - '1346'
=======
      - '1961'
>>>>>>> b43e1017
      content-type:
      - application/json; charset=utf-8
      transfer-encoding:
      - chunked
    status:
      code: 200
      message: OK
version: 1<|MERGE_RESOLUTION|>--- conflicted
+++ resolved
@@ -68,13 +68,8 @@
     uri: https://login.microsoftonline.com/00000000-0000-0000-0000-000000000000/oauth2/v2.0/token
   response:
     body:
-<<<<<<< HEAD
-      string: '{"token_type": "Bearer", "expires_in": 1755297501, "ext_expires_in":
-        1755297501, "refresh_in": 31536000, "access_token": "PLACEHOLDER"}'
-=======
       string: '{"token_type": "Bearer", "expires_in": 1756413423, "ext_expires_in":
         1756413423, "refresh_in": 31536000, "access_token": "PLACEHOLDER"}'
->>>>>>> b43e1017
     headers:
       content-length:
       - '135'
@@ -98,42 +93,6 @@
     uri: https://eastus.quantum.azure.com/subscriptions/00000000-0000-0000-0000-000000000000/resourceGroups/myresourcegroup/providers/Microsoft.Quantum/workspaces/myworkspace/providerStatus?api-version=2022-09-12-preview&test-sequence-id=1
   response:
     body:
-<<<<<<< HEAD
-      string: '{"value": [{"id": "microsoft-elements", "currentAvailability": "Available",
-        "targets": [{"id": "microsoft.dft", "currentAvailability": "Available", "averageQueueTime":
-        0, "statusPage": null}]}, {"id": "ionq", "currentAvailability": "Degraded",
-        "targets": [{"id": "ionq.qpu", "currentAvailability": "Available", "averageQueueTime":
-        1310201, "statusPage": "https://status.ionq.co"}, {"id": "ionq.qpu.aria-1",
-        "currentAvailability": "Unavailable", "averageQueueTime": 2213965, "statusPage":
-        "https://status.ionq.co"}, {"id": "ionq.qpu.aria-2", "currentAvailability":
-        "Available", "averageQueueTime": 1616679, "statusPage": "https://status.ionq.co"},
-        {"id": "ionq.simulator", "currentAvailability": "Available", "averageQueueTime":
-        760, "statusPage": "https://status.ionq.co"}]}, {"id": "microsoft-qc", "currentAvailability":
-        "Available", "targets": [{"id": "microsoft.estimator", "currentAvailability":
-        "Available", "averageQueueTime": 0, "statusPage": null}]}, {"id": "pasqal",
-        "currentAvailability": "Available", "targets": [{"id": "pasqal.sim.emu-tn",
-        "currentAvailability": "Available", "averageQueueTime": 243, "statusPage":
-        "https://pasqal.com"}, {"id": "pasqal.qpu.fresnel", "currentAvailability":
-        "Available", "averageQueueTime": 104365, "statusPage": "https://pasqal.com"}]},
-        {"id": "quantinuum", "currentAvailability": "Degraded", "targets": [{"id":
-        "quantinuum.qpu.h1-1", "currentAvailability": "Degraded", "averageQueueTime":
-        0, "statusPage": "https://www.quantinuum.com/hardware/h1"}, {"id": "quantinuum.sim.h1-1sc",
-        "currentAvailability": "Available", "averageQueueTime": 4, "statusPage": "https://www.quantinuum.com/hardware/h1"},
-        {"id": "quantinuum.sim.h1-1e", "currentAvailability": "Available", "averageQueueTime":
-        980, "statusPage": "https://www.quantinuum.com/hardware/h1"}, {"id": "quantinuum.qpu.h2-1",
-        "currentAvailability": "Available", "averageQueueTime": 7175, "statusPage":
-        "https://www.quantinuum.com/hardware/h2"}, {"id": "quantinuum.sim.h2-1sc",
-        "currentAvailability": "Available", "averageQueueTime": 2, "statusPage": "https://www.quantinuum.com/hardware/h2"},
-        {"id": "quantinuum.sim.h2-1e", "currentAvailability": "Available", "averageQueueTime":
-        1145674, "statusPage": "https://www.quantinuum.com/hardware/h2"}, {"id": "quantinuum.sim.h1-1sc-preview",
-        "currentAvailability": "Available", "averageQueueTime": 4, "statusPage": "https://www.quantinuum.com/hardware/h1"},
-        {"id": "quantinuum.sim.h1-1e-preview", "currentAvailability": "Available",
-        "averageQueueTime": 980, "statusPage": "https://www.quantinuum.com/hardware/h1"},
-        {"id": "quantinuum.sim.h1-2e-preview", "currentAvailability": "Available",
-        "averageQueueTime": 628, "statusPage": "https://www.quantinuum.com/hardware/h1"},
-        {"id": "quantinuum.qpu.h1-1-preview", "currentAvailability": "Degraded", "averageQueueTime":
-        0, "statusPage": "https://www.quantinuum.com/hardware/h1"}]}, {"id": "rigetti",
-=======
       string: '{"value": [{"id": "ionq", "currentAvailability": "Degraded", "targets":
         [{"id": "ionq.qpu", "currentAvailability": "Unavailable", "averageQueueTime":
         0, "statusPage": null}, {"id": "ionq.qpu.aria-1", "currentAvailability": "Available",
@@ -153,7 +112,6 @@
         "currentAvailability": "Available", "averageQueueTime": 1, "statusPage": "https://www.quantinuum.com/hardware/h1"},
         {"id": "quantinuum.sim.h1-1e", "currentAvailability": "Available", "averageQueueTime":
         793, "statusPage": "https://www.quantinuum.com/hardware/h1"}]}, {"id": "rigetti",
->>>>>>> b43e1017
         "currentAvailability": "Available", "targets": [{"id": "rigetti.sim.qvm",
         "currentAvailability": "Available", "averageQueueTime": 5, "statusPage": "https://rigetti.statuspage.io/"},
         {"id": "rigetti.qpu.ankaa-2", "currentAvailability": "Available", "averageQueueTime":
@@ -183,11 +141,7 @@
       connection:
       - keep-alive
       content-length:
-<<<<<<< HEAD
-      - '4783'
-=======
       - '3681'
->>>>>>> b43e1017
       content-type:
       - application/json; charset=utf-8
       transfer-encoding:
@@ -214,20 +168,12 @@
     uri: https://eastus.quantum.azure.com/subscriptions/00000000-0000-0000-0000-000000000000/resourceGroups/myresourcegroup/providers/Microsoft.Quantum/workspaces/myworkspace/storage/sasUri?api-version=2022-09-12-preview&test-sequence-id=1
   response:
     body:
-<<<<<<< HEAD
-      string: '{"sasUri": "https://mystorage.blob.core.windows.net/job-00000000-0000-0000-0000-000000000001?sv=PLACEHOLDER&ss=b&srt=co&spr=https&st=2024-08-15T22%3A38%3A22Z&se=2050-01-01T00%3A00%3A00Z&sp=rwlac&sig=5dKHPU3Q%2B2fzT%2FNTPXxFkiV2EKP98v%2FIgf9fd5w6cng%3D"}'
-=======
       string: '{"sasUri": "https://mystorage.blob.core.windows.net/job-00000000-0000-0000-0000-000000000001?sv=PLACEHOLDER&ss=b&srt=co&spr=https&st=2000-01-01T00%3A00%3A00Z&se=2050-01-01T00%3A00%3A00Z&sp=rwlac&sig=PLACEHOLDER"}'
->>>>>>> b43e1017
-    headers:
-      connection:
-      - keep-alive
-      content-length:
-<<<<<<< HEAD
-      - '253'
-=======
+    headers:
+      connection:
+      - keep-alive
+      content-length:
       - '212'
->>>>>>> b43e1017
       content-type:
       - application/json; charset=utf-8
       transfer-encoding:
@@ -247,17 +193,6 @@
       User-Agent:
       - azsdk-python-storage-blob/12.20.0 Python/3.9.19 (Windows-10-10.0.22631-SP0)
       x-ms-date:
-<<<<<<< HEAD
-      - Thu, 15 Aug 2024 22:38:21 GMT
-      x-ms-version:
-      - '2024-05-04'
-    method: GET
-    uri: https://mystorage.blob.core.windows.net/job-00000000-0000-0000-0000-000000000001?restype=container&sv=PLACEHOLDER&ss=b&srt=co&spr=https&st=2024-08-15T22%3A38%3A22Z&se=2050-01-01T00%3A00%3A00Z&sp=rwlac&sig=5dKHPU3Q%2B2fzT%2FNTPXxFkiV2EKP98v%2FIgf9fd5w6cng%3D
-  response:
-    body:
-      string: "\uFEFF<?xml version=\"1.0\" encoding=\"utf-8\"?><Error><Code>ContainerNotFound</Code><Message>The
-        specified container does not exist.\nRequestId:eaae96e2-901e-0013-4663-ef6766000000\nTime:2024-08-15T22:38:22.9399896Z</Message></Error>"
-=======
       - Wed, 28 Aug 2024 20:37:03 GMT
       x-ms-version:
       - '2024-05-04'
@@ -267,7 +202,6 @@
     body:
       string: "\uFEFF<?xml version=\"1.0\" encoding=\"utf-8\"?><Error><Code>ContainerNotFound</Code><Message>The
         specified container does not exist.\nRequestId:033fe426-a01e-0037-128a-f991c6000000\nTime:2024-08-28T20:37:04.3044319Z</Message></Error>"
->>>>>>> b43e1017
     headers:
       content-length:
       - '223'
@@ -292,19 +226,11 @@
       User-Agent:
       - azsdk-python-storage-blob/12.20.0 Python/3.9.19 (Windows-10-10.0.22631-SP0)
       x-ms-date:
-<<<<<<< HEAD
-      - Thu, 15 Aug 2024 22:38:22 GMT
-      x-ms-version:
-      - '2024-05-04'
-    method: PUT
-    uri: https://mystorage.blob.core.windows.net/job-00000000-0000-0000-0000-000000000001?restype=container&sv=PLACEHOLDER&ss=b&srt=co&spr=https&st=2024-08-15T22%3A38%3A22Z&se=2050-01-01T00%3A00%3A00Z&sp=rwlac&sig=5dKHPU3Q%2B2fzT%2FNTPXxFkiV2EKP98v%2FIgf9fd5w6cng%3D
-=======
       - Wed, 28 Aug 2024 20:37:03 GMT
       x-ms-version:
       - '2024-05-04'
     method: PUT
     uri: https://mystorage.blob.core.windows.net/job-00000000-0000-0000-0000-000000000001?restype=container&sv=PLACEHOLDER&ss=b&srt=co&spr=https&st=2000-01-01T00%3A00%3A00Z&se=2050-01-01T00%3A00%3A00Z&sp=rwlac&sig=PLACEHOLDER
->>>>>>> b43e1017
   response:
     body:
       string: ''
@@ -328,19 +254,11 @@
       User-Agent:
       - azsdk-python-storage-blob/12.20.0 Python/3.9.19 (Windows-10-10.0.22631-SP0)
       x-ms-date:
-<<<<<<< HEAD
-      - Thu, 15 Aug 2024 22:38:22 GMT
-      x-ms-version:
-      - '2024-05-04'
-    method: GET
-    uri: https://mystorage.blob.core.windows.net/job-00000000-0000-0000-0000-000000000001?restype=container&sv=PLACEHOLDER&ss=b&srt=co&spr=https&st=2024-08-15T22%3A38%3A22Z&se=2050-01-01T00%3A00%3A00Z&sp=rwlac&sig=5dKHPU3Q%2B2fzT%2FNTPXxFkiV2EKP98v%2FIgf9fd5w6cng%3D
-=======
       - Wed, 28 Aug 2024 20:37:03 GMT
       x-ms-version:
       - '2024-05-04'
     method: GET
     uri: https://mystorage.blob.core.windows.net/job-00000000-0000-0000-0000-000000000001?restype=container&sv=PLACEHOLDER&ss=b&srt=co&spr=https&st=2000-01-01T00%3A00%3A00Z&se=2050-01-01T00%3A00%3A00Z&sp=rwlac&sig=PLACEHOLDER
->>>>>>> b43e1017
   response:
     body:
       string: ''
@@ -398,19 +316,11 @@
       x-ms-blob-type:
       - BlockBlob
       x-ms-date:
-<<<<<<< HEAD
-      - Thu, 15 Aug 2024 22:38:22 GMT
-      x-ms-version:
-      - '2024-05-04'
-    method: PUT
-    uri: https://mystorage.blob.core.windows.net/job-00000000-0000-0000-0000-000000000001/inputData?sv=PLACEHOLDER&ss=b&srt=co&spr=https&st=2024-08-15T22%3A38%3A22Z&se=2050-01-01T00%3A00%3A00Z&sp=rwlac&sig=5dKHPU3Q%2B2fzT%2FNTPXxFkiV2EKP98v%2FIgf9fd5w6cng%3D
-=======
       - Wed, 28 Aug 2024 20:37:03 GMT
       x-ms-version:
       - '2024-05-04'
     method: PUT
     uri: https://mystorage.blob.core.windows.net/job-00000000-0000-0000-0000-000000000001/inputData?sv=PLACEHOLDER&ss=b&srt=co&spr=https&st=2000-01-01T00%3A00%3A00Z&se=2050-01-01T00%3A00%3A00Z&sp=rwlac&sig=PLACEHOLDER
->>>>>>> b43e1017
   response:
     body:
       string: ''
@@ -425,11 +335,7 @@
 - request:
     body: 'b''{"id": "00000000-0000-0000-0000-000000000001", "name": "Qiskit Sample
       - 3-qubit GHZ circuit", "providerId": "rigetti", "target": "rigetti.sim.qvm",
-<<<<<<< HEAD
-      "itemType": "Job", "containerUri": "https://mystorage.blob.core.windows.net/job-00000000-0000-0000-0000-000000000001?sv=PLACEHOLDER&ss=b&srt=co&spr=https&st=2024-08-15T22%3A38%3A22Z&se=2050-01-01T00%3A00%3A00Z&sp=rwlac&sig=5dKHPU3Q%2B2fzT%2FNTPXxFkiV2EKP98v%2FIgf9fd5w6cng%3D",
-=======
       "itemType": "Job", "containerUri": "https://mystorage.blob.core.windows.net/job-00000000-0000-0000-0000-000000000001?sv=PLACEHOLDER&ss=b&srt=co&spr=https&st=2000-01-01T00%3A00%3A00Z&se=2050-01-01T00%3A00%3A00Z&sp=rwlac&sig=PLACEHOLDER",
->>>>>>> b43e1017
       "inputDataUri": "https://mystorage.blob.core.windows.net/job-00000000-0000-0000-0000-000000000001/inputData",
       "inputDataFormat": "qir.v1", "inputParams": {"count": 100, "shots": 100, "items":
       [{"entryPoint": "Qiskit Sample - 3-qubit GHZ circuit", "arguments": []}]}, "metadata":
@@ -443,11 +349,7 @@
       Connection:
       - keep-alive
       Content-Length:
-<<<<<<< HEAD
-      - '863'
-=======
       - '822'
->>>>>>> b43e1017
       Content-Type:
       - application/json
       User-Agent:
@@ -456,13 +358,6 @@
     uri: https://eastus.quantum.azure.com/subscriptions/00000000-0000-0000-0000-000000000000/resourceGroups/myresourcegroup/providers/Microsoft.Quantum/workspaces/myworkspace/jobs/00000000-0000-0000-0000-000000000001?api-version=2022-09-12-preview&test-sequence-id=1
   response:
     body:
-<<<<<<< HEAD
-      string: '{"containerUri": "https://mystorage.blob.core.windows.net/job-00000000-0000-0000-0000-000000000001?sv=PLACEHOLDER&ss=b&srt=co&spr=https&st=2024-08-15T22%3A38%3A22Z&se=2050-01-01T00%3A00%3A00Z&sp=rwlac&sig=PLACEHOLDER&st=2024-08-15T22%3A38%3A23Z&se=2050-01-01T00%3A00%3A00Z&sr=b&sp=rcw&sig=PLACEHOLDER&ss=b&srt=co&spr=https&st=2024-08-15T22%3A38%3A22Z&se=2050-01-01T00%3A00%3A00Z&sp=rwlac&sig=5dKHPU3Q%2B2fzT%2FNTPXxFkiV2EKP98v%2FIgf9fd5w6cng%3D",
-        "beginExecutionTime": null, "cancellationTime": null, "quantumComputingData":
-        null, "errorData": null, "isCancelling": false, "tags": [], "name": "Qiskit
-        Sample - 3-qubit GHZ circuit", "id": "00000000-0000-0000-0000-000000000001",
-        "providerId": "rigetti", "target": "rigetti.sim.qvm", "creationTime": "2024-08-15T22:38:23.5110092+00:00",
-=======
       string: '{"containerUri": "https://mystorage.blob.core.windows.net/job-00000000-0000-0000-0000-000000000001?sv=PLACEHOLDER&ss=b&srt=co&spr=https&st=2000-01-01T00%3A00%3A00Z&se=2050-01-01T00%3A00%3A00Z&sp=rwlac&sig=PLACEHOLDER",
         "inputDataUri": "https://mystorage.blob.core.windows.net/job-00000000-0000-0000-0000-000000000001/inputData?sv=PLACEHOLDER&st=2000-01-01T00%3A00%3A00Z&se=2050-01-01T00%3A00%3A00Z&sr=b&sp=rcw&sig=PLACEHOLDER",
         "inputDataFormat": "qir.v1", "inputParams": {"count": 100, "shots": 100, "items":
@@ -475,17 +370,12 @@
         null, "errorData": null, "isCancelling": false, "tags": [], "name": "Qiskit
         Sample - 3-qubit GHZ circuit", "id": "00000000-0000-0000-0000-000000000001",
         "providerId": "rigetti", "target": "rigetti.sim.qvm", "creationTime": "2024-08-28T20:37:04.8971048+00:00",
->>>>>>> b43e1017
         "endExecutionTime": null, "costEstimate": null, "itemType": "Job"}'
     headers:
       connection:
       - keep-alive
       content-length:
-<<<<<<< HEAD
-      - '851'
-=======
       - '1462'
->>>>>>> b43e1017
       content-type:
       - application/json; charset=utf-8
       transfer-encoding:
@@ -508,13 +398,46 @@
     uri: https://eastus.quantum.azure.com/subscriptions/00000000-0000-0000-0000-000000000000/resourceGroups/myresourcegroup/providers/Microsoft.Quantum/workspaces/myworkspace/jobs/00000000-0000-0000-0000-000000000001?api-version=2022-09-12-preview&test-sequence-id=1
   response:
     body:
-<<<<<<< HEAD
-      string: '{"containerUri": "https://mystorage.blob.core.windows.net/job-00000000-0000-0000-0000-000000000001?sv=PLACEHOLDER&st=2024-08-15T22%3A38%3A23Z&se=2050-01-01T00%3A00%3A00Z&sr=c&sp=rcwl&sig=PLACEHOLDER&st=2024-08-15T22%3A38%3A23Z&se=2050-01-01T00%3A00%3A00Z&sr=b&sp=r&rscd=attachment%3B+filename%3DQiskit%2BSample%2B-%2B3-qubit%2BGHZ%2Bcircuit-00000000-0000-0000-0000-000000000001.input.json&sig=PLACEHOLDER&st=2024-08-15T22%3A38%3A23Z&se=2050-01-01T00%3A00%3A00Z&sr=b&sp=r&rscd=attachment%3B+filename%3DQiskit%2BSample%2B-%2B3-qubit%2BGHZ%2Bcircuit-00000000-0000-0000-0000-000000000001.output.json&sig=rOHJdnlUI7NGQBidC0ag0NBGRsYO4j2VPCeQdeoA7Rs%3D",
+      string: '{"containerUri": "https://mystorage.blob.core.windows.net/job-00000000-0000-0000-0000-000000000001?sv=PLACEHOLDER&st=2000-01-01T00%3A00%3A00Z&se=2050-01-01T00%3A00%3A00Z&sr=c&sp=rcwl&sig=PLACEHOLDER",
+        "inputDataUri": "https://mystorage.blob.core.windows.net/job-00000000-0000-0000-0000-000000000001/inputData?sv=PLACEHOLDER&st=2000-01-01T00%3A00%3A00Z&se=2050-01-01T00%3A00%3A00Z&sr=b&sp=r&rscd=attachment%3B+filename%3DQiskit%2BSample%2B-%2B3-qubit%2BGHZ%2Bcircuit-00000000-0000-0000-0000-000000000001.input.json&sig=PLACEHOLDER",
+        "inputDataFormat": "qir.v1", "inputParams": {"count": 100, "shots": 100, "items":
+        [{"entryPoint": "Qiskit Sample - 3-qubit GHZ circuit", "arguments": []}]},
+        "metadata": {"qiskit": "True", "name": "Qiskit Sample - 3-qubit GHZ circuit",
+        "num_qubits": "4", "metadata": "{}"}, "sessionId": null, "status": "Waiting",
+        "jobType": "QuantumComputing", "outputDataFormat": "microsoft.quantum-results.v2",
+        "outputDataUri": "https://mystorage.blob.core.windows.net/job-00000000-0000-0000-0000-000000000001/outputData?sv=PLACEHOLDER&st=2000-01-01T00%3A00%3A00Z&se=2050-01-01T00%3A00%3A00Z&sr=b&sp=r&rscd=attachment%3B+filename%3DQiskit%2BSample%2B-%2B3-qubit%2BGHZ%2Bcircuit-00000000-0000-0000-0000-000000000001.output.json&sig=PLACEHOLDER",
         "beginExecutionTime": null, "cancellationTime": null, "quantumComputingData":
         null, "errorData": null, "isCancelling": false, "tags": [], "name": "Qiskit
         Sample - 3-qubit GHZ circuit", "id": "00000000-0000-0000-0000-000000000001",
-        "providerId": "rigetti", "target": "rigetti.sim.qvm", "creationTime": "2024-08-15T22:38:23.5110092+00:00",
-=======
+        "providerId": "rigetti", "target": "rigetti.sim.qvm", "creationTime": "2024-08-28T20:37:04.8971048+00:00",
+        "endExecutionTime": null, "costEstimate": null, "itemType": "Job"}'
+    headers:
+      connection:
+      - keep-alive
+      content-length:
+      - '1666'
+      content-type:
+      - application/json; charset=utf-8
+      transfer-encoding:
+      - chunked
+    status:
+      code: 200
+      message: OK
+- request:
+    body: null
+    headers:
+      Accept:
+      - application/json
+      Accept-Encoding:
+      - gzip, deflate
+      Connection:
+      - keep-alive
+      User-Agent:
+      - testapp-azure-quantum-qiskit azsdk-python-quantum/0.0.1 Python/3.9.19 (Windows-10-10.0.22631-SP0)
+    method: GET
+    uri: https://eastus.quantum.azure.com/subscriptions/00000000-0000-0000-0000-000000000000/resourceGroups/myresourcegroup/providers/Microsoft.Quantum/workspaces/myworkspace/jobs/00000000-0000-0000-0000-000000000001?api-version=2022-09-12-preview&test-sequence-id=2
+  response:
+    body:
       string: '{"containerUri": "https://mystorage.blob.core.windows.net/job-00000000-0000-0000-0000-000000000001?sv=PLACEHOLDER&st=2000-01-01T00%3A00%3A00Z&se=2050-01-01T00%3A00%3A00Z&sr=c&sp=rcwl&sig=PLACEHOLDER",
         "inputDataUri": "https://mystorage.blob.core.windows.net/job-00000000-0000-0000-0000-000000000001/inputData?sv=PLACEHOLDER&st=2000-01-01T00%3A00%3A00Z&se=2050-01-01T00%3A00%3A00Z&sr=b&sp=r&rscd=attachment%3B+filename%3DQiskit%2BSample%2B-%2B3-qubit%2BGHZ%2Bcircuit-00000000-0000-0000-0000-000000000001.input.json&sig=PLACEHOLDER",
         "inputDataFormat": "qir.v1", "inputParams": {"count": 100, "shots": 100, "items":
@@ -527,46 +450,74 @@
         null, "errorData": null, "isCancelling": false, "tags": [], "name": "Qiskit
         Sample - 3-qubit GHZ circuit", "id": "00000000-0000-0000-0000-000000000001",
         "providerId": "rigetti", "target": "rigetti.sim.qvm", "creationTime": "2024-08-28T20:37:04.8971048+00:00",
->>>>>>> b43e1017
         "endExecutionTime": null, "costEstimate": null, "itemType": "Job"}'
     headers:
       connection:
       - keep-alive
       content-length:
-<<<<<<< HEAD
-      - '1053'
-=======
       - '1666'
->>>>>>> b43e1017
-      content-type:
-      - application/json; charset=utf-8
-      transfer-encoding:
-      - chunked
-    status:
-      code: 200
-      message: OK
-- request:
-    body: null
-    headers:
-      Accept:
-      - application/json
-      Accept-Encoding:
-      - gzip, deflate
-      Connection:
-      - keep-alive
-      User-Agent:
-      - testapp-azure-quantum-qiskit azsdk-python-quantum/0.0.1 Python/3.9.19 (Windows-10-10.0.22631-SP0)
-    method: GET
-    uri: https://eastus.quantum.azure.com/subscriptions/00000000-0000-0000-0000-000000000000/resourceGroups/myresourcegroup/providers/Microsoft.Quantum/workspaces/myworkspace/jobs/00000000-0000-0000-0000-000000000001?api-version=2022-09-12-preview&test-sequence-id=2
-  response:
-    body:
-<<<<<<< HEAD
-      string: '{"containerUri": "https://mystorage.blob.core.windows.net/job-00000000-0000-0000-0000-000000000001?sv=PLACEHOLDER&st=2024-08-15T22%3A38%3A23Z&se=2050-01-01T00%3A00%3A00Z&sr=c&sp=rcwl&sig=PLACEHOLDER&st=2024-08-15T22%3A38%3A23Z&se=2050-01-01T00%3A00%3A00Z&sr=b&sp=r&rscd=attachment%3B+filename%3DQiskit%2BSample%2B-%2B3-qubit%2BGHZ%2Bcircuit-00000000-0000-0000-0000-000000000001.input.json&sig=PLACEHOLDER&st=2024-08-15T22%3A38%3A23Z&se=2050-01-01T00%3A00%3A00Z&sr=b&sp=r&rscd=attachment%3B+filename%3DQiskit%2BSample%2B-%2B3-qubit%2BGHZ%2Bcircuit-00000000-0000-0000-0000-000000000001.output.json&sig=rOHJdnlUI7NGQBidC0ag0NBGRsYO4j2VPCeQdeoA7Rs%3D",
+      content-type:
+      - application/json; charset=utf-8
+      transfer-encoding:
+      - chunked
+    status:
+      code: 200
+      message: OK
+- request:
+    body: null
+    headers:
+      Accept:
+      - application/json
+      Accept-Encoding:
+      - gzip, deflate
+      Connection:
+      - keep-alive
+      User-Agent:
+      - testapp-azure-quantum-qiskit azsdk-python-quantum/0.0.1 Python/3.9.19 (Windows-10-10.0.22631-SP0)
+    method: GET
+    uri: https://eastus.quantum.azure.com/subscriptions/00000000-0000-0000-0000-000000000000/resourceGroups/myresourcegroup/providers/Microsoft.Quantum/workspaces/myworkspace/jobs/00000000-0000-0000-0000-000000000001?api-version=2022-09-12-preview&test-sequence-id=3
+  response:
+    body:
+      string: '{"containerUri": "https://mystorage.blob.core.windows.net/job-00000000-0000-0000-0000-000000000001?sv=PLACEHOLDER&st=2000-01-01T00%3A00%3A00Z&se=2050-01-01T00%3A00%3A00Z&sr=c&sp=rcwl&sig=PLACEHOLDER",
+        "inputDataUri": "https://mystorage.blob.core.windows.net/job-00000000-0000-0000-0000-000000000001/inputData?sv=PLACEHOLDER&st=2000-01-01T00%3A00%3A00Z&se=2050-01-01T00%3A00%3A00Z&sr=b&sp=r&rscd=attachment%3B+filename%3DQiskit%2BSample%2B-%2B3-qubit%2BGHZ%2Bcircuit-00000000-0000-0000-0000-000000000001.input.json&sig=PLACEHOLDER",
+        "inputDataFormat": "qir.v1", "inputParams": {"count": 100, "shots": 100, "items":
+        [{"entryPoint": "Qiskit Sample - 3-qubit GHZ circuit", "arguments": []}]},
+        "metadata": {"qiskit": "True", "name": "Qiskit Sample - 3-qubit GHZ circuit",
+        "num_qubits": "4", "metadata": "{}"}, "sessionId": null, "status": "Waiting",
+        "jobType": "QuantumComputing", "outputDataFormat": "microsoft.quantum-results.v2",
+        "outputDataUri": "https://mystorage.blob.core.windows.net/job-00000000-0000-0000-0000-000000000001/outputData?sv=PLACEHOLDER&st=2000-01-01T00%3A00%3A00Z&se=2050-01-01T00%3A00%3A00Z&sr=b&sp=r&rscd=attachment%3B+filename%3DQiskit%2BSample%2B-%2B3-qubit%2BGHZ%2Bcircuit-00000000-0000-0000-0000-000000000001.output.json&sig=PLACEHOLDER",
         "beginExecutionTime": null, "cancellationTime": null, "quantumComputingData":
         null, "errorData": null, "isCancelling": false, "tags": [], "name": "Qiskit
         Sample - 3-qubit GHZ circuit", "id": "00000000-0000-0000-0000-000000000001",
-        "providerId": "rigetti", "target": "rigetti.sim.qvm", "creationTime": "2024-08-15T22:38:23.5110092+00:00",
-=======
+        "providerId": "rigetti", "target": "rigetti.sim.qvm", "creationTime": "2024-08-28T20:37:04.8971048+00:00",
+        "endExecutionTime": null, "costEstimate": null, "itemType": "Job"}'
+    headers:
+      connection:
+      - keep-alive
+      content-length:
+      - '1666'
+      content-type:
+      - application/json; charset=utf-8
+      transfer-encoding:
+      - chunked
+    status:
+      code: 200
+      message: OK
+- request:
+    body: null
+    headers:
+      Accept:
+      - application/json
+      Accept-Encoding:
+      - gzip, deflate
+      Connection:
+      - keep-alive
+      User-Agent:
+      - testapp-azure-quantum-qiskit azsdk-python-quantum/0.0.1 Python/3.9.19 (Windows-10-10.0.22631-SP0)
+    method: GET
+    uri: https://eastus.quantum.azure.com/subscriptions/00000000-0000-0000-0000-000000000000/resourceGroups/myresourcegroup/providers/Microsoft.Quantum/workspaces/myworkspace/jobs/00000000-0000-0000-0000-000000000001?api-version=2022-09-12-preview&test-sequence-id=4
+  response:
+    body:
       string: '{"containerUri": "https://mystorage.blob.core.windows.net/job-00000000-0000-0000-0000-000000000001?sv=PLACEHOLDER&st=2000-01-01T00%3A00%3A00Z&se=2050-01-01T00%3A00%3A00Z&sr=c&sp=rcwl&sig=PLACEHOLDER",
         "inputDataUri": "https://mystorage.blob.core.windows.net/job-00000000-0000-0000-0000-000000000001/inputData?sv=PLACEHOLDER&st=2000-01-01T00%3A00%3A00Z&se=2050-01-01T00%3A00%3A00Z&sr=b&sp=r&rscd=attachment%3B+filename%3DQiskit%2BSample%2B-%2B3-qubit%2BGHZ%2Bcircuit-00000000-0000-0000-0000-000000000001.input.json&sig=PLACEHOLDER",
         "inputDataFormat": "qir.v1", "inputParams": {"count": 100, "shots": 100, "items":
@@ -579,46 +530,74 @@
         null, "errorData": null, "isCancelling": false, "tags": [], "name": "Qiskit
         Sample - 3-qubit GHZ circuit", "id": "00000000-0000-0000-0000-000000000001",
         "providerId": "rigetti", "target": "rigetti.sim.qvm", "creationTime": "2024-08-28T20:37:04.8971048+00:00",
->>>>>>> b43e1017
         "endExecutionTime": null, "costEstimate": null, "itemType": "Job"}'
     headers:
       connection:
       - keep-alive
       content-length:
-<<<<<<< HEAD
-      - '1053'
-=======
       - '1666'
->>>>>>> b43e1017
-      content-type:
-      - application/json; charset=utf-8
-      transfer-encoding:
-      - chunked
-    status:
-      code: 200
-      message: OK
-- request:
-    body: null
-    headers:
-      Accept:
-      - application/json
-      Accept-Encoding:
-      - gzip, deflate
-      Connection:
-      - keep-alive
-      User-Agent:
-      - testapp-azure-quantum-qiskit azsdk-python-quantum/0.0.1 Python/3.9.19 (Windows-10-10.0.22631-SP0)
-    method: GET
-    uri: https://eastus.quantum.azure.com/subscriptions/00000000-0000-0000-0000-000000000000/resourceGroups/myresourcegroup/providers/Microsoft.Quantum/workspaces/myworkspace/jobs/00000000-0000-0000-0000-000000000001?api-version=2022-09-12-preview&test-sequence-id=3
-  response:
-    body:
-<<<<<<< HEAD
-      string: '{"containerUri": "https://mystorage.blob.core.windows.net/job-00000000-0000-0000-0000-000000000001?sv=PLACEHOLDER&st=2024-08-15T22%3A38%3A24Z&se=2050-01-01T00%3A00%3A00Z&sr=c&sp=rcwl&sig=PLACEHOLDER&st=2024-08-15T22%3A38%3A24Z&se=2050-01-01T00%3A00%3A00Z&sr=b&sp=r&rscd=attachment%3B+filename%3DQiskit%2BSample%2B-%2B3-qubit%2BGHZ%2Bcircuit-00000000-0000-0000-0000-000000000001.input.json&sig=PLACEHOLDER&st=2024-08-15T22%3A38%3A24Z&se=2050-01-01T00%3A00%3A00Z&sr=b&sp=r&rscd=attachment%3B+filename%3DQiskit%2BSample%2B-%2B3-qubit%2BGHZ%2Bcircuit-00000000-0000-0000-0000-000000000001.output.json&sig=ykLxYeomwBScPC%2F3jni72bkuxmrW4NOrkd34JNPk1DY%3D",
+      content-type:
+      - application/json; charset=utf-8
+      transfer-encoding:
+      - chunked
+    status:
+      code: 200
+      message: OK
+- request:
+    body: null
+    headers:
+      Accept:
+      - application/json
+      Accept-Encoding:
+      - gzip, deflate
+      Connection:
+      - keep-alive
+      User-Agent:
+      - testapp-azure-quantum-qiskit azsdk-python-quantum/0.0.1 Python/3.9.19 (Windows-10-10.0.22631-SP0)
+    method: GET
+    uri: https://eastus.quantum.azure.com/subscriptions/00000000-0000-0000-0000-000000000000/resourceGroups/myresourcegroup/providers/Microsoft.Quantum/workspaces/myworkspace/jobs/00000000-0000-0000-0000-000000000001?api-version=2022-09-12-preview&test-sequence-id=5
+  response:
+    body:
+      string: '{"containerUri": "https://mystorage.blob.core.windows.net/job-00000000-0000-0000-0000-000000000001?sv=PLACEHOLDER&st=2000-01-01T00%3A00%3A00Z&se=2050-01-01T00%3A00%3A00Z&sr=c&sp=rcwl&sig=PLACEHOLDER",
+        "inputDataUri": "https://mystorage.blob.core.windows.net/job-00000000-0000-0000-0000-000000000001/inputData?sv=PLACEHOLDER&st=2000-01-01T00%3A00%3A00Z&se=2050-01-01T00%3A00%3A00Z&sr=b&sp=r&rscd=attachment%3B+filename%3DQiskit%2BSample%2B-%2B3-qubit%2BGHZ%2Bcircuit-00000000-0000-0000-0000-000000000001.input.json&sig=PLACEHOLDER",
+        "inputDataFormat": "qir.v1", "inputParams": {"count": 100, "shots": 100, "items":
+        [{"entryPoint": "Qiskit Sample - 3-qubit GHZ circuit", "arguments": []}]},
+        "metadata": {"qiskit": "True", "name": "Qiskit Sample - 3-qubit GHZ circuit",
+        "num_qubits": "4", "metadata": "{}"}, "sessionId": null, "status": "Waiting",
+        "jobType": "QuantumComputing", "outputDataFormat": "microsoft.quantum-results.v2",
+        "outputDataUri": "https://mystorage.blob.core.windows.net/job-00000000-0000-0000-0000-000000000001/outputData?sv=PLACEHOLDER&st=2000-01-01T00%3A00%3A00Z&se=2050-01-01T00%3A00%3A00Z&sr=b&sp=r&rscd=attachment%3B+filename%3DQiskit%2BSample%2B-%2B3-qubit%2BGHZ%2Bcircuit-00000000-0000-0000-0000-000000000001.output.json&sig=PLACEHOLDER",
         "beginExecutionTime": null, "cancellationTime": null, "quantumComputingData":
         null, "errorData": null, "isCancelling": false, "tags": [], "name": "Qiskit
         Sample - 3-qubit GHZ circuit", "id": "00000000-0000-0000-0000-000000000001",
-        "providerId": "rigetti", "target": "rigetti.sim.qvm", "creationTime": "2024-08-15T22:38:23.5110092+00:00",
-=======
+        "providerId": "rigetti", "target": "rigetti.sim.qvm", "creationTime": "2024-08-28T20:37:04.8971048+00:00",
+        "endExecutionTime": null, "costEstimate": null, "itemType": "Job"}'
+    headers:
+      connection:
+      - keep-alive
+      content-length:
+      - '1666'
+      content-type:
+      - application/json; charset=utf-8
+      transfer-encoding:
+      - chunked
+    status:
+      code: 200
+      message: OK
+- request:
+    body: null
+    headers:
+      Accept:
+      - application/json
+      Accept-Encoding:
+      - gzip, deflate
+      Connection:
+      - keep-alive
+      User-Agent:
+      - testapp-azure-quantum-qiskit azsdk-python-quantum/0.0.1 Python/3.9.19 (Windows-10-10.0.22631-SP0)
+    method: GET
+    uri: https://eastus.quantum.azure.com/subscriptions/00000000-0000-0000-0000-000000000000/resourceGroups/myresourcegroup/providers/Microsoft.Quantum/workspaces/myworkspace/jobs/00000000-0000-0000-0000-000000000001?api-version=2022-09-12-preview&test-sequence-id=6
+  response:
+    body:
       string: '{"containerUri": "https://mystorage.blob.core.windows.net/job-00000000-0000-0000-0000-000000000001?sv=PLACEHOLDER&st=2000-01-01T00%3A00%3A00Z&se=2050-01-01T00%3A00%3A00Z&sr=c&sp=rcwl&sig=PLACEHOLDER",
         "inputDataUri": "https://mystorage.blob.core.windows.net/job-00000000-0000-0000-0000-000000000001/inputData?sv=PLACEHOLDER&st=2000-01-01T00%3A00%3A00Z&se=2050-01-01T00%3A00%3A00Z&sr=b&sp=r&rscd=attachment%3B+filename%3DQiskit%2BSample%2B-%2B3-qubit%2BGHZ%2Bcircuit-00000000-0000-0000-0000-000000000001.input.json&sig=PLACEHOLDER",
         "inputDataFormat": "qir.v1", "inputParams": {"count": 100, "shots": 100, "items":
@@ -627,154 +606,38 @@
         "num_qubits": "4", "metadata": "{}"}, "sessionId": null, "status": "Waiting",
         "jobType": "QuantumComputing", "outputDataFormat": "microsoft.quantum-results.v2",
         "outputDataUri": "https://mystorage.blob.core.windows.net/job-00000000-0000-0000-0000-000000000001/outputData?sv=PLACEHOLDER&st=2000-01-01T00%3A00%3A00Z&se=2050-01-01T00%3A00%3A00Z&sr=b&sp=r&rscd=attachment%3B+filename%3DQiskit%2BSample%2B-%2B3-qubit%2BGHZ%2Bcircuit-00000000-0000-0000-0000-000000000001.output.json&sig=PLACEHOLDER",
-        "beginExecutionTime": null, "cancellationTime": null, "quantumComputingData":
-        null, "errorData": null, "isCancelling": false, "tags": [], "name": "Qiskit
-        Sample - 3-qubit GHZ circuit", "id": "00000000-0000-0000-0000-000000000001",
-        "providerId": "rigetti", "target": "rigetti.sim.qvm", "creationTime": "2024-08-28T20:37:04.8971048+00:00",
->>>>>>> b43e1017
-        "endExecutionTime": null, "costEstimate": null, "itemType": "Job"}'
-    headers:
-      connection:
-      - keep-alive
-      content-length:
-<<<<<<< HEAD
-      - '1055'
-=======
-      - '1666'
->>>>>>> b43e1017
-      content-type:
-      - application/json; charset=utf-8
-      transfer-encoding:
-      - chunked
-    status:
-      code: 200
-      message: OK
-- request:
-    body: null
-    headers:
-      Accept:
-      - application/json
-      Accept-Encoding:
-      - gzip, deflate
-      Connection:
-      - keep-alive
-      User-Agent:
-      - testapp-azure-quantum-qiskit azsdk-python-quantum/0.0.1 Python/3.9.19 (Windows-10-10.0.22631-SP0)
-    method: GET
-    uri: https://eastus.quantum.azure.com/subscriptions/00000000-0000-0000-0000-000000000000/resourceGroups/myresourcegroup/providers/Microsoft.Quantum/workspaces/myworkspace/jobs/00000000-0000-0000-0000-000000000001?api-version=2022-09-12-preview&test-sequence-id=4
-  response:
-    body:
-<<<<<<< HEAD
-      string: '{"containerUri": "https://mystorage.blob.core.windows.net/job-00000000-0000-0000-0000-000000000001?sv=PLACEHOLDER&st=2024-08-15T22%3A38%3A24Z&se=2050-01-01T00%3A00%3A00Z&sr=c&sp=rcwl&sig=PLACEHOLDER&st=2024-08-15T22%3A38%3A24Z&se=2050-01-01T00%3A00%3A00Z&sr=b&sp=r&rscd=attachment%3B+filename%3DQiskit%2BSample%2B-%2B3-qubit%2BGHZ%2Bcircuit-00000000-0000-0000-0000-000000000001.input.json&sig=PLACEHOLDER&st=2024-08-15T22%3A38%3A24Z&se=2050-01-01T00%3A00%3A00Z&sr=b&sp=r&rscd=attachment%3B+filename%3DQiskit%2BSample%2B-%2B3-qubit%2BGHZ%2Bcircuit-00000000-0000-0000-0000-000000000001.output.json&sig=ykLxYeomwBScPC%2F3jni72bkuxmrW4NOrkd34JNPk1DY%3D",
-        "beginExecutionTime": null, "cancellationTime": null, "quantumComputingData":
-        null, "errorData": null, "isCancelling": false, "tags": [], "name": "Qiskit
-        Sample - 3-qubit GHZ circuit", "id": "00000000-0000-0000-0000-000000000001",
-        "providerId": "rigetti", "target": "rigetti.sim.qvm", "creationTime": "2024-08-15T22:38:23.5110092+00:00",
-=======
-      string: '{"containerUri": "https://mystorage.blob.core.windows.net/job-00000000-0000-0000-0000-000000000001?sv=PLACEHOLDER&st=2000-01-01T00%3A00%3A00Z&se=2050-01-01T00%3A00%3A00Z&sr=c&sp=rcwl&sig=PLACEHOLDER",
-        "inputDataUri": "https://mystorage.blob.core.windows.net/job-00000000-0000-0000-0000-000000000001/inputData?sv=PLACEHOLDER&st=2000-01-01T00%3A00%3A00Z&se=2050-01-01T00%3A00%3A00Z&sr=b&sp=r&rscd=attachment%3B+filename%3DQiskit%2BSample%2B-%2B3-qubit%2BGHZ%2Bcircuit-00000000-0000-0000-0000-000000000001.input.json&sig=PLACEHOLDER",
-        "inputDataFormat": "qir.v1", "inputParams": {"count": 100, "shots": 100, "items":
-        [{"entryPoint": "Qiskit Sample - 3-qubit GHZ circuit", "arguments": []}]},
-        "metadata": {"qiskit": "True", "name": "Qiskit Sample - 3-qubit GHZ circuit",
-        "num_qubits": "4", "metadata": "{}"}, "sessionId": null, "status": "Waiting",
-        "jobType": "QuantumComputing", "outputDataFormat": "microsoft.quantum-results.v2",
-        "outputDataUri": "https://mystorage.blob.core.windows.net/job-00000000-0000-0000-0000-000000000001/outputData?sv=PLACEHOLDER&st=2000-01-01T00%3A00%3A00Z&se=2050-01-01T00%3A00%3A00Z&sr=b&sp=r&rscd=attachment%3B+filename%3DQiskit%2BSample%2B-%2B3-qubit%2BGHZ%2Bcircuit-00000000-0000-0000-0000-000000000001.output.json&sig=PLACEHOLDER",
-        "beginExecutionTime": null, "cancellationTime": null, "quantumComputingData":
-        null, "errorData": null, "isCancelling": false, "tags": [], "name": "Qiskit
-        Sample - 3-qubit GHZ circuit", "id": "00000000-0000-0000-0000-000000000001",
-        "providerId": "rigetti", "target": "rigetti.sim.qvm", "creationTime": "2024-08-28T20:37:04.8971048+00:00",
->>>>>>> b43e1017
-        "endExecutionTime": null, "costEstimate": null, "itemType": "Job"}'
-    headers:
-      connection:
-      - keep-alive
-      content-length:
-<<<<<<< HEAD
-      - '1055'
-=======
-      - '1666'
->>>>>>> b43e1017
-      content-type:
-      - application/json; charset=utf-8
-      transfer-encoding:
-      - chunked
-    status:
-      code: 200
-      message: OK
-- request:
-    body: null
-    headers:
-      Accept:
-      - application/json
-      Accept-Encoding:
-      - gzip, deflate
-      Connection:
-      - keep-alive
-      User-Agent:
-      - testapp-azure-quantum-qiskit azsdk-python-quantum/0.0.1 Python/3.9.19 (Windows-10-10.0.22631-SP0)
-    method: GET
-    uri: https://eastus.quantum.azure.com/subscriptions/00000000-0000-0000-0000-000000000000/resourceGroups/myresourcegroup/providers/Microsoft.Quantum/workspaces/myworkspace/jobs/00000000-0000-0000-0000-000000000001?api-version=2022-09-12-preview&test-sequence-id=5
-  response:
-    body:
-<<<<<<< HEAD
-      string: '{"containerUri": "https://mystorage.blob.core.windows.net/job-00000000-0000-0000-0000-000000000001?sv=PLACEHOLDER&st=2024-08-15T22%3A38%3A25Z&se=2050-01-01T00%3A00%3A00Z&sr=c&sp=rcwl&sig=PLACEHOLDER&st=2024-08-15T22%3A38%3A25Z&se=2050-01-01T00%3A00%3A00Z&sr=b&sp=r&rscd=attachment%3B+filename%3DQiskit%2BSample%2B-%2B3-qubit%2BGHZ%2Bcircuit-00000000-0000-0000-0000-000000000001.input.json&sig=PLACEHOLDER&st=2024-08-15T22%3A38%3A25Z&se=2050-01-01T00%3A00%3A00Z&sr=b&sp=r&rscd=attachment%3B+filename%3DQiskit%2BSample%2B-%2B3-qubit%2BGHZ%2Bcircuit-00000000-0000-0000-0000-000000000001.output.json&sig=UYkX5jIkwwYIBmFkOfz6Fioz8SisBXkjhJ7styJwiP0%3D",
-        "beginExecutionTime": null, "cancellationTime": null, "quantumComputingData":
-        null, "errorData": null, "isCancelling": false, "tags": [], "name": "Qiskit
-        Sample - 3-qubit GHZ circuit", "id": "00000000-0000-0000-0000-000000000001",
-        "providerId": "rigetti", "target": "rigetti.sim.qvm", "creationTime": "2024-08-15T22:38:23.5110092+00:00",
-=======
-      string: '{"containerUri": "https://mystorage.blob.core.windows.net/job-00000000-0000-0000-0000-000000000001?sv=PLACEHOLDER&st=2000-01-01T00%3A00%3A00Z&se=2050-01-01T00%3A00%3A00Z&sr=c&sp=rcwl&sig=PLACEHOLDER",
-        "inputDataUri": "https://mystorage.blob.core.windows.net/job-00000000-0000-0000-0000-000000000001/inputData?sv=PLACEHOLDER&st=2000-01-01T00%3A00%3A00Z&se=2050-01-01T00%3A00%3A00Z&sr=b&sp=r&rscd=attachment%3B+filename%3DQiskit%2BSample%2B-%2B3-qubit%2BGHZ%2Bcircuit-00000000-0000-0000-0000-000000000001.input.json&sig=PLACEHOLDER",
-        "inputDataFormat": "qir.v1", "inputParams": {"count": 100, "shots": 100, "items":
-        [{"entryPoint": "Qiskit Sample - 3-qubit GHZ circuit", "arguments": []}]},
-        "metadata": {"qiskit": "True", "name": "Qiskit Sample - 3-qubit GHZ circuit",
-        "num_qubits": "4", "metadata": "{}"}, "sessionId": null, "status": "Waiting",
-        "jobType": "QuantumComputing", "outputDataFormat": "microsoft.quantum-results.v2",
-        "outputDataUri": "https://mystorage.blob.core.windows.net/job-00000000-0000-0000-0000-000000000001/outputData?sv=PLACEHOLDER&st=2000-01-01T00%3A00%3A00Z&se=2050-01-01T00%3A00%3A00Z&sr=b&sp=r&rscd=attachment%3B+filename%3DQiskit%2BSample%2B-%2B3-qubit%2BGHZ%2Bcircuit-00000000-0000-0000-0000-000000000001.output.json&sig=PLACEHOLDER",
-        "beginExecutionTime": null, "cancellationTime": null, "quantumComputingData":
-        null, "errorData": null, "isCancelling": false, "tags": [], "name": "Qiskit
-        Sample - 3-qubit GHZ circuit", "id": "00000000-0000-0000-0000-000000000001",
-        "providerId": "rigetti", "target": "rigetti.sim.qvm", "creationTime": "2024-08-28T20:37:04.8971048+00:00",
->>>>>>> b43e1017
-        "endExecutionTime": null, "costEstimate": null, "itemType": "Job"}'
-    headers:
-      connection:
-      - keep-alive
-      content-length:
-<<<<<<< HEAD
-      - '1053'
-=======
-      - '1666'
->>>>>>> b43e1017
-      content-type:
-      - application/json; charset=utf-8
-      transfer-encoding:
-      - chunked
-    status:
-      code: 200
-      message: OK
-- request:
-    body: null
-    headers:
-      Accept:
-      - application/json
-      Accept-Encoding:
-      - gzip, deflate
-      Connection:
-      - keep-alive
-      User-Agent:
-      - testapp-azure-quantum-qiskit azsdk-python-quantum/0.0.1 Python/3.9.19 (Windows-10-10.0.22631-SP0)
-    method: GET
-    uri: https://eastus.quantum.azure.com/subscriptions/00000000-0000-0000-0000-000000000000/resourceGroups/myresourcegroup/providers/Microsoft.Quantum/workspaces/myworkspace/jobs/00000000-0000-0000-0000-000000000001?api-version=2022-09-12-preview&test-sequence-id=6
-  response:
-    body:
-<<<<<<< HEAD
-      string: '{"containerUri": "https://mystorage.blob.core.windows.net/job-00000000-0000-0000-0000-000000000001?sv=PLACEHOLDER&st=2024-08-15T22%3A38%3A26Z&se=2050-01-01T00%3A00%3A00Z&sr=c&sp=rcwl&sig=PLACEHOLDER&st=2024-08-15T22%3A38%3A26Z&se=2050-01-01T00%3A00%3A00Z&sr=b&sp=r&rscd=attachment%3B+filename%3DQiskit%2BSample%2B-%2B3-qubit%2BGHZ%2Bcircuit-00000000-0000-0000-0000-000000000001.input.json&sig=PLACEHOLDER&st=2024-08-15T22%3A38%3A26Z&se=2050-01-01T00%3A00%3A00Z&sr=b&sp=r&rscd=attachment%3B+filename%3DQiskit%2BSample%2B-%2B3-qubit%2BGHZ%2Bcircuit-00000000-0000-0000-0000-000000000001.output.json&sig=iHdlDaUXUfmUdYcMbnqRJPINpb5xYvE1NHND6l%2F1pu0%3D",
         "beginExecutionTime": null, "cancellationTime": null, "quantumComputingData":
         {"count": 1}, "errorData": null, "isCancelling": false, "tags": [], "name":
         "Qiskit Sample - 3-qubit GHZ circuit", "id": "00000000-0000-0000-0000-000000000001",
-        "providerId": "rigetti", "target": "rigetti.sim.qvm", "creationTime": "2024-08-15T22:38:23.5110092+00:00",
-=======
+        "providerId": "rigetti", "target": "rigetti.sim.qvm", "creationTime": "2024-08-28T20:37:04.8971048+00:00",
+        "endExecutionTime": null, "costEstimate": null, "itemType": "Job"}'
+    headers:
+      connection:
+      - keep-alive
+      content-length:
+      - '1674'
+      content-type:
+      - application/json; charset=utf-8
+      transfer-encoding:
+      - chunked
+    status:
+      code: 200
+      message: OK
+- request:
+    body: null
+    headers:
+      Accept:
+      - application/json
+      Accept-Encoding:
+      - gzip, deflate
+      Connection:
+      - keep-alive
+      User-Agent:
+      - testapp-azure-quantum-qiskit azsdk-python-quantum/0.0.1 Python/3.9.19 (Windows-10-10.0.22631-SP0)
+    method: GET
+    uri: https://eastus.quantum.azure.com/subscriptions/00000000-0000-0000-0000-000000000000/resourceGroups/myresourcegroup/providers/Microsoft.Quantum/workspaces/myworkspace/jobs/00000000-0000-0000-0000-000000000001?api-version=2022-09-12-preview&test-sequence-id=7
+  response:
+    body:
       string: '{"containerUri": "https://mystorage.blob.core.windows.net/job-00000000-0000-0000-0000-000000000001?sv=PLACEHOLDER&st=2000-01-01T00%3A00%3A00Z&se=2050-01-01T00%3A00%3A00Z&sr=c&sp=rcwl&sig=PLACEHOLDER",
         "inputDataUri": "https://mystorage.blob.core.windows.net/job-00000000-0000-0000-0000-000000000001/inputData?sv=PLACEHOLDER&st=2000-01-01T00%3A00%3A00Z&se=2050-01-01T00%3A00%3A00Z&sr=b&sp=r&rscd=attachment%3B+filename%3DQiskit%2BSample%2B-%2B3-qubit%2BGHZ%2Bcircuit-00000000-0000-0000-0000-000000000001.input.json&sig=PLACEHOLDER",
         "inputDataFormat": "qir.v1", "inputParams": {"count": 100, "shots": 100, "items":
@@ -787,69 +650,12 @@
         {"count": 1}, "errorData": null, "isCancelling": false, "tags": [], "name":
         "Qiskit Sample - 3-qubit GHZ circuit", "id": "00000000-0000-0000-0000-000000000001",
         "providerId": "rigetti", "target": "rigetti.sim.qvm", "creationTime": "2024-08-28T20:37:04.8971048+00:00",
->>>>>>> b43e1017
         "endExecutionTime": null, "costEstimate": null, "itemType": "Job"}'
     headers:
       connection:
       - keep-alive
       content-length:
-<<<<<<< HEAD
-      - '1063'
-=======
       - '1674'
->>>>>>> b43e1017
-      content-type:
-      - application/json; charset=utf-8
-      transfer-encoding:
-      - chunked
-    status:
-      code: 200
-      message: OK
-- request:
-    body: null
-    headers:
-      Accept:
-      - application/json
-      Accept-Encoding:
-      - gzip, deflate
-      Connection:
-      - keep-alive
-      User-Agent:
-      - testapp-azure-quantum-qiskit azsdk-python-quantum/0.0.1 Python/3.9.19 (Windows-10-10.0.22631-SP0)
-    method: GET
-    uri: https://eastus.quantum.azure.com/subscriptions/00000000-0000-0000-0000-000000000000/resourceGroups/myresourcegroup/providers/Microsoft.Quantum/workspaces/myworkspace/jobs/00000000-0000-0000-0000-000000000001?api-version=2022-09-12-preview&test-sequence-id=7
-  response:
-    body:
-<<<<<<< HEAD
-      string: '{"containerUri": "https://mystorage.blob.core.windows.net/job-00000000-0000-0000-0000-000000000001?sv=PLACEHOLDER&st=2024-08-15T22%3A38%3A28Z&se=2050-01-01T00%3A00%3A00Z&sr=c&sp=rcwl&sig=PLACEHOLDER&st=2024-08-15T22%3A38%3A28Z&se=2050-01-01T00%3A00%3A00Z&sr=b&sp=r&rscd=attachment%3B+filename%3DQiskit%2BSample%2B-%2B3-qubit%2BGHZ%2Bcircuit-00000000-0000-0000-0000-000000000001.input.json&sig=PLACEHOLDER&st=2024-08-15T22%3A38%3A28Z&se=2050-01-01T00%3A00%3A00Z&sr=b&sp=r&rscd=attachment%3B+filename%3DQiskit%2BSample%2B-%2B3-qubit%2BGHZ%2Bcircuit-00000000-0000-0000-0000-000000000001.output.json&sig=72uDIB%2BrrIA76bCA3O9NznMz%2BJWmRKDMJZap3jQRbNU%3D",
-        "beginExecutionTime": null, "cancellationTime": null, "quantumComputingData":
-        {"count": 1}, "errorData": null, "isCancelling": false, "tags": [], "name":
-        "Qiskit Sample - 3-qubit GHZ circuit", "id": "00000000-0000-0000-0000-000000000001",
-        "providerId": "rigetti", "target": "rigetti.sim.qvm", "creationTime": "2024-08-15T22:38:23.5110092+00:00",
-=======
-      string: '{"containerUri": "https://mystorage.blob.core.windows.net/job-00000000-0000-0000-0000-000000000001?sv=PLACEHOLDER&st=2000-01-01T00%3A00%3A00Z&se=2050-01-01T00%3A00%3A00Z&sr=c&sp=rcwl&sig=PLACEHOLDER",
-        "inputDataUri": "https://mystorage.blob.core.windows.net/job-00000000-0000-0000-0000-000000000001/inputData?sv=PLACEHOLDER&st=2000-01-01T00%3A00%3A00Z&se=2050-01-01T00%3A00%3A00Z&sr=b&sp=r&rscd=attachment%3B+filename%3DQiskit%2BSample%2B-%2B3-qubit%2BGHZ%2Bcircuit-00000000-0000-0000-0000-000000000001.input.json&sig=PLACEHOLDER",
-        "inputDataFormat": "qir.v1", "inputParams": {"count": 100, "shots": 100, "items":
-        [{"entryPoint": "Qiskit Sample - 3-qubit GHZ circuit", "arguments": []}]},
-        "metadata": {"qiskit": "True", "name": "Qiskit Sample - 3-qubit GHZ circuit",
-        "num_qubits": "4", "metadata": "{}"}, "sessionId": null, "status": "Waiting",
-        "jobType": "QuantumComputing", "outputDataFormat": "microsoft.quantum-results.v2",
-        "outputDataUri": "https://mystorage.blob.core.windows.net/job-00000000-0000-0000-0000-000000000001/outputData?sv=PLACEHOLDER&st=2000-01-01T00%3A00%3A00Z&se=2050-01-01T00%3A00%3A00Z&sr=b&sp=r&rscd=attachment%3B+filename%3DQiskit%2BSample%2B-%2B3-qubit%2BGHZ%2Bcircuit-00000000-0000-0000-0000-000000000001.output.json&sig=PLACEHOLDER",
-        "beginExecutionTime": null, "cancellationTime": null, "quantumComputingData":
-        {"count": 1}, "errorData": null, "isCancelling": false, "tags": [], "name":
-        "Qiskit Sample - 3-qubit GHZ circuit", "id": "00000000-0000-0000-0000-000000000001",
-        "providerId": "rigetti", "target": "rigetti.sim.qvm", "creationTime": "2024-08-28T20:37:04.8971048+00:00",
->>>>>>> b43e1017
-        "endExecutionTime": null, "costEstimate": null, "itemType": "Job"}'
-    headers:
-      connection:
-      - keep-alive
-      content-length:
-<<<<<<< HEAD
-      - '1065'
-=======
-      - '1674'
->>>>>>> b43e1017
       content-type:
       - application/json; charset=utf-8
       transfer-encoding:
@@ -872,48 +678,6 @@
     uri: https://eastus.quantum.azure.com/subscriptions/00000000-0000-0000-0000-000000000000/resourceGroups/myresourcegroup/providers/Microsoft.Quantum/workspaces/myworkspace/jobs/00000000-0000-0000-0000-000000000001?api-version=2022-09-12-preview&test-sequence-id=8
   response:
     body:
-<<<<<<< HEAD
-      string: '{"containerUri": "https://mystorage.blob.core.windows.net/job-00000000-0000-0000-0000-000000000001?sv=PLACEHOLDER&st=2024-08-15T22%3A38%3A30Z&se=2050-01-01T00%3A00%3A00Z&sr=c&sp=rcwl&sig=PLACEHOLDER&st=2024-08-15T22%3A38%3A30Z&se=2050-01-01T00%3A00%3A00Z&sr=b&sp=r&rscd=attachment%3B+filename%3DQiskit%2BSample%2B-%2B3-qubit%2BGHZ%2Bcircuit-00000000-0000-0000-0000-000000000001.input.json&sig=PLACEHOLDER&st=2024-08-15T22%3A38%3A30Z&se=2050-01-01T00%3A00%3A00Z&sr=b&sp=r&rscd=attachment%3B+filename%3DQiskit%2BSample%2B-%2B3-qubit%2BGHZ%2Bcircuit-00000000-0000-0000-0000-000000000001.output.json&sig=uPbVu2vZCaX5UjYyEugfbfZRYYy0M%2FCZBj6Em9Dyay0%3D",
-        "beginExecutionTime": "2024-08-15T22:38:28.8696779Z", "cancellationTime":
-        null, "quantumComputingData": {"count": 1}, "errorData": null, "isCancelling":
-        false, "tags": [], "name": "Qiskit Sample - 3-qubit GHZ circuit", "id": "00000000-0000-0000-0000-000000000001",
-        "providerId": "rigetti", "target": "rigetti.sim.qvm", "creationTime": "2024-08-15T22:38:23.5110092+00:00",
-        "endExecutionTime": "2024-08-15T22:38:29.7547589Z", "costEstimate": null,
-        "itemType": "Job"}'
-    headers:
-      connection:
-      - keep-alive
-      content-length:
-      - '1115'
-      content-type:
-      - application/json; charset=utf-8
-      transfer-encoding:
-      - chunked
-    status:
-      code: 200
-      message: OK
-- request:
-    body: null
-    headers:
-      Accept:
-      - application/json
-      Accept-Encoding:
-      - gzip, deflate
-      Connection:
-      - keep-alive
-      User-Agent:
-      - testapp-azure-quantum-qiskit azsdk-python-quantum/1.2.4 Python/3.9.19 (Windows-10-10.0.22631-SP0)
-    method: GET
-    uri: https://eastus.quantum.azure.com/subscriptions/00000000-0000-0000-0000-000000000000/resourceGroups/myresourcegroup/providers/Microsoft.Quantum/workspaces/myworkspace/jobs/00000000-0000-0000-0000-000000000001?api-version=2022-09-12-preview&test-sequence-id=9
-  response:
-    body:
-      string: '{"containerUri": "https://mystorage.blob.core.windows.net/job-00000000-0000-0000-0000-000000000001?sv=PLACEHOLDER&st=2024-08-15T22%3A38%3A34Z&se=2050-01-01T00%3A00%3A00Z&sr=c&sp=rcwl&sig=PLACEHOLDER&st=2024-08-15T22%3A38%3A34Z&se=2050-01-01T00%3A00%3A00Z&sr=b&sp=r&rscd=attachment%3B+filename%3DQiskit%2BSample%2B-%2B3-qubit%2BGHZ%2Bcircuit-00000000-0000-0000-0000-000000000001.input.json&sig=PLACEHOLDER&st=2024-08-15T22%3A38%3A34Z&se=2050-01-01T00%3A00%3A00Z&sr=b&sp=r&rscd=attachment%3B+filename%3DQiskit%2BSample%2B-%2B3-qubit%2BGHZ%2Bcircuit-00000000-0000-0000-0000-000000000001.output.json&sig=QAU7CVfz5Zz2kyw7QlkStIbp8RytC6s9xLUxdgy8Smg%3D",
-        "beginExecutionTime": "2024-08-15T22:38:28.8696779Z", "cancellationTime":
-        null, "quantumComputingData": {"count": 1}, "errorData": null, "isCancelling":
-        false, "tags": [], "name": "Qiskit Sample - 3-qubit GHZ circuit", "id": "00000000-0000-0000-0000-000000000001",
-        "providerId": "rigetti", "target": "rigetti.sim.qvm", "creationTime": "2024-08-15T22:38:23.5110092+00:00",
-        "endExecutionTime": "2024-08-15T22:38:29.7547589Z", "costEstimate": {"currencyCode":
-=======
       string: '{"containerUri": "https://mystorage.blob.core.windows.net/job-00000000-0000-0000-0000-000000000001?sv=PLACEHOLDER&st=2000-01-01T00%3A00%3A00Z&se=2050-01-01T00%3A00%3A00Z&sr=c&sp=rcwl&sig=PLACEHOLDER",
         "inputDataUri": "https://mystorage.blob.core.windows.net/job-00000000-0000-0000-0000-000000000001/inputData?sv=PLACEHOLDER&st=2000-01-01T00%3A00%3A00Z&se=2050-01-01T00%3A00%3A00Z&sr=b&sp=r&rscd=attachment%3B+filename%3DQiskit%2BSample%2B-%2B3-qubit%2BGHZ%2Bcircuit-00000000-0000-0000-0000-000000000001.input.json&sig=PLACEHOLDER",
         "inputDataFormat": "qir.v1", "inputParams": {"count": 100, "shots": 100, "items":
@@ -968,7 +732,6 @@
         false, "tags": [], "name": "Qiskit Sample - 3-qubit GHZ circuit", "id": "00000000-0000-0000-0000-000000000001",
         "providerId": "rigetti", "target": "rigetti.sim.qvm", "creationTime": "2024-08-28T20:37:04.8971048+00:00",
         "endExecutionTime": "2024-08-28T20:37:10.7448249Z", "costEstimate": {"currencyCode":
->>>>>>> b43e1017
         "USD", "events": [{"dimensionId": "qpu_time_centiseconds", "dimensionName":
         "QPU Execution Time", "measureUnit": "10ms (rounded up)", "amountBilled":
         0.0, "amountConsumed": 0.0, "unitPrice": 0.0}], "estimatedTotal": 0.0}, "itemType":
@@ -977,11 +740,7 @@
       connection:
       - keep-alive
       content-length:
-<<<<<<< HEAD
-      - '1346'
-=======
       - '1961'
->>>>>>> b43e1017
       content-type:
       - application/json; charset=utf-8
       transfer-encoding:
@@ -1004,14 +763,6 @@
     uri: https://eastus.quantum.azure.com/subscriptions/00000000-0000-0000-0000-000000000000/resourceGroups/myresourcegroup/providers/Microsoft.Quantum/workspaces/myworkspace/jobs/00000000-0000-0000-0000-000000000001?api-version=2022-09-12-preview&test-sequence-id=10
   response:
     body:
-<<<<<<< HEAD
-      string: '{"containerUri": "https://mystorage.blob.core.windows.net/job-00000000-0000-0000-0000-000000000001?sv=PLACEHOLDER&st=2024-08-15T22%3A38%3A34Z&se=2050-01-01T00%3A00%3A00Z&sr=c&sp=rcwl&sig=PLACEHOLDER&st=2024-08-15T22%3A38%3A34Z&se=2050-01-01T00%3A00%3A00Z&sr=b&sp=r&rscd=attachment%3B+filename%3DQiskit%2BSample%2B-%2B3-qubit%2BGHZ%2Bcircuit-00000000-0000-0000-0000-000000000001.input.json&sig=PLACEHOLDER&st=2024-08-15T22%3A38%3A34Z&se=2050-01-01T00%3A00%3A00Z&sr=b&sp=r&rscd=attachment%3B+filename%3DQiskit%2BSample%2B-%2B3-qubit%2BGHZ%2Bcircuit-00000000-0000-0000-0000-000000000001.output.json&sig=QAU7CVfz5Zz2kyw7QlkStIbp8RytC6s9xLUxdgy8Smg%3D",
-        "beginExecutionTime": "2024-08-15T22:38:28.8696779Z", "cancellationTime":
-        null, "quantumComputingData": {"count": 1}, "errorData": null, "isCancelling":
-        false, "tags": [], "name": "Qiskit Sample - 3-qubit GHZ circuit", "id": "00000000-0000-0000-0000-000000000001",
-        "providerId": "rigetti", "target": "rigetti.sim.qvm", "creationTime": "2024-08-15T22:38:23.5110092+00:00",
-        "endExecutionTime": "2024-08-15T22:38:29.7547589Z", "costEstimate": {"currencyCode":
-=======
       string: '{"containerUri": "https://mystorage.blob.core.windows.net/job-00000000-0000-0000-0000-000000000001?sv=PLACEHOLDER&st=2000-01-01T00%3A00%3A00Z&se=2050-01-01T00%3A00%3A00Z&sr=c&sp=rcwl&sig=PLACEHOLDER",
         "inputDataUri": "https://mystorage.blob.core.windows.net/job-00000000-0000-0000-0000-000000000001/inputData?sv=PLACEHOLDER&st=2000-01-01T00%3A00%3A00Z&se=2050-01-01T00%3A00%3A00Z&sr=b&sp=r&rscd=attachment%3B+filename%3DQiskit%2BSample%2B-%2B3-qubit%2BGHZ%2Bcircuit-00000000-0000-0000-0000-000000000001.input.json&sig=PLACEHOLDER",
         "inputDataFormat": "qir.v1", "inputParams": {"count": 100, "shots": 100, "items":
@@ -1025,7 +776,6 @@
         false, "tags": [], "name": "Qiskit Sample - 3-qubit GHZ circuit", "id": "00000000-0000-0000-0000-000000000001",
         "providerId": "rigetti", "target": "rigetti.sim.qvm", "creationTime": "2024-08-28T20:37:04.8971048+00:00",
         "endExecutionTime": "2024-08-28T20:37:10.7448249Z", "costEstimate": {"currencyCode":
->>>>>>> b43e1017
         "USD", "events": [{"dimensionId": "qpu_time_centiseconds", "dimensionName":
         "QPU Execution Time", "measureUnit": "10ms (rounded up)", "amountBilled":
         0.0, "amountConsumed": 0.0, "unitPrice": 0.0}], "estimatedTotal": 0.0}, "itemType":
@@ -1034,11 +784,7 @@
       connection:
       - keep-alive
       content-length:
-<<<<<<< HEAD
-      - '1346'
-=======
       - '1961'
->>>>>>> b43e1017
       content-type:
       - application/json; charset=utf-8
       transfer-encoding:
@@ -1061,14 +807,6 @@
     uri: https://eastus.quantum.azure.com/subscriptions/00000000-0000-0000-0000-000000000000/resourceGroups/myresourcegroup/providers/Microsoft.Quantum/workspaces/myworkspace/jobs/00000000-0000-0000-0000-000000000001?api-version=2022-09-12-preview&test-sequence-id=11
   response:
     body:
-<<<<<<< HEAD
-      string: '{"containerUri": "https://mystorage.blob.core.windows.net/job-00000000-0000-0000-0000-000000000001?sv=PLACEHOLDER&st=2024-08-15T22%3A38%3A34Z&se=2050-01-01T00%3A00%3A00Z&sr=c&sp=rcwl&sig=PLACEHOLDER&st=2024-08-15T22%3A38%3A34Z&se=2050-01-01T00%3A00%3A00Z&sr=b&sp=r&rscd=attachment%3B+filename%3DQiskit%2BSample%2B-%2B3-qubit%2BGHZ%2Bcircuit-00000000-0000-0000-0000-000000000001.input.json&sig=PLACEHOLDER&st=2024-08-15T22%3A38%3A34Z&se=2050-01-01T00%3A00%3A00Z&sr=b&sp=r&rscd=attachment%3B+filename%3DQiskit%2BSample%2B-%2B3-qubit%2BGHZ%2Bcircuit-00000000-0000-0000-0000-000000000001.output.json&sig=QAU7CVfz5Zz2kyw7QlkStIbp8RytC6s9xLUxdgy8Smg%3D",
-        "beginExecutionTime": "2024-08-15T22:38:28.8696779Z", "cancellationTime":
-        null, "quantumComputingData": {"count": 1}, "errorData": null, "isCancelling":
-        false, "tags": [], "name": "Qiskit Sample - 3-qubit GHZ circuit", "id": "00000000-0000-0000-0000-000000000001",
-        "providerId": "rigetti", "target": "rigetti.sim.qvm", "creationTime": "2024-08-15T22:38:23.5110092+00:00",
-        "endExecutionTime": "2024-08-15T22:38:29.7547589Z", "costEstimate": {"currencyCode":
-=======
       string: '{"containerUri": "https://mystorage.blob.core.windows.net/job-00000000-0000-0000-0000-000000000001?sv=PLACEHOLDER&st=2000-01-01T00%3A00%3A00Z&se=2050-01-01T00%3A00%3A00Z&sr=c&sp=rcwl&sig=PLACEHOLDER",
         "inputDataUri": "https://mystorage.blob.core.windows.net/job-00000000-0000-0000-0000-000000000001/inputData?sv=PLACEHOLDER&st=2000-01-01T00%3A00%3A00Z&se=2050-01-01T00%3A00%3A00Z&sr=b&sp=r&rscd=attachment%3B+filename%3DQiskit%2BSample%2B-%2B3-qubit%2BGHZ%2Bcircuit-00000000-0000-0000-0000-000000000001.input.json&sig=PLACEHOLDER",
         "inputDataFormat": "qir.v1", "inputParams": {"count": 100, "shots": 100, "items":
@@ -1082,7 +820,6 @@
         false, "tags": [], "name": "Qiskit Sample - 3-qubit GHZ circuit", "id": "00000000-0000-0000-0000-000000000001",
         "providerId": "rigetti", "target": "rigetti.sim.qvm", "creationTime": "2024-08-28T20:37:04.8971048+00:00",
         "endExecutionTime": "2024-08-28T20:37:10.7448249Z", "costEstimate": {"currencyCode":
->>>>>>> b43e1017
         "USD", "events": [{"dimensionId": "qpu_time_centiseconds", "dimensionName":
         "QPU Execution Time", "measureUnit": "10ms (rounded up)", "amountBilled":
         0.0, "amountConsumed": 0.0, "unitPrice": 0.0}], "estimatedTotal": 0.0}, "itemType":
@@ -1091,11 +828,7 @@
       connection:
       - keep-alive
       content-length:
-<<<<<<< HEAD
-      - '1346'
-=======
       - '1961'
->>>>>>> b43e1017
       content-type:
       - application/json; charset=utf-8
       transfer-encoding:
@@ -1118,42 +851,6 @@
     uri: https://eastus.quantum.azure.com/subscriptions/00000000-0000-0000-0000-000000000000/resourceGroups/myresourcegroup/providers/Microsoft.Quantum/workspaces/myworkspace/providerStatus?api-version=2022-09-12-preview&test-sequence-id=2
   response:
     body:
-<<<<<<< HEAD
-      string: '{"value": [{"id": "microsoft-elements", "currentAvailability": "Available",
-        "targets": [{"id": "microsoft.dft", "currentAvailability": "Available", "averageQueueTime":
-        0, "statusPage": null}]}, {"id": "ionq", "currentAvailability": "Degraded",
-        "targets": [{"id": "ionq.qpu", "currentAvailability": "Available", "averageQueueTime":
-        1310201, "statusPage": "https://status.ionq.co"}, {"id": "ionq.qpu.aria-1",
-        "currentAvailability": "Unavailable", "averageQueueTime": 2213965, "statusPage":
-        "https://status.ionq.co"}, {"id": "ionq.qpu.aria-2", "currentAvailability":
-        "Available", "averageQueueTime": 1616679, "statusPage": "https://status.ionq.co"},
-        {"id": "ionq.simulator", "currentAvailability": "Available", "averageQueueTime":
-        760, "statusPage": "https://status.ionq.co"}]}, {"id": "microsoft-qc", "currentAvailability":
-        "Available", "targets": [{"id": "microsoft.estimator", "currentAvailability":
-        "Available", "averageQueueTime": 0, "statusPage": null}]}, {"id": "pasqal",
-        "currentAvailability": "Available", "targets": [{"id": "pasqal.sim.emu-tn",
-        "currentAvailability": "Available", "averageQueueTime": 243, "statusPage":
-        "https://pasqal.com"}, {"id": "pasqal.qpu.fresnel", "currentAvailability":
-        "Available", "averageQueueTime": 104365, "statusPage": "https://pasqal.com"}]},
-        {"id": "quantinuum", "currentAvailability": "Degraded", "targets": [{"id":
-        "quantinuum.qpu.h1-1", "currentAvailability": "Degraded", "averageQueueTime":
-        0, "statusPage": "https://www.quantinuum.com/hardware/h1"}, {"id": "quantinuum.sim.h1-1sc",
-        "currentAvailability": "Available", "averageQueueTime": 4, "statusPage": "https://www.quantinuum.com/hardware/h1"},
-        {"id": "quantinuum.sim.h1-1e", "currentAvailability": "Available", "averageQueueTime":
-        980, "statusPage": "https://www.quantinuum.com/hardware/h1"}, {"id": "quantinuum.qpu.h2-1",
-        "currentAvailability": "Available", "averageQueueTime": 7175, "statusPage":
-        "https://www.quantinuum.com/hardware/h2"}, {"id": "quantinuum.sim.h2-1sc",
-        "currentAvailability": "Available", "averageQueueTime": 2, "statusPage": "https://www.quantinuum.com/hardware/h2"},
-        {"id": "quantinuum.sim.h2-1e", "currentAvailability": "Available", "averageQueueTime":
-        1145674, "statusPage": "https://www.quantinuum.com/hardware/h2"}, {"id": "quantinuum.sim.h1-1sc-preview",
-        "currentAvailability": "Available", "averageQueueTime": 4, "statusPage": "https://www.quantinuum.com/hardware/h1"},
-        {"id": "quantinuum.sim.h1-1e-preview", "currentAvailability": "Available",
-        "averageQueueTime": 980, "statusPage": "https://www.quantinuum.com/hardware/h1"},
-        {"id": "quantinuum.sim.h1-2e-preview", "currentAvailability": "Available",
-        "averageQueueTime": 628, "statusPage": "https://www.quantinuum.com/hardware/h1"},
-        {"id": "quantinuum.qpu.h1-1-preview", "currentAvailability": "Degraded", "averageQueueTime":
-        0, "statusPage": "https://www.quantinuum.com/hardware/h1"}]}, {"id": "rigetti",
-=======
       string: '{"value": [{"id": "ionq", "currentAvailability": "Degraded", "targets":
         [{"id": "ionq.qpu", "currentAvailability": "Unavailable", "averageQueueTime":
         0, "statusPage": null}, {"id": "ionq.qpu.aria-1", "currentAvailability": "Available",
@@ -1173,7 +870,6 @@
         "currentAvailability": "Available", "averageQueueTime": 1, "statusPage": "https://www.quantinuum.com/hardware/h1"},
         {"id": "quantinuum.sim.h1-1e", "currentAvailability": "Available", "averageQueueTime":
         793, "statusPage": "https://www.quantinuum.com/hardware/h1"}]}, {"id": "rigetti",
->>>>>>> b43e1017
         "currentAvailability": "Available", "targets": [{"id": "rigetti.sim.qvm",
         "currentAvailability": "Available", "averageQueueTime": 5, "statusPage": "https://rigetti.statuspage.io/"},
         {"id": "rigetti.qpu.ankaa-2", "currentAvailability": "Available", "averageQueueTime":
@@ -1203,11 +899,7 @@
       connection:
       - keep-alive
       content-length:
-<<<<<<< HEAD
-      - '4783'
-=======
       - '3681'
->>>>>>> b43e1017
       content-type:
       - application/json; charset=utf-8
       transfer-encoding:
@@ -1230,14 +922,6 @@
     uri: https://eastus.quantum.azure.com/subscriptions/00000000-0000-0000-0000-000000000000/resourceGroups/myresourcegroup/providers/Microsoft.Quantum/workspaces/myworkspace/jobs/00000000-0000-0000-0000-000000000001?api-version=2022-09-12-preview&test-sequence-id=12
   response:
     body:
-<<<<<<< HEAD
-      string: '{"containerUri": "https://mystorage.blob.core.windows.net/job-00000000-0000-0000-0000-000000000001?sv=PLACEHOLDER&st=2024-08-15T22%3A38%3A34Z&se=2050-01-01T00%3A00%3A00Z&sr=c&sp=rcwl&sig=PLACEHOLDER&st=2024-08-15T22%3A38%3A34Z&se=2050-01-01T00%3A00%3A00Z&sr=b&sp=r&rscd=attachment%3B+filename%3DQiskit%2BSample%2B-%2B3-qubit%2BGHZ%2Bcircuit-00000000-0000-0000-0000-000000000001.input.json&sig=PLACEHOLDER&st=2024-08-15T22%3A38%3A34Z&se=2050-01-01T00%3A00%3A00Z&sr=b&sp=r&rscd=attachment%3B+filename%3DQiskit%2BSample%2B-%2B3-qubit%2BGHZ%2Bcircuit-00000000-0000-0000-0000-000000000001.output.json&sig=QAU7CVfz5Zz2kyw7QlkStIbp8RytC6s9xLUxdgy8Smg%3D",
-        "beginExecutionTime": "2024-08-15T22:38:28.8696779Z", "cancellationTime":
-        null, "quantumComputingData": {"count": 1}, "errorData": null, "isCancelling":
-        false, "tags": [], "name": "Qiskit Sample - 3-qubit GHZ circuit", "id": "00000000-0000-0000-0000-000000000001",
-        "providerId": "rigetti", "target": "rigetti.sim.qvm", "creationTime": "2024-08-15T22:38:23.5110092+00:00",
-        "endExecutionTime": "2024-08-15T22:38:29.7547589Z", "costEstimate": {"currencyCode":
-=======
       string: '{"containerUri": "https://mystorage.blob.core.windows.net/job-00000000-0000-0000-0000-000000000001?sv=PLACEHOLDER&st=2000-01-01T00%3A00%3A00Z&se=2050-01-01T00%3A00%3A00Z&sr=c&sp=rcwl&sig=PLACEHOLDER",
         "inputDataUri": "https://mystorage.blob.core.windows.net/job-00000000-0000-0000-0000-000000000001/inputData?sv=PLACEHOLDER&st=2000-01-01T00%3A00%3A00Z&se=2050-01-01T00%3A00%3A00Z&sr=b&sp=r&rscd=attachment%3B+filename%3DQiskit%2BSample%2B-%2B3-qubit%2BGHZ%2Bcircuit-00000000-0000-0000-0000-000000000001.input.json&sig=PLACEHOLDER",
         "inputDataFormat": "qir.v1", "inputParams": {"count": 100, "shots": 100, "items":
@@ -1251,7 +935,6 @@
         false, "tags": [], "name": "Qiskit Sample - 3-qubit GHZ circuit", "id": "00000000-0000-0000-0000-000000000001",
         "providerId": "rigetti", "target": "rigetti.sim.qvm", "creationTime": "2024-08-28T20:37:04.8971048+00:00",
         "endExecutionTime": "2024-08-28T20:37:10.7448249Z", "costEstimate": {"currencyCode":
->>>>>>> b43e1017
         "USD", "events": [{"dimensionId": "qpu_time_centiseconds", "dimensionName":
         "QPU Execution Time", "measureUnit": "10ms (rounded up)", "amountBilled":
         0.0, "amountConsumed": 0.0, "unitPrice": 0.0}], "estimatedTotal": 0.0}, "itemType":
@@ -1260,11 +943,7 @@
       connection:
       - keep-alive
       content-length:
-<<<<<<< HEAD
-      - '1346'
-=======
       - '1961'
->>>>>>> b43e1017
       content-type:
       - application/json; charset=utf-8
       transfer-encoding:

interactions:
- request:
    body: client_id=PLACEHOLDER&grant_type=client_credentials&client_info=1&client_secret=+EDw8Q~cbkbeadF.mrC6bAXxFEspQDblyNyuRkcfT&claims=PLACEHOLDER&scope=https%3A%2F%2Fquantum.microsoft.com%2F.default
    headers:
      Accept:
      - application/json
      Accept-Encoding:
      - gzip, deflate, br
      Connection:
      - keep-alive
      Content-Length:
      - '294'
      Content-Type:
      - application/x-www-form-urlencoded
      User-Agent:
      - azsdk-python-identity/1.10.0 Python/3.9.13 (Windows-10-10.0.22000-SP0)
      x-client-cpu:
      - x64
      x-client-current-telemetry:
      - 4|730,0|
      x-client-os:
      - win32
      x-client-sku:
      - MSAL.Python
      x-client-ver:
      - 1.18.0
    method: POST
    uri: https://login.microsoftonline.com/00000000-0000-0000-0000-000000000000/oauth2/v2.0/token
  response:
    body:
      string: '{"token_type": "Bearer", "expires_in": 86399, "ext_expires_in": 86399,
        "refresh_in": 43199, "access_token": "fake_token"}'
    headers:
      content-length:
      - '1741'
      content-type:
      - application/json; charset=utf-8
    status:
      code: 200
      message: OK
- request:
    body: 'b''{"containerName": "job-00000000-0000-0000-0000-000000000000"}'''
    headers:
      Accept:
      - application/json
      Accept-Encoding:
      - gzip, deflate, br
      Connection:
      - keep-alive
      Content-Length:
      - '61'
      Content-Type:
      - application/json
      User-Agent:
      - testapp azsdk-python-quantum/0.0.0.1 Python/3.9.13 (Windows-10-10.0.22000-SP0)
    method: POST
    uri: https://eastus.quantum.azure.com/v1.0/subscriptions/00000000-0000-0000-0000-000000000000/resourceGroups/myresourcegroup/providers/Microsoft.Quantum/workspaces/myworkspace/storage/sasUri
  response:
    body:
      string: '{"sasUri": "https://mystorage.blob.core.windows.net/job-00000000-0000-0000-0000-000000000000?sv=PLACEHOLDER&sig=PLACEHOLDER&se=PLACEHOLDER&srt=co&ss=b&sp=racw",
        "access_token": "fake_token"}'
    headers:
      content-length:
      - '159'
      content-type:
      - application/json; charset=utf-8
      transfer-encoding:
      - chunked
    status:
      code: 200
      message: OK
- request:
    body: null
    headers:
      Accept:
      - application/xml
      Accept-Encoding:
      - gzip, deflate, br
      Connection:
      - keep-alive
      User-Agent:
      - azsdk-python-storage-blob/12.11.0 Python/3.9.13 (Windows-10-10.0.22000-SP0)
      x-ms-date:
<<<<<<< HEAD
      - Wed, 14 Sep 2022 23:51:59 GMT
=======
      - Wed, 14 Sep 2022 19:10:26 GMT
>>>>>>> 179fb04f
      x-ms-version:
      - '2021-04-10'
    method: GET
    uri: https://mystorage.blob.core.windows.net/job-00000000-0000-0000-0000-000000000000?restype=container&sv=PLACEHOLDER&sig=PLACEHOLDER&se=PLACEHOLDER&srt=co&ss=b&sp=racw
  response:
    body:
      string: "\uFEFF<?xml version=\"1.0\" encoding=\"utf-8\"?><Error><Code>ContainerNotFound</Code><Message>The
<<<<<<< HEAD
        specified container does not exist.\nRequestId:f99f43f2-801e-0003-4494-c85313000000\nTime:2022-09-14T23:51:59.8808283Z</Message></Error>"
=======
        specified container does not exist.\nRequestId:06f27a98-b01e-0018-1d6d-c86d10000000\nTime:2022-09-14T19:10:26.8876531Z</Message></Error>"
>>>>>>> 179fb04f
    headers:
      content-length:
      - '223'
      content-type:
      - application/xml
      x-ms-version:
      - '2021-04-10'
    status:
      code: 404
      message: The specified container does not exist.
- request:
    body: null
    headers:
      Accept:
      - application/xml
      Accept-Encoding:
      - gzip, deflate, br
      Connection:
      - keep-alive
      Content-Length:
      - '0'
      User-Agent:
      - azsdk-python-storage-blob/12.11.0 Python/3.9.13 (Windows-10-10.0.22000-SP0)
      x-ms-date:
<<<<<<< HEAD
      - Wed, 14 Sep 2022 23:51:59 GMT
=======
      - Wed, 14 Sep 2022 19:10:26 GMT
>>>>>>> 179fb04f
      x-ms-version:
      - '2021-04-10'
    method: PUT
    uri: https://mystorage.blob.core.windows.net/job-00000000-0000-0000-0000-000000000000?restype=container&sv=PLACEHOLDER&sig=PLACEHOLDER&se=PLACEHOLDER&srt=co&ss=b&sp=racw
  response:
    body:
      string: ''
    headers:
      content-length:
      - '0'
      x-ms-version:
      - '2021-04-10'
    status:
      code: 201
      message: Created
- request:
    body: null
    headers:
      Accept:
      - application/xml
      Accept-Encoding:
      - gzip, deflate, br
      Connection:
      - keep-alive
      User-Agent:
      - azsdk-python-storage-blob/12.11.0 Python/3.9.13 (Windows-10-10.0.22000-SP0)
      x-ms-date:
<<<<<<< HEAD
      - Wed, 14 Sep 2022 23:51:59 GMT
=======
      - Wed, 14 Sep 2022 19:10:27 GMT
>>>>>>> 179fb04f
      x-ms-version:
      - '2021-04-10'
    method: GET
    uri: https://mystorage.blob.core.windows.net/job-00000000-0000-0000-0000-000000000000?restype=container&sv=PLACEHOLDER&sig=PLACEHOLDER&se=PLACEHOLDER&srt=co&ss=b&sp=racw
  response:
    body:
      string: ''
    headers:
      content-length:
      - '0'
      x-ms-lease-state:
      - available
      x-ms-lease-status:
      - unlocked
      x-ms-version:
      - '2021-04-10'
    status:
      code: 200
      message: OK
- request:
<<<<<<< HEAD
    body: b'\x1f\x8b\x08\x00\x1di"c\x02\xffU\xccA\x0e\x83 \x10\x05\xd0\xab\x98YK\x03\xa8m\xec)\xbapWMCu\xda\x98\x08\x1a\xc0&\r\xe1\xee%\xb8\xa0\xac\x18\xfe\x9b\xf9\x0e$Z1\t+\xe0Z8PBb\x18\xa0Cc\xc9Mh\xb1,\xb8t(7\xd4\xb3z\x93\x1e8\xe5\x9c\xb6\xac&\xec\xdc\xb0\xe6\xd2\x03\xf8\xb2\x80q5\xf6\xf1\xda\xd5h\xe7U\xc5\xa2\x0fjs\xcc\xc0N\x14\xc2\x8e\xfdn\xb1z\xdb\x9fk\xfc\xa3\x96&\x04w\x07cxH\x15\xb2y\x8a\t+\x0b:\x84\xdeC\x9a\x04<\x836\x03\x96\x80\'\xa8\xb2\x0bRg\xf2w\x92\x03\x1f\xfc\xe0\xfd\x0fn\xbd*_\x1c\x01\x00\x00'
=======
    body: b'\x1f\x8b\x08\x00!\'"c\x02\xffU\xccA\x0e\x83 \x10\x05\xd0\xab\x98YK\x03\xa3.\xec)\xbapWMCu\xda\x98\x08\x12\xc0&\x8d\xe1\xee%\xb8\xb0\xac\x18\xfe\x9b\xf9;(\xf2r\x92^\xc2\xb5\xd8AKEq\x80\x8e\x9cg7i\xe5\xb2\xd0\xd2\x912dg\xfdf=
      G\xe4\xad\xa8\x99@\xc1\xb1\xe9\x01BY\xc0\xb8:\xffxmz\xf4\xf3\xaaS\xd1\x87\xac;f\x10\x17\x0eq\xc7\x7fM\xaa6\xdbsM\x7f\xb2\xca\xc5\xe0\xbe\xc3\x18\x1fV\xc5l\x9eR"\xca\x82\x0f\xb1\xf7\x90\xe6\x04\xcc\xa0\xcd@\x9c\x80\'T\xd9\x05\xab3\xf9;\xc9\x01\x870\x84\xf0\x03\x19\xf9\x8e
      \x1c\x01\x00\x00'
>>>>>>> 179fb04f
    headers:
      Accept:
      - application/xml
      Accept-Encoding:
      - gzip, deflate, br
      Connection:
      - keep-alive
      Content-Length:
      - '174'
      Content-Type:
      - application/octet-stream
      User-Agent:
      - azsdk-python-storage-blob/12.11.0 Python/3.9.13 (Windows-10-10.0.22000-SP0)
      x-ms-blob-type:
      - BlockBlob
      x-ms-date:
<<<<<<< HEAD
      - Wed, 14 Sep 2022 23:52:00 GMT
=======
      - Wed, 14 Sep 2022 19:10:27 GMT
>>>>>>> 179fb04f
      x-ms-version:
      - '2021-04-10'
    method: PUT
    uri: https://mystorage.blob.core.windows.net/job-00000000-0000-0000-0000-000000000000/inputData?sv=PLACEHOLDER&sig=PLACEHOLDER&se=PLACEHOLDER&srt=co&ss=b&sp=racw
  response:
    body:
      string: ''
    headers:
      content-length:
      - '0'
      x-ms-version:
      - '2021-04-10'
    status:
      code: 201
      message: Created
- request:
    body: 'b''{"id": "00000000-0000-0000-0000-000000000000", "name": "Test-ParallelTempering-\\"20210101-000000\\"",
      "containerUri": "https://mystorage.blob.core.windows.net/job-00000000-0000-0000-0000-000000000000?sv=PLACEHOLDER&sig=PLACEHOLDER&se=PLACEHOLDER&srt=co&ss=b&sp=racw",
      "inputDataUri": "https://mystorage.blob.core.windows.net/job-00000000-0000-0000-0000-000000000000/inputData",
      "inputDataFormat": "microsoft.qio.v2", "inputParams": {"params": {"sweeps":
      100}}, "providerId": "Microsoft", "target": "microsoft.paralleltempering.cpu",
      "outputDataFormat": "microsoft.qio-results.v2"}'''
    headers:
      Accept:
      - application/json
      Accept-Encoding:
      - gzip, deflate, br
      Connection:
      - keep-alive
      Content-Length:
      - '640'
      Content-Type:
      - application/json
      User-Agent:
      - testapp azsdk-python-quantum/0.0.0.1 Python/3.9.13 (Windows-10-10.0.22000-SP0)
    method: PUT
    uri: https://eastus.quantum.azure.com/v1.0/subscriptions/00000000-0000-0000-0000-000000000000/resourceGroups/myresourcegroup/providers/Microsoft.Quantum/workspaces/myworkspace/jobs/00000000-0000-0000-0000-000000000000
  response:
    body:
      string: '{"containerUri": "https://mystorage.blob.core.windows.net/job-00000000-0000-0000-0000-000000000000?sv=PLACEHOLDER&sig=PLACEHOLDER&se=PLACEHOLDER&srt=co&ss=b&sp=racw",
        "inputDataUri": "https://mystorage.blob.core.windows.net/job-00000000-0000-0000-0000-000000000000/inputData?sv=PLACEHOLDER&sr=b&sig=PLACEHOLDER&se=PLACEHOLDER&sp=rcw",
        "inputDataFormat": "microsoft.qio.v2", "inputParams": {"params": {"sweeps":
        100}}, "providerId": "microsoft", "target": "microsoft.paralleltempering.cpu",
        "metadata": null, "name": "Test-ParallelTempering-\"20210101-000000\"", "id":
        "00000000-0000-0000-0000-000000000000", "status": "Waiting", "outputDataFormat":
<<<<<<< HEAD
        "microsoft.qio-results.v2", "outputDataUri": "https://mystorage.blob.core.windows.net:443/job-00000000-0000-0000-0000-000000000000/outputData?sv=PLACEHOLDER&sig=PLACEHOLDER&se=PLACEHOLDER&srt=co&ss=b&sp=racw",
        "creationTime": "2022-09-14T23:52:00.9426419+00:00", "beginExecutionTime":
=======
        "microsoft.qio-results.v2", "outputDataUri": "https://azuresdkteststo.blob.core.windows.net:443/job-00000000-0000-0000-0000-000000000000/outputData?sv=PLACEHOLDER&sig=PLACEHOLDER&se=PLACEHOLDER&srt=co&ss=b&sp=racw",
        "creationTime": "2022-09-14T19:10:27.4739819+00:00", "beginExecutionTime":
>>>>>>> 179fb04f
        null, "endExecutionTime": null, "cancellationTime": null, "costEstimate":
        null, "errorData": null, "isCancelling": false, "tags": [], "access_token":
        "fake_token"}'
    headers:
      content-length:
<<<<<<< HEAD
      - '1027'
=======
      - '1033'
>>>>>>> 179fb04f
      content-type:
      - application/json; charset=utf-8
      transfer-encoding:
      - chunked
    status:
      code: 200
      message: OK
- request:
    body: null
    headers:
      Accept:
      - application/json
      Accept-Encoding:
      - gzip, deflate, br
      Connection:
      - keep-alive
      User-Agent:
      - testapp azsdk-python-quantum/0.0.0.1 Python/3.9.13 (Windows-10-10.0.22000-SP0)
    method: GET
    uri: https://eastus.quantum.azure.com/v1.0/subscriptions/00000000-0000-0000-0000-000000000000/resourceGroups/myresourcegroup/providers/Microsoft.Quantum/workspaces/myworkspace/jobs/00000000-0000-0000-0000-000000000000
  response:
    body:
      string: '{"containerUri": "https://mystorage.blob.core.windows.net/job-00000000-0000-0000-0000-000000000000?sv=PLACEHOLDER&sig=PLACEHOLDER&se=PLACEHOLDER&srt=co&ss=b&sp=racw",
<<<<<<< HEAD
        "inputDataUri": "https://mystorage.blob.core.windows.net/job-00000000-0000-0000-0000-000000000000/inputData?sv=PLACEHOLDER&sr=b&sig=PLACEHOLDER&se=PLACEHOLDER&sp=r&rscd=attachment%3B%20filename%3DTest-ParallelTempering-%252220210101-000000%2522-380f425f-3488-11ed-9326-6045bdc85d00.input.json",
=======
        "inputDataUri": "https://mystorage.blob.core.windows.net/job-00000000-0000-0000-0000-000000000000/inputData?sv=PLACEHOLDER&sr=b&sig=PLACEHOLDER&se=PLACEHOLDER&sp=r&rscd=attachment%3B%20filename%3DTest-ParallelTempering-%252220210101-000000%2522-e39e9618-3460-11ed-b59f-6045bdc85d00.input.json",
>>>>>>> 179fb04f
        "inputDataFormat": "microsoft.qio.v2", "inputParams": {"params": {"sweeps":
        100}}, "providerId": "microsoft", "target": "microsoft.paralleltempering.cpu",
        "metadata": null, "name": "Test-ParallelTempering-\"20210101-000000\"", "id":
        "00000000-0000-0000-0000-000000000000", "status": "Succeeded", "outputDataFormat":
<<<<<<< HEAD
        "microsoft.qio-results.v2", "outputDataUri": "https://mystorage.blob.core.windows.net/job-00000000-0000-0000-0000-000000000000/rawOutputData?sv=PLACEHOLDER&sr=b&sig=PLACEHOLDER&se=PLACEHOLDER&sp=r&rscd=attachment%3B%20filename%3DTest-ParallelTempering-%252220210101-000000%2522-380f425f-3488-11ed-9326-6045bdc85d00.output.json",
        "creationTime": "2022-09-14T23:52:00.9426419+00:00", "beginExecutionTime":
        "2022-09-14T23:51:56.5474383Z", "endExecutionTime": "2022-09-14T23:51:56.5988795Z",
=======
        "microsoft.qio-results.v2", "outputDataUri": "https://mystorage.blob.core.windows.net/job-00000000-0000-0000-0000-000000000000/rawOutputData?sv=PLACEHOLDER&sr=b&sig=PLACEHOLDER&se=PLACEHOLDER&sp=r&rscd=attachment%3B%20filename%3DTest-ParallelTempering-%252220210101-000000%2522-e39e9618-3460-11ed-b59f-6045bdc85d00.output.json",
        "creationTime": "2022-09-14T19:10:27.4739819+00:00", "beginExecutionTime":
        "2022-09-14T19:10:27.5507991Z", "endExecutionTime": "2022-09-14T19:10:27.6009297Z",
>>>>>>> 179fb04f
        "cancellationTime": null, "costEstimate": null, "errorData": null, "isCancelling":
        false, "tags": [], "access_token": "fake_token"}'
    headers:
      content-length:
      - '1327'
      content-type:
      - application/json; charset=utf-8
      transfer-encoding:
      - chunked
    status:
      code: 200
      message: OK
- request:
    body: null
    headers:
      Accept:
      - application/xml
      Accept-Encoding:
      - gzip, deflate, br
      Connection:
      - keep-alive
      User-Agent:
      - azsdk-python-storage-blob/12.11.0 Python/3.9.13 (Windows-10-10.0.22000-SP0)
      x-ms-date:
<<<<<<< HEAD
      - Wed, 14 Sep 2022 23:52:02 GMT
=======
      - Wed, 14 Sep 2022 19:10:29 GMT
>>>>>>> 179fb04f
      x-ms-range:
      - bytes=0-33554431
      x-ms-version:
      - '2021-04-10'
    method: GET
<<<<<<< HEAD
    uri: https://mystorage.blob.core.windows.net/job-00000000-0000-0000-0000-000000000000/rawOutputData?sv=PLACEHOLDER&sr=b&sig=PLACEHOLDER&se=PLACEHOLDER&sp=r&rscd=attachment%3B%20filename%3DTest-ParallelTempering-%252220210101-000000%2522-380f425f-3488-11ed-9326-6045bdc85d00.output.json
=======
    uri: https://mystorage.blob.core.windows.net/job-00000000-0000-0000-0000-000000000000/rawOutputData?sv=PLACEHOLDER&sr=b&sig=PLACEHOLDER&se=PLACEHOLDER&sp=r&rscd=attachment%3B%20filename%3DTest-ParallelTempering-%252220210101-000000%2522-e39e9618-3460-11ed-b59f-6045bdc85d00.output.json
>>>>>>> 179fb04f
  response:
    body:
      string: '{"version": "1.0", "configuration": {"0": 1, "1": 1, "2": 0, "3": 1},
        "cost": -5.0, "parameters": {"all_betas": {"segments": [{"type": "constant",
        "value": 0.1}, {"type": "constant", "value": 0.5}, {"type": "constant", "value":
        1.0}, {"type": "constant", "value": 2.0}, {"type": "constant", "value": 4.0}],
<<<<<<< HEAD
        "type": "segments"}, "seed": 3495966341, "sweeps": 100}, "solutions": [{"configuration":
=======
        "type": "segments"}, "seed": 3786837832, "sweeps": 100}, "solutions": [{"configuration":
>>>>>>> 179fb04f
        {"0": 1, "1": 1, "2": 0, "3": 1}, "cost": -5.0}], "access_token": "fake_token"}'
    headers:
      accept-ranges:
      - bytes
      content-length:
      - '660'
      content-range:
      - bytes 0-659/660
      content-type:
      - application/json
      x-ms-blob-content-md5:
<<<<<<< HEAD
      - HqKHxCUd5yDFCvqrm9mwEA==
      x-ms-blob-type:
      - BlockBlob
      x-ms-creation-time:
      - Wed, 14 Sep 2022 23:52:01 GMT
=======
      - 13Uk4dFf+Tj6HPjYIefZRg==
      x-ms-blob-type:
      - BlockBlob
      x-ms-creation-time:
      - Wed, 14 Sep 2022 19:10:27 GMT
>>>>>>> 179fb04f
      x-ms-lease-state:
      - available
      x-ms-lease-status:
      - unlocked
      x-ms-server-encrypted:
      - 'true'
      x-ms-version:
      - '2021-04-10'
    status:
      code: 206
      message: Partial Content
- request:
    body: null
    headers:
      Accept:
      - application/json
      Accept-Encoding:
      - gzip, deflate, br
      Connection:
      - keep-alive
      User-Agent:
      - testapp azsdk-python-quantum/0.0.0.1 Python/3.9.13 (Windows-10-10.0.22000-SP0)
    method: GET
    uri: https://eastus.quantum.azure.com/v1.0/subscriptions/00000000-0000-0000-0000-000000000000/resourceGroups/myresourcegroup/providers/Microsoft.Quantum/workspaces/myworkspace/jobs/00000000-0000-0000-0000-000000000000
  response:
    body:
      string: '{"containerUri": "https://mystorage.blob.core.windows.net/job-00000000-0000-0000-0000-000000000000?sv=PLACEHOLDER&sig=PLACEHOLDER&se=PLACEHOLDER&srt=co&ss=b&sp=racw",
<<<<<<< HEAD
        "inputDataUri": "https://mystorage.blob.core.windows.net/job-00000000-0000-0000-0000-000000000000/inputData?sv=PLACEHOLDER&sr=b&sig=PLACEHOLDER&se=PLACEHOLDER&sp=r&rscd=attachment%3B%20filename%3DTest-ParallelTempering-%252220210101-000000%2522-380f425f-3488-11ed-9326-6045bdc85d00.input.json",
=======
        "inputDataUri": "https://mystorage.blob.core.windows.net/job-00000000-0000-0000-0000-000000000000/inputData?sv=PLACEHOLDER&sr=b&sig=PLACEHOLDER&se=PLACEHOLDER&sp=r&rscd=attachment%3B%20filename%3DTest-ParallelTempering-%252220210101-000000%2522-e39e9618-3460-11ed-b59f-6045bdc85d00.input.json",
>>>>>>> 179fb04f
        "inputDataFormat": "microsoft.qio.v2", "inputParams": {"params": {"sweeps":
        100}}, "providerId": "microsoft", "target": "microsoft.paralleltempering.cpu",
        "metadata": null, "name": "Test-ParallelTempering-\"20210101-000000\"", "id":
        "00000000-0000-0000-0000-000000000000", "status": "Succeeded", "outputDataFormat":
<<<<<<< HEAD
        "microsoft.qio-results.v2", "outputDataUri": "https://mystorage.blob.core.windows.net/job-00000000-0000-0000-0000-000000000000/rawOutputData?sv=PLACEHOLDER&sr=b&sig=PLACEHOLDER&se=PLACEHOLDER&sp=r&rscd=attachment%3B%20filename%3DTest-ParallelTempering-%252220210101-000000%2522-380f425f-3488-11ed-9326-6045bdc85d00.output.json",
        "creationTime": "2022-09-14T23:52:00.9426419+00:00", "beginExecutionTime":
        "2022-09-14T23:51:56.5474383Z", "endExecutionTime": "2022-09-14T23:51:56.5988795Z",
=======
        "microsoft.qio-results.v2", "outputDataUri": "https://mystorage.blob.core.windows.net/job-00000000-0000-0000-0000-000000000000/rawOutputData?sv=PLACEHOLDER&sr=b&sig=PLACEHOLDER&se=PLACEHOLDER&sp=r&rscd=attachment%3B%20filename%3DTest-ParallelTempering-%252220210101-000000%2522-e39e9618-3460-11ed-b59f-6045bdc85d00.output.json",
        "creationTime": "2022-09-14T19:10:27.4739819+00:00", "beginExecutionTime":
        "2022-09-14T19:10:27.5507991Z", "endExecutionTime": "2022-09-14T19:10:27.6009297Z",
>>>>>>> 179fb04f
        "cancellationTime": null, "costEstimate": null, "errorData": null, "isCancelling":
        false, "tags": [], "access_token": "fake_token"}'
    headers:
      content-length:
      - '1327'
<<<<<<< HEAD
=======
      content-type:
      - application/json; charset=utf-8
      transfer-encoding:
      - chunked
    status:
      code: 200
      message: OK
- request:
    body: client_id=PLACEHOLDER&grant_type=client_credentials&client_info=1&client_secret=+EDw8Q~cbkbeadF.mrC6bAXxFEspQDblyNyuRkcfT&claims=PLACEHOLDER&scope=https%3A%2F%2Fquantum.microsoft.com%2F.default
    headers:
      Accept:
      - application/json
      Accept-Encoding:
      - gzip, deflate, br
      Connection:
      - keep-alive
      Content-Length:
      - '294'
      Content-Type:
      - application/x-www-form-urlencoded
      User-Agent:
      - azsdk-python-identity/1.10.0 Python/3.9.13 (Windows-10-10.0.22000-SP0)
      x-client-cpu:
      - x64
      x-client-current-telemetry:
      - 4|730,0|
      x-client-os:
      - win32
      x-client-sku:
      - MSAL.Python
      x-client-ver:
      - 1.18.0
    method: POST
    uri: https://login.microsoftonline.com/00000000-0000-0000-0000-000000000000/oauth2/v2.0/token
  response:
    body:
      string: '{"token_type": "Bearer", "expires_in": 86399, "ext_expires_in": 86399,
        "refresh_in": 43199, "access_token": "fake_token"}'
    headers:
      content-length:
      - '1741'
      content-type:
      - application/json; charset=utf-8
    status:
      code: 200
      message: OK
- request:
    body: 'b''{"containerName": "job-00000000-0000-0000-0000-000000000000"}'''
    headers:
      Accept:
      - application/json
      Accept-Encoding:
      - gzip, deflate, br
      Connection:
      - keep-alive
      Content-Length:
      - '61'
      Content-Type:
      - application/json
      User-Agent:
      - testapp azsdk-python-quantum/0.0.0.1 Python/3.9.13 (Windows-10-10.0.22000-SP0)
    method: POST
    uri: https://eastus.quantum.azure.com/v1.0/subscriptions/00000000-0000-0000-0000-000000000000/resourceGroups/myresourcegroup/providers/Microsoft.Quantum/workspaces/myworkspace/storage/sasUri
  response:
    body:
      string: '{"sasUri": "https://mystorage.blob.core.windows.net/job-00000000-0000-0000-0000-000000000000?sv=PLACEHOLDER&sig=PLACEHOLDER&se=PLACEHOLDER&srt=co&ss=b&sp=racw",
        "access_token": "fake_token"}'
    headers:
      content-length:
      - '159'
      content-type:
      - application/json; charset=utf-8
      transfer-encoding:
      - chunked
    status:
      code: 200
      message: OK
- request:
    body: null
    headers:
      Accept:
      - application/xml
      Accept-Encoding:
      - gzip, deflate, br
      Connection:
      - keep-alive
      User-Agent:
      - azsdk-python-storage-blob/12.11.0 Python/3.9.13 (Windows-10-10.0.22000-SP0)
      x-ms-date:
      - Wed, 14 Sep 2022 19:10:30 GMT
      x-ms-version:
      - '2021-04-10'
    method: GET
    uri: https://mystorage.blob.core.windows.net/job-00000000-0000-0000-0000-000000000000?restype=container&sv=PLACEHOLDER&sig=PLACEHOLDER&se=PLACEHOLDER&srt=co&ss=b&sp=racw
  response:
    body:
      string: "\uFEFF<?xml version=\"1.0\" encoding=\"utf-8\"?><Error><Code>ContainerNotFound</Code><Message>The
        specified container does not exist.\nRequestId:e483ba3e-a01e-0004-5f6d-c83f70000000\nTime:2022-09-14T19:10:30.9117590Z</Message></Error>"
    headers:
      content-length:
      - '223'
      content-type:
      - application/xml
      x-ms-version:
      - '2021-04-10'
    status:
      code: 404
      message: The specified container does not exist.
- request:
    body: null
    headers:
      Accept:
      - application/xml
      Accept-Encoding:
      - gzip, deflate, br
      Connection:
      - keep-alive
      Content-Length:
      - '0'
      User-Agent:
      - azsdk-python-storage-blob/12.11.0 Python/3.9.13 (Windows-10-10.0.22000-SP0)
      x-ms-date:
      - Wed, 14 Sep 2022 19:10:30 GMT
      x-ms-version:
      - '2021-04-10'
    method: PUT
    uri: https://mystorage.blob.core.windows.net/job-00000000-0000-0000-0000-000000000000?restype=container&sv=PLACEHOLDER&sig=PLACEHOLDER&se=PLACEHOLDER&srt=co&ss=b&sp=racw
  response:
    body:
      string: ''
    headers:
      content-length:
      - '0'
      x-ms-version:
      - '2021-04-10'
    status:
      code: 201
      message: Created
- request:
    body: null
    headers:
      Accept:
      - application/xml
      Accept-Encoding:
      - gzip, deflate, br
      Connection:
      - keep-alive
      User-Agent:
      - azsdk-python-storage-blob/12.11.0 Python/3.9.13 (Windows-10-10.0.22000-SP0)
      x-ms-date:
      - Wed, 14 Sep 2022 19:10:31 GMT
      x-ms-version:
      - '2021-04-10'
    method: GET
    uri: https://mystorage.blob.core.windows.net/job-00000000-0000-0000-0000-000000000000?restype=container&sv=PLACEHOLDER&sig=PLACEHOLDER&se=PLACEHOLDER&srt=co&ss=b&sp=racw
  response:
    body:
      string: ''
    headers:
      content-length:
      - '0'
      x-ms-lease-state:
      - available
      x-ms-lease-status:
      - unlocked
      x-ms-version:
      - '2021-04-10'
    status:
      code: 200
      message: OK
- request:
    body: b'\x1f\x8b\x08\x00%\'"c\x02\xffm\x8f\xc1\x0e\x83 \x10D\x7f\xc5\xecY\x1a@{\xb0_\xd1\x83\xb7j\x0c\xd5\xad1\x014\x80M\x1a\xe3\xbf\x97b\x1a%m8\xb0\x99\xc7\xce\x0c\x0b(t\xa2\x13N\xc0%Y@\x0b\x85~\x80\x12\xad#Wa\x84\x94(KT\x13\x9aA\xf7\xa4\x02N9\xa7\x05\xcb\t\xe3\x8c\xf2\xa2\x02X\xd3\x04\xda\xd1\xba\xe61\xeb\xd6\r\xa3\x0eFO4v\x9b\x81\x9d(\xf87\xee5\x05\xebi\xbe\x8fMo\xc6y\xc2.\xe8h\x94\xf5\xe0\xb6@\xeb/\x92ym\xe8\x82\xc2\xd2\x84\xd6\xde\x7f#\xe7\x1d\xf0\x08\x14\x11`;\xe0;\xc8\xa2\r\x92G\xe4\xb0\x12\x03^\xaf\xf5\xb7bce\xbb\xd7d\xbf\xcd\x0fi\x87\xa8\xe3w\xfe\xc6|2\xfcY\xdf\x07ov\x87\x8a\x01\x00\x00'
    headers:
      Accept:
      - application/xml
      Accept-Encoding:
      - gzip, deflate, br
      Connection:
      - keep-alive
      Content-Length:
      - '203'
      Content-Type:
      - application/octet-stream
      User-Agent:
      - azsdk-python-storage-blob/12.11.0 Python/3.9.13 (Windows-10-10.0.22000-SP0)
      x-ms-blob-type:
      - BlockBlob
      x-ms-date:
      - Wed, 14 Sep 2022 19:10:31 GMT
      x-ms-version:
      - '2021-04-10'
    method: PUT
    uri: https://mystorage.blob.core.windows.net/job-00000000-0000-0000-0000-000000000000/inputData?sv=PLACEHOLDER&sig=PLACEHOLDER&se=PLACEHOLDER&srt=co&ss=b&sp=racw
  response:
    body:
      string: ''
    headers:
      content-length:
      - '0'
      x-ms-version:
      - '2021-04-10'
    status:
      code: 201
      message: Created
- request:
    body: 'b''{"id": "00000000-0000-0000-0000-000000000000", "name": "Test-ParallelTempering-\\"20210101-000000\\"",
      "containerUri": "https://mystorage.blob.core.windows.net/job-00000000-0000-0000-0000-000000000000?sv=PLACEHOLDER&sig=PLACEHOLDER&se=PLACEHOLDER&srt=co&ss=b&sp=racw",
      "inputDataUri": "https://mystorage.blob.core.windows.net/job-00000000-0000-0000-0000-000000000000/inputData",
      "inputDataFormat": "microsoft.qio.v2", "inputParams": {"params": {"sweeps":
      100}}, "providerId": "Microsoft", "target": "microsoft.paralleltempering.cpu",
      "outputDataFormat": "microsoft.qio-results.v2"}'''
    headers:
      Accept:
      - application/json
      Accept-Encoding:
      - gzip, deflate, br
      Connection:
      - keep-alive
      Content-Length:
      - '644'
      Content-Type:
      - application/json
      User-Agent:
      - testapp azsdk-python-quantum/0.0.0.1 Python/3.9.13 (Windows-10-10.0.22000-SP0)
    method: PUT
    uri: https://eastus.quantum.azure.com/v1.0/subscriptions/00000000-0000-0000-0000-000000000000/resourceGroups/myresourcegroup/providers/Microsoft.Quantum/workspaces/myworkspace/jobs/00000000-0000-0000-0000-000000000000
  response:
    body:
      string: '{"containerUri": "https://mystorage.blob.core.windows.net/job-00000000-0000-0000-0000-000000000000?sv=PLACEHOLDER&sig=PLACEHOLDER&se=PLACEHOLDER&srt=co&ss=b&sp=racw",
        "inputDataUri": "https://mystorage.blob.core.windows.net/job-00000000-0000-0000-0000-000000000000/inputData?sv=PLACEHOLDER&sr=b&sig=PLACEHOLDER&se=PLACEHOLDER&sp=rcw",
        "inputDataFormat": "microsoft.qio.v2", "inputParams": {"params": {"sweeps":
        100}}, "providerId": "microsoft", "target": "microsoft.paralleltempering.cpu",
        "metadata": null, "name": "Test-ParallelTempering-\"20210101-000000\"", "id":
        "00000000-0000-0000-0000-000000000000", "status": "Waiting", "outputDataFormat":
        "microsoft.qio-results.v2", "outputDataUri": "https://azuresdkteststo.blob.core.windows.net:443/job-00000000-0000-0000-0000-000000000000/outputData?sv=PLACEHOLDER&sig=PLACEHOLDER&se=PLACEHOLDER&srt=co&ss=b&sp=racw",
        "creationTime": "2022-09-14T19:10:31.452766+00:00", "beginExecutionTime":
        null, "endExecutionTime": null, "cancellationTime": null, "costEstimate":
        null, "errorData": null, "isCancelling": false, "tags": [], "access_token":
        "fake_token"}'
    headers:
      content-length:
      - '1032'
      content-type:
      - application/json; charset=utf-8
      transfer-encoding:
      - chunked
    status:
      code: 200
      message: OK
- request:
    body: null
    headers:
      Accept:
      - application/json
      Accept-Encoding:
      - gzip, deflate, br
      Connection:
      - keep-alive
      User-Agent:
      - testapp azsdk-python-quantum/0.0.0.1 Python/3.9.13 (Windows-10-10.0.22000-SP0)
    method: GET
    uri: https://eastus.quantum.azure.com/v1.0/subscriptions/00000000-0000-0000-0000-000000000000/resourceGroups/myresourcegroup/providers/Microsoft.Quantum/workspaces/myworkspace/jobs/00000000-0000-0000-0000-000000000000
  response:
    body:
      string: '{"containerUri": "https://mystorage.blob.core.windows.net/job-00000000-0000-0000-0000-000000000000?sv=PLACEHOLDER&sig=PLACEHOLDER&se=PLACEHOLDER&srt=co&ss=b&sp=racw",
        "inputDataUri": "https://mystorage.blob.core.windows.net/job-00000000-0000-0000-0000-000000000000/inputData?sv=PLACEHOLDER&sr=b&sig=PLACEHOLDER&se=PLACEHOLDER&sp=r&rscd=attachment%3B%20filename%3DTest-ParallelTempering-%252220210101-000000%2522-e5f656ed-3460-11ed-91e2-6045bdc85d00.input.json",
        "inputDataFormat": "microsoft.qio.v2", "inputParams": {"params": {"sweeps":
        100}}, "providerId": "microsoft", "target": "microsoft.paralleltempering.cpu",
        "metadata": null, "name": "Test-ParallelTempering-\"20210101-000000\"", "id":
        "00000000-0000-0000-0000-000000000000", "status": "Succeeded", "outputDataFormat":
        "microsoft.qio-results.v2", "outputDataUri": "https://mystorage.blob.core.windows.net/job-00000000-0000-0000-0000-000000000000/rawOutputData?sv=PLACEHOLDER&sr=b&sig=PLACEHOLDER&se=PLACEHOLDER&sp=r&rscd=attachment%3B%20filename%3DTest-ParallelTempering-%252220210101-000000%2522-e5f656ed-3460-11ed-91e2-6045bdc85d00.output.json",
        "creationTime": "2022-09-14T19:10:31.452766+00:00", "beginExecutionTime":
        "2022-09-14T19:10:28.4686029Z", "endExecutionTime": "2022-09-14T19:10:28.521778Z",
        "cancellationTime": null, "costEstimate": null, "errorData": null, "isCancelling":
        false, "tags": [], "access_token": "fake_token"}'
    headers:
      content-length:
      - '1325'
      content-type:
      - application/json; charset=utf-8
      transfer-encoding:
      - chunked
    status:
      code: 200
      message: OK
- request:
    body: null
    headers:
      Accept:
      - application/xml
      Accept-Encoding:
      - gzip, deflate, br
      Connection:
      - keep-alive
      User-Agent:
      - azsdk-python-storage-blob/12.11.0 Python/3.9.13 (Windows-10-10.0.22000-SP0)
      x-ms-date:
      - Wed, 14 Sep 2022 19:10:34 GMT
      x-ms-range:
      - bytes=0-33554431
      x-ms-version:
      - '2021-04-10'
    method: GET
    uri: https://mystorage.blob.core.windows.net/job-00000000-0000-0000-0000-000000000000/rawOutputData?sv=PLACEHOLDER&sr=b&sig=PLACEHOLDER&se=PLACEHOLDER&sp=r&rscd=attachment%3B%20filename%3DTest-ParallelTempering-%252220210101-000000%2522-e5f656ed-3460-11ed-91e2-6045bdc85d00.output.json
  response:
    body:
      string: '{"version": "1.0", "configuration": {"0": 0, "1": 0, "2": 0, "3": 0},
        "cost": 0.0, "parameters": {"all_betas": {"segments": [{"type": "constant",
        "value": 0.1}, {"type": "constant", "value": 0.5}, {"type": "constant", "value":
        1.0}, {"type": "constant", "value": 2.0}, {"type": "constant", "value": 4.0}],
        "type": "segments"}, "seed": 3787751282, "sweeps": 100}, "solutions": [{"configuration":
        {"0": 0, "1": 0, "2": 0, "3": 0}, "cost": 0.0}], "access_token": "fake_token"}'
    headers:
      accept-ranges:
      - bytes
      content-length:
      - '658'
      content-range:
      - bytes 0-657/658
      content-type:
      - application/json
      x-ms-blob-content-md5:
      - KgAaUeWOggt3lH307XlJfQ==
      x-ms-blob-type:
      - BlockBlob
      x-ms-creation-time:
      - Wed, 14 Sep 2022 19:10:31 GMT
      x-ms-lease-state:
      - available
      x-ms-lease-status:
      - unlocked
      x-ms-server-encrypted:
      - 'true'
      x-ms-version:
      - '2021-04-10'
    status:
      code: 206
      message: Partial Content
- request:
    body: null
    headers:
      Accept:
      - application/json
      Accept-Encoding:
      - gzip, deflate, br
      Connection:
      - keep-alive
      User-Agent:
      - testapp azsdk-python-quantum/0.0.0.1 Python/3.9.13 (Windows-10-10.0.22000-SP0)
    method: GET
    uri: https://eastus.quantum.azure.com/v1.0/subscriptions/00000000-0000-0000-0000-000000000000/resourceGroups/myresourcegroup/providers/Microsoft.Quantum/workspaces/myworkspace/jobs/00000000-0000-0000-0000-000000000000
  response:
    body:
      string: '{"containerUri": "https://mystorage.blob.core.windows.net/job-00000000-0000-0000-0000-000000000000?sv=PLACEHOLDER&sig=PLACEHOLDER&se=PLACEHOLDER&srt=co&ss=b&sp=racw",
        "inputDataUri": "https://mystorage.blob.core.windows.net/job-00000000-0000-0000-0000-000000000000/inputData?sv=PLACEHOLDER&sr=b&sig=PLACEHOLDER&se=PLACEHOLDER&sp=r&rscd=attachment%3B%20filename%3DTest-ParallelTempering-%252220210101-000000%2522-e5f656ed-3460-11ed-91e2-6045bdc85d00.input.json",
        "inputDataFormat": "microsoft.qio.v2", "inputParams": {"params": {"sweeps":
        100}}, "providerId": "microsoft", "target": "microsoft.paralleltempering.cpu",
        "metadata": null, "name": "Test-ParallelTempering-\"20210101-000000\"", "id":
        "00000000-0000-0000-0000-000000000000", "status": "Succeeded", "outputDataFormat":
        "microsoft.qio-results.v2", "outputDataUri": "https://mystorage.blob.core.windows.net/job-00000000-0000-0000-0000-000000000000/rawOutputData?sv=PLACEHOLDER&sr=b&sig=PLACEHOLDER&se=PLACEHOLDER&sp=r&rscd=attachment%3B%20filename%3DTest-ParallelTempering-%252220210101-000000%2522-e5f656ed-3460-11ed-91e2-6045bdc85d00.output.json",
        "creationTime": "2022-09-14T19:10:31.452766+00:00", "beginExecutionTime":
        "2022-09-14T19:10:28.4686029Z", "endExecutionTime": "2022-09-14T19:10:28.521778Z",
        "cancellationTime": null, "costEstimate": null, "errorData": null, "isCancelling":
        false, "tags": [], "access_token": "fake_token"}'
    headers:
      content-length:
      - '1325'
>>>>>>> 179fb04f
      content-type:
      - application/json; charset=utf-8
      transfer-encoding:
      - chunked
    status:
      code: 200
      message: OK
- request:
    body: client_id=PLACEHOLDER&grant_type=client_credentials&client_info=1&client_secret=PLACEHOLDER&claims=PLACEHOLDER&scope=https%3A%2F%2Fquantum.microsoft.com%2F.default
    headers:
      Accept:
      - application/json
      Accept-Encoding:
      - gzip, deflate, br
      Connection:
      - keep-alive
      Content-Length:
      - '294'
      Content-Type:
      - application/x-www-form-urlencoded
      User-Agent:
      - azsdk-python-identity/1.10.0 Python/3.9.13 (Windows-10-10.0.22000-SP0)
      x-client-cpu:
      - x64
      x-client-current-telemetry:
      - 4|730,0|
      x-client-os:
      - win32
      x-client-sku:
      - MSAL.Python
      x-client-ver:
      - 1.18.0
    method: POST
    uri: https://login.microsoftonline.com/00000000-0000-0000-0000-000000000000/oauth2/v2.0/token
  response:
    body:
      string: '{"token_type": "Bearer", "expires_in": 86399, "ext_expires_in": 86399,
        "refresh_in": 43199, "access_token": "fake_token"}'
    headers:
      content-length:
      - '1741'
      content-type:
      - application/json; charset=utf-8
    status:
      code: 200
      message: OK
- request:
    body: 'b''{"containerName": "job-00000000-0000-0000-0000-000000000000"}'''
    headers:
      Accept:
      - application/json
      Accept-Encoding:
      - gzip, deflate, br
      Connection:
      - keep-alive
      Content-Length:
      - '61'
      Content-Type:
      - application/json
      User-Agent:
      - testapp azsdk-python-quantum/0.0.0.1 Python/3.9.13 (Windows-10-10.0.22000-SP0)
    method: POST
    uri: https://eastus.quantum.azure.com/v1.0/subscriptions/00000000-0000-0000-0000-000000000000/resourceGroups/myresourcegroup/providers/Microsoft.Quantum/workspaces/myworkspace/storage/sasUri
  response:
    body:
      string: '{"sasUri": "https://mystorage.blob.core.windows.net/job-00000000-0000-0000-0000-000000000000?sv=PLACEHOLDER&sig=PLACEHOLDER&se=PLACEHOLDER&srt=co&ss=b&sp=racw",
        "access_token": "fake_token"}'
    headers:
      content-length:
      - '159'
      content-type:
      - application/json; charset=utf-8
      transfer-encoding:
      - chunked
    status:
      code: 200
      message: OK
- request:
    body: null
    headers:
      Accept:
      - application/xml
      Accept-Encoding:
      - gzip, deflate, br
      Connection:
      - keep-alive
      User-Agent:
      - azsdk-python-storage-blob/12.11.0 Python/3.9.13 (Windows-10-10.0.22000-SP0)
      x-ms-date:
      - Wed, 14 Sep 2022 23:52:05 GMT
      x-ms-version:
      - '2021-04-10'
    method: GET
    uri: https://mystorage.blob.core.windows.net/job-00000000-0000-0000-0000-000000000000?restype=container&sv=PLACEHOLDER&sig=PLACEHOLDER&se=PLACEHOLDER&srt=co&ss=b&sp=racw
  response:
    body:
      string: "\uFEFF<?xml version=\"1.0\" encoding=\"utf-8\"?><Error><Code>ContainerNotFound</Code><Message>The
        specified container does not exist.\nRequestId:42c9dad1-701e-005a-3f94-c8d490000000\nTime:2022-09-14T23:52:05.7376848Z</Message></Error>"
    headers:
      content-length:
      - '223'
      content-type:
      - application/xml
      x-ms-version:
      - '2021-04-10'
    status:
      code: 404
      message: The specified container does not exist.
- request:
    body: null
    headers:
      Accept:
      - application/xml
      Accept-Encoding:
      - gzip, deflate, br
      Connection:
      - keep-alive
      Content-Length:
      - '0'
      User-Agent:
      - azsdk-python-storage-blob/12.11.0 Python/3.9.13 (Windows-10-10.0.22000-SP0)
      x-ms-date:
      - Wed, 14 Sep 2022 23:52:05 GMT
      x-ms-version:
      - '2021-04-10'
    method: PUT
    uri: https://mystorage.blob.core.windows.net/job-00000000-0000-0000-0000-000000000000?restype=container&sv=PLACEHOLDER&sig=PLACEHOLDER&se=PLACEHOLDER&srt=co&ss=b&sp=racw
  response:
    body:
      string: ''
    headers:
      content-length:
      - '0'
      x-ms-version:
      - '2021-04-10'
    status:
      code: 201
      message: Created
- request:
    body: null
    headers:
      Accept:
      - application/xml
      Accept-Encoding:
      - gzip, deflate, br
      Connection:
      - keep-alive
      User-Agent:
      - azsdk-python-storage-blob/12.11.0 Python/3.9.13 (Windows-10-10.0.22000-SP0)
      x-ms-date:
      - Wed, 14 Sep 2022 23:52:05 GMT
      x-ms-version:
      - '2021-04-10'
    method: GET
    uri: https://mystorage.blob.core.windows.net/job-00000000-0000-0000-0000-000000000000?restype=container&sv=PLACEHOLDER&sig=PLACEHOLDER&se=PLACEHOLDER&srt=co&ss=b&sp=racw
  response:
    body:
      string: ''
    headers:
      content-length:
      - '0'
      x-ms-lease-state:
      - available
      x-ms-lease-status:
      - unlocked
      x-ms-version:
      - '2021-04-10'
    status:
      code: 200
      message: OK
- request:
    body: b'\x1f\x8b\x08\x00#i"c\x02\xffm\x8fQ\x0b\x83 \x14\x85\xffJ\xdc\xe7\x1cj5h\xbfb\x0f\xbd\xad\x08Ww\x11T\x86\xda`D\xff}\xae\x18*\x1b>x9\x9f\xf7\x9c\xe3\n#\x1a\xd1\n#\xe0\x12\xad0\x89\x11\xed\x00\x05jC\xaeB\x89a\xc0\xa1\xc0qF\xd5O\x1d)\x81S\xcei\xceR\xc2\xce\x19\xa7I\t\xb0\xc5\x114R\x9b\xfa\xb1L\x8d\xe9\xe5\xb4\x1b=Q\xe9c\x06v\xa2`\xdf\x98\xd7\xbc[\xcf\xcb]\xd6\x9d\x92\xcb\x8c\xed\xae\xa3\x1a\xb5\x05\xb7\x15\x1a{\x91\xc4j}\xbb+,\x8ehe\xfd\x0f\x929\xc0\x03\x90\x07\x809\xc0\x1dH\x82\r\x92\x06\xc4[\t\x01\xaf\xb6\xea[\xb1\xd6C\xe3j\xb2\xdf\xe6^\x9a\x17\xe5\x7f\xe7o\xcc\'\xc3\x9e\xed\r\xbb\x1b\x19f\x8a\x01\x00\x00'
    headers:
      Accept:
      - application/xml
      Accept-Encoding:
      - gzip, deflate, br
      Connection:
      - keep-alive
      Content-Length:
      - '204'
      Content-Type:
      - application/octet-stream
      User-Agent:
      - azsdk-python-storage-blob/12.11.0 Python/3.9.13 (Windows-10-10.0.22000-SP0)
      x-ms-blob-type:
      - BlockBlob
      x-ms-date:
      - Wed, 14 Sep 2022 23:52:06 GMT
      x-ms-version:
      - '2021-04-10'
    method: PUT
    uri: https://mystorage.blob.core.windows.net/job-00000000-0000-0000-0000-000000000000/inputData?sv=PLACEHOLDER&sig=PLACEHOLDER&se=PLACEHOLDER&srt=co&ss=b&sp=racw
  response:
    body:
      string: ''
    headers:
      content-length:
      - '0'
      x-ms-version:
      - '2021-04-10'
    status:
      code: 201
      message: Created
- request:
    body: 'b''{"id": "00000000-0000-0000-0000-000000000000", "name": "Test-ParallelTempering-\\"20210101-000000\\"",
      "containerUri": "https://mystorage.blob.core.windows.net/job-00000000-0000-0000-0000-000000000000?sv=PLACEHOLDER&sig=PLACEHOLDER&se=PLACEHOLDER&srt=co&ss=b&sp=racw",
      "inputDataUri": "https://mystorage.blob.core.windows.net/job-00000000-0000-0000-0000-000000000000/inputData",
      "inputDataFormat": "microsoft.qio.v2", "inputParams": {"params": {"sweeps":
      100}}, "providerId": "Microsoft", "target": "microsoft.paralleltempering.cpu",
      "outputDataFormat": "microsoft.qio-results.v2"}'''
    headers:
      Accept:
      - application/json
      Accept-Encoding:
      - gzip, deflate, br
      Connection:
      - keep-alive
      Content-Length:
      - '644'
      Content-Type:
      - application/json
      User-Agent:
      - testapp azsdk-python-quantum/0.0.0.1 Python/3.9.13 (Windows-10-10.0.22000-SP0)
    method: PUT
    uri: https://eastus.quantum.azure.com/v1.0/subscriptions/00000000-0000-0000-0000-000000000000/resourceGroups/myresourcegroup/providers/Microsoft.Quantum/workspaces/myworkspace/jobs/00000000-0000-0000-0000-000000000000
  response:
    body:
      string: '{"containerUri": "https://mystorage.blob.core.windows.net/job-00000000-0000-0000-0000-000000000000?sv=PLACEHOLDER&sig=PLACEHOLDER&se=PLACEHOLDER&srt=co&ss=b&sp=racw",
        "inputDataUri": "https://mystorage.blob.core.windows.net/job-00000000-0000-0000-0000-000000000000/inputData?sv=PLACEHOLDER&sr=b&sig=PLACEHOLDER&se=PLACEHOLDER&sp=rcw",
        "inputDataFormat": "microsoft.qio.v2", "inputParams": {"params": {"sweeps":
        100}}, "providerId": "microsoft", "target": "microsoft.paralleltempering.cpu",
        "metadata": null, "name": "Test-ParallelTempering-\"20210101-000000\"", "id":
        "00000000-0000-0000-0000-000000000000", "status": "Waiting", "outputDataFormat":
        "microsoft.qio-results.v2", "outputDataUri": "https://mystorage.blob.core.windows.net:443/job-00000000-0000-0000-0000-000000000000/outputData?sv=PLACEHOLDER&sig=PLACEHOLDER&se=PLACEHOLDER&srt=co&ss=b&sp=racw",
        "creationTime": "2022-09-14T23:52:06.8593575+00:00", "beginExecutionTime":
        null, "endExecutionTime": null, "cancellationTime": null, "costEstimate":
        null, "errorData": null, "isCancelling": false, "tags": [], "access_token":
        "fake_token"}'
    headers:
      content-length:
      - '1027'
      content-type:
      - application/json; charset=utf-8
      transfer-encoding:
      - chunked
    status:
      code: 200
      message: OK
- request:
    body: null
    headers:
      Accept:
      - application/json
      Accept-Encoding:
      - gzip, deflate, br
      Connection:
      - keep-alive
      User-Agent:
      - testapp azsdk-python-quantum/0.0.0.1 Python/3.9.13 (Windows-10-10.0.22000-SP0)
    method: GET
    uri: https://eastus.quantum.azure.com/v1.0/subscriptions/00000000-0000-0000-0000-000000000000/resourceGroups/myresourcegroup/providers/Microsoft.Quantum/workspaces/myworkspace/jobs/00000000-0000-0000-0000-000000000000
  response:
    body:
      string: '{"containerUri": "https://mystorage.blob.core.windows.net/job-00000000-0000-0000-0000-000000000000?sv=PLACEHOLDER&sig=PLACEHOLDER&se=PLACEHOLDER&srt=co&ss=b&sp=racw",
        "inputDataUri": "https://mystorage.blob.core.windows.net/job-00000000-0000-0000-0000-000000000000/inputData?sv=PLACEHOLDER&sr=b&sig=PLACEHOLDER&se=PLACEHOLDER&sp=r&rscd=attachment%3B%20filename%3DTest-ParallelTempering-%252220210101-000000%2522-3b74f522-3488-11ed-baaa-6045bdc85d00.input.json",
        "inputDataFormat": "microsoft.qio.v2", "inputParams": {"params": {"sweeps":
        100}}, "providerId": "microsoft", "target": "microsoft.paralleltempering.cpu",
        "metadata": null, "name": "Test-ParallelTempering-\"20210101-000000\"", "id":
        "00000000-0000-0000-0000-000000000000", "status": "Succeeded", "outputDataFormat":
        "microsoft.qio-results.v2", "outputDataUri": "https://mystorage.blob.core.windows.net/job-00000000-0000-0000-0000-000000000000/rawOutputData?sv=PLACEHOLDER&sr=b&sig=PLACEHOLDER&se=PLACEHOLDER&sp=r&rscd=attachment%3B%20filename%3DTest-ParallelTempering-%252220210101-000000%2522-3b74f522-3488-11ed-baaa-6045bdc85d00.output.json",
        "creationTime": "2022-09-14T23:52:06.8593575+00:00", "beginExecutionTime":
        "2022-09-14T23:52:05.5344877Z", "endExecutionTime": "2022-09-14T23:52:05.5859181Z",
        "cancellationTime": null, "costEstimate": null, "errorData": null, "isCancelling":
        false, "tags": [], "access_token": "fake_token"}'
    headers:
      content-length:
      - '1327'
      content-type:
      - application/json; charset=utf-8
      transfer-encoding:
      - chunked
    status:
      code: 200
      message: OK
- request:
    body: null
    headers:
      Accept:
      - application/xml
      Accept-Encoding:
      - gzip, deflate, br
      Connection:
      - keep-alive
      User-Agent:
      - azsdk-python-storage-blob/12.11.0 Python/3.9.13 (Windows-10-10.0.22000-SP0)
      x-ms-date:
      - Wed, 14 Sep 2022 23:52:08 GMT
      x-ms-range:
      - bytes=0-33554431
      x-ms-version:
      - '2021-04-10'
    method: GET
    uri: https://mystorage.blob.core.windows.net/job-00000000-0000-0000-0000-000000000000/rawOutputData?sv=PLACEHOLDER&sr=b&sig=PLACEHOLDER&se=PLACEHOLDER&sp=r&rscd=attachment%3B%20filename%3DTest-ParallelTempering-%252220210101-000000%2522-3b74f522-3488-11ed-baaa-6045bdc85d00.output.json
  response:
    body:
      string: '{"version": "1.0", "configuration": {"0": 0, "1": 0, "2": 0, "3": 0},
        "cost": 0.0, "parameters": {"all_betas": {"segments": [{"type": "constant",
        "value": 0.1}, {"type": "constant", "value": 0.5}, {"type": "constant", "value":
        1.0}, {"type": "constant", "value": 2.0}, {"type": "constant", "value": 4.0}],
        "type": "segments"}, "seed": 3504946980, "sweeps": 100}, "solutions": [{"configuration":
        {"0": 0, "1": 0, "2": 0, "3": 0}, "cost": 0.0}], "access_token": "fake_token"}'
    headers:
      accept-ranges:
      - bytes
      content-length:
      - '658'
      content-range:
      - bytes 0-657/658
      content-type:
      - application/json
      x-ms-blob-content-md5:
      - Y9fP9XSMVKoIKqeRzWphcg==
      x-ms-blob-type:
      - BlockBlob
      x-ms-creation-time:
      - Wed, 14 Sep 2022 23:52:07 GMT
      x-ms-lease-state:
      - available
      x-ms-lease-status:
      - unlocked
      x-ms-server-encrypted:
      - 'true'
      x-ms-version:
      - '2021-04-10'
    status:
      code: 206
      message: Partial Content
- request:
    body: null
    headers:
      Accept:
      - application/json
      Accept-Encoding:
      - gzip, deflate, br
      Connection:
      - keep-alive
      User-Agent:
      - testapp azsdk-python-quantum/0.0.0.1 Python/3.9.13 (Windows-10-10.0.22000-SP0)
    method: GET
    uri: https://eastus.quantum.azure.com/v1.0/subscriptions/00000000-0000-0000-0000-000000000000/resourceGroups/myresourcegroup/providers/Microsoft.Quantum/workspaces/myworkspace/jobs/00000000-0000-0000-0000-000000000000
  response:
    body:
      string: '{"containerUri": "https://mystorage.blob.core.windows.net/job-00000000-0000-0000-0000-000000000000?sv=PLACEHOLDER&sig=PLACEHOLDER&se=PLACEHOLDER&srt=co&ss=b&sp=racw",
        "inputDataUri": "https://mystorage.blob.core.windows.net/job-00000000-0000-0000-0000-000000000000/inputData?sv=PLACEHOLDER&sr=b&sig=PLACEHOLDER&se=PLACEHOLDER&sp=r&rscd=attachment%3B%20filename%3DTest-ParallelTempering-%252220210101-000000%2522-3b74f522-3488-11ed-baaa-6045bdc85d00.input.json",
        "inputDataFormat": "microsoft.qio.v2", "inputParams": {"params": {"sweeps":
        100}}, "providerId": "microsoft", "target": "microsoft.paralleltempering.cpu",
        "metadata": null, "name": "Test-ParallelTempering-\"20210101-000000\"", "id":
        "00000000-0000-0000-0000-000000000000", "status": "Succeeded", "outputDataFormat":
        "microsoft.qio-results.v2", "outputDataUri": "https://mystorage.blob.core.windows.net/job-00000000-0000-0000-0000-000000000000/rawOutputData?sv=PLACEHOLDER&sr=b&sig=PLACEHOLDER&se=PLACEHOLDER&sp=r&rscd=attachment%3B%20filename%3DTest-ParallelTempering-%252220210101-000000%2522-3b74f522-3488-11ed-baaa-6045bdc85d00.output.json",
        "creationTime": "2022-09-14T23:52:06.8593575+00:00", "beginExecutionTime":
        "2022-09-14T23:52:05.5344877Z", "endExecutionTime": "2022-09-14T23:52:05.5859181Z",
        "cancellationTime": null, "costEstimate": null, "errorData": null, "isCancelling":
        false, "tags": [], "access_token": "fake_token"}'
    headers:
      content-length:
      - '1327'
      content-type:
      - application/json; charset=utf-8
    status:
      code: 200
      message: OK
version: 1<|MERGE_RESOLUTION|>--- conflicted
+++ resolved
@@ -81,11 +81,7 @@
       User-Agent:
       - azsdk-python-storage-blob/12.11.0 Python/3.9.13 (Windows-10-10.0.22000-SP0)
       x-ms-date:
-<<<<<<< HEAD
       - Wed, 14 Sep 2022 23:51:59 GMT
-=======
-      - Wed, 14 Sep 2022 19:10:26 GMT
->>>>>>> 179fb04f
       x-ms-version:
       - '2021-04-10'
     method: GET
@@ -93,11 +89,7 @@
   response:
     body:
       string: "\uFEFF<?xml version=\"1.0\" encoding=\"utf-8\"?><Error><Code>ContainerNotFound</Code><Message>The
-<<<<<<< HEAD
         specified container does not exist.\nRequestId:f99f43f2-801e-0003-4494-c85313000000\nTime:2022-09-14T23:51:59.8808283Z</Message></Error>"
-=======
-        specified container does not exist.\nRequestId:06f27a98-b01e-0018-1d6d-c86d10000000\nTime:2022-09-14T19:10:26.8876531Z</Message></Error>"
->>>>>>> 179fb04f
     headers:
       content-length:
       - '223'
@@ -122,11 +114,7 @@
       User-Agent:
       - azsdk-python-storage-blob/12.11.0 Python/3.9.13 (Windows-10-10.0.22000-SP0)
       x-ms-date:
-<<<<<<< HEAD
       - Wed, 14 Sep 2022 23:51:59 GMT
-=======
-      - Wed, 14 Sep 2022 19:10:26 GMT
->>>>>>> 179fb04f
       x-ms-version:
       - '2021-04-10'
     method: PUT
@@ -154,11 +142,7 @@
       User-Agent:
       - azsdk-python-storage-blob/12.11.0 Python/3.9.13 (Windows-10-10.0.22000-SP0)
       x-ms-date:
-<<<<<<< HEAD
       - Wed, 14 Sep 2022 23:51:59 GMT
-=======
-      - Wed, 14 Sep 2022 19:10:27 GMT
->>>>>>> 179fb04f
       x-ms-version:
       - '2021-04-10'
     method: GET
@@ -179,13 +163,7 @@
       code: 200
       message: OK
 - request:
-<<<<<<< HEAD
     body: b'\x1f\x8b\x08\x00\x1di"c\x02\xffU\xccA\x0e\x83 \x10\x05\xd0\xab\x98YK\x03\xa8m\xec)\xbapWMCu\xda\x98\x08\x1a\xc0&\r\xe1\xee%\xb8\xa0\xac\x18\xfe\x9b\xf9\x0e$Z1\t+\xe0Z8PBb\x18\xa0Cc\xc9Mh\xb1,\xb8t(7\xd4\xb3z\x93\x1e8\xe5\x9c\xb6\xac&\xec\xdc\xb0\xe6\xd2\x03\xf8\xb2\x80q5\xf6\xf1\xda\xd5h\xe7U\xc5\xa2\x0fjs\xcc\xc0N\x14\xc2\x8e\xfdn\xb1z\xdb\x9fk\xfc\xa3\x96&\x04w\x07cxH\x15\xb2y\x8a\t+\x0b:\x84\xdeC\x9a\x04<\x836\x03\x96\x80\'\xa8\xb2\x0bRg\xf2w\x92\x03\x1f\xfc\xe0\xfd\x0fn\xbd*_\x1c\x01\x00\x00'
-=======
-    body: b'\x1f\x8b\x08\x00!\'"c\x02\xffU\xccA\x0e\x83 \x10\x05\xd0\xab\x98YK\x03\xa3.\xec)\xbapWMCu\xda\x98\x08\x12\xc0&\x8d\xe1\xee%\xb8\xb0\xac\x18\xfe\x9b\xf9;(\xf2r\x92^\xc2\xb5\xd8AKEq\x80\x8e\x9cg7i\xe5\xb2\xd0\xd2\x912dg\xfdf=
-      G\xe4\xad\xa8\x99@\xc1\xb1\xe9\x01BY\xc0\xb8:\xffxmz\xf4\xf3\xaaS\xd1\x87\xac;f\x10\x17\x0eq\xc7\x7fM\xaa6\xdbsM\x7f\xb2\xca\xc5\xe0\xbe\xc3\x18\x1fV\xc5l\x9eR"\xca\x82\x0f\xb1\xf7\x90\xe6\x04\xcc\xa0\xcd@\x9c\x80\'T\xd9\x05\xab3\xf9;\xc9\x01\x870\x84\xf0\x03\x19\xf9\x8e
-      \x1c\x01\x00\x00'
->>>>>>> 179fb04f
     headers:
       Accept:
       - application/xml
@@ -202,11 +180,7 @@
       x-ms-blob-type:
       - BlockBlob
       x-ms-date:
-<<<<<<< HEAD
       - Wed, 14 Sep 2022 23:52:00 GMT
-=======
-      - Wed, 14 Sep 2022 19:10:27 GMT
->>>>>>> 179fb04f
       x-ms-version:
       - '2021-04-10'
     method: PUT
@@ -252,23 +226,14 @@
         100}}, "providerId": "microsoft", "target": "microsoft.paralleltempering.cpu",
         "metadata": null, "name": "Test-ParallelTempering-\"20210101-000000\"", "id":
         "00000000-0000-0000-0000-000000000000", "status": "Waiting", "outputDataFormat":
-<<<<<<< HEAD
         "microsoft.qio-results.v2", "outputDataUri": "https://mystorage.blob.core.windows.net:443/job-00000000-0000-0000-0000-000000000000/outputData?sv=PLACEHOLDER&sig=PLACEHOLDER&se=PLACEHOLDER&srt=co&ss=b&sp=racw",
         "creationTime": "2022-09-14T23:52:00.9426419+00:00", "beginExecutionTime":
-=======
-        "microsoft.qio-results.v2", "outputDataUri": "https://azuresdkteststo.blob.core.windows.net:443/job-00000000-0000-0000-0000-000000000000/outputData?sv=PLACEHOLDER&sig=PLACEHOLDER&se=PLACEHOLDER&srt=co&ss=b&sp=racw",
-        "creationTime": "2022-09-14T19:10:27.4739819+00:00", "beginExecutionTime":
->>>>>>> 179fb04f
         null, "endExecutionTime": null, "cancellationTime": null, "costEstimate":
         null, "errorData": null, "isCancelling": false, "tags": [], "access_token":
         "fake_token"}'
     headers:
       content-length:
-<<<<<<< HEAD
       - '1027'
-=======
-      - '1033'
->>>>>>> 179fb04f
       content-type:
       - application/json; charset=utf-8
       transfer-encoding:
@@ -292,24 +257,14 @@
   response:
     body:
       string: '{"containerUri": "https://mystorage.blob.core.windows.net/job-00000000-0000-0000-0000-000000000000?sv=PLACEHOLDER&sig=PLACEHOLDER&se=PLACEHOLDER&srt=co&ss=b&sp=racw",
-<<<<<<< HEAD
         "inputDataUri": "https://mystorage.blob.core.windows.net/job-00000000-0000-0000-0000-000000000000/inputData?sv=PLACEHOLDER&sr=b&sig=PLACEHOLDER&se=PLACEHOLDER&sp=r&rscd=attachment%3B%20filename%3DTest-ParallelTempering-%252220210101-000000%2522-380f425f-3488-11ed-9326-6045bdc85d00.input.json",
-=======
-        "inputDataUri": "https://mystorage.blob.core.windows.net/job-00000000-0000-0000-0000-000000000000/inputData?sv=PLACEHOLDER&sr=b&sig=PLACEHOLDER&se=PLACEHOLDER&sp=r&rscd=attachment%3B%20filename%3DTest-ParallelTempering-%252220210101-000000%2522-e39e9618-3460-11ed-b59f-6045bdc85d00.input.json",
->>>>>>> 179fb04f
         "inputDataFormat": "microsoft.qio.v2", "inputParams": {"params": {"sweeps":
         100}}, "providerId": "microsoft", "target": "microsoft.paralleltempering.cpu",
         "metadata": null, "name": "Test-ParallelTempering-\"20210101-000000\"", "id":
         "00000000-0000-0000-0000-000000000000", "status": "Succeeded", "outputDataFormat":
-<<<<<<< HEAD
         "microsoft.qio-results.v2", "outputDataUri": "https://mystorage.blob.core.windows.net/job-00000000-0000-0000-0000-000000000000/rawOutputData?sv=PLACEHOLDER&sr=b&sig=PLACEHOLDER&se=PLACEHOLDER&sp=r&rscd=attachment%3B%20filename%3DTest-ParallelTempering-%252220210101-000000%2522-380f425f-3488-11ed-9326-6045bdc85d00.output.json",
         "creationTime": "2022-09-14T23:52:00.9426419+00:00", "beginExecutionTime":
         "2022-09-14T23:51:56.5474383Z", "endExecutionTime": "2022-09-14T23:51:56.5988795Z",
-=======
-        "microsoft.qio-results.v2", "outputDataUri": "https://mystorage.blob.core.windows.net/job-00000000-0000-0000-0000-000000000000/rawOutputData?sv=PLACEHOLDER&sr=b&sig=PLACEHOLDER&se=PLACEHOLDER&sp=r&rscd=attachment%3B%20filename%3DTest-ParallelTempering-%252220210101-000000%2522-e39e9618-3460-11ed-b59f-6045bdc85d00.output.json",
-        "creationTime": "2022-09-14T19:10:27.4739819+00:00", "beginExecutionTime":
-        "2022-09-14T19:10:27.5507991Z", "endExecutionTime": "2022-09-14T19:10:27.6009297Z",
->>>>>>> 179fb04f
         "cancellationTime": null, "costEstimate": null, "errorData": null, "isCancelling":
         false, "tags": [], "access_token": "fake_token"}'
     headers:
@@ -334,32 +289,20 @@
       User-Agent:
       - azsdk-python-storage-blob/12.11.0 Python/3.9.13 (Windows-10-10.0.22000-SP0)
       x-ms-date:
-<<<<<<< HEAD
       - Wed, 14 Sep 2022 23:52:02 GMT
-=======
-      - Wed, 14 Sep 2022 19:10:29 GMT
->>>>>>> 179fb04f
       x-ms-range:
       - bytes=0-33554431
       x-ms-version:
       - '2021-04-10'
     method: GET
-<<<<<<< HEAD
     uri: https://mystorage.blob.core.windows.net/job-00000000-0000-0000-0000-000000000000/rawOutputData?sv=PLACEHOLDER&sr=b&sig=PLACEHOLDER&se=PLACEHOLDER&sp=r&rscd=attachment%3B%20filename%3DTest-ParallelTempering-%252220210101-000000%2522-380f425f-3488-11ed-9326-6045bdc85d00.output.json
-=======
-    uri: https://mystorage.blob.core.windows.net/job-00000000-0000-0000-0000-000000000000/rawOutputData?sv=PLACEHOLDER&sr=b&sig=PLACEHOLDER&se=PLACEHOLDER&sp=r&rscd=attachment%3B%20filename%3DTest-ParallelTempering-%252220210101-000000%2522-e39e9618-3460-11ed-b59f-6045bdc85d00.output.json
->>>>>>> 179fb04f
   response:
     body:
       string: '{"version": "1.0", "configuration": {"0": 1, "1": 1, "2": 0, "3": 1},
         "cost": -5.0, "parameters": {"all_betas": {"segments": [{"type": "constant",
         "value": 0.1}, {"type": "constant", "value": 0.5}, {"type": "constant", "value":
         1.0}, {"type": "constant", "value": 2.0}, {"type": "constant", "value": 4.0}],
-<<<<<<< HEAD
         "type": "segments"}, "seed": 3495966341, "sweeps": 100}, "solutions": [{"configuration":
-=======
-        "type": "segments"}, "seed": 3786837832, "sweeps": 100}, "solutions": [{"configuration":
->>>>>>> 179fb04f
         {"0": 1, "1": 1, "2": 0, "3": 1}, "cost": -5.0}], "access_token": "fake_token"}'
     headers:
       accept-ranges:
@@ -371,19 +314,11 @@
       content-type:
       - application/json
       x-ms-blob-content-md5:
-<<<<<<< HEAD
       - HqKHxCUd5yDFCvqrm9mwEA==
       x-ms-blob-type:
       - BlockBlob
       x-ms-creation-time:
       - Wed, 14 Sep 2022 23:52:01 GMT
-=======
-      - 13Uk4dFf+Tj6HPjYIefZRg==
-      x-ms-blob-type:
-      - BlockBlob
-      x-ms-creation-time:
-      - Wed, 14 Sep 2022 19:10:27 GMT
->>>>>>> 179fb04f
       x-ms-lease-state:
       - available
       x-ms-lease-status:
@@ -411,31 +346,19 @@
   response:
     body:
       string: '{"containerUri": "https://mystorage.blob.core.windows.net/job-00000000-0000-0000-0000-000000000000?sv=PLACEHOLDER&sig=PLACEHOLDER&se=PLACEHOLDER&srt=co&ss=b&sp=racw",
-<<<<<<< HEAD
         "inputDataUri": "https://mystorage.blob.core.windows.net/job-00000000-0000-0000-0000-000000000000/inputData?sv=PLACEHOLDER&sr=b&sig=PLACEHOLDER&se=PLACEHOLDER&sp=r&rscd=attachment%3B%20filename%3DTest-ParallelTempering-%252220210101-000000%2522-380f425f-3488-11ed-9326-6045bdc85d00.input.json",
-=======
-        "inputDataUri": "https://mystorage.blob.core.windows.net/job-00000000-0000-0000-0000-000000000000/inputData?sv=PLACEHOLDER&sr=b&sig=PLACEHOLDER&se=PLACEHOLDER&sp=r&rscd=attachment%3B%20filename%3DTest-ParallelTempering-%252220210101-000000%2522-e39e9618-3460-11ed-b59f-6045bdc85d00.input.json",
->>>>>>> 179fb04f
         "inputDataFormat": "microsoft.qio.v2", "inputParams": {"params": {"sweeps":
         100}}, "providerId": "microsoft", "target": "microsoft.paralleltempering.cpu",
         "metadata": null, "name": "Test-ParallelTempering-\"20210101-000000\"", "id":
         "00000000-0000-0000-0000-000000000000", "status": "Succeeded", "outputDataFormat":
-<<<<<<< HEAD
         "microsoft.qio-results.v2", "outputDataUri": "https://mystorage.blob.core.windows.net/job-00000000-0000-0000-0000-000000000000/rawOutputData?sv=PLACEHOLDER&sr=b&sig=PLACEHOLDER&se=PLACEHOLDER&sp=r&rscd=attachment%3B%20filename%3DTest-ParallelTempering-%252220210101-000000%2522-380f425f-3488-11ed-9326-6045bdc85d00.output.json",
         "creationTime": "2022-09-14T23:52:00.9426419+00:00", "beginExecutionTime":
         "2022-09-14T23:51:56.5474383Z", "endExecutionTime": "2022-09-14T23:51:56.5988795Z",
-=======
-        "microsoft.qio-results.v2", "outputDataUri": "https://mystorage.blob.core.windows.net/job-00000000-0000-0000-0000-000000000000/rawOutputData?sv=PLACEHOLDER&sr=b&sig=PLACEHOLDER&se=PLACEHOLDER&sp=r&rscd=attachment%3B%20filename%3DTest-ParallelTempering-%252220210101-000000%2522-e39e9618-3460-11ed-b59f-6045bdc85d00.output.json",
-        "creationTime": "2022-09-14T19:10:27.4739819+00:00", "beginExecutionTime":
-        "2022-09-14T19:10:27.5507991Z", "endExecutionTime": "2022-09-14T19:10:27.6009297Z",
->>>>>>> 179fb04f
         "cancellationTime": null, "costEstimate": null, "errorData": null, "isCancelling":
         false, "tags": [], "access_token": "fake_token"}'
     headers:
       content-length:
       - '1327'
-<<<<<<< HEAD
-=======
       content-type:
       - application/json; charset=utf-8
       transfer-encoding:
@@ -444,7 +367,7 @@
       code: 200
       message: OK
 - request:
-    body: client_id=PLACEHOLDER&grant_type=client_credentials&client_info=1&client_secret=+EDw8Q~cbkbeadF.mrC6bAXxFEspQDblyNyuRkcfT&claims=PLACEHOLDER&scope=https%3A%2F%2Fquantum.microsoft.com%2F.default
+    body: client_id=PLACEHOLDER&grant_type=client_credentials&client_info=1&client_secret=PLACEHOLDER&claims=PLACEHOLDER&scope=https%3A%2F%2Fquantum.microsoft.com%2F.default
     headers:
       Accept:
       - application/json
@@ -525,374 +448,6 @@
       User-Agent:
       - azsdk-python-storage-blob/12.11.0 Python/3.9.13 (Windows-10-10.0.22000-SP0)
       x-ms-date:
-      - Wed, 14 Sep 2022 19:10:30 GMT
-      x-ms-version:
-      - '2021-04-10'
-    method: GET
-    uri: https://mystorage.blob.core.windows.net/job-00000000-0000-0000-0000-000000000000?restype=container&sv=PLACEHOLDER&sig=PLACEHOLDER&se=PLACEHOLDER&srt=co&ss=b&sp=racw
-  response:
-    body:
-      string: "\uFEFF<?xml version=\"1.0\" encoding=\"utf-8\"?><Error><Code>ContainerNotFound</Code><Message>The
-        specified container does not exist.\nRequestId:e483ba3e-a01e-0004-5f6d-c83f70000000\nTime:2022-09-14T19:10:30.9117590Z</Message></Error>"
-    headers:
-      content-length:
-      - '223'
-      content-type:
-      - application/xml
-      x-ms-version:
-      - '2021-04-10'
-    status:
-      code: 404
-      message: The specified container does not exist.
-- request:
-    body: null
-    headers:
-      Accept:
-      - application/xml
-      Accept-Encoding:
-      - gzip, deflate, br
-      Connection:
-      - keep-alive
-      Content-Length:
-      - '0'
-      User-Agent:
-      - azsdk-python-storage-blob/12.11.0 Python/3.9.13 (Windows-10-10.0.22000-SP0)
-      x-ms-date:
-      - Wed, 14 Sep 2022 19:10:30 GMT
-      x-ms-version:
-      - '2021-04-10'
-    method: PUT
-    uri: https://mystorage.blob.core.windows.net/job-00000000-0000-0000-0000-000000000000?restype=container&sv=PLACEHOLDER&sig=PLACEHOLDER&se=PLACEHOLDER&srt=co&ss=b&sp=racw
-  response:
-    body:
-      string: ''
-    headers:
-      content-length:
-      - '0'
-      x-ms-version:
-      - '2021-04-10'
-    status:
-      code: 201
-      message: Created
-- request:
-    body: null
-    headers:
-      Accept:
-      - application/xml
-      Accept-Encoding:
-      - gzip, deflate, br
-      Connection:
-      - keep-alive
-      User-Agent:
-      - azsdk-python-storage-blob/12.11.0 Python/3.9.13 (Windows-10-10.0.22000-SP0)
-      x-ms-date:
-      - Wed, 14 Sep 2022 19:10:31 GMT
-      x-ms-version:
-      - '2021-04-10'
-    method: GET
-    uri: https://mystorage.blob.core.windows.net/job-00000000-0000-0000-0000-000000000000?restype=container&sv=PLACEHOLDER&sig=PLACEHOLDER&se=PLACEHOLDER&srt=co&ss=b&sp=racw
-  response:
-    body:
-      string: ''
-    headers:
-      content-length:
-      - '0'
-      x-ms-lease-state:
-      - available
-      x-ms-lease-status:
-      - unlocked
-      x-ms-version:
-      - '2021-04-10'
-    status:
-      code: 200
-      message: OK
-- request:
-    body: b'\x1f\x8b\x08\x00%\'"c\x02\xffm\x8f\xc1\x0e\x83 \x10D\x7f\xc5\xecY\x1a@{\xb0_\xd1\x83\xb7j\x0c\xd5\xad1\x014\x80M\x1a\xe3\xbf\x97b\x1a%m8\xb0\x99\xc7\xce\x0c\x0b(t\xa2\x13N\xc0%Y@\x0b\x85~\x80\x12\xad#Wa\x84\x94(KT\x13\x9aA\xf7\xa4\x02N9\xa7\x05\xcb\t\xe3\x8c\xf2\xa2\x02X\xd3\x04\xda\xd1\xba\xe61\xeb\xd6\r\xa3\x0eFO4v\x9b\x81\x9d(\xf87\xee5\x05\xebi\xbe\x8fMo\xc6y\xc2.\xe8h\x94\xf5\xe0\xb6@\xeb/\x92ym\xe8\x82\xc2\xd2\x84\xd6\xde\x7f#\xe7\x1d\xf0\x08\x14\x11`;\xe0;\xc8\xa2\r\x92G\xe4\xb0\x12\x03^\xaf\xf5\xb7bce\xbb\xd7d\xbf\xcd\x0fi\x87\xa8\xe3w\xfe\xc6|2\xfcY\xdf\x07ov\x87\x8a\x01\x00\x00'
-    headers:
-      Accept:
-      - application/xml
-      Accept-Encoding:
-      - gzip, deflate, br
-      Connection:
-      - keep-alive
-      Content-Length:
-      - '203'
-      Content-Type:
-      - application/octet-stream
-      User-Agent:
-      - azsdk-python-storage-blob/12.11.0 Python/3.9.13 (Windows-10-10.0.22000-SP0)
-      x-ms-blob-type:
-      - BlockBlob
-      x-ms-date:
-      - Wed, 14 Sep 2022 19:10:31 GMT
-      x-ms-version:
-      - '2021-04-10'
-    method: PUT
-    uri: https://mystorage.blob.core.windows.net/job-00000000-0000-0000-0000-000000000000/inputData?sv=PLACEHOLDER&sig=PLACEHOLDER&se=PLACEHOLDER&srt=co&ss=b&sp=racw
-  response:
-    body:
-      string: ''
-    headers:
-      content-length:
-      - '0'
-      x-ms-version:
-      - '2021-04-10'
-    status:
-      code: 201
-      message: Created
-- request:
-    body: 'b''{"id": "00000000-0000-0000-0000-000000000000", "name": "Test-ParallelTempering-\\"20210101-000000\\"",
-      "containerUri": "https://mystorage.blob.core.windows.net/job-00000000-0000-0000-0000-000000000000?sv=PLACEHOLDER&sig=PLACEHOLDER&se=PLACEHOLDER&srt=co&ss=b&sp=racw",
-      "inputDataUri": "https://mystorage.blob.core.windows.net/job-00000000-0000-0000-0000-000000000000/inputData",
-      "inputDataFormat": "microsoft.qio.v2", "inputParams": {"params": {"sweeps":
-      100}}, "providerId": "Microsoft", "target": "microsoft.paralleltempering.cpu",
-      "outputDataFormat": "microsoft.qio-results.v2"}'''
-    headers:
-      Accept:
-      - application/json
-      Accept-Encoding:
-      - gzip, deflate, br
-      Connection:
-      - keep-alive
-      Content-Length:
-      - '644'
-      Content-Type:
-      - application/json
-      User-Agent:
-      - testapp azsdk-python-quantum/0.0.0.1 Python/3.9.13 (Windows-10-10.0.22000-SP0)
-    method: PUT
-    uri: https://eastus.quantum.azure.com/v1.0/subscriptions/00000000-0000-0000-0000-000000000000/resourceGroups/myresourcegroup/providers/Microsoft.Quantum/workspaces/myworkspace/jobs/00000000-0000-0000-0000-000000000000
-  response:
-    body:
-      string: '{"containerUri": "https://mystorage.blob.core.windows.net/job-00000000-0000-0000-0000-000000000000?sv=PLACEHOLDER&sig=PLACEHOLDER&se=PLACEHOLDER&srt=co&ss=b&sp=racw",
-        "inputDataUri": "https://mystorage.blob.core.windows.net/job-00000000-0000-0000-0000-000000000000/inputData?sv=PLACEHOLDER&sr=b&sig=PLACEHOLDER&se=PLACEHOLDER&sp=rcw",
-        "inputDataFormat": "microsoft.qio.v2", "inputParams": {"params": {"sweeps":
-        100}}, "providerId": "microsoft", "target": "microsoft.paralleltempering.cpu",
-        "metadata": null, "name": "Test-ParallelTempering-\"20210101-000000\"", "id":
-        "00000000-0000-0000-0000-000000000000", "status": "Waiting", "outputDataFormat":
-        "microsoft.qio-results.v2", "outputDataUri": "https://azuresdkteststo.blob.core.windows.net:443/job-00000000-0000-0000-0000-000000000000/outputData?sv=PLACEHOLDER&sig=PLACEHOLDER&se=PLACEHOLDER&srt=co&ss=b&sp=racw",
-        "creationTime": "2022-09-14T19:10:31.452766+00:00", "beginExecutionTime":
-        null, "endExecutionTime": null, "cancellationTime": null, "costEstimate":
-        null, "errorData": null, "isCancelling": false, "tags": [], "access_token":
-        "fake_token"}'
-    headers:
-      content-length:
-      - '1032'
-      content-type:
-      - application/json; charset=utf-8
-      transfer-encoding:
-      - chunked
-    status:
-      code: 200
-      message: OK
-- request:
-    body: null
-    headers:
-      Accept:
-      - application/json
-      Accept-Encoding:
-      - gzip, deflate, br
-      Connection:
-      - keep-alive
-      User-Agent:
-      - testapp azsdk-python-quantum/0.0.0.1 Python/3.9.13 (Windows-10-10.0.22000-SP0)
-    method: GET
-    uri: https://eastus.quantum.azure.com/v1.0/subscriptions/00000000-0000-0000-0000-000000000000/resourceGroups/myresourcegroup/providers/Microsoft.Quantum/workspaces/myworkspace/jobs/00000000-0000-0000-0000-000000000000
-  response:
-    body:
-      string: '{"containerUri": "https://mystorage.blob.core.windows.net/job-00000000-0000-0000-0000-000000000000?sv=PLACEHOLDER&sig=PLACEHOLDER&se=PLACEHOLDER&srt=co&ss=b&sp=racw",
-        "inputDataUri": "https://mystorage.blob.core.windows.net/job-00000000-0000-0000-0000-000000000000/inputData?sv=PLACEHOLDER&sr=b&sig=PLACEHOLDER&se=PLACEHOLDER&sp=r&rscd=attachment%3B%20filename%3DTest-ParallelTempering-%252220210101-000000%2522-e5f656ed-3460-11ed-91e2-6045bdc85d00.input.json",
-        "inputDataFormat": "microsoft.qio.v2", "inputParams": {"params": {"sweeps":
-        100}}, "providerId": "microsoft", "target": "microsoft.paralleltempering.cpu",
-        "metadata": null, "name": "Test-ParallelTempering-\"20210101-000000\"", "id":
-        "00000000-0000-0000-0000-000000000000", "status": "Succeeded", "outputDataFormat":
-        "microsoft.qio-results.v2", "outputDataUri": "https://mystorage.blob.core.windows.net/job-00000000-0000-0000-0000-000000000000/rawOutputData?sv=PLACEHOLDER&sr=b&sig=PLACEHOLDER&se=PLACEHOLDER&sp=r&rscd=attachment%3B%20filename%3DTest-ParallelTempering-%252220210101-000000%2522-e5f656ed-3460-11ed-91e2-6045bdc85d00.output.json",
-        "creationTime": "2022-09-14T19:10:31.452766+00:00", "beginExecutionTime":
-        "2022-09-14T19:10:28.4686029Z", "endExecutionTime": "2022-09-14T19:10:28.521778Z",
-        "cancellationTime": null, "costEstimate": null, "errorData": null, "isCancelling":
-        false, "tags": [], "access_token": "fake_token"}'
-    headers:
-      content-length:
-      - '1325'
-      content-type:
-      - application/json; charset=utf-8
-      transfer-encoding:
-      - chunked
-    status:
-      code: 200
-      message: OK
-- request:
-    body: null
-    headers:
-      Accept:
-      - application/xml
-      Accept-Encoding:
-      - gzip, deflate, br
-      Connection:
-      - keep-alive
-      User-Agent:
-      - azsdk-python-storage-blob/12.11.0 Python/3.9.13 (Windows-10-10.0.22000-SP0)
-      x-ms-date:
-      - Wed, 14 Sep 2022 19:10:34 GMT
-      x-ms-range:
-      - bytes=0-33554431
-      x-ms-version:
-      - '2021-04-10'
-    method: GET
-    uri: https://mystorage.blob.core.windows.net/job-00000000-0000-0000-0000-000000000000/rawOutputData?sv=PLACEHOLDER&sr=b&sig=PLACEHOLDER&se=PLACEHOLDER&sp=r&rscd=attachment%3B%20filename%3DTest-ParallelTempering-%252220210101-000000%2522-e5f656ed-3460-11ed-91e2-6045bdc85d00.output.json
-  response:
-    body:
-      string: '{"version": "1.0", "configuration": {"0": 0, "1": 0, "2": 0, "3": 0},
-        "cost": 0.0, "parameters": {"all_betas": {"segments": [{"type": "constant",
-        "value": 0.1}, {"type": "constant", "value": 0.5}, {"type": "constant", "value":
-        1.0}, {"type": "constant", "value": 2.0}, {"type": "constant", "value": 4.0}],
-        "type": "segments"}, "seed": 3787751282, "sweeps": 100}, "solutions": [{"configuration":
-        {"0": 0, "1": 0, "2": 0, "3": 0}, "cost": 0.0}], "access_token": "fake_token"}'
-    headers:
-      accept-ranges:
-      - bytes
-      content-length:
-      - '658'
-      content-range:
-      - bytes 0-657/658
-      content-type:
-      - application/json
-      x-ms-blob-content-md5:
-      - KgAaUeWOggt3lH307XlJfQ==
-      x-ms-blob-type:
-      - BlockBlob
-      x-ms-creation-time:
-      - Wed, 14 Sep 2022 19:10:31 GMT
-      x-ms-lease-state:
-      - available
-      x-ms-lease-status:
-      - unlocked
-      x-ms-server-encrypted:
-      - 'true'
-      x-ms-version:
-      - '2021-04-10'
-    status:
-      code: 206
-      message: Partial Content
-- request:
-    body: null
-    headers:
-      Accept:
-      - application/json
-      Accept-Encoding:
-      - gzip, deflate, br
-      Connection:
-      - keep-alive
-      User-Agent:
-      - testapp azsdk-python-quantum/0.0.0.1 Python/3.9.13 (Windows-10-10.0.22000-SP0)
-    method: GET
-    uri: https://eastus.quantum.azure.com/v1.0/subscriptions/00000000-0000-0000-0000-000000000000/resourceGroups/myresourcegroup/providers/Microsoft.Quantum/workspaces/myworkspace/jobs/00000000-0000-0000-0000-000000000000
-  response:
-    body:
-      string: '{"containerUri": "https://mystorage.blob.core.windows.net/job-00000000-0000-0000-0000-000000000000?sv=PLACEHOLDER&sig=PLACEHOLDER&se=PLACEHOLDER&srt=co&ss=b&sp=racw",
-        "inputDataUri": "https://mystorage.blob.core.windows.net/job-00000000-0000-0000-0000-000000000000/inputData?sv=PLACEHOLDER&sr=b&sig=PLACEHOLDER&se=PLACEHOLDER&sp=r&rscd=attachment%3B%20filename%3DTest-ParallelTempering-%252220210101-000000%2522-e5f656ed-3460-11ed-91e2-6045bdc85d00.input.json",
-        "inputDataFormat": "microsoft.qio.v2", "inputParams": {"params": {"sweeps":
-        100}}, "providerId": "microsoft", "target": "microsoft.paralleltempering.cpu",
-        "metadata": null, "name": "Test-ParallelTempering-\"20210101-000000\"", "id":
-        "00000000-0000-0000-0000-000000000000", "status": "Succeeded", "outputDataFormat":
-        "microsoft.qio-results.v2", "outputDataUri": "https://mystorage.blob.core.windows.net/job-00000000-0000-0000-0000-000000000000/rawOutputData?sv=PLACEHOLDER&sr=b&sig=PLACEHOLDER&se=PLACEHOLDER&sp=r&rscd=attachment%3B%20filename%3DTest-ParallelTempering-%252220210101-000000%2522-e5f656ed-3460-11ed-91e2-6045bdc85d00.output.json",
-        "creationTime": "2022-09-14T19:10:31.452766+00:00", "beginExecutionTime":
-        "2022-09-14T19:10:28.4686029Z", "endExecutionTime": "2022-09-14T19:10:28.521778Z",
-        "cancellationTime": null, "costEstimate": null, "errorData": null, "isCancelling":
-        false, "tags": [], "access_token": "fake_token"}'
-    headers:
-      content-length:
-      - '1325'
->>>>>>> 179fb04f
-      content-type:
-      - application/json; charset=utf-8
-      transfer-encoding:
-      - chunked
-    status:
-      code: 200
-      message: OK
-- request:
-    body: client_id=PLACEHOLDER&grant_type=client_credentials&client_info=1&client_secret=PLACEHOLDER&claims=PLACEHOLDER&scope=https%3A%2F%2Fquantum.microsoft.com%2F.default
-    headers:
-      Accept:
-      - application/json
-      Accept-Encoding:
-      - gzip, deflate, br
-      Connection:
-      - keep-alive
-      Content-Length:
-      - '294'
-      Content-Type:
-      - application/x-www-form-urlencoded
-      User-Agent:
-      - azsdk-python-identity/1.10.0 Python/3.9.13 (Windows-10-10.0.22000-SP0)
-      x-client-cpu:
-      - x64
-      x-client-current-telemetry:
-      - 4|730,0|
-      x-client-os:
-      - win32
-      x-client-sku:
-      - MSAL.Python
-      x-client-ver:
-      - 1.18.0
-    method: POST
-    uri: https://login.microsoftonline.com/00000000-0000-0000-0000-000000000000/oauth2/v2.0/token
-  response:
-    body:
-      string: '{"token_type": "Bearer", "expires_in": 86399, "ext_expires_in": 86399,
-        "refresh_in": 43199, "access_token": "fake_token"}'
-    headers:
-      content-length:
-      - '1741'
-      content-type:
-      - application/json; charset=utf-8
-    status:
-      code: 200
-      message: OK
-- request:
-    body: 'b''{"containerName": "job-00000000-0000-0000-0000-000000000000"}'''
-    headers:
-      Accept:
-      - application/json
-      Accept-Encoding:
-      - gzip, deflate, br
-      Connection:
-      - keep-alive
-      Content-Length:
-      - '61'
-      Content-Type:
-      - application/json
-      User-Agent:
-      - testapp azsdk-python-quantum/0.0.0.1 Python/3.9.13 (Windows-10-10.0.22000-SP0)
-    method: POST
-    uri: https://eastus.quantum.azure.com/v1.0/subscriptions/00000000-0000-0000-0000-000000000000/resourceGroups/myresourcegroup/providers/Microsoft.Quantum/workspaces/myworkspace/storage/sasUri
-  response:
-    body:
-      string: '{"sasUri": "https://mystorage.blob.core.windows.net/job-00000000-0000-0000-0000-000000000000?sv=PLACEHOLDER&sig=PLACEHOLDER&se=PLACEHOLDER&srt=co&ss=b&sp=racw",
-        "access_token": "fake_token"}'
-    headers:
-      content-length:
-      - '159'
-      content-type:
-      - application/json; charset=utf-8
-      transfer-encoding:
-      - chunked
-    status:
-      code: 200
-      message: OK
-- request:
-    body: null
-    headers:
-      Accept:
-      - application/xml
-      Accept-Encoding:
-      - gzip, deflate, br
-      Connection:
-      - keep-alive
-      User-Agent:
-      - azsdk-python-storage-blob/12.11.0 Python/3.9.13 (Windows-10-10.0.22000-SP0)
-      x-ms-date:
       - Wed, 14 Sep 2022 23:52:05 GMT
       x-ms-version:
       - '2021-04-10'

--- conflicted
+++ resolved
@@ -63,22 +63,13 @@
       x-client-sku:
       - MSAL.Python
       x-client-ver:
-<<<<<<< HEAD
-      - 1.29.0
-=======
       - 1.30.0
->>>>>>> b43e1017
     method: POST
     uri: https://login.microsoftonline.com/00000000-0000-0000-0000-000000000000/oauth2/v2.0/token
   response:
     body:
-<<<<<<< HEAD
-      string: '{"token_type": "Bearer", "expires_in": 1755296278, "ext_expires_in":
-        1755296278, "refresh_in": 31536000, "access_token": "PLACEHOLDER"}'
-=======
       string: '{"token_type": "Bearer", "expires_in": 1756413056, "ext_expires_in":
         1756413056, "refresh_in": 31536000, "access_token": "PLACEHOLDER"}'
->>>>>>> b43e1017
     headers:
       content-length:
       - '135'
@@ -106,20 +97,12 @@
     uri: https://eastus.quantum.azure.com/subscriptions/00000000-0000-0000-0000-000000000000/resourceGroups/myresourcegroup/providers/Microsoft.Quantum/workspaces/myworkspace/storage/sasUri?api-version=2022-09-12-preview&test-sequence-id=1
   response:
     body:
-<<<<<<< HEAD
-      string: '{"sasUri": "https://mystorage.blob.core.windows.net/job-00000000-0000-0000-0000-000000000001?sv=PLACEHOLDER&ss=b&srt=co&spr=https&st=2024-08-15T22%3A17%3A59Z&se=2050-01-01T00%3A00%3A00Z&sp=rwlac&sig=OcfJ3W%2FKMVWCLfs5SSAxQLykojitaxTK7JpHwWJFgKo%3D"}'
-=======
       string: '{"sasUri": "https://mystorage.blob.core.windows.net/job-00000000-0000-0000-0000-000000000001?sv=PLACEHOLDER&ss=b&srt=co&spr=https&st=2000-01-01T00%3A00%3A00Z&se=2050-01-01T00%3A00%3A00Z&sp=rwlac&sig=PLACEHOLDER"}'
->>>>>>> b43e1017
-    headers:
-      connection:
-      - keep-alive
-      content-length:
-<<<<<<< HEAD
-      - '249'
-=======
+    headers:
+      connection:
+      - keep-alive
+      content-length:
       - '212'
->>>>>>> b43e1017
       content-type:
       - application/json; charset=utf-8
       transfer-encoding:
@@ -139,17 +122,6 @@
       User-Agent:
       - azsdk-python-storage-blob/12.20.0 Python/3.9.19 (Windows-10-10.0.22631-SP0)
       x-ms-date:
-<<<<<<< HEAD
-      - Thu, 15 Aug 2024 22:17:59 GMT
-      x-ms-version:
-      - '2024-05-04'
-    method: GET
-    uri: https://mystorage.blob.core.windows.net/job-00000000-0000-0000-0000-000000000001?restype=container&sv=PLACEHOLDER&ss=b&srt=co&spr=https&st=2024-08-15T22%3A17%3A59Z&se=2050-01-01T00%3A00%3A00Z&sp=rwlac&sig=OcfJ3W%2FKMVWCLfs5SSAxQLykojitaxTK7JpHwWJFgKo%3D
-  response:
-    body:
-      string: "\uFEFF<?xml version=\"1.0\" encoding=\"utf-8\"?><Error><Code>ContainerNotFound</Code><Message>The
-        specified container does not exist.\nRequestId:5edae2c2-d01e-0012-5060-ef38ba000000\nTime:2024-08-15T22:18:00.1940014Z</Message></Error>"
-=======
       - Wed, 28 Aug 2024 20:30:57 GMT
       x-ms-version:
       - '2024-05-04'
@@ -159,7 +131,6 @@
     body:
       string: "\uFEFF<?xml version=\"1.0\" encoding=\"utf-8\"?><Error><Code>ContainerNotFound</Code><Message>The
         specified container does not exist.\nRequestId:cc0f3f30-001e-002e-5089-f9117d000000\nTime:2024-08-28T20:30:58.1074885Z</Message></Error>"
->>>>>>> b43e1017
     headers:
       content-length:
       - '223'
@@ -184,19 +155,11 @@
       User-Agent:
       - azsdk-python-storage-blob/12.20.0 Python/3.9.19 (Windows-10-10.0.22631-SP0)
       x-ms-date:
-<<<<<<< HEAD
-      - Thu, 15 Aug 2024 22:17:59 GMT
-      x-ms-version:
-      - '2024-05-04'
-    method: PUT
-    uri: https://mystorage.blob.core.windows.net/job-00000000-0000-0000-0000-000000000001?restype=container&sv=PLACEHOLDER&ss=b&srt=co&spr=https&st=2024-08-15T22%3A17%3A59Z&se=2050-01-01T00%3A00%3A00Z&sp=rwlac&sig=OcfJ3W%2FKMVWCLfs5SSAxQLykojitaxTK7JpHwWJFgKo%3D
-=======
       - Wed, 28 Aug 2024 20:30:57 GMT
       x-ms-version:
       - '2024-05-04'
     method: PUT
     uri: https://mystorage.blob.core.windows.net/job-00000000-0000-0000-0000-000000000001?restype=container&sv=PLACEHOLDER&ss=b&srt=co&spr=https&st=2000-01-01T00%3A00%3A00Z&se=2050-01-01T00%3A00%3A00Z&sp=rwlac&sig=PLACEHOLDER
->>>>>>> b43e1017
   response:
     body:
       string: ''
@@ -220,19 +183,11 @@
       User-Agent:
       - azsdk-python-storage-blob/12.20.0 Python/3.9.19 (Windows-10-10.0.22631-SP0)
       x-ms-date:
-<<<<<<< HEAD
-      - Thu, 15 Aug 2024 22:17:59 GMT
-      x-ms-version:
-      - '2024-05-04'
-    method: GET
-    uri: https://mystorage.blob.core.windows.net/job-00000000-0000-0000-0000-000000000001?restype=container&sv=PLACEHOLDER&ss=b&srt=co&spr=https&st=2024-08-15T22%3A17%3A59Z&se=2050-01-01T00%3A00%3A00Z&sp=rwlac&sig=OcfJ3W%2FKMVWCLfs5SSAxQLykojitaxTK7JpHwWJFgKo%3D
-=======
       - Wed, 28 Aug 2024 20:30:57 GMT
       x-ms-version:
       - '2024-05-04'
     method: GET
     uri: https://mystorage.blob.core.windows.net/job-00000000-0000-0000-0000-000000000001?restype=container&sv=PLACEHOLDER&ss=b&srt=co&spr=https&st=2000-01-01T00%3A00%3A00Z&se=2050-01-01T00%3A00%3A00Z&sp=rwlac&sig=PLACEHOLDER
->>>>>>> b43e1017
   response:
     body:
       string: ''
@@ -308,19 +263,11 @@
       x-ms-blob-type:
       - BlockBlob
       x-ms-date:
-<<<<<<< HEAD
-      - Thu, 15 Aug 2024 22:17:59 GMT
-      x-ms-version:
-      - '2024-05-04'
-    method: PUT
-    uri: https://mystorage.blob.core.windows.net/job-00000000-0000-0000-0000-000000000001/inputData?sv=PLACEHOLDER&ss=b&srt=co&spr=https&st=2024-08-15T22%3A17%3A59Z&se=2050-01-01T00%3A00%3A00Z&sp=rwlac&sig=OcfJ3W%2FKMVWCLfs5SSAxQLykojitaxTK7JpHwWJFgKo%3D
-=======
       - Wed, 28 Aug 2024 20:30:57 GMT
       x-ms-version:
       - '2024-05-04'
     method: PUT
     uri: https://mystorage.blob.core.windows.net/job-00000000-0000-0000-0000-000000000001/inputData?sv=PLACEHOLDER&ss=b&srt=co&spr=https&st=2000-01-01T00%3A00%3A00Z&se=2050-01-01T00%3A00%3A00Z&sp=rwlac&sig=PLACEHOLDER
->>>>>>> b43e1017
   response:
     body:
       string: ''
@@ -335,11 +282,7 @@
 - request:
     body: 'b''{"id": "00000000-0000-0000-0000-000000000001", "name": "qdk-python-test",
       "providerId": "pasqal", "target": "pasqal.sim.emu-tn", "itemType": "Job", "containerUri":
-<<<<<<< HEAD
-      "https://mystorage.blob.core.windows.net/job-00000000-0000-0000-0000-000000000001?sv=PLACEHOLDER&ss=b&srt=co&spr=https&st=2024-08-15T22%3A17%3A59Z&se=2050-01-01T00%3A00%3A00Z&sp=rwlac&sig=OcfJ3W%2FKMVWCLfs5SSAxQLykojitaxTK7JpHwWJFgKo%3D",
-=======
       "https://mystorage.blob.core.windows.net/job-00000000-0000-0000-0000-000000000001?sv=PLACEHOLDER&ss=b&srt=co&spr=https&st=2000-01-01T00%3A00%3A00Z&se=2050-01-01T00%3A00%3A00Z&sp=rwlac&sig=PLACEHOLDER",
->>>>>>> b43e1017
       "inputDataUri": "https://mystorage.blob.core.windows.net/job-00000000-0000-0000-0000-000000000001/inputData",
       "inputDataFormat": "pasqal.pulser.v1", "inputParams": {"count": 150}, "outputDataFormat":
       "pasqal.pulser-results.v1"}'''
@@ -351,11 +294,7 @@
       Connection:
       - keep-alive
       Content-Length:
-<<<<<<< HEAD
-      - '633'
-=======
       - '596'
->>>>>>> b43e1017
       Content-Type:
       - application/json
       User-Agent:
@@ -364,13 +303,6 @@
     uri: https://eastus.quantum.azure.com/subscriptions/00000000-0000-0000-0000-000000000000/resourceGroups/myresourcegroup/providers/Microsoft.Quantum/workspaces/myworkspace/jobs/00000000-0000-0000-0000-000000000001?api-version=2022-09-12-preview&test-sequence-id=1
   response:
     body:
-<<<<<<< HEAD
-      string: '{"containerUri": "https://mystorage.blob.core.windows.net/job-00000000-0000-0000-0000-000000000001?sv=PLACEHOLDER&ss=b&srt=co&spr=https&st=2024-08-15T22%3A17%3A59Z&se=2050-01-01T00%3A00%3A00Z&sp=rwlac&sig=PLACEHOLDER&st=2024-08-15T22%3A18%3A00Z&se=2050-01-01T00%3A00%3A00Z&sr=b&sp=rcw&sig=PLACEHOLDER&ss=b&srt=co&spr=https&st=2024-08-15T22%3A17%3A59Z&se=2050-01-01T00%3A00%3A00Z&sp=rwlac&sig=OcfJ3W%2FKMVWCLfs5SSAxQLykojitaxTK7JpHwWJFgKo%3D",
-        "beginExecutionTime": null, "cancellationTime": null, "quantumComputingData":
-        null, "errorData": null, "isCancelling": false, "tags": [], "name": "qdk-python-test",
-        "id": "00000000-0000-0000-0000-000000000001", "providerId": "pasqal", "target":
-        "pasqal.sim.emu-tn", "creationTime": "2024-08-15T22:18:00.8040238+00:00",
-=======
       string: '{"containerUri": "https://mystorage.blob.core.windows.net/job-00000000-0000-0000-0000-000000000001?sv=PLACEHOLDER&ss=b&srt=co&spr=https&st=2000-01-01T00%3A00%3A00Z&se=2050-01-01T00%3A00%3A00Z&sp=rwlac&sig=PLACEHOLDER",
         "inputDataUri": "https://mystorage.blob.core.windows.net/job-00000000-0000-0000-0000-000000000001/inputData?sv=PLACEHOLDER&st=2000-01-01T00%3A00%3A00Z&se=2050-01-01T00%3A00%3A00Z&sr=b&sp=rcw&sig=PLACEHOLDER",
         "inputDataFormat": "pasqal.pulser.v1", "inputParams": {"count": 150}, "metadata":
@@ -380,17 +312,12 @@
         null, "errorData": null, "isCancelling": false, "tags": [], "name": "qdk-python-test",
         "id": "00000000-0000-0000-0000-000000000001", "providerId": "pasqal", "target":
         "pasqal.sim.emu-tn", "creationTime": "2024-08-28T20:30:58.6444425+00:00",
->>>>>>> b43e1017
-        "endExecutionTime": null, "costEstimate": null, "itemType": "Job"}'
-    headers:
-      connection:
-      - keep-alive
-      content-length:
-<<<<<<< HEAD
-      - '828'
-=======
+        "endExecutionTime": null, "costEstimate": null, "itemType": "Job"}'
+    headers:
+      connection:
+      - keep-alive
+      content-length:
       - '1254'
->>>>>>> b43e1017
       content-type:
       - application/json; charset=utf-8
       transfer-encoding:
@@ -413,13 +340,6 @@
     uri: https://eastus.quantum.azure.com/subscriptions/00000000-0000-0000-0000-000000000000/resourceGroups/myresourcegroup/providers/Microsoft.Quantum/workspaces/myworkspace/jobs/00000000-0000-0000-0000-000000000001?api-version=2022-09-12-preview&test-sequence-id=1
   response:
     body:
-<<<<<<< HEAD
-      string: '{"containerUri": "https://mystorage.blob.core.windows.net/job-00000000-0000-0000-0000-000000000001?sv=PLACEHOLDER&st=2024-08-15T22%3A18%3A00Z&se=2050-01-01T00%3A00%3A00Z&sr=c&sp=rcwl&sig=PLACEHOLDER&st=2024-08-15T22%3A18%3A00Z&se=2050-01-01T00%3A00%3A00Z&sr=b&sp=r&rscd=attachment%3B+filename%3Dqdk-python-test-00000000-0000-0000-0000-000000000001.input.json&sig=PLACEHOLDER&st=2024-08-15T22%3A18%3A00Z&se=2050-01-01T00%3A00%3A00Z&sr=b&sp=r&rscd=attachment%3B+filename%3Dqdk-python-test-00000000-0000-0000-0000-000000000001.output.json&sig=Jb5eSLlYZBdMqnm%2BulJSQ0UkAlwH2bYECibPizZCGu8%3D",
-        "beginExecutionTime": null, "cancellationTime": null, "quantumComputingData":
-        null, "errorData": null, "isCancelling": false, "tags": [], "name": "qdk-python-test",
-        "id": "00000000-0000-0000-0000-000000000001", "providerId": "pasqal", "target":
-        "pasqal.sim.emu-tn", "creationTime": "2024-08-15T22:18:00.8040238+00:00",
-=======
       string: '{"containerUri": "https://mystorage.blob.core.windows.net/job-00000000-0000-0000-0000-000000000001?sv=PLACEHOLDER&st=2000-01-01T00%3A00%3A00Z&se=2050-01-01T00%3A00%3A00Z&sr=c&sp=rcwl&sig=PLACEHOLDER",
         "inputDataUri": "https://mystorage.blob.core.windows.net/job-00000000-0000-0000-0000-000000000001/inputData?sv=PLACEHOLDER&st=2000-01-01T00%3A00%3A00Z&se=2050-01-01T00%3A00%3A00Z&sr=b&sp=r&rscd=attachment%3B+filename%3Dqdk-python-test-00000000-0000-0000-0000-000000000001.input.json&sig=PLACEHOLDER",
         "inputDataFormat": "pasqal.pulser.v1", "inputParams": {"count": 150}, "metadata":
@@ -429,17 +349,12 @@
         null, "errorData": null, "isCancelling": false, "tags": [], "name": "qdk-python-test",
         "id": "00000000-0000-0000-0000-000000000001", "providerId": "pasqal", "target":
         "pasqal.sim.emu-tn", "creationTime": "2024-08-28T20:30:58.6444425+00:00",
->>>>>>> b43e1017
-        "endExecutionTime": null, "costEstimate": null, "itemType": "Job"}'
-    headers:
-      connection:
-      - keep-alive
-      content-length:
-<<<<<<< HEAD
-      - '976'
-=======
+        "endExecutionTime": null, "costEstimate": null, "itemType": "Job"}'
+    headers:
+      connection:
+      - keep-alive
+      content-length:
       - '1398'
->>>>>>> b43e1017
       content-type:
       - application/json; charset=utf-8
       transfer-encoding:
@@ -462,13 +377,6 @@
     uri: https://eastus.quantum.azure.com/subscriptions/00000000-0000-0000-0000-000000000000/resourceGroups/myresourcegroup/providers/Microsoft.Quantum/workspaces/myworkspace/jobs/00000000-0000-0000-0000-000000000001?api-version=2022-09-12-preview&test-sequence-id=2
   response:
     body:
-<<<<<<< HEAD
-      string: '{"containerUri": "https://mystorage.blob.core.windows.net/job-00000000-0000-0000-0000-000000000001?sv=PLACEHOLDER&st=2024-08-15T22%3A18%3A01Z&se=2050-01-01T00%3A00%3A00Z&sr=c&sp=rcwl&sig=PLACEHOLDER&st=2024-08-15T22%3A18%3A01Z&se=2050-01-01T00%3A00%3A00Z&sr=b&sp=r&rscd=attachment%3B+filename%3Dqdk-python-test-00000000-0000-0000-0000-000000000001.input.json&sig=PLACEHOLDER&st=2024-08-15T22%3A18%3A01Z&se=2050-01-01T00%3A00%3A00Z&sr=b&sp=r&rscd=attachment%3B+filename%3Dqdk-python-test-00000000-0000-0000-0000-000000000001.output.json&sig=nIhw%2Bh8NG%2BCof%2F8P4QacDjeELm0pTYzIKGssrYhJhdY%3D",
-        "beginExecutionTime": null, "cancellationTime": null, "quantumComputingData":
-        {"count": 1}, "errorData": null, "isCancelling": false, "tags": [], "name":
-        "qdk-python-test", "id": "00000000-0000-0000-0000-000000000001", "providerId":
-        "pasqal", "target": "pasqal.sim.emu-tn", "creationTime": "2024-08-15T22:18:00.8040238+00:00",
-=======
       string: '{"containerUri": "https://mystorage.blob.core.windows.net/job-00000000-0000-0000-0000-000000000001?sv=PLACEHOLDER&st=2000-01-01T00%3A00%3A00Z&se=2050-01-01T00%3A00%3A00Z&sr=c&sp=rcwl&sig=PLACEHOLDER",
         "inputDataUri": "https://mystorage.blob.core.windows.net/job-00000000-0000-0000-0000-000000000001/inputData?sv=PLACEHOLDER&st=2000-01-01T00%3A00%3A00Z&se=2050-01-01T00%3A00%3A00Z&sr=b&sp=r&rscd=attachment%3B+filename%3Dqdk-python-test-00000000-0000-0000-0000-000000000001.input.json&sig=PLACEHOLDER",
         "inputDataFormat": "pasqal.pulser.v1", "inputParams": {"count": 150}, "metadata":
@@ -478,17 +386,12 @@
         {"count": 1}, "errorData": null, "isCancelling": false, "tags": [], "name":
         "qdk-python-test", "id": "00000000-0000-0000-0000-000000000001", "providerId":
         "pasqal", "target": "pasqal.sim.emu-tn", "creationTime": "2024-08-28T20:30:58.6444425+00:00",
->>>>>>> b43e1017
-        "endExecutionTime": null, "costEstimate": null, "itemType": "Job"}'
-    headers:
-      connection:
-      - keep-alive
-      content-length:
-<<<<<<< HEAD
-      - '988'
-=======
+        "endExecutionTime": null, "costEstimate": null, "itemType": "Job"}'
+    headers:
+      connection:
+      - keep-alive
+      content-length:
       - '1406'
->>>>>>> b43e1017
       content-type:
       - application/json; charset=utf-8
       transfer-encoding:
@@ -511,13 +414,6 @@
     uri: https://eastus.quantum.azure.com/subscriptions/00000000-0000-0000-0000-000000000000/resourceGroups/myresourcegroup/providers/Microsoft.Quantum/workspaces/myworkspace/jobs/00000000-0000-0000-0000-000000000001?api-version=2022-09-12-preview&test-sequence-id=3
   response:
     body:
-<<<<<<< HEAD
-      string: '{"containerUri": "https://mystorage.blob.core.windows.net/job-00000000-0000-0000-0000-000000000001?sv=PLACEHOLDER&st=2024-08-15T22%3A18%3A01Z&se=2050-01-01T00%3A00%3A00Z&sr=c&sp=rcwl&sig=PLACEHOLDER&st=2024-08-15T22%3A18%3A01Z&se=2050-01-01T00%3A00%3A00Z&sr=b&sp=r&rscd=attachment%3B+filename%3Dqdk-python-test-00000000-0000-0000-0000-000000000001.input.json&sig=PLACEHOLDER&st=2024-08-15T22%3A18%3A01Z&se=2050-01-01T00%3A00%3A00Z&sr=b&sp=r&rscd=attachment%3B+filename%3Dqdk-python-test-00000000-0000-0000-0000-000000000001.output.json&sig=nIhw%2Bh8NG%2BCof%2F8P4QacDjeELm0pTYzIKGssrYhJhdY%3D",
-        "beginExecutionTime": null, "cancellationTime": null, "quantumComputingData":
-        {"count": 1}, "errorData": null, "isCancelling": false, "tags": [], "name":
-        "qdk-python-test", "id": "00000000-0000-0000-0000-000000000001", "providerId":
-        "pasqal", "target": "pasqal.sim.emu-tn", "creationTime": "2024-08-15T22:18:00.8040238+00:00",
-=======
       string: '{"containerUri": "https://mystorage.blob.core.windows.net/job-00000000-0000-0000-0000-000000000001?sv=PLACEHOLDER&st=2000-01-01T00%3A00%3A00Z&se=2050-01-01T00%3A00%3A00Z&sr=c&sp=rcwl&sig=PLACEHOLDER",
         "inputDataUri": "https://mystorage.blob.core.windows.net/job-00000000-0000-0000-0000-000000000001/inputData?sv=PLACEHOLDER&st=2000-01-01T00%3A00%3A00Z&se=2050-01-01T00%3A00%3A00Z&sr=b&sp=r&rscd=attachment%3B+filename%3Dqdk-python-test-00000000-0000-0000-0000-000000000001.input.json&sig=PLACEHOLDER",
         "inputDataFormat": "pasqal.pulser.v1", "inputParams": {"count": 150}, "metadata":
@@ -527,17 +423,12 @@
         {"count": 1}, "errorData": null, "isCancelling": false, "tags": [], "name":
         "qdk-python-test", "id": "00000000-0000-0000-0000-000000000001", "providerId":
         "pasqal", "target": "pasqal.sim.emu-tn", "creationTime": "2024-08-28T20:30:58.6444425+00:00",
->>>>>>> b43e1017
-        "endExecutionTime": null, "costEstimate": null, "itemType": "Job"}'
-    headers:
-      connection:
-      - keep-alive
-      content-length:
-<<<<<<< HEAD
-      - '988'
-=======
+        "endExecutionTime": null, "costEstimate": null, "itemType": "Job"}'
+    headers:
+      connection:
+      - keep-alive
+      content-length:
       - '1406'
->>>>>>> b43e1017
       content-type:
       - application/json; charset=utf-8
       transfer-encoding:
@@ -560,13 +451,6 @@
     uri: https://eastus.quantum.azure.com/subscriptions/00000000-0000-0000-0000-000000000000/resourceGroups/myresourcegroup/providers/Microsoft.Quantum/workspaces/myworkspace/jobs/00000000-0000-0000-0000-000000000001?api-version=2022-09-12-preview&test-sequence-id=4
   response:
     body:
-<<<<<<< HEAD
-      string: '{"containerUri": "https://mystorage.blob.core.windows.net/job-00000000-0000-0000-0000-000000000001?sv=PLACEHOLDER&st=2024-08-15T22%3A18%3A02Z&se=2050-01-01T00%3A00%3A00Z&sr=c&sp=rcwl&sig=PLACEHOLDER&st=2024-08-15T22%3A18%3A02Z&se=2050-01-01T00%3A00%3A00Z&sr=b&sp=r&rscd=attachment%3B+filename%3Dqdk-python-test-00000000-0000-0000-0000-000000000001.input.json&sig=PLACEHOLDER&st=2024-08-15T22%3A18%3A02Z&se=2050-01-01T00%3A00%3A00Z&sr=b&sp=r&rscd=attachment%3B+filename%3Dqdk-python-test-00000000-0000-0000-0000-000000000001.output.json&sig=5nNd4tAF7gSepdI7kWeUcCEPveCTjhFxM89hdP8lWd0%3D",
-        "beginExecutionTime": null, "cancellationTime": null, "quantumComputingData":
-        {"count": 1}, "errorData": null, "isCancelling": false, "tags": [], "name":
-        "qdk-python-test", "id": "00000000-0000-0000-0000-000000000001", "providerId":
-        "pasqal", "target": "pasqal.sim.emu-tn", "creationTime": "2024-08-15T22:18:00.8040238+00:00",
-=======
       string: '{"containerUri": "https://mystorage.blob.core.windows.net/job-00000000-0000-0000-0000-000000000001?sv=PLACEHOLDER&st=2000-01-01T00%3A00%3A00Z&se=2050-01-01T00%3A00%3A00Z&sr=c&sp=rcwl&sig=PLACEHOLDER",
         "inputDataUri": "https://mystorage.blob.core.windows.net/job-00000000-0000-0000-0000-000000000001/inputData?sv=PLACEHOLDER&st=2000-01-01T00%3A00%3A00Z&se=2050-01-01T00%3A00%3A00Z&sr=b&sp=r&rscd=attachment%3B+filename%3Dqdk-python-test-00000000-0000-0000-0000-000000000001.input.json&sig=PLACEHOLDER",
         "inputDataFormat": "pasqal.pulser.v1", "inputParams": {"count": 150}, "metadata":
@@ -576,17 +460,12 @@
         {"count": 1}, "errorData": null, "isCancelling": false, "tags": [], "name":
         "qdk-python-test", "id": "00000000-0000-0000-0000-000000000001", "providerId":
         "pasqal", "target": "pasqal.sim.emu-tn", "creationTime": "2024-08-28T20:30:58.6444425+00:00",
->>>>>>> b43e1017
-        "endExecutionTime": null, "costEstimate": null, "itemType": "Job"}'
-    headers:
-      connection:
-      - keep-alive
-      content-length:
-<<<<<<< HEAD
-      - '982'
-=======
+        "endExecutionTime": null, "costEstimate": null, "itemType": "Job"}'
+    headers:
+      connection:
+      - keep-alive
+      content-length:
       - '1406'
->>>>>>> b43e1017
       content-type:
       - application/json; charset=utf-8
       transfer-encoding:
@@ -609,13 +488,6 @@
     uri: https://eastus.quantum.azure.com/subscriptions/00000000-0000-0000-0000-000000000000/resourceGroups/myresourcegroup/providers/Microsoft.Quantum/workspaces/myworkspace/jobs/00000000-0000-0000-0000-000000000001?api-version=2022-09-12-preview&test-sequence-id=5
   response:
     body:
-<<<<<<< HEAD
-      string: '{"containerUri": "https://mystorage.blob.core.windows.net/job-00000000-0000-0000-0000-000000000001?sv=PLACEHOLDER&st=2024-08-15T22%3A18%3A02Z&se=2050-01-01T00%3A00%3A00Z&sr=c&sp=rcwl&sig=PLACEHOLDER&st=2024-08-15T22%3A18%3A02Z&se=2050-01-01T00%3A00%3A00Z&sr=b&sp=r&rscd=attachment%3B+filename%3Dqdk-python-test-00000000-0000-0000-0000-000000000001.input.json&sig=PLACEHOLDER&st=2024-08-15T22%3A18%3A02Z&se=2050-01-01T00%3A00%3A00Z&sr=b&sp=r&rscd=attachment%3B+filename%3Dqdk-python-test-00000000-0000-0000-0000-000000000001.output.json&sig=5nNd4tAF7gSepdI7kWeUcCEPveCTjhFxM89hdP8lWd0%3D",
-        "beginExecutionTime": null, "cancellationTime": null, "quantumComputingData":
-        {"count": 1}, "errorData": null, "isCancelling": false, "tags": [], "name":
-        "qdk-python-test", "id": "00000000-0000-0000-0000-000000000001", "providerId":
-        "pasqal", "target": "pasqal.sim.emu-tn", "creationTime": "2024-08-15T22:18:00.8040238+00:00",
-=======
       string: '{"containerUri": "https://mystorage.blob.core.windows.net/job-00000000-0000-0000-0000-000000000001?sv=PLACEHOLDER&st=2000-01-01T00%3A00%3A00Z&se=2050-01-01T00%3A00%3A00Z&sr=c&sp=rcwl&sig=PLACEHOLDER",
         "inputDataUri": "https://mystorage.blob.core.windows.net/job-00000000-0000-0000-0000-000000000001/inputData?sv=PLACEHOLDER&st=2000-01-01T00%3A00%3A00Z&se=2050-01-01T00%3A00%3A00Z&sr=b&sp=r&rscd=attachment%3B+filename%3Dqdk-python-test-00000000-0000-0000-0000-000000000001.input.json&sig=PLACEHOLDER",
         "inputDataFormat": "pasqal.pulser.v1", "inputParams": {"count": 150}, "metadata":
@@ -625,17 +497,12 @@
         {"count": 1}, "errorData": null, "isCancelling": false, "tags": [], "name":
         "qdk-python-test", "id": "00000000-0000-0000-0000-000000000001", "providerId":
         "pasqal", "target": "pasqal.sim.emu-tn", "creationTime": "2024-08-28T20:30:58.6444425+00:00",
->>>>>>> b43e1017
-        "endExecutionTime": null, "costEstimate": null, "itemType": "Job"}'
-    headers:
-      connection:
-      - keep-alive
-      content-length:
-<<<<<<< HEAD
-      - '982'
-=======
+        "endExecutionTime": null, "costEstimate": null, "itemType": "Job"}'
+    headers:
+      connection:
+      - keep-alive
+      content-length:
       - '1406'
->>>>>>> b43e1017
       content-type:
       - application/json; charset=utf-8
       transfer-encoding:
@@ -658,13 +525,6 @@
     uri: https://eastus.quantum.azure.com/subscriptions/00000000-0000-0000-0000-000000000000/resourceGroups/myresourcegroup/providers/Microsoft.Quantum/workspaces/myworkspace/jobs/00000000-0000-0000-0000-000000000001?api-version=2022-09-12-preview&test-sequence-id=6
   response:
     body:
-<<<<<<< HEAD
-      string: '{"containerUri": "https://mystorage.blob.core.windows.net/job-00000000-0000-0000-0000-000000000001?sv=PLACEHOLDER&st=2024-08-15T22%3A18%3A03Z&se=2050-01-01T00%3A00%3A00Z&sr=c&sp=rcwl&sig=PLACEHOLDER&st=2024-08-15T22%3A18%3A03Z&se=2050-01-01T00%3A00%3A00Z&sr=b&sp=r&rscd=attachment%3B+filename%3Dqdk-python-test-00000000-0000-0000-0000-000000000001.input.json&sig=PLACEHOLDER&st=2024-08-15T22%3A18%3A03Z&se=2050-01-01T00%3A00%3A00Z&sr=b&sp=r&rscd=attachment%3B+filename%3Dqdk-python-test-00000000-0000-0000-0000-000000000001.output.json&sig=hebFaJ0dZ0X1%2Ft5QPZTPgx%2BJX8mWPH2AISk1JU7KOM4%3D",
-        "beginExecutionTime": null, "cancellationTime": null, "quantumComputingData":
-        {"count": 1}, "errorData": null, "isCancelling": false, "tags": [], "name":
-        "qdk-python-test", "id": "00000000-0000-0000-0000-000000000001", "providerId":
-        "pasqal", "target": "pasqal.sim.emu-tn", "creationTime": "2024-08-15T22:18:00.8040238+00:00",
-=======
       string: '{"containerUri": "https://mystorage.blob.core.windows.net/job-00000000-0000-0000-0000-000000000001?sv=PLACEHOLDER&st=2000-01-01T00%3A00%3A00Z&se=2050-01-01T00%3A00%3A00Z&sr=c&sp=rcwl&sig=PLACEHOLDER",
         "inputDataUri": "https://mystorage.blob.core.windows.net/job-00000000-0000-0000-0000-000000000001/inputData?sv=PLACEHOLDER&st=2000-01-01T00%3A00%3A00Z&se=2050-01-01T00%3A00%3A00Z&sr=b&sp=r&rscd=attachment%3B+filename%3Dqdk-python-test-00000000-0000-0000-0000-000000000001.input.json&sig=PLACEHOLDER",
         "inputDataFormat": "pasqal.pulser.v1", "inputParams": {"count": 150}, "metadata":
@@ -674,17 +534,12 @@
         {"count": 1}, "errorData": null, "isCancelling": false, "tags": [], "name":
         "qdk-python-test", "id": "00000000-0000-0000-0000-000000000001", "providerId":
         "pasqal", "target": "pasqal.sim.emu-tn", "creationTime": "2024-08-28T20:30:58.6444425+00:00",
->>>>>>> b43e1017
-        "endExecutionTime": null, "costEstimate": null, "itemType": "Job"}'
-    headers:
-      connection:
-      - keep-alive
-      content-length:
-<<<<<<< HEAD
-      - '986'
-=======
+        "endExecutionTime": null, "costEstimate": null, "itemType": "Job"}'
+    headers:
+      connection:
+      - keep-alive
+      content-length:
       - '1406'
->>>>>>> b43e1017
       content-type:
       - application/json; charset=utf-8
       transfer-encoding:
@@ -707,13 +562,6 @@
     uri: https://eastus.quantum.azure.com/subscriptions/00000000-0000-0000-0000-000000000000/resourceGroups/myresourcegroup/providers/Microsoft.Quantum/workspaces/myworkspace/jobs/00000000-0000-0000-0000-000000000001?api-version=2022-09-12-preview&test-sequence-id=7
   response:
     body:
-<<<<<<< HEAD
-      string: '{"containerUri": "https://mystorage.blob.core.windows.net/job-00000000-0000-0000-0000-000000000001?sv=PLACEHOLDER&st=2024-08-15T22%3A18%3A05Z&se=2050-01-01T00%3A00%3A00Z&sr=c&sp=rcwl&sig=PLACEHOLDER&st=2024-08-15T22%3A18%3A05Z&se=2050-01-01T00%3A00%3A00Z&sr=b&sp=r&rscd=attachment%3B+filename%3Dqdk-python-test-00000000-0000-0000-0000-000000000001.input.json&sig=PLACEHOLDER&st=2024-08-15T22%3A18%3A05Z&se=2050-01-01T00%3A00%3A00Z&sr=b&sp=r&rscd=attachment%3B+filename%3Dqdk-python-test-00000000-0000-0000-0000-000000000001.output.json&sig=QxuIJ1io2e6VQdyDY98SnYuD3GsDn14OQPNL5Tv1QGg%3D",
-        "beginExecutionTime": null, "cancellationTime": null, "quantumComputingData":
-        {"count": 1}, "errorData": null, "isCancelling": false, "tags": [], "name":
-        "qdk-python-test", "id": "00000000-0000-0000-0000-000000000001", "providerId":
-        "pasqal", "target": "pasqal.sim.emu-tn", "creationTime": "2024-08-15T22:18:00.8040238+00:00",
-=======
       string: '{"containerUri": "https://mystorage.blob.core.windows.net/job-00000000-0000-0000-0000-000000000001?sv=PLACEHOLDER&st=2000-01-01T00%3A00%3A00Z&se=2050-01-01T00%3A00%3A00Z&sr=c&sp=rcwl&sig=PLACEHOLDER",
         "inputDataUri": "https://mystorage.blob.core.windows.net/job-00000000-0000-0000-0000-000000000001/inputData?sv=PLACEHOLDER&st=2000-01-01T00%3A00%3A00Z&se=2050-01-01T00%3A00%3A00Z&sr=b&sp=r&rscd=attachment%3B+filename%3Dqdk-python-test-00000000-0000-0000-0000-000000000001.input.json&sig=PLACEHOLDER",
         "inputDataFormat": "pasqal.pulser.v1", "inputParams": {"count": 150}, "metadata":
@@ -723,17 +571,12 @@
         {"count": 1}, "errorData": null, "isCancelling": false, "tags": [], "name":
         "qdk-python-test", "id": "00000000-0000-0000-0000-000000000001", "providerId":
         "pasqal", "target": "pasqal.sim.emu-tn", "creationTime": "2024-08-28T20:30:58.6444425+00:00",
->>>>>>> b43e1017
-        "endExecutionTime": null, "costEstimate": null, "itemType": "Job"}'
-    headers:
-      connection:
-      - keep-alive
-      content-length:
-<<<<<<< HEAD
-      - '982'
-=======
+        "endExecutionTime": null, "costEstimate": null, "itemType": "Job"}'
+    headers:
+      connection:
+      - keep-alive
+      content-length:
       - '1406'
->>>>>>> b43e1017
       content-type:
       - application/json; charset=utf-8
       transfer-encoding:
@@ -756,13 +599,6 @@
     uri: https://eastus.quantum.azure.com/subscriptions/00000000-0000-0000-0000-000000000000/resourceGroups/myresourcegroup/providers/Microsoft.Quantum/workspaces/myworkspace/jobs/00000000-0000-0000-0000-000000000001?api-version=2022-09-12-preview&test-sequence-id=8
   response:
     body:
-<<<<<<< HEAD
-      string: '{"containerUri": "https://mystorage.blob.core.windows.net/job-00000000-0000-0000-0000-000000000001?sv=PLACEHOLDER&st=2024-08-15T22%3A18%3A07Z&se=2050-01-01T00%3A00%3A00Z&sr=c&sp=rcwl&sig=PLACEHOLDER&st=2024-08-15T22%3A18%3A07Z&se=2050-01-01T00%3A00%3A00Z&sr=b&sp=r&rscd=attachment%3B+filename%3Dqdk-python-test-00000000-0000-0000-0000-000000000001.input.json&sig=PLACEHOLDER&st=2024-08-15T22%3A18%3A07Z&se=2050-01-01T00%3A00%3A00Z&sr=b&sp=r&rscd=attachment%3B+filename%3Dqdk-python-test-00000000-0000-0000-0000-000000000001.output.json&sig=DepYvCRd1AbK9JDEpj9Hviw4cuvFFdtZgDoZSZU2QUI%3D",
-        "beginExecutionTime": "2024-08-15T22:18:05.675696+00:00", "cancellationTime":
-        null, "quantumComputingData": {"count": 1}, "errorData": null, "isCancelling":
-        false, "tags": [], "name": "qdk-python-test", "id": "00000000-0000-0000-0000-000000000001",
-        "providerId": "pasqal", "target": "pasqal.sim.emu-tn", "creationTime": "2024-08-15T22:18:00.8040238+00:00",
-=======
       string: '{"containerUri": "https://mystorage.blob.core.windows.net/job-00000000-0000-0000-0000-000000000001?sv=PLACEHOLDER&st=2000-01-01T00%3A00%3A00Z&se=2050-01-01T00%3A00%3A00Z&sr=c&sp=rcwl&sig=PLACEHOLDER",
         "inputDataUri": "https://mystorage.blob.core.windows.net/job-00000000-0000-0000-0000-000000000001/inputData?sv=PLACEHOLDER&st=2000-01-01T00%3A00%3A00Z&se=2050-01-01T00%3A00%3A00Z&sr=b&sp=r&rscd=attachment%3B+filename%3Dqdk-python-test-00000000-0000-0000-0000-000000000001.input.json&sig=PLACEHOLDER",
         "inputDataFormat": "pasqal.pulser.v1", "inputParams": {"count": 150}, "metadata":
@@ -772,17 +608,12 @@
         null, "quantumComputingData": {"count": 1}, "errorData": null, "isCancelling":
         false, "tags": [], "name": "qdk-python-test", "id": "00000000-0000-0000-0000-000000000001",
         "providerId": "pasqal", "target": "pasqal.sim.emu-tn", "creationTime": "2024-08-28T20:30:58.6444425+00:00",
->>>>>>> b43e1017
-        "endExecutionTime": null, "costEstimate": null, "itemType": "Job"}'
-    headers:
-      connection:
-      - keep-alive
-      content-length:
-<<<<<<< HEAD
-      - '1012'
-=======
+        "endExecutionTime": null, "costEstimate": null, "itemType": "Job"}'
+    headers:
+      connection:
+      - keep-alive
+      content-length:
       - '1438'
->>>>>>> b43e1017
       content-type:
       - application/json; charset=utf-8
       transfer-encoding:
@@ -805,13 +636,6 @@
     uri: https://eastus.quantum.azure.com/subscriptions/00000000-0000-0000-0000-000000000000/resourceGroups/myresourcegroup/providers/Microsoft.Quantum/workspaces/myworkspace/jobs/00000000-0000-0000-0000-000000000001?api-version=2022-09-12-preview&test-sequence-id=9
   response:
     body:
-<<<<<<< HEAD
-      string: '{"containerUri": "https://mystorage.blob.core.windows.net/job-00000000-0000-0000-0000-000000000001?sv=PLACEHOLDER&st=2024-08-15T22%3A18%3A11Z&se=2050-01-01T00%3A00%3A00Z&sr=c&sp=rcwl&sig=PLACEHOLDER&st=2024-08-15T22%3A18%3A11Z&se=2050-01-01T00%3A00%3A00Z&sr=b&sp=r&rscd=attachment%3B+filename%3Dqdk-python-test-00000000-0000-0000-0000-000000000001.input.json&sig=PLACEHOLDER&st=2024-08-15T22%3A18%3A11Z&se=2050-01-01T00%3A00%3A00Z&sr=b&sp=r&rscd=attachment%3B+filename%3Dqdk-python-test-00000000-0000-0000-0000-000000000001.output.json&sig=Zefee3T3QrQUGzIA6mGn0tiQtlOjt3CiWe1dlheGWuU%3D",
-        "beginExecutionTime": "2024-08-15T22:18:05.675696+00:00", "cancellationTime":
-        null, "quantumComputingData": {"count": 1}, "errorData": null, "isCancelling":
-        false, "tags": [], "name": "qdk-python-test", "id": "00000000-0000-0000-0000-000000000001",
-        "providerId": "pasqal", "target": "pasqal.sim.emu-tn", "creationTime": "2024-08-15T22:18:00.8040238+00:00",
-=======
       string: '{"containerUri": "https://mystorage.blob.core.windows.net/job-00000000-0000-0000-0000-000000000001?sv=PLACEHOLDER&st=2000-01-01T00%3A00%3A00Z&se=2050-01-01T00%3A00%3A00Z&sr=c&sp=rcwl&sig=PLACEHOLDER",
         "inputDataUri": "https://mystorage.blob.core.windows.net/job-00000000-0000-0000-0000-000000000001/inputData?sv=PLACEHOLDER&st=2000-01-01T00%3A00%3A00Z&se=2050-01-01T00%3A00%3A00Z&sr=b&sp=r&rscd=attachment%3B+filename%3Dqdk-python-test-00000000-0000-0000-0000-000000000001.input.json&sig=PLACEHOLDER",
         "inputDataFormat": "pasqal.pulser.v1", "inputParams": {"count": 150}, "metadata":
@@ -821,17 +645,12 @@
         null, "quantumComputingData": {"count": 1}, "errorData": null, "isCancelling":
         false, "tags": [], "name": "qdk-python-test", "id": "00000000-0000-0000-0000-000000000001",
         "providerId": "pasqal", "target": "pasqal.sim.emu-tn", "creationTime": "2024-08-28T20:30:58.6444425+00:00",
->>>>>>> b43e1017
-        "endExecutionTime": null, "costEstimate": null, "itemType": "Job"}'
-    headers:
-      connection:
-      - keep-alive
-      content-length:
-<<<<<<< HEAD
-      - '1012'
-=======
+        "endExecutionTime": null, "costEstimate": null, "itemType": "Job"}'
+    headers:
+      connection:
+      - keep-alive
+      content-length:
       - '1438'
->>>>>>> b43e1017
       content-type:
       - application/json; charset=utf-8
       transfer-encoding:
@@ -854,83 +673,6 @@
     uri: https://eastus.quantum.azure.com/subscriptions/00000000-0000-0000-0000-000000000000/resourceGroups/myresourcegroup/providers/Microsoft.Quantum/workspaces/myworkspace/jobs/00000000-0000-0000-0000-000000000001?api-version=2022-09-12-preview&test-sequence-id=10
   response:
     body:
-<<<<<<< HEAD
-      string: '{"containerUri": "https://mystorage.blob.core.windows.net/job-00000000-0000-0000-0000-000000000001?sv=PLACEHOLDER&st=2024-08-15T22%3A18%3A16Z&se=2050-01-01T00%3A00%3A00Z&sr=c&sp=rcwl&sig=PLACEHOLDER&st=2024-08-15T22%3A18%3A16Z&se=2050-01-01T00%3A00%3A00Z&sr=b&sp=r&rscd=attachment%3B+filename%3Dqdk-python-test-00000000-0000-0000-0000-000000000001.input.json&sig=PLACEHOLDER&st=2024-08-15T22%3A18%3A16Z&se=2050-01-01T00%3A00%3A00Z&sr=b&sp=r&rscd=attachment%3B+filename%3Dqdk-python-test-00000000-0000-0000-0000-000000000001.output.json&sig=PR77XIrDgOnY7qFeZeonBNp7OSk%2F8KjrMzNfGdiBWqM%3D",
-        "beginExecutionTime": "2024-08-15T22:18:05.675696+00:00", "cancellationTime":
-        null, "quantumComputingData": {"count": 1}, "errorData": null, "isCancelling":
-        false, "tags": [], "name": "qdk-python-test", "id": "00000000-0000-0000-0000-000000000001",
-        "providerId": "pasqal", "target": "pasqal.sim.emu-tn", "creationTime": "2024-08-15T22:18:00.8040238+00:00",
-        "endExecutionTime": null, "costEstimate": null, "itemType": "Job"}'
-    headers:
-      connection:
-      - keep-alive
-      content-length:
-      - '1014'
-      content-type:
-      - application/json; charset=utf-8
-      transfer-encoding:
-      - chunked
-    status:
-      code: 200
-      message: OK
-- request:
-    body: null
-    headers:
-      Accept:
-      - application/json
-      Accept-Encoding:
-      - gzip, deflate
-      Connection:
-      - keep-alive
-      User-Agent:
-      - azsdk-python-quantum/1.2.4 Python/3.9.19 (Windows-10-10.0.22631-SP0)
-    method: GET
-    uri: https://eastus.quantum.azure.com/subscriptions/00000000-0000-0000-0000-000000000000/resourceGroups/myresourcegroup/providers/Microsoft.Quantum/workspaces/myworkspace/jobs/00000000-0000-0000-0000-000000000001?api-version=2022-09-12-preview&test-sequence-id=11
-  response:
-    body:
-      string: '{"containerUri": "https://mystorage.blob.core.windows.net/job-00000000-0000-0000-0000-000000000001?sv=PLACEHOLDER&st=2024-08-15T22%3A18%3A24Z&se=2050-01-01T00%3A00%3A00Z&sr=c&sp=rcwl&sig=PLACEHOLDER&st=2024-08-15T22%3A18%3A24Z&se=2050-01-01T00%3A00%3A00Z&sr=b&sp=r&rscd=attachment%3B+filename%3Dqdk-python-test-00000000-0000-0000-0000-000000000001.input.json&sig=PLACEHOLDER&st=2024-08-15T22%3A18%3A24Z&se=2050-01-01T00%3A00%3A00Z&sr=b&sp=r&rscd=attachment%3B+filename%3Dqdk-python-test-00000000-0000-0000-0000-000000000001.output.json&sig=QSaidmUBqH4UsE57wZcNxlTZA3SgECpYkhNeDpw8r6Q%3D",
-        "beginExecutionTime": "2024-08-15T22:18:05.675696+00:00", "cancellationTime":
-        null, "quantumComputingData": {"count": 1}, "errorData": null, "isCancelling":
-        false, "tags": [], "name": "qdk-python-test", "id": "00000000-0000-0000-0000-000000000001",
-        "providerId": "pasqal", "target": "pasqal.sim.emu-tn", "creationTime": "2024-08-15T22:18:00.8040238+00:00",
-        "endExecutionTime": null, "costEstimate": null, "itemType": "Job"}'
-    headers:
-      connection:
-      - keep-alive
-      content-length:
-      - '1012'
-      content-type:
-      - application/json; charset=utf-8
-      transfer-encoding:
-      - chunked
-    status:
-      code: 200
-      message: OK
-- request:
-    body: null
-    headers:
-      Accept:
-      - application/json
-      Accept-Encoding:
-      - gzip, deflate
-      Connection:
-      - keep-alive
-      User-Agent:
-      - azsdk-python-quantum/1.2.4 Python/3.9.19 (Windows-10-10.0.22631-SP0)
-    method: GET
-    uri: https://eastus.quantum.azure.com/subscriptions/00000000-0000-0000-0000-000000000000/resourceGroups/myresourcegroup/providers/Microsoft.Quantum/workspaces/myworkspace/jobs/00000000-0000-0000-0000-000000000001?api-version=2022-09-12-preview&test-sequence-id=12
-  response:
-    body:
-      string: '{"containerUri": "https://mystorage.blob.core.windows.net/job-00000000-0000-0000-0000-000000000001?sv=PLACEHOLDER&st=2024-08-15T22%3A18%3A35Z&se=2050-01-01T00%3A00%3A00Z&sr=c&sp=rcwl&sig=PLACEHOLDER&st=2024-08-15T22%3A18%3A35Z&se=2050-01-01T00%3A00%3A00Z&sr=b&sp=r&rscd=attachment%3B+filename%3Dqdk-python-test-00000000-0000-0000-0000-000000000001.input.json&sig=PLACEHOLDER&st=2024-08-15T22%3A18%3A35Z&se=2050-01-01T00%3A00%3A00Z&sr=b&sp=r&rscd=attachment%3B+filename%3Dqdk-python-test-00000000-0000-0000-0000-000000000001.output.json&sig=XLQZINn3yBgUdkaD2%2B7BleFunu6jDTefqmP9NaKc3kg%3D",
-        "beginExecutionTime": "2024-08-15T22:18:05.675696+00:00", "cancellationTime":
-        null, "quantumComputingData": {"count": 1}, "errorData": null, "isCancelling":
-        false, "tags": [], "name": "qdk-python-test", "id": "00000000-0000-0000-0000-000000000001",
-        "providerId": "pasqal", "target": "pasqal.sim.emu-tn", "creationTime": "2024-08-15T22:18:00.8040238+00:00",
-        "endExecutionTime": "2024-08-15T22:18:29.754784+00:00", "costEstimate": {"currencyCode":
-        "USD", "events": [{"dimensionId": "compute-time-emu", "dimensionName": "Compute
-        Time on HPC-based Emulators", "measureUnit": "per hour", "amountBilled": 0.0067,
-        "amountConsumed": 0.0067, "unitPrice": 0.0}, {"dimensionId": "compute-time-qpu",
-=======
       string: '{"containerUri": "https://mystorage.blob.core.windows.net/job-00000000-0000-0000-0000-000000000001?sv=PLACEHOLDER&st=2000-01-01T00%3A00%3A00Z&se=2050-01-01T00%3A00%3A00Z&sr=c&sp=rcwl&sig=PLACEHOLDER",
         "inputDataUri": "https://mystorage.blob.core.windows.net/job-00000000-0000-0000-0000-000000000001/inputData?sv=PLACEHOLDER&st=2000-01-01T00%3A00%3A00Z&se=2050-01-01T00%3A00%3A00Z&sr=b&sp=r&rscd=attachment%3B+filename%3Dqdk-python-test-00000000-0000-0000-0000-000000000001.input.json&sig=PLACEHOLDER",
         "inputDataFormat": "pasqal.pulser.v1", "inputParams": {"count": 150}, "metadata":
@@ -963,7 +705,7 @@
       Connection:
       - keep-alive
       User-Agent:
-      - azsdk-python-quantum/0.0.1 Python/3.9.19 (Windows-10-10.0.22631-SP0)
+      - azsdk-python-quantum/1.2.4 Python/3.9.19 (Windows-10-10.0.22631-SP0)
     method: GET
     uri: https://eastus.quantum.azure.com/subscriptions/00000000-0000-0000-0000-000000000000/resourceGroups/myresourcegroup/providers/Microsoft.Quantum/workspaces/myworkspace/jobs/00000000-0000-0000-0000-000000000001?api-version=2022-09-12-preview&test-sequence-id=11
   response:
@@ -981,7 +723,6 @@
         "USD", "events": [{"dimensionId": "compute-time-emu", "dimensionName": "Compute
         Time on HPC-based Emulators", "measureUnit": "per hour", "amountBilled": 0.0029,
         "amountConsumed": 0.0029, "unitPrice": 0.0}, {"dimensionId": "compute-time-qpu",
->>>>>>> b43e1017
         "dimensionName": "Compute Time on QPU", "measureUnit": "per hour", "amountBilled":
         0.0, "amountConsumed": 0.0, "unitPrice": 0.0}], "estimatedTotal": 0.0}, "itemType":
         "Job"}'
@@ -989,44 +730,26 @@
       connection:
       - keep-alive
       content-length:
-<<<<<<< HEAD
-      - '1452'
-=======
       - '1879'
->>>>>>> b43e1017
-      content-type:
-      - application/json; charset=utf-8
-      transfer-encoding:
-      - chunked
-    status:
-      code: 200
-      message: OK
-- request:
-    body: null
-    headers:
-      Accept:
-      - application/json
-      Accept-Encoding:
-      - gzip, deflate
-      Connection:
-      - keep-alive
-      User-Agent:
-      - azsdk-python-quantum/1.2.4 Python/3.9.19 (Windows-10-10.0.22631-SP0)
-    method: GET
-<<<<<<< HEAD
-    uri: https://eastus.quantum.azure.com/subscriptions/00000000-0000-0000-0000-000000000000/resourceGroups/myresourcegroup/providers/Microsoft.Quantum/workspaces/myworkspace/jobs/00000000-0000-0000-0000-000000000001?api-version=2022-09-12-preview&test-sequence-id=13
-  response:
-    body:
-      string: '{"containerUri": "https://mystorage.blob.core.windows.net/job-00000000-0000-0000-0000-000000000001?sv=PLACEHOLDER&st=2024-08-15T22%3A18%3A35Z&se=2050-01-01T00%3A00%3A00Z&sr=c&sp=rcwl&sig=PLACEHOLDER&st=2024-08-15T22%3A18%3A35Z&se=2050-01-01T00%3A00%3A00Z&sr=b&sp=r&rscd=attachment%3B+filename%3Dqdk-python-test-00000000-0000-0000-0000-000000000001.input.json&sig=PLACEHOLDER&st=2024-08-15T22%3A18%3A35Z&se=2050-01-01T00%3A00%3A00Z&sr=b&sp=r&rscd=attachment%3B+filename%3Dqdk-python-test-00000000-0000-0000-0000-000000000001.output.json&sig=XLQZINn3yBgUdkaD2%2B7BleFunu6jDTefqmP9NaKc3kg%3D",
-        "beginExecutionTime": "2024-08-15T22:18:05.675696+00:00", "cancellationTime":
-        null, "quantumComputingData": {"count": 1}, "errorData": null, "isCancelling":
-        false, "tags": [], "name": "qdk-python-test", "id": "00000000-0000-0000-0000-000000000001",
-        "providerId": "pasqal", "target": "pasqal.sim.emu-tn", "creationTime": "2024-08-15T22:18:00.8040238+00:00",
-        "endExecutionTime": "2024-08-15T22:18:29.754784+00:00", "costEstimate": {"currencyCode":
-        "USD", "events": [{"dimensionId": "compute-time-emu", "dimensionName": "Compute
-        Time on HPC-based Emulators", "measureUnit": "per hour", "amountBilled": 0.0067,
-        "amountConsumed": 0.0067, "unitPrice": 0.0}, {"dimensionId": "compute-time-qpu",
-=======
+      content-type:
+      - application/json; charset=utf-8
+      transfer-encoding:
+      - chunked
+    status:
+      code: 200
+      message: OK
+- request:
+    body: null
+    headers:
+      Accept:
+      - application/json
+      Accept-Encoding:
+      - gzip, deflate
+      Connection:
+      - keep-alive
+      User-Agent:
+      - azsdk-python-quantum/1.2.4 Python/3.9.19 (Windows-10-10.0.22631-SP0)
+    method: GET
     uri: https://eastus.quantum.azure.com/subscriptions/00000000-0000-0000-0000-000000000000/resourceGroups/myresourcegroup/providers/Microsoft.Quantum/workspaces/myworkspace/jobs/00000000-0000-0000-0000-000000000001?api-version=2022-09-12-preview&test-sequence-id=12
   response:
     body:
@@ -1043,7 +766,6 @@
         "USD", "events": [{"dimensionId": "compute-time-emu", "dimensionName": "Compute
         Time on HPC-based Emulators", "measureUnit": "per hour", "amountBilled": 0.0029,
         "amountConsumed": 0.0029, "unitPrice": 0.0}, {"dimensionId": "compute-time-qpu",
->>>>>>> b43e1017
         "dimensionName": "Compute Time on QPU", "measureUnit": "per hour", "amountBilled":
         0.0, "amountConsumed": 0.0, "unitPrice": 0.0}], "estimatedTotal": 0.0}, "itemType":
         "Job"}'
@@ -1051,44 +773,26 @@
       connection:
       - keep-alive
       content-length:
-<<<<<<< HEAD
-      - '1452'
-=======
       - '1879'
->>>>>>> b43e1017
-      content-type:
-      - application/json; charset=utf-8
-      transfer-encoding:
-      - chunked
-    status:
-      code: 200
-      message: OK
-- request:
-    body: null
-    headers:
-      Accept:
-      - application/json
-      Accept-Encoding:
-      - gzip, deflate
-      Connection:
-      - keep-alive
-      User-Agent:
-      - azsdk-python-quantum/1.2.4 Python/3.9.19 (Windows-10-10.0.22631-SP0)
-    method: GET
-<<<<<<< HEAD
-    uri: https://eastus.quantum.azure.com/subscriptions/00000000-0000-0000-0000-000000000000/resourceGroups/myresourcegroup/providers/Microsoft.Quantum/workspaces/myworkspace/jobs/00000000-0000-0000-0000-000000000001?api-version=2022-09-12-preview&test-sequence-id=14
-  response:
-    body:
-      string: '{"containerUri": "https://mystorage.blob.core.windows.net/job-00000000-0000-0000-0000-000000000001?sv=PLACEHOLDER&st=2024-08-15T22%3A18%3A36Z&se=2050-01-01T00%3A00%3A00Z&sr=c&sp=rcwl&sig=PLACEHOLDER&st=2024-08-15T22%3A18%3A36Z&se=2050-01-01T00%3A00%3A00Z&sr=b&sp=r&rscd=attachment%3B+filename%3Dqdk-python-test-00000000-0000-0000-0000-000000000001.input.json&sig=PLACEHOLDER&st=2024-08-15T22%3A18%3A36Z&se=2050-01-01T00%3A00%3A00Z&sr=b&sp=r&rscd=attachment%3B+filename%3Dqdk-python-test-00000000-0000-0000-0000-000000000001.output.json&sig=g792jqVaUNK0OXIFNZxHkwGUnGDSYRGhuVrNlpu62kc%3D",
-        "beginExecutionTime": "2024-08-15T22:18:05.675696+00:00", "cancellationTime":
-        null, "quantumComputingData": {"count": 1}, "errorData": null, "isCancelling":
-        false, "tags": [], "name": "qdk-python-test", "id": "00000000-0000-0000-0000-000000000001",
-        "providerId": "pasqal", "target": "pasqal.sim.emu-tn", "creationTime": "2024-08-15T22:18:00.8040238+00:00",
-        "endExecutionTime": "2024-08-15T22:18:29.754784+00:00", "costEstimate": {"currencyCode":
-        "USD", "events": [{"dimensionId": "compute-time-emu", "dimensionName": "Compute
-        Time on HPC-based Emulators", "measureUnit": "per hour", "amountBilled": 0.0067,
-        "amountConsumed": 0.0067, "unitPrice": 0.0}, {"dimensionId": "compute-time-qpu",
-=======
+      content-type:
+      - application/json; charset=utf-8
+      transfer-encoding:
+      - chunked
+    status:
+      code: 200
+      message: OK
+- request:
+    body: null
+    headers:
+      Accept:
+      - application/json
+      Accept-Encoding:
+      - gzip, deflate
+      Connection:
+      - keep-alive
+      User-Agent:
+      - azsdk-python-quantum/0.0.1 Python/3.9.19 (Windows-10-10.0.22631-SP0)
+    method: GET
     uri: https://eastus.quantum.azure.com/subscriptions/00000000-0000-0000-0000-000000000000/resourceGroups/myresourcegroup/providers/Microsoft.Quantum/workspaces/myworkspace/jobs/00000000-0000-0000-0000-000000000001?api-version=2022-09-12-preview&test-sequence-id=13
   response:
     body:
@@ -1105,7 +809,6 @@
         "USD", "events": [{"dimensionId": "compute-time-emu", "dimensionName": "Compute
         Time on HPC-based Emulators", "measureUnit": "per hour", "amountBilled": 0.0029,
         "amountConsumed": 0.0029, "unitPrice": 0.0}, {"dimensionId": "compute-time-qpu",
->>>>>>> b43e1017
         "dimensionName": "Compute Time on QPU", "measureUnit": "per hour", "amountBilled":
         0.0, "amountConsumed": 0.0, "unitPrice": 0.0}], "estimatedTotal": 0.0}, "itemType":
         "Job"}'
@@ -1113,11 +816,7 @@
       connection:
       - keep-alive
       content-length:
-<<<<<<< HEAD
-      - '1450'
-=======
       - '1879'
->>>>>>> b43e1017
       content-type:
       - application/json; charset=utf-8
       transfer-encoding:

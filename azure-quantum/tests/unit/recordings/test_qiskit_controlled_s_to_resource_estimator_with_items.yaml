interactions:
- request:
    body: client_id=PLACEHOLDER&grant_type=client_credentials&client_assertion=PLACEHOLDER&client_info=1&client_assertion_type=PLACEHOLDER&scope=https%3A%2F%2Fquantum.microsoft.com%2F.default
    headers:
      Accept:
      - application/json
      Accept-Encoding:
      - gzip, deflate
      Connection:
      - keep-alive
      Content-Length:
      - '181'
      Content-Type:
      - application/x-www-form-urlencoded
      User-Agent:
      - azsdk-python-identity/1.16.0 Python/3.9.19 (Windows-10-10.0.22631-SP0)
      x-client-current-telemetry:
      - 4|730,2|
      x-client-os:
      - win32
      x-client-sku:
      - MSAL.Python
      x-client-ver:
      - 1.28.0
    method: POST
    uri: https://login.microsoftonline.com/00000000-0000-0000-0000-000000000000/oauth2/v2.0/token
  response:
    body:
<<<<<<< HEAD
      string: '{"error": "invalid_client", "error_description": "AADSTS7000215: Invalid
        client secret provided. Ensure the secret being sent in the request is the
        client secret value, not the client secret ID, for a secret added to app ''00000000-0000-0000-0000-000000000000''.
        Trace ID: e10aebdb-39ad-473d-8501-99be898dc000 Correlation ID: fb8cdffc-f302-4252-ba57-a23534958647
        Timestamp: 2024-04-30 14:10:20Z", "error_codes": [7000215], "timestamp": "2024-04-30
        14:10:20Z", "trace_id": "e10aebdb-39ad-473d-8501-99be898dc000", "correlation_id":
        "fb8cdffc-f302-4252-ba57-a23534958647", "error_uri": "https://login.microsoftonline.com/error?code=7000215"}'
=======
      string: '{"token_type": "Bearer", "expires_in": 1746121944, "ext_expires_in":
        1746121944, "refresh_in": 31536000, "access_token": "PLACEHOLDER"}'
>>>>>>> 45329fda
    headers:
      content-length:
      - '636'
      content-type:
      - application/json; charset=utf-8
    status:
      code: 401
      message: Unauthorized
- request:
    body: null
    headers:
      Accept:
      - application/json
      Accept-Encoding:
      - gzip, deflate
      Connection:
      - keep-alive
      User-Agent:
      - testapp-azure-quantum-qiskit azsdk-python-quantum/0.0.1 Python/3.9.19 (Windows-10-10.0.22631-SP0)
    method: GET
    uri: https://eastus.quantum.azure.com/subscriptions/00000000-0000-0000-0000-000000000000/resourceGroups/myresourcegroup/providers/Microsoft.Quantum/workspaces/myworkspace/providerStatus?api-version=2022-09-12-preview&test-sequence-id=1
  response:
    body:
      string: '{"value": [{"id": "microsoft-elements", "currentAvailability": "Available",
        "targets": [{"id": "microsoft.dft", "currentAvailability": "Available", "averageQueueTime":
        0, "statusPage": null}]}, {"id": "ionq", "currentAvailability": "Degraded",
        "targets": [{"id": "ionq.qpu", "currentAvailability": "Available", "averageQueueTime":
<<<<<<< HEAD
        384178, "statusPage": "https://status.ionq.co"}, {"id": "ionq.qpu.aria-1",
        "currentAvailability": "Unavailable", "averageQueueTime": 749084, "statusPage":
        "https://status.ionq.co"}, {"id": "ionq.qpu.aria-2", "currentAvailability":
        "Unavailable", "averageQueueTime": 0, "statusPage": "https://status.ionq.co"},
        {"id": "ionq.simulator", "currentAvailability": "Available", "averageQueueTime":
        1, "statusPage": "https://status.ionq.co"}]}, {"id": "microsoft-qc", "currentAvailability":
        "Available", "targets": [{"id": "microsoft.estimator", "currentAvailability":
        "Available", "averageQueueTime": 0, "statusPage": null}]}, {"id": "pasqal",
        "currentAvailability": "Available", "targets": [{"id": "pasqal.sim.emu-tn",
        "currentAvailability": "Available", "averageQueueTime": 278, "statusPage":
        "https://pasqal.com"}, {"id": "pasqal.qpu.fresnel", "currentAvailability":
        "Available", "averageQueueTime": 0, "statusPage": "https://pasqal.com"}]},
=======
        500482, "statusPage": "https://status.ionq.co"}, {"id": "ionq.qpu.aria-1",
        "currentAvailability": "Unavailable", "averageQueueTime": 737161, "statusPage":
        "https://status.ionq.co"}, {"id": "ionq.qpu.aria-2", "currentAvailability":
        "Unavailable", "averageQueueTime": 0, "statusPage": "https://status.ionq.co"},
        {"id": "ionq.simulator", "currentAvailability": "Available", "averageQueueTime":
        3, "statusPage": "https://status.ionq.co"}]}, {"id": "microsoft-qc", "currentAvailability":
        "Available", "targets": [{"id": "microsoft.estimator", "currentAvailability":
        "Available", "averageQueueTime": 0, "statusPage": null}]}, {"id": "pasqal",
        "currentAvailability": "Degraded", "targets": [{"id": "pasqal.sim.emu-tn",
        "currentAvailability": "Available", "averageQueueTime": 256, "statusPage":
        "https://pasqal.com"}, {"id": "pasqal.qpu.fresnel", "currentAvailability":
        "Degraded", "averageQueueTime": 0, "statusPage": "https://pasqal.com"}]},
>>>>>>> 45329fda
        {"id": "rigetti", "currentAvailability": "Degraded", "targets": [{"id": "rigetti.sim.qvm",
        "currentAvailability": "Available", "averageQueueTime": 5, "statusPage": "https://rigetti.statuspage.io/"},
        {"id": "rigetti.qpu.ankaa-2", "currentAvailability": "Degraded", "averageQueueTime":
        5, "statusPage": "https://rigetti.statuspage.io/"}]}, {"id": "qci", "currentAvailability":
        "Available", "targets": [{"id": "qci.simulator", "currentAvailability": "Available",
        "averageQueueTime": 1, "statusPage": "https://quantumcircuits.com"}, {"id":
        "qci.machine1", "currentAvailability": "Available", "averageQueueTime": 1,
        "statusPage": "https://quantumcircuits.com"}, {"id": "qci.simulator.noisy",
        "currentAvailability": "Available", "averageQueueTime": 0, "statusPage": "https://quantumcircuits.com"}]},
<<<<<<< HEAD
        {"id": "quantinuum", "currentAvailability": "Degraded", "targets": [{"id":
        "quantinuum.qpu.h1-1", "currentAvailability": "Available", "averageQueueTime":
        604232, "statusPage": "https://www.quantinuum.com/hardware/h1"}, {"id": "quantinuum.sim.h1-1sc",
        "currentAvailability": "Available", "averageQueueTime": 2, "statusPage": "https://www.quantinuum.com/hardware/h1"},
        {"id": "quantinuum.sim.h1-1e", "currentAvailability": "Available", "averageQueueTime":
        5, "statusPage": "https://www.quantinuum.com/hardware/h1"}, {"id": "quantinuum.qpu.h2-1",
        "currentAvailability": "Degraded", "averageQueueTime": 0, "statusPage": "https://www.quantinuum.com/hardware/h2"},
        {"id": "quantinuum.sim.h2-1sc", "currentAvailability": "Available", "averageQueueTime":
        0, "statusPage": "https://www.quantinuum.com/hardware/h2"}, {"id": "quantinuum.sim.h2-1e",
        "currentAvailability": "Available", "averageQueueTime": 24, "statusPage":
        "https://www.quantinuum.com/hardware/h2"}, {"id": "quantinuum.sim.h1-1sc-preview",
        "currentAvailability": "Available", "averageQueueTime": 2, "statusPage": "https://www.quantinuum.com/hardware/h1"},
        {"id": "quantinuum.sim.h1-1e-preview", "currentAvailability": "Available",
        "averageQueueTime": 5, "statusPage": "https://www.quantinuum.com/hardware/h1"},
        {"id": "quantinuum.sim.h1-2e-preview", "currentAvailability": "Available",
        "averageQueueTime": 15089, "statusPage": "https://www.quantinuum.com/hardware/h1"},
        {"id": "quantinuum.qpu.h1-1-preview", "currentAvailability": "Available",
        "averageQueueTime": 604232, "statusPage": "https://www.quantinuum.com/hardware/h1"}]},
=======
        {"id": "quantinuum", "currentAvailability": "Available", "targets": [{"id":
        "quantinuum.qpu.h1-1", "currentAvailability": "Available", "averageQueueTime":
        25016, "statusPage": "https://www.quantinuum.com/hardware/h1"}, {"id": "quantinuum.sim.h1-1sc",
        "currentAvailability": "Available", "averageQueueTime": 4, "statusPage": "https://www.quantinuum.com/hardware/h1"},
        {"id": "quantinuum.sim.h1-1e", "currentAvailability": "Available", "averageQueueTime":
        15, "statusPage": "https://www.quantinuum.com/hardware/h1"}, {"id": "quantinuum.qpu.h2-1",
        "currentAvailability": "Available", "averageQueueTime": 349980, "statusPage":
        "https://www.quantinuum.com/hardware/h2"}, {"id": "quantinuum.sim.h2-1sc",
        "currentAvailability": "Available", "averageQueueTime": 0, "statusPage": "https://www.quantinuum.com/hardware/h2"},
        {"id": "quantinuum.sim.h2-1e", "currentAvailability": "Available", "averageQueueTime":
        845, "statusPage": "https://www.quantinuum.com/hardware/h2"}, {"id": "quantinuum.sim.h1-1sc-preview",
        "currentAvailability": "Available", "averageQueueTime": 4, "statusPage": "https://www.quantinuum.com/hardware/h1"},
        {"id": "quantinuum.sim.h1-1e-preview", "currentAvailability": "Available",
        "averageQueueTime": 15, "statusPage": "https://www.quantinuum.com/hardware/h1"},
        {"id": "quantinuum.sim.h1-2e-preview", "currentAvailability": "Available",
        "averageQueueTime": 27901, "statusPage": "https://www.quantinuum.com/hardware/h1"},
        {"id": "quantinuum.qpu.h1-1-preview", "currentAvailability": "Available",
        "averageQueueTime": 25016, "statusPage": "https://www.quantinuum.com/hardware/h1"}]},
>>>>>>> 45329fda
        {"id": "Microsoft.Test", "currentAvailability": "Available", "targets": [{"id":
        "echo-rigetti", "currentAvailability": "Available", "averageQueueTime": 1,
        "statusPage": ""}, {"id": "echo-quantinuum", "currentAvailability": "Available",
        "averageQueueTime": 1, "statusPage": ""}, {"id": "echo-qci", "currentAvailability":
        "Available", "averageQueueTime": 1, "statusPage": ""}, {"id": "echo-ionq",
        "currentAvailability": "Available", "averageQueueTime": 1, "statusPage": ""},
        {"id": "echo-aquarius", "currentAvailability": "Available", "averageQueueTime":
        1, "statusPage": ""}, {"id": "sparse-sim-rigetti", "currentAvailability":
        "Available", "averageQueueTime": 1, "statusPage": ""}, {"id": "sparse-sim-quantinuum",
        "currentAvailability": "Available", "averageQueueTime": 1, "statusPage": ""},
        {"id": "sparse-sim-qci", "currentAvailability": "Available", "averageQueueTime":
        1, "statusPage": ""}, {"id": "sparse-sim-ionq", "currentAvailability": "Available",
        "averageQueueTime": 1, "statusPage": ""}, {"id": "echo-output", "currentAvailability":
        "Available", "averageQueueTime": 1, "statusPage": ""}]}], "nextLink": null}'
    headers:
      connection:
      - keep-alive
      content-length:
<<<<<<< HEAD
      - '4768'
=======
      - '4774'
>>>>>>> 45329fda
      content-type:
      - application/json; charset=utf-8
      transfer-encoding:
      - chunked
    status:
      code: 200
      message: OK
- request:
    body: 'b''{"containerName": "job-00000000-0000-0000-0000-000000000001"}'''
    headers:
      Accept:
      - application/json
      Accept-Encoding:
      - gzip, deflate
      Connection:
      - keep-alive
      Content-Length:
      - '64'
      Content-Type:
      - application/json
      User-Agent:
      - testapp-azure-quantum-qiskit azsdk-python-quantum/0.0.1 Python/3.9.19 (Windows-10-10.0.22631-SP0)
    method: POST
    uri: https://eastus.quantum.azure.com/subscriptions/00000000-0000-0000-0000-000000000000/resourceGroups/myresourcegroup/providers/Microsoft.Quantum/workspaces/myworkspace/storage/sasUri?api-version=2022-09-12-preview&test-sequence-id=1
  response:
    body:
      string: '{"sasUri": "https://mystorage.blob.core.windows.net/job-00000000-0000-0000-0000-000000000001?sv=PLACEHOLDER&sig=PLACEHOLDER&se=2050-01-01T00%3A00%3A00Z&srt=co&ss=b&sp=racwl"}'
    headers:
      connection:
      - keep-alive
      content-length:
      - '174'
      content-type:
      - application/json; charset=utf-8
      transfer-encoding:
      - chunked
    status:
      code: 200
      message: OK
- request:
    body: null
    headers:
      Accept:
      - application/xml
      Accept-Encoding:
      - gzip, deflate
      Connection:
      - keep-alive
      User-Agent:
      - azsdk-python-storage-blob/12.19.1 Python/3.9.19 (Windows-10-10.0.22631-SP0)
      x-ms-date:
<<<<<<< HEAD
      - Tue, 30 Apr 2024 14:10:22 GMT
=======
      - Wed, 01 May 2024 17:52:25 GMT
>>>>>>> 45329fda
      x-ms-version:
      - '2023-11-03'
    method: GET
    uri: https://mystorage.blob.core.windows.net/job-00000000-0000-0000-0000-000000000001?restype=container&sv=PLACEHOLDER&sig=PLACEHOLDER&se=2050-01-01T00%3A00%3A00Z&srt=co&ss=b&sp=racwl
  response:
    body:
      string: "\uFEFF<?xml version=\"1.0\" encoding=\"utf-8\"?><Error><Code>ContainerNotFound</Code><Message>The
<<<<<<< HEAD
        specified container does not exist.\nRequestId:04030b54-301e-0028-5308-9b4d68000000\nTime:2024-04-30T14:10:23.7924805Z</Message></Error>"
=======
        specified container does not exist.\nRequestId:a2936b45-201e-0024-0df0-9bda60000000\nTime:2024-05-01T17:52:27.9219952Z</Message></Error>"
>>>>>>> 45329fda
    headers:
      content-length:
      - '223'
      content-type:
      - application/xml
      x-ms-version:
      - '2023-11-03'
    status:
      code: 404
      message: The specified container does not exist.
- request:
    body: null
    headers:
      Accept:
      - application/xml
      Accept-Encoding:
      - gzip, deflate
      Connection:
      - keep-alive
      Content-Length:
      - '0'
      User-Agent:
      - azsdk-python-storage-blob/12.19.1 Python/3.9.19 (Windows-10-10.0.22631-SP0)
      x-ms-date:
<<<<<<< HEAD
      - Tue, 30 Apr 2024 14:10:23 GMT
=======
      - Wed, 01 May 2024 17:52:26 GMT
>>>>>>> 45329fda
      x-ms-version:
      - '2023-11-03'
    method: PUT
    uri: https://mystorage.blob.core.windows.net/job-00000000-0000-0000-0000-000000000001?restype=container&sv=PLACEHOLDER&sig=PLACEHOLDER&se=2050-01-01T00%3A00%3A00Z&srt=co&ss=b&sp=racwl
  response:
    body:
      string: ''
    headers:
      content-length:
      - '0'
      x-ms-version:
      - '2023-11-03'
    status:
      code: 201
      message: Created
- request:
    body: null
    headers:
      Accept:
      - application/xml
      Accept-Encoding:
      - gzip, deflate
      Connection:
      - keep-alive
      User-Agent:
      - azsdk-python-storage-blob/12.19.1 Python/3.9.19 (Windows-10-10.0.22631-SP0)
      x-ms-date:
<<<<<<< HEAD
      - Tue, 30 Apr 2024 14:10:23 GMT
=======
      - Wed, 01 May 2024 17:52:27 GMT
>>>>>>> 45329fda
      x-ms-version:
      - '2023-11-03'
    method: GET
    uri: https://mystorage.blob.core.windows.net/job-00000000-0000-0000-0000-000000000001?restype=container&sv=PLACEHOLDER&sig=PLACEHOLDER&se=2050-01-01T00%3A00%3A00Z&srt=co&ss=b&sp=racwl
  response:
    body:
      string: ''
    headers:
      content-length:
      - '0'
      x-ms-lease-state:
      - available
      x-ms-lease-status:
      - unlocked
      x-ms-version:
      - '2023-11-03'
    status:
      code: 200
      message: OK
- request:
    body: 'b''BC\xc0\xde5\x14\x00\x00\x05\x00\x00\x00b\x0c0$JY\xbef\x8d\xfb\xb4\xaf\x0bQ\x80L\x01\x00\x00\x00!\x0c\x00\x00\x8a\x01\x00\x00\x0b\x02!\x00\x02\x00\x00\x00\x16\x00\x00\x00\x07\x81#\x91A\xc8\x04I\x06\x1029\x92\x01\x84\x0c%\x05\x08\x19\x1e\x04\x8bb\x80\x10E\x02B\x92\x0bB\x84\x102\x148\x08\x18K\n2B\x88Hp\xc4!#D\x12\x87\x8c\x10A\x92\x02d\xc8\x08\xb1\x14
      CF\x88 \xc9\x012B\x84\x18*(*\x901|\xb0\\\x91 \xc4\xc8\x00\x00\x00\x89 \x00\x00\x11\x00\x00\x002"\x08\t
      bF\x00!+$\x98\x10!%$\x98\x10\x19\''\x0c\x85\xa4\x90`Bd\\ $d\x82\xa0\x19\x010\x01P`\xa1R\x012\x8d\x11\x004F\x00\xa22\x03\x10\xd1\r\x04\xcc\x11\x80\xc1\x1cA0G\x00\n\x00\x00Q\x18\x00\x00(\x00\x00\x00\x1b\xd6!\xf8\xff\xff\xff\xffa(\x07w\xa0\x07y\xc8\x87_\x80\x87wH\x07w\xa0\x07`x\x87z\xa0\x07x\xa8\x07z\xf8\x05v\x08\x07q(\x07vH\x07w8\x87_\x98\x87q@\x87rh\x87p\x00\x88xH\x07y\xf8\x05x\x90\x87w0\x87t`\x87r\x98\x07`\x1c\xeaa\x1e\xe8\xe1\x1d\xda\x01
      \xe4\xa1\x1c\xe2\xa1\x1e\xd2A\x1e\xca\x81\x1c~\xc1\x1d\xea\xa1\x1d~!\x1e\xeaA\x1c\xd2\x81\x1e\xe6\x01\x98\x03\x80\x90\x87r\x88\x87zH\x07y(\x07r\xf8\x05w\xa8\x87v\xf8\x05y(\x87y\xa8\x07v\xa0\x87y\x00\xe0\x00\x00\x00\x00\x00I\x18\x00\x00\x01\x00\x00\x00\x13\x82\x00\x00\x1a!\x0cY\x04\xc0$\x1cC*`\t\x00\x00\x08\x00\x00\x00\x00\x00\x00\x00\x00\x00\x16`H\xb5\\\x05\x10\x00\x00\x00\x00\x00\x00\x00\x00\x00\x00\xc0\x02\x0c\xa9\xc4@;\x80\x00\x00\x00\x00\x00\x00\x00\x00\x00\x00\x00\x16`H\xc5\x07V\x01\x04\x00\x00\x00\x00\x00\x00\x00\x00\x00\x00\xb0\x00\x12\x1b\x04\x8a:\x06\x00\x00d\x81\x00\x00\x07\x00\x00\x002\x1e\x98\x10\x19\x11L\x90\x8c\t&G\xc6\x04C\xd2\x12(\x87\x11\x00\xda\x11\x00\x00\x00\x00\x00\xb1\x18\x00\x00\x97\x00\x00\x003\x08\x80\x1c\xc4\xe1\x1cf\x14\x01=\x88C8\x84\xc3\x8cB\x80\x07yx\x07s\x98q\x0c\xe6\x00\x0f\xed\x10\x0e\xf4\x80\x0e3\x0cB\x1e\xc2\xc1\x1d\xce\xa1\x1cf0\x05=\x88C8\x84\x83\x1b\xcc\x03=\xc8C=\x8c\x03=\xccx\x8ctp\x07{\x08\x07yH\x87pp\x07zp\x03vx\x87p
      \x87\x19\xcc\x11\x0e\xec\x90\x0e\xe10\x0fn0\x0f\xe3\xf0\x0e\xf0P\x0e3\x10\xc4\x1d\xde!\x1c\xd8!\x1d\xc2a\x1ef0\x89;\xbc\x83;\xd0C9\xb4\x03<\xbc\x83<\x84\x03;\xcc\xf0\x14v`\x07{h\x077h\x87rh\x077\x80\x87p\x90\x87p`\x07v(\x07v\xf8\x05vx\x87w\x80\x87_\x08\x87q\x18\x87r\x98\x87y\x98\x81,\xee\xf0\x0e\xee\xe0\x0e\xf5\xc0\x0e\xec0\x03b\xc8\xa1\x1c\xe4\xa1\x1c\xcc\xa1\x1c\xe4\xa1\x1c\xdca\x1c\xca!\x1c\xc4\x81\x1d\xcaa\x06\xd6\x90C9\xc8C9\x98C9\xc8C9\xb8\xc38\x94C8\x88\x03;\x94\xc3/\xbc\x83<\xfc\x82;\xd4\x03;\xb0\xc3\x0c\xc7i\x87pX\x87rp\x83th\x07x`\x87t\x18\x87t\xa0\x87\x19\xceS\x0f\xee\x00\x0f\xf2P\x0e\xe4\x90\x0e\xe3@\x0f\xe1
      \x0e\xecP\x0e3 (\x1d\xdc\xc1\x1e\xc2A\x1e\xd2!\x1c\xdc\x81\x1e\xdc\xe0\x1c\xe4\xe1\x1d\xea\x01\x1ef\x18Q8\xb0C:\x9c\x83;\xccP$v`\x07{h\x077`\x87wx\x07x\x98QL\xf4\x90\x0f\xf0P\x0e3\x1ej\x1e\xcaa\x1c\xe8!\x1d\xde\xc1\x1d~\x01\x1e\xe4\xa1\x1c\xcc!\x1d\xf0a\x06T\x85\x838\xcc\xc3;\xb0C=\xd0C9\xfc\xc2<\xe4C;\x88\xc3;\xb0\xc3\x8c\xc5\n\x87y\x98\x87w\x18\x87t\x08\x07z(\x07r\x98\x81\\\xe3\x10\x0e\xec\xc0\x0e\xe5P\x0e\xf30#\xc1\xd2A\x1e\xe4\xe1\x17\xd8\xe1\x1d\xde\x01\x1efH\x19;\xb0\x83=\xb4\x83\x1b\x84\xc38\x8cC9\xcc\xc3<\xb8\xc19\xc8\xc3;\xd4\x03<\xccH\xb4q\x08\x07v`\x07q\x08\x87qX\x87\x19\xdb\xc6\x0e\xec`\x0f\xed\xe0\x06\xf0
      \x0f\xe50\x0f\xe5 \x0f\xf6P\x0en\x10\x0e\xe30\x0e\xe50\x0f\xf3\xe0\x06\xe9\xe0\x0e\xe4P\x0e\xf80#\xe2\xeca\x1c\xc2\x81\x1d\xd8\xe1\x17\xec!\x1d\xe6!\x1d\xc4!\x1d\xd8!\x1d\xe8!\x1ff
      \x9d;\xbcC=\xb8\x039\x94\x839\xccX\xbcpp\x07wx\x07z\x08\x07zH\x87wp\x07\x00\x00y
      \x00\x00.\x00\x00\x00r\x1eH C\x88\x0c\x19\tr2H #\x81\x8c\x91\x91\xd1D\xa0\x10(d<12B\x8e\x90!\xa3H\x10\xb7\x00Q\x84e\x00qir_major_versionqir_minor_versiondynamic_qubit_managementdynamic_result_management\x00#\x08\n1\x82\xa0\x14#\x08\x8a1\x82\xb0\x1c3\x0cEP\xcc0\x18\xc21\xc3P\x0c\xc8\x0cCA
      2\x12\x98\xa0\x8c\xd8\xd8\xec\xda\\\xda\xde\xc8\xea\xd8\xca\\\xcc\xd8\xc2\xce\xe6F!\x90DY\x00\x00\xa9\x18\x00\x00!\x00\x00\x00\x0b\nr(\x87w\x80\x07zXp\x98C=\xb8\xc38\xb0C9\xd0\xc3\x82\xe6\x1c\xc6\xa1\r\xe8A\x1e\xc2\xc1\x1d\xe6!\x1d\xe8!\x1d\xde\xc1\x1d\x164\xe3`\x0e\xe7P\x0f\xe1
      \x0f\xe4@\x0f\xe1 \x0f\xe7P\x0e\xf4\xb0\x80\x81\x07y(\x87p`\x07vx\x87q\x08\x07z(\x07rXp\x9c\xc38\xb4\x01;\xa4\x83=\x94\xc3\x02k\x1c\xd8!\x1c\xdc\xe1\x1c\xdc
      \x1c\xe4a\x1c\xdc \x1c\xe8\x81\x1e\xc2a\x1c\xd0\xa1\x1c\xc8a\x1c\xc2\x81\x1d\xd8\x01\xd1\x10\x00\x00\x06\x00\x00\x00\x07\xcc<\xa4\x83;\x9c\x03;\x94\x03=\xa0\x83<\x94C8\x90\xc3\x01\x00\x00\x00a
      \x00\x00\x16\x00\x00\x00\x13\x04A,\x10\x00\x00\x00\x03\x00\x00\x00\xc4%@d\xca\x08#\x00\x00\x00\x00\x00#\x06\x05\x00\x82`P(\xc1\x88A\x01\x80
      \x18\x14\x8a0b`\x00 \x08\x06G\x12\x08#\x06\x05\x00\x82`P \xc2\x88\x81\x01\x80
      \x18\x1cI h8\x10\x02\x00\x00\x00\x07P\x10\xcd\x14a\x00\x00\x00\x00\x00\x00q
      \x00\x00\x03\x00\x00\x002\x0e\x10"\x84\x00\xf6\x02\x00\x00\x00\x00\x00\x00\x00\x00]\x0c\x00\x00%\x00\x00\x00\x12\x03\x94&\x01\x00\x00\x00circuit-198__quantum__qis__t__body__quantum__qis__cnot__body__quantum__qis__t__adj14.0.6
      f28c006a5895fc0e329fe15fead81e37457cb1d1batch\x00\x00\x00\x00\x00\x00'''
    headers:
      Accept:
      - application/xml
      Accept-Encoding:
      - gzip, deflate
      Connection:
      - keep-alive
      Content-Length:
      - '4895'
      Content-Type:
      - application/octet-stream
      User-Agent:
      - azsdk-python-storage-blob/12.19.1 Python/3.9.19 (Windows-10-10.0.22631-SP0)
      x-ms-blob-type:
      - BlockBlob
      x-ms-date:
<<<<<<< HEAD
      - Tue, 30 Apr 2024 14:10:24 GMT
=======
      - Wed, 01 May 2024 17:52:28 GMT
>>>>>>> 45329fda
      x-ms-version:
      - '2023-11-03'
    method: PUT
    uri: https://mystorage.blob.core.windows.net/job-00000000-0000-0000-0000-000000000001/inputData?sv=PLACEHOLDER&sig=PLACEHOLDER&se=2050-01-01T00%3A00%3A00Z&srt=co&ss=b&sp=racwl
  response:
    body:
      string: ''
    headers:
      content-length:
      - '0'
      x-ms-version:
      - '2023-11-03'
    status:
      code: 201
      message: Created
- request:
    body: 'b''{"id": "00000000-0000-0000-0000-000000000001", "name": "circuit-198",
      "providerId": "microsoft-qc", "target": "microsoft.estimator", "itemType": "Job",
      "containerUri": "https://mystorage.blob.core.windows.net/job-00000000-0000-0000-0000-000000000001?sv=PLACEHOLDER&sig=PLACEHOLDER&se=2050-01-01T00%3A00%3A00Z&srt=co&ss=b&sp=racwl",
      "inputDataUri": "https://mystorage.blob.core.windows.net/job-00000000-0000-0000-0000-000000000001/inputData",
      "inputDataFormat": "qir.v1", "inputParams": {"errorBudget": 0.001, "qubitParams":
      {"name": "qubit_gate_ns_e3"}, "qecScheme": {"name": "surface_code"}, "items":
      [{"qubitParams": {"name": "qubit_gate_ns_e3"}, "errorBudget": 0.0001}, {"qubitParams":
      {"name": "qubit_gate_ns_e4"}, "errorBudget": 0.0001}]}, "metadata": {"qiskit":
      "True", "name": "circuit-198", "num_qubits": "3", "metadata": "{}"}, "outputDataFormat":
      "microsoft.resource-estimates.v1"}'''
    headers:
      Accept:
      - application/json
      Accept-Encoding:
      - gzip, deflate
      Connection:
      - keep-alive
      Content-Length:
      - '894'
      Content-Type:
      - application/json
      User-Agent:
      - testapp-azure-quantum-qiskit azsdk-python-quantum/0.0.1 Python/3.9.19 (Windows-10-10.0.22631-SP0)
    method: PUT
    uri: https://eastus.quantum.azure.com/subscriptions/00000000-0000-0000-0000-000000000000/resourceGroups/myresourcegroup/providers/Microsoft.Quantum/workspaces/myworkspace/jobs/00000000-0000-0000-0000-000000000001?api-version=2022-09-12-preview&test-sequence-id=1
  response:
    body:
      string: '{"containerUri": "https://mystorage.blob.core.windows.net/job-00000000-0000-0000-0000-000000000001?sv=PLACEHOLDER&sig=PLACEHOLDER&se=2050-01-01T00%3A00%3A00Z&srt=co&ss=b&sp=racwl",
        "inputDataUri": "https://mystorage.blob.core.windows.net/job-00000000-0000-0000-0000-000000000001/inputData?sv=PLACEHOLDER&sr=b&sig=PLACEHOLDER&se=2050-01-01T00%3A00%3A00Z&sp=rcw",
        "inputDataFormat": "qir.v1", "inputParams": {"errorBudget": 0.001, "qubitParams":
        {"name": "qubit_gate_ns_e3"}, "qecScheme": {"name": "surface_code"}, "items":
        [{"qubitParams": {"name": "qubit_gate_ns_e3"}, "errorBudget": 0.0001}, {"qubitParams":
        {"name": "qubit_gate_ns_e4"}, "errorBudget": 0.0001}]}, "metadata": {"qiskit":
        "True", "name": "circuit-198", "num_qubits": "3", "metadata": "{}"}, "sessionId":
        null, "status": "Waiting", "jobType": "QuantumComputing", "outputDataFormat":
        "microsoft.resource-estimates.v1", "outputDataUri": "https://mystorage.blob.core.windows.net:443/job-00000000-0000-0000-0000-000000000001/outputData?sv=PLACEHOLDER&sig=PLACEHOLDER&se=2050-01-01T00%3A00%3A00Z&srt=co&ss=b&sp=racwl",
        "beginExecutionTime": null, "cancellationTime": null, "quantumComputingData":
        null, "errorData": null, "isCancelling": false, "tags": [], "name": "circuit-198",
        "id": "00000000-0000-0000-0000-000000000001", "providerId": "microsoft-qc",
<<<<<<< HEAD
        "target": "microsoft.estimator", "creationTime": "2024-04-30T14:10:25.4210479+00:00",
=======
        "target": "microsoft.estimator", "creationTime": "2024-05-01T17:52:29.8264753+00:00",
>>>>>>> 45329fda
        "endExecutionTime": null, "costEstimate": null, "itemType": "Job"}'
    headers:
      connection:
      - keep-alive
      content-length:
      - '1468'
      content-type:
      - application/json; charset=utf-8
      transfer-encoding:
      - chunked
    status:
      code: 200
      message: OK
- request:
    body: null
    headers:
      Accept:
      - application/json
      Accept-Encoding:
      - gzip, deflate
      Connection:
      - keep-alive
      User-Agent:
      - testapp-azure-quantum-qiskit azsdk-python-quantum/0.0.1 Python/3.9.19 (Windows-10-10.0.22631-SP0)
    method: GET
    uri: https://eastus.quantum.azure.com/subscriptions/00000000-0000-0000-0000-000000000000/resourceGroups/myresourcegroup/providers/Microsoft.Quantum/workspaces/myworkspace/jobs/00000000-0000-0000-0000-000000000001?api-version=2022-09-12-preview&test-sequence-id=1
  response:
    body:
      string: '{"containerUri": "https://mystorage.blob.core.windows.net/job-00000000-0000-0000-0000-000000000001?sv=PLACEHOLDER&sr=c&sig=PLACEHOLDER&se=2050-01-01T00%3A00%3A00Z&sp=rcwl",
        "inputDataUri": "https://mystorage.blob.core.windows.net/job-00000000-0000-0000-0000-000000000001/inputData?sv=PLACEHOLDER&sr=b&sig=PLACEHOLDER&se=2050-01-01T00%3A00%3A00Z&sp=r&rscd=attachment%3B%20filename%3Dcircuit-198-00000000-0000-0000-0000-000000000001.input.json",
        "inputDataFormat": "qir.v1", "inputParams": {"errorBudget": 0.001, "qubitParams":
        {"name": "qubit_gate_ns_e3"}, "qecScheme": {"name": "surface_code"}, "items":
        [{"qubitParams": {"name": "qubit_gate_ns_e3"}, "errorBudget": 0.0001}, {"qubitParams":
        {"name": "qubit_gate_ns_e4"}, "errorBudget": 0.0001}]}, "metadata": {"qiskit":
        "True", "name": "circuit-198", "num_qubits": "3", "metadata": "{}"}, "sessionId":
        null, "status": "Waiting", "jobType": "QuantumComputing", "outputDataFormat":
        "microsoft.resource-estimates.v1", "outputDataUri": "https://mystorage.blob.core.windows.net/job-00000000-0000-0000-0000-000000000001/outputData?sv=PLACEHOLDER&sr=b&sig=PLACEHOLDER&se=2050-01-01T00%3A00%3A00Z&sp=r&rscd=attachment%3B%20filename%3Dcircuit-198-00000000-0000-0000-0000-000000000001.output.json",
        "beginExecutionTime": null, "cancellationTime": null, "quantumComputingData":
        {"count": 1}, "errorData": null, "isCancelling": false, "tags": [], "name":
        "circuit-198", "id": "00000000-0000-0000-0000-000000000001", "providerId":
<<<<<<< HEAD
        "microsoft-qc", "target": "microsoft.estimator", "creationTime": "2024-04-30T14:10:25.4210479+00:00",
=======
        "microsoft-qc", "target": "microsoft.estimator", "creationTime": "2024-05-01T17:52:29.8264753+00:00",
>>>>>>> 45329fda
        "endExecutionTime": null, "costEstimate": null, "itemType": "Job"}'
    headers:
      connection:
      - keep-alive
      content-length:
      - '1636'
      content-type:
      - application/json; charset=utf-8
      transfer-encoding:
      - chunked
    status:
      code: 200
      message: OK
- request:
    body: null
    headers:
      Accept:
      - application/json
      Accept-Encoding:
      - gzip, deflate
      Connection:
      - keep-alive
      User-Agent:
      - testapp-azure-quantum-qiskit azsdk-python-quantum/0.0.1 Python/3.9.19 (Windows-10-10.0.22631-SP0)
    method: GET
    uri: https://eastus.quantum.azure.com/subscriptions/00000000-0000-0000-0000-000000000000/resourceGroups/myresourcegroup/providers/Microsoft.Quantum/workspaces/myworkspace/jobs/00000000-0000-0000-0000-000000000001?api-version=2022-09-12-preview&test-sequence-id=2
  response:
    body:
      string: '{"containerUri": "https://mystorage.blob.core.windows.net/job-00000000-0000-0000-0000-000000000001?sv=PLACEHOLDER&sr=c&sig=PLACEHOLDER&se=2050-01-01T00%3A00%3A00Z&sp=rcwl",
        "inputDataUri": "https://mystorage.blob.core.windows.net/job-00000000-0000-0000-0000-000000000001/inputData?sv=PLACEHOLDER&sr=b&sig=PLACEHOLDER&se=2050-01-01T00%3A00%3A00Z&sp=r&rscd=attachment%3B%20filename%3Dcircuit-198-00000000-0000-0000-0000-000000000001.input.json",
        "inputDataFormat": "qir.v1", "inputParams": {"errorBudget": 0.001, "qubitParams":
        {"name": "qubit_gate_ns_e3"}, "qecScheme": {"name": "surface_code"}, "items":
        [{"qubitParams": {"name": "qubit_gate_ns_e3"}, "errorBudget": 0.0001}, {"qubitParams":
        {"name": "qubit_gate_ns_e4"}, "errorBudget": 0.0001}]}, "metadata": {"qiskit":
        "True", "name": "circuit-198", "num_qubits": "3", "metadata": "{}"}, "sessionId":
        null, "status": "Waiting", "jobType": "QuantumComputing", "outputDataFormat":
        "microsoft.resource-estimates.v1", "outputDataUri": "https://mystorage.blob.core.windows.net/job-00000000-0000-0000-0000-000000000001/outputData?sv=PLACEHOLDER&sr=b&sig=PLACEHOLDER&se=2050-01-01T00%3A00%3A00Z&sp=r&rscd=attachment%3B%20filename%3Dcircuit-198-00000000-0000-0000-0000-000000000001.output.json",
        "beginExecutionTime": null, "cancellationTime": null, "quantumComputingData":
        {"count": 1}, "errorData": null, "isCancelling": false, "tags": [], "name":
        "circuit-198", "id": "00000000-0000-0000-0000-000000000001", "providerId":
<<<<<<< HEAD
        "microsoft-qc", "target": "microsoft.estimator", "creationTime": "2024-04-30T14:10:25.4210479+00:00",
=======
        "microsoft-qc", "target": "microsoft.estimator", "creationTime": "2024-05-01T17:52:29.8264753+00:00",
>>>>>>> 45329fda
        "endExecutionTime": null, "costEstimate": null, "itemType": "Job"}'
    headers:
      connection:
      - keep-alive
      content-length:
      - '1636'
      content-type:
      - application/json; charset=utf-8
      transfer-encoding:
      - chunked
    status:
      code: 200
      message: OK
- request:
    body: null
    headers:
      Accept:
      - application/json
      Accept-Encoding:
      - gzip, deflate
      Connection:
      - keep-alive
      User-Agent:
      - testapp-azure-quantum-qiskit azsdk-python-quantum/0.0.1 Python/3.9.19 (Windows-10-10.0.22631-SP0)
    method: GET
    uri: https://eastus.quantum.azure.com/subscriptions/00000000-0000-0000-0000-000000000000/resourceGroups/myresourcegroup/providers/Microsoft.Quantum/workspaces/myworkspace/jobs/00000000-0000-0000-0000-000000000001?api-version=2022-09-12-preview&test-sequence-id=3
  response:
    body:
      string: '{"containerUri": "https://mystorage.blob.core.windows.net/job-00000000-0000-0000-0000-000000000001?sv=PLACEHOLDER&sr=c&sig=PLACEHOLDER&se=2050-01-01T00%3A00%3A00Z&sp=rcwl",
        "inputDataUri": "https://mystorage.blob.core.windows.net/job-00000000-0000-0000-0000-000000000001/inputData?sv=PLACEHOLDER&sr=b&sig=PLACEHOLDER&se=2050-01-01T00%3A00%3A00Z&sp=r&rscd=attachment%3B%20filename%3Dcircuit-198-00000000-0000-0000-0000-000000000001.input.json",
        "inputDataFormat": "qir.v1", "inputParams": {"errorBudget": 0.001, "qubitParams":
        {"name": "qubit_gate_ns_e3"}, "qecScheme": {"name": "surface_code"}, "items":
        [{"qubitParams": {"name": "qubit_gate_ns_e3"}, "errorBudget": 0.0001}, {"qubitParams":
        {"name": "qubit_gate_ns_e4"}, "errorBudget": 0.0001}]}, "metadata": {"qiskit":
        "True", "name": "circuit-198", "num_qubits": "3", "metadata": "{}"}, "sessionId":
        null, "status": "Waiting", "jobType": "QuantumComputing", "outputDataFormat":
        "microsoft.resource-estimates.v1", "outputDataUri": "https://mystorage.blob.core.windows.net/job-00000000-0000-0000-0000-000000000001/outputData?sv=PLACEHOLDER&sr=b&sig=PLACEHOLDER&se=2050-01-01T00%3A00%3A00Z&sp=r&rscd=attachment%3B%20filename%3Dcircuit-198-00000000-0000-0000-0000-000000000001.output.json",
        "beginExecutionTime": null, "cancellationTime": null, "quantumComputingData":
        {"count": 1}, "errorData": null, "isCancelling": false, "tags": [], "name":
        "circuit-198", "id": "00000000-0000-0000-0000-000000000001", "providerId":
<<<<<<< HEAD
        "microsoft-qc", "target": "microsoft.estimator", "creationTime": "2024-04-30T14:10:25.4210479+00:00",
=======
        "microsoft-qc", "target": "microsoft.estimator", "creationTime": "2024-05-01T17:52:29.8264753+00:00",
>>>>>>> 45329fda
        "endExecutionTime": null, "costEstimate": null, "itemType": "Job"}'
    headers:
      connection:
      - keep-alive
      content-length:
      - '1636'
      content-type:
      - application/json; charset=utf-8
      transfer-encoding:
      - chunked
    status:
      code: 200
      message: OK
- request:
    body: null
    headers:
      Accept:
      - application/json
      Accept-Encoding:
      - gzip, deflate
      Connection:
      - keep-alive
      User-Agent:
      - testapp-azure-quantum-qiskit azsdk-python-quantum/0.0.1 Python/3.9.19 (Windows-10-10.0.22631-SP0)
    method: GET
    uri: https://eastus.quantum.azure.com/subscriptions/00000000-0000-0000-0000-000000000000/resourceGroups/myresourcegroup/providers/Microsoft.Quantum/workspaces/myworkspace/jobs/00000000-0000-0000-0000-000000000001?api-version=2022-09-12-preview&test-sequence-id=4
  response:
    body:
      string: '{"containerUri": "https://mystorage.blob.core.windows.net/job-00000000-0000-0000-0000-000000000001?sv=PLACEHOLDER&sr=c&sig=PLACEHOLDER&se=2050-01-01T00%3A00%3A00Z&sp=rcwl",
        "inputDataUri": "https://mystorage.blob.core.windows.net/job-00000000-0000-0000-0000-000000000001/inputData?sv=PLACEHOLDER&sr=b&sig=PLACEHOLDER&se=2050-01-01T00%3A00%3A00Z&sp=r&rscd=attachment%3B%20filename%3Dcircuit-198-00000000-0000-0000-0000-000000000001.input.json",
        "inputDataFormat": "qir.v1", "inputParams": {"errorBudget": 0.001, "qubitParams":
        {"name": "qubit_gate_ns_e3"}, "qecScheme": {"name": "surface_code"}, "items":
        [{"qubitParams": {"name": "qubit_gate_ns_e3"}, "errorBudget": 0.0001}, {"qubitParams":
        {"name": "qubit_gate_ns_e4"}, "errorBudget": 0.0001}]}, "metadata": {"qiskit":
        "True", "name": "circuit-198", "num_qubits": "3", "metadata": "{}"}, "sessionId":
        null, "status": "Waiting", "jobType": "QuantumComputing", "outputDataFormat":
        "microsoft.resource-estimates.v1", "outputDataUri": "https://mystorage.blob.core.windows.net/job-00000000-0000-0000-0000-000000000001/outputData?sv=PLACEHOLDER&sr=b&sig=PLACEHOLDER&se=2050-01-01T00%3A00%3A00Z&sp=r&rscd=attachment%3B%20filename%3Dcircuit-198-00000000-0000-0000-0000-000000000001.output.json",
        "beginExecutionTime": null, "cancellationTime": null, "quantumComputingData":
        {"count": 1}, "errorData": null, "isCancelling": false, "tags": [], "name":
        "circuit-198", "id": "00000000-0000-0000-0000-000000000001", "providerId":
<<<<<<< HEAD
        "microsoft-qc", "target": "microsoft.estimator", "creationTime": "2024-04-30T14:10:25.4210479+00:00",
=======
        "microsoft-qc", "target": "microsoft.estimator", "creationTime": "2024-05-01T17:52:29.8264753+00:00",
>>>>>>> 45329fda
        "endExecutionTime": null, "costEstimate": null, "itemType": "Job"}'
    headers:
      connection:
      - keep-alive
      content-length:
      - '1636'
      content-type:
      - application/json; charset=utf-8
      transfer-encoding:
      - chunked
    status:
      code: 200
      message: OK
- request:
    body: null
    headers:
      Accept:
      - application/json
      Accept-Encoding:
      - gzip, deflate
      Connection:
      - keep-alive
      User-Agent:
      - testapp-azure-quantum-qiskit azsdk-python-quantum/0.0.1 Python/3.9.19 (Windows-10-10.0.22631-SP0)
    method: GET
    uri: https://eastus.quantum.azure.com/subscriptions/00000000-0000-0000-0000-000000000000/resourceGroups/myresourcegroup/providers/Microsoft.Quantum/workspaces/myworkspace/jobs/00000000-0000-0000-0000-000000000001?api-version=2022-09-12-preview&test-sequence-id=5
  response:
    body:
      string: '{"containerUri": "https://mystorage.blob.core.windows.net/job-00000000-0000-0000-0000-000000000001?sv=PLACEHOLDER&sr=c&sig=PLACEHOLDER&se=2050-01-01T00%3A00%3A00Z&sp=rcwl",
        "inputDataUri": "https://mystorage.blob.core.windows.net/job-00000000-0000-0000-0000-000000000001/inputData?sv=PLACEHOLDER&sr=b&sig=PLACEHOLDER&se=2050-01-01T00%3A00%3A00Z&sp=r&rscd=attachment%3B%20filename%3Dcircuit-198-00000000-0000-0000-0000-000000000001.input.json",
        "inputDataFormat": "qir.v1", "inputParams": {"errorBudget": 0.001, "qubitParams":
        {"name": "qubit_gate_ns_e3"}, "qecScheme": {"name": "surface_code"}, "items":
        [{"qubitParams": {"name": "qubit_gate_ns_e3"}, "errorBudget": 0.0001}, {"qubitParams":
        {"name": "qubit_gate_ns_e4"}, "errorBudget": 0.0001}]}, "metadata": {"qiskit":
        "True", "name": "circuit-198", "num_qubits": "3", "metadata": "{}"}, "sessionId":
        null, "status": "Executing", "jobType": "QuantumComputing", "outputDataFormat":
        "microsoft.resource-estimates.v1", "outputDataUri": "https://mystorage.blob.core.windows.net/job-00000000-0000-0000-0000-000000000001/outputData?sv=PLACEHOLDER&sr=b&sig=PLACEHOLDER&se=2050-01-01T00%3A00%3A00Z&sp=r&rscd=attachment%3B%20filename%3Dcircuit-198-00000000-0000-0000-0000-000000000001.output.json",
<<<<<<< HEAD
        "beginExecutionTime": "2024-04-30T14:10:25.8383507Z", "cancellationTime":
        null, "quantumComputingData": {"count": 1}, "errorData": null, "isCancelling":
        false, "tags": [], "name": "circuit-198", "id": "00000000-0000-0000-0000-000000000001",
        "providerId": "microsoft-qc", "target": "microsoft.estimator", "creationTime":
        "2024-04-30T14:10:25.4210479+00:00", "endExecutionTime": null, "costEstimate":
=======
        "beginExecutionTime": "2024-05-01T17:52:30.2277838Z", "cancellationTime":
        null, "quantumComputingData": {"count": 1}, "errorData": null, "isCancelling":
        false, "tags": [], "name": "circuit-198", "id": "00000000-0000-0000-0000-000000000001",
        "providerId": "microsoft-qc", "target": "microsoft.estimator", "creationTime":
        "2024-05-01T17:52:29.8264753+00:00", "endExecutionTime": null, "costEstimate":
>>>>>>> 45329fda
        null, "itemType": "Job"}'
    headers:
      connection:
      - keep-alive
      content-length:
      - '1664'
      content-type:
      - application/json; charset=utf-8
      transfer-encoding:
      - chunked
    status:
      code: 200
      message: OK
- request:
    body: null
    headers:
      Accept:
      - application/json
      Accept-Encoding:
      - gzip, deflate
      Connection:
      - keep-alive
      User-Agent:
      - testapp-azure-quantum-qiskit azsdk-python-quantum/0.0.1 Python/3.9.19 (Windows-10-10.0.22631-SP0)
    method: GET
    uri: https://eastus.quantum.azure.com/subscriptions/00000000-0000-0000-0000-000000000000/resourceGroups/myresourcegroup/providers/Microsoft.Quantum/workspaces/myworkspace/jobs/00000000-0000-0000-0000-000000000001?api-version=2022-09-12-preview&test-sequence-id=6
  response:
    body:
      string: '{"containerUri": "https://mystorage.blob.core.windows.net/job-00000000-0000-0000-0000-000000000001?sv=PLACEHOLDER&sr=c&sig=PLACEHOLDER&se=2050-01-01T00%3A00%3A00Z&sp=rcwl",
        "inputDataUri": "https://mystorage.blob.core.windows.net/job-00000000-0000-0000-0000-000000000001/inputData?sv=PLACEHOLDER&sr=b&sig=PLACEHOLDER&se=2050-01-01T00%3A00%3A00Z&sp=r&rscd=attachment%3B%20filename%3Dcircuit-198-00000000-0000-0000-0000-000000000001.input.json",
        "inputDataFormat": "qir.v1", "inputParams": {"errorBudget": 0.001, "qubitParams":
        {"name": "qubit_gate_ns_e3"}, "qecScheme": {"name": "surface_code"}, "items":
        [{"qubitParams": {"name": "qubit_gate_ns_e3"}, "errorBudget": 0.0001}, {"qubitParams":
        {"name": "qubit_gate_ns_e4"}, "errorBudget": 0.0001}]}, "metadata": {"qiskit":
        "True", "name": "circuit-198", "num_qubits": "3", "metadata": "{}"}, "sessionId":
        null, "status": "Succeeded", "jobType": "QuantumComputing", "outputDataFormat":
        "microsoft.resource-estimates.v1", "outputDataUri": "https://mystorage.blob.core.windows.net/job-00000000-0000-0000-0000-000000000001/rawOutputData?sv=PLACEHOLDER&sr=b&sig=PLACEHOLDER&se=2050-01-01T00%3A00%3A00Z&sp=r&rscd=attachment%3B%20filename%3Dcircuit-198-00000000-0000-0000-0000-000000000001.output.json",
<<<<<<< HEAD
        "beginExecutionTime": "2024-04-30T14:10:25.9452267Z", "cancellationTime":
        null, "quantumComputingData": {"count": 1}, "errorData": null, "isCancelling":
        false, "tags": [], "name": "circuit-198", "id": "00000000-0000-0000-0000-000000000001",
        "providerId": "microsoft-qc", "target": "microsoft.estimator", "creationTime":
        "2024-04-30T14:10:25.4210479+00:00", "endExecutionTime": "2024-04-30T14:10:28.645186Z",
=======
        "beginExecutionTime": "2024-05-01T17:52:30.2726043Z", "cancellationTime":
        null, "quantumComputingData": {"count": 1}, "errorData": null, "isCancelling":
        false, "tags": [], "name": "circuit-198", "id": "00000000-0000-0000-0000-000000000001",
        "providerId": "microsoft-qc", "target": "microsoft.estimator", "creationTime":
        "2024-05-01T17:52:29.8264753+00:00", "endExecutionTime": "2024-05-01T17:52:32.7432233Z",
>>>>>>> 45329fda
        "costEstimate": null, "itemType": "Job"}'
    headers:
      connection:
      - keep-alive
      content-length:
      - '1693'
      content-type:
      - application/json; charset=utf-8
      transfer-encoding:
      - chunked
    status:
      code: 200
      message: OK
- request:
    body: null
    headers:
      Accept:
      - application/json
      Accept-Encoding:
      - gzip, deflate
      Connection:
      - keep-alive
      User-Agent:
      - testapp-azure-quantum-qiskit azsdk-python-quantum/0.0.1 Python/3.9.19 (Windows-10-10.0.22631-SP0)
    method: GET
    uri: https://eastus.quantum.azure.com/subscriptions/00000000-0000-0000-0000-000000000000/resourceGroups/myresourcegroup/providers/Microsoft.Quantum/workspaces/myworkspace/jobs/00000000-0000-0000-0000-000000000001?api-version=2022-09-12-preview&test-sequence-id=7
  response:
    body:
      string: '{"containerUri": "https://mystorage.blob.core.windows.net/job-00000000-0000-0000-0000-000000000001?sv=PLACEHOLDER&sr=c&sig=PLACEHOLDER&se=2050-01-01T00%3A00%3A00Z&sp=rcwl",
        "inputDataUri": "https://mystorage.blob.core.windows.net/job-00000000-0000-0000-0000-000000000001/inputData?sv=PLACEHOLDER&sr=b&sig=PLACEHOLDER&se=2050-01-01T00%3A00%3A00Z&sp=r&rscd=attachment%3B%20filename%3Dcircuit-198-00000000-0000-0000-0000-000000000001.input.json",
        "inputDataFormat": "qir.v1", "inputParams": {"errorBudget": 0.001, "qubitParams":
        {"name": "qubit_gate_ns_e3"}, "qecScheme": {"name": "surface_code"}, "items":
        [{"qubitParams": {"name": "qubit_gate_ns_e3"}, "errorBudget": 0.0001}, {"qubitParams":
        {"name": "qubit_gate_ns_e4"}, "errorBudget": 0.0001}]}, "metadata": {"qiskit":
        "True", "name": "circuit-198", "num_qubits": "3", "metadata": "{}"}, "sessionId":
        null, "status": "Succeeded", "jobType": "QuantumComputing", "outputDataFormat":
        "microsoft.resource-estimates.v1", "outputDataUri": "https://mystorage.blob.core.windows.net/job-00000000-0000-0000-0000-000000000001/rawOutputData?sv=PLACEHOLDER&sr=b&sig=PLACEHOLDER&se=2050-01-01T00%3A00%3A00Z&sp=r&rscd=attachment%3B%20filename%3Dcircuit-198-00000000-0000-0000-0000-000000000001.output.json",
<<<<<<< HEAD
        "beginExecutionTime": "2024-04-30T14:10:25.9452267Z", "cancellationTime":
        null, "quantumComputingData": {"count": 1}, "errorData": null, "isCancelling":
        false, "tags": [], "name": "circuit-198", "id": "00000000-0000-0000-0000-000000000001",
        "providerId": "microsoft-qc", "target": "microsoft.estimator", "creationTime":
        "2024-04-30T14:10:25.4210479+00:00", "endExecutionTime": "2024-04-30T14:10:28.645186Z",
=======
        "beginExecutionTime": "2024-05-01T17:52:30.2726043Z", "cancellationTime":
        null, "quantumComputingData": {"count": 1}, "errorData": null, "isCancelling":
        false, "tags": [], "name": "circuit-198", "id": "00000000-0000-0000-0000-000000000001",
        "providerId": "microsoft-qc", "target": "microsoft.estimator", "creationTime":
        "2024-05-01T17:52:29.8264753+00:00", "endExecutionTime": "2024-05-01T17:52:32.7432233Z",
>>>>>>> 45329fda
        "costEstimate": null, "itemType": "Job"}'
    headers:
      connection:
      - keep-alive
      content-length:
      - '1693'
      content-type:
      - application/json; charset=utf-8
      transfer-encoding:
      - chunked
    status:
      code: 200
      message: OK
- request:
    body: null
    headers:
      Accept:
      - application/json
      Accept-Encoding:
      - gzip, deflate
      Connection:
      - keep-alive
      User-Agent:
      - testapp-azure-quantum-qiskit azsdk-python-quantum/0.0.1 Python/3.9.19 (Windows-10-10.0.22631-SP0)
    method: GET
    uri: https://eastus.quantum.azure.com/subscriptions/00000000-0000-0000-0000-000000000000/resourceGroups/myresourcegroup/providers/Microsoft.Quantum/workspaces/myworkspace/jobs/00000000-0000-0000-0000-000000000001?api-version=2022-09-12-preview&test-sequence-id=8
  response:
    body:
      string: '{"containerUri": "https://mystorage.blob.core.windows.net/job-00000000-0000-0000-0000-000000000001?sv=PLACEHOLDER&sr=c&sig=PLACEHOLDER&se=2050-01-01T00%3A00%3A00Z&sp=rcwl",
        "inputDataUri": "https://mystorage.blob.core.windows.net/job-00000000-0000-0000-0000-000000000001/inputData?sv=PLACEHOLDER&sr=b&sig=PLACEHOLDER&se=2050-01-01T00%3A00%3A00Z&sp=r&rscd=attachment%3B%20filename%3Dcircuit-198-00000000-0000-0000-0000-000000000001.input.json",
        "inputDataFormat": "qir.v1", "inputParams": {"errorBudget": 0.001, "qubitParams":
        {"name": "qubit_gate_ns_e3"}, "qecScheme": {"name": "surface_code"}, "items":
        [{"qubitParams": {"name": "qubit_gate_ns_e3"}, "errorBudget": 0.0001}, {"qubitParams":
        {"name": "qubit_gate_ns_e4"}, "errorBudget": 0.0001}]}, "metadata": {"qiskit":
        "True", "name": "circuit-198", "num_qubits": "3", "metadata": "{}"}, "sessionId":
        null, "status": "Succeeded", "jobType": "QuantumComputing", "outputDataFormat":
        "microsoft.resource-estimates.v1", "outputDataUri": "https://mystorage.blob.core.windows.net/job-00000000-0000-0000-0000-000000000001/rawOutputData?sv=PLACEHOLDER&sr=b&sig=PLACEHOLDER&se=2050-01-01T00%3A00%3A00Z&sp=r&rscd=attachment%3B%20filename%3Dcircuit-198-00000000-0000-0000-0000-000000000001.output.json",
<<<<<<< HEAD
        "beginExecutionTime": "2024-04-30T14:10:25.9452267Z", "cancellationTime":
        null, "quantumComputingData": {"count": 1}, "errorData": null, "isCancelling":
        false, "tags": [], "name": "circuit-198", "id": "00000000-0000-0000-0000-000000000001",
        "providerId": "microsoft-qc", "target": "microsoft.estimator", "creationTime":
        "2024-04-30T14:10:25.4210479+00:00", "endExecutionTime": "2024-04-30T14:10:28.645186Z",
=======
        "beginExecutionTime": "2024-05-01T17:52:30.2726043Z", "cancellationTime":
        null, "quantumComputingData": {"count": 1}, "errorData": null, "isCancelling":
        false, "tags": [], "name": "circuit-198", "id": "00000000-0000-0000-0000-000000000001",
        "providerId": "microsoft-qc", "target": "microsoft.estimator", "creationTime":
        "2024-05-01T17:52:29.8264753+00:00", "endExecutionTime": "2024-05-01T17:52:32.7432233Z",
>>>>>>> 45329fda
        "costEstimate": null, "itemType": "Job"}'
    headers:
      connection:
      - keep-alive
      content-length:
      - '1693'
      content-type:
      - application/json; charset=utf-8
      transfer-encoding:
      - chunked
    status:
      code: 200
      message: OK
- request:
    body: null
    headers:
      Accept:
      - application/json
      Accept-Encoding:
      - gzip, deflate
      Connection:
      - keep-alive
      User-Agent:
      - testapp-azure-quantum-qiskit azsdk-python-quantum/0.0.1 Python/3.9.19 (Windows-10-10.0.22631-SP0)
    method: GET
    uri: https://eastus.quantum.azure.com/subscriptions/00000000-0000-0000-0000-000000000000/resourceGroups/myresourcegroup/providers/Microsoft.Quantum/workspaces/myworkspace/providerStatus?api-version=2022-09-12-preview&test-sequence-id=2
  response:
    body:
      string: '{"value": [{"id": "microsoft-elements", "currentAvailability": "Available",
        "targets": [{"id": "microsoft.dft", "currentAvailability": "Available", "averageQueueTime":
        0, "statusPage": null}]}, {"id": "ionq", "currentAvailability": "Degraded",
        "targets": [{"id": "ionq.qpu", "currentAvailability": "Available", "averageQueueTime":
<<<<<<< HEAD
        384178, "statusPage": "https://status.ionq.co"}, {"id": "ionq.qpu.aria-1",
        "currentAvailability": "Unavailable", "averageQueueTime": 749084, "statusPage":
        "https://status.ionq.co"}, {"id": "ionq.qpu.aria-2", "currentAvailability":
        "Unavailable", "averageQueueTime": 0, "statusPage": "https://status.ionq.co"},
        {"id": "ionq.simulator", "currentAvailability": "Available", "averageQueueTime":
        1, "statusPage": "https://status.ionq.co"}]}, {"id": "microsoft-qc", "currentAvailability":
        "Available", "targets": [{"id": "microsoft.estimator", "currentAvailability":
        "Available", "averageQueueTime": 0, "statusPage": null}]}, {"id": "pasqal",
        "currentAvailability": "Available", "targets": [{"id": "pasqal.sim.emu-tn",
        "currentAvailability": "Available", "averageQueueTime": 278, "statusPage":
        "https://pasqal.com"}, {"id": "pasqal.qpu.fresnel", "currentAvailability":
        "Available", "averageQueueTime": 0, "statusPage": "https://pasqal.com"}]},
=======
        500482, "statusPage": "https://status.ionq.co"}, {"id": "ionq.qpu.aria-1",
        "currentAvailability": "Unavailable", "averageQueueTime": 737161, "statusPage":
        "https://status.ionq.co"}, {"id": "ionq.qpu.aria-2", "currentAvailability":
        "Unavailable", "averageQueueTime": 0, "statusPage": "https://status.ionq.co"},
        {"id": "ionq.simulator", "currentAvailability": "Available", "averageQueueTime":
        3, "statusPage": "https://status.ionq.co"}]}, {"id": "microsoft-qc", "currentAvailability":
        "Available", "targets": [{"id": "microsoft.estimator", "currentAvailability":
        "Available", "averageQueueTime": 0, "statusPage": null}]}, {"id": "pasqal",
        "currentAvailability": "Degraded", "targets": [{"id": "pasqal.sim.emu-tn",
        "currentAvailability": "Available", "averageQueueTime": 256, "statusPage":
        "https://pasqal.com"}, {"id": "pasqal.qpu.fresnel", "currentAvailability":
        "Degraded", "averageQueueTime": 0, "statusPage": "https://pasqal.com"}]},
>>>>>>> 45329fda
        {"id": "rigetti", "currentAvailability": "Degraded", "targets": [{"id": "rigetti.sim.qvm",
        "currentAvailability": "Available", "averageQueueTime": 5, "statusPage": "https://rigetti.statuspage.io/"},
        {"id": "rigetti.qpu.ankaa-2", "currentAvailability": "Degraded", "averageQueueTime":
        5, "statusPage": "https://rigetti.statuspage.io/"}]}, {"id": "qci", "currentAvailability":
        "Available", "targets": [{"id": "qci.simulator", "currentAvailability": "Available",
        "averageQueueTime": 1, "statusPage": "https://quantumcircuits.com"}, {"id":
        "qci.machine1", "currentAvailability": "Available", "averageQueueTime": 1,
        "statusPage": "https://quantumcircuits.com"}, {"id": "qci.simulator.noisy",
        "currentAvailability": "Available", "averageQueueTime": 0, "statusPage": "https://quantumcircuits.com"}]},
<<<<<<< HEAD
        {"id": "quantinuum", "currentAvailability": "Degraded", "targets": [{"id":
        "quantinuum.qpu.h1-1", "currentAvailability": "Available", "averageQueueTime":
        604232, "statusPage": "https://www.quantinuum.com/hardware/h1"}, {"id": "quantinuum.sim.h1-1sc",
        "currentAvailability": "Available", "averageQueueTime": 2, "statusPage": "https://www.quantinuum.com/hardware/h1"},
        {"id": "quantinuum.sim.h1-1e", "currentAvailability": "Available", "averageQueueTime":
        5, "statusPage": "https://www.quantinuum.com/hardware/h1"}, {"id": "quantinuum.qpu.h2-1",
        "currentAvailability": "Degraded", "averageQueueTime": 0, "statusPage": "https://www.quantinuum.com/hardware/h2"},
        {"id": "quantinuum.sim.h2-1sc", "currentAvailability": "Available", "averageQueueTime":
        0, "statusPage": "https://www.quantinuum.com/hardware/h2"}, {"id": "quantinuum.sim.h2-1e",
        "currentAvailability": "Available", "averageQueueTime": 24, "statusPage":
        "https://www.quantinuum.com/hardware/h2"}, {"id": "quantinuum.sim.h1-1sc-preview",
        "currentAvailability": "Available", "averageQueueTime": 2, "statusPage": "https://www.quantinuum.com/hardware/h1"},
        {"id": "quantinuum.sim.h1-1e-preview", "currentAvailability": "Available",
        "averageQueueTime": 5, "statusPage": "https://www.quantinuum.com/hardware/h1"},
        {"id": "quantinuum.sim.h1-2e-preview", "currentAvailability": "Available",
        "averageQueueTime": 15089, "statusPage": "https://www.quantinuum.com/hardware/h1"},
        {"id": "quantinuum.qpu.h1-1-preview", "currentAvailability": "Available",
        "averageQueueTime": 604232, "statusPage": "https://www.quantinuum.com/hardware/h1"}]},
=======
        {"id": "quantinuum", "currentAvailability": "Available", "targets": [{"id":
        "quantinuum.qpu.h1-1", "currentAvailability": "Available", "averageQueueTime":
        25016, "statusPage": "https://www.quantinuum.com/hardware/h1"}, {"id": "quantinuum.sim.h1-1sc",
        "currentAvailability": "Available", "averageQueueTime": 4, "statusPage": "https://www.quantinuum.com/hardware/h1"},
        {"id": "quantinuum.sim.h1-1e", "currentAvailability": "Available", "averageQueueTime":
        15, "statusPage": "https://www.quantinuum.com/hardware/h1"}, {"id": "quantinuum.qpu.h2-1",
        "currentAvailability": "Available", "averageQueueTime": 349980, "statusPage":
        "https://www.quantinuum.com/hardware/h2"}, {"id": "quantinuum.sim.h2-1sc",
        "currentAvailability": "Available", "averageQueueTime": 0, "statusPage": "https://www.quantinuum.com/hardware/h2"},
        {"id": "quantinuum.sim.h2-1e", "currentAvailability": "Available", "averageQueueTime":
        845, "statusPage": "https://www.quantinuum.com/hardware/h2"}, {"id": "quantinuum.sim.h1-1sc-preview",
        "currentAvailability": "Available", "averageQueueTime": 4, "statusPage": "https://www.quantinuum.com/hardware/h1"},
        {"id": "quantinuum.sim.h1-1e-preview", "currentAvailability": "Available",
        "averageQueueTime": 15, "statusPage": "https://www.quantinuum.com/hardware/h1"},
        {"id": "quantinuum.sim.h1-2e-preview", "currentAvailability": "Available",
        "averageQueueTime": 27901, "statusPage": "https://www.quantinuum.com/hardware/h1"},
        {"id": "quantinuum.qpu.h1-1-preview", "currentAvailability": "Available",
        "averageQueueTime": 25016, "statusPage": "https://www.quantinuum.com/hardware/h1"}]},
>>>>>>> 45329fda
        {"id": "Microsoft.Test", "currentAvailability": "Available", "targets": [{"id":
        "echo-rigetti", "currentAvailability": "Available", "averageQueueTime": 1,
        "statusPage": ""}, {"id": "echo-quantinuum", "currentAvailability": "Available",
        "averageQueueTime": 1, "statusPage": ""}, {"id": "echo-qci", "currentAvailability":
        "Available", "averageQueueTime": 1, "statusPage": ""}, {"id": "echo-ionq",
        "currentAvailability": "Available", "averageQueueTime": 1, "statusPage": ""},
        {"id": "echo-aquarius", "currentAvailability": "Available", "averageQueueTime":
        1, "statusPage": ""}, {"id": "sparse-sim-rigetti", "currentAvailability":
        "Available", "averageQueueTime": 1, "statusPage": ""}, {"id": "sparse-sim-quantinuum",
        "currentAvailability": "Available", "averageQueueTime": 1, "statusPage": ""},
        {"id": "sparse-sim-qci", "currentAvailability": "Available", "averageQueueTime":
        1, "statusPage": ""}, {"id": "sparse-sim-ionq", "currentAvailability": "Available",
        "averageQueueTime": 1, "statusPage": ""}, {"id": "echo-output", "currentAvailability":
        "Available", "averageQueueTime": 1, "statusPage": ""}]}], "nextLink": null}'
    headers:
      connection:
      - keep-alive
      content-length:
<<<<<<< HEAD
      - '4768'
=======
      - '4774'
>>>>>>> 45329fda
      content-type:
      - application/json; charset=utf-8
      transfer-encoding:
      - chunked
    status:
      code: 200
      message: OK
- request:
    body: null
    headers:
      Accept:
      - application/json
      Accept-Encoding:
      - gzip, deflate
      Connection:
      - keep-alive
      User-Agent:
      - testapp-azure-quantum-qiskit azsdk-python-quantum/0.0.1 Python/3.9.19 (Windows-10-10.0.22631-SP0)
    method: GET
    uri: https://eastus.quantum.azure.com/subscriptions/00000000-0000-0000-0000-000000000000/resourceGroups/myresourcegroup/providers/Microsoft.Quantum/workspaces/myworkspace/jobs/00000000-0000-0000-0000-000000000001?api-version=2022-09-12-preview&test-sequence-id=9
  response:
    body:
      string: '{"containerUri": "https://mystorage.blob.core.windows.net/job-00000000-0000-0000-0000-000000000001?sv=PLACEHOLDER&sr=c&sig=PLACEHOLDER&se=2050-01-01T00%3A00%3A00Z&sp=rcwl",
        "inputDataUri": "https://mystorage.blob.core.windows.net/job-00000000-0000-0000-0000-000000000001/inputData?sv=PLACEHOLDER&sr=b&sig=PLACEHOLDER&se=2050-01-01T00%3A00%3A00Z&sp=r&rscd=attachment%3B%20filename%3Dcircuit-198-00000000-0000-0000-0000-000000000001.input.json",
        "inputDataFormat": "qir.v1", "inputParams": {"errorBudget": 0.001, "qubitParams":
        {"name": "qubit_gate_ns_e3"}, "qecScheme": {"name": "surface_code"}, "items":
        [{"qubitParams": {"name": "qubit_gate_ns_e3"}, "errorBudget": 0.0001}, {"qubitParams":
        {"name": "qubit_gate_ns_e4"}, "errorBudget": 0.0001}]}, "metadata": {"qiskit":
        "True", "name": "circuit-198", "num_qubits": "3", "metadata": "{}"}, "sessionId":
        null, "status": "Succeeded", "jobType": "QuantumComputing", "outputDataFormat":
        "microsoft.resource-estimates.v1", "outputDataUri": "https://mystorage.blob.core.windows.net/job-00000000-0000-0000-0000-000000000001/rawOutputData?sv=PLACEHOLDER&sr=b&sig=PLACEHOLDER&se=2050-01-01T00%3A00%3A00Z&sp=r&rscd=attachment%3B%20filename%3Dcircuit-198-00000000-0000-0000-0000-000000000001.output.json",
<<<<<<< HEAD
        "beginExecutionTime": "2024-04-30T14:10:25.9452267Z", "cancellationTime":
        null, "quantumComputingData": {"count": 1}, "errorData": null, "isCancelling":
        false, "tags": [], "name": "circuit-198", "id": "00000000-0000-0000-0000-000000000001",
        "providerId": "microsoft-qc", "target": "microsoft.estimator", "creationTime":
        "2024-04-30T14:10:25.4210479+00:00", "endExecutionTime": "2024-04-30T14:10:28.645186Z",
=======
        "beginExecutionTime": "2024-05-01T17:52:30.2726043Z", "cancellationTime":
        null, "quantumComputingData": {"count": 1}, "errorData": null, "isCancelling":
        false, "tags": [], "name": "circuit-198", "id": "00000000-0000-0000-0000-000000000001",
        "providerId": "microsoft-qc", "target": "microsoft.estimator", "creationTime":
        "2024-05-01T17:52:29.8264753+00:00", "endExecutionTime": "2024-05-01T17:52:32.7432233Z",
>>>>>>> 45329fda
        "costEstimate": null, "itemType": "Job"}'
    headers:
      connection:
      - keep-alive
      content-length:
      - '1693'
      content-type:
      - application/json; charset=utf-8
      transfer-encoding:
      - chunked
    status:
      code: 200
      message: OK
- request:
    body: null
    headers:
      Accept:
      - application/json
      Accept-Encoding:
      - gzip, deflate
      Connection:
      - keep-alive
      User-Agent:
      - testapp-azure-quantum-qiskit azsdk-python-quantum/0.0.1 Python/3.9.19 (Windows-10-10.0.22631-SP0)
    method: GET
    uri: https://eastus.quantum.azure.com/subscriptions/00000000-0000-0000-0000-000000000000/resourceGroups/myresourcegroup/providers/Microsoft.Quantum/workspaces/myworkspace/jobs/00000000-0000-0000-0000-000000000001?api-version=2022-09-12-preview&test-sequence-id=10
  response:
    body:
      string: '{"containerUri": "https://mystorage.blob.core.windows.net/job-00000000-0000-0000-0000-000000000001?sv=PLACEHOLDER&sr=c&sig=PLACEHOLDER&se=2050-01-01T00%3A00%3A00Z&sp=rcwl",
        "inputDataUri": "https://mystorage.blob.core.windows.net/job-00000000-0000-0000-0000-000000000001/inputData?sv=PLACEHOLDER&sr=b&sig=PLACEHOLDER&se=2050-01-01T00%3A00%3A00Z&sp=r&rscd=attachment%3B%20filename%3Dcircuit-198-00000000-0000-0000-0000-000000000001.input.json",
        "inputDataFormat": "qir.v1", "inputParams": {"errorBudget": 0.001, "qubitParams":
        {"name": "qubit_gate_ns_e3"}, "qecScheme": {"name": "surface_code"}, "items":
        [{"qubitParams": {"name": "qubit_gate_ns_e3"}, "errorBudget": 0.0001}, {"qubitParams":
        {"name": "qubit_gate_ns_e4"}, "errorBudget": 0.0001}]}, "metadata": {"qiskit":
        "True", "name": "circuit-198", "num_qubits": "3", "metadata": "{}"}, "sessionId":
        null, "status": "Succeeded", "jobType": "QuantumComputing", "outputDataFormat":
        "microsoft.resource-estimates.v1", "outputDataUri": "https://mystorage.blob.core.windows.net/job-00000000-0000-0000-0000-000000000001/rawOutputData?sv=PLACEHOLDER&sr=b&sig=PLACEHOLDER&se=2050-01-01T00%3A00%3A00Z&sp=r&rscd=attachment%3B%20filename%3Dcircuit-198-00000000-0000-0000-0000-000000000001.output.json",
<<<<<<< HEAD
        "beginExecutionTime": "2024-04-30T14:10:25.9452267Z", "cancellationTime":
        null, "quantumComputingData": {"count": 1}, "errorData": null, "isCancelling":
        false, "tags": [], "name": "circuit-198", "id": "00000000-0000-0000-0000-000000000001",
        "providerId": "microsoft-qc", "target": "microsoft.estimator", "creationTime":
        "2024-04-30T14:10:25.4210479+00:00", "endExecutionTime": "2024-04-30T14:10:28.645186Z",
=======
        "beginExecutionTime": "2024-05-01T17:52:30.2726043Z", "cancellationTime":
        null, "quantumComputingData": {"count": 1}, "errorData": null, "isCancelling":
        false, "tags": [], "name": "circuit-198", "id": "00000000-0000-0000-0000-000000000001",
        "providerId": "microsoft-qc", "target": "microsoft.estimator", "creationTime":
        "2024-05-01T17:52:29.8264753+00:00", "endExecutionTime": "2024-05-01T17:52:32.7432233Z",
>>>>>>> 45329fda
        "costEstimate": null, "itemType": "Job"}'
    headers:
      connection:
      - keep-alive
      content-length:
      - '1693'
      content-type:
      - application/json; charset=utf-8
      transfer-encoding:
      - chunked
    status:
      code: 200
      message: OK
- request:
    body: null
    headers:
      Accept:
      - application/json
      Accept-Encoding:
      - gzip, deflate
      Connection:
      - keep-alive
      User-Agent:
      - testapp-azure-quantum-qiskit azsdk-python-quantum/0.0.1 Python/3.9.19 (Windows-10-10.0.22631-SP0)
    method: GET
    uri: https://eastus.quantum.azure.com/subscriptions/00000000-0000-0000-0000-000000000000/resourceGroups/myresourcegroup/providers/Microsoft.Quantum/workspaces/myworkspace/jobs/00000000-0000-0000-0000-000000000001?api-version=2022-09-12-preview&test-sequence-id=11
  response:
    body:
      string: '{"containerUri": "https://mystorage.blob.core.windows.net/job-00000000-0000-0000-0000-000000000001?sv=PLACEHOLDER&sr=c&sig=PLACEHOLDER&se=2050-01-01T00%3A00%3A00Z&sp=rcwl",
        "inputDataUri": "https://mystorage.blob.core.windows.net/job-00000000-0000-0000-0000-000000000001/inputData?sv=PLACEHOLDER&sr=b&sig=PLACEHOLDER&se=2050-01-01T00%3A00%3A00Z&sp=r&rscd=attachment%3B%20filename%3Dcircuit-198-00000000-0000-0000-0000-000000000001.input.json",
        "inputDataFormat": "qir.v1", "inputParams": {"errorBudget": 0.001, "qubitParams":
        {"name": "qubit_gate_ns_e3"}, "qecScheme": {"name": "surface_code"}, "items":
        [{"qubitParams": {"name": "qubit_gate_ns_e3"}, "errorBudget": 0.0001}, {"qubitParams":
        {"name": "qubit_gate_ns_e4"}, "errorBudget": 0.0001}]}, "metadata": {"qiskit":
        "True", "name": "circuit-198", "num_qubits": "3", "metadata": "{}"}, "sessionId":
        null, "status": "Succeeded", "jobType": "QuantumComputing", "outputDataFormat":
        "microsoft.resource-estimates.v1", "outputDataUri": "https://mystorage.blob.core.windows.net/job-00000000-0000-0000-0000-000000000001/rawOutputData?sv=PLACEHOLDER&sr=b&sig=PLACEHOLDER&se=2050-01-01T00%3A00%3A00Z&sp=r&rscd=attachment%3B%20filename%3Dcircuit-198-00000000-0000-0000-0000-000000000001.output.json",
<<<<<<< HEAD
        "beginExecutionTime": "2024-04-30T14:10:25.9452267Z", "cancellationTime":
        null, "quantumComputingData": {"count": 1}, "errorData": null, "isCancelling":
        false, "tags": [], "name": "circuit-198", "id": "00000000-0000-0000-0000-000000000001",
        "providerId": "microsoft-qc", "target": "microsoft.estimator", "creationTime":
        "2024-04-30T14:10:25.4210479+00:00", "endExecutionTime": "2024-04-30T14:10:28.645186Z",
=======
        "beginExecutionTime": "2024-05-01T17:52:30.2726043Z", "cancellationTime":
        null, "quantumComputingData": {"count": 1}, "errorData": null, "isCancelling":
        false, "tags": [], "name": "circuit-198", "id": "00000000-0000-0000-0000-000000000001",
        "providerId": "microsoft-qc", "target": "microsoft.estimator", "creationTime":
        "2024-05-01T17:52:29.8264753+00:00", "endExecutionTime": "2024-05-01T17:52:32.7432233Z",
>>>>>>> 45329fda
        "costEstimate": null, "itemType": "Job"}'
    headers:
      connection:
      - keep-alive
      content-length:
      - '1693'
      content-type:
      - application/json; charset=utf-8
      transfer-encoding:
      - chunked
    status:
      code: 200
      message: OK
- request:
    body: null
    headers:
      Accept:
      - application/json
      Accept-Encoding:
      - gzip, deflate
      Connection:
      - keep-alive
      User-Agent:
      - testapp-azure-quantum-qiskit azsdk-python-quantum/0.0.1 Python/3.9.19 (Windows-10-10.0.22631-SP0)
    method: GET
    uri: https://eastus.quantum.azure.com/subscriptions/00000000-0000-0000-0000-000000000000/resourceGroups/myresourcegroup/providers/Microsoft.Quantum/workspaces/myworkspace/jobs/00000000-0000-0000-0000-000000000001?api-version=2022-09-12-preview&test-sequence-id=12
  response:
    body:
      string: '{"containerUri": "https://mystorage.blob.core.windows.net/job-00000000-0000-0000-0000-000000000001?sv=PLACEHOLDER&sr=c&sig=PLACEHOLDER&se=2050-01-01T00%3A00%3A00Z&sp=rcwl",
        "inputDataUri": "https://mystorage.blob.core.windows.net/job-00000000-0000-0000-0000-000000000001/inputData?sv=PLACEHOLDER&sr=b&sig=PLACEHOLDER&se=2050-01-01T00%3A00%3A00Z&sp=r&rscd=attachment%3B%20filename%3Dcircuit-198-00000000-0000-0000-0000-000000000001.input.json",
        "inputDataFormat": "qir.v1", "inputParams": {"errorBudget": 0.001, "qubitParams":
        {"name": "qubit_gate_ns_e3"}, "qecScheme": {"name": "surface_code"}, "items":
        [{"qubitParams": {"name": "qubit_gate_ns_e3"}, "errorBudget": 0.0001}, {"qubitParams":
        {"name": "qubit_gate_ns_e4"}, "errorBudget": 0.0001}]}, "metadata": {"qiskit":
        "True", "name": "circuit-198", "num_qubits": "3", "metadata": "{}"}, "sessionId":
        null, "status": "Succeeded", "jobType": "QuantumComputing", "outputDataFormat":
        "microsoft.resource-estimates.v1", "outputDataUri": "https://mystorage.blob.core.windows.net/job-00000000-0000-0000-0000-000000000001/rawOutputData?sv=PLACEHOLDER&sr=b&sig=PLACEHOLDER&se=2050-01-01T00%3A00%3A00Z&sp=r&rscd=attachment%3B%20filename%3Dcircuit-198-00000000-0000-0000-0000-000000000001.output.json",
<<<<<<< HEAD
        "beginExecutionTime": "2024-04-30T14:10:25.9452267Z", "cancellationTime":
        null, "quantumComputingData": {"count": 1}, "errorData": null, "isCancelling":
        false, "tags": [], "name": "circuit-198", "id": "00000000-0000-0000-0000-000000000001",
        "providerId": "microsoft-qc", "target": "microsoft.estimator", "creationTime":
        "2024-04-30T14:10:25.4210479+00:00", "endExecutionTime": "2024-04-30T14:10:28.645186Z",
=======
        "beginExecutionTime": "2024-05-01T17:52:30.2726043Z", "cancellationTime":
        null, "quantumComputingData": {"count": 1}, "errorData": null, "isCancelling":
        false, "tags": [], "name": "circuit-198", "id": "00000000-0000-0000-0000-000000000001",
        "providerId": "microsoft-qc", "target": "microsoft.estimator", "creationTime":
        "2024-05-01T17:52:29.8264753+00:00", "endExecutionTime": "2024-05-01T17:52:32.7432233Z",
>>>>>>> 45329fda
        "costEstimate": null, "itemType": "Job"}'
    headers:
      connection:
      - keep-alive
      content-length:
      - '1693'
      content-type:
      - application/json; charset=utf-8
      transfer-encoding:
      - chunked
    status:
      code: 200
      message: OK
- request:
    body: null
    headers:
      Accept:
      - application/xml
      Accept-Encoding:
      - gzip, deflate
      Connection:
      - keep-alive
      User-Agent:
      - azsdk-python-storage-blob/12.19.1 Python/3.9.19 (Windows-10-10.0.22631-SP0)
      x-ms-date:
<<<<<<< HEAD
      - Tue, 30 Apr 2024 14:10:30 GMT
=======
      - Wed, 01 May 2024 17:52:35 GMT
>>>>>>> 45329fda
      x-ms-range:
      - bytes=0-33554431
      x-ms-version:
      - '2023-11-03'
    method: GET
    uri: https://mystorage.blob.core.windows.net/job-00000000-0000-0000-0000-000000000001/rawOutputData?sv=PLACEHOLDER&sr=b&sig=PLACEHOLDER&se=2050-01-01T00%3A00%3A00Z&sp=r&rscd=attachment%3B%20filename%3Dcircuit-198-00000000-0000-0000-0000-000000000001.output.json
  response:
    body:
      string: '[{"status": "success", "jobParams": {"qecScheme": {"name": "surface_code",
        "errorCorrectionThreshold": 0.01, "crossingPrefactor": 0.03, "logicalCycleTime":
        "(4 * twoQubitGateTime + 2 * oneQubitMeasurementTime) * codeDistance", "physicalQubitsPerLogicalQubit":
        "2 * codeDistance * codeDistance", "maxCodeDistance": 50}, "errorBudget":
        0.0001, "qubitParams": {"instructionSet": "GateBased", "name": "qubit_gate_ns_e3",
        "oneQubitMeasurementTime": "100 ns", "oneQubitGateTime": "50 ns", "twoQubitGateTime":
        "50 ns", "tGateTime": "50 ns", "oneQubitMeasurementErrorRate": 0.001, "oneQubitGateErrorRate":
        0.001, "twoQubitGateErrorRate": 0.001, "tGateErrorRate": 0.001, "idleErrorRate":
        0.001}}, "physicalCounts": {"physicalQubits": 20898, "runtime": 46800, "rqops":
        2500000, "breakdown": {"algorithmicLogicalQubits": 9, "algorithmicLogicalDepth":
        3, "logicalDepth": 13, "numTstates": 3, "clockFrequency": 277777.77777777775,
        "numTfactories": 3, "numTfactoryRuns": 1, "physicalQubitsForTfactories": 19440,
        "physicalQubitsForAlgorithm": 1458, "requiredLogicalQubitErrorRate": 1.8518518518518519e-06,
        "requiredLogicalTstateErrorRate": 1.6666666666666667e-05, "numTsPerRotation":
        null, "cliffordErrorRate": 0.001}}, "physicalCountsFormatted": {"runtime":
        "47 microsecs", "rqops": "2.50M", "physicalQubits": "20.90k", "algorithmicLogicalQubits":
        "9", "algorithmicLogicalDepth": "3", "logicalDepth": "13", "numTstates": "3",
        "numTfactories": "3", "numTfactoryRuns": "1", "physicalQubitsForAlgorithm":
        "1.46k", "physicalQubitsForTfactories": "19.44k", "physicalQubitsForTfactoriesPercentage":
        "93.02 %", "requiredLogicalQubitErrorRate": "1.85e-6", "requiredLogicalTstateErrorRate":
        "1.67e-5", "physicalQubitsPerLogicalQubit": "162", "logicalCycleTime": "4
        microsecs", "clockFrequency": "277.78k", "logicalErrorRate": "3.00e-7", "tfactoryPhysicalQubits":
        "6.48k", "tfactoryRuntime": "47 microsecs", "numInputTstates": "30", "numUnitsPerRound":
        "2", "unitNamePerRound": "15-to-1 space efficient", "codeDistancePerRound":
        "9", "physicalQubitsPerRound": "6.48k", "tfactoryRuntimePerRound": "47 microsecs",
        "tstateLogicalErrorRate": "2.17e-6", "logicalCountsNumQubits": "2", "logicalCountsTCount":
        "3", "logicalCountsRotationCount": "0", "logicalCountsRotationDepth": "0",
        "logicalCountsCczCount": "0", "logicalCountsCcixCount": "0", "logicalCountsMeasurementCount":
        "0", "errorBudget": "1.00e-4", "errorBudgetLogical": "5.00e-5", "errorBudgetTstates":
        "5.00e-5", "errorBudgetRotations": "0.00e0", "numTsPerRotation": "No rotations
        in algorithm", "logicalDepthFactor": "constraint not set", "maxTFactories":
        "constraint not set", "maxDuration": "constraint not set", "maxPhysicalQubits":
        "constraint not set"}, "logicalQubit": {"codeDistance": 9, "physicalQubits":
        162, "logicalCycleTime": 3600, "logicalErrorRate": 3.0000000000000015e-07},
        "tfactory": {"physicalQubits": 6480, "runtime": 46800, "numTstates": 1, "numInputTstates":
        30, "numRounds": 1, "numUnitsPerRound": [2], "unitNamePerRound": ["15-to-1
        space efficient"], "codeDistancePerRound": [9], "physicalQubitsPerRound":
        [6480], "runtimePerRound": [46800], "logicalErrorRate": 2.165000000000001e-06},
        "errorBudget": {"logical": 5e-05, "tstates": 5e-05, "rotations": 0.0}, "logicalCounts":
        {"numQubits": 2, "tCount": 3, "rotationCount": 0, "rotationDepth": 0, "cczCount":
        0, "ccixCount": 0, "measurementCount": 0}, "reportData": {"groups": [{"title":
        "Physical resource estimates", "alwaysVisible": true, "entries": [{"path":
        "physicalCountsFormatted/runtime", "label": "Runtime", "description": "Total
        runtime", "explanation": "This is a runtime estimate for the execution time
        of the algorithm.  In general, the execution time corresponds to the duration
        of one logical cycle (3,600 nanosecs) multiplied by the 3 logical cycles to
        run the algorithm.  If however the duration of a single T factory (here: 46,800
        nanosecs) is larger than the algorithm runtime, we extend the number of logical
        cycles artificially in order to exceed the runtime of a single T factory."},
        {"path": "physicalCountsFormatted/rqops", "label": "rQOPS", "description":
        "Reliable quantum operations per second", "explanation": "The value is computed
        as the number of logical qubits after layout (9) (with a logical error rate
        of 1.85e-6) multiplied by the clock frequency (277,777.78), which is the number
        of logical cycles per second."}, {"path": "physicalCountsFormatted/physicalQubits",
        "label": "Physical qubits", "description": "Number of physical qubits", "explanation":
        "This value represents the total number of physical qubits, which is the sum
        of 1,458 physical qubits to implement the algorithm logic, and 19,440 physical
        qubits to execute the T factories that are responsible to produce the T states
        that are consumed by the algorithm."}]}, {"title": "Resource estimates breakdown",
        "alwaysVisible": false, "entries": [{"path": "physicalCountsFormatted/algorithmicLogicalQubits",
        "label": "Logical algorithmic qubits", "description": "Number of logical qubits
        for the algorithm after layout", "explanation": "Laying out the logical qubits
        in the presence of nearest-neighbor constraints requires additional logical
        qubits.  In particular, to layout the $Q_{\\rm alg} = 2$ logical qubits in
        the input algorithm, we require in total $2 \\cdot Q_{\\rm alg} + \\lceil
        \\sqrt{8 \\cdot Q_{\\rm alg}}\\rceil + 1 = 9$ logical qubits."}, {"path":
        "physicalCountsFormatted/algorithmicLogicalDepth", "label": "Algorithmic depth",
        "description": "Number of logical cycles for the algorithm", "explanation":
        "To execute the algorithm using _Parallel Synthesis Sequential Pauli Computation_
        (PSSPC), operations are scheduled in terms of multi-qubit Pauli measurements,
        for which assume an execution time of one logical cycle.  Based on the input
        algorithm, we require one multi-qubit measurement for the 0 single-qubit measurements,
        the 0 arbitrary single-qubit rotations, and the 3 T gates, three multi-qubit
        measurements for each of the 0 CCZ and 0 CCiX gates in the input program,
        as well as No rotations in algorithm multi-qubit measurements for each of
        the 0 non-Clifford layers in which there is at least one single-qubit rotation
        with an arbitrary angle rotation."}, {"path": "physicalCountsFormatted/logicalDepth",
        "label": "Logical depth", "description": "Number of logical cycles performed",
        "explanation": "This number is usually equal to the logical depth of the algorithm,
        which is 3.  However, in the case in which a single T factory is slower than
        the execution time of the algorithm, we adjust the logical cycle depth to
        exceed the T factory''s execution time."}, {"path": "physicalCountsFormatted/clockFrequency",
        "label": "Clock frequency", "description": "Number of logical cycles per second",
        "explanation": "This is the number of logical cycles that can be performed
        within one second.  The logical cycle time is 4 microsecs."}, {"path": "physicalCountsFormatted/numTstates",
        "label": "Number of T states", "description": "Number of T states consumed
        by the algorithm", "explanation": "To execute the algorithm, we require one
        T state for each of the 3 T gates, four T states for each of the 0 CCZ and
        0 CCiX gates, as well as No rotations in algorithm for each of the 0 single-qubit
        rotation gates with arbitrary angle rotation."}, {"path": "physicalCountsFormatted/numTfactories",
        "label": "Number of T factories", "description": "Number of T factories capable
        of producing the demanded 3 T states during the algorithm''s runtime", "explanation":
        "The total number of T factories 3 that are executed in parallel is computed
        as $\\left\\lceil\\dfrac{\\text{T states}\\cdot\\text{T factory duration}}{\\text{T
        states per T factory}\\cdot\\text{algorithm runtime}}\\right\\rceil = \\left\\lceil\\dfrac{3
        \\cdot 46,800\\;\\text{ns}}{1 \\cdot 46,800\\;\\text{ns}}\\right\\rceil$"},
        {"path": "physicalCountsFormatted/numTfactoryRuns", "label": "Number of T
        factory invocations", "description": "Number of times all T factories are
        invoked", "explanation": "In order to prepare the 3 T states, the 3 copies
        of the T factory are repeatedly invoked 1 times."}, {"path": "physicalCountsFormatted/physicalQubitsForAlgorithm",
        "label": "Physical algorithmic qubits", "description": "Number of physical
        qubits for the algorithm after layout", "explanation": "The 1,458 are the
        product of the 9 logical qubits after layout and the 162 physical qubits that
        encode a single logical qubit."}, {"path": "physicalCountsFormatted/physicalQubitsForTfactories",
        "label": "Physical T factory qubits", "description": "Number of physical qubits
        for the T factories", "explanation": "Each T factory requires 6,480 physical
        qubits and we run 3 in parallel, therefore we need $19,440 = 6,480 \\cdot
        3$ qubits."}, {"path": "physicalCountsFormatted/requiredLogicalQubitErrorRate",
        "label": "Required logical qubit error rate", "description": "The minimum
        logical qubit error rate required to run the algorithm within the error budget",
        "explanation": "The minimum logical qubit error rate is obtained by dividing
        the logical error probability 5.00e-5 by the product of 9 logical qubits and
        the total cycle count 13."}, {"path": "physicalCountsFormatted/requiredLogicalTstateErrorRate",
        "label": "Required logical T state error rate", "description": "The minimum
        T state error rate required for distilled T states", "explanation": "The minimum
        T state error rate is obtained by dividing the T distillation error probability
        5.00e-5 by the total number of T states 3."}, {"path": "physicalCountsFormatted/numTsPerRotation",
        "label": "Number of T states per rotation", "description": "Number of T states
        to implement a rotation with an arbitrary angle", "explanation": "The number
        of T states to implement a rotation with an arbitrary angle is $\\lceil 0.53
        \\log_2(0 / 0) + 5.3\\rceil$ [[arXiv:2203.10064](https://arxiv.org/abs/2203.10064)].  For
        simplicity, we use this formula for all single-qubit arbitrary angle rotations,
        and do not distinguish between best, worst, and average cases."}]}, {"title":
        "Logical qubit parameters", "alwaysVisible": false, "entries": [{"path": "jobParams/qecScheme/name",
        "label": "QEC scheme", "description": "Name of QEC scheme", "explanation":
        "You can load pre-defined QEC schemes by using the name `surface_code` or
        `floquet_code`. The latter only works with Majorana qubits."}, {"path": "logicalQubit/codeDistance",
        "label": "Code distance", "description": "Required code distance for error
        correction", "explanation": "The code distance is the smallest odd integer
        greater or equal to $\\dfrac{2\\log(0.03 / 0.0000018518518518518519)}{\\log(0.01/0.001)}
        - 1$"}, {"path": "physicalCountsFormatted/physicalQubitsPerLogicalQubit",
        "label": "Physical qubits", "description": "Number of physical qubits per
        logical qubit", "explanation": "The number of physical qubits per logical
        qubit are evaluated using the formula 2 * codeDistance * codeDistance that
        can be user-specified."}, {"path": "physicalCountsFormatted/logicalCycleTime",
        "label": "Logical cycle time", "description": "Duration of a logical cycle
        in nanoseconds", "explanation": "The runtime of one logical cycle in nanoseconds
        is evaluated using the formula (4 * twoQubitGateTime + 2 * oneQubitMeasurementTime)
        * codeDistance that can be user-specified."}, {"path": "physicalCountsFormatted/logicalErrorRate",
        "label": "Logical qubit error rate", "description": "Logical qubit error rate",
        "explanation": "The logical qubit error rate is computed as $0.03 \\cdot \\left(\\dfrac{0.001}{0.01}\\right)^\\frac{9
        + 1}{2}$"}, {"path": "jobParams/qecScheme/crossingPrefactor", "label": "Crossing
        prefactor", "description": "Crossing prefactor used in QEC scheme", "explanation":
        "The crossing prefactor is usually extracted numerically from simulations
        when fitting an exponential curve to model the relationship between logical
        and physical error rate."}, {"path": "jobParams/qecScheme/errorCorrectionThreshold",
        "label": "Error correction threshold", "description": "Error correction threshold
        used in QEC scheme", "explanation": "The error correction threshold is the
        physical error rate below which the error rate of the logical qubit is less
        than the error rate of the physical qubit that constitute it.  This value
        is usually extracted numerically from simulations of the logical error rate."},
        {"path": "jobParams/qecScheme/logicalCycleTime", "label": "Logical cycle time
        formula", "description": "QEC scheme formula used to compute logical cycle
        time", "explanation": "This is the formula that is used to compute the logical
        cycle time 3,600 ns."}, {"path": "jobParams/qecScheme/physicalQubitsPerLogicalQubit",
        "label": "Physical qubits formula", "description": "QEC scheme formula used
        to compute number of physical qubits per logical qubit", "explanation": "This
        is the formula that is used to compute the number of physical qubits per logical
        qubits 162."}]}, {"title": "T factory parameters", "alwaysVisible": false,
        "entries": [{"path": "physicalCountsFormatted/tfactoryPhysicalQubits", "label":
        "Physical qubits", "description": "Number of physical qubits for a single
        T factory", "explanation": "This corresponds to the maximum number of physical
        qubits over all rounds of T distillation units in a T factory.  A round of
        distillation contains of multiple copies of distillation units to achieve
        the required success probability of producing a T state with the expected
        logical T state error rate."}, {"path": "physicalCountsFormatted/tfactoryRuntime",
        "label": "Runtime", "description": "Runtime of a single T factory", "explanation":
        "The runtime of a single T factory is the accumulated runtime of executing
        each round in a T factory."}, {"path": "tfactory/numTstates", "label": "Number
        of output T states per run", "description": "Number of output T states produced
        in a single run of T factory", "explanation": "The T factory takes as input
        30 noisy physical T states with an error rate of 0.001 and produces 1 T states
        with an error rate of 2.17e-6."}, {"path": "physicalCountsFormatted/numInputTstates",
        "label": "Number of input T states per run", "description": "Number of physical
        input T states consumed in a single run of a T factory", "explanation": "This
        value includes the physical input T states of all copies of the distillation
        unit in the first round."}, {"path": "tfactory/numRounds", "label": "Distillation
        rounds", "description": "The number of distillation rounds", "explanation":
        "This is the number of distillation rounds.  In each round one or multiple
        copies of some distillation unit is executed."}, {"path": "physicalCountsFormatted/numUnitsPerRound",
        "label": "Distillation units per round", "description": "The number of units
        in each round of distillation", "explanation": "This is the number of copies
        for the distillation units per round."}, {"path": "physicalCountsFormatted/unitNamePerRound",
        "label": "Distillation units", "description": "The types of distillation units",
        "explanation": "These are the types of distillation units that are executed
        in each round.  The units can be either physical or logical, depending on
        what type of qubit they are operating.  Space-efficient units require fewer
        qubits for the cost of longer runtime compared to Reed-Muller preparation
        units."}, {"path": "physicalCountsFormatted/codeDistancePerRound", "label":
        "Distillation code distances", "description": "The code distance in each round
        of distillation", "explanation": "This is the code distance used for the units
        in each round.  If the code distance is 1, then the distillation unit operates
        on physical qubits instead of error-corrected logical qubits."}, {"path":
        "physicalCountsFormatted/physicalQubitsPerRound", "label": "Number of physical
        qubits per round", "description": "The number of physical qubits used in each
        round of distillation", "explanation": "The maximum number of physical qubits
        over all rounds is the number of physical qubits for the T factory, since
        qubits are reused by different rounds."}, {"path": "physicalCountsFormatted/tfactoryRuntimePerRound",
        "label": "Runtime per round", "description": "The runtime of each distillation
        round", "explanation": "The runtime of the T factory is the sum of the runtimes
        in all rounds."}, {"path": "physicalCountsFormatted/tstateLogicalErrorRate",
        "label": "Logical T state error rate", "description": "Logical T state error
        rate", "explanation": "This is the logical T state error rate achieved by
        the T factory which is equal or smaller than the required error rate 1.67e-5."}]},
        {"title": "Pre-layout logical resources", "alwaysVisible": false, "entries":
        [{"path": "physicalCountsFormatted/logicalCountsNumQubits", "label": "Logical
        qubits (pre-layout)", "description": "Number of logical qubits in the input
        quantum program", "explanation": "We determine 9 algorithmic logical qubits
        from this number by assuming to align them in a 2D grid.  Auxiliary qubits
        are added to allow for sufficient space to execute multi-qubit Pauli measurements
        on all or a subset of the logical qubits."}, {"path": "physicalCountsFormatted/logicalCountsTCount",
        "label": "T gates", "description": "Number of T gates in the input quantum
        program", "explanation": "This includes all T gates and adjoint T gates, but
        not T gates used to implement rotation gates with arbitrary angle, CCZ gates,
        or CCiX gates."}, {"path": "physicalCountsFormatted/logicalCountsRotationCount",
        "label": "Rotation gates", "description": "Number of rotation gates in the
        input quantum program", "explanation": "This is the number of all rotation
        gates. If an angle corresponds to a Pauli, Clifford, or T gate, it is not
        accounted for in this number."}, {"path": "physicalCountsFormatted/logicalCountsRotationDepth",
        "label": "Rotation depth", "description": "Depth of rotation gates in the
        input quantum program", "explanation": "This is the number of all non-Clifford
        layers that include at least one single-qubit rotation gate with an arbitrary
        angle."}, {"path": "physicalCountsFormatted/logicalCountsCczCount", "label":
        "CCZ gates", "description": "Number of CCZ-gates in the input quantum program",
        "explanation": "This is the number of CCZ gates."}, {"path": "physicalCountsFormatted/logicalCountsCcixCount",
        "label": "CCiX gates", "description": "Number of CCiX-gates in the input quantum
        program", "explanation": "This is the number of CCiX gates, which applies
        $-iX$ controlled on two control qubits [[1212.5069](https://arxiv.org/abs/1212.5069)]."},
        {"path": "physicalCountsFormatted/logicalCountsMeasurementCount", "label":
        "Measurement operations", "description": "Number of single qubit measurements
        in the input quantum program", "explanation": "This is the number of single
        qubit measurements in Pauli basis that are used in the input program.  Note
        that all measurements are counted, however, the measurement result is is determined
        randomly (with a fixed seed) to be 0 or 1 with a probability of 50%."}]},
        {"title": "Assumed error budget", "alwaysVisible": false, "entries": [{"path":
        "physicalCountsFormatted/errorBudget", "label": "Total error budget", "description":
        "Total error budget for the algorithm", "explanation": "The total error budget
        sets the overall allowed error for the algorithm, i.e., the number of times
        it is allowed to fail.  Its value must be between 0 and 1 and the default
        value is 0.001, which corresponds to 0.1%, and means that the algorithm is
        allowed to fail once in 1000 executions.  This parameter is highly application
        specific. For example, if one is running Shor''s algorithm for factoring integers,
        a large value for the error budget may be tolerated as one can check that
        the output are indeed the prime factors of the input.  On the other hand,
        a much smaller error budget may be needed for an algorithm solving a problem
        with a solution which cannot be efficiently verified.  This budget $\\epsilon
        = \\epsilon_{\\log} + \\epsilon_{\\rm dis} + \\epsilon_{\\rm syn}$ is uniformly
        distributed and applies to errors $\\epsilon_{\\log}$ to implement logical
        qubits, an error budget $\\epsilon_{\\rm dis}$ to produce T states through
        distillation, and an error budget $\\epsilon_{\\rm syn}$ to synthesize rotation
        gates with arbitrary angles.  Note that for distillation and rotation synthesis,
        the respective error budgets $\\epsilon_{\\rm dis}$ and $\\epsilon_{\\rm syn}$
        are uniformly distributed among all T states and all rotation gates, respectively.
        If there are no rotation gates in the input algorithm, the error budget is
        uniformly distributed to logical errors and T state errors."}, {"path": "physicalCountsFormatted/errorBudgetLogical",
        "label": "Logical error probability", "description": "Probability of at least
        one logical error", "explanation": "This is one third of the total error budget
        1.00e-4 if the input algorithm contains rotation with gates with arbitrary
        angles, or one half of it, otherwise."}, {"path": "physicalCountsFormatted/errorBudgetTstates",
        "label": "T distillation error probability", "description": "Probability of
        at least one faulty T distillation", "explanation": "This is one third of
        the total error budget 1.00e-4 if the input algorithm contains rotation with
        gates with arbitrary angles, or one half of it, otherwise."}, {"path": "physicalCountsFormatted/errorBudgetRotations",
        "label": "Rotation synthesis error probability", "description": "Probability
        of at least one failed rotation synthesis", "explanation": "This is one third
        of the total error budget 1.00e-4."}]}, {"title": "Physical qubit parameters",
        "alwaysVisible": false, "entries": [{"path": "jobParams/qubitParams/name",
        "label": "Qubit name", "description": "Some descriptive name for the qubit
        model", "explanation": "You can load pre-defined qubit parameters by using
        the names `qubit_gate_ns_e3`, `qubit_gate_ns_e4`, `qubit_gate_us_e3`, `qubit_gate_us_e4`,
        `qubit_maj_ns_e4`, or `qubit_maj_ns_e6`.  The names of these pre-defined qubit
        parameters indicate the instruction set (gate-based or Majorana), the operation
        speed (ns or \u00b5s regime), as well as the fidelity (e.g., e3 for $10^{-3}$
        gate error rates)."}, {"path": "jobParams/qubitParams/instructionSet", "label":
        "Instruction set", "description": "Underlying qubit technology (gate-based
        or Majorana)", "explanation": "When modeling the physical qubit abstractions,
        we distinguish between two different physical instruction sets that are used
        to operate the qubits.  The physical instruction set can be either *gate-based*
        or *Majorana*.  A gate-based instruction set provides single-qubit measurement,
        single-qubit gates (incl. T gates), and two-qubit gates.  A Majorana instruction
        set provides a physical T gate, single-qubit measurement and two-qubit joint
        measurement operations."}, {"path": "jobParams/qubitParams/oneQubitMeasurementTime",
        "label": "Single-qubit measurement time", "description": "Operation time for
        single-qubit measurement (t_meas) in ns", "explanation": "This is the operation
        time in nanoseconds to perform a single-qubit measurement in the Pauli basis."},
        {"path": "jobParams/qubitParams/oneQubitGateTime", "label": "Single-qubit
        gate time", "description": "Operation time for single-qubit gate (t_gate)
        in ns", "explanation": "This is the operation time in nanoseconds to perform
        a single-qubit Clifford operation, e.g., Hadamard or Phase gates."}, {"path":
        "jobParams/qubitParams/twoQubitGateTime", "label": "Two-qubit gate time",
        "description": "Operation time for two-qubit gate in ns", "explanation": "This
        is the operation time in nanoseconds to perform a two-qubit Clifford operation,
        e.g., a CNOT or CZ gate."}, {"path": "jobParams/qubitParams/tGateTime", "label":
        "T gate time", "description": "Operation time for a T gate", "explanation":
        "This is the operation time in nanoseconds to execute a T gate."}, {"path":
        "jobParams/qubitParams/oneQubitMeasurementErrorRate", "label": "Single-qubit
        measurement error rate", "description": "Error rate for single-qubit measurement",
        "explanation": "This is the probability in which a single-qubit measurement
        in the Pauli basis may fail."}, {"path": "jobParams/qubitParams/oneQubitGateErrorRate",
        "label": "Single-qubit error rate", "description": "Error rate for single-qubit
        Clifford gate (p)", "explanation": "This is the probability in which a single-qubit
        Clifford operation, e.g., Hadamard or Phase gates, may fail."}, {"path": "jobParams/qubitParams/twoQubitGateErrorRate",
        "label": "Two-qubit error rate", "description": "Error rate for two-qubit
        Clifford gate", "explanation": "This is the probability in which a two-qubit
        Clifford operation, e.g., CNOT or CZ gates, may fail."}, {"path": "jobParams/qubitParams/tGateErrorRate",
        "label": "T gate error rate", "description": "Error rate to prepare single-qubit
        T state or apply a T gate (p_T)", "explanation": "This is the probability
        in which executing a single T gate may fail."}]}, {"title": "Constraints",
        "alwaysVisible": false, "entries": [{"path": "physicalCountsFormatted/logicalDepthFactor",
        "label": "Logical depth factor", "description": "Factor, the initial number
        of logical cycles is multiplied by", "explanation": "This is the factor takes
        into account a potential overhead to the initial number of logical cycles."},
        {"path": "physicalCountsFormatted/maxTFactories", "label": "Maximum number
        of T factories", "description": "The maximum number of T factories can be
        utilized during the algorithm''s runtime", "explanation": "This is the maximum
        number of T factories used for producing the demanded T states, which can
        be created and executed by the algorithm in parallel."}, {"path": "physicalCountsFormatted/maxDuration",
        "label": "Maximum runtime duration", "description": "The maximum runtime duration
        allowed for the algorithm runtime", "explanation": "This is the maximum time
        allowed to the algorithm. If specified, the estimator targets to minimize
        the number of physical qubits consumed by the algorithm for runtimes under
        the maximum allowed."}, {"path": "physicalCountsFormatted/maxPhysicalQubits",
        "label": "Maximum number of physical qubits", "description": "The maximum
        number of physical qubits allowed for utilization to the algorith", "explanation":
        "This is the maximum number of physical qubits available to the algorithm.
        If specified, the estimator targets to minimize the runtime of the algorithm
        with number of physical qubits consumed not exceeding this maximum."}]}],
        "assumptions": ["_More details on the following lists of assumptions can be
        found in the paper [Accessing requirements for scaling quantum computers and
        their applications](https://aka.ms/AQ/RE/Paper)._", "**Uniform independent
        physical noise.** We assume that the noise on physical qubits and physical
        qubit operations is the standard circuit noise model. In particular we assume
        error events at different space-time locations are independent and that error
        rates are uniform across the system in time and space.", "**Efficient classical
        computation.** We assume that classical overhead (compilation, control, feedback,
        readout, decoding, etc.) does not dominate the overall cost of implementing
        the full quantum algorithm.", "**Extraction circuits for planar quantum ISA.**
        We assume that stabilizer extraction circuits with similar depth and error
        correction performance to those for standard surface and Hastings-Haah code
        patches can be constructed to implement all operations of the planar quantum
        ISA (instruction set architecture).", "**Uniform independent logical noise.**
        We assume that the error rate of a logical operation is approximately equal
        to its space-time volume (the number of tiles multiplied by the number of
        logical time steps) multiplied by the error rate of a logical qubit in a standard
        one-tile patch in one logical time step.", "**Negligible Clifford costs for
        synthesis.** We assume that the space overhead for synthesis and space and
        time overhead for transport of magic states within magic state factories and
        to synthesis qubits are all negligible.", "**Smooth magic state consumption
        rate.** We assume that the rate of T state consumption throughout the compiled
        algorithm is almost constant, or can be made almost constant without significantly
        increasing the number of logical time steps for the algorithm."]}}, {"status":
        "success", "jobParams": {"qecScheme": {"name": "surface_code", "errorCorrectionThreshold":
        0.01, "crossingPrefactor": 0.03, "logicalCycleTime": "(4 * twoQubitGateTime
        + 2 * oneQubitMeasurementTime) * codeDistance", "physicalQubitsPerLogicalQubit":
        "2 * codeDistance * codeDistance", "maxCodeDistance": 50}, "errorBudget":
        0.0001, "qubitParams": {"instructionSet": "GateBased", "name": "qubit_gate_ns_e4",
        "oneQubitMeasurementTime": "100 ns", "oneQubitGateTime": "50 ns", "twoQubitGateTime":
        "50 ns", "tGateTime": "50 ns", "oneQubitMeasurementErrorRate": 0.0001, "oneQubitGateErrorRate":
        0.0001, "twoQubitGateErrorRate": 0.0001, "tGateErrorRate": 0.0001, "idleErrorRate":
        0.0001}}, "physicalCounts": {"physicalQubits": 3450, "runtime": 26000, "rqops":
        4500000, "breakdown": {"algorithmicLogicalQubits": 9, "algorithmicLogicalDepth":
        3, "logicalDepth": 13, "numTstates": 3, "clockFrequency": 500000.0, "numTfactories":
        3, "numTfactoryRuns": 1, "physicalQubitsForTfactories": 3000, "physicalQubitsForAlgorithm":
        450, "requiredLogicalQubitErrorRate": 1.8518518518518519e-06, "requiredLogicalTstateErrorRate":
        1.6666666666666667e-05, "numTsPerRotation": null, "cliffordErrorRate": 0.0001}},
        "physicalCountsFormatted": {"runtime": "26 microsecs", "rqops": "4.50M", "physicalQubits":
        "3.45k", "algorithmicLogicalQubits": "9", "algorithmicLogicalDepth": "3",
        "logicalDepth": "13", "numTstates": "3", "numTfactories": "3", "numTfactoryRuns":
        "1", "physicalQubitsForAlgorithm": "450", "physicalQubitsForTfactories": "3.00k",
        "physicalQubitsForTfactoriesPercentage": "86.96 %", "requiredLogicalQubitErrorRate":
        "1.85e-6", "requiredLogicalTstateErrorRate": "1.67e-5", "physicalQubitsPerLogicalQubit":
        "50", "logicalCycleTime": "2 microsecs", "clockFrequency": "500.00k", "logicalErrorRate":
        "3.00e-8", "tfactoryPhysicalQubits": "1.00k", "tfactoryRuntime": "26 microsecs",
        "numInputTstates": "15", "numUnitsPerRound": "1", "unitNamePerRound": "15-to-1
        space efficient", "codeDistancePerRound": "5", "physicalQubitsPerRound": "1.00k",
        "tfactoryRuntimePerRound": "26 microsecs", "tstateLogicalErrorRate": "2.13e-7",
        "logicalCountsNumQubits": "2", "logicalCountsTCount": "3", "logicalCountsRotationCount":
        "0", "logicalCountsRotationDepth": "0", "logicalCountsCczCount": "0", "logicalCountsCcixCount":
        "0", "logicalCountsMeasurementCount": "0", "errorBudget": "1.00e-4", "errorBudgetLogical":
        "5.00e-5", "errorBudgetTstates": "5.00e-5", "errorBudgetRotations": "0.00e0",
        "numTsPerRotation": "No rotations in algorithm", "logicalDepthFactor": "constraint
        not set", "maxTFactories": "constraint not set", "maxDuration": "constraint
        not set", "maxPhysicalQubits": "constraint not set"}, "logicalQubit": {"codeDistance":
        5, "physicalQubits": 50, "logicalCycleTime": 2000, "logicalErrorRate": 3.0000000000000004e-08},
        "tfactory": {"physicalQubits": 1000, "runtime": 26000, "numTstates": 1, "numInputTstates":
        15, "numRounds": 1, "numUnitsPerRound": [1], "unitNamePerRound": ["15-to-1
        space efficient"], "codeDistancePerRound": [5], "physicalQubitsPerRound":
        [1000], "runtimePerRound": [26000], "logicalErrorRate": 2.1303500000000003e-07},
        "errorBudget": {"logical": 5e-05, "tstates": 5e-05, "rotations": 0.0}, "logicalCounts":
        {"numQubits": 2, "tCount": 3, "rotationCount": 0, "rotationDepth": 0, "cczCount":
        0, "ccixCount": 0, "measurementCount": 0}, "reportData": {"groups": [{"title":
        "Physical resource estimates", "alwaysVisible": true, "entries": [{"path":
        "physicalCountsFormatted/runtime", "label": "Runtime", "description": "Total
        runtime", "explanation": "This is a runtime estimate for the execution time
        of the algorithm.  In general, the execution time corresponds to the duration
        of one logical cycle (2,000 nanosecs) multiplied by the 3 logical cycles to
        run the algorithm.  If however the duration of a single T factory (here: 26,000
        nanosecs) is larger than the algorithm runtime, we extend the number of logical
        cycles artificially in order to exceed the runtime of a single T factory."},
        {"path": "physicalCountsFormatted/rqops", "label": "rQOPS", "description":
        "Reliable quantum operations per second", "explanation": "The value is computed
        as the number of logical qubits after layout (9) (with a logical error rate
        of 1.85e-6) multiplied by the clock frequency (500,000.00), which is the number
        of logical cycles per second."}, {"path": "physicalCountsFormatted/physicalQubits",
        "label": "Physical qubits", "description": "Number of physical qubits", "explanation":
        "This value represents the total number of physical qubits, which is the sum
        of 450 physical qubits to implement the algorithm logic, and 3,000 physical
        qubits to execute the T factories that are responsible to produce the T states
        that are consumed by the algorithm."}]}, {"title": "Resource estimates breakdown",
        "alwaysVisible": false, "entries": [{"path": "physicalCountsFormatted/algorithmicLogicalQubits",
        "label": "Logical algorithmic qubits", "description": "Number of logical qubits
        for the algorithm after layout", "explanation": "Laying out the logical qubits
        in the presence of nearest-neighbor constraints requires additional logical
        qubits.  In particular, to layout the $Q_{\\rm alg} = 2$ logical qubits in
        the input algorithm, we require in total $2 \\cdot Q_{\\rm alg} + \\lceil
        \\sqrt{8 \\cdot Q_{\\rm alg}}\\rceil + 1 = 9$ logical qubits."}, {"path":
        "physicalCountsFormatted/algorithmicLogicalDepth", "label": "Algorithmic depth",
        "description": "Number of logical cycles for the algorithm", "explanation":
        "To execute the algorithm using _Parallel Synthesis Sequential Pauli Computation_
        (PSSPC), operations are scheduled in terms of multi-qubit Pauli measurements,
        for which assume an execution time of one logical cycle.  Based on the input
        algorithm, we require one multi-qubit measurement for the 0 single-qubit measurements,
        the 0 arbitrary single-qubit rotations, and the 3 T gates, three multi-qubit
        measurements for each of the 0 CCZ and 0 CCiX gates in the input program,
        as well as No rotations in algorithm multi-qubit measurements for each of
        the 0 non-Clifford layers in which there is at least one single-qubit rotation
        with an arbitrary angle rotation."}, {"path": "physicalCountsFormatted/logicalDepth",
        "label": "Logical depth", "description": "Number of logical cycles performed",
        "explanation": "This number is usually equal to the logical depth of the algorithm,
        which is 3.  However, in the case in which a single T factory is slower than
        the execution time of the algorithm, we adjust the logical cycle depth to
        exceed the T factory''s execution time."}, {"path": "physicalCountsFormatted/clockFrequency",
        "label": "Clock frequency", "description": "Number of logical cycles per second",
        "explanation": "This is the number of logical cycles that can be performed
        within one second.  The logical cycle time is 2 microsecs."}, {"path": "physicalCountsFormatted/numTstates",
        "label": "Number of T states", "description": "Number of T states consumed
        by the algorithm", "explanation": "To execute the algorithm, we require one
        T state for each of the 3 T gates, four T states for each of the 0 CCZ and
        0 CCiX gates, as well as No rotations in algorithm for each of the 0 single-qubit
        rotation gates with arbitrary angle rotation."}, {"path": "physicalCountsFormatted/numTfactories",
        "label": "Number of T factories", "description": "Number of T factories capable
        of producing the demanded 3 T states during the algorithm''s runtime", "explanation":
        "The total number of T factories 3 that are executed in parallel is computed
        as $\\left\\lceil\\dfrac{\\text{T states}\\cdot\\text{T factory duration}}{\\text{T
        states per T factory}\\cdot\\text{algorithm runtime}}\\right\\rceil = \\left\\lceil\\dfrac{3
        \\cdot 26,000\\;\\text{ns}}{1 \\cdot 26,000\\;\\text{ns}}\\right\\rceil$"},
        {"path": "physicalCountsFormatted/numTfactoryRuns", "label": "Number of T
        factory invocations", "description": "Number of times all T factories are
        invoked", "explanation": "In order to prepare the 3 T states, the 3 copies
        of the T factory are repeatedly invoked 1 times."}, {"path": "physicalCountsFormatted/physicalQubitsForAlgorithm",
        "label": "Physical algorithmic qubits", "description": "Number of physical
        qubits for the algorithm after layout", "explanation": "The 450 are the product
        of the 9 logical qubits after layout and the 50 physical qubits that encode
        a single logical qubit."}, {"path": "physicalCountsFormatted/physicalQubitsForTfactories",
        "label": "Physical T factory qubits", "description": "Number of physical qubits
        for the T factories", "explanation": "Each T factory requires 1,000 physical
        qubits and we run 3 in parallel, therefore we need $3,000 = 1,000 \\cdot 3$
        qubits."}, {"path": "physicalCountsFormatted/requiredLogicalQubitErrorRate",
        "label": "Required logical qubit error rate", "description": "The minimum
        logical qubit error rate required to run the algorithm within the error budget",
        "explanation": "The minimum logical qubit error rate is obtained by dividing
        the logical error probability 5.00e-5 by the product of 9 logical qubits and
        the total cycle count 13."}, {"path": "physicalCountsFormatted/requiredLogicalTstateErrorRate",
        "label": "Required logical T state error rate", "description": "The minimum
        T state error rate required for distilled T states", "explanation": "The minimum
        T state error rate is obtained by dividing the T distillation error probability
        5.00e-5 by the total number of T states 3."}, {"path": "physicalCountsFormatted/numTsPerRotation",
        "label": "Number of T states per rotation", "description": "Number of T states
        to implement a rotation with an arbitrary angle", "explanation": "The number
        of T states to implement a rotation with an arbitrary angle is $\\lceil 0.53
        \\log_2(0 / 0) + 5.3\\rceil$ [[arXiv:2203.10064](https://arxiv.org/abs/2203.10064)].  For
        simplicity, we use this formula for all single-qubit arbitrary angle rotations,
        and do not distinguish between best, worst, and average cases."}]}, {"title":
        "Logical qubit parameters", "alwaysVisible": false, "entries": [{"path": "jobParams/qecScheme/name",
        "label": "QEC scheme", "description": "Name of QEC scheme", "explanation":
        "You can load pre-defined QEC schemes by using the name `surface_code` or
        `floquet_code`. The latter only works with Majorana qubits."}, {"path": "logicalQubit/codeDistance",
        "label": "Code distance", "description": "Required code distance for error
        correction", "explanation": "The code distance is the smallest odd integer
        greater or equal to $\\dfrac{2\\log(0.03 / 0.0000018518518518518519)}{\\log(0.01/0.0001)}
        - 1$"}, {"path": "physicalCountsFormatted/physicalQubitsPerLogicalQubit",
        "label": "Physical qubits", "description": "Number of physical qubits per
        logical qubit", "explanation": "The number of physical qubits per logical
        qubit are evaluated using the formula 2 * codeDistance * codeDistance that
        can be user-specified."}, {"path": "physicalCountsFormatted/logicalCycleTime",
        "label": "Logical cycle time", "description": "Duration of a logical cycle
        in nanoseconds", "explanation": "The runtime of one logical cycle in nanoseconds
        is evaluated using the formula (4 * twoQubitGateTime + 2 * oneQubitMeasurementTime)
        * codeDistance that can be user-specified."}, {"path": "physicalCountsFormatted/logicalErrorRate",
        "label": "Logical qubit error rate", "description": "Logical qubit error rate",
        "explanation": "The logical qubit error rate is computed as $0.03 \\cdot \\left(\\dfrac{0.0001}{0.01}\\right)^\\frac{5
        + 1}{2}$"}, {"path": "jobParams/qecScheme/crossingPrefactor", "label": "Crossing
        prefactor", "description": "Crossing prefactor used in QEC scheme", "explanation":
        "The crossing prefactor is usually extracted numerically from simulations
        when fitting an exponential curve to model the relationship between logical
        and physical error rate."}, {"path": "jobParams/qecScheme/errorCorrectionThreshold",
        "label": "Error correction threshold", "description": "Error correction threshold
        used in QEC scheme", "explanation": "The error correction threshold is the
        physical error rate below which the error rate of the logical qubit is less
        than the error rate of the physical qubit that constitute it.  This value
        is usually extracted numerically from simulations of the logical error rate."},
        {"path": "jobParams/qecScheme/logicalCycleTime", "label": "Logical cycle time
        formula", "description": "QEC scheme formula used to compute logical cycle
        time", "explanation": "This is the formula that is used to compute the logical
        cycle time 2,000 ns."}, {"path": "jobParams/qecScheme/physicalQubitsPerLogicalQubit",
        "label": "Physical qubits formula", "description": "QEC scheme formula used
        to compute number of physical qubits per logical qubit", "explanation": "This
        is the formula that is used to compute the number of physical qubits per logical
        qubits 50."}]}, {"title": "T factory parameters", "alwaysVisible": false,
        "entries": [{"path": "physicalCountsFormatted/tfactoryPhysicalQubits", "label":
        "Physical qubits", "description": "Number of physical qubits for a single
        T factory", "explanation": "This corresponds to the maximum number of physical
        qubits over all rounds of T distillation units in a T factory.  A round of
        distillation contains of multiple copies of distillation units to achieve
        the required success probability of producing a T state with the expected
        logical T state error rate."}, {"path": "physicalCountsFormatted/tfactoryRuntime",
        "label": "Runtime", "description": "Runtime of a single T factory", "explanation":
        "The runtime of a single T factory is the accumulated runtime of executing
        each round in a T factory."}, {"path": "tfactory/numTstates", "label": "Number
        of output T states per run", "description": "Number of output T states produced
        in a single run of T factory", "explanation": "The T factory takes as input
        15 noisy physical T states with an error rate of 0.0001 and produces 1 T states
        with an error rate of 2.13e-7."}, {"path": "physicalCountsFormatted/numInputTstates",
        "label": "Number of input T states per run", "description": "Number of physical
        input T states consumed in a single run of a T factory", "explanation": "This
        value includes the physical input T states of all copies of the distillation
        unit in the first round."}, {"path": "tfactory/numRounds", "label": "Distillation
        rounds", "description": "The number of distillation rounds", "explanation":
        "This is the number of distillation rounds.  In each round one or multiple
        copies of some distillation unit is executed."}, {"path": "physicalCountsFormatted/numUnitsPerRound",
        "label": "Distillation units per round", "description": "The number of units
        in each round of distillation", "explanation": "This is the number of copies
        for the distillation units per round."}, {"path": "physicalCountsFormatted/unitNamePerRound",
        "label": "Distillation units", "description": "The types of distillation units",
        "explanation": "These are the types of distillation units that are executed
        in each round.  The units can be either physical or logical, depending on
        what type of qubit they are operating.  Space-efficient units require fewer
        qubits for the cost of longer runtime compared to Reed-Muller preparation
        units."}, {"path": "physicalCountsFormatted/codeDistancePerRound", "label":
        "Distillation code distances", "description": "The code distance in each round
        of distillation", "explanation": "This is the code distance used for the units
        in each round.  If the code distance is 1, then the distillation unit operates
        on physical qubits instead of error-corrected logical qubits."}, {"path":
        "physicalCountsFormatted/physicalQubitsPerRound", "label": "Number of physical
        qubits per round", "description": "The number of physical qubits used in each
        round of distillation", "explanation": "The maximum number of physical qubits
        over all rounds is the number of physical qubits for the T factory, since
        qubits are reused by different rounds."}, {"path": "physicalCountsFormatted/tfactoryRuntimePerRound",
        "label": "Runtime per round", "description": "The runtime of each distillation
        round", "explanation": "The runtime of the T factory is the sum of the runtimes
        in all rounds."}, {"path": "physicalCountsFormatted/tstateLogicalErrorRate",
        "label": "Logical T state error rate", "description": "Logical T state error
        rate", "explanation": "This is the logical T state error rate achieved by
        the T factory which is equal or smaller than the required error rate 1.67e-5."}]},
        {"title": "Pre-layout logical resources", "alwaysVisible": false, "entries":
        [{"path": "physicalCountsFormatted/logicalCountsNumQubits", "label": "Logical
        qubits (pre-layout)", "description": "Number of logical qubits in the input
        quantum program", "explanation": "We determine 9 algorithmic logical qubits
        from this number by assuming to align them in a 2D grid.  Auxiliary qubits
        are added to allow for sufficient space to execute multi-qubit Pauli measurements
        on all or a subset of the logical qubits."}, {"path": "physicalCountsFormatted/logicalCountsTCount",
        "label": "T gates", "description": "Number of T gates in the input quantum
        program", "explanation": "This includes all T gates and adjoint T gates, but
        not T gates used to implement rotation gates with arbitrary angle, CCZ gates,
        or CCiX gates."}, {"path": "physicalCountsFormatted/logicalCountsRotationCount",
        "label": "Rotation gates", "description": "Number of rotation gates in the
        input quantum program", "explanation": "This is the number of all rotation
        gates. If an angle corresponds to a Pauli, Clifford, or T gate, it is not
        accounted for in this number."}, {"path": "physicalCountsFormatted/logicalCountsRotationDepth",
        "label": "Rotation depth", "description": "Depth of rotation gates in the
        input quantum program", "explanation": "This is the number of all non-Clifford
        layers that include at least one single-qubit rotation gate with an arbitrary
        angle."}, {"path": "physicalCountsFormatted/logicalCountsCczCount", "label":
        "CCZ gates", "description": "Number of CCZ-gates in the input quantum program",
        "explanation": "This is the number of CCZ gates."}, {"path": "physicalCountsFormatted/logicalCountsCcixCount",
        "label": "CCiX gates", "description": "Number of CCiX-gates in the input quantum
        program", "explanation": "This is the number of CCiX gates, which applies
        $-iX$ controlled on two control qubits [[1212.5069](https://arxiv.org/abs/1212.5069)]."},
        {"path": "physicalCountsFormatted/logicalCountsMeasurementCount", "label":
        "Measurement operations", "description": "Number of single qubit measurements
        in the input quantum program", "explanation": "This is the number of single
        qubit measurements in Pauli basis that are used in the input program.  Note
        that all measurements are counted, however, the measurement result is is determined
        randomly (with a fixed seed) to be 0 or 1 with a probability of 50%."}]},
        {"title": "Assumed error budget", "alwaysVisible": false, "entries": [{"path":
        "physicalCountsFormatted/errorBudget", "label": "Total error budget", "description":
        "Total error budget for the algorithm", "explanation": "The total error budget
        sets the overall allowed error for the algorithm, i.e., the number of times
        it is allowed to fail.  Its value must be between 0 and 1 and the default
        value is 0.001, which corresponds to 0.1%, and means that the algorithm is
        allowed to fail once in 1000 executions.  This parameter is highly application
        specific. For example, if one is running Shor''s algorithm for factoring integers,
        a large value for the error budget may be tolerated as one can check that
        the output are indeed the prime factors of the input.  On the other hand,
        a much smaller error budget may be needed for an algorithm solving a problem
        with a solution which cannot be efficiently verified.  This budget $\\epsilon
        = \\epsilon_{\\log} + \\epsilon_{\\rm dis} + \\epsilon_{\\rm syn}$ is uniformly
        distributed and applies to errors $\\epsilon_{\\log}$ to implement logical
        qubits, an error budget $\\epsilon_{\\rm dis}$ to produce T states through
        distillation, and an error budget $\\epsilon_{\\rm syn}$ to synthesize rotation
        gates with arbitrary angles.  Note that for distillation and rotation synthesis,
        the respective error budgets $\\epsilon_{\\rm dis}$ and $\\epsilon_{\\rm syn}$
        are uniformly distributed among all T states and all rotation gates, respectively.
        If there are no rotation gates in the input algorithm, the error budget is
        uniformly distributed to logical errors and T state errors."}, {"path": "physicalCountsFormatted/errorBudgetLogical",
        "label": "Logical error probability", "description": "Probability of at least
        one logical error", "explanation": "This is one third of the total error budget
        1.00e-4 if the input algorithm contains rotation with gates with arbitrary
        angles, or one half of it, otherwise."}, {"path": "physicalCountsFormatted/errorBudgetTstates",
        "label": "T distillation error probability", "description": "Probability of
        at least one faulty T distillation", "explanation": "This is one third of
        the total error budget 1.00e-4 if the input algorithm contains rotation with
        gates with arbitrary angles, or one half of it, otherwise."}, {"path": "physicalCountsFormatted/errorBudgetRotations",
        "label": "Rotation synthesis error probability", "description": "Probability
        of at least one failed rotation synthesis", "explanation": "This is one third
        of the total error budget 1.00e-4."}]}, {"title": "Physical qubit parameters",
        "alwaysVisible": false, "entries": [{"path": "jobParams/qubitParams/name",
        "label": "Qubit name", "description": "Some descriptive name for the qubit
        model", "explanation": "You can load pre-defined qubit parameters by using
        the names `qubit_gate_ns_e3`, `qubit_gate_ns_e4`, `qubit_gate_us_e3`, `qubit_gate_us_e4`,
        `qubit_maj_ns_e4`, or `qubit_maj_ns_e6`.  The names of these pre-defined qubit
        parameters indicate the instruction set (gate-based or Majorana), the operation
        speed (ns or \u00b5s regime), as well as the fidelity (e.g., e3 for $10^{-3}$
        gate error rates)."}, {"path": "jobParams/qubitParams/instructionSet", "label":
        "Instruction set", "description": "Underlying qubit technology (gate-based
        or Majorana)", "explanation": "When modeling the physical qubit abstractions,
        we distinguish between two different physical instruction sets that are used
        to operate the qubits.  The physical instruction set can be either *gate-based*
        or *Majorana*.  A gate-based instruction set provides single-qubit measurement,
        single-qubit gates (incl. T gates), and two-qubit gates.  A Majorana instruction
        set provides a physical T gate, single-qubit measurement and two-qubit joint
        measurement operations."}, {"path": "jobParams/qubitParams/oneQubitMeasurementTime",
        "label": "Single-qubit measurement time", "description": "Operation time for
        single-qubit measurement (t_meas) in ns", "explanation": "This is the operation
        time in nanoseconds to perform a single-qubit measurement in the Pauli basis."},
        {"path": "jobParams/qubitParams/oneQubitGateTime", "label": "Single-qubit
        gate time", "description": "Operation time for single-qubit gate (t_gate)
        in ns", "explanation": "This is the operation time in nanoseconds to perform
        a single-qubit Clifford operation, e.g., Hadamard or Phase gates."}, {"path":
        "jobParams/qubitParams/twoQubitGateTime", "label": "Two-qubit gate time",
        "description": "Operation time for two-qubit gate in ns", "explanation": "This
        is the operation time in nanoseconds to perform a two-qubit Clifford operation,
        e.g., a CNOT or CZ gate."}, {"path": "jobParams/qubitParams/tGateTime", "label":
        "T gate time", "description": "Operation time for a T gate", "explanation":
        "This is the operation time in nanoseconds to execute a T gate."}, {"path":
        "jobParams/qubitParams/oneQubitMeasurementErrorRate", "label": "Single-qubit
        measurement error rate", "description": "Error rate for single-qubit measurement",
        "explanation": "This is the probability in which a single-qubit measurement
        in the Pauli basis may fail."}, {"path": "jobParams/qubitParams/oneQubitGateErrorRate",
        "label": "Single-qubit error rate", "description": "Error rate for single-qubit
        Clifford gate (p)", "explanation": "This is the probability in which a single-qubit
        Clifford operation, e.g., Hadamard or Phase gates, may fail."}, {"path": "jobParams/qubitParams/twoQubitGateErrorRate",
        "label": "Two-qubit error rate", "description": "Error rate for two-qubit
        Clifford gate", "explanation": "This is the probability in which a two-qubit
        Clifford operation, e.g., CNOT or CZ gates, may fail."}, {"path": "jobParams/qubitParams/tGateErrorRate",
        "label": "T gate error rate", "description": "Error rate to prepare single-qubit
        T state or apply a T gate (p_T)", "explanation": "This is the probability
        in which executing a single T gate may fail."}]}, {"title": "Constraints",
        "alwaysVisible": false, "entries": [{"path": "physicalCountsFormatted/logicalDepthFactor",
        "label": "Logical depth factor", "description": "Factor, the initial number
        of logical cycles is multiplied by", "explanation": "This is the factor takes
        into account a potential overhead to the initial number of logical cycles."},
        {"path": "physicalCountsFormatted/maxTFactories", "label": "Maximum number
        of T factories", "description": "The maximum number of T factories can be
        utilized during the algorithm''s runtime", "explanation": "This is the maximum
        number of T factories used for producing the demanded T states, which can
        be created and executed by the algorithm in parallel."}, {"path": "physicalCountsFormatted/maxDuration",
        "label": "Maximum runtime duration", "description": "The maximum runtime duration
        allowed for the algorithm runtime", "explanation": "This is the maximum time
        allowed to the algorithm. If specified, the estimator targets to minimize
        the number of physical qubits consumed by the algorithm for runtimes under
        the maximum allowed."}, {"path": "physicalCountsFormatted/maxPhysicalQubits",
        "label": "Maximum number of physical qubits", "description": "The maximum
        number of physical qubits allowed for utilization to the algorith", "explanation":
        "This is the maximum number of physical qubits available to the algorithm.
        If specified, the estimator targets to minimize the runtime of the algorithm
        with number of physical qubits consumed not exceeding this maximum."}]}],
        "assumptions": ["_More details on the following lists of assumptions can be
        found in the paper [Accessing requirements for scaling quantum computers and
        their applications](https://aka.ms/AQ/RE/Paper)._", "**Uniform independent
        physical noise.** We assume that the noise on physical qubits and physical
        qubit operations is the standard circuit noise model. In particular we assume
        error events at different space-time locations are independent and that error
        rates are uniform across the system in time and space.", "**Efficient classical
        computation.** We assume that classical overhead (compilation, control, feedback,
        readout, decoding, etc.) does not dominate the overall cost of implementing
        the full quantum algorithm.", "**Extraction circuits for planar quantum ISA.**
        We assume that stabilizer extraction circuits with similar depth and error
        correction performance to those for standard surface and Hastings-Haah code
        patches can be constructed to implement all operations of the planar quantum
        ISA (instruction set architecture).", "**Uniform independent logical noise.**
        We assume that the error rate of a logical operation is approximately equal
        to its space-time volume (the number of tiles multiplied by the number of
        logical time steps) multiplied by the error rate of a logical qubit in a standard
        one-tile patch in one logical time step.", "**Negligible Clifford costs for
        synthesis.** We assume that the space overhead for synthesis and space and
        time overhead for transport of magic states within magic state factories and
        to synthesis qubits are all negligible.", "**Smooth magic state consumption
        rate.** We assume that the rate of T state consumption throughout the compiled
        algorithm is almost constant, or can be made almost constant without significantly
        increasing the number of logical time steps for the algorithm."]}}]'
    headers:
      accept-ranges:
      - bytes
      content-length:
      - '56363'
      content-range:
      - bytes 0-54867/54868
      content-type:
      - application/json
      x-ms-blob-content-md5:
      - FkWGHfABUadFoVRKJXaSxA==
      x-ms-blob-type:
      - BlockBlob
      x-ms-creation-time:
<<<<<<< HEAD
      - Tue, 30 Apr 2024 14:10:25 GMT
=======
      - Wed, 01 May 2024 17:52:30 GMT
>>>>>>> 45329fda
      x-ms-lease-state:
      - available
      x-ms-lease-status:
      - unlocked
      x-ms-server-encrypted:
      - 'true'
      x-ms-version:
      - '2023-11-03'
    status:
      code: 206
      message: Partial Content
version: 1<|MERGE_RESOLUTION|>--- conflicted
+++ resolved
@@ -26,18 +26,8 @@
     uri: https://login.microsoftonline.com/00000000-0000-0000-0000-000000000000/oauth2/v2.0/token
   response:
     body:
-<<<<<<< HEAD
-      string: '{"error": "invalid_client", "error_description": "AADSTS7000215: Invalid
-        client secret provided. Ensure the secret being sent in the request is the
-        client secret value, not the client secret ID, for a secret added to app ''00000000-0000-0000-0000-000000000000''.
-        Trace ID: e10aebdb-39ad-473d-8501-99be898dc000 Correlation ID: fb8cdffc-f302-4252-ba57-a23534958647
-        Timestamp: 2024-04-30 14:10:20Z", "error_codes": [7000215], "timestamp": "2024-04-30
-        14:10:20Z", "trace_id": "e10aebdb-39ad-473d-8501-99be898dc000", "correlation_id":
-        "fb8cdffc-f302-4252-ba57-a23534958647", "error_uri": "https://login.microsoftonline.com/error?code=7000215"}'
-=======
       string: '{"token_type": "Bearer", "expires_in": 1746121944, "ext_expires_in":
         1746121944, "refresh_in": 31536000, "access_token": "PLACEHOLDER"}'
->>>>>>> 45329fda
     headers:
       content-length:
       - '636'
@@ -65,20 +55,6 @@
         "targets": [{"id": "microsoft.dft", "currentAvailability": "Available", "averageQueueTime":
         0, "statusPage": null}]}, {"id": "ionq", "currentAvailability": "Degraded",
         "targets": [{"id": "ionq.qpu", "currentAvailability": "Available", "averageQueueTime":
-<<<<<<< HEAD
-        384178, "statusPage": "https://status.ionq.co"}, {"id": "ionq.qpu.aria-1",
-        "currentAvailability": "Unavailable", "averageQueueTime": 749084, "statusPage":
-        "https://status.ionq.co"}, {"id": "ionq.qpu.aria-2", "currentAvailability":
-        "Unavailable", "averageQueueTime": 0, "statusPage": "https://status.ionq.co"},
-        {"id": "ionq.simulator", "currentAvailability": "Available", "averageQueueTime":
-        1, "statusPage": "https://status.ionq.co"}]}, {"id": "microsoft-qc", "currentAvailability":
-        "Available", "targets": [{"id": "microsoft.estimator", "currentAvailability":
-        "Available", "averageQueueTime": 0, "statusPage": null}]}, {"id": "pasqal",
-        "currentAvailability": "Available", "targets": [{"id": "pasqal.sim.emu-tn",
-        "currentAvailability": "Available", "averageQueueTime": 278, "statusPage":
-        "https://pasqal.com"}, {"id": "pasqal.qpu.fresnel", "currentAvailability":
-        "Available", "averageQueueTime": 0, "statusPage": "https://pasqal.com"}]},
-=======
         500482, "statusPage": "https://status.ionq.co"}, {"id": "ionq.qpu.aria-1",
         "currentAvailability": "Unavailable", "averageQueueTime": 737161, "statusPage":
         "https://status.ionq.co"}, {"id": "ionq.qpu.aria-2", "currentAvailability":
@@ -91,7 +67,6 @@
         "currentAvailability": "Available", "averageQueueTime": 256, "statusPage":
         "https://pasqal.com"}, {"id": "pasqal.qpu.fresnel", "currentAvailability":
         "Degraded", "averageQueueTime": 0, "statusPage": "https://pasqal.com"}]},
->>>>>>> 45329fda
         {"id": "rigetti", "currentAvailability": "Degraded", "targets": [{"id": "rigetti.sim.qvm",
         "currentAvailability": "Available", "averageQueueTime": 5, "statusPage": "https://rigetti.statuspage.io/"},
         {"id": "rigetti.qpu.ankaa-2", "currentAvailability": "Degraded", "averageQueueTime":
@@ -101,26 +76,6 @@
         "qci.machine1", "currentAvailability": "Available", "averageQueueTime": 1,
         "statusPage": "https://quantumcircuits.com"}, {"id": "qci.simulator.noisy",
         "currentAvailability": "Available", "averageQueueTime": 0, "statusPage": "https://quantumcircuits.com"}]},
-<<<<<<< HEAD
-        {"id": "quantinuum", "currentAvailability": "Degraded", "targets": [{"id":
-        "quantinuum.qpu.h1-1", "currentAvailability": "Available", "averageQueueTime":
-        604232, "statusPage": "https://www.quantinuum.com/hardware/h1"}, {"id": "quantinuum.sim.h1-1sc",
-        "currentAvailability": "Available", "averageQueueTime": 2, "statusPage": "https://www.quantinuum.com/hardware/h1"},
-        {"id": "quantinuum.sim.h1-1e", "currentAvailability": "Available", "averageQueueTime":
-        5, "statusPage": "https://www.quantinuum.com/hardware/h1"}, {"id": "quantinuum.qpu.h2-1",
-        "currentAvailability": "Degraded", "averageQueueTime": 0, "statusPage": "https://www.quantinuum.com/hardware/h2"},
-        {"id": "quantinuum.sim.h2-1sc", "currentAvailability": "Available", "averageQueueTime":
-        0, "statusPage": "https://www.quantinuum.com/hardware/h2"}, {"id": "quantinuum.sim.h2-1e",
-        "currentAvailability": "Available", "averageQueueTime": 24, "statusPage":
-        "https://www.quantinuum.com/hardware/h2"}, {"id": "quantinuum.sim.h1-1sc-preview",
-        "currentAvailability": "Available", "averageQueueTime": 2, "statusPage": "https://www.quantinuum.com/hardware/h1"},
-        {"id": "quantinuum.sim.h1-1e-preview", "currentAvailability": "Available",
-        "averageQueueTime": 5, "statusPage": "https://www.quantinuum.com/hardware/h1"},
-        {"id": "quantinuum.sim.h1-2e-preview", "currentAvailability": "Available",
-        "averageQueueTime": 15089, "statusPage": "https://www.quantinuum.com/hardware/h1"},
-        {"id": "quantinuum.qpu.h1-1-preview", "currentAvailability": "Available",
-        "averageQueueTime": 604232, "statusPage": "https://www.quantinuum.com/hardware/h1"}]},
-=======
         {"id": "quantinuum", "currentAvailability": "Available", "targets": [{"id":
         "quantinuum.qpu.h1-1", "currentAvailability": "Available", "averageQueueTime":
         25016, "statusPage": "https://www.quantinuum.com/hardware/h1"}, {"id": "quantinuum.sim.h1-1sc",
@@ -139,7 +94,6 @@
         "averageQueueTime": 27901, "statusPage": "https://www.quantinuum.com/hardware/h1"},
         {"id": "quantinuum.qpu.h1-1-preview", "currentAvailability": "Available",
         "averageQueueTime": 25016, "statusPage": "https://www.quantinuum.com/hardware/h1"}]},
->>>>>>> 45329fda
         {"id": "Microsoft.Test", "currentAvailability": "Available", "targets": [{"id":
         "echo-rigetti", "currentAvailability": "Available", "averageQueueTime": 1,
         "statusPage": ""}, {"id": "echo-quantinuum", "currentAvailability": "Available",
@@ -158,11 +112,7 @@
       connection:
       - keep-alive
       content-length:
-<<<<<<< HEAD
-      - '4768'
-=======
       - '4774'
->>>>>>> 45329fda
       content-type:
       - application/json; charset=utf-8
       transfer-encoding:
@@ -214,11 +164,7 @@
       User-Agent:
       - azsdk-python-storage-blob/12.19.1 Python/3.9.19 (Windows-10-10.0.22631-SP0)
       x-ms-date:
-<<<<<<< HEAD
-      - Tue, 30 Apr 2024 14:10:22 GMT
-=======
       - Wed, 01 May 2024 17:52:25 GMT
->>>>>>> 45329fda
       x-ms-version:
       - '2023-11-03'
     method: GET
@@ -226,11 +172,7 @@
   response:
     body:
       string: "\uFEFF<?xml version=\"1.0\" encoding=\"utf-8\"?><Error><Code>ContainerNotFound</Code><Message>The
-<<<<<<< HEAD
-        specified container does not exist.\nRequestId:04030b54-301e-0028-5308-9b4d68000000\nTime:2024-04-30T14:10:23.7924805Z</Message></Error>"
-=======
         specified container does not exist.\nRequestId:a2936b45-201e-0024-0df0-9bda60000000\nTime:2024-05-01T17:52:27.9219952Z</Message></Error>"
->>>>>>> 45329fda
     headers:
       content-length:
       - '223'
@@ -255,11 +197,7 @@
       User-Agent:
       - azsdk-python-storage-blob/12.19.1 Python/3.9.19 (Windows-10-10.0.22631-SP0)
       x-ms-date:
-<<<<<<< HEAD
-      - Tue, 30 Apr 2024 14:10:23 GMT
-=======
       - Wed, 01 May 2024 17:52:26 GMT
->>>>>>> 45329fda
       x-ms-version:
       - '2023-11-03'
     method: PUT
@@ -287,11 +225,7 @@
       User-Agent:
       - azsdk-python-storage-blob/12.19.1 Python/3.9.19 (Windows-10-10.0.22631-SP0)
       x-ms-date:
-<<<<<<< HEAD
-      - Tue, 30 Apr 2024 14:10:23 GMT
-=======
       - Wed, 01 May 2024 17:52:27 GMT
->>>>>>> 45329fda
       x-ms-version:
       - '2023-11-03'
     method: GET
@@ -345,11 +279,7 @@
       x-ms-blob-type:
       - BlockBlob
       x-ms-date:
-<<<<<<< HEAD
-      - Tue, 30 Apr 2024 14:10:24 GMT
-=======
       - Wed, 01 May 2024 17:52:28 GMT
->>>>>>> 45329fda
       x-ms-version:
       - '2023-11-03'
     method: PUT
@@ -405,11 +335,7 @@
         "beginExecutionTime": null, "cancellationTime": null, "quantumComputingData":
         null, "errorData": null, "isCancelling": false, "tags": [], "name": "circuit-198",
         "id": "00000000-0000-0000-0000-000000000001", "providerId": "microsoft-qc",
-<<<<<<< HEAD
-        "target": "microsoft.estimator", "creationTime": "2024-04-30T14:10:25.4210479+00:00",
-=======
         "target": "microsoft.estimator", "creationTime": "2024-05-01T17:52:29.8264753+00:00",
->>>>>>> 45329fda
         "endExecutionTime": null, "costEstimate": null, "itemType": "Job"}'
     headers:
       connection:
@@ -450,11 +376,7 @@
         "beginExecutionTime": null, "cancellationTime": null, "quantumComputingData":
         {"count": 1}, "errorData": null, "isCancelling": false, "tags": [], "name":
         "circuit-198", "id": "00000000-0000-0000-0000-000000000001", "providerId":
-<<<<<<< HEAD
-        "microsoft-qc", "target": "microsoft.estimator", "creationTime": "2024-04-30T14:10:25.4210479+00:00",
-=======
         "microsoft-qc", "target": "microsoft.estimator", "creationTime": "2024-05-01T17:52:29.8264753+00:00",
->>>>>>> 45329fda
         "endExecutionTime": null, "costEstimate": null, "itemType": "Job"}'
     headers:
       connection:
@@ -495,11 +417,7 @@
         "beginExecutionTime": null, "cancellationTime": null, "quantumComputingData":
         {"count": 1}, "errorData": null, "isCancelling": false, "tags": [], "name":
         "circuit-198", "id": "00000000-0000-0000-0000-000000000001", "providerId":
-<<<<<<< HEAD
-        "microsoft-qc", "target": "microsoft.estimator", "creationTime": "2024-04-30T14:10:25.4210479+00:00",
-=======
         "microsoft-qc", "target": "microsoft.estimator", "creationTime": "2024-05-01T17:52:29.8264753+00:00",
->>>>>>> 45329fda
         "endExecutionTime": null, "costEstimate": null, "itemType": "Job"}'
     headers:
       connection:
@@ -540,11 +458,7 @@
         "beginExecutionTime": null, "cancellationTime": null, "quantumComputingData":
         {"count": 1}, "errorData": null, "isCancelling": false, "tags": [], "name":
         "circuit-198", "id": "00000000-0000-0000-0000-000000000001", "providerId":
-<<<<<<< HEAD
-        "microsoft-qc", "target": "microsoft.estimator", "creationTime": "2024-04-30T14:10:25.4210479+00:00",
-=======
         "microsoft-qc", "target": "microsoft.estimator", "creationTime": "2024-05-01T17:52:29.8264753+00:00",
->>>>>>> 45329fda
         "endExecutionTime": null, "costEstimate": null, "itemType": "Job"}'
     headers:
       connection:
@@ -585,11 +499,7 @@
         "beginExecutionTime": null, "cancellationTime": null, "quantumComputingData":
         {"count": 1}, "errorData": null, "isCancelling": false, "tags": [], "name":
         "circuit-198", "id": "00000000-0000-0000-0000-000000000001", "providerId":
-<<<<<<< HEAD
-        "microsoft-qc", "target": "microsoft.estimator", "creationTime": "2024-04-30T14:10:25.4210479+00:00",
-=======
         "microsoft-qc", "target": "microsoft.estimator", "creationTime": "2024-05-01T17:52:29.8264753+00:00",
->>>>>>> 45329fda
         "endExecutionTime": null, "costEstimate": null, "itemType": "Job"}'
     headers:
       connection:
@@ -627,19 +537,11 @@
         "True", "name": "circuit-198", "num_qubits": "3", "metadata": "{}"}, "sessionId":
         null, "status": "Executing", "jobType": "QuantumComputing", "outputDataFormat":
         "microsoft.resource-estimates.v1", "outputDataUri": "https://mystorage.blob.core.windows.net/job-00000000-0000-0000-0000-000000000001/outputData?sv=PLACEHOLDER&sr=b&sig=PLACEHOLDER&se=2050-01-01T00%3A00%3A00Z&sp=r&rscd=attachment%3B%20filename%3Dcircuit-198-00000000-0000-0000-0000-000000000001.output.json",
-<<<<<<< HEAD
-        "beginExecutionTime": "2024-04-30T14:10:25.8383507Z", "cancellationTime":
-        null, "quantumComputingData": {"count": 1}, "errorData": null, "isCancelling":
-        false, "tags": [], "name": "circuit-198", "id": "00000000-0000-0000-0000-000000000001",
-        "providerId": "microsoft-qc", "target": "microsoft.estimator", "creationTime":
-        "2024-04-30T14:10:25.4210479+00:00", "endExecutionTime": null, "costEstimate":
-=======
         "beginExecutionTime": "2024-05-01T17:52:30.2277838Z", "cancellationTime":
         null, "quantumComputingData": {"count": 1}, "errorData": null, "isCancelling":
         false, "tags": [], "name": "circuit-198", "id": "00000000-0000-0000-0000-000000000001",
         "providerId": "microsoft-qc", "target": "microsoft.estimator", "creationTime":
         "2024-05-01T17:52:29.8264753+00:00", "endExecutionTime": null, "costEstimate":
->>>>>>> 45329fda
         null, "itemType": "Job"}'
     headers:
       connection:
@@ -677,19 +579,11 @@
         "True", "name": "circuit-198", "num_qubits": "3", "metadata": "{}"}, "sessionId":
         null, "status": "Succeeded", "jobType": "QuantumComputing", "outputDataFormat":
         "microsoft.resource-estimates.v1", "outputDataUri": "https://mystorage.blob.core.windows.net/job-00000000-0000-0000-0000-000000000001/rawOutputData?sv=PLACEHOLDER&sr=b&sig=PLACEHOLDER&se=2050-01-01T00%3A00%3A00Z&sp=r&rscd=attachment%3B%20filename%3Dcircuit-198-00000000-0000-0000-0000-000000000001.output.json",
-<<<<<<< HEAD
-        "beginExecutionTime": "2024-04-30T14:10:25.9452267Z", "cancellationTime":
-        null, "quantumComputingData": {"count": 1}, "errorData": null, "isCancelling":
-        false, "tags": [], "name": "circuit-198", "id": "00000000-0000-0000-0000-000000000001",
-        "providerId": "microsoft-qc", "target": "microsoft.estimator", "creationTime":
-        "2024-04-30T14:10:25.4210479+00:00", "endExecutionTime": "2024-04-30T14:10:28.645186Z",
-=======
         "beginExecutionTime": "2024-05-01T17:52:30.2726043Z", "cancellationTime":
         null, "quantumComputingData": {"count": 1}, "errorData": null, "isCancelling":
         false, "tags": [], "name": "circuit-198", "id": "00000000-0000-0000-0000-000000000001",
         "providerId": "microsoft-qc", "target": "microsoft.estimator", "creationTime":
         "2024-05-01T17:52:29.8264753+00:00", "endExecutionTime": "2024-05-01T17:52:32.7432233Z",
->>>>>>> 45329fda
         "costEstimate": null, "itemType": "Job"}'
     headers:
       connection:
@@ -727,19 +621,11 @@
         "True", "name": "circuit-198", "num_qubits": "3", "metadata": "{}"}, "sessionId":
         null, "status": "Succeeded", "jobType": "QuantumComputing", "outputDataFormat":
         "microsoft.resource-estimates.v1", "outputDataUri": "https://mystorage.blob.core.windows.net/job-00000000-0000-0000-0000-000000000001/rawOutputData?sv=PLACEHOLDER&sr=b&sig=PLACEHOLDER&se=2050-01-01T00%3A00%3A00Z&sp=r&rscd=attachment%3B%20filename%3Dcircuit-198-00000000-0000-0000-0000-000000000001.output.json",
-<<<<<<< HEAD
-        "beginExecutionTime": "2024-04-30T14:10:25.9452267Z", "cancellationTime":
-        null, "quantumComputingData": {"count": 1}, "errorData": null, "isCancelling":
-        false, "tags": [], "name": "circuit-198", "id": "00000000-0000-0000-0000-000000000001",
-        "providerId": "microsoft-qc", "target": "microsoft.estimator", "creationTime":
-        "2024-04-30T14:10:25.4210479+00:00", "endExecutionTime": "2024-04-30T14:10:28.645186Z",
-=======
         "beginExecutionTime": "2024-05-01T17:52:30.2726043Z", "cancellationTime":
         null, "quantumComputingData": {"count": 1}, "errorData": null, "isCancelling":
         false, "tags": [], "name": "circuit-198", "id": "00000000-0000-0000-0000-000000000001",
         "providerId": "microsoft-qc", "target": "microsoft.estimator", "creationTime":
         "2024-05-01T17:52:29.8264753+00:00", "endExecutionTime": "2024-05-01T17:52:32.7432233Z",
->>>>>>> 45329fda
         "costEstimate": null, "itemType": "Job"}'
     headers:
       connection:
@@ -777,19 +663,11 @@
         "True", "name": "circuit-198", "num_qubits": "3", "metadata": "{}"}, "sessionId":
         null, "status": "Succeeded", "jobType": "QuantumComputing", "outputDataFormat":
         "microsoft.resource-estimates.v1", "outputDataUri": "https://mystorage.blob.core.windows.net/job-00000000-0000-0000-0000-000000000001/rawOutputData?sv=PLACEHOLDER&sr=b&sig=PLACEHOLDER&se=2050-01-01T00%3A00%3A00Z&sp=r&rscd=attachment%3B%20filename%3Dcircuit-198-00000000-0000-0000-0000-000000000001.output.json",
-<<<<<<< HEAD
-        "beginExecutionTime": "2024-04-30T14:10:25.9452267Z", "cancellationTime":
-        null, "quantumComputingData": {"count": 1}, "errorData": null, "isCancelling":
-        false, "tags": [], "name": "circuit-198", "id": "00000000-0000-0000-0000-000000000001",
-        "providerId": "microsoft-qc", "target": "microsoft.estimator", "creationTime":
-        "2024-04-30T14:10:25.4210479+00:00", "endExecutionTime": "2024-04-30T14:10:28.645186Z",
-=======
         "beginExecutionTime": "2024-05-01T17:52:30.2726043Z", "cancellationTime":
         null, "quantumComputingData": {"count": 1}, "errorData": null, "isCancelling":
         false, "tags": [], "name": "circuit-198", "id": "00000000-0000-0000-0000-000000000001",
         "providerId": "microsoft-qc", "target": "microsoft.estimator", "creationTime":
         "2024-05-01T17:52:29.8264753+00:00", "endExecutionTime": "2024-05-01T17:52:32.7432233Z",
->>>>>>> 45329fda
         "costEstimate": null, "itemType": "Job"}'
     headers:
       connection:
@@ -822,20 +700,6 @@
         "targets": [{"id": "microsoft.dft", "currentAvailability": "Available", "averageQueueTime":
         0, "statusPage": null}]}, {"id": "ionq", "currentAvailability": "Degraded",
         "targets": [{"id": "ionq.qpu", "currentAvailability": "Available", "averageQueueTime":
-<<<<<<< HEAD
-        384178, "statusPage": "https://status.ionq.co"}, {"id": "ionq.qpu.aria-1",
-        "currentAvailability": "Unavailable", "averageQueueTime": 749084, "statusPage":
-        "https://status.ionq.co"}, {"id": "ionq.qpu.aria-2", "currentAvailability":
-        "Unavailable", "averageQueueTime": 0, "statusPage": "https://status.ionq.co"},
-        {"id": "ionq.simulator", "currentAvailability": "Available", "averageQueueTime":
-        1, "statusPage": "https://status.ionq.co"}]}, {"id": "microsoft-qc", "currentAvailability":
-        "Available", "targets": [{"id": "microsoft.estimator", "currentAvailability":
-        "Available", "averageQueueTime": 0, "statusPage": null}]}, {"id": "pasqal",
-        "currentAvailability": "Available", "targets": [{"id": "pasqal.sim.emu-tn",
-        "currentAvailability": "Available", "averageQueueTime": 278, "statusPage":
-        "https://pasqal.com"}, {"id": "pasqal.qpu.fresnel", "currentAvailability":
-        "Available", "averageQueueTime": 0, "statusPage": "https://pasqal.com"}]},
-=======
         500482, "statusPage": "https://status.ionq.co"}, {"id": "ionq.qpu.aria-1",
         "currentAvailability": "Unavailable", "averageQueueTime": 737161, "statusPage":
         "https://status.ionq.co"}, {"id": "ionq.qpu.aria-2", "currentAvailability":
@@ -848,7 +712,6 @@
         "currentAvailability": "Available", "averageQueueTime": 256, "statusPage":
         "https://pasqal.com"}, {"id": "pasqal.qpu.fresnel", "currentAvailability":
         "Degraded", "averageQueueTime": 0, "statusPage": "https://pasqal.com"}]},
->>>>>>> 45329fda
         {"id": "rigetti", "currentAvailability": "Degraded", "targets": [{"id": "rigetti.sim.qvm",
         "currentAvailability": "Available", "averageQueueTime": 5, "statusPage": "https://rigetti.statuspage.io/"},
         {"id": "rigetti.qpu.ankaa-2", "currentAvailability": "Degraded", "averageQueueTime":
@@ -858,26 +721,6 @@
         "qci.machine1", "currentAvailability": "Available", "averageQueueTime": 1,
         "statusPage": "https://quantumcircuits.com"}, {"id": "qci.simulator.noisy",
         "currentAvailability": "Available", "averageQueueTime": 0, "statusPage": "https://quantumcircuits.com"}]},
-<<<<<<< HEAD
-        {"id": "quantinuum", "currentAvailability": "Degraded", "targets": [{"id":
-        "quantinuum.qpu.h1-1", "currentAvailability": "Available", "averageQueueTime":
-        604232, "statusPage": "https://www.quantinuum.com/hardware/h1"}, {"id": "quantinuum.sim.h1-1sc",
-        "currentAvailability": "Available", "averageQueueTime": 2, "statusPage": "https://www.quantinuum.com/hardware/h1"},
-        {"id": "quantinuum.sim.h1-1e", "currentAvailability": "Available", "averageQueueTime":
-        5, "statusPage": "https://www.quantinuum.com/hardware/h1"}, {"id": "quantinuum.qpu.h2-1",
-        "currentAvailability": "Degraded", "averageQueueTime": 0, "statusPage": "https://www.quantinuum.com/hardware/h2"},
-        {"id": "quantinuum.sim.h2-1sc", "currentAvailability": "Available", "averageQueueTime":
-        0, "statusPage": "https://www.quantinuum.com/hardware/h2"}, {"id": "quantinuum.sim.h2-1e",
-        "currentAvailability": "Available", "averageQueueTime": 24, "statusPage":
-        "https://www.quantinuum.com/hardware/h2"}, {"id": "quantinuum.sim.h1-1sc-preview",
-        "currentAvailability": "Available", "averageQueueTime": 2, "statusPage": "https://www.quantinuum.com/hardware/h1"},
-        {"id": "quantinuum.sim.h1-1e-preview", "currentAvailability": "Available",
-        "averageQueueTime": 5, "statusPage": "https://www.quantinuum.com/hardware/h1"},
-        {"id": "quantinuum.sim.h1-2e-preview", "currentAvailability": "Available",
-        "averageQueueTime": 15089, "statusPage": "https://www.quantinuum.com/hardware/h1"},
-        {"id": "quantinuum.qpu.h1-1-preview", "currentAvailability": "Available",
-        "averageQueueTime": 604232, "statusPage": "https://www.quantinuum.com/hardware/h1"}]},
-=======
         {"id": "quantinuum", "currentAvailability": "Available", "targets": [{"id":
         "quantinuum.qpu.h1-1", "currentAvailability": "Available", "averageQueueTime":
         25016, "statusPage": "https://www.quantinuum.com/hardware/h1"}, {"id": "quantinuum.sim.h1-1sc",
@@ -896,7 +739,6 @@
         "averageQueueTime": 27901, "statusPage": "https://www.quantinuum.com/hardware/h1"},
         {"id": "quantinuum.qpu.h1-1-preview", "currentAvailability": "Available",
         "averageQueueTime": 25016, "statusPage": "https://www.quantinuum.com/hardware/h1"}]},
->>>>>>> 45329fda
         {"id": "Microsoft.Test", "currentAvailability": "Available", "targets": [{"id":
         "echo-rigetti", "currentAvailability": "Available", "averageQueueTime": 1,
         "statusPage": ""}, {"id": "echo-quantinuum", "currentAvailability": "Available",
@@ -915,11 +757,7 @@
       connection:
       - keep-alive
       content-length:
-<<<<<<< HEAD
-      - '4768'
-=======
       - '4774'
->>>>>>> 45329fda
       content-type:
       - application/json; charset=utf-8
       transfer-encoding:
@@ -951,19 +789,11 @@
         "True", "name": "circuit-198", "num_qubits": "3", "metadata": "{}"}, "sessionId":
         null, "status": "Succeeded", "jobType": "QuantumComputing", "outputDataFormat":
         "microsoft.resource-estimates.v1", "outputDataUri": "https://mystorage.blob.core.windows.net/job-00000000-0000-0000-0000-000000000001/rawOutputData?sv=PLACEHOLDER&sr=b&sig=PLACEHOLDER&se=2050-01-01T00%3A00%3A00Z&sp=r&rscd=attachment%3B%20filename%3Dcircuit-198-00000000-0000-0000-0000-000000000001.output.json",
-<<<<<<< HEAD
-        "beginExecutionTime": "2024-04-30T14:10:25.9452267Z", "cancellationTime":
-        null, "quantumComputingData": {"count": 1}, "errorData": null, "isCancelling":
-        false, "tags": [], "name": "circuit-198", "id": "00000000-0000-0000-0000-000000000001",
-        "providerId": "microsoft-qc", "target": "microsoft.estimator", "creationTime":
-        "2024-04-30T14:10:25.4210479+00:00", "endExecutionTime": "2024-04-30T14:10:28.645186Z",
-=======
         "beginExecutionTime": "2024-05-01T17:52:30.2726043Z", "cancellationTime":
         null, "quantumComputingData": {"count": 1}, "errorData": null, "isCancelling":
         false, "tags": [], "name": "circuit-198", "id": "00000000-0000-0000-0000-000000000001",
         "providerId": "microsoft-qc", "target": "microsoft.estimator", "creationTime":
         "2024-05-01T17:52:29.8264753+00:00", "endExecutionTime": "2024-05-01T17:52:32.7432233Z",
->>>>>>> 45329fda
         "costEstimate": null, "itemType": "Job"}'
     headers:
       connection:
@@ -1001,19 +831,11 @@
         "True", "name": "circuit-198", "num_qubits": "3", "metadata": "{}"}, "sessionId":
         null, "status": "Succeeded", "jobType": "QuantumComputing", "outputDataFormat":
         "microsoft.resource-estimates.v1", "outputDataUri": "https://mystorage.blob.core.windows.net/job-00000000-0000-0000-0000-000000000001/rawOutputData?sv=PLACEHOLDER&sr=b&sig=PLACEHOLDER&se=2050-01-01T00%3A00%3A00Z&sp=r&rscd=attachment%3B%20filename%3Dcircuit-198-00000000-0000-0000-0000-000000000001.output.json",
-<<<<<<< HEAD
-        "beginExecutionTime": "2024-04-30T14:10:25.9452267Z", "cancellationTime":
-        null, "quantumComputingData": {"count": 1}, "errorData": null, "isCancelling":
-        false, "tags": [], "name": "circuit-198", "id": "00000000-0000-0000-0000-000000000001",
-        "providerId": "microsoft-qc", "target": "microsoft.estimator", "creationTime":
-        "2024-04-30T14:10:25.4210479+00:00", "endExecutionTime": "2024-04-30T14:10:28.645186Z",
-=======
         "beginExecutionTime": "2024-05-01T17:52:30.2726043Z", "cancellationTime":
         null, "quantumComputingData": {"count": 1}, "errorData": null, "isCancelling":
         false, "tags": [], "name": "circuit-198", "id": "00000000-0000-0000-0000-000000000001",
         "providerId": "microsoft-qc", "target": "microsoft.estimator", "creationTime":
         "2024-05-01T17:52:29.8264753+00:00", "endExecutionTime": "2024-05-01T17:52:32.7432233Z",
->>>>>>> 45329fda
         "costEstimate": null, "itemType": "Job"}'
     headers:
       connection:
@@ -1051,19 +873,11 @@
         "True", "name": "circuit-198", "num_qubits": "3", "metadata": "{}"}, "sessionId":
         null, "status": "Succeeded", "jobType": "QuantumComputing", "outputDataFormat":
         "microsoft.resource-estimates.v1", "outputDataUri": "https://mystorage.blob.core.windows.net/job-00000000-0000-0000-0000-000000000001/rawOutputData?sv=PLACEHOLDER&sr=b&sig=PLACEHOLDER&se=2050-01-01T00%3A00%3A00Z&sp=r&rscd=attachment%3B%20filename%3Dcircuit-198-00000000-0000-0000-0000-000000000001.output.json",
-<<<<<<< HEAD
-        "beginExecutionTime": "2024-04-30T14:10:25.9452267Z", "cancellationTime":
-        null, "quantumComputingData": {"count": 1}, "errorData": null, "isCancelling":
-        false, "tags": [], "name": "circuit-198", "id": "00000000-0000-0000-0000-000000000001",
-        "providerId": "microsoft-qc", "target": "microsoft.estimator", "creationTime":
-        "2024-04-30T14:10:25.4210479+00:00", "endExecutionTime": "2024-04-30T14:10:28.645186Z",
-=======
         "beginExecutionTime": "2024-05-01T17:52:30.2726043Z", "cancellationTime":
         null, "quantumComputingData": {"count": 1}, "errorData": null, "isCancelling":
         false, "tags": [], "name": "circuit-198", "id": "00000000-0000-0000-0000-000000000001",
         "providerId": "microsoft-qc", "target": "microsoft.estimator", "creationTime":
         "2024-05-01T17:52:29.8264753+00:00", "endExecutionTime": "2024-05-01T17:52:32.7432233Z",
->>>>>>> 45329fda
         "costEstimate": null, "itemType": "Job"}'
     headers:
       connection:
@@ -1101,19 +915,11 @@
         "True", "name": "circuit-198", "num_qubits": "3", "metadata": "{}"}, "sessionId":
         null, "status": "Succeeded", "jobType": "QuantumComputing", "outputDataFormat":
         "microsoft.resource-estimates.v1", "outputDataUri": "https://mystorage.blob.core.windows.net/job-00000000-0000-0000-0000-000000000001/rawOutputData?sv=PLACEHOLDER&sr=b&sig=PLACEHOLDER&se=2050-01-01T00%3A00%3A00Z&sp=r&rscd=attachment%3B%20filename%3Dcircuit-198-00000000-0000-0000-0000-000000000001.output.json",
-<<<<<<< HEAD
-        "beginExecutionTime": "2024-04-30T14:10:25.9452267Z", "cancellationTime":
-        null, "quantumComputingData": {"count": 1}, "errorData": null, "isCancelling":
-        false, "tags": [], "name": "circuit-198", "id": "00000000-0000-0000-0000-000000000001",
-        "providerId": "microsoft-qc", "target": "microsoft.estimator", "creationTime":
-        "2024-04-30T14:10:25.4210479+00:00", "endExecutionTime": "2024-04-30T14:10:28.645186Z",
-=======
         "beginExecutionTime": "2024-05-01T17:52:30.2726043Z", "cancellationTime":
         null, "quantumComputingData": {"count": 1}, "errorData": null, "isCancelling":
         false, "tags": [], "name": "circuit-198", "id": "00000000-0000-0000-0000-000000000001",
         "providerId": "microsoft-qc", "target": "microsoft.estimator", "creationTime":
         "2024-05-01T17:52:29.8264753+00:00", "endExecutionTime": "2024-05-01T17:52:32.7432233Z",
->>>>>>> 45329fda
         "costEstimate": null, "itemType": "Job"}'
     headers:
       connection:
@@ -1139,11 +945,7 @@
       User-Agent:
       - azsdk-python-storage-blob/12.19.1 Python/3.9.19 (Windows-10-10.0.22631-SP0)
       x-ms-date:
-<<<<<<< HEAD
-      - Tue, 30 Apr 2024 14:10:30 GMT
-=======
       - Wed, 01 May 2024 17:52:35 GMT
->>>>>>> 45329fda
       x-ms-range:
       - bytes=0-33554431
       x-ms-version:
@@ -1867,11 +1669,7 @@
       x-ms-blob-type:
       - BlockBlob
       x-ms-creation-time:
-<<<<<<< HEAD
-      - Tue, 30 Apr 2024 14:10:25 GMT
-=======
       - Wed, 01 May 2024 17:52:30 GMT
->>>>>>> 45329fda
       x-ms-lease-state:
       - available
       x-ms-lease-status:

--- conflicted
+++ resolved
@@ -63,22 +63,13 @@
       x-client-sku:
       - MSAL.Python
       x-client-ver:
-<<<<<<< HEAD
-      - 1.29.0
-=======
       - 1.30.0
->>>>>>> b43e1017
     method: POST
     uri: https://login.microsoftonline.com/00000000-0000-0000-0000-000000000000/oauth2/v2.0/token
   response:
     body:
-<<<<<<< HEAD
-      string: '{"token_type": "Bearer", "expires_in": 1755295768, "ext_expires_in":
-        1755295768, "refresh_in": 31536000, "access_token": "PLACEHOLDER"}'
-=======
       string: '{"token_type": "Bearer", "expires_in": 1756412764, "ext_expires_in":
         1756412764, "refresh_in": 31536000, "access_token": "PLACEHOLDER"}'
->>>>>>> b43e1017
     headers:
       content-length:
       - '135'
@@ -102,42 +93,6 @@
     uri: https://eastus.quantum.azure.com/subscriptions/00000000-0000-0000-0000-000000000000/resourceGroups/myresourcegroup/providers/Microsoft.Quantum/workspaces/myworkspace/providerStatus?api-version=2022-09-12-preview&test-sequence-id=1
   response:
     body:
-<<<<<<< HEAD
-      string: '{"value": [{"id": "microsoft-elements", "currentAvailability": "Available",
-        "targets": [{"id": "microsoft.dft", "currentAvailability": "Available", "averageQueueTime":
-        0, "statusPage": null}]}, {"id": "ionq", "currentAvailability": "Degraded",
-        "targets": [{"id": "ionq.qpu", "currentAvailability": "Available", "averageQueueTime":
-        1328745, "statusPage": "https://status.ionq.co"}, {"id": "ionq.qpu.aria-1",
-        "currentAvailability": "Unavailable", "averageQueueTime": 2212165, "statusPage":
-        "https://status.ionq.co"}, {"id": "ionq.qpu.aria-2", "currentAvailability":
-        "Available", "averageQueueTime": 1414120, "statusPage": "https://status.ionq.co"},
-        {"id": "ionq.simulator", "currentAvailability": "Available", "averageQueueTime":
-        46013, "statusPage": "https://status.ionq.co"}]}, {"id": "microsoft-qc", "currentAvailability":
-        "Available", "targets": [{"id": "microsoft.estimator", "currentAvailability":
-        "Available", "averageQueueTime": 0, "statusPage": null}]}, {"id": "pasqal",
-        "currentAvailability": "Available", "targets": [{"id": "pasqal.sim.emu-tn",
-        "currentAvailability": "Available", "averageQueueTime": 273, "statusPage":
-        "https://pasqal.com"}, {"id": "pasqal.qpu.fresnel", "currentAvailability":
-        "Available", "averageQueueTime": 103193, "statusPage": "https://pasqal.com"}]},
-        {"id": "quantinuum", "currentAvailability": "Degraded", "targets": [{"id":
-        "quantinuum.qpu.h1-1", "currentAvailability": "Degraded", "averageQueueTime":
-        0, "statusPage": "https://www.quantinuum.com/hardware/h1"}, {"id": "quantinuum.sim.h1-1sc",
-        "currentAvailability": "Available", "averageQueueTime": 4, "statusPage": "https://www.quantinuum.com/hardware/h1"},
-        {"id": "quantinuum.sim.h1-1e", "currentAvailability": "Available", "averageQueueTime":
-        1128, "statusPage": "https://www.quantinuum.com/hardware/h1"}, {"id": "quantinuum.qpu.h2-1",
-        "currentAvailability": "Degraded", "averageQueueTime": 0, "statusPage": "https://www.quantinuum.com/hardware/h2"},
-        {"id": "quantinuum.sim.h2-1sc", "currentAvailability": "Available", "averageQueueTime":
-        1, "statusPage": "https://www.quantinuum.com/hardware/h2"}, {"id": "quantinuum.sim.h2-1e",
-        "currentAvailability": "Available", "averageQueueTime": 1767318, "statusPage":
-        "https://www.quantinuum.com/hardware/h2"}, {"id": "quantinuum.sim.h1-1sc-preview",
-        "currentAvailability": "Available", "averageQueueTime": 4, "statusPage": "https://www.quantinuum.com/hardware/h1"},
-        {"id": "quantinuum.sim.h1-1e-preview", "currentAvailability": "Available",
-        "averageQueueTime": 1128, "statusPage": "https://www.quantinuum.com/hardware/h1"},
-        {"id": "quantinuum.sim.h1-2e-preview", "currentAvailability": "Available",
-        "averageQueueTime": 838, "statusPage": "https://www.quantinuum.com/hardware/h1"},
-        {"id": "quantinuum.qpu.h1-1-preview", "currentAvailability": "Degraded", "averageQueueTime":
-        0, "statusPage": "https://www.quantinuum.com/hardware/h1"}]}, {"id": "rigetti",
-=======
       string: '{"value": [{"id": "ionq", "currentAvailability": "Degraded", "targets":
         [{"id": "ionq.qpu", "currentAvailability": "Unavailable", "averageQueueTime":
         0, "statusPage": null}, {"id": "ionq.qpu.aria-1", "currentAvailability": "Available",
@@ -157,7 +112,6 @@
         "currentAvailability": "Available", "averageQueueTime": 1, "statusPage": "https://www.quantinuum.com/hardware/h1"},
         {"id": "quantinuum.sim.h1-1e", "currentAvailability": "Available", "averageQueueTime":
         7614, "statusPage": "https://www.quantinuum.com/hardware/h1"}]}, {"id": "rigetti",
->>>>>>> b43e1017
         "currentAvailability": "Available", "targets": [{"id": "rigetti.sim.qvm",
         "currentAvailability": "Available", "averageQueueTime": 5, "statusPage": "https://rigetti.statuspage.io/"},
         {"id": "rigetti.qpu.ankaa-2", "currentAvailability": "Available", "averageQueueTime":
@@ -167,20 +121,12 @@
         "qci.machine1", "currentAvailability": "Unavailable", "averageQueueTime":
         1, "statusPage": "https://quantumcircuits.com"}, {"id": "qci.simulator.noisy",
         "currentAvailability": "Available", "averageQueueTime": 0, "statusPage": "https://quantumcircuits.com"}]},
-<<<<<<< HEAD
-        {"id": "Microsoft.Test", "currentAvailability": "Available", "targets": [{"id":
-        "echo-rigetti", "currentAvailability": "Available", "averageQueueTime": 1,
-        "statusPage": ""}, {"id": "echo-quantinuum", "currentAvailability": "Available",
-        "averageQueueTime": 1, "statusPage": ""}, {"id": "echo-qci", "currentAvailability":
-        "Available", "averageQueueTime": 1, "statusPage": ""}, {"id": "echo-ionq",
-=======
         {"id": "Microsoft.ChemistryHpc", "currentAvailability": "Degraded", "targets":
         [{"id": "microsoft.hpc", "currentAvailability": "Unavailable", "averageQueueTime":
         0, "statusPage": null}]}, {"id": "Microsoft.Test", "currentAvailability":
         "Available", "targets": [{"id": "echo-rigetti", "currentAvailability": "Available",
         "averageQueueTime": 1, "statusPage": ""}, {"id": "echo-quantinuum", "currentAvailability":
         "Available", "averageQueueTime": 1, "statusPage": ""}, {"id": "echo-qci",
->>>>>>> b43e1017
         "currentAvailability": "Available", "averageQueueTime": 1, "statusPage": ""},
         {"id": "echo-ionq", "currentAvailability": "Available", "averageQueueTime":
         1, "statusPage": ""}, {"id": "echo-aquarius", "currentAvailability": "Available",
@@ -195,11 +141,7 @@
       connection:
       - keep-alive
       content-length:
-<<<<<<< HEAD
-      - '4783'
-=======
       - '3682'
->>>>>>> b43e1017
       content-type:
       - application/json; charset=utf-8
       transfer-encoding:

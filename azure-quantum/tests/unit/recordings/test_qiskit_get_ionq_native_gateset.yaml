--- conflicted
+++ resolved
@@ -68,13 +68,8 @@
     uri: https://login.microsoftonline.com/00000000-0000-0000-0000-000000000000/oauth2/v2.0/token
   response:
     body:
-<<<<<<< HEAD
       string: '{"token_type": "Bearer", "expires_in": 1754789406, "ext_expires_in":
         1754789406, "refresh_in": 31536000, "access_token": "PLACEHOLDER"}'
-=======
-      string: '{"token_type": "Bearer", "expires_in": 1754530646, "ext_expires_in":
-        1754530646, "refresh_in": 31536000, "access_token": "PLACEHOLDER"}'
->>>>>>> 0433fba2
     headers:
       content-length:
       - '135'
@@ -101,7 +96,6 @@
       string: '{"value": [{"id": "microsoft-elements", "currentAvailability": "Available",
         "targets": [{"id": "microsoft.dft", "currentAvailability": "Available", "averageQueueTime":
         0, "statusPage": null}]}, {"id": "ionq", "currentAvailability": "Degraded",
-<<<<<<< HEAD
         "targets": [{"id": "ionq.qpu", "currentAvailability": "Unavailable", "averageQueueTime":
         1007753, "statusPage": "https://status.ionq.co"}, {"id": "ionq.qpu.aria-1",
         "currentAvailability": "Unavailable", "averageQueueTime": 1711220, "statusPage":
@@ -113,19 +107,6 @@
         "Available", "averageQueueTime": 0, "statusPage": null}]}, {"id": "pasqal",
         "currentAvailability": "Degraded", "targets": [{"id": "pasqal.sim.emu-tn",
         "currentAvailability": "Available", "averageQueueTime": 243, "statusPage":
-=======
-        "targets": [{"id": "ionq.qpu", "currentAvailability": "Available", "averageQueueTime":
-        276708, "statusPage": "https://status.ionq.co"}, {"id": "ionq.qpu.aria-1",
-        "currentAvailability": "Unavailable", "averageQueueTime": 1592772, "statusPage":
-        "https://status.ionq.co"}, {"id": "ionq.qpu.aria-2", "currentAvailability":
-        "Unavailable", "averageQueueTime": 549731, "statusPage": "https://status.ionq.co"},
-        {"id": "ionq.simulator", "currentAvailability": "Available", "averageQueueTime":
-        17, "statusPage": "https://status.ionq.co"}]}, {"id": "microsoft-qc", "currentAvailability":
-        "Available", "targets": [{"id": "microsoft.estimator", "currentAvailability":
-        "Available", "averageQueueTime": 0, "statusPage": null}]}, {"id": "pasqal",
-        "currentAvailability": "Degraded", "targets": [{"id": "pasqal.sim.emu-tn",
-        "currentAvailability": "Available", "averageQueueTime": 273, "statusPage":
->>>>>>> 0433fba2
         "https://pasqal.com"}, {"id": "pasqal.qpu.fresnel", "currentAvailability":
         "Degraded", "averageQueueTime": 0, "statusPage": "https://pasqal.com"}]},
         {"id": "quantinuum", "currentAvailability": "Available", "targets": [{"id":
@@ -133,17 +114,11 @@
         494985, "statusPage": "https://www.quantinuum.com/hardware/h1"}, {"id": "quantinuum.sim.h1-1sc",
         "currentAvailability": "Available", "averageQueueTime": 0, "statusPage": "https://www.quantinuum.com/hardware/h1"},
         {"id": "quantinuum.sim.h1-1e", "currentAvailability": "Available", "averageQueueTime":
-<<<<<<< HEAD
         84037, "statusPage": "https://www.quantinuum.com/hardware/h1"}, {"id": "quantinuum.qpu.h2-1",
         "currentAvailability": "Available", "averageQueueTime": 914713, "statusPage":
-=======
-        7607, "statusPage": "https://www.quantinuum.com/hardware/h1"}, {"id": "quantinuum.qpu.h2-1",
-        "currentAvailability": "Available", "averageQueueTime": 656826, "statusPage":
->>>>>>> 0433fba2
         "https://www.quantinuum.com/hardware/h2"}, {"id": "quantinuum.sim.h2-1sc",
         "currentAvailability": "Available", "averageQueueTime": 2, "statusPage": "https://www.quantinuum.com/hardware/h2"},
         {"id": "quantinuum.sim.h2-1e", "currentAvailability": "Available", "averageQueueTime":
-<<<<<<< HEAD
         43626, "statusPage": "https://www.quantinuum.com/hardware/h2"}, {"id": "quantinuum.sim.h1-1sc-preview",
         "currentAvailability": "Available", "averageQueueTime": 0, "statusPage": "https://www.quantinuum.com/hardware/h1"},
         {"id": "quantinuum.sim.h1-1e-preview", "currentAvailability": "Available",
@@ -155,19 +130,6 @@
         "currentAvailability": "Degraded", "targets": [{"id": "rigetti.sim.qvm", "currentAvailability":
         "Available", "averageQueueTime": 5, "statusPage": "https://rigetti.statuspage.io/"},
         {"id": "rigetti.qpu.ankaa-2", "currentAvailability": "Degraded", "averageQueueTime":
-=======
-        7, "statusPage": "https://www.quantinuum.com/hardware/h2"}, {"id": "quantinuum.sim.h1-1sc-preview",
-        "currentAvailability": "Available", "averageQueueTime": 0, "statusPage": "https://www.quantinuum.com/hardware/h1"},
-        {"id": "quantinuum.sim.h1-1e-preview", "currentAvailability": "Available",
-        "averageQueueTime": 7607, "statusPage": "https://www.quantinuum.com/hardware/h1"},
-        {"id": "quantinuum.sim.h1-2e-preview", "currentAvailability": "Available",
-        "averageQueueTime": 741, "statusPage": "https://www.quantinuum.com/hardware/h1"},
-        {"id": "quantinuum.qpu.h1-1-preview", "currentAvailability": "Available",
-        "averageQueueTime": 494985, "statusPage": "https://www.quantinuum.com/hardware/h1"}]},
-        {"id": "rigetti", "currentAvailability": "Available", "targets": [{"id": "rigetti.sim.qvm",
-        "currentAvailability": "Available", "averageQueueTime": 5, "statusPage": "https://rigetti.statuspage.io/"},
-        {"id": "rigetti.qpu.ankaa-2", "currentAvailability": "Available", "averageQueueTime":
->>>>>>> 0433fba2
         5, "statusPage": "https://rigetti.statuspage.io/"}]}, {"id": "qci", "currentAvailability":
         "Degraded", "targets": [{"id": "qci.simulator", "currentAvailability": "Available",
         "averageQueueTime": 1, "statusPage": "https://quantumcircuits.com"}, {"id":
@@ -192,11 +154,7 @@
       connection:
       - keep-alive
       content-length:
-<<<<<<< HEAD
       - '4776'
-=======
-      - '4786'
->>>>>>> 0433fba2
       content-type:
       - application/json; charset=utf-8
       transfer-encoding:
@@ -222,7 +180,6 @@
       string: '{"value": [{"id": "microsoft-elements", "currentAvailability": "Available",
         "targets": [{"id": "microsoft.dft", "currentAvailability": "Available", "averageQueueTime":
         0, "statusPage": null}]}, {"id": "ionq", "currentAvailability": "Degraded",
-<<<<<<< HEAD
         "targets": [{"id": "ionq.qpu", "currentAvailability": "Unavailable", "averageQueueTime":
         1007753, "statusPage": "https://status.ionq.co"}, {"id": "ionq.qpu.aria-1",
         "currentAvailability": "Unavailable", "averageQueueTime": 1711220, "statusPage":
@@ -234,19 +191,6 @@
         "Available", "averageQueueTime": 0, "statusPage": null}]}, {"id": "pasqal",
         "currentAvailability": "Degraded", "targets": [{"id": "pasqal.sim.emu-tn",
         "currentAvailability": "Available", "averageQueueTime": 243, "statusPage":
-=======
-        "targets": [{"id": "ionq.qpu", "currentAvailability": "Available", "averageQueueTime":
-        276708, "statusPage": "https://status.ionq.co"}, {"id": "ionq.qpu.aria-1",
-        "currentAvailability": "Unavailable", "averageQueueTime": 1592772, "statusPage":
-        "https://status.ionq.co"}, {"id": "ionq.qpu.aria-2", "currentAvailability":
-        "Unavailable", "averageQueueTime": 549731, "statusPage": "https://status.ionq.co"},
-        {"id": "ionq.simulator", "currentAvailability": "Available", "averageQueueTime":
-        17, "statusPage": "https://status.ionq.co"}]}, {"id": "microsoft-qc", "currentAvailability":
-        "Available", "targets": [{"id": "microsoft.estimator", "currentAvailability":
-        "Available", "averageQueueTime": 0, "statusPage": null}]}, {"id": "pasqal",
-        "currentAvailability": "Degraded", "targets": [{"id": "pasqal.sim.emu-tn",
-        "currentAvailability": "Available", "averageQueueTime": 273, "statusPage":
->>>>>>> 0433fba2
         "https://pasqal.com"}, {"id": "pasqal.qpu.fresnel", "currentAvailability":
         "Degraded", "averageQueueTime": 0, "statusPage": "https://pasqal.com"}]},
         {"id": "quantinuum", "currentAvailability": "Available", "targets": [{"id":
@@ -254,17 +198,11 @@
         494985, "statusPage": "https://www.quantinuum.com/hardware/h1"}, {"id": "quantinuum.sim.h1-1sc",
         "currentAvailability": "Available", "averageQueueTime": 0, "statusPage": "https://www.quantinuum.com/hardware/h1"},
         {"id": "quantinuum.sim.h1-1e", "currentAvailability": "Available", "averageQueueTime":
-<<<<<<< HEAD
         84037, "statusPage": "https://www.quantinuum.com/hardware/h1"}, {"id": "quantinuum.qpu.h2-1",
         "currentAvailability": "Available", "averageQueueTime": 914713, "statusPage":
-=======
-        7607, "statusPage": "https://www.quantinuum.com/hardware/h1"}, {"id": "quantinuum.qpu.h2-1",
-        "currentAvailability": "Available", "averageQueueTime": 656826, "statusPage":
->>>>>>> 0433fba2
         "https://www.quantinuum.com/hardware/h2"}, {"id": "quantinuum.sim.h2-1sc",
         "currentAvailability": "Available", "averageQueueTime": 2, "statusPage": "https://www.quantinuum.com/hardware/h2"},
         {"id": "quantinuum.sim.h2-1e", "currentAvailability": "Available", "averageQueueTime":
-<<<<<<< HEAD
         43626, "statusPage": "https://www.quantinuum.com/hardware/h2"}, {"id": "quantinuum.sim.h1-1sc-preview",
         "currentAvailability": "Available", "averageQueueTime": 0, "statusPage": "https://www.quantinuum.com/hardware/h1"},
         {"id": "quantinuum.sim.h1-1e-preview", "currentAvailability": "Available",
@@ -276,19 +214,6 @@
         "currentAvailability": "Degraded", "targets": [{"id": "rigetti.sim.qvm", "currentAvailability":
         "Available", "averageQueueTime": 5, "statusPage": "https://rigetti.statuspage.io/"},
         {"id": "rigetti.qpu.ankaa-2", "currentAvailability": "Degraded", "averageQueueTime":
-=======
-        7, "statusPage": "https://www.quantinuum.com/hardware/h2"}, {"id": "quantinuum.sim.h1-1sc-preview",
-        "currentAvailability": "Available", "averageQueueTime": 0, "statusPage": "https://www.quantinuum.com/hardware/h1"},
-        {"id": "quantinuum.sim.h1-1e-preview", "currentAvailability": "Available",
-        "averageQueueTime": 7607, "statusPage": "https://www.quantinuum.com/hardware/h1"},
-        {"id": "quantinuum.sim.h1-2e-preview", "currentAvailability": "Available",
-        "averageQueueTime": 741, "statusPage": "https://www.quantinuum.com/hardware/h1"},
-        {"id": "quantinuum.qpu.h1-1-preview", "currentAvailability": "Available",
-        "averageQueueTime": 494985, "statusPage": "https://www.quantinuum.com/hardware/h1"}]},
-        {"id": "rigetti", "currentAvailability": "Available", "targets": [{"id": "rigetti.sim.qvm",
-        "currentAvailability": "Available", "averageQueueTime": 5, "statusPage": "https://rigetti.statuspage.io/"},
-        {"id": "rigetti.qpu.ankaa-2", "currentAvailability": "Available", "averageQueueTime":
->>>>>>> 0433fba2
         5, "statusPage": "https://rigetti.statuspage.io/"}]}, {"id": "qci", "currentAvailability":
         "Degraded", "targets": [{"id": "qci.simulator", "currentAvailability": "Available",
         "averageQueueTime": 1, "statusPage": "https://quantumcircuits.com"}, {"id":
@@ -313,11 +238,7 @@
       connection:
       - keep-alive
       content-length:
-<<<<<<< HEAD
       - '4776'
-=======
-      - '4786'
->>>>>>> 0433fba2
       content-type:
       - application/json; charset=utf-8
       transfer-encoding:

interactions:
- request:
    body: null
    headers:
      Accept:
      - '*/*'
      Accept-Encoding:
      - gzip, deflate
      Connection:
      - keep-alive
      User-Agent:
      - azsdk-python-identity/1.17.1 Python/3.9.19 (Windows-10-10.0.22631-SP0)
    method: GET
    uri: https://login.microsoftonline.com/00000000-0000-0000-0000-000000000000/v2.0/.well-known/openid-configuration
  response:
    body:
      string: '{"token_endpoint": "https://login.microsoftonline.com/00000000-0000-0000-0000-000000000000/oauth2/v2.0/token",
        "token_endpoint_auth_methods_supported": ["client_secret_post", "private_key_jwt",
        "client_secret_basic"], "jwks_uri": "https://login.microsoftonline.com/00000000-0000-0000-0000-000000000000/discovery/v2.0/keys",
        "response_modes_supported": ["query", "fragment", "form_post"], "subject_types_supported":
        ["pairwise"], "id_token_signing_alg_values_supported": ["RS256"], "response_types_supported":
        ["code", "id_token", "code id_token", "id_token token"], "scopes_supported":
        ["openid", "profile", "email", "offline_access"], "issuer": "https://login.microsoftonline.com/00000000-0000-0000-0000-000000000000/v2.0",
        "request_uri_parameter_supported": false, "userinfo_endpoint": "https://graph.microsoft.com/oidc/userinfo",
        "authorization_endpoint": "https://login.microsoftonline.com/00000000-0000-0000-0000-000000000000/oauth2/v2.0/authorize",
        "device_authorization_endpoint": "https://login.microsoftonline.com/00000000-0000-0000-0000-000000000000/oauth2/v2.0/devicecode",
        "http_logout_supported": true, "frontchannel_logout_supported": true, "end_session_endpoint":
        "https://login.microsoftonline.com/00000000-0000-0000-0000-000000000000/oauth2/v2.0/logout",
        "claims_supported": ["sub", "iss", "cloud_instance_name", "cloud_instance_host_name",
        "cloud_graph_host_name", "msgraph_host", "aud", "exp", "iat", "auth_time",
        "acr", "nonce", "preferred_username", "name", "tid", "ver", "at_hash", "c_hash",
        "email"], "kerberos_endpoint": "https://login.microsoftonline.com/00000000-0000-0000-0000-000000000000/kerberos",
        "tenant_region_scope": "WW", "cloud_instance_name": "microsoftonline.com",
        "cloud_graph_host_name": "graph.windows.net", "msgraph_host": "graph.microsoft.com",
        "rbac_url": "https://pas.windows.net"}'
    headers:
      content-length:
      - '1826'
      content-type:
      - application/json; charset=utf-8
    status:
      code: 200
      message: OK
- request:
    body: client_id=PLACEHOLDER&grant_type=client_credentials&client_assertion=PLACEHOLDER&client_info=1&client_assertion_type=PLACEHOLDER&scope=https%3A%2F%2Fquantum.microsoft.com%2F.default
    headers:
      Accept:
      - application/json
      Accept-Encoding:
      - gzip, deflate
      Connection:
      - keep-alive
      Content-Length:
      - '181'
      Content-Type:
      - application/x-www-form-urlencoded
      User-Agent:
      - azsdk-python-identity/1.17.1 Python/3.9.19 (Windows-10-10.0.22631-SP0)
      x-client-current-telemetry:
      - 4|730,2|
      x-client-os:
      - win32
      x-client-sku:
      - MSAL.Python
      x-client-ver:
<<<<<<< HEAD
      - 1.29.0
=======
      - 1.30.0
>>>>>>> b43e1017
    method: POST
    uri: https://login.microsoftonline.com/00000000-0000-0000-0000-000000000000/oauth2/v2.0/token
  response:
    body:
<<<<<<< HEAD
      string: '{"token_type": "Bearer", "expires_in": 1755296001, "ext_expires_in":
        1755296001, "refresh_in": 31536000, "access_token": "PLACEHOLDER"}'
=======
      string: '{"token_type": "Bearer", "expires_in": 1756418041, "ext_expires_in":
        1756418041, "refresh_in": 31536000, "access_token": "PLACEHOLDER"}'
>>>>>>> b43e1017
    headers:
      content-length:
      - '135'
      content-type:
      - application/json; charset=utf-8
    status:
      code: 200
      message: OK
- request:
    body: null
    headers:
      Accept:
      - application/json
      Accept-Encoding:
      - gzip, deflate
      Connection:
      - keep-alive
      User-Agent:
      - testapp azsdk-python-quantum/1.2.4 Python/3.9.19 (Windows-10-10.0.22631-SP0)
    method: GET
    uri: https://eastus.quantum.azure.com/subscriptions/00000000-0000-0000-0000-000000000000/resourceGroups/myresourcegroup/providers/Microsoft.Quantum/workspaces/myworkspace/providerStatus?api-version=2022-09-12-preview&test-sequence-id=1
  response:
    body:
      string: '{"value": [{"id": "microsoft-elements", "currentAvailability": "Available",
        "targets": [{"id": "microsoft.dft", "currentAvailability": "Available", "averageQueueTime":
        0, "statusPage": null}]}, {"id": "ionq", "currentAvailability": "Degraded",
<<<<<<< HEAD
        "targets": [{"id": "ionq.qpu", "currentAvailability": "Available", "averageQueueTime":
        1328729, "statusPage": "https://status.ionq.co"}, {"id": "ionq.qpu.aria-1",
        "currentAvailability": "Unavailable", "averageQueueTime": 2212405, "statusPage":
        "https://status.ionq.co"}, {"id": "ionq.qpu.aria-2", "currentAvailability":
        "Available", "averageQueueTime": 1604244, "statusPage": "https://status.ionq.co"},
        {"id": "ionq.simulator", "currentAvailability": "Available", "averageQueueTime":
        530, "statusPage": "https://status.ionq.co"}]}, {"id": "microsoft-qc", "currentAvailability":
        "Available", "targets": [{"id": "microsoft.estimator", "currentAvailability":
        "Available", "averageQueueTime": 0, "statusPage": null}]}, {"id": "pasqal",
        "currentAvailability": "Available", "targets": [{"id": "pasqal.sim.emu-tn",
        "currentAvailability": "Available", "averageQueueTime": 273, "statusPage":
        "https://pasqal.com"}, {"id": "pasqal.qpu.fresnel", "currentAvailability":
        "Available", "averageQueueTime": 103193, "statusPage": "https://pasqal.com"}]},
        {"id": "quantinuum", "currentAvailability": "Degraded", "targets": [{"id":
        "quantinuum.qpu.h1-1", "currentAvailability": "Degraded", "averageQueueTime":
        0, "statusPage": "https://www.quantinuum.com/hardware/h1"}, {"id": "quantinuum.sim.h1-1sc",
        "currentAvailability": "Available", "averageQueueTime": 4, "statusPage": "https://www.quantinuum.com/hardware/h1"},
        {"id": "quantinuum.sim.h1-1e", "currentAvailability": "Available", "averageQueueTime":
        1458, "statusPage": "https://www.quantinuum.com/hardware/h1"}, {"id": "quantinuum.qpu.h2-1",
        "currentAvailability": "Degraded", "averageQueueTime": 0, "statusPage": "https://www.quantinuum.com/hardware/h2"},
        {"id": "quantinuum.sim.h2-1sc", "currentAvailability": "Available", "averageQueueTime":
        1, "statusPage": "https://www.quantinuum.com/hardware/h2"}, {"id": "quantinuum.sim.h2-1e",
        "currentAvailability": "Available", "averageQueueTime": 1767318, "statusPage":
        "https://www.quantinuum.com/hardware/h2"}, {"id": "quantinuum.sim.h1-1sc-preview",
        "currentAvailability": "Available", "averageQueueTime": 4, "statusPage": "https://www.quantinuum.com/hardware/h1"},
        {"id": "quantinuum.sim.h1-1e-preview", "currentAvailability": "Available",
        "averageQueueTime": 1458, "statusPage": "https://www.quantinuum.com/hardware/h1"},
        {"id": "quantinuum.sim.h1-2e-preview", "currentAvailability": "Available",
        "averageQueueTime": 838, "statusPage": "https://www.quantinuum.com/hardware/h1"},
=======
        "targets": [{"id": "ionq.qpu", "currentAvailability": "Unavailable", "averageQueueTime":
        0, "statusPage": null}, {"id": "ionq.qpu.aria-1", "currentAvailability": "Available",
        "averageQueueTime": 135965, "statusPage": "https://status.ionq.co"}, {"id":
        "ionq.qpu.aria-2", "currentAvailability": "Available", "averageQueueTime":
        1855209, "statusPage": "https://status.ionq.co"}, {"id": "ionq.simulator",
        "currentAvailability": "Available", "averageQueueTime": 3, "statusPage": "https://status.ionq.co"}]},
        {"id": "microsoft-qc", "currentAvailability": "Available", "targets": [{"id":
        "microsoft.estimator", "currentAvailability": "Available", "averageQueueTime":
        0, "statusPage": null}]}, {"id": "pasqal", "currentAvailability": "Degraded",
        "targets": [{"id": "pasqal.sim.emu-tn", "currentAvailability": "Available",
        "averageQueueTime": 131, "statusPage": "https://pasqal.com"}, {"id": "pasqal.qpu.fresnel",
        "currentAvailability": "Degraded", "averageQueueTime": 0, "statusPage": "https://pasqal.com"}]},
        {"id": "quantinuum", "currentAvailability": "Degraded", "targets": [{"id":
        "quantinuum.qpu.h1-1", "currentAvailability": "Degraded", "averageQueueTime":
        0, "statusPage": "https://www.quantinuum.com/hardware/h1"}, {"id": "quantinuum.sim.h1-1sc",
        "currentAvailability": "Available", "averageQueueTime": 1, "statusPage": "https://www.quantinuum.com/hardware/h1"},
        {"id": "quantinuum.sim.h1-1e", "currentAvailability": "Available", "averageQueueTime":
        4253, "statusPage": "https://www.quantinuum.com/hardware/h1"}, {"id": "quantinuum.qpu.h2-1",
        "currentAvailability": "Degraded", "averageQueueTime": 0, "statusPage": "https://www.quantinuum.com/hardware/h2"},
        {"id": "quantinuum.sim.h2-1sc", "currentAvailability": "Available", "averageQueueTime":
        0, "statusPage": "https://www.quantinuum.com/hardware/h2"}, {"id": "quantinuum.sim.h2-1e",
        "currentAvailability": "Available", "averageQueueTime": 8, "statusPage": "https://www.quantinuum.com/hardware/h2"},
        {"id": "quantinuum.sim.h1-1sc-preview", "currentAvailability": "Available",
        "averageQueueTime": 1, "statusPage": "https://www.quantinuum.com/hardware/h1"},
        {"id": "quantinuum.sim.h1-1e-preview", "currentAvailability": "Available",
        "averageQueueTime": 4253, "statusPage": "https://www.quantinuum.com/hardware/h1"},
        {"id": "quantinuum.sim.h1-2e-preview", "currentAvailability": "Available",
        "averageQueueTime": 9348, "statusPage": "https://www.quantinuum.com/hardware/h1"},
>>>>>>> b43e1017
        {"id": "quantinuum.qpu.h1-1-preview", "currentAvailability": "Degraded", "averageQueueTime":
        0, "statusPage": "https://www.quantinuum.com/hardware/h1"}]}, {"id": "rigetti",
        "currentAvailability": "Available", "targets": [{"id": "rigetti.sim.qvm",
        "currentAvailability": "Available", "averageQueueTime": 5, "statusPage": "https://rigetti.statuspage.io/"},
        {"id": "rigetti.qpu.ankaa-2", "currentAvailability": "Available", "averageQueueTime":
        5, "statusPage": "https://rigetti.statuspage.io/"}]}, {"id": "qci", "currentAvailability":
        "Degraded", "targets": [{"id": "qci.simulator", "currentAvailability": "Available",
        "averageQueueTime": 1, "statusPage": "https://quantumcircuits.com"}, {"id":
        "qci.machine1", "currentAvailability": "Unavailable", "averageQueueTime":
        1, "statusPage": "https://quantumcircuits.com"}, {"id": "qci.simulator.noisy",
        "currentAvailability": "Available", "averageQueueTime": 0, "statusPage": "https://quantumcircuits.com"}]},
        {"id": "Microsoft.Test", "currentAvailability": "Available", "targets": [{"id":
        "echo-rigetti", "currentAvailability": "Available", "averageQueueTime": 1,
        "statusPage": ""}, {"id": "echo-quantinuum", "currentAvailability": "Available",
        "averageQueueTime": 1, "statusPage": ""}, {"id": "echo-qci", "currentAvailability":
        "Available", "averageQueueTime": 1, "statusPage": ""}, {"id": "echo-ionq",
        "currentAvailability": "Available", "averageQueueTime": 1, "statusPage": ""},
        {"id": "echo-aquarius", "currentAvailability": "Available", "averageQueueTime":
        1, "statusPage": ""}, {"id": "sparse-sim-rigetti", "currentAvailability":
        "Available", "averageQueueTime": 1, "statusPage": ""}, {"id": "sparse-sim-quantinuum",
        "currentAvailability": "Available", "averageQueueTime": 1, "statusPage": ""},
        {"id": "sparse-sim-qci", "currentAvailability": "Available", "averageQueueTime":
        1, "statusPage": ""}, {"id": "sparse-sim-ionq", "currentAvailability": "Available",
        "averageQueueTime": 1, "statusPage": ""}, {"id": "echo-output", "currentAvailability":
        "Available", "averageQueueTime": 1, "statusPage": ""}]}], "nextLink": null}'
    headers:
      connection:
      - keep-alive
      content-length:
<<<<<<< HEAD
      - '4781'
=======
      - '4740'
>>>>>>> b43e1017
      content-type:
      - application/json; charset=utf-8
      transfer-encoding:
      - chunked
    status:
      code: 200
      message: OK
- request:
    body: null
    headers:
      Accept:
      - '*/*'
      Accept-Encoding:
      - gzip, deflate
      Connection:
      - keep-alive
      User-Agent:
      - azsdk-python-identity/1.17.1 Python/3.9.19 (Windows-10-10.0.22631-SP0)
    method: GET
    uri: https://login.microsoftonline.com/00000000-0000-0000-0000-000000000000/v2.0/.well-known/openid-configuration
  response:
    body:
      string: '{"token_endpoint": "https://login.microsoftonline.com/00000000-0000-0000-0000-000000000000/oauth2/v2.0/token",
        "token_endpoint_auth_methods_supported": ["client_secret_post", "private_key_jwt",
        "client_secret_basic"], "jwks_uri": "https://login.microsoftonline.com/00000000-0000-0000-0000-000000000000/discovery/v2.0/keys",
        "response_modes_supported": ["query", "fragment", "form_post"], "subject_types_supported":
        ["pairwise"], "id_token_signing_alg_values_supported": ["RS256"], "response_types_supported":
        ["code", "id_token", "code id_token", "id_token token"], "scopes_supported":
        ["openid", "profile", "email", "offline_access"], "issuer": "https://login.microsoftonline.com/00000000-0000-0000-0000-000000000000/v2.0",
        "request_uri_parameter_supported": false, "userinfo_endpoint": "https://graph.microsoft.com/oidc/userinfo",
        "authorization_endpoint": "https://login.microsoftonline.com/00000000-0000-0000-0000-000000000000/oauth2/v2.0/authorize",
        "device_authorization_endpoint": "https://login.microsoftonline.com/00000000-0000-0000-0000-000000000000/oauth2/v2.0/devicecode",
        "http_logout_supported": true, "frontchannel_logout_supported": true, "end_session_endpoint":
        "https://login.microsoftonline.com/00000000-0000-0000-0000-000000000000/oauth2/v2.0/logout",
        "claims_supported": ["sub", "iss", "cloud_instance_name", "cloud_instance_host_name",
        "cloud_graph_host_name", "msgraph_host", "aud", "exp", "iat", "auth_time",
        "acr", "nonce", "preferred_username", "name", "tid", "ver", "at_hash", "c_hash",
        "email"], "kerberos_endpoint": "https://login.microsoftonline.com/00000000-0000-0000-0000-000000000000/kerberos",
        "tenant_region_scope": "WW", "cloud_instance_name": "microsoftonline.com",
        "cloud_graph_host_name": "graph.windows.net", "msgraph_host": "graph.microsoft.com",
        "rbac_url": "https://pas.windows.net"}'
    headers:
      content-length:
      - '1826'
      content-type:
      - application/json; charset=utf-8
    status:
      code: 200
      message: OK
- request:
    body: client_id=PLACEHOLDER&grant_type=client_credentials&client_assertion=PLACEHOLDER&client_info=1&client_assertion_type=PLACEHOLDER&scope=https%3A%2F%2Fquantum.microsoft.com%2F.default
    headers:
      Accept:
      - application/json
      Accept-Encoding:
      - gzip, deflate
      Connection:
      - keep-alive
      Content-Length:
      - '181'
      Content-Type:
      - application/x-www-form-urlencoded
      User-Agent:
      - azsdk-python-identity/1.17.1 Python/3.9.19 (Windows-10-10.0.22631-SP0)
      x-client-current-telemetry:
      - 4|730,2|
      x-client-os:
      - win32
      x-client-sku:
      - MSAL.Python
      x-client-ver:
<<<<<<< HEAD
      - 1.29.0
=======
      - 1.30.0
>>>>>>> b43e1017
    method: POST
    uri: https://login.microsoftonline.com/00000000-0000-0000-0000-000000000000/oauth2/v2.0/token
  response:
    body:
<<<<<<< HEAD
      string: '{"token_type": "Bearer", "expires_in": 1755296002, "ext_expires_in":
        1755296002, "refresh_in": 31536000, "access_token": "PLACEHOLDER"}'
=======
      string: '{"token_type": "Bearer", "expires_in": 1756418041, "ext_expires_in":
        1756418041, "refresh_in": 31536000, "access_token": "PLACEHOLDER"}'
>>>>>>> b43e1017
    headers:
      content-length:
      - '135'
      content-type:
      - application/json; charset=utf-8
    status:
      code: 200
      message: OK
- request:
    body: 'b''{"containerName": "job-00000000-0000-0000-0000-000000000001"}'''
    headers:
      Accept:
      - application/json
      Accept-Encoding:
      - gzip, deflate
      Connection:
      - keep-alive
      Content-Length:
      - '64'
      Content-Type:
      - application/json
      User-Agent:
      - azsdk-python-quantum/1.2.4 Python/3.9.19 (Windows-10-10.0.22631-SP0)
    method: POST
    uri: https://eastus.quantum.azure.com/subscriptions/00000000-0000-0000-0000-000000000000/resourceGroups/myresourcegroup/providers/Microsoft.Quantum/workspaces/myworkspace/storage/sasUri?api-version=2022-09-12-preview&test-sequence-id=1
  response:
    body:
<<<<<<< HEAD
      string: '{"sasUri": "https://mystorage.blob.core.windows.net/job-00000000-0000-0000-0000-000000000001?sv=PLACEHOLDER&ss=b&srt=co&spr=https&st=2024-08-15T22%3A13%3A23Z&se=2050-01-01T00%3A00%3A00Z&sp=rwlac&sig=Ox4EP2hJoIVne4zVb7cy%2BhjLSzuLd%2FoqVqhbJ8QyT4g%3D"}'
=======
      string: '{"sasUri": "https://mystorage.blob.core.windows.net/job-00000000-0000-0000-0000-000000000001?sv=PLACEHOLDER&ss=b&srt=co&spr=https&st=2000-01-01T00%3A00%3A00Z&se=2050-01-01T00%3A00%3A00Z&sp=rwlac&sig=PLACEHOLDER"}'
>>>>>>> b43e1017
    headers:
      connection:
      - keep-alive
      content-length:
<<<<<<< HEAD
      - '251'
=======
      - '212'
>>>>>>> b43e1017
      content-type:
      - application/json; charset=utf-8
      transfer-encoding:
      - chunked
    status:
      code: 200
      message: OK
- request:
    body: null
    headers:
      Accept:
      - application/xml
      Accept-Encoding:
      - gzip, deflate
      Connection:
      - keep-alive
      User-Agent:
      - azsdk-python-storage-blob/12.20.0 Python/3.9.19 (Windows-10-10.0.22631-SP0)
      x-ms-date:
<<<<<<< HEAD
      - Thu, 15 Aug 2024 22:13:22 GMT
      x-ms-version:
      - '2024-05-04'
    method: GET
    uri: https://mystorage.blob.core.windows.net/job-00000000-0000-0000-0000-000000000001?restype=container&sv=PLACEHOLDER&ss=b&srt=co&spr=https&st=2024-08-15T22%3A13%3A23Z&se=2050-01-01T00%3A00%3A00Z&sp=rwlac&sig=Ox4EP2hJoIVne4zVb7cy%2BhjLSzuLd%2FoqVqhbJ8QyT4g%3D
  response:
    body:
      string: "\uFEFF<?xml version=\"1.0\" encoding=\"utf-8\"?><Error><Code>ContainerNotFound</Code><Message>The
        specified container does not exist.\nRequestId:a7d27154-f01e-0015-0160-ef54d9000000\nTime:2024-08-15T22:13:23.6966517Z</Message></Error>"
=======
      - Wed, 28 Aug 2024 21:54:02 GMT
      x-ms-version:
      - '2024-05-04'
    method: GET
    uri: https://mystorage.blob.core.windows.net/job-00000000-0000-0000-0000-000000000001?restype=container&sv=PLACEHOLDER&ss=b&srt=co&spr=https&st=2000-01-01T00%3A00%3A00Z&se=2050-01-01T00%3A00%3A00Z&sp=rwlac&sig=PLACEHOLDER
  response:
    body:
      string: "\uFEFF<?xml version=\"1.0\" encoding=\"utf-8\"?><Error><Code>ContainerNotFound</Code><Message>The
        specified container does not exist.\nRequestId:50f68648-501e-0033-7f94-f91cc1000000\nTime:2024-08-28T21:54:02.9884866Z</Message></Error>"
>>>>>>> b43e1017
    headers:
      content-length:
      - '223'
      content-type:
      - application/xml
      x-ms-version:
      - '2024-05-04'
    status:
      code: 404
      message: The specified container does not exist.
- request:
    body: null
    headers:
      Accept:
      - application/xml
      Accept-Encoding:
      - gzip, deflate
      Connection:
      - keep-alive
      Content-Length:
      - '0'
      User-Agent:
      - azsdk-python-storage-blob/12.20.0 Python/3.9.19 (Windows-10-10.0.22631-SP0)
      x-ms-date:
<<<<<<< HEAD
      - Thu, 15 Aug 2024 22:13:22 GMT
      x-ms-version:
      - '2024-05-04'
    method: PUT
    uri: https://mystorage.blob.core.windows.net/job-00000000-0000-0000-0000-000000000001?restype=container&sv=PLACEHOLDER&ss=b&srt=co&spr=https&st=2024-08-15T22%3A13%3A23Z&se=2050-01-01T00%3A00%3A00Z&sp=rwlac&sig=Ox4EP2hJoIVne4zVb7cy%2BhjLSzuLd%2FoqVqhbJ8QyT4g%3D
=======
      - Wed, 28 Aug 2024 21:54:02 GMT
      x-ms-version:
      - '2024-05-04'
    method: PUT
    uri: https://mystorage.blob.core.windows.net/job-00000000-0000-0000-0000-000000000001?restype=container&sv=PLACEHOLDER&ss=b&srt=co&spr=https&st=2000-01-01T00%3A00%3A00Z&se=2050-01-01T00%3A00%3A00Z&sp=rwlac&sig=PLACEHOLDER
>>>>>>> b43e1017
  response:
    body:
      string: ''
    headers:
      content-length:
      - '0'
      x-ms-version:
      - '2024-05-04'
    status:
      code: 201
      message: Created
- request:
    body: null
    headers:
      Accept:
      - application/xml
      Accept-Encoding:
      - gzip, deflate
      Connection:
      - keep-alive
      User-Agent:
      - azsdk-python-storage-blob/12.20.0 Python/3.9.19 (Windows-10-10.0.22631-SP0)
      x-ms-date:
<<<<<<< HEAD
      - Thu, 15 Aug 2024 22:13:23 GMT
      x-ms-version:
      - '2024-05-04'
    method: GET
    uri: https://mystorage.blob.core.windows.net/job-00000000-0000-0000-0000-000000000001?restype=container&sv=PLACEHOLDER&ss=b&srt=co&spr=https&st=2024-08-15T22%3A13%3A23Z&se=2050-01-01T00%3A00%3A00Z&sp=rwlac&sig=Ox4EP2hJoIVne4zVb7cy%2BhjLSzuLd%2FoqVqhbJ8QyT4g%3D
=======
      - Wed, 28 Aug 2024 21:54:02 GMT
      x-ms-version:
      - '2024-05-04'
    method: GET
    uri: https://mystorage.blob.core.windows.net/job-00000000-0000-0000-0000-000000000001?restype=container&sv=PLACEHOLDER&ss=b&srt=co&spr=https&st=2000-01-01T00%3A00%3A00Z&se=2050-01-01T00%3A00%3A00Z&sp=rwlac&sig=PLACEHOLDER
>>>>>>> b43e1017
  response:
    body:
      string: ''
    headers:
      content-length:
      - '0'
      x-ms-lease-state:
      - available
      x-ms-lease-status:
      - unlocked
      x-ms-version:
      - '2024-05-04'
    status:
      code: 200
      message: OK
- request:
    body: b'60\n\nO       97.873900000   103.017000000   100.816000000\nH       98.128600000   103.038000000    99.848800000\nH       97.173800000   102.317000000   100.960000000\nO      100.645000000   100.169000000    95.891500000\nH      101.491000000   100.305000000    96.406200000\nH       99.888700000   100.618000000    96.367800000\nO       99.814000000   100.835000000   101.232000000\nH       99.329200000    99.976800000   101.063000000\nH       99.151600000   101.561000000   101.414000000\nO       98.804000000    98.512200000    97.758100000\nH       99.782100000    98.646900000    97.916700000\nH       98.421800000    99.326500000    97.321300000\nO      100.747000000   100.164000000   103.736000000\nH      100.658000000   100.628000000   102.855000000\nH      100.105000000    99.398600000   103.776000000\nO       98.070300000    98.516900000   100.438000000\nH       97.172800000    98.878600000   100.690000000\nH       98.194000000    98.592200000    99.448100000\nO       98.548000000   101.265000000    97.248600000\nH       98.688900000   102.140000000    97.711000000\nH       97.919900000   101.391000000    96.480800000\nO      103.898000000    98.427900000    99.984500000\nH      103.015000000    98.654900000    99.573700000\nH      104.128000000    97.477300000    99.776100000\nO       99.166600000    96.442100000   101.723000000\nH       98.843200000    97.206600000   101.166000000\nH       99.643900000    95.783700000   101.141000000\nO      102.891000000   100.842000000    97.477600000\nH      103.837000000   100.662000000    97.209700000\nH      102.868000000   101.166000000    98.423400000\nO       96.227200000   100.990000000   101.698000000\nH       96.148800000   100.422000000   102.517000000\nH       95.313600000   101.237000000   101.375000000\nO       98.864800000    98.222500000   103.917000000\nH       98.949800000    97.463000000   103.272000000\nH       99.054800000    97.896400000   104.843000000\nO      104.578000000   100.035000000   101.952000000\nH      104.419000000   101.011000000   101.802000000\nH      104.206000000    99.514900000   101.184000000\nO      102.429000000   104.060000000   101.348000000\nH      101.757000000   103.665000000   101.974000000\nH      102.209000000   105.021000000   101.185000000\nO       98.708200000   103.752000000    98.244300000\nH       98.397100000   104.234000000    97.425400000\nH       99.598500000   104.111000000    98.524400000\nO       95.630300000    99.996600000    98.245400000\nH       96.540400000   100.410000000    98.268900000\nH       94.982900000   100.638000000    97.834500000\nO      102.360000000   101.551000000    99.964500000\nH      102.675000000   102.370000000   100.444000000\nH      101.556000000   101.180000000   100.430000000\nO      101.836000000    97.446700000   102.110000000\nH      100.860000000    97.397400000   101.898000000\nH      101.991000000    97.133400000   103.047000000\nO      101.665000000    98.316100000    98.319400000\nH      101.904000000    99.233800000    98.002000000\nH      102.224000000    97.640900000    97.837700000\nO       99.984700000   103.272000000   102.307000000\nH       99.640700000   103.104000000   103.231000000\nH       99.216500000   103.453000000   101.693000000'
    headers:
      Accept:
      - application/xml
      Accept-Encoding:
      - gzip, deflate
      Connection:
      - keep-alive
      Content-Length:
      - '3247'
      Content-Type:
      - application/octet-stream
      User-Agent:
      - azsdk-python-storage-blob/12.20.0 Python/3.9.19 (Windows-10-10.0.22631-SP0)
      x-ms-blob-type:
      - BlockBlob
      x-ms-date:
<<<<<<< HEAD
      - Thu, 15 Aug 2024 22:13:23 GMT
      x-ms-version:
      - '2024-05-04'
    method: PUT
    uri: https://mystorage.blob.core.windows.net/job-00000000-0000-0000-0000-000000000001/inputData?sv=PLACEHOLDER&ss=b&srt=co&spr=https&st=2024-08-15T22%3A13%3A23Z&se=2050-01-01T00%3A00%3A00Z&sp=rwlac&sig=Ox4EP2hJoIVne4zVb7cy%2BhjLSzuLd%2FoqVqhbJ8QyT4g%3D
=======
      - Wed, 28 Aug 2024 21:54:02 GMT
      x-ms-version:
      - '2024-05-04'
    method: PUT
    uri: https://mystorage.blob.core.windows.net/job-00000000-0000-0000-0000-000000000001/inputData?sv=PLACEHOLDER&ss=b&srt=co&spr=https&st=2000-01-01T00%3A00%3A00Z&se=2050-01-01T00%3A00%3A00Z&sp=rwlac&sig=PLACEHOLDER
>>>>>>> b43e1017
  response:
    body:
      string: ''
    headers:
      content-length:
      - '0'
      x-ms-version:
      - '2024-05-04'
    status:
      code: 201
      message: Created
- request:
    body: 'b''{"id": "00000000-0000-0000-0000-000000000001", "name": "azure-quantum-dft-job",
      "providerId": "microsoft-elements", "target": "microsoft.dft", "itemType": "Job",
<<<<<<< HEAD
      "containerUri": "https://mystorage.blob.core.windows.net/job-00000000-0000-0000-0000-000000000001?sv=PLACEHOLDER&ss=b&srt=co&spr=https&st=2024-08-15T22%3A13%3A23Z&se=2050-01-01T00%3A00%3A00Z&sp=rwlac&sig=Ox4EP2hJoIVne4zVb7cy%2BhjLSzuLd%2FoqVqhbJ8QyT4g%3D",
=======
      "containerUri": "https://mystorage.blob.core.windows.net/job-00000000-0000-0000-0000-000000000001?sv=PLACEHOLDER&ss=b&srt=co&spr=https&st=2000-01-01T00%3A00%3A00Z&se=2050-01-01T00%3A00%3A00Z&sp=rwlac&sig=PLACEHOLDER",
>>>>>>> b43e1017
      "inputDataUri": "https://mystorage.blob.core.windows.net/job-00000000-0000-0000-0000-000000000001/inputData",
      "inputDataFormat": "microsoft.xyz.v1", "inputParams": {"tasks": [{"taskType":
      "invlidTask", "basisSet": {"name": "def2-svp", "cartesian": false}, "xcFunctional":
      {"name": "m06-2x", "gridLevel": 4}, "scf": {"method": "rks", "maxSteps": 100,
      "convergeThreshold": 1e-08}}]}, "outputDataFormat": "microsoft.dft-results.v1"}'''
    headers:
      Accept:
      - application/json
      Accept-Encoding:
      - gzip, deflate
      Connection:
      - keep-alive
      Content-Length:
<<<<<<< HEAD
      - '851'
=======
      - '812'
>>>>>>> b43e1017
      Content-Type:
      - application/json
      User-Agent:
      - azsdk-python-quantum/1.2.4 Python/3.9.19 (Windows-10-10.0.22631-SP0)
    method: PUT
    uri: https://eastus.quantum.azure.com/subscriptions/00000000-0000-0000-0000-000000000000/resourceGroups/myresourcegroup/providers/Microsoft.Quantum/workspaces/myworkspace/jobs/00000000-0000-0000-0000-000000000001?api-version=2022-09-12-preview&test-sequence-id=1
  response:
    body:
      string: '{"containerUri": "https://mystorage.blob.core.windows.net/job-00000000-0000-0000-0000-000000000001",
<<<<<<< HEAD
        "inputDataUri": "https://mystorage.blob.core.windows.net/job-00000000-0000-0000-0000-000000000001/inputData?sv=PLACEHOLDER&st=2024-08-15T22%3A13%3A24Z&se=2050-01-01T00%3A00%3A00Z&sr=b&sp=rcw&sig=PLACEHOLDER&ss=b&srt=co&spr=https&st=2024-08-15T22%3A13%3A23Z&se=2050-01-01T00%3A00%3A00Z&sp=rwlac&sig=Ox4EP2hJoIVne4zVb7cy%2BhjLSzuLd%2FoqVqhbJ8QyT4g%3D",
        "beginExecutionTime": null, "cancellationTime": null, "quantumComputingData":
        null, "errorData": null, "isCancelling": false, "tags": [], "name": "azure-quantum-dft-job",
        "id": "00000000-0000-0000-0000-000000000001", "providerId": "microsoft-elements",
        "target": "microsoft.dft", "creationTime": "2024-08-15T22:13:24.2019379+00:00",
=======
        "inputDataUri": "https://mystorage.blob.core.windows.net/job-00000000-0000-0000-0000-000000000001/inputData?sv=PLACEHOLDER&st=2000-01-01T00%3A00%3A00Z&se=2050-01-01T00%3A00%3A00Z&sr=b&sp=rcw&sig=PLACEHOLDER",
        "inputDataFormat": "microsoft.xyz.v1", "inputParams": {"tasks": [{"taskType":
        "invlidTask", "basisSet": {"name": "def2-svp", "cartesian": false}, "xcFunctional":
        {"name": "m06-2x", "gridLevel": 4}, "scf": {"method": "rks", "maxSteps": 100,
        "convergeThreshold": 1e-08}}]}, "metadata": null, "sessionId": null, "status":
        "Waiting", "jobType": "QuantumChemistry", "outputDataFormat": "microsoft.dft-results.v1",
        "outputDataUri": "https://mystorage.blob.core.windows.net:443/job-00000000-0000-0000-0000-000000000001/outputData?sv=PLACEHOLDER&ss=b&srt=co&spr=https&st=2000-01-01T00%3A00%3A00Z&se=2050-01-01T00%3A00%3A00Z&sp=rwlac&sig=PLACEHOLDER",
        "beginExecutionTime": null, "cancellationTime": null, "quantumComputingData":
        null, "errorData": null, "isCancelling": false, "tags": [], "name": "azure-quantum-dft-job",
        "id": "00000000-0000-0000-0000-000000000001", "providerId": "microsoft-elements",
        "target": "microsoft.dft", "creationTime": "2024-08-28T21:54:03.5386322+00:00",
>>>>>>> b43e1017
        "endExecutionTime": null, "costEstimate": null, "itemType": "Job"}'
    headers:
      connection:
      - keep-alive
      content-length:
<<<<<<< HEAD
      - '851'
=======
      - '1352'
>>>>>>> b43e1017
      content-type:
      - application/json; charset=utf-8
      transfer-encoding:
      - chunked
    status:
      code: 200
      message: OK
- request:
    body: null
    headers:
      Accept:
      - application/json
      Accept-Encoding:
      - gzip, deflate
      Connection:
      - keep-alive
      User-Agent:
      - azsdk-python-quantum/1.2.4 Python/3.9.19 (Windows-10-10.0.22631-SP0)
    method: GET
    uri: https://eastus.quantum.azure.com/subscriptions/00000000-0000-0000-0000-000000000000/resourceGroups/myresourcegroup/providers/Microsoft.Quantum/workspaces/myworkspace/jobs/00000000-0000-0000-0000-000000000001?api-version=2022-09-12-preview&test-sequence-id=1
  response:
    body:
<<<<<<< HEAD
      string: '{"containerUri": "https://mystorage.blob.core.windows.net/job-00000000-0000-0000-0000-000000000001?sv=PLACEHOLDER&st=2024-08-15T22%3A13%3A24Z&se=2050-01-01T00%3A00%3A00Z&sr=c&sp=rcwl&sig=PLACEHOLDER&st=2024-08-15T22%3A13%3A24Z&se=2050-01-01T00%3A00%3A00Z&sr=b&sp=r&rscd=attachment%3B+filename%3Dazure-quantum-dft-job-00000000-0000-0000-0000-000000000001.input.json&sig=PLACEHOLDER&st=2024-08-15T22%3A13%3A24Z&se=2050-01-01T00%3A00%3A00Z&sr=b&sp=r&rscd=attachment%3B+filename%3Dazure-quantum-dft-job-00000000-0000-0000-0000-000000000001.output.json&sig=1gKvhiqA4nqk2xW8oQPHYo9xMGj%2F6GN0REBLTIVodBw%3D",
        "beginExecutionTime": null, "cancellationTime": null, "quantumComputingData":
        null, "errorData": null, "isCancelling": false, "tags": [], "name": "azure-quantum-dft-job",
        "id": "00000000-0000-0000-0000-000000000001", "providerId": "microsoft-elements",
        "target": "microsoft.dft", "creationTime": "2024-08-15T22:13:24.2019379+00:00",
=======
      string: '{"containerUri": "https://mystorage.blob.core.windows.net/job-00000000-0000-0000-0000-000000000001?sv=PLACEHOLDER&st=2000-01-01T00%3A00%3A00Z&se=2050-01-01T00%3A00%3A00Z&sr=c&sp=rcwl&sig=PLACEHOLDER",
        "inputDataUri": "https://mystorage.blob.core.windows.net/job-00000000-0000-0000-0000-000000000001/inputData?sv=PLACEHOLDER&st=2000-01-01T00%3A00%3A00Z&se=2050-01-01T00%3A00%3A00Z&sr=b&sp=r&rscd=attachment%3B+filename%3Dazure-quantum-dft-job-00000000-0000-0000-0000-000000000001.input.json&sig=PLACEHOLDER",
        "inputDataFormat": "microsoft.xyz.v1", "inputParams": {"tasks": [{"taskType":
        "invlidTask", "basisSet": {"name": "def2-svp", "cartesian": false}, "xcFunctional":
        {"name": "m06-2x", "gridLevel": 4}, "scf": {"method": "rks", "maxSteps": 100,
        "convergeThreshold": 1e-08}}]}, "metadata": null, "sessionId": null, "status":
        "Waiting", "jobType": "QuantumChemistry", "outputDataFormat": "microsoft.dft-results.v1",
        "outputDataUri": "https://mystorage.blob.core.windows.net/job-00000000-0000-0000-0000-000000000001/outputData?sv=PLACEHOLDER&st=2000-01-01T00%3A00%3A00Z&se=2050-01-01T00%3A00%3A00Z&sr=b&sp=r&rscd=attachment%3B+filename%3Dazure-quantum-dft-job-00000000-0000-0000-0000-000000000001.output.json&sig=PLACEHOLDER",
        "beginExecutionTime": null, "cancellationTime": null, "quantumComputingData":
        null, "errorData": null, "isCancelling": false, "tags": [], "name": "azure-quantum-dft-job",
        "id": "00000000-0000-0000-0000-000000000001", "providerId": "microsoft-elements",
        "target": "microsoft.dft", "creationTime": "2024-08-28T21:54:03.5386322+00:00",
>>>>>>> b43e1017
        "endExecutionTime": null, "costEstimate": null, "itemType": "Job"}'
    headers:
      connection:
      - keep-alive
      content-length:
<<<<<<< HEAD
      - '1002'
=======
      - '1626'
>>>>>>> b43e1017
      content-type:
      - application/json; charset=utf-8
      transfer-encoding:
      - chunked
    status:
      code: 200
      message: OK
- request:
    body: null
    headers:
      Accept:
      - application/json
      Accept-Encoding:
      - gzip, deflate
      Connection:
      - keep-alive
      User-Agent:
      - azsdk-python-quantum/1.2.4 Python/3.9.19 (Windows-10-10.0.22631-SP0)
    method: GET
    uri: https://eastus.quantum.azure.com/subscriptions/00000000-0000-0000-0000-000000000000/resourceGroups/myresourcegroup/providers/Microsoft.Quantum/workspaces/myworkspace/jobs/00000000-0000-0000-0000-000000000001?api-version=2022-09-12-preview&test-sequence-id=2
  response:
    body:
<<<<<<< HEAD
      string: '{"containerUri": "https://mystorage.blob.core.windows.net/job-00000000-0000-0000-0000-000000000001?sv=PLACEHOLDER&st=2024-08-15T22%3A13%3A24Z&se=2050-01-01T00%3A00%3A00Z&sr=c&sp=rcwl&sig=PLACEHOLDER&st=2024-08-15T22%3A13%3A24Z&se=2050-01-01T00%3A00%3A00Z&sr=b&sp=r&rscd=attachment%3B+filename%3Dazure-quantum-dft-job-00000000-0000-0000-0000-000000000001.input.json&sig=PLACEHOLDER&st=2024-08-15T22%3A13%3A24Z&se=2050-01-01T00%3A00%3A00Z&sr=b&sp=r&rscd=attachment%3B+filename%3Dazure-quantum-dft-job-00000000-0000-0000-0000-000000000001.output.json&sig=1gKvhiqA4nqk2xW8oQPHYo9xMGj%2F6GN0REBLTIVodBw%3D",
        "beginExecutionTime": null, "cancellationTime": null, "quantumComputingData":
        null, "errorData": null, "isCancelling": false, "tags": [], "name": "azure-quantum-dft-job",
        "id": "00000000-0000-0000-0000-000000000001", "providerId": "microsoft-elements",
        "target": "microsoft.dft", "creationTime": "2024-08-15T22:13:24.2019379+00:00",
=======
      string: '{"containerUri": "https://mystorage.blob.core.windows.net/job-00000000-0000-0000-0000-000000000001?sv=PLACEHOLDER&st=2000-01-01T00%3A00%3A00Z&se=2050-01-01T00%3A00%3A00Z&sr=c&sp=rcwl&sig=PLACEHOLDER",
        "inputDataUri": "https://mystorage.blob.core.windows.net/job-00000000-0000-0000-0000-000000000001/inputData?sv=PLACEHOLDER&st=2000-01-01T00%3A00%3A00Z&se=2050-01-01T00%3A00%3A00Z&sr=b&sp=r&rscd=attachment%3B+filename%3Dazure-quantum-dft-job-00000000-0000-0000-0000-000000000001.input.json&sig=PLACEHOLDER",
        "inputDataFormat": "microsoft.xyz.v1", "inputParams": {"tasks": [{"taskType":
        "invlidTask", "basisSet": {"name": "def2-svp", "cartesian": false}, "xcFunctional":
        {"name": "m06-2x", "gridLevel": 4}, "scf": {"method": "rks", "maxSteps": 100,
        "convergeThreshold": 1e-08}}]}, "metadata": null, "sessionId": null, "status":
        "Waiting", "jobType": "QuantumChemistry", "outputDataFormat": "microsoft.dft-results.v1",
        "outputDataUri": "https://mystorage.blob.core.windows.net/job-00000000-0000-0000-0000-000000000001/outputData?sv=PLACEHOLDER&st=2000-01-01T00%3A00%3A00Z&se=2050-01-01T00%3A00%3A00Z&sr=b&sp=r&rscd=attachment%3B+filename%3Dazure-quantum-dft-job-00000000-0000-0000-0000-000000000001.output.json&sig=PLACEHOLDER",
        "beginExecutionTime": null, "cancellationTime": null, "quantumComputingData":
        null, "errorData": null, "isCancelling": false, "tags": [], "name": "azure-quantum-dft-job",
        "id": "00000000-0000-0000-0000-000000000001", "providerId": "microsoft-elements",
        "target": "microsoft.dft", "creationTime": "2024-08-28T21:54:03.5386322+00:00",
>>>>>>> b43e1017
        "endExecutionTime": null, "costEstimate": null, "itemType": "Job"}'
    headers:
      connection:
      - keep-alive
      content-length:
<<<<<<< HEAD
      - '1002'
=======
      - '1626'
>>>>>>> b43e1017
      content-type:
      - application/json; charset=utf-8
      transfer-encoding:
      - chunked
    status:
      code: 200
      message: OK
- request:
    body: null
    headers:
      Accept:
      - application/json
      Accept-Encoding:
      - gzip, deflate
      Connection:
      - keep-alive
      User-Agent:
      - azsdk-python-quantum/1.2.4 Python/3.9.19 (Windows-10-10.0.22631-SP0)
    method: GET
    uri: https://eastus.quantum.azure.com/subscriptions/00000000-0000-0000-0000-000000000000/resourceGroups/myresourcegroup/providers/Microsoft.Quantum/workspaces/myworkspace/jobs/00000000-0000-0000-0000-000000000001?api-version=2022-09-12-preview&test-sequence-id=3
  response:
    body:
<<<<<<< HEAD
      string: '{"containerUri": "https://mystorage.blob.core.windows.net/job-00000000-0000-0000-0000-000000000001?sv=PLACEHOLDER&st=2024-08-15T22%3A13%3A24Z&se=2050-01-01T00%3A00%3A00Z&sr=c&sp=rcwl&sig=PLACEHOLDER&st=2024-08-15T22%3A13%3A24Z&se=2050-01-01T00%3A00%3A00Z&sr=b&sp=r&rscd=attachment%3B+filename%3Dazure-quantum-dft-job-00000000-0000-0000-0000-000000000001.input.json&sig=PLACEHOLDER&st=2024-08-15T22%3A13%3A24Z&se=2050-01-01T00%3A00%3A00Z&sr=b&sp=r&rscd=attachment%3B+filename%3Dazure-quantum-dft-job-00000000-0000-0000-0000-000000000001.output.json&sig=1gKvhiqA4nqk2xW8oQPHYo9xMGj%2F6GN0REBLTIVodBw%3D",
        "beginExecutionTime": null, "cancellationTime": null, "quantumComputingData":
        null, "errorData": null, "isCancelling": false, "tags": [], "name": "azure-quantum-dft-job",
        "id": "00000000-0000-0000-0000-000000000001", "providerId": "microsoft-elements",
        "target": "microsoft.dft", "creationTime": "2024-08-15T22:13:24.2019379+00:00",
=======
      string: '{"containerUri": "https://mystorage.blob.core.windows.net/job-00000000-0000-0000-0000-000000000001?sv=PLACEHOLDER&st=2000-01-01T00%3A00%3A00Z&se=2050-01-01T00%3A00%3A00Z&sr=c&sp=rcwl&sig=PLACEHOLDER",
        "inputDataUri": "https://mystorage.blob.core.windows.net/job-00000000-0000-0000-0000-000000000001/inputData?sv=PLACEHOLDER&st=2000-01-01T00%3A00%3A00Z&se=2050-01-01T00%3A00%3A00Z&sr=b&sp=r&rscd=attachment%3B+filename%3Dazure-quantum-dft-job-00000000-0000-0000-0000-000000000001.input.json&sig=PLACEHOLDER",
        "inputDataFormat": "microsoft.xyz.v1", "inputParams": {"tasks": [{"taskType":
        "invlidTask", "basisSet": {"name": "def2-svp", "cartesian": false}, "xcFunctional":
        {"name": "m06-2x", "gridLevel": 4}, "scf": {"method": "rks", "maxSteps": 100,
        "convergeThreshold": 1e-08}}]}, "metadata": null, "sessionId": null, "status":
        "Waiting", "jobType": "QuantumChemistry", "outputDataFormat": "microsoft.dft-results.v1",
        "outputDataUri": "https://mystorage.blob.core.windows.net/job-00000000-0000-0000-0000-000000000001/outputData?sv=PLACEHOLDER&st=2000-01-01T00%3A00%3A00Z&se=2050-01-01T00%3A00%3A00Z&sr=b&sp=r&rscd=attachment%3B+filename%3Dazure-quantum-dft-job-00000000-0000-0000-0000-000000000001.output.json&sig=PLACEHOLDER",
        "beginExecutionTime": null, "cancellationTime": null, "quantumComputingData":
        null, "errorData": null, "isCancelling": false, "tags": [], "name": "azure-quantum-dft-job",
        "id": "00000000-0000-0000-0000-000000000001", "providerId": "microsoft-elements",
        "target": "microsoft.dft", "creationTime": "2024-08-28T21:54:03.5386322+00:00",
>>>>>>> b43e1017
        "endExecutionTime": null, "costEstimate": null, "itemType": "Job"}'
    headers:
      connection:
      - keep-alive
      content-length:
<<<<<<< HEAD
      - '1002'
=======
      - '1626'
>>>>>>> b43e1017
      content-type:
      - application/json; charset=utf-8
      transfer-encoding:
      - chunked
    status:
      code: 200
      message: OK
- request:
    body: null
    headers:
      Accept:
      - application/json
      Accept-Encoding:
      - gzip, deflate
      Connection:
      - keep-alive
      User-Agent:
      - azsdk-python-quantum/1.2.4 Python/3.9.19 (Windows-10-10.0.22631-SP0)
    method: GET
    uri: https://eastus.quantum.azure.com/subscriptions/00000000-0000-0000-0000-000000000000/resourceGroups/myresourcegroup/providers/Microsoft.Quantum/workspaces/myworkspace/jobs/00000000-0000-0000-0000-000000000001?api-version=2022-09-12-preview&test-sequence-id=4
  response:
    body:
<<<<<<< HEAD
      string: '{"containerUri": "https://mystorage.blob.core.windows.net/job-00000000-0000-0000-0000-000000000001?sv=PLACEHOLDER&st=2024-08-15T22%3A13%3A25Z&se=2050-01-01T00%3A00%3A00Z&sr=c&sp=rcwl&sig=PLACEHOLDER&st=2024-08-15T22%3A13%3A25Z&se=2050-01-01T00%3A00%3A00Z&sr=b&sp=r&rscd=attachment%3B+filename%3Dazure-quantum-dft-job-00000000-0000-0000-0000-000000000001.input.json&sig=PLACEHOLDER&st=2024-08-15T22%3A13%3A25Z&se=2050-01-01T00%3A00%3A00Z&sr=b&sp=r&rscd=attachment%3B+filename%3Dazure-quantum-dft-job-00000000-0000-0000-0000-000000000001.output.json&sig=sUMNuRK7obIEpR6W1%2FSP4ggykjxCWAtaqK7cSlDyRHs%3D",
        "beginExecutionTime": null, "cancellationTime": null, "quantumComputingData":
        null, "errorData": null, "isCancelling": false, "tags": [], "name": "azure-quantum-dft-job",
        "id": "00000000-0000-0000-0000-000000000001", "providerId": "microsoft-elements",
        "target": "microsoft.dft", "creationTime": "2024-08-15T22:13:24.2019379+00:00",
=======
      string: '{"containerUri": "https://mystorage.blob.core.windows.net/job-00000000-0000-0000-0000-000000000001?sv=PLACEHOLDER&st=2000-01-01T00%3A00%3A00Z&se=2050-01-01T00%3A00%3A00Z&sr=c&sp=rcwl&sig=PLACEHOLDER",
        "inputDataUri": "https://mystorage.blob.core.windows.net/job-00000000-0000-0000-0000-000000000001/inputData?sv=PLACEHOLDER&st=2000-01-01T00%3A00%3A00Z&se=2050-01-01T00%3A00%3A00Z&sr=b&sp=r&rscd=attachment%3B+filename%3Dazure-quantum-dft-job-00000000-0000-0000-0000-000000000001.input.json&sig=PLACEHOLDER",
        "inputDataFormat": "microsoft.xyz.v1", "inputParams": {"tasks": [{"taskType":
        "invlidTask", "basisSet": {"name": "def2-svp", "cartesian": false}, "xcFunctional":
        {"name": "m06-2x", "gridLevel": 4}, "scf": {"method": "rks", "maxSteps": 100,
        "convergeThreshold": 1e-08}}]}, "metadata": null, "sessionId": null, "status":
        "Waiting", "jobType": "QuantumChemistry", "outputDataFormat": "microsoft.dft-results.v1",
        "outputDataUri": "https://mystorage.blob.core.windows.net/job-00000000-0000-0000-0000-000000000001/outputData?sv=PLACEHOLDER&st=2000-01-01T00%3A00%3A00Z&se=2050-01-01T00%3A00%3A00Z&sr=b&sp=r&rscd=attachment%3B+filename%3Dazure-quantum-dft-job-00000000-0000-0000-0000-000000000001.output.json&sig=PLACEHOLDER",
        "beginExecutionTime": null, "cancellationTime": null, "quantumComputingData":
        null, "errorData": null, "isCancelling": false, "tags": [], "name": "azure-quantum-dft-job",
        "id": "00000000-0000-0000-0000-000000000001", "providerId": "microsoft-elements",
        "target": "microsoft.dft", "creationTime": "2024-08-28T21:54:03.5386322+00:00",
>>>>>>> b43e1017
        "endExecutionTime": null, "costEstimate": null, "itemType": "Job"}'
    headers:
      connection:
      - keep-alive
      content-length:
<<<<<<< HEAD
      - '1002'
=======
      - '1626'
>>>>>>> b43e1017
      content-type:
      - application/json; charset=utf-8
      transfer-encoding:
      - chunked
    status:
      code: 200
      message: OK
- request:
    body: null
    headers:
      Accept:
      - application/json
      Accept-Encoding:
      - gzip, deflate
      Connection:
      - keep-alive
      User-Agent:
      - azsdk-python-quantum/1.2.4 Python/3.9.19 (Windows-10-10.0.22631-SP0)
    method: GET
    uri: https://eastus.quantum.azure.com/subscriptions/00000000-0000-0000-0000-000000000000/resourceGroups/myresourcegroup/providers/Microsoft.Quantum/workspaces/myworkspace/jobs/00000000-0000-0000-0000-000000000001?api-version=2022-09-12-preview&test-sequence-id=5
  response:
    body:
<<<<<<< HEAD
      string: '{"containerUri": "https://mystorage.blob.core.windows.net/job-00000000-0000-0000-0000-000000000001?sv=PLACEHOLDER&st=2024-08-15T22%3A13%3A26Z&se=2050-01-01T00%3A00%3A00Z&sr=c&sp=rcwl&sig=PLACEHOLDER&st=2024-08-15T22%3A13%3A26Z&se=2050-01-01T00%3A00%3A00Z&sr=b&sp=r&rscd=attachment%3B+filename%3Dazure-quantum-dft-job-00000000-0000-0000-0000-000000000001.input.json&sig=PLACEHOLDER&st=2024-08-15T22%3A13%3A26Z&se=2050-01-01T00%3A00%3A00Z&sr=b&sp=r&rscd=attachment%3B+filename%3Dazure-quantum-dft-job-00000000-0000-0000-0000-000000000001.output.json&sig=5aQ%2Fq0yRjtLUgAI0B9r2TauB1DRfCg2DGQ8ymQBmVmM%3D",
        "beginExecutionTime": null, "cancellationTime": null, "quantumComputingData":
        null, "errorData": null, "isCancelling": false, "tags": [], "name": "azure-quantum-dft-job",
        "id": "00000000-0000-0000-0000-000000000001", "providerId": "microsoft-elements",
        "target": "microsoft.dft", "creationTime": "2024-08-15T22:13:24.2019379+00:00",
        "endExecutionTime": null, "costEstimate": null, "itemType": "Job"}'
    headers:
      connection:
      - keep-alive
      content-length:
      - '1002'
      content-type:
      - application/json; charset=utf-8
      transfer-encoding:
      - chunked
    status:
      code: 200
      message: OK
- request:
    body: null
    headers:
      Accept:
      - application/json
      Accept-Encoding:
      - gzip, deflate
      Connection:
      - keep-alive
      User-Agent:
      - azsdk-python-quantum/1.2.4 Python/3.9.19 (Windows-10-10.0.22631-SP0)
    method: GET
    uri: https://eastus.quantum.azure.com/subscriptions/00000000-0000-0000-0000-000000000000/resourceGroups/myresourcegroup/providers/Microsoft.Quantum/workspaces/myworkspace/jobs/00000000-0000-0000-0000-000000000001?api-version=2022-09-12-preview&test-sequence-id=6
  response:
    body:
      string: '{"containerUri": "https://mystorage.blob.core.windows.net/job-00000000-0000-0000-0000-000000000001?sv=PLACEHOLDER&st=2024-08-15T22%3A13%3A27Z&se=2050-01-01T00%3A00%3A00Z&sr=c&sp=rcwl&sig=PLACEHOLDER&st=2024-08-15T22%3A13%3A27Z&se=2050-01-01T00%3A00%3A00Z&sr=b&sp=r&rscd=attachment%3B+filename%3Dazure-quantum-dft-job-00000000-0000-0000-0000-000000000001.input.json&sig=PLACEHOLDER&st=2024-08-15T22%3A13%3A27Z&se=2050-01-01T00%3A00%3A00Z&sr=b&sp=r&rscd=attachment%3B+filename%3Dazure-quantum-dft-job-00000000-0000-0000-0000-000000000001.output.json&sig=rbOz%2B4Ae7CNK3goUR%2BcvqK07w%2FpRHp%2BWLpKknkXEW8Q%3D",
        "beginExecutionTime": "2024-08-15T22:13:24.6971311Z", "cancellationTime":
=======
      string: '{"containerUri": "https://mystorage.blob.core.windows.net/job-00000000-0000-0000-0000-000000000001?sv=PLACEHOLDER&st=2000-01-01T00%3A00%3A00Z&se=2050-01-01T00%3A00%3A00Z&sr=c&sp=rcwl&sig=PLACEHOLDER",
        "inputDataUri": "https://mystorage.blob.core.windows.net/job-00000000-0000-0000-0000-000000000001/inputData?sv=PLACEHOLDER&st=2000-01-01T00%3A00%3A00Z&se=2050-01-01T00%3A00%3A00Z&sr=b&sp=r&rscd=attachment%3B+filename%3Dazure-quantum-dft-job-00000000-0000-0000-0000-000000000001.input.json&sig=PLACEHOLDER",
        "inputDataFormat": "microsoft.xyz.v1", "inputParams": {"tasks": [{"taskType":
        "invlidTask", "basisSet": {"name": "def2-svp", "cartesian": false}, "xcFunctional":
        {"name": "m06-2x", "gridLevel": 4}, "scf": {"method": "rks", "maxSteps": 100,
        "convergeThreshold": 1e-08}}]}, "metadata": null, "sessionId": null, "status":
        "Failed", "jobType": "QuantumChemistry", "outputDataFormat": "microsoft.dft-results.v1",
        "outputDataUri": "https://mystorage.blob.core.windows.net/job-00000000-0000-0000-0000-000000000001/rawOutputData?sv=PLACEHOLDER&st=2000-01-01T00%3A00%3A00Z&se=2050-01-01T00%3A00%3A00Z&sr=b&sp=r&rscd=attachment%3B+filename%3Dazure-quantum-dft-job-00000000-0000-0000-0000-000000000001.output.json&sig=PLACEHOLDER",
        "beginExecutionTime": "2024-08-28T21:54:04.0342307Z", "cancellationTime":
>>>>>>> b43e1017
        null, "quantumComputingData": null, "errorData": {"code": "InvalidInputData",
        "message": "Invalid job params.\nValue \"invlidTask\" is not defined in enum.
        Path: tasks[0].taskType."}, "isCancelling": false, "tags": [], "name": "azure-quantum-dft-job",
        "id": "00000000-0000-0000-0000-000000000001", "providerId": "microsoft-elements",
<<<<<<< HEAD
        "target": "microsoft.dft", "creationTime": "2024-08-15T22:13:24.2019379+00:00",
        "endExecutionTime": "2024-08-15T22:13:24.6971311Z", "costEstimate": null,
=======
        "target": "microsoft.dft", "creationTime": "2024-08-28T21:54:03.5386322+00:00",
        "endExecutionTime": "2024-08-28T21:54:04.0342307Z", "costEstimate": null,
>>>>>>> b43e1017
        "itemType": "Job"}'
    headers:
      connection:
      - keep-alive
      content-length:
<<<<<<< HEAD
      - '1189'
=======
      - '1809'
>>>>>>> b43e1017
      content-type:
      - application/json; charset=utf-8
      transfer-encoding:
      - chunked
    status:
      code: 200
      message: OK
- request:
    body: null
    headers:
      Accept:
      - application/json
      Accept-Encoding:
      - gzip, deflate
      Connection:
      - keep-alive
      User-Agent:
      - azsdk-python-quantum/1.2.4 Python/3.9.19 (Windows-10-10.0.22631-SP0)
    method: GET
    uri: https://eastus.quantum.azure.com/subscriptions/00000000-0000-0000-0000-000000000000/resourceGroups/myresourcegroup/providers/Microsoft.Quantum/workspaces/myworkspace/jobs/00000000-0000-0000-0000-000000000001?api-version=2022-09-12-preview&test-sequence-id=7
  response:
    body:
<<<<<<< HEAD
      string: '{"containerUri": "https://mystorage.blob.core.windows.net/job-00000000-0000-0000-0000-000000000001?sv=PLACEHOLDER&st=2024-08-15T22%3A13%3A27Z&se=2050-01-01T00%3A00%3A00Z&sr=c&sp=rcwl&sig=PLACEHOLDER&st=2024-08-15T22%3A13%3A27Z&se=2050-01-01T00%3A00%3A00Z&sr=b&sp=r&rscd=attachment%3B+filename%3Dazure-quantum-dft-job-00000000-0000-0000-0000-000000000001.input.json&sig=PLACEHOLDER&st=2024-08-15T22%3A13%3A27Z&se=2050-01-01T00%3A00%3A00Z&sr=b&sp=r&rscd=attachment%3B+filename%3Dazure-quantum-dft-job-00000000-0000-0000-0000-000000000001.output.json&sig=rbOz%2B4Ae7CNK3goUR%2BcvqK07w%2FpRHp%2BWLpKknkXEW8Q%3D",
        "beginExecutionTime": "2024-08-15T22:13:24.6971311Z", "cancellationTime":
=======
      string: '{"containerUri": "https://mystorage.blob.core.windows.net/job-00000000-0000-0000-0000-000000000001?sv=PLACEHOLDER&st=2000-01-01T00%3A00%3A00Z&se=2050-01-01T00%3A00%3A00Z&sr=c&sp=rcwl&sig=PLACEHOLDER",
        "inputDataUri": "https://mystorage.blob.core.windows.net/job-00000000-0000-0000-0000-000000000001/inputData?sv=PLACEHOLDER&st=2000-01-01T00%3A00%3A00Z&se=2050-01-01T00%3A00%3A00Z&sr=b&sp=r&rscd=attachment%3B+filename%3Dazure-quantum-dft-job-00000000-0000-0000-0000-000000000001.input.json&sig=PLACEHOLDER",
        "inputDataFormat": "microsoft.xyz.v1", "inputParams": {"tasks": [{"taskType":
        "invlidTask", "basisSet": {"name": "def2-svp", "cartesian": false}, "xcFunctional":
        {"name": "m06-2x", "gridLevel": 4}, "scf": {"method": "rks", "maxSteps": 100,
        "convergeThreshold": 1e-08}}]}, "metadata": null, "sessionId": null, "status":
        "Failed", "jobType": "QuantumChemistry", "outputDataFormat": "microsoft.dft-results.v1",
        "outputDataUri": "https://mystorage.blob.core.windows.net/job-00000000-0000-0000-0000-000000000001/rawOutputData?sv=PLACEHOLDER&st=2000-01-01T00%3A00%3A00Z&se=2050-01-01T00%3A00%3A00Z&sr=b&sp=r&rscd=attachment%3B+filename%3Dazure-quantum-dft-job-00000000-0000-0000-0000-000000000001.output.json&sig=PLACEHOLDER",
        "beginExecutionTime": "2024-08-28T21:54:04.0342307Z", "cancellationTime":
>>>>>>> b43e1017
        null, "quantumComputingData": null, "errorData": {"code": "InvalidInputData",
        "message": "Invalid job params.\nValue \"invlidTask\" is not defined in enum.
        Path: tasks[0].taskType."}, "isCancelling": false, "tags": [], "name": "azure-quantum-dft-job",
        "id": "00000000-0000-0000-0000-000000000001", "providerId": "microsoft-elements",
<<<<<<< HEAD
        "target": "microsoft.dft", "creationTime": "2024-08-15T22:13:24.2019379+00:00",
        "endExecutionTime": "2024-08-15T22:13:24.6971311Z", "costEstimate": null,
=======
        "target": "microsoft.dft", "creationTime": "2024-08-28T21:54:03.5386322+00:00",
        "endExecutionTime": "2024-08-28T21:54:04.0342307Z", "costEstimate": null,
>>>>>>> b43e1017
        "itemType": "Job"}'
    headers:
      connection:
      - keep-alive
      content-length:
<<<<<<< HEAD
      - '1189'
=======
      - '1809'
>>>>>>> b43e1017
      content-type:
      - application/json; charset=utf-8
      transfer-encoding:
      - chunked
    status:
      code: 200
      message: OK
- request:
    body: null
    headers:
      Accept:
      - application/xml
      Accept-Encoding:
      - gzip, deflate
      Connection:
      - keep-alive
      User-Agent:
      - azsdk-python-storage-blob/12.20.0 Python/3.9.19 (Windows-10-10.0.22631-SP0)
      x-ms-date:
<<<<<<< HEAD
      - Thu, 15 Aug 2024 22:13:26 GMT
      x-ms-version:
      - '2024-05-04'
    method: HEAD
    uri: https://mystorage.blob.core.windows.net/job-00000000-0000-0000-0000-000000000001/rawOutputData?sv=PLACEHOLDER&st=2024-08-15T22%3A13%3A27Z&se=2050-01-01T00%3A00%3A00Z&sr=b&sp=r&rscd=attachment%3B%20filename%3Dazure-quantum-dft-job-00000000-0000-0000-0000-000000000001.output.json&sig=rbOz%2B4Ae7CNK3goUR%2BcvqK07w%2FpRHp%2BWLpKknkXEW8Q%3D
=======
      - Wed, 28 Aug 2024 21:54:04 GMT
      x-ms-version:
      - '2024-05-04'
    method: HEAD
    uri: https://mystorage.blob.core.windows.net/job-00000000-0000-0000-0000-000000000001/rawOutputData?sv=PLACEHOLDER&st=2000-01-01T00%3A00%3A00Z&se=2050-01-01T00%3A00%3A00Z&sr=b&sp=r&rscd=attachment%3B%20filename%3Dazure-quantum-dft-job-00000000-0000-0000-0000-000000000001.output.json&sig=PLACEHOLDER
>>>>>>> b43e1017
  response:
    body:
      string: ''
    headers:
      accept-ranges:
      - bytes
      content-length:
      - '0'
      content-type:
      - application/octet-stream
      x-ms-blob-type:
      - BlockBlob
      x-ms-creation-time:
<<<<<<< HEAD
      - Thu, 15 Aug 2024 22:13:24 GMT
=======
      - Wed, 28 Aug 2024 21:54:03 GMT
>>>>>>> b43e1017
      x-ms-lease-state:
      - available
      x-ms-lease-status:
      - unlocked
      x-ms-server-encrypted:
      - 'true'
      x-ms-version:
      - '2024-05-04'
    status:
      code: 200
      message: OK
version: 1<|MERGE_RESOLUTION|>--- conflicted
+++ resolved
@@ -63,22 +63,13 @@
       x-client-sku:
       - MSAL.Python
       x-client-ver:
-<<<<<<< HEAD
-      - 1.29.0
-=======
       - 1.30.0
->>>>>>> b43e1017
     method: POST
     uri: https://login.microsoftonline.com/00000000-0000-0000-0000-000000000000/oauth2/v2.0/token
   response:
     body:
-<<<<<<< HEAD
-      string: '{"token_type": "Bearer", "expires_in": 1755296001, "ext_expires_in":
-        1755296001, "refresh_in": 31536000, "access_token": "PLACEHOLDER"}'
-=======
       string: '{"token_type": "Bearer", "expires_in": 1756418041, "ext_expires_in":
         1756418041, "refresh_in": 31536000, "access_token": "PLACEHOLDER"}'
->>>>>>> b43e1017
     headers:
       content-length:
       - '135'
@@ -105,37 +96,6 @@
       string: '{"value": [{"id": "microsoft-elements", "currentAvailability": "Available",
         "targets": [{"id": "microsoft.dft", "currentAvailability": "Available", "averageQueueTime":
         0, "statusPage": null}]}, {"id": "ionq", "currentAvailability": "Degraded",
-<<<<<<< HEAD
-        "targets": [{"id": "ionq.qpu", "currentAvailability": "Available", "averageQueueTime":
-        1328729, "statusPage": "https://status.ionq.co"}, {"id": "ionq.qpu.aria-1",
-        "currentAvailability": "Unavailable", "averageQueueTime": 2212405, "statusPage":
-        "https://status.ionq.co"}, {"id": "ionq.qpu.aria-2", "currentAvailability":
-        "Available", "averageQueueTime": 1604244, "statusPage": "https://status.ionq.co"},
-        {"id": "ionq.simulator", "currentAvailability": "Available", "averageQueueTime":
-        530, "statusPage": "https://status.ionq.co"}]}, {"id": "microsoft-qc", "currentAvailability":
-        "Available", "targets": [{"id": "microsoft.estimator", "currentAvailability":
-        "Available", "averageQueueTime": 0, "statusPage": null}]}, {"id": "pasqal",
-        "currentAvailability": "Available", "targets": [{"id": "pasqal.sim.emu-tn",
-        "currentAvailability": "Available", "averageQueueTime": 273, "statusPage":
-        "https://pasqal.com"}, {"id": "pasqal.qpu.fresnel", "currentAvailability":
-        "Available", "averageQueueTime": 103193, "statusPage": "https://pasqal.com"}]},
-        {"id": "quantinuum", "currentAvailability": "Degraded", "targets": [{"id":
-        "quantinuum.qpu.h1-1", "currentAvailability": "Degraded", "averageQueueTime":
-        0, "statusPage": "https://www.quantinuum.com/hardware/h1"}, {"id": "quantinuum.sim.h1-1sc",
-        "currentAvailability": "Available", "averageQueueTime": 4, "statusPage": "https://www.quantinuum.com/hardware/h1"},
-        {"id": "quantinuum.sim.h1-1e", "currentAvailability": "Available", "averageQueueTime":
-        1458, "statusPage": "https://www.quantinuum.com/hardware/h1"}, {"id": "quantinuum.qpu.h2-1",
-        "currentAvailability": "Degraded", "averageQueueTime": 0, "statusPage": "https://www.quantinuum.com/hardware/h2"},
-        {"id": "quantinuum.sim.h2-1sc", "currentAvailability": "Available", "averageQueueTime":
-        1, "statusPage": "https://www.quantinuum.com/hardware/h2"}, {"id": "quantinuum.sim.h2-1e",
-        "currentAvailability": "Available", "averageQueueTime": 1767318, "statusPage":
-        "https://www.quantinuum.com/hardware/h2"}, {"id": "quantinuum.sim.h1-1sc-preview",
-        "currentAvailability": "Available", "averageQueueTime": 4, "statusPage": "https://www.quantinuum.com/hardware/h1"},
-        {"id": "quantinuum.sim.h1-1e-preview", "currentAvailability": "Available",
-        "averageQueueTime": 1458, "statusPage": "https://www.quantinuum.com/hardware/h1"},
-        {"id": "quantinuum.sim.h1-2e-preview", "currentAvailability": "Available",
-        "averageQueueTime": 838, "statusPage": "https://www.quantinuum.com/hardware/h1"},
-=======
         "targets": [{"id": "ionq.qpu", "currentAvailability": "Unavailable", "averageQueueTime":
         0, "statusPage": null}, {"id": "ionq.qpu.aria-1", "currentAvailability": "Available",
         "averageQueueTime": 135965, "statusPage": "https://status.ionq.co"}, {"id":
@@ -164,7 +124,6 @@
         "averageQueueTime": 4253, "statusPage": "https://www.quantinuum.com/hardware/h1"},
         {"id": "quantinuum.sim.h1-2e-preview", "currentAvailability": "Available",
         "averageQueueTime": 9348, "statusPage": "https://www.quantinuum.com/hardware/h1"},
->>>>>>> b43e1017
         {"id": "quantinuum.qpu.h1-1-preview", "currentAvailability": "Degraded", "averageQueueTime":
         0, "statusPage": "https://www.quantinuum.com/hardware/h1"}]}, {"id": "rigetti",
         "currentAvailability": "Available", "targets": [{"id": "rigetti.sim.qvm",
@@ -194,11 +153,7 @@
       connection:
       - keep-alive
       content-length:
-<<<<<<< HEAD
-      - '4781'
-=======
       - '4740'
->>>>>>> b43e1017
       content-type:
       - application/json; charset=utf-8
       transfer-encoding:
@@ -270,22 +225,13 @@
       x-client-sku:
       - MSAL.Python
       x-client-ver:
-<<<<<<< HEAD
-      - 1.29.0
-=======
       - 1.30.0
->>>>>>> b43e1017
     method: POST
     uri: https://login.microsoftonline.com/00000000-0000-0000-0000-000000000000/oauth2/v2.0/token
   response:
     body:
-<<<<<<< HEAD
-      string: '{"token_type": "Bearer", "expires_in": 1755296002, "ext_expires_in":
-        1755296002, "refresh_in": 31536000, "access_token": "PLACEHOLDER"}'
-=======
       string: '{"token_type": "Bearer", "expires_in": 1756418041, "ext_expires_in":
         1756418041, "refresh_in": 31536000, "access_token": "PLACEHOLDER"}'
->>>>>>> b43e1017
     headers:
       content-length:
       - '135'
@@ -313,20 +259,12 @@
     uri: https://eastus.quantum.azure.com/subscriptions/00000000-0000-0000-0000-000000000000/resourceGroups/myresourcegroup/providers/Microsoft.Quantum/workspaces/myworkspace/storage/sasUri?api-version=2022-09-12-preview&test-sequence-id=1
   response:
     body:
-<<<<<<< HEAD
-      string: '{"sasUri": "https://mystorage.blob.core.windows.net/job-00000000-0000-0000-0000-000000000001?sv=PLACEHOLDER&ss=b&srt=co&spr=https&st=2024-08-15T22%3A13%3A23Z&se=2050-01-01T00%3A00%3A00Z&sp=rwlac&sig=Ox4EP2hJoIVne4zVb7cy%2BhjLSzuLd%2FoqVqhbJ8QyT4g%3D"}'
-=======
       string: '{"sasUri": "https://mystorage.blob.core.windows.net/job-00000000-0000-0000-0000-000000000001?sv=PLACEHOLDER&ss=b&srt=co&spr=https&st=2000-01-01T00%3A00%3A00Z&se=2050-01-01T00%3A00%3A00Z&sp=rwlac&sig=PLACEHOLDER"}'
->>>>>>> b43e1017
-    headers:
-      connection:
-      - keep-alive
-      content-length:
-<<<<<<< HEAD
-      - '251'
-=======
+    headers:
+      connection:
+      - keep-alive
+      content-length:
       - '212'
->>>>>>> b43e1017
       content-type:
       - application/json; charset=utf-8
       transfer-encoding:
@@ -346,17 +284,6 @@
       User-Agent:
       - azsdk-python-storage-blob/12.20.0 Python/3.9.19 (Windows-10-10.0.22631-SP0)
       x-ms-date:
-<<<<<<< HEAD
-      - Thu, 15 Aug 2024 22:13:22 GMT
-      x-ms-version:
-      - '2024-05-04'
-    method: GET
-    uri: https://mystorage.blob.core.windows.net/job-00000000-0000-0000-0000-000000000001?restype=container&sv=PLACEHOLDER&ss=b&srt=co&spr=https&st=2024-08-15T22%3A13%3A23Z&se=2050-01-01T00%3A00%3A00Z&sp=rwlac&sig=Ox4EP2hJoIVne4zVb7cy%2BhjLSzuLd%2FoqVqhbJ8QyT4g%3D
-  response:
-    body:
-      string: "\uFEFF<?xml version=\"1.0\" encoding=\"utf-8\"?><Error><Code>ContainerNotFound</Code><Message>The
-        specified container does not exist.\nRequestId:a7d27154-f01e-0015-0160-ef54d9000000\nTime:2024-08-15T22:13:23.6966517Z</Message></Error>"
-=======
       - Wed, 28 Aug 2024 21:54:02 GMT
       x-ms-version:
       - '2024-05-04'
@@ -366,7 +293,6 @@
     body:
       string: "\uFEFF<?xml version=\"1.0\" encoding=\"utf-8\"?><Error><Code>ContainerNotFound</Code><Message>The
         specified container does not exist.\nRequestId:50f68648-501e-0033-7f94-f91cc1000000\nTime:2024-08-28T21:54:02.9884866Z</Message></Error>"
->>>>>>> b43e1017
     headers:
       content-length:
       - '223'
@@ -391,19 +317,11 @@
       User-Agent:
       - azsdk-python-storage-blob/12.20.0 Python/3.9.19 (Windows-10-10.0.22631-SP0)
       x-ms-date:
-<<<<<<< HEAD
-      - Thu, 15 Aug 2024 22:13:22 GMT
-      x-ms-version:
-      - '2024-05-04'
-    method: PUT
-    uri: https://mystorage.blob.core.windows.net/job-00000000-0000-0000-0000-000000000001?restype=container&sv=PLACEHOLDER&ss=b&srt=co&spr=https&st=2024-08-15T22%3A13%3A23Z&se=2050-01-01T00%3A00%3A00Z&sp=rwlac&sig=Ox4EP2hJoIVne4zVb7cy%2BhjLSzuLd%2FoqVqhbJ8QyT4g%3D
-=======
       - Wed, 28 Aug 2024 21:54:02 GMT
       x-ms-version:
       - '2024-05-04'
     method: PUT
     uri: https://mystorage.blob.core.windows.net/job-00000000-0000-0000-0000-000000000001?restype=container&sv=PLACEHOLDER&ss=b&srt=co&spr=https&st=2000-01-01T00%3A00%3A00Z&se=2050-01-01T00%3A00%3A00Z&sp=rwlac&sig=PLACEHOLDER
->>>>>>> b43e1017
   response:
     body:
       string: ''
@@ -427,19 +345,11 @@
       User-Agent:
       - azsdk-python-storage-blob/12.20.0 Python/3.9.19 (Windows-10-10.0.22631-SP0)
       x-ms-date:
-<<<<<<< HEAD
-      - Thu, 15 Aug 2024 22:13:23 GMT
-      x-ms-version:
-      - '2024-05-04'
-    method: GET
-    uri: https://mystorage.blob.core.windows.net/job-00000000-0000-0000-0000-000000000001?restype=container&sv=PLACEHOLDER&ss=b&srt=co&spr=https&st=2024-08-15T22%3A13%3A23Z&se=2050-01-01T00%3A00%3A00Z&sp=rwlac&sig=Ox4EP2hJoIVne4zVb7cy%2BhjLSzuLd%2FoqVqhbJ8QyT4g%3D
-=======
       - Wed, 28 Aug 2024 21:54:02 GMT
       x-ms-version:
       - '2024-05-04'
     method: GET
     uri: https://mystorage.blob.core.windows.net/job-00000000-0000-0000-0000-000000000001?restype=container&sv=PLACEHOLDER&ss=b&srt=co&spr=https&st=2000-01-01T00%3A00%3A00Z&se=2050-01-01T00%3A00%3A00Z&sp=rwlac&sig=PLACEHOLDER
->>>>>>> b43e1017
   response:
     body:
       string: ''
@@ -473,19 +383,11 @@
       x-ms-blob-type:
       - BlockBlob
       x-ms-date:
-<<<<<<< HEAD
-      - Thu, 15 Aug 2024 22:13:23 GMT
-      x-ms-version:
-      - '2024-05-04'
-    method: PUT
-    uri: https://mystorage.blob.core.windows.net/job-00000000-0000-0000-0000-000000000001/inputData?sv=PLACEHOLDER&ss=b&srt=co&spr=https&st=2024-08-15T22%3A13%3A23Z&se=2050-01-01T00%3A00%3A00Z&sp=rwlac&sig=Ox4EP2hJoIVne4zVb7cy%2BhjLSzuLd%2FoqVqhbJ8QyT4g%3D
-=======
       - Wed, 28 Aug 2024 21:54:02 GMT
       x-ms-version:
       - '2024-05-04'
     method: PUT
     uri: https://mystorage.blob.core.windows.net/job-00000000-0000-0000-0000-000000000001/inputData?sv=PLACEHOLDER&ss=b&srt=co&spr=https&st=2000-01-01T00%3A00%3A00Z&se=2050-01-01T00%3A00%3A00Z&sp=rwlac&sig=PLACEHOLDER
->>>>>>> b43e1017
   response:
     body:
       string: ''
@@ -500,11 +402,7 @@
 - request:
     body: 'b''{"id": "00000000-0000-0000-0000-000000000001", "name": "azure-quantum-dft-job",
       "providerId": "microsoft-elements", "target": "microsoft.dft", "itemType": "Job",
-<<<<<<< HEAD
-      "containerUri": "https://mystorage.blob.core.windows.net/job-00000000-0000-0000-0000-000000000001?sv=PLACEHOLDER&ss=b&srt=co&spr=https&st=2024-08-15T22%3A13%3A23Z&se=2050-01-01T00%3A00%3A00Z&sp=rwlac&sig=Ox4EP2hJoIVne4zVb7cy%2BhjLSzuLd%2FoqVqhbJ8QyT4g%3D",
-=======
       "containerUri": "https://mystorage.blob.core.windows.net/job-00000000-0000-0000-0000-000000000001?sv=PLACEHOLDER&ss=b&srt=co&spr=https&st=2000-01-01T00%3A00%3A00Z&se=2050-01-01T00%3A00%3A00Z&sp=rwlac&sig=PLACEHOLDER",
->>>>>>> b43e1017
       "inputDataUri": "https://mystorage.blob.core.windows.net/job-00000000-0000-0000-0000-000000000001/inputData",
       "inputDataFormat": "microsoft.xyz.v1", "inputParams": {"tasks": [{"taskType":
       "invlidTask", "basisSet": {"name": "def2-svp", "cartesian": false}, "xcFunctional":
@@ -518,11 +416,7 @@
       Connection:
       - keep-alive
       Content-Length:
-<<<<<<< HEAD
-      - '851'
-=======
       - '812'
->>>>>>> b43e1017
       Content-Type:
       - application/json
       User-Agent:
@@ -532,13 +426,6 @@
   response:
     body:
       string: '{"containerUri": "https://mystorage.blob.core.windows.net/job-00000000-0000-0000-0000-000000000001",
-<<<<<<< HEAD
-        "inputDataUri": "https://mystorage.blob.core.windows.net/job-00000000-0000-0000-0000-000000000001/inputData?sv=PLACEHOLDER&st=2024-08-15T22%3A13%3A24Z&se=2050-01-01T00%3A00%3A00Z&sr=b&sp=rcw&sig=PLACEHOLDER&ss=b&srt=co&spr=https&st=2024-08-15T22%3A13%3A23Z&se=2050-01-01T00%3A00%3A00Z&sp=rwlac&sig=Ox4EP2hJoIVne4zVb7cy%2BhjLSzuLd%2FoqVqhbJ8QyT4g%3D",
-        "beginExecutionTime": null, "cancellationTime": null, "quantumComputingData":
-        null, "errorData": null, "isCancelling": false, "tags": [], "name": "azure-quantum-dft-job",
-        "id": "00000000-0000-0000-0000-000000000001", "providerId": "microsoft-elements",
-        "target": "microsoft.dft", "creationTime": "2024-08-15T22:13:24.2019379+00:00",
-=======
         "inputDataUri": "https://mystorage.blob.core.windows.net/job-00000000-0000-0000-0000-000000000001/inputData?sv=PLACEHOLDER&st=2000-01-01T00%3A00%3A00Z&se=2050-01-01T00%3A00%3A00Z&sr=b&sp=rcw&sig=PLACEHOLDER",
         "inputDataFormat": "microsoft.xyz.v1", "inputParams": {"tasks": [{"taskType":
         "invlidTask", "basisSet": {"name": "def2-svp", "cartesian": false}, "xcFunctional":
@@ -550,17 +437,12 @@
         null, "errorData": null, "isCancelling": false, "tags": [], "name": "azure-quantum-dft-job",
         "id": "00000000-0000-0000-0000-000000000001", "providerId": "microsoft-elements",
         "target": "microsoft.dft", "creationTime": "2024-08-28T21:54:03.5386322+00:00",
->>>>>>> b43e1017
         "endExecutionTime": null, "costEstimate": null, "itemType": "Job"}'
     headers:
       connection:
       - keep-alive
       content-length:
-<<<<<<< HEAD
-      - '851'
-=======
       - '1352'
->>>>>>> b43e1017
       content-type:
       - application/json; charset=utf-8
       transfer-encoding:
@@ -583,13 +465,6 @@
     uri: https://eastus.quantum.azure.com/subscriptions/00000000-0000-0000-0000-000000000000/resourceGroups/myresourcegroup/providers/Microsoft.Quantum/workspaces/myworkspace/jobs/00000000-0000-0000-0000-000000000001?api-version=2022-09-12-preview&test-sequence-id=1
   response:
     body:
-<<<<<<< HEAD
-      string: '{"containerUri": "https://mystorage.blob.core.windows.net/job-00000000-0000-0000-0000-000000000001?sv=PLACEHOLDER&st=2024-08-15T22%3A13%3A24Z&se=2050-01-01T00%3A00%3A00Z&sr=c&sp=rcwl&sig=PLACEHOLDER&st=2024-08-15T22%3A13%3A24Z&se=2050-01-01T00%3A00%3A00Z&sr=b&sp=r&rscd=attachment%3B+filename%3Dazure-quantum-dft-job-00000000-0000-0000-0000-000000000001.input.json&sig=PLACEHOLDER&st=2024-08-15T22%3A13%3A24Z&se=2050-01-01T00%3A00%3A00Z&sr=b&sp=r&rscd=attachment%3B+filename%3Dazure-quantum-dft-job-00000000-0000-0000-0000-000000000001.output.json&sig=1gKvhiqA4nqk2xW8oQPHYo9xMGj%2F6GN0REBLTIVodBw%3D",
-        "beginExecutionTime": null, "cancellationTime": null, "quantumComputingData":
-        null, "errorData": null, "isCancelling": false, "tags": [], "name": "azure-quantum-dft-job",
-        "id": "00000000-0000-0000-0000-000000000001", "providerId": "microsoft-elements",
-        "target": "microsoft.dft", "creationTime": "2024-08-15T22:13:24.2019379+00:00",
-=======
       string: '{"containerUri": "https://mystorage.blob.core.windows.net/job-00000000-0000-0000-0000-000000000001?sv=PLACEHOLDER&st=2000-01-01T00%3A00%3A00Z&se=2050-01-01T00%3A00%3A00Z&sr=c&sp=rcwl&sig=PLACEHOLDER",
         "inputDataUri": "https://mystorage.blob.core.windows.net/job-00000000-0000-0000-0000-000000000001/inputData?sv=PLACEHOLDER&st=2000-01-01T00%3A00%3A00Z&se=2050-01-01T00%3A00%3A00Z&sr=b&sp=r&rscd=attachment%3B+filename%3Dazure-quantum-dft-job-00000000-0000-0000-0000-000000000001.input.json&sig=PLACEHOLDER",
         "inputDataFormat": "microsoft.xyz.v1", "inputParams": {"tasks": [{"taskType":
@@ -602,17 +477,12 @@
         null, "errorData": null, "isCancelling": false, "tags": [], "name": "azure-quantum-dft-job",
         "id": "00000000-0000-0000-0000-000000000001", "providerId": "microsoft-elements",
         "target": "microsoft.dft", "creationTime": "2024-08-28T21:54:03.5386322+00:00",
->>>>>>> b43e1017
         "endExecutionTime": null, "costEstimate": null, "itemType": "Job"}'
     headers:
       connection:
       - keep-alive
       content-length:
-<<<<<<< HEAD
-      - '1002'
-=======
       - '1626'
->>>>>>> b43e1017
       content-type:
       - application/json; charset=utf-8
       transfer-encoding:
@@ -635,13 +505,6 @@
     uri: https://eastus.quantum.azure.com/subscriptions/00000000-0000-0000-0000-000000000000/resourceGroups/myresourcegroup/providers/Microsoft.Quantum/workspaces/myworkspace/jobs/00000000-0000-0000-0000-000000000001?api-version=2022-09-12-preview&test-sequence-id=2
   response:
     body:
-<<<<<<< HEAD
-      string: '{"containerUri": "https://mystorage.blob.core.windows.net/job-00000000-0000-0000-0000-000000000001?sv=PLACEHOLDER&st=2024-08-15T22%3A13%3A24Z&se=2050-01-01T00%3A00%3A00Z&sr=c&sp=rcwl&sig=PLACEHOLDER&st=2024-08-15T22%3A13%3A24Z&se=2050-01-01T00%3A00%3A00Z&sr=b&sp=r&rscd=attachment%3B+filename%3Dazure-quantum-dft-job-00000000-0000-0000-0000-000000000001.input.json&sig=PLACEHOLDER&st=2024-08-15T22%3A13%3A24Z&se=2050-01-01T00%3A00%3A00Z&sr=b&sp=r&rscd=attachment%3B+filename%3Dazure-quantum-dft-job-00000000-0000-0000-0000-000000000001.output.json&sig=1gKvhiqA4nqk2xW8oQPHYo9xMGj%2F6GN0REBLTIVodBw%3D",
-        "beginExecutionTime": null, "cancellationTime": null, "quantumComputingData":
-        null, "errorData": null, "isCancelling": false, "tags": [], "name": "azure-quantum-dft-job",
-        "id": "00000000-0000-0000-0000-000000000001", "providerId": "microsoft-elements",
-        "target": "microsoft.dft", "creationTime": "2024-08-15T22:13:24.2019379+00:00",
-=======
       string: '{"containerUri": "https://mystorage.blob.core.windows.net/job-00000000-0000-0000-0000-000000000001?sv=PLACEHOLDER&st=2000-01-01T00%3A00%3A00Z&se=2050-01-01T00%3A00%3A00Z&sr=c&sp=rcwl&sig=PLACEHOLDER",
         "inputDataUri": "https://mystorage.blob.core.windows.net/job-00000000-0000-0000-0000-000000000001/inputData?sv=PLACEHOLDER&st=2000-01-01T00%3A00%3A00Z&se=2050-01-01T00%3A00%3A00Z&sr=b&sp=r&rscd=attachment%3B+filename%3Dazure-quantum-dft-job-00000000-0000-0000-0000-000000000001.input.json&sig=PLACEHOLDER",
         "inputDataFormat": "microsoft.xyz.v1", "inputParams": {"tasks": [{"taskType":
@@ -654,17 +517,12 @@
         null, "errorData": null, "isCancelling": false, "tags": [], "name": "azure-quantum-dft-job",
         "id": "00000000-0000-0000-0000-000000000001", "providerId": "microsoft-elements",
         "target": "microsoft.dft", "creationTime": "2024-08-28T21:54:03.5386322+00:00",
->>>>>>> b43e1017
         "endExecutionTime": null, "costEstimate": null, "itemType": "Job"}'
     headers:
       connection:
       - keep-alive
       content-length:
-<<<<<<< HEAD
-      - '1002'
-=======
       - '1626'
->>>>>>> b43e1017
       content-type:
       - application/json; charset=utf-8
       transfer-encoding:
@@ -687,13 +545,6 @@
     uri: https://eastus.quantum.azure.com/subscriptions/00000000-0000-0000-0000-000000000000/resourceGroups/myresourcegroup/providers/Microsoft.Quantum/workspaces/myworkspace/jobs/00000000-0000-0000-0000-000000000001?api-version=2022-09-12-preview&test-sequence-id=3
   response:
     body:
-<<<<<<< HEAD
-      string: '{"containerUri": "https://mystorage.blob.core.windows.net/job-00000000-0000-0000-0000-000000000001?sv=PLACEHOLDER&st=2024-08-15T22%3A13%3A24Z&se=2050-01-01T00%3A00%3A00Z&sr=c&sp=rcwl&sig=PLACEHOLDER&st=2024-08-15T22%3A13%3A24Z&se=2050-01-01T00%3A00%3A00Z&sr=b&sp=r&rscd=attachment%3B+filename%3Dazure-quantum-dft-job-00000000-0000-0000-0000-000000000001.input.json&sig=PLACEHOLDER&st=2024-08-15T22%3A13%3A24Z&se=2050-01-01T00%3A00%3A00Z&sr=b&sp=r&rscd=attachment%3B+filename%3Dazure-quantum-dft-job-00000000-0000-0000-0000-000000000001.output.json&sig=1gKvhiqA4nqk2xW8oQPHYo9xMGj%2F6GN0REBLTIVodBw%3D",
-        "beginExecutionTime": null, "cancellationTime": null, "quantumComputingData":
-        null, "errorData": null, "isCancelling": false, "tags": [], "name": "azure-quantum-dft-job",
-        "id": "00000000-0000-0000-0000-000000000001", "providerId": "microsoft-elements",
-        "target": "microsoft.dft", "creationTime": "2024-08-15T22:13:24.2019379+00:00",
-=======
       string: '{"containerUri": "https://mystorage.blob.core.windows.net/job-00000000-0000-0000-0000-000000000001?sv=PLACEHOLDER&st=2000-01-01T00%3A00%3A00Z&se=2050-01-01T00%3A00%3A00Z&sr=c&sp=rcwl&sig=PLACEHOLDER",
         "inputDataUri": "https://mystorage.blob.core.windows.net/job-00000000-0000-0000-0000-000000000001/inputData?sv=PLACEHOLDER&st=2000-01-01T00%3A00%3A00Z&se=2050-01-01T00%3A00%3A00Z&sr=b&sp=r&rscd=attachment%3B+filename%3Dazure-quantum-dft-job-00000000-0000-0000-0000-000000000001.input.json&sig=PLACEHOLDER",
         "inputDataFormat": "microsoft.xyz.v1", "inputParams": {"tasks": [{"taskType":
@@ -706,17 +557,12 @@
         null, "errorData": null, "isCancelling": false, "tags": [], "name": "azure-quantum-dft-job",
         "id": "00000000-0000-0000-0000-000000000001", "providerId": "microsoft-elements",
         "target": "microsoft.dft", "creationTime": "2024-08-28T21:54:03.5386322+00:00",
->>>>>>> b43e1017
         "endExecutionTime": null, "costEstimate": null, "itemType": "Job"}'
     headers:
       connection:
       - keep-alive
       content-length:
-<<<<<<< HEAD
-      - '1002'
-=======
       - '1626'
->>>>>>> b43e1017
       content-type:
       - application/json; charset=utf-8
       transfer-encoding:
@@ -739,13 +585,6 @@
     uri: https://eastus.quantum.azure.com/subscriptions/00000000-0000-0000-0000-000000000000/resourceGroups/myresourcegroup/providers/Microsoft.Quantum/workspaces/myworkspace/jobs/00000000-0000-0000-0000-000000000001?api-version=2022-09-12-preview&test-sequence-id=4
   response:
     body:
-<<<<<<< HEAD
-      string: '{"containerUri": "https://mystorage.blob.core.windows.net/job-00000000-0000-0000-0000-000000000001?sv=PLACEHOLDER&st=2024-08-15T22%3A13%3A25Z&se=2050-01-01T00%3A00%3A00Z&sr=c&sp=rcwl&sig=PLACEHOLDER&st=2024-08-15T22%3A13%3A25Z&se=2050-01-01T00%3A00%3A00Z&sr=b&sp=r&rscd=attachment%3B+filename%3Dazure-quantum-dft-job-00000000-0000-0000-0000-000000000001.input.json&sig=PLACEHOLDER&st=2024-08-15T22%3A13%3A25Z&se=2050-01-01T00%3A00%3A00Z&sr=b&sp=r&rscd=attachment%3B+filename%3Dazure-quantum-dft-job-00000000-0000-0000-0000-000000000001.output.json&sig=sUMNuRK7obIEpR6W1%2FSP4ggykjxCWAtaqK7cSlDyRHs%3D",
-        "beginExecutionTime": null, "cancellationTime": null, "quantumComputingData":
-        null, "errorData": null, "isCancelling": false, "tags": [], "name": "azure-quantum-dft-job",
-        "id": "00000000-0000-0000-0000-000000000001", "providerId": "microsoft-elements",
-        "target": "microsoft.dft", "creationTime": "2024-08-15T22:13:24.2019379+00:00",
-=======
       string: '{"containerUri": "https://mystorage.blob.core.windows.net/job-00000000-0000-0000-0000-000000000001?sv=PLACEHOLDER&st=2000-01-01T00%3A00%3A00Z&se=2050-01-01T00%3A00%3A00Z&sr=c&sp=rcwl&sig=PLACEHOLDER",
         "inputDataUri": "https://mystorage.blob.core.windows.net/job-00000000-0000-0000-0000-000000000001/inputData?sv=PLACEHOLDER&st=2000-01-01T00%3A00%3A00Z&se=2050-01-01T00%3A00%3A00Z&sr=b&sp=r&rscd=attachment%3B+filename%3Dazure-quantum-dft-job-00000000-0000-0000-0000-000000000001.input.json&sig=PLACEHOLDER",
         "inputDataFormat": "microsoft.xyz.v1", "inputParams": {"tasks": [{"taskType":
@@ -758,17 +597,12 @@
         null, "errorData": null, "isCancelling": false, "tags": [], "name": "azure-quantum-dft-job",
         "id": "00000000-0000-0000-0000-000000000001", "providerId": "microsoft-elements",
         "target": "microsoft.dft", "creationTime": "2024-08-28T21:54:03.5386322+00:00",
->>>>>>> b43e1017
         "endExecutionTime": null, "costEstimate": null, "itemType": "Job"}'
     headers:
       connection:
       - keep-alive
       content-length:
-<<<<<<< HEAD
-      - '1002'
-=======
       - '1626'
->>>>>>> b43e1017
       content-type:
       - application/json; charset=utf-8
       transfer-encoding:
@@ -791,43 +625,6 @@
     uri: https://eastus.quantum.azure.com/subscriptions/00000000-0000-0000-0000-000000000000/resourceGroups/myresourcegroup/providers/Microsoft.Quantum/workspaces/myworkspace/jobs/00000000-0000-0000-0000-000000000001?api-version=2022-09-12-preview&test-sequence-id=5
   response:
     body:
-<<<<<<< HEAD
-      string: '{"containerUri": "https://mystorage.blob.core.windows.net/job-00000000-0000-0000-0000-000000000001?sv=PLACEHOLDER&st=2024-08-15T22%3A13%3A26Z&se=2050-01-01T00%3A00%3A00Z&sr=c&sp=rcwl&sig=PLACEHOLDER&st=2024-08-15T22%3A13%3A26Z&se=2050-01-01T00%3A00%3A00Z&sr=b&sp=r&rscd=attachment%3B+filename%3Dazure-quantum-dft-job-00000000-0000-0000-0000-000000000001.input.json&sig=PLACEHOLDER&st=2024-08-15T22%3A13%3A26Z&se=2050-01-01T00%3A00%3A00Z&sr=b&sp=r&rscd=attachment%3B+filename%3Dazure-quantum-dft-job-00000000-0000-0000-0000-000000000001.output.json&sig=5aQ%2Fq0yRjtLUgAI0B9r2TauB1DRfCg2DGQ8ymQBmVmM%3D",
-        "beginExecutionTime": null, "cancellationTime": null, "quantumComputingData":
-        null, "errorData": null, "isCancelling": false, "tags": [], "name": "azure-quantum-dft-job",
-        "id": "00000000-0000-0000-0000-000000000001", "providerId": "microsoft-elements",
-        "target": "microsoft.dft", "creationTime": "2024-08-15T22:13:24.2019379+00:00",
-        "endExecutionTime": null, "costEstimate": null, "itemType": "Job"}'
-    headers:
-      connection:
-      - keep-alive
-      content-length:
-      - '1002'
-      content-type:
-      - application/json; charset=utf-8
-      transfer-encoding:
-      - chunked
-    status:
-      code: 200
-      message: OK
-- request:
-    body: null
-    headers:
-      Accept:
-      - application/json
-      Accept-Encoding:
-      - gzip, deflate
-      Connection:
-      - keep-alive
-      User-Agent:
-      - azsdk-python-quantum/1.2.4 Python/3.9.19 (Windows-10-10.0.22631-SP0)
-    method: GET
-    uri: https://eastus.quantum.azure.com/subscriptions/00000000-0000-0000-0000-000000000000/resourceGroups/myresourcegroup/providers/Microsoft.Quantum/workspaces/myworkspace/jobs/00000000-0000-0000-0000-000000000001?api-version=2022-09-12-preview&test-sequence-id=6
-  response:
-    body:
-      string: '{"containerUri": "https://mystorage.blob.core.windows.net/job-00000000-0000-0000-0000-000000000001?sv=PLACEHOLDER&st=2024-08-15T22%3A13%3A27Z&se=2050-01-01T00%3A00%3A00Z&sr=c&sp=rcwl&sig=PLACEHOLDER&st=2024-08-15T22%3A13%3A27Z&se=2050-01-01T00%3A00%3A00Z&sr=b&sp=r&rscd=attachment%3B+filename%3Dazure-quantum-dft-job-00000000-0000-0000-0000-000000000001.input.json&sig=PLACEHOLDER&st=2024-08-15T22%3A13%3A27Z&se=2050-01-01T00%3A00%3A00Z&sr=b&sp=r&rscd=attachment%3B+filename%3Dazure-quantum-dft-job-00000000-0000-0000-0000-000000000001.output.json&sig=rbOz%2B4Ae7CNK3goUR%2BcvqK07w%2FpRHp%2BWLpKknkXEW8Q%3D",
-        "beginExecutionTime": "2024-08-15T22:13:24.6971311Z", "cancellationTime":
-=======
       string: '{"containerUri": "https://mystorage.blob.core.windows.net/job-00000000-0000-0000-0000-000000000001?sv=PLACEHOLDER&st=2000-01-01T00%3A00%3A00Z&se=2050-01-01T00%3A00%3A00Z&sr=c&sp=rcwl&sig=PLACEHOLDER",
         "inputDataUri": "https://mystorage.blob.core.windows.net/job-00000000-0000-0000-0000-000000000001/inputData?sv=PLACEHOLDER&st=2000-01-01T00%3A00%3A00Z&se=2050-01-01T00%3A00%3A00Z&sr=b&sp=r&rscd=attachment%3B+filename%3Dazure-quantum-dft-job-00000000-0000-0000-0000-000000000001.input.json&sig=PLACEHOLDER",
         "inputDataFormat": "microsoft.xyz.v1", "inputParams": {"tasks": [{"taskType":
@@ -837,28 +634,18 @@
         "Failed", "jobType": "QuantumChemistry", "outputDataFormat": "microsoft.dft-results.v1",
         "outputDataUri": "https://mystorage.blob.core.windows.net/job-00000000-0000-0000-0000-000000000001/rawOutputData?sv=PLACEHOLDER&st=2000-01-01T00%3A00%3A00Z&se=2050-01-01T00%3A00%3A00Z&sr=b&sp=r&rscd=attachment%3B+filename%3Dazure-quantum-dft-job-00000000-0000-0000-0000-000000000001.output.json&sig=PLACEHOLDER",
         "beginExecutionTime": "2024-08-28T21:54:04.0342307Z", "cancellationTime":
->>>>>>> b43e1017
         null, "quantumComputingData": null, "errorData": {"code": "InvalidInputData",
         "message": "Invalid job params.\nValue \"invlidTask\" is not defined in enum.
         Path: tasks[0].taskType."}, "isCancelling": false, "tags": [], "name": "azure-quantum-dft-job",
         "id": "00000000-0000-0000-0000-000000000001", "providerId": "microsoft-elements",
-<<<<<<< HEAD
-        "target": "microsoft.dft", "creationTime": "2024-08-15T22:13:24.2019379+00:00",
-        "endExecutionTime": "2024-08-15T22:13:24.6971311Z", "costEstimate": null,
-=======
         "target": "microsoft.dft", "creationTime": "2024-08-28T21:54:03.5386322+00:00",
         "endExecutionTime": "2024-08-28T21:54:04.0342307Z", "costEstimate": null,
->>>>>>> b43e1017
         "itemType": "Job"}'
     headers:
       connection:
       - keep-alive
       content-length:
-<<<<<<< HEAD
-      - '1189'
-=======
       - '1809'
->>>>>>> b43e1017
       content-type:
       - application/json; charset=utf-8
       transfer-encoding:
@@ -878,13 +665,9 @@
       User-Agent:
       - azsdk-python-quantum/1.2.4 Python/3.9.19 (Windows-10-10.0.22631-SP0)
     method: GET
-    uri: https://eastus.quantum.azure.com/subscriptions/00000000-0000-0000-0000-000000000000/resourceGroups/myresourcegroup/providers/Microsoft.Quantum/workspaces/myworkspace/jobs/00000000-0000-0000-0000-000000000001?api-version=2022-09-12-preview&test-sequence-id=7
-  response:
-    body:
-<<<<<<< HEAD
-      string: '{"containerUri": "https://mystorage.blob.core.windows.net/job-00000000-0000-0000-0000-000000000001?sv=PLACEHOLDER&st=2024-08-15T22%3A13%3A27Z&se=2050-01-01T00%3A00%3A00Z&sr=c&sp=rcwl&sig=PLACEHOLDER&st=2024-08-15T22%3A13%3A27Z&se=2050-01-01T00%3A00%3A00Z&sr=b&sp=r&rscd=attachment%3B+filename%3Dazure-quantum-dft-job-00000000-0000-0000-0000-000000000001.input.json&sig=PLACEHOLDER&st=2024-08-15T22%3A13%3A27Z&se=2050-01-01T00%3A00%3A00Z&sr=b&sp=r&rscd=attachment%3B+filename%3Dazure-quantum-dft-job-00000000-0000-0000-0000-000000000001.output.json&sig=rbOz%2B4Ae7CNK3goUR%2BcvqK07w%2FpRHp%2BWLpKknkXEW8Q%3D",
-        "beginExecutionTime": "2024-08-15T22:13:24.6971311Z", "cancellationTime":
-=======
+    uri: https://eastus.quantum.azure.com/subscriptions/00000000-0000-0000-0000-000000000000/resourceGroups/myresourcegroup/providers/Microsoft.Quantum/workspaces/myworkspace/jobs/00000000-0000-0000-0000-000000000001?api-version=2022-09-12-preview&test-sequence-id=6
+  response:
+    body:
       string: '{"containerUri": "https://mystorage.blob.core.windows.net/job-00000000-0000-0000-0000-000000000001?sv=PLACEHOLDER&st=2000-01-01T00%3A00%3A00Z&se=2050-01-01T00%3A00%3A00Z&sr=c&sp=rcwl&sig=PLACEHOLDER",
         "inputDataUri": "https://mystorage.blob.core.windows.net/job-00000000-0000-0000-0000-000000000001/inputData?sv=PLACEHOLDER&st=2000-01-01T00%3A00%3A00Z&se=2050-01-01T00%3A00%3A00Z&sr=b&sp=r&rscd=attachment%3B+filename%3Dazure-quantum-dft-job-00000000-0000-0000-0000-000000000001.input.json&sig=PLACEHOLDER",
         "inputDataFormat": "microsoft.xyz.v1", "inputParams": {"tasks": [{"taskType":
@@ -894,28 +677,18 @@
         "Failed", "jobType": "QuantumChemistry", "outputDataFormat": "microsoft.dft-results.v1",
         "outputDataUri": "https://mystorage.blob.core.windows.net/job-00000000-0000-0000-0000-000000000001/rawOutputData?sv=PLACEHOLDER&st=2000-01-01T00%3A00%3A00Z&se=2050-01-01T00%3A00%3A00Z&sr=b&sp=r&rscd=attachment%3B+filename%3Dazure-quantum-dft-job-00000000-0000-0000-0000-000000000001.output.json&sig=PLACEHOLDER",
         "beginExecutionTime": "2024-08-28T21:54:04.0342307Z", "cancellationTime":
->>>>>>> b43e1017
         null, "quantumComputingData": null, "errorData": {"code": "InvalidInputData",
         "message": "Invalid job params.\nValue \"invlidTask\" is not defined in enum.
         Path: tasks[0].taskType."}, "isCancelling": false, "tags": [], "name": "azure-quantum-dft-job",
         "id": "00000000-0000-0000-0000-000000000001", "providerId": "microsoft-elements",
-<<<<<<< HEAD
-        "target": "microsoft.dft", "creationTime": "2024-08-15T22:13:24.2019379+00:00",
-        "endExecutionTime": "2024-08-15T22:13:24.6971311Z", "costEstimate": null,
-=======
         "target": "microsoft.dft", "creationTime": "2024-08-28T21:54:03.5386322+00:00",
         "endExecutionTime": "2024-08-28T21:54:04.0342307Z", "costEstimate": null,
->>>>>>> b43e1017
         "itemType": "Job"}'
     headers:
       connection:
       - keep-alive
       content-length:
-<<<<<<< HEAD
-      - '1189'
-=======
       - '1809'
->>>>>>> b43e1017
       content-type:
       - application/json; charset=utf-8
       transfer-encoding:
@@ -935,19 +708,11 @@
       User-Agent:
       - azsdk-python-storage-blob/12.20.0 Python/3.9.19 (Windows-10-10.0.22631-SP0)
       x-ms-date:
-<<<<<<< HEAD
-      - Thu, 15 Aug 2024 22:13:26 GMT
-      x-ms-version:
-      - '2024-05-04'
-    method: HEAD
-    uri: https://mystorage.blob.core.windows.net/job-00000000-0000-0000-0000-000000000001/rawOutputData?sv=PLACEHOLDER&st=2024-08-15T22%3A13%3A27Z&se=2050-01-01T00%3A00%3A00Z&sr=b&sp=r&rscd=attachment%3B%20filename%3Dazure-quantum-dft-job-00000000-0000-0000-0000-000000000001.output.json&sig=rbOz%2B4Ae7CNK3goUR%2BcvqK07w%2FpRHp%2BWLpKknkXEW8Q%3D
-=======
       - Wed, 28 Aug 2024 21:54:04 GMT
       x-ms-version:
       - '2024-05-04'
     method: HEAD
     uri: https://mystorage.blob.core.windows.net/job-00000000-0000-0000-0000-000000000001/rawOutputData?sv=PLACEHOLDER&st=2000-01-01T00%3A00%3A00Z&se=2050-01-01T00%3A00%3A00Z&sr=b&sp=r&rscd=attachment%3B%20filename%3Dazure-quantum-dft-job-00000000-0000-0000-0000-000000000001.output.json&sig=PLACEHOLDER
->>>>>>> b43e1017
   response:
     body:
       string: ''
@@ -961,11 +726,7 @@
       x-ms-blob-type:
       - BlockBlob
       x-ms-creation-time:
-<<<<<<< HEAD
-      - Thu, 15 Aug 2024 22:13:24 GMT
-=======
       - Wed, 28 Aug 2024 21:54:03 GMT
->>>>>>> b43e1017
       x-ms-lease-state:
       - available
       x-ms-lease-status:

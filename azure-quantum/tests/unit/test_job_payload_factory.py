--- conflicted
+++ resolved
@@ -12,9 +12,6 @@
 if TYPE_CHECKING:
     import cirq
     import qiskit
-<<<<<<< HEAD
-    from qsharp import QSharpCallable
-=======
 
 
 @runtime_checkable
@@ -28,7 +25,6 @@
     @abc.abstractmethod
     def __str__(self) -> str:
         raise NotImplementedError
->>>>>>> 3d02444f
 
 
 class JobPayloadFactory():

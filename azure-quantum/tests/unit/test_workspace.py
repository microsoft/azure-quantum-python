#!/bin/env python
# -*- coding: utf-8 -*-
##
# test_workspace.py: Checks correctness of azure.quantum.optimization module.
##
# Copyright (c) Microsoft Corporation. All rights reserved.
# Licensed under the MIT License.
##
import pytest

from azure.quantum import Workspace
from common import QuantumTestBase
from azure.identity import DefaultAzureCredential

class TestWorkspace(QuantumTestBase):

    def test_create_workspace_instance_valid(self):
        storage = "strg"

        credential = DefaultAzureCredential()

        ws = Workspace(
<<<<<<< HEAD
            credential=credential,
            subscription_id=subscription_id,
            resource_group=resource_group,
            name=name,
            location=location
=======
            subscription_id=self.subscription_id,
            resource_group=self.resource_group,
            name=self.workspace_name,
            location=self.location
>>>>>>> 353c41e6
        )
        assert ws.subscription_id == self.subscription_id
        assert ws.resource_group == self.resource_group
        assert ws.name == self.workspace_name
        assert ws.location == self.location

        ws = Workspace(
<<<<<<< HEAD
            credential=credential,
            subscription_id=subscription_id,
            resource_group=resource_group,
            name=name,
            storage=storage,
            location=location
        )
        assert ws.storage == storage

        resource_id = f"/subscriptions/{subscription_id}/ResourceGroups/{resource_group}/providers/Microsoft.Quantum/Workspaces/{name}"
        ws = Workspace(
            credential=credential,
            resource_id=resource_id, 
            location=location
        )
        assert ws.subscription_id == subscription_id
        assert ws.resource_group == resource_group
        assert ws.name == name

        ws = Workspace(
            credential=credential,
            resource_id=resource_id, 
            storage=storage, 
            location=location
        )
        assert ws.storage == storage

    def test_create_workspace_locations(self):
        subscription_id = "44ef49ad-64e4-44e5-a3ba-1ee87e19d3f4"
        resource_group = "rg"
        name = "n"

        credential = DefaultAzureCredential()

        # location is mandatory
        with self.assertRaises(Exception) as context:
            ws = Workspace(
                credential=credential,
                subscription_id=subscription_id,
                resource_group=resource_group,
                name=name,
=======
            subscription_id=self.subscription_id,
            resource_group=self.resource_group,
            name=self.workspace_name,
            location=self.location,
            storage=storage
        )
        assert ws.storage == storage

        resource_id = f"/subscriptions/{self.subscription_id}/ResourceGroups/{self.resource_group}/providers/Microsoft.Quantum/Workspaces/{self.workspace_name}"
        ws = Workspace(resource_id=resource_id, location=self.location)
        assert ws.subscription_id == self.subscription_id
        assert ws.resource_group == self.resource_group
        assert ws.name == self.workspace_name

        ws = Workspace(resource_id=resource_id, storage=storage, location=self.location)
        assert ws.storage == storage

    def test_create_workspace_locations(self):
        # location is mandatory
        with self.assertRaises(Exception) as context:
            Workspace(
                subscription_id=self.subscription_id,
                resource_group=self.resource_group,
                name=self.workspace_name,
>>>>>>> 353c41e6
            )
            self.assertTrue("Azure Quantum workspace does not have an associated location." in context.exception)

        # User-provided location name should be normalized
        location = "East US"
        ws = Workspace(
<<<<<<< HEAD
            credential=credential,
            subscription_id=subscription_id,
            resource_group=resource_group,
            name=name,
=======
            subscription_id=self.subscription_id,
            resource_group=self.resource_group,
            name=self.workspace_name,
>>>>>>> 353c41e6
            location=location,
        )
        assert ws.location == "eastus"

    def test_create_workspace_instance_invalid(self):
<<<<<<< HEAD
        subscription_id = "44ef49ad-64e4-44e5-a3ba-1ee87e19d3f4"
        resource_group = "rg"
        storage = "strg"
=======
        storage = "invalid_storage"
>>>>>>> 353c41e6

        credential = DefaultAzureCredential()

        with pytest.raises(ValueError):
<<<<<<< HEAD
            Workspace(credential=credential)

        with pytest.raises(ValueError):
            Workspace(
                credential=credential,
                subscription_id=subscription_id,
                resource_group=resource_group,
=======
            Workspace()

        with pytest.raises(ValueError):
            Workspace(
                subscription_id=self.subscription_id,
                resource_group=self.resource_group,
>>>>>>> 353c41e6
                name="",
            )

        with pytest.raises(ValueError):
<<<<<<< HEAD
            Workspace(
                credential=credential,
                resource_id="invalid/resource/id"
            )

        with pytest.raises(ValueError):
            Workspace(
                credential=credential,
                storage=storage
            )
=======
            Workspace(resource_id="invalid/resource/id")

        with pytest.raises(ValueError):
            Workspace(storage=storage)
>>>>>>> 353c41e6
<|MERGE_RESOLUTION|>--- conflicted
+++ resolved
@@ -20,18 +20,11 @@
         credential = DefaultAzureCredential()
 
         ws = Workspace(
-<<<<<<< HEAD
             credential=credential,
-            subscription_id=subscription_id,
-            resource_group=resource_group,
-            name=name,
-            location=location
-=======
             subscription_id=self.subscription_id,
             resource_group=self.resource_group,
             name=self.workspace_name,
             location=self.location
->>>>>>> 353c41e6
         )
         assert ws.subscription_id == self.subscription_id
         assert ws.resource_group == self.resource_group
@@ -39,49 +32,7 @@
         assert ws.location == self.location
 
         ws = Workspace(
-<<<<<<< HEAD
             credential=credential,
-            subscription_id=subscription_id,
-            resource_group=resource_group,
-            name=name,
-            storage=storage,
-            location=location
-        )
-        assert ws.storage == storage
-
-        resource_id = f"/subscriptions/{subscription_id}/ResourceGroups/{resource_group}/providers/Microsoft.Quantum/Workspaces/{name}"
-        ws = Workspace(
-            credential=credential,
-            resource_id=resource_id, 
-            location=location
-        )
-        assert ws.subscription_id == subscription_id
-        assert ws.resource_group == resource_group
-        assert ws.name == name
-
-        ws = Workspace(
-            credential=credential,
-            resource_id=resource_id, 
-            storage=storage, 
-            location=location
-        )
-        assert ws.storage == storage
-
-    def test_create_workspace_locations(self):
-        subscription_id = "44ef49ad-64e4-44e5-a3ba-1ee87e19d3f4"
-        resource_group = "rg"
-        name = "n"
-
-        credential = DefaultAzureCredential()
-
-        # location is mandatory
-        with self.assertRaises(Exception) as context:
-            ws = Workspace(
-                credential=credential,
-                subscription_id=subscription_id,
-                resource_group=resource_group,
-                name=name,
-=======
             subscription_id=self.subscription_id,
             resource_group=self.resource_group,
             name=self.workspace_name,
@@ -91,75 +42,66 @@
         assert ws.storage == storage
 
         resource_id = f"/subscriptions/{self.subscription_id}/ResourceGroups/{self.resource_group}/providers/Microsoft.Quantum/Workspaces/{self.workspace_name}"
-        ws = Workspace(resource_id=resource_id, location=self.location)
+        ws = Workspace(
+            credential=credential,
+            resource_id=resource_id, 
+            location=self.location
+        )
         assert ws.subscription_id == self.subscription_id
         assert ws.resource_group == self.resource_group
         assert ws.name == self.workspace_name
 
-        ws = Workspace(resource_id=resource_id, storage=storage, location=self.location)
+        ws = Workspace(
+            credential=credential,
+            resource_id=resource_id, 
+            storage=storage, 
+            location=self.location
+        )
         assert ws.storage == storage
 
     def test_create_workspace_locations(self):
+        credential = DefaultAzureCredential()
+
         # location is mandatory
         with self.assertRaises(Exception) as context:
             Workspace(
+                credential=credential,
                 subscription_id=self.subscription_id,
                 resource_group=self.resource_group,
                 name=self.workspace_name,
->>>>>>> 353c41e6
             )
             self.assertTrue("Azure Quantum workspace does not have an associated location." in context.exception)
 
         # User-provided location name should be normalized
         location = "East US"
         ws = Workspace(
-<<<<<<< HEAD
             credential=credential,
-            subscription_id=subscription_id,
-            resource_group=resource_group,
-            name=name,
-=======
             subscription_id=self.subscription_id,
             resource_group=self.resource_group,
             name=self.workspace_name,
->>>>>>> 353c41e6
             location=location,
         )
         assert ws.location == "eastus"
 
     def test_create_workspace_instance_invalid(self):
-<<<<<<< HEAD
         subscription_id = "44ef49ad-64e4-44e5-a3ba-1ee87e19d3f4"
         resource_group = "rg"
-        storage = "strg"
-=======
         storage = "invalid_storage"
->>>>>>> 353c41e6
 
         credential = DefaultAzureCredential()
 
         with pytest.raises(ValueError):
-<<<<<<< HEAD
             Workspace(credential=credential)
 
         with pytest.raises(ValueError):
             Workspace(
                 credential=credential,
-                subscription_id=subscription_id,
-                resource_group=resource_group,
-=======
-            Workspace()
-
-        with pytest.raises(ValueError):
-            Workspace(
                 subscription_id=self.subscription_id,
                 resource_group=self.resource_group,
->>>>>>> 353c41e6
                 name="",
             )
 
         with pytest.raises(ValueError):
-<<<<<<< HEAD
             Workspace(
                 credential=credential,
                 resource_id="invalid/resource/id"
@@ -169,10 +111,4 @@
             Workspace(
                 credential=credential,
                 storage=storage
-            )
-=======
-            Workspace(resource_id="invalid/resource/id")
-
-        with pytest.raises(ValueError):
-            Workspace(storage=storage)
->>>>>>> 353c41e6
+            )
--- conflicted
+++ resolved
@@ -202,19 +202,10 @@
             "test-user-agent",
             "test-very-very-very-very-very-very-very-very-long-user-agent"
         ]:
-<<<<<<< HEAD
-            for env_var in [True, False]:
-                with self.set_user_agent(app_id, env_var):
-                    workspace = self.create_workspace()
-                    service = AzureQuantumService(workspace=workspace)
-                    assert app_id in service._workspace.user_agent
-                    assert "-azure-quantum-cirq" in service._workspace.user_agent
-=======
             workspace = self.create_workspace(user_agent=app_id)
             service = AzureQuantumService(workspace=workspace)
             assert app_id in service._workspace.user_agent
             assert "-azure-quantum-cirq" in service._workspace.user_agent
->>>>>>> 6e2f540d
 
     @pytest.mark.honeywell
     @pytest.mark.ionq

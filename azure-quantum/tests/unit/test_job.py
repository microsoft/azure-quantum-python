#!/bin/env python
# -*- coding: utf-8 -*-
##
# test_job.py: Checks correctness of azure.quantum.job module.
##
# Copyright (c) Microsoft Corporation. All rights reserved.
# Licensed under the MIT License.
##
from azure.quantum.optimization.solvers import Solver
import unittest
import time
import os
import functools
import pytest
from datetime import date, datetime, timedelta

from common import QuantumTestBase, ZERO_UID
from azure.quantum import Job
from azure.quantum.optimization import Problem, Term, ProblemType
import azure.quantum.optimization as microsoft
import azure.quantum.optimization.oneqbit as oneqbit
import azure.quantum.optimization.toshiba as toshiba


SOLVER_TYPES = [
    functools.partial(microsoft.SimulatedAnnealing, beta_start=0),
    functools.partial(microsoft.ParallelTempering, sweeps=100),
    functools.partial(microsoft.Tabu, sweeps=100),
    functools.partial(microsoft.QuantumMonteCarlo, trotter_number=1),
    functools.partial(microsoft.PopulationAnnealing, sweeps=200),
    functools.partial(microsoft.SubstochasticMonteCarlo, step_limit=280),
    functools.partial(oneqbit.TabuSearch, improvement_cutoff=10),
    functools.partial(oneqbit.PticmSolver, num_sweeps_per_run=99),
    functools.partial(oneqbit.PathRelinkingSolver, distance_scale=0.44),
    functools.partial(toshiba.SimulatedBifurcationMachine, loops=10),
]

def get_solver_types():
    one_qbit_enabled = os.environ.get("AZURE_QUANTUM_1QBIT", "") == "1"
    toshiba_enabled = os.environ.get("AZURE_QUANTUM_TOSHIBA", "") == "1"
    
    solver_types = []
    for solver_type in SOLVER_TYPES:
        solver_type_name = f'{solver_type.func.__module__}.{solver_type.func.__qualname__}'
        
        if (solver_type_name.startswith("azure.quantum.optimization.solvers.") # Microsoft solvers
            or (solver_type_name.__contains__("toshiba") and toshiba_enabled)
            or (solver_type_name.__contains__("oneqbit") and one_qbit_enabled)):
            solver_types.append(solver_type)
    return solver_types

"""
Temporarily disabling generation of parametrized test cases due to 
compatibility issues with VCR

def pytest_generate_tests(metafunc):
    if "solver_type" in metafunc.fixturenames:
        solver_types = get_solver_types()
        metafunc.parametrize(
            argnames="solver_type",
            argvalues=(solver_type \
                       for solver_type in solver_types) ,
            ids=(f'{solver_type.func.__module__}.{solver_type.func.__qualname__}' \
                 for solver_type in solver_types) 
        )
"""

class TestJobForSolver:
    """
    Wrapper for TestJob as a workaround to use pytest_generate_tests to 
    dynamically generate test cases for each solver.
    The base classes of TestJob (QuantumTestBase, ReplayableTest) are not
    compatible the pytest_generate_tests as they have a constructor parameter.
    Similar issue here: https://stackoverflow.com/questions/63978287/missing-1-required-positional-argument-error-for-fixture-when-softest-testcase-i
    """

    @pytest.mark.skip(reason="Temporarily disabling generation of parametrized test cases due to \
                              compatibility issues with VCR")
    def test_job_submit(self, solver_type):
        test_job = TestJob("_test_job_submit")
        test_job._test_job_submit(solver_type=solver_type)


class TestJob(QuantumTestBase):
    """TestJob

    Tests the azure.quantum.job module.
    """


    mock_create_job_id_name = "create_job_id"
    create_job_id = Job.create_job_id

    def get_test_job_id(self):
        return ZERO_UID if self.is_playback \
               else Job.create_job_id()

    def test_job_submit_microsoft_simulated_annealing(self):
        solver_type = functools.partial(microsoft.SimulatedAnnealing, beta_start=0)
        solver_name = "SimulatedAnnealing"
        self._test_job_submit(solver_name, solver_type)
        self._test_job_filter(solver_type)

    def test_job_submit_microsoft_parallel_tempering(self):
        solver_type = functools.partial(microsoft.ParallelTempering, sweeps=100)
        solver_name = "ParallelTempering"
        self._test_job_submit(solver_name, solver_type)

    def test_job_submit_microsoft_tabu(self):
        solver_type = functools.partial(microsoft.Tabu, sweeps=100)
        solver_name = "Tabu"
        self._test_job_submit(solver_name, solver_type)

    def test_job_submit_microsoft_quantum_monte_carlo(self):
        solver_type = functools.partial(microsoft.QuantumMonteCarlo, trotter_number=1)
        solver_name = "QuantumMonteCarlo"
        self._test_job_submit(solver_name, solver_type)

    def test_job_submit_microsoft_population_annealing(self):
        solver_type = functools.partial(microsoft.PopulationAnnealing, sweeps=200)
        solver_name = "PopulationAnnealing"
        self._test_job_submit(solver_name, solver_type)

    def test_job_submit_microsoft_substochastic_monte_carlo(self):
        solver_type = functools.partial(microsoft.SubstochasticMonteCarlo, step_limit=280)
        solver_name = "SubstochasticMonteCarlo"
        self._test_job_submit(solver_name, solver_type)

    def test_job_upload_and_run_solvers(self):
        problem_name = f'Test-problem-{datetime.now():"%Y%m%d-%H%M%S"}'
        problem = self.create_problem(name=problem_name)
        workspace = self.create_workspace()

        with unittest.mock.patch.object(
            Job,
            self.mock_create_job_id_name,
            return_value=self.get_test_job_id(),
        ):
            workspace = self.create_workspace()
            # Upload the blob data
            input_data_uri = problem.upload(
                workspace=workspace,
                blob_name="inputData",
                compress=False,
                container_name=f"qc-test-{self.get_test_job_id()}"
            )

        for solver_type in get_solver_types():
            solver = solver_type(workspace)

            with unittest.mock.patch.object(
                Job,
                self.mock_create_job_id_name,
                return_value=self.get_test_job_id(),
            ):
                # Submit the blob data URI and run job
                job = solver.submit(input_data_uri)

    @pytest.mark.skipif(not(os.environ.get("AZURE_QUANTUM_1QBIT", "") == "1"), reason="1Qbit tests not enabled")
    def test_job_submit_oneqbit_tabu_search(self):
        solver_type = functools.partial(oneqbit.TabuSearch, improvement_cutoff=10)
        solver_name = "TabuSearch"
        self._test_job_submit(solver_name, solver_type)

    @pytest.mark.skipif(not(os.environ.get("AZURE_QUANTUM_1QBIT", "") == "1"), reason="1Qbit tests not enabled")
    def test_job_submit_oneqbit_pticm_solver(self):
        solver_type = functools.partial(oneqbit.PticmSolver, num_sweeps_per_run=99)
        solver_name = "PticmSolver"
        self._test_job_submit(solver_name, solver_type)

    @pytest.mark.skipif(not(os.environ.get("AZURE_QUANTUM_1QBIT", "") == "1"), reason="1Qbit tests not enabled")
    def test_job_submit_oneqbit_path_relinking_solver(self):
        solver_type = functools.partial(oneqbit.PathRelinkingSolver, distance_scale=0.44)
        solver_name = "PathRelinkingSolver"
        self._test_job_submit(solver_name, solver_type)

    @pytest.mark.skipif(not(os.environ.get("AZURE_QUANTUM_TOSHIBA", "") == "1"), reason="Toshiba tests not enabled")
    def test_job_submit_toshiba_simulated_bifurcation_machine(self):
        solver_type = functools.partial(toshiba.SimulatedBifurcationMachine, loops=10)
        solver_name = "SimulatedBifurcationMachine"
        self._test_job_submit(solver_name, solver_type)

    def _test_job_filter(self, solver_type):
        workspace = self.create_workspace()
        solver = solver_type(workspace)
        problem = self.create_problem(name="Test-Job-Filtering")

        with unittest.mock.patch.object(
            Job,
            self.mock_create_job_id_name,
            return_value=self.get_test_job_id()
        ):
            job = solver.submit(problem)

            self.assertEqual(True, job.matches_filter()) # test no filters
            self.assertEqual(False, job.matches_filter(name_match="Test1"))
            self.assertEqual(True, job.matches_filter(name_match="Test-"))
            self.assertEqual(True, job.matches_filter(name_match="Test.+"))

            self.assertEqual(False, job.matches_filter(created_after=datetime.now()))  

            before_time = datetime.now() - timedelta(days=100)
            self.assertEqual(True, job.matches_filter(created_after=before_time))    

<<<<<<< HEAD
    def _test_job_submit(self, solver_name, solver_type):
=======
            # test behaviour of datetime.date object
            before_date = date.today() - timedelta(days=100)
            self.assertEqual(True, job.matches_filter(created_after=before_date))

    def _test_job_submit(self, solver_type):
>>>>>>> a9f4265a
        """Tests the job submission and its lifecycle for a given solver.

        :param solver_type:
            The class name of the solver, for example "SimulatedAnnealing".
        """

        problem_name = f'Test-{solver_name}-{datetime.now():"%Y%m%d-%H%M%S"}'

        problem = self.create_problem(name=problem_name)

        self._test_job_submit_problem(solver_type, problem)
    
    def _test_job_submit_problem(self, solver_type, problem):
        """Tests the job submission and its lifecycle for a given solver.

        :param solver_type:
            The class name of the solver, for example "SimulatedAnnealing".
        :param problem
            The problem to submit
        """

        workspace = self.create_workspace()

        solver = solver_type(workspace)

        with unittest.mock.patch.object(
            Job,
            self.mock_create_job_id_name,
            return_value=self.get_test_job_id(),
        ):

            job = solver.submit(problem)
            # TODO: also test solver.optimize(problem)

            # TODO: Fix recording such that playback works with repeated calls
            if not self.is_playback:
                self.assertEqual(False, job.has_completed())
                if self.in_recording:
                    time.sleep(3)

                job.refresh()

                job.wait_until_completed()

                job.get_results()
                self.assertEqual(True, job.has_completed())

                job = workspace.get_job(job.id)
                self.assertEqual(True, job.has_completed())


    def create_problem(
            self,
            name: str,
            init: bool = False,
            problem_type: ProblemType = ProblemType.pubo,
        ) -> Problem:
        """Create optimization problem with some default terms

        :param init: Set initial configuration
        :type init: bool
        :return: Optimization problem
        :rtype: Problem
        """
        terms = [
            Term(w=-3, indices=[1, 0]),
            Term(w=5, indices=[2, 0]),
            Term(w=9, indices=[2, 1]),
            Term(w=2, indices=[3, 0]),
            Term(w=-4, indices=[3, 1]),
            Term(w=4, indices=[3, 2]),
        ]

        initial_config = {"1": 0, "0": 1, "2": 0, "3": 1} if init \
                         else None

        return Problem(
            name=name,
            terms=terms,
            init_config=initial_config,
            problem_type=problem_type,
        )


if __name__ == "__main__":
    unittest.main()<|MERGE_RESOLUTION|>--- conflicted
+++ resolved
@@ -202,15 +202,11 @@
             before_time = datetime.now() - timedelta(days=100)
             self.assertEqual(True, job.matches_filter(created_after=before_time))    
 
-<<<<<<< HEAD
-    def _test_job_submit(self, solver_name, solver_type):
-=======
             # test behaviour of datetime.date object
             before_date = date.today() - timedelta(days=100)
             self.assertEqual(True, job.matches_filter(created_after=before_date))
 
-    def _test_job_submit(self, solver_type):
->>>>>>> a9f4265a
+    def _test_job_submit(self, solver_name, solver_type):
         """Tests the job submission and its lifecycle for a given solver.
 
         :param solver_type:

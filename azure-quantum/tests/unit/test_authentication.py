--- conflicted
+++ resolved
@@ -7,7 +7,6 @@
 import json
 import os
 import time
-<<<<<<< HEAD
 import urllib3
 import pytest
 from common import (
@@ -19,19 +18,14 @@
     STORAGE,
     API_KEY,
 )
-=======
 import pytest
 from common import QuantumTestBase
->>>>>>> db9bc9d9
 from azure.identity import (
     CredentialUnavailableError,
     ClientSecretCredential,
     InteractiveBrowserCredential,
 )
-<<<<<<< HEAD
 from azure.quantum import Workspace
-=======
->>>>>>> db9bc9d9
 from azure.quantum._authentication import (
     _TokenFileCredential,
     _DefaultAzureCredential,
@@ -195,7 +189,6 @@
                 tenant_id=connection_params.tenant_id)
             workspace = self.create_workspace(credential=credential)
             targets = workspace.get_targets()
-<<<<<<< HEAD
             self.assertGreater(len(targets), 1)
 
     def _get_current_primary_connection_string(self):
@@ -244,6 +237,4 @@
                 connection_string=connection_string,
             )
             targets = workspace.get_targets()
-=======
->>>>>>> db9bc9d9
             self.assertGreater(len(targets), 1)
--- conflicted
+++ resolved
@@ -16,13 +16,9 @@
 from typing import TYPE_CHECKING
 from azure.quantum.optimization import Problem, ProblemType, Term, SlcTerm
 import azure.quantum.optimization.problem
-<<<<<<< HEAD
 from .common import expected_terms
 import numpy
 import os
-=======
-from common import expected_terms
->>>>>>> d0a87fda
 
 class TestProblemClass(unittest.TestCase):
     def setUp(self):

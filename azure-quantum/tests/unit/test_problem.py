#!/bin/env python
# -*- coding: utf-8 -*-
##
# test_problem.py: Checks correctness of azure.quantum.optimization module.
##
# Copyright (c) Microsoft Corporation. All rights reserved.
# Licensed under the MIT License.
##

import unittest
<<<<<<< HEAD
from unittest.mock import Mock
from typing import TYPE_CHECKING
from azure.quantum.optimization import Problem, ProblemType, Term, GroupedTerm
=======
from unittest.mock import Mock, patch
from azure.quantum.optimization import Problem, Term
>>>>>>> 1f2607e0
import azure.quantum.optimization.problem
from common import expected_terms
import numpy
import os

class TestProblemClass(unittest.TestCase):
    def setUp(self):
        self.mock_ws = Mock()
        self.mock_ws.get_container_uri = Mock(return_value = "mock_container_uri/foo/bar")

        ## QUBO problem
        self.problem = Problem(name="test")
        self.problem.terms = [
            Term(c=3, indices=[1, 0]),
            Term(c=5, indices=[2, 0]),
        ]
        self.problem.uploaded_blob_uri = "mock_blob_uri"

        # Create equivalent NPZ file for translation
        self.problem.row = numpy.array([1, 2])
        self.problem.col = numpy.array([0, 0])
        self.problem.data = numpy.array([3, 5])
        
        # If arguments are passed to savez with no keywords
        # then default names are used (e.g. "arr_0", "arr_1", etc)
        # otherwise it uses those supplied by user (e.g. "row", "col", etc)
        self.default_qubo_filename = "default_qubo.npz"
        numpy.savez(self.default_qubo_filename, 
            self.problem.row,
            self.problem.col,
            self.problem.data
        )

        self.with_keywords_qubo_filename = "with_keywords_qubo.npz"
        numpy.savez(self.with_keywords_qubo_filename,
            row=self.problem.row,
            col=self.problem.col,
            data=self.problem.data
        )

        ## PUBO problem
        self.pubo_problem = Problem(name="test")
        self.pubo_problem.terms = [
            Term(c=3, indices=[1, 0, 1]),
            Term(c=5, indices=[2, 0, 0]),
            Term(c=-1, indices=[1, 0, 0]),
            Term(c=4, indices=[0, 2, 1])
        ]

        # Create equivalent NPZ file for translation
        self.pubo_problem.i = numpy.array([1, 2, 1, 0])
        self.pubo_problem.j = numpy.array([0, 0, 0, 2])
        self.pubo_problem.k = numpy.array([1, 0, 0, 1])
        self.pubo_problem.c = numpy.array([3, 5, -1, 4])
        
        self.default_pubo_filename = "default_pubo.npz"
        numpy.savez(self.default_pubo_filename, 
            self.pubo_problem.i,
            self.pubo_problem.j,
            self.pubo_problem.k,
            self.pubo_problem.c
        )

        self.with_keywords_pubo_filename = "with_keywords_pubo.npz"
        numpy.savez(self.with_keywords_pubo_filename,
            i=self.pubo_problem.i,
            j=self.pubo_problem.j,
            k=self.pubo_problem.k,
            c=self.pubo_problem.c
        )
              
    def test_upload(self):
        with patch("azure.quantum.optimization.problem.BlobClient") as mock_blob_client, \
            patch("azure.quantum.optimization.problem.ContainerClient") as mock_container_client, \
            patch("azure.quantum.job.base_job.upload_blob") as mock_upload:
            mock_blob_client.from_blob_url.return_value = Mock()
            mock_container_client.from_container_url.return_value = Mock()
            assert(self.pubo_problem.uploaded_blob_uri == None)
            actual_result = self.pubo_problem.upload(self.mock_ws)
            mock_upload.get_blob_uri_with_sas_token = Mock()
            azure.quantum.job.base_job.upload_blob.assert_called_once()

    def test_download(self):
        with patch("azure.quantum.optimization.problem.download_blob") as mock_download_blob,\
            patch("azure.quantum.optimization.problem.BlobClient") as mock_blob_client,\
            patch("azure.quantum.optimization.problem.ContainerClient") as mock_container_client:
            mock_download_blob.return_value=expected_terms()
            mock_blob_client.from_blob_url.return_value = Mock()
            mock_container_client.from_container_url.return_value = Mock()
            actual_result = self.problem.download(self.mock_ws)
            assert actual_result.name == "test"
            azure.quantum.optimization.problem.download_blob.assert_called_once()

    def test_get_term(self):
        terms = self.problem.get_terms(0)
        assert len(terms) == 2

    def test_get_term_raise_exception(self):
        test_prob = Problem(name="random")
        with self.assertRaises(Exception):
            test_prob.get_terms(id=0)
    
    def test_grouped_type(self):
        problem = Problem(name="test_pubo_grouped", problem_type=ProblemType.pubo)
        problem.terms = [
            Term(c=3, indices=[1, 0, 1]),
            Term(c=5, indices=[2, 0, 0]),
            Term(c=-1, indices=[1, 0, 0]),
            Term(c=4, indices=[0, 2, 1])
        ]
        assert problem.problem_type is ProblemType.pubo
        problem.add_slc_term([(3,0), (2,1), (-1,None)])
        assert problem.problem_type is ProblemType.pubo_grouped

    def test_create_npz_file_default(self):
        # When no keywords are supplied, columns have default names
        # e.g. "arr_0", "arr_1" etc
        
        # QUBO
        npz_file = numpy.load(self.default_qubo_filename)
        num_columns = 3

        self.assertEqual(len(npz_file.files), num_columns)
        for i in range(num_columns):
            self.assertEqual(npz_file.files[i], "arr_%s" % i)

        # PUBO
        npz_file = numpy.load(self.default_pubo_filename)
        num_columns = 4

        self.assertEqual(len(npz_file.files), num_columns)
        for i in range(num_columns):
            self.assertEqual(npz_file.files[i], "arr_%s" % i)

    def test_create_npz_file_with_keywords(self):
        # When keywords are supplied, columns use these names

        # QUBO
        npz_file = numpy.load(self.with_keywords_qubo_filename)
        keywords = ["row", "col", "data"]

        self.assertEqual(len(npz_file.files), len(keywords))
        for i in range(len(keywords)):
            self.assertEqual(npz_file.files[i], keywords[i])

        # PUBO
        npz_file = numpy.load(self.with_keywords_pubo_filename)
        keywords = ["i", "j", "k", "c"]

        self.assertEqual(len(npz_file.files), len(keywords))
        for i in range(len(keywords)):
            self.assertEqual(npz_file.files[i], keywords[i])

    def test_valid_npz(self):
        default_qubo = numpy.load(self.default_qubo_filename)
        with_keywords_qubo = numpy.load(self.with_keywords_qubo_filename)

        default_pubo = numpy.load(self.default_pubo_filename)
        with_keywords_pubo = numpy.load(self.with_keywords_pubo_filename)

        ## Valid files
        self.assertTrue(self.problem.is_valid_npz(default_qubo.files))
        self.assertTrue(self.problem.is_valid_npz(
            default_qubo.files,
            ["arr_0", "arr_1"],
            "arr_2")
        )

        self.assertTrue(self.problem.is_valid_npz(
            with_keywords_qubo.files,
            ["col", "row"],
            "data")
        )

        self.assertTrue(self.pubo_problem.is_valid_npz(
            default_pubo.files,
            ["arr_0", "arr_1", "arr_2"],
            "arr_3")
        )
        self.assertTrue(self.pubo_problem.is_valid_npz(
            with_keywords_pubo.files,
            ["i", "j", "k"],
            "c")
        )

        ## Invalid files
        # Too many columns
        self.assertFalse(self.problem.is_valid_npz(
            default_qubo.files,
            ["arr_0", "arr_1", "arr_2"],
            "arr_3")
        )

        self.assertFalse(self.pubo_problem.is_valid_npz(
            default_pubo.files,
            ["arr_0", "arr_1", "arr_2", "arr_3"],
            "arr_4")
        )

        # Wrong column names
        self.assertFalse(self.problem.is_valid_npz(
            with_keywords_qubo.files,
            ["i", "j"],
            "k")
        )

        self.assertFalse(self.pubo_problem.is_valid_npz(
            with_keywords_pubo.files,
            ["x", "y", "z"],
            "c")
        )

        # No indices column names
        self.assertFalse(self.problem.is_valid_npz(
            with_keywords_qubo.files,
            [],
            "data")
        )

        # Wrong coefficient column name
        self.assertFalse(self.problem.is_valid_npz(
           with_keywords_qubo.files,
           ["row", "col"], 
           "")
        )

    def test_terms_from_npz_qubo(self):
        # Exceptions are raised for invalid file paths or files with incorrect naming
        self.assertRaises(Exception, self.problem.terms_from_npz, "invalid_file_path.npz")
        self.assertRaises(
            Exception,
            self.problem.terms_from_npz,
            self.default_qubo_filename,
            ["arr_0", "arr_1", "arr_2"],
            "arr_3"
        )

        # Terms are produced for valid files
        self.assertEqual(
            self.problem.terms_from_npz(self.default_qubo_filename),
            self.problem.terms
        )

        self.assertEqual(
            self.problem.terms_from_npz(
                self.with_keywords_qubo_filename,
                ["row", "col"],
                "data"
            ),
            self.problem.terms
        )

    def test_terms_from_npz_pubo(self):
        # Exceptions are raised for invalid file paths or files with incorrect naming
        self.assertRaises(Exception, self.pubo_problem.terms_from_npz, "invalid_file_path.npz")
        self.assertRaises(
            Exception,
            self.pubo_problem.terms_from_npz,
            self.default_pubo_filename,
            ["arr_0", "arr_1", "arr_2", "arr_3"],
            "arr_4"
        )

        # Terms are produced for valid files
        self.assertEqual(
            self.pubo_problem.terms_from_npz(
                self.default_pubo_filename,
                ["arr_0", "arr_1", "arr_2"],
                "arr_3"
            ),
            self.pubo_problem.terms
        )

        self.assertEqual(
            self.pubo_problem.terms_from_npz(
                self.with_keywords_pubo_filename,
                ["i", "j", "k"],
                "c"
            ),
            self.pubo_problem.terms
        )


    def tearDown(self):
        test_files = [
            self.default_qubo_filename,
            self.with_keywords_qubo_filename,
            self.default_pubo_filename,
            self.with_keywords_pubo_filename
        ]

        for test_file in test_files:
            if os.path.isfile(test_file):
                os.remove(test_file)<|MERGE_RESOLUTION|>--- conflicted
+++ resolved
@@ -8,14 +8,9 @@
 ##
 
 import unittest
-<<<<<<< HEAD
-from unittest.mock import Mock
+from unittest.mock import Mock, patch
 from typing import TYPE_CHECKING
 from azure.quantum.optimization import Problem, ProblemType, Term, GroupedTerm
-=======
-from unittest.mock import Mock, patch
-from azure.quantum.optimization import Problem, Term
->>>>>>> 1f2607e0
 import azure.quantum.optimization.problem
 from common import expected_terms
 import numpy

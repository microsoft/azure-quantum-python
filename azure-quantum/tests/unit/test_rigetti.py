--- conflicted
+++ resolved
@@ -23,8 +23,6 @@
 MEASURE 1 {READOUT}[1]
 """
 SYNTAX_ERROR_QUIL = "a\n" + BELL_STATE_QUIL
-<<<<<<< HEAD
-=======
 PARAMETER_NAME = "theta"
 PARAMETRIZED_QUIL = f"""
 DECLARE {READOUT} BIT[1]
@@ -34,7 +32,6 @@
 
 MEASURE 0 {READOUT}[0]
 """
->>>>>>> 56fcb03c
 
 
 @pytest.mark.rigetti
@@ -43,15 +40,9 @@
     """Tests the azure.quantum.target.Rigetti class."""
 
     def _run_job(
-<<<<<<< HEAD
-            self,
-            quil: str,
-            input_params: Union[InputParams, Dict[str, Any], None],
-=======
         self,
         quil: str,
         input_params: Union[InputParams, Dict[str, Any], None],
->>>>>>> 56fcb03c
     ) -> Optional[Result]:
         with unittest.mock.patch.object(
             Job,
@@ -78,13 +69,9 @@
                 # Set a timeout for IonQ recording
                 job.wait_until_completed(timeout_secs=60)
             except TimeoutError:
-<<<<<<< HEAD
-                warnings.warn("Rigetti execution exceeded timeout. Skipping fetching results.")
-=======
                 warnings.warn(
                     "Rigetti execution exceeded timeout. Skipping fetching results."
                 )
->>>>>>> 56fcb03c
                 return None
 
             self.resume_recording()
@@ -128,9 +115,6 @@
     def test_quil_syntax_error(self) -> None:
         with pytest.raises(RuntimeError) as err:
             self._run_job(SYNTAX_ERROR_QUIL, None)
-<<<<<<< HEAD
-        assert "could not be executed because the operator a is not known" in str(err.value)
-=======
         assert "could not be executed because the operator a is not known" in str(
             err.value
         )
@@ -148,7 +132,6 @@
         assert mean(readout[0:5]) == 0
         assert mean(readout[5:10]) == 1
         assert mean(readout[10:15]) == 0
->>>>>>> 56fcb03c
 
 
 class FakeJob:
@@ -177,8 +160,4 @@
             Result(FakeJob(b'{"ro": [[0, 0], [1, 1]]}', details))
         err_string = str(err.value)
         assert details.status in err_string
-<<<<<<< HEAD
-        assert details.error_data in err_string
-=======
-        assert details.error_data in err_string
->>>>>>> 56fcb03c
+        assert details.error_data in err_string
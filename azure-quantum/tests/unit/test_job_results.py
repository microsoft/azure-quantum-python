##
# Copyright (c) Microsoft Corporation. All rights reserved.
# Licensed under the MIT License.
##

import re
import unittest
import pytest
from common import QuantumTestBase, RegexScrubbingPatterns


class TestJobResults(QuantumTestBase):
    """TestJob

    Tests the azure.quantum.job module.
    """

    @pytest.mark.live_test
    @pytest.mark.xdist_group(name="echo-output")
    def test_job_get_results_with_expired_sas_token(self):
        """
        Get existing result blob url and replace its sas token with expired one,
        so we can test its ability to refresh it.
        """
        target = self.create_echo_target()
        input_data = "{ input: 'data' }"
        job = target.submit(input_data=input_data)
        job.wait_until_completed()

        # mocking SAS-token expiration date to an expired date
        job.details.output_data_uri = re.sub(
            pattern=RegexScrubbingPatterns.URL_QUERY_SAS_KEY_EXPIRATION,
            repl="se=2024-01-01T00%3A00%3A00Z&",
            string=job.details.output_data_uri,
        )

        job_results = job.get_results()
        self.assertEqual(job_results, input_data)


<<<<<<< HEAD
=======
    def test_job_for_microsoft_quantum_results_v1_success(self):
        job_results = self._get_job_results("microsoft.quantum-results.v1","{\"Histogram\": [\"[0]\", 0.50, \"[1]\", 0.50]}")
        self.assertTrue(len(job_results.keys()) == 2)
        self.assertEqual(job_results["[0]"], 0.50)
        self.assertEqual(job_results["[1]"], 0.50)

    
    def test_job_for_microsoft_quantum_results_v1_no_histogram_returns_raw_result(self):
        job_result_raw = "{\"NotHistogramProperty\": [\"[0]\", 0.50, \"[1]\", 0.50]}"
        job_result = self._get_job_results("microsoft.quantum-results.v1", job_result_raw)
        self.assertEqual(job_result, job_result_raw)


    def test_job_for_microsoft_quantum_results_v1_invalid_histogram_returns_raw_result(self):
        job_result_raw = "{\"NotHistogramProperty\": [\"[0]\", 0.50, \"[1]\"]}"
        job_result = self._get_job_results("microsoft.quantum-results.v1", job_result_raw)
        self.assertEqual(job_result, job_result_raw)

    def test_job_for_microsoft_quantum_results_v2_success(self):
        job_results = self._get_job_results("microsoft.quantum-results.v2","{\"DataFormat\": \"microsoft.quantum-results.v2\", \"Results\": [{\"Histogram\": [{\"Outcome\": [0], \"Display\": \"[0]\", \"Count\": 2}, {\"Outcome\": [1], \"Display\": \"[1]\", \"Count\": 2}], \"Shots\": [[0], [1], [1], [0]]}]}")
        self.assertTrue(len(job_results.keys()) == 2)
        self.assertEqual(job_results["[0]"], 0.50)
        self.assertEqual(job_results["[1]"], 0.50)

    def test_job_for_microsoft_quantum_results_v2_wrong_type_raises_exception(self):
        job_result_raw = "{\"DataFormat\": \"microsoft.quantum-results.v1\", \"Results\": [{\"Histogram\": [{\"Outcome\": [0], \"Display\": \"[0]\", \"Count\": 2}, {\"Outcome\": [1], \"Display\": \"[1]\", \"Count\": 2}], \"Shots\": [[0], [1], [1], [0]]}]}"
        job_result = self._get_job_results("microsoft.quantum-results.v2", job_result_raw)
        self.assertEqual(job_result, job_result_raw)


    def test_job_for_microsoft_quantum_results_v2_invalid_histogram_returns_raw_result(self):
        job_result_raw = "{\"DataFormat\": \"microsoft.quantum-results.v2\", \"Results\": [{\"Histogram\": [{\"Outcome\": [0], \"Display\": \"[0]\"}, {\"Outcome\": [1], \"Display\": \"[1]\", \"Count\": 2}], \"Shots\": [[0], [1], [1], [0]]}]}"
        job_result = self._get_job_results("microsoft.quantum-results.v2", job_result_raw)
        self.assertEqual(job_result, job_result_raw)

    def test_job_for_microsoft_quantum_results_histogram_v2_success(self):
        job_results = self._get_job_results_histogram("microsoft.quantum-results.v2","{\"DataFormat\": \"microsoft.quantum-results.v2\", \"Results\": [{\"Histogram\": [{\"Outcome\": [0], \"Display\": \"[0]\", \"Count\": 2}, {\"Outcome\": [1], \"Display\": \"[1]\", \"Count\": 2}], \"Shots\": [[0], [1], [1], [0]]}]}")
        self.assertTrue(len(job_results.keys()) == 2)
        self.assertEqual(job_results["[0]"]["count"], 2)
        self.assertEqual(job_results["[1]"]["count"], 2)
        self.assertEqual(job_results["[0]"]["outcome"], [0])
        self.assertEqual(job_results["[1]"]["outcome"], [1])

    def test_job_for_microsoft_quantum_results_histogram_batch_v2_success(self):
        job_results = self._get_job_results_histogram("microsoft.quantum-results.v2","{\"DataFormat\": \"microsoft.quantum-results.v2\", \"Results\": [{\"Histogram\": [{\"Outcome\": [0], \"Display\": \"[0]\", \"Count\": 2}, {\"Outcome\": [1], \"Display\": \"[1]\", \"Count\": 2}], \"Shots\": [[0], [1], [1], [0]]}, {\"Histogram\": [{\"Outcome\": [0], \"Display\": \"[0]\", \"Count\": 2}, {\"Outcome\": [1], \"Display\": \"[1]\", \"Count\": 2}], \"Shots\": [[0], [1], [1], [0]]}, {\"Histogram\": [{\"Outcome\": [0], \"Display\": \"[0]\", \"Count\": 2}, {\"Outcome\": [1], \"Display\": \"[1]\", \"Count\": 2}], \"Shots\": [[0], [1], [1], [0]]}]}")
        self.assertTrue(len(job_results) == 3)
        for result in job_results:
            self.assertTrue(len(result.keys()) == 2)
            self.assertEqual(result["[0]"]["count"], 2)
            self.assertEqual(result["[1]"]["count"], 2)
            self.assertEqual(result["[0]"]["outcome"], [0])
            self.assertEqual(result["[1]"]["outcome"], [1])

    def test_job_for_microsoft_quantum_results_histogram_v2_wrong_type_raises_exception(self):
        try:
            job_results = self._get_job_results_histogram("microsoft.quantum-results.v2","{\"Histogram\": [\"[0]\", 0.50, \"[1]\", 0.50]}")
            # Fail test because we didn't get the error
            self.assertTrue(False)
        except:
            self.assertTrue(True)

    def test_job_for_microsoft_quantum_results_shots_v2_success(self):
        job_results = self._get_job_results_shots("microsoft.quantum-results.v2","{\"DataFormat\": \"microsoft.quantum-results.v2\", \"Results\": [{\"Histogram\": [{\"Outcome\": [0], \"Display\": \"[0]\", \"Count\": 2}, {\"Outcome\": [1], \"Display\": \"[1]\", \"Count\": 2}], \"Shots\": [[0], [1], [1], [0]]}]}")
        self.assertTrue(len(job_results) == 4)
        self.assertEqual(job_results[0], [0])
        self.assertEqual(job_results[1], [1])
        self.assertEqual(job_results[2], [1])
        self.assertEqual(job_results[3], [0])
    
    def test_job_for_microsoft_quantum_results_shots_batch_v2_success(self):
        job_results = self._get_job_results_shots("microsoft.quantum-results.v2","{\"DataFormat\": \"microsoft.quantum-results.v2\", \"Results\": [{\"Histogram\": [{\"Outcome\": [0], \"Display\": \"[0]\", \"Count\": 2}, {\"Outcome\": [1], \"Display\": \"[1]\", \"Count\": 2}], \"Shots\": [[0], [1], [1], [0]]}, {\"Histogram\": [{\"Outcome\": [0], \"Display\": \"[0]\", \"Count\": 2}, {\"Outcome\": [1], \"Display\": \"[1]\", \"Count\": 2}], \"Shots\": [[0], [1], [1], [0]]}, {\"Histogram\": [{\"Outcome\": [0], \"Display\": \"[0]\", \"Count\": 2}, {\"Outcome\": [1], \"Display\": \"[1]\", \"Count\": 2}], \"Shots\": [[0], [1], [1], [0]]}]}")
        self.assertTrue(len(job_results) == 3)
        for i in range(3):
            self.assertTrue(len(job_results[i]) == 4)
            self.assertEqual(job_results[i][0], [0])
            self.assertEqual(job_results[i][1], [1])
            self.assertEqual(job_results[i][2], [1])
            self.assertEqual(job_results[i][3], [0])

    def test_job_for_microsoft_quantum_results_histogram_v2_tuple_success(self):
        output = '''{ 
    \"DataFormat\": \"microsoft.quantum-results.v2\", 
    \"Results\": [ 
        { 
            \"Histogram\": [ 
                { 
                    \"Outcome\": { 
                        \"Item1\": [1, 0], 
                        \"Item2\": { 
                            \"Item1\": -2.71, 
                            \"Item2\": 67 
                        }, 
                        \"Item3\": [ 
                            { 
                                \"Item1\": 6, 
                                \"Item2\": true 
                            }, 
                            { 
                                \"Item1\": 12, 
                                \"Item2\": false 
                            } 
                        ] 
                    }, 
                    \"Display\": \"([1, 0], (-2.71, 67), [(6, true), (12, false)])\", 
                    \"Count\": 1 
                }, 
                { 
                    \"Outcome\": [1, 0], 
                    \"Display\": \"[1, 0]\", 
                    \"Count\": 1 
                }, 
                { 
                    \"Outcome\": [1], 
                    \"Display\": \"[1]\", 
                    \"Count\": 1 
                } 
            ], 
            \"Shots\": [ 
                { 
                    \"Item1\": [1, 0], 
                    \"Item2\": { 
                        \"Item1\": -2.71, 
                        \"Item2\": 67 
                    }, 
                    \"Item3\": [ 
                        { 
                            \"Item1\": 6, 
                            \"Item2\": true 
                        }, 
                        { 
                            \"Item1\": 12, 
                            \"Item2\": false 
                        } 
                    ] 
                }, 
                [1, 0], 
                [1] 
            ] 
        } 
    ] 
}'''
        job_results = self._get_job_results_histogram("microsoft.quantum-results.v2", output)
    
        self.assertTrue(len(job_results.keys()) == 3)
        self.assertEqual(job_results["[1, 0]"]["count"], 1)
        self.assertEqual(job_results["[1]"]["count"], 1)
        self.assertEqual(job_results["([1, 0], (-2.71, 67), [(6, true), (12, false)])"]["count"], 1)
        self.assertEqual(job_results["([1, 0], (-2.71, 67), [(6, true), (12, false)])"]["outcome"], ([1, 0], (-2.71, 67), [(6, True), (12, False)]))
        self.assertEqual(job_results["[1]"]["outcome"], [1])
        self.assertEqual(job_results["[1, 0]"]["outcome"], [1, 0])

    def test_job_for_microsoft_quantum_results_shots_v2_tuple_success(self):
        output = '''{
            \"DataFormat\": \"microsoft.quantum-results.v2\",
            \"Results\": [
                {
                \"Histogram\": [
                    {
                    \"Outcome\": {
                        \"Item1\": [
                        1,
                        0
                        ],
                        \"Item2\": {
                        \"Item1\": -2.71,
                        \"Item2\": 67
                        }
                    },
                    \"Display\": \"([1, 0], (-2.71, 67))\",
                    \"Count\": 1
                    },
                    {
                    \"Outcome\": [1, 0],
                    \"Display\": \"[1, 0]\",
                    \"Count\": 1
                    },
                    {
                    \"Outcome\": [1],
                    \"Display\": \"[1]\",
                    \"Count\": 1
                    }
                ],
                \"Shots\": [
                    {
                    \"Item1\": [
                        1,
                        0
                    ],
                    \"Item2\": {
                        \"Item1\": -2.71,
                        \"Item2\": 67
                    }
                    },
                    [1, 0],
                    [1]
                ]
                }
            ]
            }'''
        job_results = self._get_job_results_shots("microsoft.quantum-results.v2", output)

        self.assertTrue(len(job_results) == 3)
        self.assertEqual(job_results[0], ([1, 0], (-2.71, 67)))
        self.assertEqual(job_results[1], [1, 0])
        self.assertEqual(job_results[2], [1])

    def test_job_for_microsoft_quantum_results_shots_v2_wrong_type_raises_exception(self):
        try:
            job_results = self._get_job_results_shots("microsoft.quantum-results.v2","{\"Histogram\": [\"[0]\", 0.50, \"[1]\", 0.50]}")
            # Fail test because we didn't get the error
            self.assertTrue(False)
        except:
            self.assertTrue(True)

    def test_job_get_results_with_succeeded_status(self):
        """Test that get_results works correctly when job status is 'Succeeded'"""
        job_results = self._get_job_results_with_status("Succeeded", "microsoft.quantum-results.v1", "{\"Histogram\": [\"[0]\", 0.50, \"[1]\", 0.50]}")
        self.assertTrue(len(job_results.keys()) == 2)
        self.assertEqual(job_results["[0]"], 0.50)
        self.assertEqual(job_results["[1]"], 0.50)

    def test_job_get_results_with_completed_status(self):
        """Test that get_results works correctly when job status is 'Completed'"""
        job_results = self._get_job_results_with_status("Completed", "microsoft.quantum-results.v1", "{\"Histogram\": [\"[0]\", 0.50, \"[1]\", 0.50]}")
        self.assertTrue(len(job_results.keys()) == 2)
        self.assertEqual(job_results["[0]"], 0.50)
        self.assertEqual(job_results["[1]"], 0.50)

    def test_job_get_results_with_failed_status_raises_runtime_error(self):
        """Test that get_results raises RuntimeError when job status is 'Failed'"""
        with self.assertRaises(RuntimeError) as context:
            self._get_job_results_with_status("Failed", "microsoft.quantum-results.v1", "{\"Histogram\": [\"[0]\", 0.50, \"[1]\", 0.50]}")
        self.assertIn("Cannot retrieve results as job execution failed", str(context.exception))
        self.assertIn("FAILED", str(context.exception))

    def test_job_get_results_with_cancelled_status_raises_runtime_error(self):
        """Test that get_results raises RuntimeError when job status is 'Cancelled'"""
        with self.assertRaises(RuntimeError) as context:
            self._get_job_results_with_status("Cancelled", "microsoft.quantum-results.v1", "{\"Histogram\": [\"[0]\", 0.50, \"[1]\", 0.50]}")
        self.assertIn("Cannot retrieve results as job execution failed", str(context.exception))
        self.assertIn("CANCELLED", str(context.exception))

    def _get_job_results(self, output_data_format, results_as_json_str):
        job = self._mock_job(output_data_format, results_as_json_str)
        
        return job.get_results()
    
    def _get_job_results_with_status(self, status, output_data_format, results_as_json_str):
        job = self._mock_job(output_data_format, results_as_json_str)
        job.details.status = status
        
        return job.get_results()
    
    def _get_job_results_histogram(self, output_data_format, results_as_json_str):
        job = self._mock_job(output_data_format, results_as_json_str)

        return job.get_results_histogram()
    
    def _get_job_results_shots(self, output_data_format, results_as_json_str):
        job = self._mock_job(output_data_format, results_as_json_str)
        
        return job.get_results_shots()
    
    def _mock_job(self, output_data_format, results_as_json_str):
        job_details = JobDetails(
            id= "",
            name= "",
            provider_id="",
            target="",
            container_uri="",
            input_data_format="",
            output_data_format = output_data_format)
        job_details.status = "Succeeded"
        job = Job(
            workspace=None, 
            job_details=job_details)
        
        job.has_completed = Mock(return_value=True)
        job.wait_until_completed = Mock()

        class DowloadDataMock(object):
            def decode(): str
            pass

        download_data = DowloadDataMock()
        download_data.decode = Mock(return_value=results_as_json_str)
        job.download_data = Mock(return_value=download_data)

        return job


>>>>>>> b91f5060
if __name__ == "__main__":
    unittest.main()<|MERGE_RESOLUTION|>--- conflicted
+++ resolved
@@ -37,46 +37,60 @@
         job_results = job.get_results()
         self.assertEqual(job_results, input_data)
 
-
-<<<<<<< HEAD
-=======
     def test_job_for_microsoft_quantum_results_v1_success(self):
-        job_results = self._get_job_results("microsoft.quantum-results.v1","{\"Histogram\": [\"[0]\", 0.50, \"[1]\", 0.50]}")
+        job_results = self._get_job_results(
+            "microsoft.quantum-results.v1", '{"Histogram": ["[0]", 0.50, "[1]", 0.50]}'
+        )
         self.assertTrue(len(job_results.keys()) == 2)
         self.assertEqual(job_results["[0]"], 0.50)
         self.assertEqual(job_results["[1]"], 0.50)
 
-    
     def test_job_for_microsoft_quantum_results_v1_no_histogram_returns_raw_result(self):
-        job_result_raw = "{\"NotHistogramProperty\": [\"[0]\", 0.50, \"[1]\", 0.50]}"
-        job_result = self._get_job_results("microsoft.quantum-results.v1", job_result_raw)
+        job_result_raw = '{"NotHistogramProperty": ["[0]", 0.50, "[1]", 0.50]}'
+        job_result = self._get_job_results(
+            "microsoft.quantum-results.v1", job_result_raw
+        )
         self.assertEqual(job_result, job_result_raw)
 
-
-    def test_job_for_microsoft_quantum_results_v1_invalid_histogram_returns_raw_result(self):
-        job_result_raw = "{\"NotHistogramProperty\": [\"[0]\", 0.50, \"[1]\"]}"
-        job_result = self._get_job_results("microsoft.quantum-results.v1", job_result_raw)
+    def test_job_for_microsoft_quantum_results_v1_invalid_histogram_returns_raw_result(
+        self,
+    ):
+        job_result_raw = '{"NotHistogramProperty": ["[0]", 0.50, "[1]"]}'
+        job_result = self._get_job_results(
+            "microsoft.quantum-results.v1", job_result_raw
+        )
         self.assertEqual(job_result, job_result_raw)
 
     def test_job_for_microsoft_quantum_results_v2_success(self):
-        job_results = self._get_job_results("microsoft.quantum-results.v2","{\"DataFormat\": \"microsoft.quantum-results.v2\", \"Results\": [{\"Histogram\": [{\"Outcome\": [0], \"Display\": \"[0]\", \"Count\": 2}, {\"Outcome\": [1], \"Display\": \"[1]\", \"Count\": 2}], \"Shots\": [[0], [1], [1], [0]]}]}")
+        job_results = self._get_job_results(
+            "microsoft.quantum-results.v2",
+            '{"DataFormat": "microsoft.quantum-results.v2", "Results": [{"Histogram": [{"Outcome": [0], "Display": "[0]", "Count": 2}, {"Outcome": [1], "Display": "[1]", "Count": 2}], "Shots": [[0], [1], [1], [0]]}]}',
+        )
         self.assertTrue(len(job_results.keys()) == 2)
         self.assertEqual(job_results["[0]"], 0.50)
         self.assertEqual(job_results["[1]"], 0.50)
 
     def test_job_for_microsoft_quantum_results_v2_wrong_type_raises_exception(self):
-        job_result_raw = "{\"DataFormat\": \"microsoft.quantum-results.v1\", \"Results\": [{\"Histogram\": [{\"Outcome\": [0], \"Display\": \"[0]\", \"Count\": 2}, {\"Outcome\": [1], \"Display\": \"[1]\", \"Count\": 2}], \"Shots\": [[0], [1], [1], [0]]}]}"
-        job_result = self._get_job_results("microsoft.quantum-results.v2", job_result_raw)
+        job_result_raw = '{"DataFormat": "microsoft.quantum-results.v1", "Results": [{"Histogram": [{"Outcome": [0], "Display": "[0]", "Count": 2}, {"Outcome": [1], "Display": "[1]", "Count": 2}], "Shots": [[0], [1], [1], [0]]}]}'
+        job_result = self._get_job_results(
+            "microsoft.quantum-results.v2", job_result_raw
+        )
         self.assertEqual(job_result, job_result_raw)
 
-
-    def test_job_for_microsoft_quantum_results_v2_invalid_histogram_returns_raw_result(self):
-        job_result_raw = "{\"DataFormat\": \"microsoft.quantum-results.v2\", \"Results\": [{\"Histogram\": [{\"Outcome\": [0], \"Display\": \"[0]\"}, {\"Outcome\": [1], \"Display\": \"[1]\", \"Count\": 2}], \"Shots\": [[0], [1], [1], [0]]}]}"
-        job_result = self._get_job_results("microsoft.quantum-results.v2", job_result_raw)
+    def test_job_for_microsoft_quantum_results_v2_invalid_histogram_returns_raw_result(
+        self,
+    ):
+        job_result_raw = '{"DataFormat": "microsoft.quantum-results.v2", "Results": [{"Histogram": [{"Outcome": [0], "Display": "[0]"}, {"Outcome": [1], "Display": "[1]", "Count": 2}], "Shots": [[0], [1], [1], [0]]}]}'
+        job_result = self._get_job_results(
+            "microsoft.quantum-results.v2", job_result_raw
+        )
         self.assertEqual(job_result, job_result_raw)
 
     def test_job_for_microsoft_quantum_results_histogram_v2_success(self):
-        job_results = self._get_job_results_histogram("microsoft.quantum-results.v2","{\"DataFormat\": \"microsoft.quantum-results.v2\", \"Results\": [{\"Histogram\": [{\"Outcome\": [0], \"Display\": \"[0]\", \"Count\": 2}, {\"Outcome\": [1], \"Display\": \"[1]\", \"Count\": 2}], \"Shots\": [[0], [1], [1], [0]]}]}")
+        job_results = self._get_job_results_histogram(
+            "microsoft.quantum-results.v2",
+            '{"DataFormat": "microsoft.quantum-results.v2", "Results": [{"Histogram": [{"Outcome": [0], "Display": "[0]", "Count": 2}, {"Outcome": [1], "Display": "[1]", "Count": 2}], "Shots": [[0], [1], [1], [0]]}]}',
+        )
         self.assertTrue(len(job_results.keys()) == 2)
         self.assertEqual(job_results["[0]"]["count"], 2)
         self.assertEqual(job_results["[1]"]["count"], 2)
@@ -84,7 +98,10 @@
         self.assertEqual(job_results["[1]"]["outcome"], [1])
 
     def test_job_for_microsoft_quantum_results_histogram_batch_v2_success(self):
-        job_results = self._get_job_results_histogram("microsoft.quantum-results.v2","{\"DataFormat\": \"microsoft.quantum-results.v2\", \"Results\": [{\"Histogram\": [{\"Outcome\": [0], \"Display\": \"[0]\", \"Count\": 2}, {\"Outcome\": [1], \"Display\": \"[1]\", \"Count\": 2}], \"Shots\": [[0], [1], [1], [0]]}, {\"Histogram\": [{\"Outcome\": [0], \"Display\": \"[0]\", \"Count\": 2}, {\"Outcome\": [1], \"Display\": \"[1]\", \"Count\": 2}], \"Shots\": [[0], [1], [1], [0]]}, {\"Histogram\": [{\"Outcome\": [0], \"Display\": \"[0]\", \"Count\": 2}, {\"Outcome\": [1], \"Display\": \"[1]\", \"Count\": 2}], \"Shots\": [[0], [1], [1], [0]]}]}")
+        job_results = self._get_job_results_histogram(
+            "microsoft.quantum-results.v2",
+            '{"DataFormat": "microsoft.quantum-results.v2", "Results": [{"Histogram": [{"Outcome": [0], "Display": "[0]", "Count": 2}, {"Outcome": [1], "Display": "[1]", "Count": 2}], "Shots": [[0], [1], [1], [0]]}, {"Histogram": [{"Outcome": [0], "Display": "[0]", "Count": 2}, {"Outcome": [1], "Display": "[1]", "Count": 2}], "Shots": [[0], [1], [1], [0]]}, {"Histogram": [{"Outcome": [0], "Display": "[0]", "Count": 2}, {"Outcome": [1], "Display": "[1]", "Count": 2}], "Shots": [[0], [1], [1], [0]]}]}',
+        )
         self.assertTrue(len(job_results) == 3)
         for result in job_results:
             self.assertTrue(len(result.keys()) == 2)
@@ -93,24 +110,35 @@
             self.assertEqual(result["[0]"]["outcome"], [0])
             self.assertEqual(result["[1]"]["outcome"], [1])
 
-    def test_job_for_microsoft_quantum_results_histogram_v2_wrong_type_raises_exception(self):
+    def test_job_for_microsoft_quantum_results_histogram_v2_wrong_type_raises_exception(
+        self,
+    ):
         try:
-            job_results = self._get_job_results_histogram("microsoft.quantum-results.v2","{\"Histogram\": [\"[0]\", 0.50, \"[1]\", 0.50]}")
+            job_results = self._get_job_results_histogram(
+                "microsoft.quantum-results.v2",
+                '{"Histogram": ["[0]", 0.50, "[1]", 0.50]}',
+            )
             # Fail test because we didn't get the error
             self.assertTrue(False)
         except:
             self.assertTrue(True)
 
     def test_job_for_microsoft_quantum_results_shots_v2_success(self):
-        job_results = self._get_job_results_shots("microsoft.quantum-results.v2","{\"DataFormat\": \"microsoft.quantum-results.v2\", \"Results\": [{\"Histogram\": [{\"Outcome\": [0], \"Display\": \"[0]\", \"Count\": 2}, {\"Outcome\": [1], \"Display\": \"[1]\", \"Count\": 2}], \"Shots\": [[0], [1], [1], [0]]}]}")
+        job_results = self._get_job_results_shots(
+            "microsoft.quantum-results.v2",
+            '{"DataFormat": "microsoft.quantum-results.v2", "Results": [{"Histogram": [{"Outcome": [0], "Display": "[0]", "Count": 2}, {"Outcome": [1], "Display": "[1]", "Count": 2}], "Shots": [[0], [1], [1], [0]]}]}',
+        )
         self.assertTrue(len(job_results) == 4)
         self.assertEqual(job_results[0], [0])
         self.assertEqual(job_results[1], [1])
         self.assertEqual(job_results[2], [1])
         self.assertEqual(job_results[3], [0])
-    
+
     def test_job_for_microsoft_quantum_results_shots_batch_v2_success(self):
-        job_results = self._get_job_results_shots("microsoft.quantum-results.v2","{\"DataFormat\": \"microsoft.quantum-results.v2\", \"Results\": [{\"Histogram\": [{\"Outcome\": [0], \"Display\": \"[0]\", \"Count\": 2}, {\"Outcome\": [1], \"Display\": \"[1]\", \"Count\": 2}], \"Shots\": [[0], [1], [1], [0]]}, {\"Histogram\": [{\"Outcome\": [0], \"Display\": \"[0]\", \"Count\": 2}, {\"Outcome\": [1], \"Display\": \"[1]\", \"Count\": 2}], \"Shots\": [[0], [1], [1], [0]]}, {\"Histogram\": [{\"Outcome\": [0], \"Display\": \"[0]\", \"Count\": 2}, {\"Outcome\": [1], \"Display\": \"[1]\", \"Count\": 2}], \"Shots\": [[0], [1], [1], [0]]}]}")
+        job_results = self._get_job_results_shots(
+            "microsoft.quantum-results.v2",
+            '{"DataFormat": "microsoft.quantum-results.v2", "Results": [{"Histogram": [{"Outcome": [0], "Display": "[0]", "Count": 2}, {"Outcome": [1], "Display": "[1]", "Count": 2}], "Shots": [[0], [1], [1], [0]]}, {"Histogram": [{"Outcome": [0], "Display": "[0]", "Count": 2}, {"Outcome": [1], "Display": "[1]", "Count": 2}], "Shots": [[0], [1], [1], [0]]}, {"Histogram": [{"Outcome": [0], "Display": "[0]", "Count": 2}, {"Outcome": [1], "Display": "[1]", "Count": 2}], "Shots": [[0], [1], [1], [0]]}]}',
+        )
         self.assertTrue(len(job_results) == 3)
         for i in range(3):
             self.assertTrue(len(job_results[i]) == 4)
@@ -120,7 +148,7 @@
             self.assertEqual(job_results[i][3], [0])
 
     def test_job_for_microsoft_quantum_results_histogram_v2_tuple_success(self):
-        output = '''{ 
+        output = """{ 
     \"DataFormat\": \"microsoft.quantum-results.v2\", 
     \"Results\": [ 
         { 
@@ -180,19 +208,26 @@
             ] 
         } 
     ] 
-}'''
-        job_results = self._get_job_results_histogram("microsoft.quantum-results.v2", output)
-    
+}"""
+        job_results = self._get_job_results_histogram(
+            "microsoft.quantum-results.v2", output
+        )
+
         self.assertTrue(len(job_results.keys()) == 3)
         self.assertEqual(job_results["[1, 0]"]["count"], 1)
         self.assertEqual(job_results["[1]"]["count"], 1)
-        self.assertEqual(job_results["([1, 0], (-2.71, 67), [(6, true), (12, false)])"]["count"], 1)
-        self.assertEqual(job_results["([1, 0], (-2.71, 67), [(6, true), (12, false)])"]["outcome"], ([1, 0], (-2.71, 67), [(6, True), (12, False)]))
+        self.assertEqual(
+            job_results["([1, 0], (-2.71, 67), [(6, true), (12, false)])"]["count"], 1
+        )
+        self.assertEqual(
+            job_results["([1, 0], (-2.71, 67), [(6, true), (12, false)])"]["outcome"],
+            ([1, 0], (-2.71, 67), [(6, True), (12, False)]),
+        )
         self.assertEqual(job_results["[1]"]["outcome"], [1])
         self.assertEqual(job_results["[1, 0]"]["outcome"], [1, 0])
 
     def test_job_for_microsoft_quantum_results_shots_v2_tuple_success(self):
-        output = '''{
+        output = """{
             \"DataFormat\": \"microsoft.quantum-results.v2\",
             \"Results\": [
                 {
@@ -238,17 +273,24 @@
                 ]
                 }
             ]
-            }'''
-        job_results = self._get_job_results_shots("microsoft.quantum-results.v2", output)
+            }"""
+        job_results = self._get_job_results_shots(
+            "microsoft.quantum-results.v2", output
+        )
 
         self.assertTrue(len(job_results) == 3)
         self.assertEqual(job_results[0], ([1, 0], (-2.71, 67)))
         self.assertEqual(job_results[1], [1, 0])
         self.assertEqual(job_results[2], [1])
 
-    def test_job_for_microsoft_quantum_results_shots_v2_wrong_type_raises_exception(self):
+    def test_job_for_microsoft_quantum_results_shots_v2_wrong_type_raises_exception(
+        self,
+    ):
         try:
-            job_results = self._get_job_results_shots("microsoft.quantum-results.v2","{\"Histogram\": [\"[0]\", 0.50, \"[1]\", 0.50]}")
+            job_results = self._get_job_results_shots(
+                "microsoft.quantum-results.v2",
+                '{"Histogram": ["[0]", 0.50, "[1]", 0.50]}',
+            )
             # Fail test because we didn't get the error
             self.assertTrue(False)
         except:
@@ -256,14 +298,22 @@
 
     def test_job_get_results_with_succeeded_status(self):
         """Test that get_results works correctly when job status is 'Succeeded'"""
-        job_results = self._get_job_results_with_status("Succeeded", "microsoft.quantum-results.v1", "{\"Histogram\": [\"[0]\", 0.50, \"[1]\", 0.50]}")
+        job_results = self._get_job_results_with_status(
+            "Succeeded",
+            "microsoft.quantum-results.v1",
+            '{"Histogram": ["[0]", 0.50, "[1]", 0.50]}',
+        )
         self.assertTrue(len(job_results.keys()) == 2)
         self.assertEqual(job_results["[0]"], 0.50)
         self.assertEqual(job_results["[1]"], 0.50)
 
     def test_job_get_results_with_completed_status(self):
         """Test that get_results works correctly when job status is 'Completed'"""
-        job_results = self._get_job_results_with_status("Completed", "microsoft.quantum-results.v1", "{\"Histogram\": [\"[0]\", 0.50, \"[1]\", 0.50]}")
+        job_results = self._get_job_results_with_status(
+            "Completed",
+            "microsoft.quantum-results.v1",
+            '{"Histogram": ["[0]", 0.50, "[1]", 0.50]}',
+        )
         self.assertTrue(len(job_results.keys()) == 2)
         self.assertEqual(job_results["[0]"], 0.50)
         self.assertEqual(job_results["[1]"], 0.50)
@@ -271,57 +321,72 @@
     def test_job_get_results_with_failed_status_raises_runtime_error(self):
         """Test that get_results raises RuntimeError when job status is 'Failed'"""
         with self.assertRaises(RuntimeError) as context:
-            self._get_job_results_with_status("Failed", "microsoft.quantum-results.v1", "{\"Histogram\": [\"[0]\", 0.50, \"[1]\", 0.50]}")
-        self.assertIn("Cannot retrieve results as job execution failed", str(context.exception))
+            self._get_job_results_with_status(
+                "Failed",
+                "microsoft.quantum-results.v1",
+                '{"Histogram": ["[0]", 0.50, "[1]", 0.50]}',
+            )
+        self.assertIn(
+            "Cannot retrieve results as job execution failed", str(context.exception)
+        )
         self.assertIn("FAILED", str(context.exception))
 
     def test_job_get_results_with_cancelled_status_raises_runtime_error(self):
         """Test that get_results raises RuntimeError when job status is 'Cancelled'"""
         with self.assertRaises(RuntimeError) as context:
-            self._get_job_results_with_status("Cancelled", "microsoft.quantum-results.v1", "{\"Histogram\": [\"[0]\", 0.50, \"[1]\", 0.50]}")
-        self.assertIn("Cannot retrieve results as job execution failed", str(context.exception))
+            self._get_job_results_with_status(
+                "Cancelled",
+                "microsoft.quantum-results.v1",
+                '{"Histogram": ["[0]", 0.50, "[1]", 0.50]}',
+            )
+        self.assertIn(
+            "Cannot retrieve results as job execution failed", str(context.exception)
+        )
         self.assertIn("CANCELLED", str(context.exception))
 
     def _get_job_results(self, output_data_format, results_as_json_str):
         job = self._mock_job(output_data_format, results_as_json_str)
-        
+
         return job.get_results()
-    
-    def _get_job_results_with_status(self, status, output_data_format, results_as_json_str):
+
+    def _get_job_results_with_status(
+        self, status, output_data_format, results_as_json_str
+    ):
         job = self._mock_job(output_data_format, results_as_json_str)
         job.details.status = status
-        
+
         return job.get_results()
-    
+
     def _get_job_results_histogram(self, output_data_format, results_as_json_str):
         job = self._mock_job(output_data_format, results_as_json_str)
 
         return job.get_results_histogram()
-    
+
     def _get_job_results_shots(self, output_data_format, results_as_json_str):
         job = self._mock_job(output_data_format, results_as_json_str)
-        
+
         return job.get_results_shots()
-    
+
     def _mock_job(self, output_data_format, results_as_json_str):
         job_details = JobDetails(
-            id= "",
-            name= "",
+            id="",
+            name="",
             provider_id="",
             target="",
             container_uri="",
             input_data_format="",
-            output_data_format = output_data_format)
+            output_data_format=output_data_format,
+        )
         job_details.status = "Succeeded"
-        job = Job(
-            workspace=None, 
-            job_details=job_details)
-        
+        job = Job(workspace=None, job_details=job_details)
+
         job.has_completed = Mock(return_value=True)
         job.wait_until_completed = Mock()
 
         class DowloadDataMock(object):
-            def decode(): str
+            def decode():
+                str
+
             pass
 
         download_data = DowloadDataMock()
@@ -331,6 +396,5 @@
         return job
 
 
->>>>>>> b91f5060
 if __name__ == "__main__":
     unittest.main()
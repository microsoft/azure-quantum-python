--- conflicted
+++ resolved
@@ -878,10 +878,6 @@
             shots = 100
 
             circuit = self._3_qubit_ghz()
-<<<<<<< HEAD
-            circuit.metadata = {"some": "data"}
-=======
->>>>>>> 7ebdd72f
 
             qiskit_job = backend.run(circuit, count=shots)
 
@@ -893,14 +889,6 @@
                 qiskit_job._azure_job.details.output_data_format
                 == "microsoft.quantum-results.v1"
             )
-<<<<<<< HEAD
-            assert "qiskit" in qiskit_job._azure_job.details.metadata
-            assert "name" in qiskit_job._azure_job.details.metadata
-            assert "num_qubits" in qiskit_job._azure_job.details.metadata
-            assert "metadata" in qiskit_job._azure_job.details.metadata
-            assert qiskit_job._azure_job.details.metadata["num_qubits"] == "4"
-=======
->>>>>>> 7ebdd72f
             assert qiskit_job._azure_job.details.input_params["count"] == shots
             assert qiskit_job._azure_job.details.input_params["items"][0]["entryPoint"] == circuit.name
             assert qiskit_job._azure_job.details.input_params["items"][0]["arguments"] == []
@@ -916,13 +904,6 @@
                 assert np.isclose(result.data()["counts"]["111"], shots // 2, 20)
                 counts = result.get_counts()
                 assert counts == result.data()["counts"]
-<<<<<<< HEAD
-                assert hasattr(result.results[0].header, "num_qubits")
-                assert hasattr(result.results[0].header, "metadata")
-                assert result.results[0].header.num_qubits == "4"
-                assert result.results[0].header.metadata["some"] == "data"
-=======
->>>>>>> 7ebdd72f
 
     @pytest.mark.rigetti
     @pytest.mark.live_test
@@ -967,10 +948,6 @@
             shots = 100
 
             circuit = self._3_qubit_ghz()
-<<<<<<< HEAD
-            circuit.metadata = {"some": "data"}
-=======
->>>>>>> 7ebdd72f
 
             qiskit_job = backend.run(circuit, shots=shots)
 
@@ -982,14 +959,6 @@
                 qiskit_job._azure_job.details.output_data_format
                 == "microsoft.quantum-results.v1"
             )
-<<<<<<< HEAD
-            assert "qiskit" in qiskit_job._azure_job.details.metadata
-            assert "name" in qiskit_job._azure_job.details.metadata
-            assert "num_qubits" in qiskit_job._azure_job.details.metadata
-            assert "metadata" in qiskit_job._azure_job.details.metadata
-            assert qiskit_job._azure_job.details.metadata["num_qubits"] == "4"
-=======
->>>>>>> 7ebdd72f
             assert qiskit_job._azure_job.details.input_params["count"] == shots
             assert qiskit_job._azure_job.details.input_params["items"][0]["entryPoint"] == circuit.name
             assert qiskit_job._azure_job.details.input_params["items"][0]["arguments"] == []
@@ -1005,13 +974,6 @@
                 assert np.isclose(result.data()["counts"]["111"], shots // 2, 20)
                 counts = result.get_counts()
                 assert counts == result.data()["counts"]
-<<<<<<< HEAD
-                assert hasattr(result.results[0].header, "num_qubits")
-                assert hasattr(result.results[0].header, "metadata")
-                assert result.results[0].header.num_qubits == "4"
-                assert result.results[0].header.metadata["some"] == "data"
-=======
->>>>>>> 7ebdd72f
 
     @pytest.mark.qci
     @pytest.mark.live_test
@@ -1052,10 +1014,6 @@
             circuit.metadata = {"some": "data"}
 
             qiskit_job = backend.run(circuit, shots=shots)
-<<<<<<< HEAD
-            assert qiskit_job._azure_job.details.metadata["num_qubits"] == "3"
-=======
->>>>>>> 7ebdd72f
 
             # Make sure the job is completed before fetching the results
             self._qiskit_wait_to_complete(qiskit_job, provider)
@@ -1191,45 +1149,6 @@
                 )
                 assert result.data(1)["jobParams"]["errorBudget"] == 0.0001
 
-<<<<<<< HEAD
-    @pytest.mark.microsoft_qc
-    @pytest.mark.live_test
-    def test_qiskit_controlled_s_to_resource_estimator_failed(self):
-        with unittest.mock.patch.object(
-            Job,
-            self.mock_create_job_id_name,
-            return_value=self.get_test_job_id()
-        ):
-            from pyqir import rt
-            patcher = unittest.mock.patch.object(rt, "initialize")
-            patcher.start()
-
-            workspace = self.create_workspace()
-            provider = AzureQuantumProvider(workspace=workspace)
-            backend = provider.get_backend("microsoft.estimator")
-
-            circuit = self._controlled_s()
-
-            qiskit_job = backend.run(circuit=circuit, errorBudget=2)
-
-            # Make sure the job is completed before fetching results
-            self._qiskit_wait_to_complete(
-                qiskit_job,
-                provider,
-                expected_status=JobStatus.ERROR)
-
-            patcher.stop()
-
-            assert JobStatus.ERROR == qiskit_job.status()
-            
-            expected = "Cannot retrieve results as job execution failed " \
-                       "(InvalidInputError: The error budget must be " \
-                       "between 0.0 and 1.0, provided input was `2`)"
-            with pytest.raises(RuntimeError, match=re.escape(expected)):
-                _ = qiskit_job.result()
-
-=======
->>>>>>> 7ebdd72f
     def test_backend_without_azure_config_format_defaults_to_ms_format(self):
         backend = NoopQirBackend(None, "AzureQuantumProvider")
         output_data_format = backend._get_output_data_format()
